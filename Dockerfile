FROM debian:buster-slim as nsjail

WORKDIR /nsjail

RUN apt-get -y update \
    && apt-get install -y \
    bison=2:3.3.* \
    flex=2.6.* \
    g++=4:8.3.* \
    gcc=4:8.3.* \
    git=1:2.20.* \
    libprotobuf-dev=3.6.* \
    libnl-route-3-dev=3.4.* \
    make=4.2.* \
    pkg-config=0.29-6 \
    protobuf-compiler=3.6.*

RUN git clone -b master --single-branch https://github.com/google/nsjail.git . \
    && git checkout dccf911fd2659e7b08ce9507c25b2b38ec2c5800
RUN make

FROM rust:slim-buster AS rust_base

RUN apt-get update && apt-get install -y git libssl-dev pkg-config npm

RUN apt-get -y update \
    && apt-get install -y \
    curl lld nodejs npm

RUN rustup component add rustfmt

RUN CARGO_NET_GIT_FETCH_WITH_CLI=true cargo install cargo-chef 

WORKDIR /windmill

ENV SQLX_OFFLINE=true
ENV CARGO_INCREMENTAL=1

FROM node:19-alpine as frontend

# install dependencies
WORKDIR /frontend
COPY ./frontend/package.json ./frontend/package-lock.json ./
RUN npm ci

# Copy all local files into the image.
COPY frontend .
RUN mkdir /backend
COPY /backend/windmill-api/openapi.yaml /backend/windmill-api/openapi.yaml
COPY /openflow.openapi.yaml /openflow.openapi.yaml
RUN npm run generate-backend-client
ENV NODE_OPTIONS "--max-old-space-size=8192"
RUN npm run build
RUN npm run check


FROM rust_base AS planner

COPY ./openflow.openapi.yaml /openflow.openapi.yaml
COPY ./backend ./

RUN CARGO_NET_GIT_FETCH_WITH_CLI=true cargo chef prepare --recipe-path recipe.json

FROM rust_base AS builder
ARG features=""

COPY --from=planner /windmill/recipe.json recipe.json

RUN CARGO_NET_GIT_FETCH_WITH_CLI=true cargo chef cook --release --features "$features" --recipe-path recipe.json

COPY ./openflow.openapi.yaml /openflow.openapi.yaml
COPY ./backend ./

COPY --from=frontend /frontend /frontend
COPY .git/ .git/

RUN CARGO_NET_GIT_FETCH_WITH_CLI=true cargo build --release --features "$features"


FROM python:3.11.0-slim-buster

ARG APP=/usr/src/app

RUN apt-get update \
<<<<<<< HEAD
    && apt-get install -y ca-certificates wget curl git jq libprotobuf-dev libnl-route-3-dev unzip \
=======
    && apt-get install -y ca-certificates wget curl git jq libprotobuf-dev libnl-route-3-dev build-essential \
>>>>>>> 3f8295bb
    && rm -rf /var/lib/apt/lists/*

RUN arch="$(dpkg --print-architecture)"; arch="${arch##*-}"; \
    curl -o rclone.zip "https://downloads.rclone.org/v1.60.1/rclone-v1.60.1-linux-$arch.zip"; \
    unzip -p rclone.zip rclone-v1.60.1-linux-$arch/rclone > /usr/bin/rclone; rm rclone.zip; \
    chown root:root /usr/bin/rclone; chmod 755 /usr/bin/rclone

RUN set -eux; \
    arch="$(dpkg --print-architecture)"; arch="${arch##*-}"; \
    url=; \
    case "$arch" in \
    'amd64') \
    targz='go1.19.3.linux-amd64.tar.gz'; \
    sha256='74b9640724fd4e6bb0ed2a1bc44ae813a03f1e72a4c76253e2d5c015494430ba'; \
    ;; \
    'arm64') \
    targz='go1.19.3.linux-arm64.tar.gz'; \
    sha256='99de2fe112a52ab748fb175edea64b313a0c8d51d6157dba683a6be163fd5eab'; \
    ;; \
    *) echo >&2 "error: unsupported architecture '$arch' (likely packaging update needed)"; exit 1 ;; \
    esac; \
    wget "https://golang.org/dl/$targz" -nv && tar -C /usr/local -xzf "$targz" && rm "$targz";

ENV PATH="${PATH}:/usr/local/go/bin"
ENV GO_PATH=/usr/local/go/bin/go

ENV TZ=Etc/UTC

RUN /usr/local/bin/python3 -m pip install pip-tools

COPY --from=builder /windmill/target/release/windmill ${APP}/windmill

COPY --from=nsjail /nsjail/nsjail /bin/nsjail

COPY --from=denoland/deno:latest /usr/bin/deno /usr/bin/deno

RUN mkdir -p ${APP}

WORKDIR ${APP}

EXPOSE 8000

CMD ["./windmill"]<|MERGE_RESOLUTION|>--- conflicted
+++ resolved
@@ -82,11 +82,8 @@
 ARG APP=/usr/src/app
 
 RUN apt-get update \
-<<<<<<< HEAD
     && apt-get install -y ca-certificates wget curl git jq libprotobuf-dev libnl-route-3-dev unzip \
-=======
-    && apt-get install -y ca-certificates wget curl git jq libprotobuf-dev libnl-route-3-dev build-essential \
->>>>>>> 3f8295bb
+    && apt-get install -y ca-certificates wget curl git jq libprotobuf-dev libnl-route-3-dev unzip build-essential \
     && rm -rf /var/lib/apt/lists/*
 
 RUN arch="$(dpkg --print-architecture)"; arch="${arch##*-}"; \
