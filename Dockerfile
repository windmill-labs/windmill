FROM debian:buster-slim as nsjail

WORKDIR /nsjail

ARG nsjail=""

RUN  if [ "$nsjail" = "true" ]; then apt-get -y update \
    && apt-get install -y \
    bison=2:3.3.* \
    flex=2.6.* \
    g++=4:8.3.* \
    gcc=4:8.3.* \
    git=1:2.20.* \
    libprotobuf-dev=3.6.* \
    libnl-route-3-dev=3.4.* \
    make=4.2.* \
    pkg-config=0.29-6 \
    protobuf-compiler=3.6.*; fi


RUN if [ "$nsjail" = "true" ]; then git clone -b master --single-branch https://github.com/google/nsjail.git . \
    && git checkout dccf911fd2659e7b08ce9507c25b2b38ec2c5800; fi
RUN if [ "$nsjail" = "true" ]; then make; else touch nsjail; fi

FROM rust:slim-buster AS rust_base

RUN apt-get update && apt-get install -y git libssl-dev pkg-config npm

RUN apt-get -y update \
    && apt-get install -y \
    curl nodejs npm

RUN rustup component add rustfmt

RUN CARGO_NET_GIT_FETCH_WITH_CLI=true cargo install cargo-chef 

WORKDIR /windmill

ENV SQLX_OFFLINE=true
ENV CARGO_INCREMENTAL=1

FROM node:20-alpine as frontend

# install dependencies
WORKDIR /frontend
COPY ./frontend/package.json ./frontend/package-lock.json ./
RUN npm ci

# Copy all local files into the image.
COPY frontend .
RUN mkdir /backend
COPY /backend/windmill-api/openapi.yaml /backend/windmill-api/openapi.yaml
COPY /openflow.openapi.yaml /openflow.openapi.yaml
COPY /backend/windmill-api/build_openapi.sh /backend/windmill-api/build_openapi.sh

RUN cd /backend/windmill-api && . ./build_openapi.sh
COPY /backend/parsers/windmill-parser-wasm/pkg/ /backend/parsers/windmill-parser-wasm/pkg/

RUN npm run generate-backend-client
ENV NODE_OPTIONS "--max-old-space-size=8192"
RUN npm run build


FROM rust_base AS planner

COPY ./openflow.openapi.yaml /openflow.openapi.yaml
COPY ./backend ./

RUN CARGO_NET_GIT_FETCH_WITH_CLI=true cargo chef prepare --recipe-path recipe.json

FROM rust_base AS builder
ARG features=""

COPY --from=planner /windmill/recipe.json recipe.json

RUN CARGO_NET_GIT_FETCH_WITH_CLI=true RUST_BACKTRACE=1 cargo chef cook --release --features "$features" --recipe-path recipe.json

COPY ./openflow.openapi.yaml /openflow.openapi.yaml
COPY ./backend ./

COPY --from=frontend /frontend /frontend
COPY --from=frontend /backend/windmill-api/openapi-deref.yaml ./windmill-api/openapi-deref.yaml
COPY .git/ .git/

RUN CARGO_NET_GIT_FETCH_WITH_CLI=true cargo build --release --features "$features"


FROM python:3.11.3-slim-buster
ARG TARGETPLATFORM

ARG APP=/usr/src/app

RUN apt-get update \
    && apt-get install -y ca-certificates wget curl git jq libprotobuf-dev libnl-route-3-dev unzip \
    && apt-get install -y ca-certificates wget curl git jq libprotobuf-dev libnl-route-3-dev unzip build-essential \
    && rm -rf /var/lib/apt/lists/*

RUN arch="$(dpkg --print-architecture)"; arch="${arch##*-}"; \
    curl -o rclone.zip "https://downloads.rclone.org/v1.60.1/rclone-v1.60.1-linux-$arch.zip"; \
    unzip -p rclone.zip rclone-v1.60.1-linux-$arch/rclone > /usr/bin/rclone; rm rclone.zip; \
    chown root:root /usr/bin/rclone; chmod 755 /usr/bin/rclone

RUN set -eux; \
    arch="$(dpkg --print-architecture)"; arch="${arch##*-}"; \
    url=; \
    case "$arch" in \
    'amd64') \
    targz='go1.19.3.linux-amd64.tar.gz'; \
    ;; \
    'arm64') \
    targz='go1.19.3.linux-arm64.tar.gz'; \
    ;; \
    'armhf') \
    targz='go1.19.3.linux-armv6l.tar.gz'; \
    ;; \
    *) echo >&2 "error: unsupported architecture '$arch' (likely packaging update needed)"; exit 1 ;; \
    esac; \
    wget "https://golang.org/dl/$targz" -nv && tar -C /usr/local -xzf "$targz" && rm "$targz";

ENV PATH="${PATH}:/usr/local/go/bin"
ENV GO_PATH=/usr/local/go/bin/go

ENV TZ=Etc/UTC

RUN /usr/local/bin/python3 -m pip install pip-tools

COPY --from=frontend /frontend/build /static_frontend
COPY --from=builder /windmill/target/release/windmill ${APP}/windmill

COPY --from=nsjail /nsjail/nsjail /bin/nsjail

COPY --from=denoland/deno:1.35.0 /usr/bin/deno /usr/bin/deno
<<<<<<< HEAD
COPY --from=oven/bun:0.6.13 /usr/bin/bun /usr/bin/bun
=======
>>>>>>> ec6fbabe

# docker does not support conditional COPY and we want to use the same Dockerfile for both amd64 and arm64 and privilege the official image
COPY --from=lukechannings/deno:v1.35.0 /usr/bin/deno /usr/bin/deno-arm
RUN if [ "$TARGETPLATFORM" = "linux/amd64" ]; then rm /usr/bin/deno-arm; elif [ "$TARGETPLATFORM" = "linux/arm64" ]; then mv /usr/bin/deno-arm /usr/bin/deno; fi

# add the docker client to call docker from a worker if enabled
COPY --from=docker:dind /usr/local/bin/docker /usr/local/bin/

RUN mkdir -p ${APP}

RUN ln -s ${APP}/windmill /usr/local/bin/windmill

WORKDIR ${APP}

EXPOSE 8000

CMD ["windmill"]<|MERGE_RESOLUTION|>--- conflicted
+++ resolved
@@ -130,10 +130,8 @@
 COPY --from=nsjail /nsjail/nsjail /bin/nsjail
 
 COPY --from=denoland/deno:1.35.0 /usr/bin/deno /usr/bin/deno
-<<<<<<< HEAD
 COPY --from=oven/bun:0.6.13 /usr/bin/bun /usr/bin/bun
-=======
->>>>>>> ec6fbabe
+
 
 # docker does not support conditional COPY and we want to use the same Dockerfile for both amd64 and arm64 and privilege the official image
 COPY --from=lukechannings/deno:v1.35.0 /usr/bin/deno /usr/bin/deno-arm
