openapi: "3.0.3"

info:
  version: 1.41.0
  title: OpenFlow Spec
  contact:
    name: Ruben Fiszel
    email: ruben@windmill.dev
    url: https://windmill.dev

  license:
    name: Apache 2.0
    url: https://www.apache.org/licenses/LICENSE-2.0.html

externalDocs:
  description: documentation portal
  url: https://docs.windmill.dev

components:
  schemas:
    OpenFlow:
      type: object
      properties:
        summary:
          type: string
        description:
          type: string
        value:
          $ref: "#/components/schemas/FlowValue"
        schema:
          type: object
      required:
        - summary
        - value

    FlowValue:
      type: object
      properties:
        modules:
          type: array
          items:
            $ref: "#/components/schemas/FlowModule"
        failure_module:
          $ref: "#/components/schemas/FlowModule"
        same_worker:
          type: boolean

      required:
        - modules

    Retry:
      type: object
      properties:
        constant:
          type: object
          properties:
            attempts:
              type: integer
            seconds:
              type: integer
        exponential:
          type: object
          properties:
            attempts:
              type: integer
            multiplier:
              type: integer
            seconds:
              type: integer

    FlowModule:
      type: object
      properties:
        id:
          type: string
        # to be removed in favor of raw/script input_transforms once migration is over
        input_transforms:
          type: object
          additionalProperties:
            $ref: "#/components/schemas/InputTransform"
        value:
          $ref: "#/components/schemas/FlowModuleValue"
        stop_after_if:
          type: object
          properties:
            skip_if_stopped:
              type: boolean
            expr:
              type: string
          required:
            - expr
        sleep:
          $ref: "#/components/schemas/InputTransform"
        summary:
          type: string
        suspend:
          type: object
          properties:
            required_events:
              type: integer
            timeout:
              type: integer
        retry:
          $ref: "#/components/schemas/Retry"
      required:
        - value
        - id

    InputTransform:
      oneOf:
        - $ref: "#/components/schemas/StaticTransform"
        - $ref: "#/components/schemas/JavascriptTransform"
      discriminator:
        propertyName: type
        mapping:
          static: "#/components/schemas/StaticTransform"
          javascript: "#/components/schemas/JavascriptTransform"

    StaticTransform:
      type: object
      properties:
        value: {}
        type:
          type: string
          enum:
            - javascript
      required:
        - expr
        - type

    JavascriptTransform:
      type: object
      properties:
        expr:
          type: string
        type:
          type: string
          enum:
            - javascript
      required:
        - expr
        - type

    FlowModuleValue:
      oneOf:
        - $ref: "#/components/schemas/RawScript"
        - $ref: "#/components/schemas/PathScript"
        - $ref: "#/components/schemas/ForloopFlow"
        - $ref: "#/components/schemas/BranchOne"
        - $ref: "#/components/schemas/BranchAll"
        - $ref: "#/components/schemas/Identity"
      discriminator:
        propertyName: type
        mapping:
          rawscript: "#/components/schemas/RawScript"
          script: "#/components/schemas/PathScript"
          forloopflow: "#/components/schemas/ForloopFlow"
          branchone: "#/components/schemas/BranchOne"
          branchall: "#/components/schemas/BranchAll"
          identity: "#/components/schemas/Identity"

    RawScript:
      type: object
      properties:
        # to be made required once migration is over
        input_transforms:
          type: object
          additionalProperties:
            $ref: "#/components/schemas/InputTransform"
        content:
          type: string
        language:
          type: string
          enum:
            - deno
            - python3
            - go
        path:
          type: string
        type:
          type: string
          enum:
            - rawscript
      required:
        - type
        - content
        - language

    PathScript:
      type: object
      properties:
        # to be made required once migration is over
        input_transforms:
          type: object
          additionalProperties:
            $ref: "#/components/schemas/InputTransform"
        path:
          type: string
        type:
          type: string
          enum:
            - script
      required:
        - type
        - path

    ForloopFlow:
      type: object
      properties:
        modules:
          type: array
          items:
            $ref: "#/components/schemas/FlowModule"
        iterator:
          $ref: "#/components/schemas/InputTransform"
        skip_failures:
          type: boolean
        type:
          type: string
          enum:
            - forloopflow
      required:
        - modules
        - iterator
        - skip_failures
        - type

    BranchOne:
      type: object
      properties:
        branches:
          type: array
          items:
            type: object
            properties:
              summary:
                type: string
              expr:
                type: string
              modules:
                type: array
                items:
                  $ref: "#/components/schemas/FlowModule"
            required:
              - modules
              - expr
        default:
          type: array
          items:
            $ref: "#/components/schemas/FlowModule"
          required: [modules]
        type:
          type: string
          enum:
            - branchone
      required:
        - branches
        - default
        - type

    BranchAll:
      type: object
      properties:
        branches:
          type: array
          items:
            type: object
            properties:
              summary:
                type: string
              skip_failure:
                type: boolean
              modules:
                type: array
                items:
                  $ref: "#/components/schemas/FlowModule"
            required:
              - modules
              - expr
        type:
          type: string
          enum:
            - branchall
      required:
        - branches
        - type
    Identity:
      type: object
      properties:
        type:
          type: string
          enum:
            - identity
      required:
        - type
    FlowStatus:
      type: object
      properties:
        step:
          type: integer
        modules:
          type: array
          items:
            $ref: "#/components/schemas/FlowStatusModule"
        failure_module:
          $ref: "#/components/schemas/FlowStatusModule"
        retry:
          type: object
          properties:
            fail_count:
              type: integer
            failed_jobs:
              type: array
              items:
                type: string
                format: uuid
      required:
        - step
        - modules
        - failure_module

    FlowStatusModule:
      type: object
      properties:
        type:
          type: string
          enum:
            - WaitingForPriorSteps
            - WaitingForEvent
            - WaitingForExecutor
            - InProgress
            - Success
            - Failure
        id:
          type: string
        job:
          type: string
          format: uuid
        count:
          type: integer
        iterator:
          type: object
          properties:
            index:
              type: integer
            itered:
              type: array
              items: {}
            args: {}
        flow_jobs:
          type: array
          items:
            type: string
        branch_chosen:
          type: object
          properties:
            type:
              type: string
              enum: [branch, default]
            branch:
              type: integer
          required:
            - type
        branchall:
          type: object
          properties:
            branch:
              type: integer
            len:
              type: integer
          required:
            - branch
            - len
        approvers:
          type: array
          items:
<<<<<<< HEAD
            type: string

=======
            type: object
            properties:
              resume_id:
                type: integer
              approver:
                type: string
            required:
              - resume_id
              - approver
            
>>>>>>> 9a67607b
      required: [type]<|MERGE_RESOLUTION|>--- conflicted
+++ resolved
@@ -374,10 +374,6 @@
         approvers:
           type: array
           items:
-<<<<<<< HEAD
-            type: string
-
-=======
             type: object
             properties:
               resume_id:
@@ -387,6 +383,5 @@
             required:
               - resume_id
               - approver
-            
->>>>>>> 9a67607b
+
       required: [type]