--- conflicted
+++ resolved
@@ -1,11 +1,7 @@
 openapi: "3.0.3"
 
 info:
-<<<<<<< HEAD
-  version: 1.308.2
-=======
   version: 1.309.2
->>>>>>> 0fdf72fc
   title: OpenFlow Spec
   contact:
     name: Ruben Fiszel
