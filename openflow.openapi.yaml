openapi: "3.0.3"

info:
  version: 1.41.0
  title: OpenFlow Spec
  contact:
    name: Ruben Fiszel
    email: ruben@windmill.dev
    url: https://windmill.dev

  license:
    name: Apache 2.0
    url: https://www.apache.org/licenses/LICENSE-2.0.html

externalDocs:
  description: documentation portal
  url: https://docs.windmill.dev

components:
  schemas:
    OpenFlow:
      type: object
      properties:
        summary:
          type: string
        description:
          type: string
        value:
          $ref: "#/components/schemas/FlowValue"
        schema:
          type: object
      required:
        - summary
        - value

    FlowValue:
      type: object
      properties:
        modules:
          type: array
          items:
            $ref: "#/components/schemas/FlowModule"
        failure_module:
          $ref: "#/components/schemas/FlowModule"
        same_worker:
          type: boolean

      required:
        - modules

    Retry:
      type: object
      properties:
        constant:
          type: object
          properties:
            attempts:
              type: integer
            seconds:
              type: integer
        exponential:
          type: object
          properties:
            attempts:
              type: integer
            multiplier:
              type: integer
            seconds:
              type: integer

    FlowModule:
      type: object
      properties:
        id:
          type: string
        # to be removed in favor of raw/script input_transforms once migration is over
        input_transforms:
          type: object
          additionalProperties:
            $ref: "#/components/schemas/InputTransform"
        value:
          $ref: "#/components/schemas/FlowModuleValue"
        stop_after_if:
          type: object
          properties:
            skip_if_stopped:
              type: boolean
            expr:
              type: string
          required:
            - expr
        sleep:
          $ref: "#/components/schemas/InputTransform"
        summary:
          type: string
        suspend:
          type: object
          properties:
            required_events:
              type: integer
            timeout:
              type: integer
        retry:
          $ref: "#/components/schemas/Retry"
      required:
        - value
        - id

    InputTransform:
      oneOf:
        - $ref: "#/components/schemas/StaticTransform"
        - $ref: "#/components/schemas/JavascriptTransform"
      discriminator:
        propertyName: type
        mapping:
          static: "#/components/schemas/StaticTransform"
          javascript: "#/components/schemas/JavascriptTransform"

    StaticTransform:
      type: object
      properties:
        value: {}
        type:
          type: string
          enum:
            - javascript
      required:
        - expr
        - type

    JavascriptTransform:
      type: object
      properties:
        expr:
          type: string
        type:
          type: string
          enum:
            - javascript
      required:
        - expr
        - type

    FlowModuleValue:
      oneOf:
        - $ref: "#/components/schemas/RawScript"
        - $ref: "#/components/schemas/PathScript"
        - $ref: "#/components/schemas/ForloopFlow"
        - $ref: "#/components/schemas/BranchOne"
        - $ref: "#/components/schemas/BranchAll"
      discriminator:
        propertyName: type
        mapping:
          rawscript: "#/components/schemas/RawScript"
          script: "#/components/schemas/PathScript"
          forloopflow: "#/components/schemas/ForloopFlow"
          branchone: "#/components/schemas/BranchOne"
          branchall: "#/components/schemas/BranchAll"

    RawScript:
      type: object
      properties:
        # to be made required once migration is over
        input_transforms:
          type: object
          additionalProperties:
            $ref: "#/components/schemas/InputTransform"
        content:
          type: string
        language:
          type: string
          enum:
            - deno
            - python3
            - go
        path:
          type: string
        type:
          type: string
          enum:
            - rawscript
      required:
        - type
        - content
        - language

    PathScript:
      type: object
      properties:
        # to be made required once migration is over
        input_transforms:
          type: object
          additionalProperties:
            $ref: "#/components/schemas/InputTransform"
        path:
          type: string
        type:
          type: string
          enum:
            - script
      required:
        - type
        - path

    ForloopFlow:
      type: object
      properties:
        modules:
          type: array
          items:
            $ref: "#/components/schemas/FlowModule"
        iterator:
          $ref: "#/components/schemas/InputTransform"
        skip_failures:
          type: boolean
        type:
          type: string
          enum:
            - forloopflow
      required:
        - modules
        - iterator
        - skip_failures
        - type

    BranchOne:
      type: object
      properties:
        branches:
          type: array
          items:
            type: object
            properties:
              summary:
                type: string
              expr:
                type: string
              modules:
                type: array
                items:
                  $ref: "#/components/schemas/FlowModule"
            required:
              - modules
              - expr
        default:
          type: array
          items:
            $ref: "#/components/schemas/FlowModule"
          required: [modules]
        type:
          type: string
          enum:
            - branchone
      required:
        - branches
        - default
        - type

    BranchAll:
      type: object
      properties:
        branches:
          type: array
          items:
            type: object
            properties:
              summary:
                type: string
              skip_failure:
                type: boolean
              modules:
                type: array
                items:
                  $ref: "#/components/schemas/FlowModule"
            required:
              - modules
              - expr
        type:
          type: string
          enum:
            - branchall
      required:
        - branches
        - type

    FlowStatus:
      type: object
      properties:
        step:
          type: integer
        modules:
          type: array
          items:
            $ref: "#/components/schemas/FlowStatusModule"
        failure_module:
          $ref: "#/components/schemas/FlowStatusModule"
        retry:
          type: object
          properties:
            fail_count:
              type: integer
            failed_jobs:
              type: array
              items:
                type: string
                format: uuid
      required:
        - step
        - modules
        - failure_module

    FlowStatusModule:
      type: object
      properties:
        type:
          type: string
          enum:
            - WaitingForPriorSteps
            - WaitingForEvent
            - WaitingForExecutor
            - InProgress
            - Success
            - Failure
        id:
          type: string
        job:
          type: string
          format: uuid
        count:
          type: integer
        iterator:
          type: object
          properties:
            index:
              type: integer
            itered:
              type: array
              items: {}
            args: {}
        flow_jobs:
          type: array
          items:
            type: string
        branch_chosen:
          type: object
          properties:
            type:
              type: string
              enum: [branch, default]
            branch:
              type: integer
          required:
            - type
        branchall:
          type: object
          properties:
            branch:
              type: integer
            len:
              type: integer
          required:
            - branch
            - len
<<<<<<< HEAD

=======
        approvers:
          type: array
          items:
            type: string
            
>>>>>>> 0f4ffd29
      required: [type]<|MERGE_RESOLUTION|>--- conflicted
+++ resolved
@@ -361,13 +361,9 @@
           required:
             - branch
             - len
-<<<<<<< HEAD
-
-=======
         approvers:
           type: array
           items:
             type: string
-            
->>>>>>> 0f4ffd29
+
       required: [type]