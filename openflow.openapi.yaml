--- conflicted
+++ resolved
@@ -287,8 +287,6 @@
         - branches
         - type
 
-<<<<<<< HEAD
-=======
     Identity:
       type: object
       properties:
@@ -299,8 +297,6 @@
       required:
         - type
 
-
->>>>>>> f548748e
     FlowStatus:
       type: object
       properties:
@@ -379,9 +375,6 @@
           required:
             - branch
             - len
-<<<<<<< HEAD
-
-=======
         approvers:
           type: array
           items:
@@ -394,6 +387,5 @@
             required:
               - resume_id
               - approver
-            
->>>>>>> f548748e
+
       required: [type]