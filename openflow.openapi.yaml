--- conflicted
+++ resolved
@@ -1,11 +1,7 @@
 openapi: "3.0.3"
 
 info:
-<<<<<<< HEAD
-  version: 1.581.1
-=======
   version: 1.582.2
->>>>>>> 0aaaed95
   title: OpenFlow Spec
   contact:
     name: Ruben Fiszel
