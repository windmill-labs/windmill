--- conflicted
+++ resolved
@@ -225,12 +225,10 @@
 
     match auth_header {
         Some(x) => Some(x.to_owned()),
-        None => {
-            Extension::<Cookies>::from_request(req)
-                .await
-                .ok()
-                .and_then(|cookies| cookies.get(COOKIE_NAME).map(|c| c.value().to_owned()))
-        }
+        None => Extension::<Cookies>::from_request(req)
+            .await
+            .ok()
+            .and_then(|cookies| cookies.get(COOKIE_NAME).map(|c| c.value().to_owned())),
     }
 }
 
@@ -327,7 +325,6 @@
     pub role: Option<String>,
 }
 
-<<<<<<< HEAD
 #[derive(FromRow, Serialize)]
 pub struct Usage {
     pub duration_ms: i64,
@@ -342,8 +339,6 @@
     pub usage: Usage,
 }
 
-=======
->>>>>>> 2ecec4b3
 #[derive(FromRow, Serialize)]
 pub struct GlobalUserInfo {
     email: String,
@@ -499,11 +494,7 @@
     authed: Authed,
     Extension(user_db): Extension<UserDB>,
     Path(w_id): Path<String>,
-<<<<<<< HEAD
 ) -> JsonResult<Vec<UserWithUsage>> {
-=======
-) -> JsonResult<Vec<User>> {
->>>>>>> 2ecec4b3
     let mut tx = user_db.begin(&authed).await?;
     let rows = sqlx::query(
         "
@@ -525,10 +516,7 @@
     .bind(&w_id)
     .try_map(|row| {
         // flatten not released yet https://github.com/launchbadge/sqlx/pull/1959
-        Ok(UserWithUsage {
-            user: FromRow::from_row(&row)?,
-            usage: FromRow::from_row(&row)?,
-        })
+        Ok(UserWithUsage { user: FromRow::from_row(&row)?, usage: FromRow::from_row(&row)? })
     })
     .fetch_all(&mut tx)
     .await?;
@@ -631,12 +619,7 @@
 async fn whoami(
     Extension(db): Extension<DB>,
     Path(w_id): Path<String>,
-    Authed {
-        username,
-        email,
-        is_admin,
-        groups,
-    }: Authed,
+    Authed { username, email, is_admin, groups }: Authed,
 ) -> JsonResult<UserInfo> {
     let user = get_user(&w_id, &username, &db).await?;
     if let Some(user) = user {
@@ -697,21 +680,6 @@
     .await?
     .unwrap_or(false);
     let groups = get_groups_for_user(&w_id, username, db).await?;
-<<<<<<< HEAD
-    Ok(user.map(|usr| {
-        UserInfo {
-            groups,
-            workspace_id: usr.workspace_id,
-            email: usr.email,
-            username: usr.username,
-            is_admin: usr.is_admin,
-            is_super_admin,
-            created_at: usr.created_at,
-            operator: usr.operator,
-            disabled: usr.disabled,
-            role: usr.role,
-        }
-=======
     Ok(user.map(|usr| UserInfo {
         groups,
         workspace_id: usr.workspace_id,
@@ -723,7 +691,6 @@
         operator: usr.operator,
         disabled: usr.disabled,
         role: usr.role,
->>>>>>> 2ecec4b3
     }))
 }
 
@@ -904,9 +871,7 @@
 }
 
 async fn update_workspace_user(
-    Authed {
-        username, is_admin, ..
-    }: Authed,
+    Authed { username, is_admin, .. }: Authed,
     Extension(db): Extension<DB>,
     Path((w_id, username_to_update)): Path<(String, String)>,
     Json(eu): Json<EditWorkspaceUser>,
@@ -1018,9 +983,7 @@
 }
 
 async fn delete_user(
-    Authed {
-        username, is_admin, ..
-    }: Authed,
+    Authed { username, is_admin, .. }: Authed,
     Extension(db): Extension<DB>,
     Path((w_id, username_to_delete)): Path<(String, String)>,
 ) -> Result<String> {
@@ -1060,9 +1023,7 @@
 async fn set_password(
     Extension(db): Extension<DB>,
     Extension(argon2): Extension<Arc<Argon2<'_>>>,
-    Authed {
-        username, email, ..
-    }: Authed,
+    Authed { username, email, .. }: Authed,
     Json(EditPassword { password }): Json<EditPassword>,
 ) -> Result<String> {
     let mut tx = db.begin().await?;
