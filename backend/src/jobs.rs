/*
 * Author & Copyright: Ruben Fiszel 2021
 * This file and its contents are licensed under the AGPLv3 License.
 * Please see the included NOTICE for copyright information and
 * LICENSE-AGPL for a copy of the license.
 */

use axum::extract::Host;
use chrono::Duration;

use sql_builder::prelude::*;
use sqlx::{query_scalar, Postgres, Transaction};
use std::collections::HashMap;
use tracing::instrument;

use crate::{
    audit::{audit_log, ActionKind},
    db::{UserDB, DB},
    error,
    error::{to_anyhow, Error},
    flows::FlowValue,
    schedule::get_schedule_opt,
    scripts::{get_hub_script_by_path, ScriptHash, ScriptLang},
    users::{owner_to_token_owner, Authed},
    utils::{require_admin, Pagination, StripPath},
    worker_flow::init_flow_status,
};
use axum::{
    extract::{Extension, Path, Query},
    routing::{get, post},
    Json, Router,
};
use hyper::StatusCode;
use serde::{Deserialize, Serialize};
use serde_json::{Map, Value};
use sql_builder::SqlBuilder;

use ulid::Ulid;
use uuid::Uuid;

const MAX_NB_OF_JOBS_IN_Q_PER_USER: i64 = 10;
const MAX_DURATION_LAST_1200: std::time::Duration = std::time::Duration::from_secs(400);

pub fn workspaced_service() -> Router {
    Router::new()
        .route("/run/f/*script_path", post(run_flow_by_path))
        .route("/run/p/*script_path", post(run_job_by_path))
        .route(
            "/run_wait_result/p/*script_path",
            post(run_wait_result_job_by_path),
        )
        .route("/run/h/:hash", post(run_job_by_hash))
        .route("/run/preview", post(run_preview_job))
        .route("/run/preview_flow", post(run_preview_flow_job))
        .route("/list", get(list_jobs))
        .route("/queue/list", get(list_queue_jobs))
        .route("/queue/cancel/:id", post(cancel_job))
        .route("/completed/list", get(list_completed_jobs))
        .route("/completed/get/:id", get(get_completed_job))
        .route("/completed/get_result/:id", get(get_completed_job_result))
        .route("/completed/delete/:id", post(delete_completed_job))
        .route("/get/:id", get(get_job))
        .route("/getupdate/:id", get(get_job_update))
}

#[derive(Debug, sqlx::FromRow, Serialize, Clone)]
pub struct QueuedJob {
    pub workspace_id: String,
    pub id: Uuid,
    pub parent_job: Option<Uuid>,
    pub created_by: String,
    pub created_at: chrono::DateTime<chrono::Utc>,
    pub started_at: Option<chrono::DateTime<chrono::Utc>>,
    pub scheduled_for: chrono::DateTime<chrono::Utc>,
    pub running: bool,
    pub script_hash: Option<ScriptHash>,
    pub script_path: Option<String>,
    pub args: Option<serde_json::Value>,
    pub logs: Option<String>,
    pub raw_code: Option<String>,
    pub canceled: bool,
    pub canceled_by: Option<String>,
    pub canceled_reason: Option<String>,
    pub last_ping: Option<chrono::DateTime<chrono::Utc>>,
    pub job_kind: JobKind,
    pub schedule_path: Option<String>,
    pub permissioned_as: String,
    pub flow_status: Option<serde_json::Value>,
    pub raw_flow: Option<serde_json::Value>,
    pub is_flow_step: bool,
    pub language: Option<ScriptLang>,
}

#[derive(Debug, sqlx::FromRow, Serialize)]
struct CompletedJob {
    workspace_id: String,
    id: Uuid,
    parent_job: Option<Uuid>,
    created_by: String,
    created_at: chrono::DateTime<chrono::Utc>,
    started_at: chrono::DateTime<chrono::Utc>,
    duration_ms: i32,
    success: bool,
    script_hash: Option<ScriptHash>,
    script_path: Option<String>,
    args: Option<serde_json::Value>,
    result: Option<serde_json::Value>,
    logs: Option<String>,
    deleted: bool,
    raw_code: Option<String>,
    canceled: bool,
    canceled_by: Option<String>,
    canceled_reason: Option<String>,
    job_kind: JobKind,
    schedule_path: Option<String>,
    permissioned_as: String,
    flow_status: Option<serde_json::Value>,
    raw_flow: Option<serde_json::Value>,
    is_flow_step: bool,
    language: Option<ScriptLang>,
    is_skipped: bool,
}

#[derive(Deserialize, Clone, Copy)]
pub struct RunJobQuery {
    scheduled_for: Option<chrono::DateTime<chrono::Utc>>,
    scheduled_in_secs: Option<i64>,
    parent_job: Option<Uuid>,
}

impl RunJobQuery {
    fn get_scheduled_for(self) -> Option<chrono::DateTime<chrono::Utc>> {
        self.scheduled_for.or_else(|| {
            self.scheduled_in_secs
                .map(|s| chrono::Utc::now() + Duration::seconds(s))
        })
    }
}

pub async fn run_flow_by_path(
    authed: Authed,
    Extension(user_db): Extension<UserDB>,
    Path((w_id, flow_path)): Path<(String, StripPath)>,
    axum::Json(args): axum::Json<Option<Map<String, Value>>>,
    Query(run_query): Query<RunJobQuery>,
) -> error::Result<(StatusCode, String)> {
    let flow_path = flow_path.to_path();
    let tx = user_db.begin(&authed).await?;
    let (uuid, tx) = push(
        tx,
        &w_id,
        JobPayload::Flow(flow_path.to_string()),
        args,
        &authed.username,
        owner_to_token_owner(&authed.username, false),
        run_query.get_scheduled_for(),
        None,
        run_query.parent_job,
        false,
    )
    .await?;
    tx.commit().await?;
    Ok((StatusCode::CREATED, uuid.to_string()))
}

pub async fn run_job_by_path(
    authed: Authed,
    Extension(user_db): Extension<UserDB>,
    Path((w_id, script_path)): Path<(String, StripPath)>,
    axum::Json(args): axum::Json<Option<Map<String, Value>>>,
    Query(run_query): Query<RunJobQuery>,
) -> error::Result<(StatusCode, String)> {
    let script_path = script_path.to_path();
    let mut tx = user_db.begin(&authed).await?;
    let job_payload = script_path_to_payload(script_path, &mut tx, &w_id).await?;
    let (uuid, tx) = push(
        tx,
        &w_id,
        job_payload,
        args,
        &authed.username,
        owner_to_token_owner(&authed.username, false),
        run_query.get_scheduled_for(),
        None,
        run_query.parent_job,
        false,
    )
    .await?;
    tx.commit().await?;
    Ok((StatusCode::CREATED, uuid.to_string()))
}

pub async fn run_wait_result_job_by_path(
    authed: Authed,
    Extension(user_db): Extension<UserDB>,
    Path((w_id, script_path)): Path<(String, StripPath)>,
    axum::Json(args): axum::Json<Option<Map<String, Value>>>,
    Query(run_query): Query<RunJobQuery>,
) -> error::JsonResult<serde_json::Value> {
    let script_path = script_path.to_path();
    let mut tx = user_db.clone().begin(&authed).await?;
    let job_payload = script_path_to_payload(script_path, &mut tx, &w_id).await?;
    let (uuid, tx) = push(
        tx,
        &w_id,
        job_payload,
        args,
        &authed.username,
        owner_to_token_owner(&authed.username, false),
        run_query.get_scheduled_for(),
        None,
        run_query.parent_job,
        false,
    )
    .await?;
    tx.commit().await?;

    //wait 5 secs top
    let mut result = None;
    for i in 0..48 {
        let mut tx = user_db.clone().begin(&authed).await?;

        result = sqlx::query_scalar!(
            "SELECT result FROM completed_job WHERE id = $1 AND workspace_id = $2",
            uuid,
            &w_id
        )
        .fetch_optional(&mut tx)
        .await?
        .flatten();

        if result.is_some() {
            break;
        }
        let delay = if i < 10 { 100 } else { 500 };
        tokio::time::sleep(core::time::Duration::from_millis(delay)).await;
    }
    if let Some(result) = result {
        Ok(Json(result))
    } else {
        Err(Error::ExecutionErr("timeout after 20s".to_string()))
    }
}

pub async fn script_path_to_payload<'c>(
    script_path: &str,
    db: &mut Transaction<'c, Postgres>,
    w_id: &String,
) -> Result<JobPayload, Error> {
    let job_payload = if script_path.starts_with("hub/") {
        JobPayload::ScriptHub { path: script_path.to_owned() }
    } else {
        let script_hash = get_latest_hash_for_path(db, w_id, script_path).await?;
        JobPayload::ScriptHash { hash: script_hash, path: script_path.to_owned() }
    };
    Ok(job_payload)
}

pub async fn get_latest_hash_for_path<'c>(
    db: &mut Transaction<'c, Postgres>,
    w_id: &str,
    script_path: &str,
) -> error::Result<ScriptHash> {
    let script_hash_o = sqlx::query_scalar!(
        "select hash from script where path = $1 AND (workspace_id = $2 OR workspace_id = \
         'starter') AND
    created_at = (SELECT max(created_at) FROM script WHERE path = $1 AND (workspace_id = $2 OR \
         workspace_id = 'starter')) AND
    deleted = false",
        script_path,
        w_id
    )
    .fetch_optional(db)
    .await?;

    let script_hash = crate::utils::not_found_if_none(script_hash_o, "ScriptHash", script_path)?;

    Ok(ScriptHash(script_hash))
}

pub async fn run_job_by_hash(
    authed: Authed,
    Extension(user_db): Extension<UserDB>,
    Path((w_id, script_hash)): Path<(String, ScriptHash)>,
    axum::Json(args): axum::Json<Option<Map<String, Value>>>,
    Query(run_query): Query<RunJobQuery>,
) -> error::Result<(StatusCode, String)> {
    let hash = script_hash.0;
    let mut tx = user_db.begin(&authed).await?;
    let path = get_path_for_hash(&mut tx, &w_id, hash).await?;
    let (uuid, tx) = push(
        tx,
        &w_id,
        JobPayload::ScriptHash { hash: ScriptHash(hash), path },
        args,
        &authed.username,
        owner_to_token_owner(&authed.username, false),
        run_query.get_scheduled_for(),
        None,
        run_query.parent_job,
        false,
    )
    .await?;
    tx.commit().await?;
    Ok((StatusCode::CREATED, uuid.to_string()))
}

pub async fn get_path_for_hash<'c>(
    db: &mut Transaction<'c, Postgres>,
    w_id: &str,
    hash: i64,
) -> error::Result<String> {
    let path = sqlx::query_scalar!(
        "select path from script where hash = $1 AND (workspace_id = $2 OR workspace_id = \
         'starter')",
        hash,
        w_id
    )
    .fetch_one(db)
    .await?;
    Ok(path)
}

async fn run_preview_job(
    authed: Authed,
    Extension(user_db): Extension<UserDB>,
    Path(w_id): Path<String>,
    Json(preview): Json<Preview>,
    Query(sch_query): Query<RunJobQuery>,
) -> error::Result<(StatusCode, String)> {
    let tx = user_db.begin(&authed).await?;
    let (uuid, tx) = push(
        tx,
        &w_id,
        JobPayload::Code(RawCode {
            content: preview.content,
            path: preview.path,
            language: preview.language,
        }),
        preview.args,
        &authed.username,
        owner_to_token_owner(&authed.username, false),
        sch_query.get_scheduled_for(),
        None,
        None,
        false,
    )
    .await?;
    tx.commit().await?;
    Ok((StatusCode::CREATED, uuid.to_string()))
}

async fn run_preview_flow_job(
    authed: Authed,
    Extension(user_db): Extension<UserDB>,
    Path(w_id): Path<String>,
    Json(raw_flow): Json<PreviewFlow>,
    Query(sch_query): Query<RunJobQuery>,
) -> error::Result<(StatusCode, String)> {
    let tx = user_db.begin(&authed).await?;
    let (uuid, tx) = push(
        tx,
        &w_id,
        JobPayload::RawFlow { value: raw_flow.value, path: raw_flow.path },
        raw_flow.args,
        &authed.username,
        owner_to_token_owner(&authed.username, false),
        sch_query.get_scheduled_for(),
        None,
        None,
        false,
    )
    .await?;
    tx.commit().await?;
    Ok((StatusCode::CREATED, uuid.to_string()))
}
#[derive(Deserialize)]
pub struct ListQueueQuery {
    pub script_path_start: Option<String>,
    pub script_path_exact: Option<String>,
    pub script_hash: Option<String>,
    pub created_by: Option<String>,
    pub created_before: Option<chrono::DateTime<chrono::Utc>>,
    pub created_after: Option<chrono::DateTime<chrono::Utc>>,
    pub running: Option<bool>,
    pub parent_job: Option<String>,
    pub order_desc: Option<bool>,
    pub job_kinds: Option<String>,
}

fn list_queue_jobs_query(w_id: &str, lq: &ListQueueQuery, fields: &[&str]) -> SqlBuilder {
    let mut sqlb = SqlBuilder::select_from("queue")
        .fields(fields)
        .order_by("created_at", lq.order_desc.unwrap_or(true))
        .limit(1000)
        .and_where_eq("workspace_id", "?".bind(&w_id))
        .clone();

    if let Some(ps) = &lq.script_path_start {
        sqlb.and_where_like_left("script_path", "?".bind(ps));
    }
    if let Some(p) = &lq.script_path_exact {
        sqlb.and_where_eq("script_path", "?".bind(p));
    }
    if let Some(h) = &lq.script_hash {
        sqlb.and_where_eq("script_hash", "?".bind(h));
    }
    if let Some(cb) = &lq.created_by {
        sqlb.and_where_eq("created_by", "?".bind(cb));
    }
    if let Some(r) = &lq.running {
        sqlb.and_where_eq("running", &r);
    }
    if let Some(pj) = &lq.parent_job {
        sqlb.and_where_eq("parent_job", "?".bind(pj));
    }
    if let Some(dt) = &lq.created_before {
        sqlb.and_where_lt("created_at", format!("to_timestamp({})", dt.timestamp()));
    }
    if let Some(dt) = &lq.created_after {
        sqlb.and_where_gt("created_at", format!("to_timestamp({})", dt.timestamp()));
    }
    if let Some(jk) = &lq.job_kinds {
        sqlb.and_where_in(
            "job_kind",
            &jk.split(',').into_iter().map(quote).collect::<Vec<_>>(),
        );
    }

    sqlb
}

async fn list_queue_jobs(
    Extension(db): Extension<DB>,
    Path(w_id): Path<String>,
    Query(lq): Query<ListQueueQuery>,
) -> error::JsonResult<Vec<QueuedJob>> {
    let sql = list_queue_jobs_query(&w_id, &lq, &["*"]).sql()?;
    let jobs = sqlx::query_as::<_, QueuedJob>(&sql).fetch_all(&db).await?;
    Ok(Json(jobs))
}

async fn list_jobs(
    authed: Authed,
    Extension(user_db): Extension<UserDB>,
    Path(w_id): Path<String>,
    Query(pagination): Query<Pagination>,
    Query(lq): Query<ListCompletedQuery>,
) -> error::JsonResult<Vec<Job>> {
    let (per_page, offset) = crate::utils::paginate(pagination);
    let lqc = lq.clone();
    let sqlq = list_queue_jobs_query(
        &w_id,
        &ListQueueQuery {
            script_path_start: lq.script_path_start,
            script_path_exact: lq.script_path_exact,
            script_hash: lq.script_hash,
            created_by: lq.created_by,
            created_before: lq.created_before,
            created_after: lq.created_after,
            running: None,
            parent_job: lq.parent_job,
            order_desc: Some(true),
            job_kinds: lq.job_kinds,
        },
        &[
            "'QueuedJob' as typ",
            "id",
            "workspace_id",
            "parent_job",
            "created_by",
            "created_at",
            "started_at",
            "scheduled_for",
            "running",
            "script_hash",
            "script_path",
            "args",
            "null as duration_ms",
            "null as success",
            "false as deleted",
            "canceled",
            "canceled_by",
            "job_kind",
            "schedule_path",
            "permissioned_as",
            "flow_status",
            "is_flow_step",
            "language",
            "false as is_skipped",
        ],
    );
    let sqlc = list_completed_jobs_query(
        &w_id,
        per_page + offset,
        0,
        &ListCompletedQuery { order_desc: Some(true), ..lqc },
        &[
            "'CompletedJob' as typ",
            "id",
            "workspace_id",
            "parent_job",
            "created_by",
            "created_at",
            "started_at",
            "null as scheduled_for",
            "null as running",
            "script_hash",
            "script_path",
            "args",
            "duration_ms",
            "success",
            "deleted",
            "canceled",
            "canceled_by",
            "job_kind",
            "schedule_path",
            "permissioned_as",
            "flow_status",
            "is_flow_step",
            "language",
            "is_skipped",
        ],
    );
    let sql = format!(
        "{} UNION ALL {} ORDER BY created_at DESC LIMIT {} OFFSET {};",
        &sqlq.subquery()?,
        &sqlc.subquery()?,
        per_page,
        offset
    );
    let mut tx = user_db.begin(&authed).await?;
    let jobs: Vec<UnifiedJob> = sqlx::query_as(&sql).fetch_all(&mut tx).await?;
    tx.commit().await?;
    Ok(Json(jobs.into_iter().map(From::from).collect()))
}
#[derive(Deserialize, Clone)]
pub struct ListCompletedQuery {
    pub script_path_start: Option<String>,
    pub script_path_exact: Option<String>,
    pub script_hash: Option<String>,
    pub created_by: Option<String>,
    pub created_before: Option<chrono::DateTime<chrono::Utc>>,
    pub created_after: Option<chrono::DateTime<chrono::Utc>>,
    pub success: Option<bool>,
    pub parent_job: Option<String>,
    pub order_desc: Option<bool>,
    pub job_kinds: Option<String>,
    pub is_skipped: Option<bool>,
}
fn list_completed_jobs_query(
    w_id: &str,
    per_page: usize,
    offset: usize,
    lq: &ListCompletedQuery,
    fields: &[&str],
) -> SqlBuilder {
    let mut sqlb = SqlBuilder::select_from("completed_job")
        .fields(fields)
        .order_by("created_at", lq.order_desc.unwrap_or(true))
        .and_where_eq("workspace_id", "?".bind(&w_id))
        .offset(offset)
        .limit(per_page)
        .clone();

    if let Some(ps) = &lq.script_path_start {
        sqlb.and_where_like_left("script_path", "?".bind(ps));
    }
    if let Some(p) = &lq.script_path_exact {
        sqlb.and_where_eq("script_path", "?".bind(p));
    }
    if let Some(h) = &lq.script_hash {
        sqlb.and_where_eq("script_hash", "?".bind(h));
    }
    if let Some(cb) = &lq.created_by {
        sqlb.and_where_eq("created_by", "?".bind(cb));
    }
    if let Some(r) = &lq.success {
        sqlb.and_where_eq("success", r);
    }
    if let Some(pj) = &lq.parent_job {
        sqlb.and_where_eq("parent_job", "?".bind(pj));
    }
    if let Some(dt) = &lq.created_before {
        sqlb.and_where_lt("created_at", format!("to_timestamp({})", dt.timestamp()));
    }
    if let Some(dt) = &lq.created_after {
        sqlb.and_where_gt("created_at", format!("to_timestamp({})", dt.timestamp()));
    }
    if let Some(sk) = &lq.is_skipped {
        sqlb.and_where_eq("is_skipped", sk);
    }
    if let Some(jk) = &lq.job_kinds {
        sqlb.and_where_in(
            "job_kind",
            &jk.split(',').into_iter().map(quote).collect::<Vec<_>>(),
        );
    }

    sqlb
}

async fn list_completed_jobs(
    Extension(db): Extension<DB>,
    Path(w_id): Path<String>,
    Query(pagination): Query<Pagination>,
    Query(lq): Query<ListCompletedQuery>,
) -> error::JsonResult<Vec<CompletedJob>> {
    let (per_page, offset) = crate::utils::paginate(pagination);

    let sql = list_completed_jobs_query(
        &w_id,
        per_page,
        offset,
        &lq,
        &[
            "id",
            "workspace_id",
            "parent_job",
            "created_by",
            "created_at",
            "started_at",
            "duration_ms",
            "success",
            "script_hash",
            "script_path",
            "args",
            "result",
            "null as logs",
            "deleted",
            "canceled",
            "canceled_by",
            "canceled_reason",
            "job_kind",
            "schedule_path",
            "permissioned_as",
            "null as raw_code",
            "null as flow_status",
            "null as raw_flow",
            "is_flow_step",
            "language",
            "is_skipped",
        ],
    )
    .sql()?;
    let jobs = sqlx::query_as::<_, CompletedJob>(&sql)
        .fetch_all(&db)
        .await?;
    Ok(Json(jobs))
}

async fn get_completed_job(
    Extension(db): Extension<DB>,
    Path((w_id, id)): Path<(String, Uuid)>,
) -> error::JsonResult<CompletedJob> {
    let job_o = sqlx::query_as::<_, CompletedJob>(
        "SELECT * FROM completed_job WHERE id = $1 AND workspace_id = $2",
    )
    .bind(id)
    .bind(w_id)
    .fetch_optional(&db)
    .await?;

    let job = crate::utils::not_found_if_none(job_o, "Completed Job", id.to_string())?;
    Ok(Json(job))
}

async fn get_completed_job_result(
    Extension(db): Extension<DB>,
    Path((w_id, id)): Path<(String, Uuid)>,
) -> error::JsonResult<Option<serde_json::Value>> {
    let result_o = sqlx::query_scalar!(
        "SELECT result FROM completed_job WHERE id = $1 AND workspace_id = $2",
        id,
        w_id,
    )
    .fetch_optional(&db)
    .await?;

    let result = crate::utils::not_found_if_none(result_o, "Completed Job", id.to_string())?;
    Ok(Json(result))
}

async fn cancel_job(
    authed: Authed,
    Extension(user_db): Extension<UserDB>,
    Path((w_id, id)): Path<(String, Uuid)>,
    Json(CancelJob { reason }): Json<CancelJob>,
) -> error::Result<String> {
    let mut tx = user_db.begin(&authed).await?;

    let job_option = sqlx::query_scalar!(
        "UPDATE queue SET canceled = true, canceled_by = $1, canceled_reason = $2 WHERE id = $3 \
         AND schedule_path IS NULL AND workspace_id = $4RETURNING id",
        &authed.username,
        reason,
        id,
        w_id
    )
    .fetch_optional(&mut tx)
    .await?;

    if let Some(id) = job_option {
        audit_log(
            &mut tx,
            &authed.username,
            "jobs.delete",
            ActionKind::Delete,
            &w_id,
            Some(&id.to_string()),
            None,
        )
        .await?;
        Ok(id.to_string())
    } else {
        let (job_o, tx) = get_job_by_id(tx, &w_id, id).await?;
        tx.commit().await?;
        let err = match job_o {
            Some(Job::CompletedJob(_)) => error::Error::BadRequest(format!(
                "queued job id {} exists but is already completed and cannot be canceled",
                id
            )),
            Some(Job::QueuedJob(job)) if job.schedule_path.is_some() => {
                error::Error::BadRequest(format!(
                    "queued job id {} exists but has been created by a scheduler 
                and can only be only canceled by disabling the parent scheduler",
                    id
                ))
            }
            _ => error::Error::NotFound(format!("queued job id {} does not exist", id)),
        };
        Err(err)
    }
}

async fn delete_completed_job(
    authed: Authed,
    Extension(user_db): Extension<UserDB>,
    Path((w_id, id)): Path<(String, Uuid)>,
) -> error::JsonResult<CompletedJob> {
    let mut tx = user_db.begin(&authed).await?;

    require_admin(authed.is_admin, &authed.username)?;
    let job_o = sqlx::query_as::<_, CompletedJob>(
        "UPDATE completed_job SET logs = '', deleted = true WHERE id = $1 AND workspace_id = $2 \
         RETURNING *",
    )
    .bind(id)
    .bind(&w_id)
    .fetch_optional(&mut tx)
    .await?;

    let job = crate::utils::not_found_if_none(job_o, "Completed Job", id.to_string())?;

    audit_log(
        &mut tx,
        &authed.username,
        "jobs.delete",
        ActionKind::Delete,
        &w_id,
        Some(&id.to_string()),
        None,
    )
    .await?;

    tx.commit().await?;
    Ok(Json(job))
}

#[derive(Deserialize)]
pub struct JobUpdateQuery {
    pub running: bool,
    pub log_offset: i32,
}

#[derive(Serialize)]
pub struct JobUpdate {
    pub running: Option<bool>,
    pub completed: Option<bool>,
    pub new_logs: Option<String>,
}

async fn get_job_update(
    Extension(db): Extension<DB>,
    Path((w_id, id)): Path<(String, Uuid)>,
    Query(JobUpdateQuery { running, log_offset }): Query<JobUpdateQuery>,
) -> error::JsonResult<JobUpdate> {
    let mut tx = db.begin().await?;

    let logs = query_scalar!(
        "SELECT substr(logs, $1) as logs FROM queue WHERE workspace_id = $2 AND id = $3",
        log_offset,
        &w_id,
        &id
    )
    .fetch_optional(&mut tx)
    .await?;

    if let Some(logs) = logs {
        tx.commit().await?;
        Ok(Json(JobUpdate {
            running: if !running { Some(true) } else { None },
            completed: None,
            new_logs: logs,
        }))
    } else {
        let logs = query_scalar!(
            "SELECT substr(logs, $1) as logs FROM completed_job WHERE workspace_id = $2 AND id = \
             $3",
            log_offset,
            &w_id,
            &id
        )
        .fetch_optional(&mut tx)
        .await?;
        let logs = crate::utils::not_found_if_none(logs, "Job", id.to_string())?;
        tx.commit().await?;
        Ok(Json(JobUpdate {
            running: Some(false),
            completed: Some(true),
            new_logs: logs,
        }))
    }
}

async fn get_job(
    Extension(db): Extension<DB>,
    Path((w_id, id)): Path<(String, Uuid)>,
) -> error::JsonResult<Job> {
    let tx = db.begin().await?;
    let (job_o, tx) = get_job_by_id(tx, &w_id, id).await?;
    let job = crate::utils::not_found_if_none(job_o, "Completed Job", id.to_string())?;
    tx.commit().await?;
    Ok(Json(job))
}

async fn get_job_by_id<'c>(
    mut tx: Transaction<'c, Postgres>,
    w_id: &str,
    id: Uuid,
) -> error::Result<(Option<Job>, Transaction<'c, Postgres>)> {
    let cjob_option = sqlx::query_as::<_, CompletedJob>(
        "SELECT * FROM completed_job WHERE id = $1 AND workspace_id = $2",
    )
    .bind(id)
    .bind(w_id)
    .fetch_optional(&mut tx)
    .await?;
    let job_option = match cjob_option {
        Some(job) => Some(Job::CompletedJob(job)),
        None => get_queued_job(id, w_id, &mut tx).await?.map(Job::QueuedJob),
    };
    Ok((job_option, tx))
}

pub async fn get_queued_job<'c>(
    id: Uuid,
    w_id: &str,
    tx: &mut Transaction<'c, Postgres>,
) -> error::Result<Option<QueuedJob>> {
    let r = sqlx::query_as::<_, QueuedJob>(
        "SELECT *
            FROM queue WHERE id = $1 AND workspace_id = $2",
    )
    .bind(id)
    .bind(w_id)
    .fetch_optional(tx)
    .await?;
    Ok(r)
}

#[derive(Serialize)]
#[serde(tag = "type")]
enum Job {
    QueuedJob(QueuedJob),
    CompletedJob(CompletedJob),
}

#[derive(sqlx::Type, Serialize, Deserialize, Debug, PartialEq, Clone)]
#[sqlx(type_name = "JOB_KIND", rename_all = "lowercase")]
#[serde(rename_all(serialize = "lowercase"))]
pub enum JobKind {
    Script,
    #[allow(non_camel_case_types)]
    Script_Hub,
    Preview,
    Dependencies,
    Flow,
    FlowPreview,
}

#[derive(sqlx::FromRow)]
struct UnifiedJob {
    workspace_id: String,
    typ: String,
    id: Uuid,
    parent_job: Option<Uuid>,
    created_by: String,
    created_at: chrono::DateTime<chrono::Utc>,
    started_at: Option<chrono::DateTime<chrono::Utc>>,
    scheduled_for: Option<chrono::DateTime<chrono::Utc>>,
    running: Option<bool>,
    script_hash: Option<ScriptHash>,
    script_path: Option<String>,
    args: Option<serde_json::Value>,
    duration_ms: Option<i32>,
    success: Option<bool>,
    deleted: bool,
    canceled: bool,
    canceled_by: Option<String>,
    job_kind: JobKind,
    schedule_path: Option<String>,
    permissioned_as: String,
    flow_status: Option<serde_json::Value>,
    is_flow_step: bool,
    language: Option<ScriptLang>,
    is_skipped: bool,
}

impl From<UnifiedJob> for Job {
    fn from(uj: UnifiedJob) -> Self {
        match uj.typ.as_ref() {
            "CompletedJob" => Job::CompletedJob(CompletedJob {
                workspace_id: uj.workspace_id,
                id: uj.id,
                parent_job: uj.parent_job,
                created_by: uj.created_by,
                created_at: uj.created_at,
                started_at: uj.started_at.unwrap_or(uj.created_at),
                duration_ms: uj.duration_ms.unwrap(),
                success: uj.success.unwrap(),
                script_hash: uj.script_hash,
                script_path: uj.script_path,
                args: uj.args,
                result: None,
                logs: None,
                deleted: uj.deleted,
                canceled: uj.canceled,
                canceled_by: uj.canceled_by,
                raw_code: None,
                canceled_reason: None,
                job_kind: uj.job_kind,
                schedule_path: uj.schedule_path,
                permissioned_as: uj.permissioned_as,
                flow_status: uj.flow_status,
                raw_flow: None,
                is_flow_step: uj.is_flow_step,
                language: uj.language,
                is_skipped: uj.is_skipped,
            }),
            "QueuedJob" => Job::QueuedJob(QueuedJob {
                workspace_id: uj.workspace_id,
                id: uj.id,
                parent_job: uj.parent_job,
                created_by: uj.created_by,
                created_at: uj.created_at,
                started_at: uj.started_at,
                script_hash: uj.script_hash,
                script_path: uj.script_path,
                args: uj.args,
                running: uj.running.unwrap(),
                scheduled_for: uj.scheduled_for.unwrap(),
                logs: None,
                raw_code: None,
                canceled: uj.canceled,
                canceled_by: uj.canceled_by,
                canceled_reason: None,
                last_ping: None,
                job_kind: uj.job_kind,
                schedule_path: uj.schedule_path,
                permissioned_as: uj.permissioned_as,
                flow_status: uj.flow_status,
                raw_flow: None,
                is_flow_step: uj.is_flow_step,
                language: uj.language,
            }),
            t => panic!("job type {} not valid", t),
        }
    }
}
#[derive(Deserialize)]
struct CancelJob {
    reason: Option<String>,
}

#[derive(Clone, Serialize, Deserialize, Debug)]
pub struct RawCode {
    pub content: String,
    pub path: Option<String>,
    pub language: ScriptLang,
}

#[derive(Deserialize)]
struct Preview {
    content: String,
    path: Option<String>,
    args: Option<Map<String, Value>>,
    language: ScriptLang,
}

#[derive(Deserialize)]
struct PreviewFlow {
    value: FlowValue,
    path: Option<String>,
    args: Option<Map<String, Value>>,
}

#[derive(Debug)]
pub enum JobPayload {
    ScriptHub { path: String },
    ScriptHash { hash: ScriptHash, path: String },
    Code(RawCode),
    Dependencies { hash: ScriptHash, dependencies: Vec<String> },
    Flow(String),
    RawFlow { value: FlowValue, path: Option<String> },
}

#[instrument(level = "trace", skip_all)]
pub async fn push<'c>(
    mut tx: Transaction<'c, Postgres>,
    workspace_id: &str,
    job_payload: JobPayload,
    args: Option<Map<String, Value>>,
    user: &str,
    permissioned_as: String,
    scheduled_for_o: Option<chrono::DateTime<chrono::Utc>>,
    schedule_path: Option<String>,
    parent_job: Option<Uuid>,
    is_flow_step: bool,
) -> Result<(Uuid, Transaction<'c, Postgres>), Error> {
    let scheduled_for = scheduled_for_o.unwrap_or_else(chrono::Utc::now);
    let args_json = args.map(serde_json::Value::Object);
    let job_id: Uuid = Ulid::new().into();

    let premium_workspace =
        sqlx::query_scalar!("SELECT premium FROM workspace WHERE id = $1", workspace_id)
            .fetch_one(&mut tx)
            .await?;

    if !premium_workspace && std::env::var("CLOUD_HOSTED").is_ok() {
        let rate_limiting_queue = sqlx::query_scalar!(
            "SELECT COUNT(id) FROM queue WHERE created_by = $1 AND workspace_id = $2",
            user,
            workspace_id
        )
        .fetch_one(&mut tx)
        .await?;

        if let Some(nb_jobs) = rate_limiting_queue {
            if nb_jobs > MAX_NB_OF_JOBS_IN_Q_PER_USER {
                return Err(error::Error::ExecutionErr(format!(
                    "You have exceeded the number of authorized elements of queue at any given \
                     time: {}",
                    MAX_NB_OF_JOBS_IN_Q_PER_USER
                )));
            }
        }

<<<<<<< HEAD
        let rate_limiting_duration_ms = sqlx::query_scalar!(
        "SELECT SUM(duration_ms) FROM completed_job WHERE created_by = $1 AND created_at > NOW() - INTERVAL '1200 seconds' AND workspace_id = $2",
        user,
        workspace_id
    )
    .fetch_one(&mut tx)
    .await?;
=======
        let rate_limiting_duration = sqlx::query_scalar!(
            "SELECT SUM(duration) FROM completed_job WHERE created_by = $1 AND created_at > NOW() \
             - INTERVAL '1200 seconds' AND workspace_id = $2",
            user,
            workspace_id
        )
        .fetch_one(&mut tx)
        .await?;
>>>>>>> 2ecec4b3

        if let Some(sum_duration_ms) = rate_limiting_duration_ms {
            if sum_duration_ms as u128 > MAX_DURATION_LAST_1200.as_millis() {
                return Err(error::Error::ExecutionErr(format!(
<<<<<<< HEAD
                "You have exceeded the scripts cumulative duration limit over the last 20m which is: {} seconds", MAX_DURATION_LAST_1200.as_secs())));
=======
                    "You have exceeded the scripts cumulative duration limit over the last 20m \
                     which is: {}",
                    MAX_DURATION_LAST_1200
                )));
>>>>>>> 2ecec4b3
            }
        }
    }

    let (script_hash, script_path, raw_code, job_kind, raw_flow, language) = match job_payload {
        JobPayload::ScriptHash { hash, path } => {
            let language = sqlx::query_scalar!(
                "SELECT language as \"language: ScriptLang\" FROM script WHERE hash = $1 AND \
                 (workspace_id = $2 OR workspace_id = 'starter')",
                hash.0,
                workspace_id
            )
            .fetch_one(&mut tx)
            .await?;
            (
                Some(hash.0),
                Some(path),
                None,
                JobKind::Script,
                None,
                Some(language),
            )
        }
        JobPayload::ScriptHub { path } => {
            let email = sqlx::query_scalar!(
                "SELECT email FROM usr WHERE username = $1 AND workspace_id = $2",
                user,
                workspace_id
            )
            .fetch_optional(&mut tx)
            .await?;
            (
                None,
                Some(path.clone()),
                Some(
                    get_hub_script_by_path(
                        Authed {
                            email,
                            username: user.to_string(),
                            is_admin: false,
                            groups: vec![],
                        },
                        Path(StripPath(path)),
                        Extension(
                            reqwest::ClientBuilder::new()
                                .user_agent("windmill/beta")
                                .build()
                                .map_err(to_anyhow)?,
                        ),
                        Host(std::env::var("BASE_URL").unwrap_or_else(|_| "".to_string())),
                    )
                    .await?,
                ),
                JobKind::Script_Hub,
                None,
                Some(ScriptLang::Deno),
            )
        }
        JobPayload::Code(RawCode { content, path, language }) => (
            None,
            path,
            Some(content),
            JobKind::Preview,
            None,
            Some(language),
        ),
        JobPayload::Dependencies { hash, dependencies } => (
            Some(hash.0),
            None,
            Some(dependencies.join("\n")),
            JobKind::Dependencies,
            None,
            Some(ScriptLang::Python3),
        ),
        JobPayload::RawFlow { value, path } => {
            (None, path, None, JobKind::FlowPreview, Some(value), None)
        }
        JobPayload::Flow(flow) => {
            let value_json = sqlx::query_scalar!(
                "SELECT value FROM flow WHERE path = $1 AND (workspace_id = $2 OR workspace_id = \
                 'starter')",
                flow,
                workspace_id
            )
            .fetch_optional(&mut tx)
            .await?
            .ok_or_else(|| Error::InternalErr(format!("not found flow at path {:?}", flow)))?;
            let value = serde_json::from_value::<FlowValue>(value_json).map_err(|err| {
                Error::InternalErr(format!(
                    "could not convert json to flow for {flow}: {err:?}"
                ))
            })?;
            (None, Some(flow), None, JobKind::Flow, Some(value), None)
        }
    };

    let flow_status = raw_flow.as_ref().map(init_flow_status);
    let uuid = sqlx::query_scalar!(
        "INSERT INTO queue
            (workspace_id, id, parent_job, created_by, permissioned_as, scheduled_for, 
                script_hash, script_path, raw_code, args, job_kind, schedule_path, raw_flow, \
         flow_status, is_flow_step, language)
            VALUES ($1, $2, $3, $4, $5, $6, $7, $8, $9, $10, $11, $12, $13, $14, $15, $16) \
         RETURNING id",
        workspace_id,
        job_id,
        parent_job,
        user,
        permissioned_as,
        scheduled_for,
        script_hash,
        script_path.clone(),
        raw_code,
        args_json,
        job_kind: JobKind,
        schedule_path,
        raw_flow.map(|f| serde_json::json!(f)),
        flow_status.map(|f| serde_json::json!(f)),
        is_flow_step,
        language: ScriptLang
    )
    .fetch_one(&mut tx)
    .await
    .map_err(|e| Error::InternalErr(format!("Could not insert into queue {job_id}: {e}")))?;

    let uuid_string = job_id.to_string();
    let uuid_str = uuid_string.as_str();
    let mut hm = HashMap::from([("uuid", uuid_str), ("permissioned_as", &permissioned_as)]);
    {
        let s: String;
        let audit_o = match job_kind {
            JobKind::Preview => Some((
                "jobs.run.preview",
                Some(format!("{}", script_path.unwrap_or_else(String::new))),
            )),
            JobKind::Script => {
                s = ScriptHash(script_hash.unwrap()).to_string();
                hm.insert("hash", s.as_str());
                Some(("jobs.run.script", script_path))
            }
            JobKind::Flow => Some(("jobs.run.flow", script_path)),
            JobKind::FlowPreview => Some(("jobs.run.flow_preview", script_path)),
            _ => None,
        };

        if let Some((operation_name, resource)) = audit_o {
            audit_log(
                &mut tx,
                &user,
                operation_name,
                ActionKind::Execute,
                workspace_id,
                resource.as_ref().map(|x| x.as_str()),
                Some(hm),
            )
            .await?;
        }
    }
    Ok((uuid, tx))
}

#[instrument(level = "trace", skip_all)]
pub async fn add_completed_job_error<E: ToString + std::fmt::Debug>(
    db: &DB,
    queued_job: &QueuedJob,
    logs: String,
    e: E,
) -> Result<(Uuid, Map<String, Value>), Error> {
    let mut output_map = serde_json::Map::new();
    output_map.insert(
        "error".to_string(),
        serde_json::Value::String(e.to_string()),
    );
    let a = add_completed_job(
        db,
        &queued_job,
        false,
        false,
        Some(output_map.clone()),
        format!("{}\n{}", logs, e.to_string()),
    )
    .await?;
    Ok((a, output_map))
}

#[instrument(level = "trace", skip_all)]
pub async fn add_completed_job(
    db: &DB,
    queued_job: &QueuedJob,
    success: bool,
    skipped: bool,
    result: Option<Map<String, Value>>,
    logs: String,
) -> Result<Uuid, Error> {
    let result_json = result.map(serde_json::Value::Object);
    let job_id = queued_job.id.clone();
    let duration_ms = (chrono::Utc::now() - queued_job.started_at.unwrap_or(queued_job.created_at))
        .num_milliseconds() as i32;
    let _ = sqlx::query!(
        "INSERT INTO completed_job as cj
<<<<<<< HEAD
            (workspace_id, id, parent_job, created_by, created_at, duration_ms, success, script_hash, script_path, \
        args, result, logs, 
            raw_code, canceled, canceled_by, canceled_reason, job_kind, schedule_path, permissioned_as, flow_status, raw_flow, \
            is_flow_step, is_skipped)
            VALUES ($1, $2, $3, $4, $5, $6, $7, $8, $9, $10, $11, $12, $13, $14, $15, $16, $17, $18, $19, $20, $21, $22, $23) \
        ON CONFLICT (id) DO UPDATE SET success = $7, result = $11, logs = concat(cj.logs, $12) \
        RETURNING id",
=======
            (workspace_id, id, parent_job, created_by, created_at, duration, success, script_hash, \
         script_path, args, result, logs, 
            raw_code, canceled, canceled_by, canceled_reason, job_kind, schedule_path, \
         permissioned_as, flow_status, raw_flow, is_flow_step, is_skipped)
            VALUES ($1, $2, $3, $4, $5, $6, $7, $8, $9, $10, $11, $12, $13, $14, $15, $16, $17, \
         $18, $19, $20, $21, $22, $23) ON CONFLICT (id) DO UPDATE SET success = $7, result = $11, \
         logs = concat(cj.logs, $12) RETURNING id",
>>>>>>> 2ecec4b3
        queued_job.workspace_id,
        queued_job.id,
        queued_job.parent_job,
        queued_job.created_by,
        queued_job.created_at,
        duration_ms,
        success,
        queued_job.script_hash.map(|x| x.0),
        queued_job.script_path,
        queued_job.args,
        result_json,
        logs,
        queued_job.raw_code,
        queued_job.canceled,
        queued_job.canceled_by,
        queued_job.canceled_reason,
        queued_job.job_kind: JobKind,
        queued_job.schedule_path,
        queued_job.permissioned_as,
        queued_job.flow_status,
        queued_job.raw_flow,
        queued_job.is_flow_step,
        skipped
    )
    .fetch_one(db)
    .await
    .map_err(|e| Error::InternalErr(format!("Could not add completed job {job_id}: {e}")))?;
    tracing::debug!("Added completed job {}", queued_job.id);
    Ok(queued_job.id)
}

#[instrument(level = "trace", skip_all)]
pub async fn postprocess_queued_job(
    schedule_path: Option<String>,
    script_path: Option<String>,
    w_id: &str,
    job_id: Uuid,
    db: &DB,
) -> crate::error::Result<()> {
    let _ = delete_job(db, w_id, job_id).await?;
    schedule_again_if_scheduled(schedule_path, script_path, &w_id, db).await?;
    Ok(())
}

#[instrument(level = "trace", skip_all)]
pub async fn schedule_again_if_scheduled(
    schedule_path: Option<String>,
    script_path: Option<String>,
    w_id: &str,
    db: &DB,
) -> crate::error::Result<()> {
    if let Some(schedule_path) = schedule_path {
        let mut tx = db.begin().await?;
        let schedule = get_schedule_opt(&mut tx, &w_id, &schedule_path)
            .await?
            .ok_or_else(|| {
                Error::InternalErr(format!(
                    "Could not find schedule {:?} for workspace {}",
                    schedule_path, w_id
                ))
            })?;
        if schedule.enabled && script_path.is_some() && script_path.unwrap() == schedule.script_path
        {
            tx = crate::schedule::push_scheduled_job(tx, schedule).await?;
        }
        tx.commit().await?;
    }
    Ok(())
}

pub async fn pull(db: &DB) -> Result<Option<QueuedJob>, crate::Error> {
    let now = chrono::Utc::now();

    let job: Option<QueuedJob> = sqlx::query_as::<_, QueuedJob>(
        "UPDATE queue
            SET running = true, started_at = $1
            WHERE id IN (
                SELECT id
                FROM queue
                WHERE running = false AND scheduled_for <= $2
                ORDER BY scheduled_for
                FOR UPDATE SKIP LOCKED
                LIMIT 1
            )
            RETURNING *",
    )
    .bind(now)
    .bind(now)
    .fetch_optional(db)
    .await?;

    Ok(job)
}

#[instrument(level = "trace", skip_all)]
pub async fn delete_job(db: &DB, w_id: &str, job_id: Uuid) -> Result<(), crate::Error> {
    let job_removed = sqlx::query_scalar!(
        "DELETE FROM queue WHERE workspace_id = $1 AND id = $2 RETURNING 1",
        w_id,
        job_id
    )
    .fetch_one(db)
    .await
    .map_err(|e| Error::InternalErr(format!("Error during deletion of job {job_id}: {e}")))?
    .unwrap_or(0)
        == 1;
    tracing::debug!("Job {job_id} deletion was achieved with success: {job_removed}");
    Ok(())
}<|MERGE_RESOLUTION|>--- conflicted
+++ resolved
@@ -1056,36 +1056,26 @@
             }
         }
 
-<<<<<<< HEAD
         let rate_limiting_duration_ms = sqlx::query_scalar!(
-        "SELECT SUM(duration_ms) FROM completed_job WHERE created_by = $1 AND created_at > NOW() - INTERVAL '1200 seconds' AND workspace_id = $2",
-        user,
-        workspace_id
-    )
-    .fetch_one(&mut tx)
-    .await?;
-=======
-        let rate_limiting_duration = sqlx::query_scalar!(
-            "SELECT SUM(duration) FROM completed_job WHERE created_by = $1 AND created_at > NOW() \
-             - INTERVAL '1200 seconds' AND workspace_id = $2",
+            "
+           SELECT SUM(duration_ms)
+             FROM completed_job
+            WHERE created_by = $1
+              AND created_at > NOW() - INTERVAL '1200 seconds'
+              AND workspace_id = $2",
             user,
             workspace_id
         )
         .fetch_one(&mut tx)
         .await?;
->>>>>>> 2ecec4b3
 
         if let Some(sum_duration_ms) = rate_limiting_duration_ms {
             if sum_duration_ms as u128 > MAX_DURATION_LAST_1200.as_millis() {
                 return Err(error::Error::ExecutionErr(format!(
-<<<<<<< HEAD
-                "You have exceeded the scripts cumulative duration limit over the last 20m which is: {} seconds", MAX_DURATION_LAST_1200.as_secs())));
-=======
                     "You have exceeded the scripts cumulative duration limit over the last 20m \
-                     which is: {}",
-                    MAX_DURATION_LAST_1200
+                     which is: {} seconds",
+                    MAX_DURATION_LAST_1200.as_secs()
                 )));
->>>>>>> 2ecec4b3
             }
         }
     }
@@ -1286,23 +1276,14 @@
         .num_milliseconds() as i32;
     let _ = sqlx::query!(
         "INSERT INTO completed_job as cj
-<<<<<<< HEAD
-            (workspace_id, id, parent_job, created_by, created_at, duration_ms, success, script_hash, script_path, \
-        args, result, logs, 
-            raw_code, canceled, canceled_by, canceled_reason, job_kind, schedule_path, permissioned_as, flow_status, raw_flow, \
-            is_flow_step, is_skipped)
-            VALUES ($1, $2, $3, $4, $5, $6, $7, $8, $9, $10, $11, $12, $13, $14, $15, $16, $17, $18, $19, $20, $21, $22, $23) \
-        ON CONFLICT (id) DO UPDATE SET success = $7, result = $11, logs = concat(cj.logs, $12) \
-        RETURNING id",
-=======
-            (workspace_id, id, parent_job, created_by, created_at, duration, success, script_hash, \
-         script_path, args, result, logs, 
+            (workspace_id, id, parent_job, created_by, created_at, duration_ms, success, \
+            script_hash, script_path, args, result, logs, \
             raw_code, canceled, canceled_by, canceled_reason, job_kind, schedule_path, \
-         permissioned_as, flow_status, raw_flow, is_flow_step, is_skipped)
+            permissioned_as, flow_status, raw_flow, is_flow_step, is_skipped)
             VALUES ($1, $2, $3, $4, $5, $6, $7, $8, $9, $10, $11, $12, $13, $14, $15, $16, $17, \
-         $18, $19, $20, $21, $22, $23) ON CONFLICT (id) DO UPDATE SET success = $7, result = $11, \
-         logs = concat(cj.logs, $12) RETURNING id",
->>>>>>> 2ecec4b3
+                    $18, $19, $20, $21, $22, $23)
+         ON CONFLICT (id) DO UPDATE SET success = $7, result = $11, logs = concat(cj.logs, $12)
+         RETURNING id",
         queued_job.workspace_id,
         queued_job.id,
         queued_job.parent_job,
