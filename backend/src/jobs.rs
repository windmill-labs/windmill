--- conflicted
+++ resolved
@@ -1755,13 +1755,11 @@
     )
     .fetch_optional(db)
     .await?;
-<<<<<<< HEAD
+    
     if job.is_some() {
         QUEUE_PULL_COUNT.inc();
     }
-
-=======
->>>>>>> 2350a393
+    
     Ok(job)
 }
 
