/*
 * Author: Ruben Fiszel
 * Copyright: Windmill Labs, Inc 2022
 * This file and its contents are licensed under the AGPLv3 License.
 * Please see the included NOTICE for copyright information and
 * LICENSE-AGPL for a copy of the license.
 */

use itertools::Itertools;
use std::{borrow::Borrow, collections::HashMap, io, panic, process::Stdio, time::Duration};
use uuid::Uuid;

use crate::{
    db::DB,
    error::{self, Error},
    jobs::{add_completed_job, add_completed_job_error, get_queued_job, pull, JobKind, QueuedJob},
    parser::Typ,
    parser_go::otyp_to_string,
    parser_py,
    scripts::{ScriptHash, ScriptLang},
    users::{create_token_for_owner, get_email_from_username},
    variables,
    worker_flow::{
        handle_flow, update_flow_status_after_job_completion, update_flow_status_in_progress,
    },
};

use serde_json::{json, Map, Value};

use tokio::{
    fs::{metadata, symlink, DirBuilder, File},
    io::{AsyncBufReadExt, AsyncReadExt, AsyncWriteExt, BufReader},
    process::{Child, Command},
    sync::{
        mpsc::{self, Sender},
        watch,
    },
    time::{interval, sleep, Instant, MissedTickBehavior},
};

use futures::{
    future::{self, ready, FutureExt},
    stream::{self, StreamExt},
};

use async_recursion::async_recursion;

const TMP_DIR: &str = "/tmp/windmill";
const PIP_SUPERCACHE_DIR: &str = "/tmp/windmill/cache/pip_permanent";
const PIP_CACHE_DIR: &str = "/tmp/windmill/cache/pip";
const DENO_CACHE_DIR: &str = "/tmp/windmill/cache/deno";
const GO_CACHE_DIR: &str = "/tmp/windmill/cache/go";
const NUM_SECS_ENV_CHECK: u64 = 15;
const DEFAULT_HEAVY_DEPS: [&str; 18] = [
    "numpy",
    "pandas",
    "anyio",
    "attrs",
    "certifi",
    "h11",
    "httpcore",
    "httpx",
    "idna",
    "python-dateutil",
    "rfc3986",
    "six",
    "sniffio",
    "windmill-api",
    "wmill",
    "psycopg2-binary",
    "matplotlib",
    "seaborn",
];

const INCLUDE_DEPS_PY_SH_CONTENT: &str = include_str!("../../nsjail/download_deps.py.sh");
const NSJAIL_CONFIG_DOWNLOAD_PY_CONTENT: &str =
    include_str!("../../nsjail/download.py.config.proto");
const NSJAIL_CONFIG_RUN_PYTHON3_CONTENT: &str =
    include_str!("../../nsjail/run.python3.config.proto");

const NSJAIL_CONFIG_RUN_GO_CONTENT: &str = include_str!("../../nsjail/run.go.config.proto");

const NSJAIL_CONFIG_RUN_DENO_CONTENT: &str = include_str!("../../nsjail/run.deno.config.proto");
const MAX_LOG_SIZE: u32 = 200000;
const GO_REQ_SPLITTER: &str = "//go.sum";

#[derive(Clone)]
pub struct Metrics {
    pub worker_execution_failed: prometheus::IntCounter,
}

#[derive(Clone)]
pub struct WorkerConfig {
    pub base_internal_url: String,
    pub base_url: String,
    pub disable_nuser: bool,
    pub disable_nsjail: bool,
    pub keep_job_dir: bool,
}

lazy_static::lazy_static! {
    static ref WORKER_STARTED: prometheus::IntGauge = prometheus::register_int_gauge!(
        "worker_started",
        "Total number of workers started."
    )
    .unwrap();
    static ref QUEUE_ZOMBIE_RESTART_COUNT: prometheus::IntCounter = prometheus::register_int_counter!(
        "queue_zombie_restart_count",
        "Total number of jobs restarted due to ping timeout."
    )
    .unwrap();
    static ref QUEUE_ZOMBIE_DELETE_COUNT: prometheus::IntCounter = prometheus::register_int_counter!(
        "queue_zombie_delete_count",
        "Total number of jobs deleted due to their ping timing out in an unrecoverable state."
    )
    .unwrap();
    static ref WORKER_UPTIME_OPTS: prometheus::Opts = prometheus::opts!(
        "worker_uptime",
        "Total number of milliseconds since the worker has started"
    );
}

pub async fn run_worker(
    db: &DB,
    timeout: i32,
    worker_instance: &str,
    worker_name: String,
    i_worker: u64,
    num_workers: u64,
    ip: &str,
    sleep_queue: u64,
    worker_config: WorkerConfig,
    mut rx: tokio::sync::broadcast::Receiver<()>,
) {
    let start_time = Instant::now();

    let worker_dir = format!("{TMP_DIR}/{worker_name}");
    tracing::debug!(worker_dir = %worker_dir, worker_name = %worker_name, "Creating worker dir");

    for x in [
        &worker_dir,
        PIP_SUPERCACHE_DIR,
        PIP_CACHE_DIR,
        DENO_CACHE_DIR,
        GO_CACHE_DIR,
    ] {
        DirBuilder::new()
            .recursive(true)
            .create(x)
            .await
            .expect("could not create initial worker dir");
    }

    let _ = write_file(
        &worker_dir,
        "download_deps.py.sh",
        INCLUDE_DEPS_PY_SH_CONTENT,
    )
    .await;

    let mut last_ping = Instant::now() - Duration::from_secs(NUM_SECS_ENV_CHECK + 1);

    insert_initial_ping(worker_instance, &worker_name, ip, db).await;

    let uptime_metric = prometheus::register_int_counter!(WORKER_UPTIME_OPTS
        .clone()
        .const_label("name", &worker_name))
    .unwrap();
    uptime_metric.inc_by(
        ((Instant::now() - start_time).as_millis() - uptime_metric.get() as u128)
            .try_into()
            .unwrap(),
    );

    let worker_execution_duration = prometheus::register_histogram_vec!(
        prometheus::HistogramOpts::new(
            "worker_execution_duration",
            "Duration between receiving a job and completing it",
        )
        .const_label("name", &worker_name),
        &["workspace_id", "language"],
    )
    .expect("register prometheus metric");

    let worker_execution_failed = prometheus::register_int_counter_vec!(
        prometheus::Opts::new("worker_execution_failed", "Number of failed jobs",)
            .const_label("name", &worker_name),
        &["workspace_id", "language"],
    )
    .expect("register prometheus metric");

    let worker_execution_count = prometheus::register_int_counter_vec!(
        prometheus::Opts::new("worker_execution_count", "Number of executed jobs",)
            .const_label("name", &worker_name),
        &["workspace_id", "language"],
    )
    .expect("register prometheus metric");

    let mut jobs_executed = 0;

    let deno_path = std::env::var("DENO_PATH").unwrap_or_else(|_| "/usr/bin/deno".to_string());
    let go_path = std::env::var("GO_PATH").unwrap_or_else(|_| "/usr/bin/go".to_string());
    let python_path =
        std::env::var("PYTHON_PATH").unwrap_or_else(|_| "/usr/local/bin/python3".to_string());
    let python_heavy_deps = std::env::var("PYTHON_HEAVY_DEPS")
        .map(|x| x.split(',').map(|x| x.to_string()).collect::<Vec<_>>())
        .unwrap_or_else(|_| vec![]);
    let nsjail_path = std::env::var("NSJAIL_PATH").unwrap_or_else(|_| "nsjail".to_string());
    let path_env = std::env::var("PATH").unwrap_or_else(|_| String::new());
    let gopath_env = std::env::var("GOPATH").unwrap_or_else(|_| String::new());
    let home_env = std::env::var("HOME").unwrap_or_else(|_| String::new());
    let pip_index_url = std::env::var("PIP_INDEX_URL").ok();
    let pip_extra_index_url = std::env::var("PIP_EXTRA_INDEX_URL").ok();
    let pip_trusted_host = std::env::var("PIP_TRUSTED_HOST").ok();
    let envs = Envs {
        deno_path,
        go_path,
        python_path,
        python_heavy_deps,
        nsjail_path,
        path_env,
        gopath_env,
        home_env,
        pip_index_url,
        pip_extra_index_url,
        pip_trusted_host,
    };
    WORKER_STARTED.inc();

    let (same_worker_tx, mut same_worker_rx) = mpsc::channel::<Uuid>(5);

    loop {
        uptime_metric.inc_by(
            ((Instant::now() - start_time).as_millis() - uptime_metric.get() as u128)
                .try_into()
                .unwrap(),
        );
        if last_ping.elapsed().as_secs() > NUM_SECS_ENV_CHECK {
            sqlx::query!(
                "UPDATE worker_ping SET ping_at = now(), jobs_executed = $1 WHERE worker = $2",
                jobs_executed,
                &worker_name
            )
            .execute(db)
            .await
            .expect("update worker ping");

            last_ping = Instant::now();
        }

        let next_job = tokio::select! {
            biased;
            _ = rx.recv() => {
                 println!("received killpill for worker {}", i_worker);
                 break;
            },
            Some(job_id) = same_worker_rx.recv() => {
                sqlx::query_as::<_, QueuedJob>("SELECT * FROM queue WHERE id = $1")
                .bind(job_id)
                .fetch_optional(db)
                .await
                .map_err(|_| Error::InternalErr("Impossible to fetch same_worker job".to_string()))
            },
            job = pull(&db) => job,
        };

        match next_job {
            Ok(Some(job)) => {
                let label_values = [
                    &job.workspace_id,
                    job.language.as_ref().map(|l| l.as_str()).unwrap_or(""),
                ];

                let _timer = worker_execution_duration
                    .with_label_values(label_values.as_slice())
                    .start_timer();

                jobs_executed += 1;
                worker_execution_count
                    .with_label_values(label_values.as_slice())
                    .inc();

                let metrics = Metrics {
                    worker_execution_failed: worker_execution_failed
                        .with_label_values(label_values.as_slice()),
                };

                tracing::info!(worker = %worker_name, id = %job.id, "fetched job {}", job.id);

                let job_dir = format!("{worker_dir}/{}", job.id);

                DirBuilder::new()
                    .create(&job_dir)
                    .await
                    .expect("could not create job dir");

                let same_worker = job.same_worker;
                let is_flow = job.job_kind == JobKind::Flow || job.job_kind == JobKind::FlowPreview;

                if is_flow && same_worker {
                    let target = &format!("{job_dir}/shared");
                    if let Some(parent_flow) = job.parent_job {
                        let parent_shared_dir = format!("{worker_dir}/{parent_flow}/shared");
                        if metadata(&parent_shared_dir).await.is_err() {
                            DirBuilder::new()
                                .recursive(true)
                                .create(&parent_shared_dir)
                                .await
                                .expect("could not create parent shared dir");
                        }
                        symlink(&parent_shared_dir, target)
                            .await
                            .expect("could not symlink target");
                    } else {
                        DirBuilder::new()
                            .create(target)
                            .await
                            .expect("could not create shared dir");
                    }
                }

                if let Some(err) = handle_queued_job(
                    job.clone(),
                    db,
                    timeout,
                    &worker_name,
                    &worker_dir,
                    &job_dir,
                    &worker_config,
                    metrics.clone(),
                    &envs,
                    same_worker_tx.clone(),
                    &worker_config.base_internal_url,
                )
                .await
                .err()
                {
                    handle_job_error(
                        db,
                        job,
                        err,
                        Some(metrics),
                        false,
                        same_worker_tx.clone(),
                        &worker_dir,
                        !worker_config.keep_job_dir,
                        &worker_config.base_internal_url,
                    )
                    .await;
                };

                if !worker_config.keep_job_dir && !(is_flow && same_worker) {
                    let _ = tokio::fs::remove_dir_all(job_dir).await;
                }
            }
            Ok(None) => tokio::time::sleep(Duration::from_millis(sleep_queue * num_workers)).await,
            Err(err) => {
                tracing::error!(worker = %worker_name, "run_worker: pulling jobs: {}", err);
            }
        };
    }
}

async fn handle_job_error(
    db: &DB,
    job: QueuedJob,
    err: Error,
    metrics: Option<Metrics>,
    unrecoverable: bool,
    same_worker_tx: Sender<Uuid>,
    worker_dir: &str,
    keep_job_dir: bool,
    base_internal_url: &str,
) {
    let m = add_completed_job_error(
        db,
        &job,
        "Unexpected error during job execution:\n".to_string(),
        &err,
        metrics.clone(),
    )
    .await
    .map(|(_, m)| m)
    .unwrap_or_else(|_| Map::new());

    if let Some(parent_job_id) = job.parent_job {
        let updated_flow = update_flow_status_after_job_completion(
            db,
            &job,
            false,
            serde_json::Value::Object(m),
            metrics.clone(),
            unrecoverable,
            same_worker_tx,
            worker_dir,
            keep_job_dir,
            base_internal_url,
        )
        .await;
        if let Err(err) = updated_flow {
            if let Ok(mut tx) = db.begin().await {
                if let Ok(Some(parent_job)) =
                    get_queued_job(parent_job_id, &job.workspace_id, &mut tx).await
                {
                    let _ = add_completed_job_error(
                        db,
                        &parent_job,
                        format!("Unexpected error during flow job error handling:\n{err}"),
                        err,
                        metrics,
                    )
                    .await;
                }
            }
        }
    }
    tracing::error!(job_id = %job.id, err = err.alt(), "error handling job: {} {} {}", job.id, job.workspace_id, job.created_by);
}

async fn insert_initial_ping(worker_instance: &str, worker_name: &str, ip: &str, db: &DB) {
    sqlx::query!(
        "INSERT INTO worker_ping (worker_instance, worker, ip) VALUES ($1, $2, $3)",
        worker_instance,
        worker_name,
        ip
    )
    .execute(db)
    .await
    .expect("insert worker_ping initial value");
}

struct Envs {
    deno_path: String,
    go_path: String,
    python_path: String,
    python_heavy_deps: Vec<String>,
    nsjail_path: String,
    path_env: String,
    gopath_env: String,
    home_env: String,
    pip_index_url: Option<String>,
    pip_extra_index_url: Option<String>,
    pip_trusted_host: Option<String>,
}

async fn handle_queued_job(
    job: QueuedJob,
    db: &sqlx::Pool<sqlx::Postgres>,
    timeout: i32,
    worker_name: &str,
    worker_dir: &str,
    job_dir: &str,
    worker_config: &WorkerConfig,
    metrics: Metrics,
    envs: &Envs,
    same_worker_tx: Sender<Uuid>,
    base_internal_url: &str,
) -> crate::error::Result<()> {
    match job.job_kind {
        JobKind::FlowPreview | JobKind::Flow => {
            let args = job.args.clone().unwrap_or(Value::Null);
            handle_flow(
                &job,
                db,
                args,
                same_worker_tx,
                worker_dir,
                base_internal_url,
            )
            .await?;
        }
        _ => {
            let mut logs = "".to_string();

            if job.is_flow_step {
                update_flow_status_in_progress(
                    db,
                    &job.workspace_id,
                    job.parent_job
                        .ok_or_else(|| Error::InternalErr(format!("expected parent job")))?,
                    job.id,
                )
                .await?;
            }

            tracing::info!(
                worker = %worker_name,
                job_id = %job.id,
                workspace_id = %job.workspace_id,
                "handling job {}",
                job.id
            );

            logs.push_str(&format!("job {} on worker {}\n", &job.id, &worker_name));

            let result = if matches!(job.job_kind, JobKind::Dependencies) {
                handle_dependency_job(&job, &mut logs, job_dir, db, timeout, &envs).await
            } else {
                handle_code_execution_job(
                    &job,
                    db,
                    job_dir,
                    worker_dir,
                    &mut logs,
                    timeout,
                    worker_config,
                    envs,
                )
                .await
            };

            match result {
                Ok(r) => {
                    add_completed_job(db, &job, true, false, r.clone(), logs).await?;
                    if job.is_flow_step {
                        update_flow_status_after_job_completion(
                            db,
                            &job,
                            true,
                            r,
                            Some(metrics.clone()),
                            false,
                            same_worker_tx.clone(),
                            worker_dir,
                            worker_config.keep_job_dir,
                            &worker_config.base_internal_url,
                        )
                        .await?;
                    }
                }
                Err(e) => {
                    let error_message = match e {
                        Error::ExitStatus(_) => {
                            let last_10_log_lines = logs
                                .lines()
                                .skip(logs.lines().count().max(10) - 10)
                                .join("\n")
                                .to_string()
                                .replace("\n\n", "\n");

                            let log_lines = last_10_log_lines
                                .split("CODE EXECUTION ---")
                                .last()
                                .unwrap_or(&logs);
                            format!("Error during execution of the script:\n{}", log_lines)
                        }
                        err @ _ => format!("error before termination: {err:#?}"),
                    };

                    let (_, output_map) = add_completed_job_error(
                        db,
                        &job,
                        logs,
                        error_message,
                        Some(metrics.clone()),
                    )
                    .await?;
                    if job.is_flow_step {
                        update_flow_status_after_job_completion(
                            db,
                            &job,
                            false,
                            serde_json::Value::Object(output_map),
                            Some(metrics),
                            false,
                            same_worker_tx,
                            worker_dir,
                            worker_config.keep_job_dir,
                            &worker_config.base_internal_url,
                        )
                        .await?;
                    }
                }
            };
        }
    }
    Ok(())
}

async fn write_file(dir: &str, path: &str, content: &str) -> Result<File, Error> {
    let path = format!("{}/{}", dir, path);
    let mut file = File::create(&path).await?;
    file.write_all(content.as_bytes()).await?;
    file.flush().await?;
    Ok(file)
}

#[async_recursion]
async fn transform_json_value(
    token: &str,
    workspace: &str,
    base_url: &str,
    v: Value,
) -> error::Result<Value> {
    match v {
        Value::String(y) if y.starts_with("$var:") => {
            let path = y.strip_prefix("$var:").unwrap();
            let v = crate::client::get_variable(workspace, path, token, base_url).await?;
            Ok(Value::String(v))
        }
        Value::String(y) if y.starts_with("$res:") => {
            let path = y.strip_prefix("$res:").unwrap();
            if path.split("/").count() < 2 {
                return Err(Error::InternalErr(
                    format!("invalid resource path: {path}",),
                ));
            }
            let v = crate::client::get_resource(workspace, path, token, base_url)
                .await?
                .ok_or_else(|| {
                    error::Error::InternalErr(format!("resource path: {path} not found",))
                })?;
            transform_json_value(token, workspace, base_url, v).await
        }
        Value::Object(mut m) => {
            for (a, b) in m.clone().into_iter() {
                m.insert(
                    a,
                    transform_json_value(token, workspace, base_url, b).await?,
                );
            }
            Ok(Value::Object(m))
        }
        a @ _ => Ok(a),
    }
}

async fn handle_code_execution_job(
    job: &QueuedJob,
    db: &sqlx::Pool<sqlx::Postgres>,
    job_dir: &str,
    worker_dir: &str,
    logs: &mut String,
    timeout: i32,
    worker_config: &WorkerConfig,
    envs: &Envs,
) -> error::Result<serde_json::Value> {
    let (inner_content, requirements_o, language) = if matches!(job.job_kind, JobKind::Preview)
        || matches!(job.job_kind, JobKind::Script_Hub)
    {
        let code = (job.raw_code.as_ref().unwrap_or(&"no raw code".to_owned())).to_owned();
        (code, None, job.language.to_owned())
    } else {
        sqlx::query_as::<_, (String, Option<String>, Option<ScriptLang>)>(
            "SELECT content, lock, language FROM script WHERE hash = $1 AND (workspace_id = $2 OR \
             workspace_id = 'starter')",
        )
        .bind(&job.script_hash.unwrap_or(ScriptHash(0)).0)
        .bind(&job.workspace_id)
        .fetch_optional(db)
        .await?
        .ok_or_else(|| Error::InternalErr(format!("expected content and lock")))?
    };
    let worker_name = worker_dir.split("/").last().unwrap_or("unknown");
    let lang_str = job
        .language
        .as_ref()
        .map(|x| format!("{x:?}"))
        .unwrap_or_else(|| "NO_LANG".to_string());

    tracing::info!(
        worker_name = %worker_name,
        job_id = %job.id,
        workspace_id = %job.workspace_id,
        "started {} job {}",
        &lang_str,
        job.id
    );

    let shared_mount = if job.same_worker {
        format!(
            r#"
mount {{
    src: "{worker_dir}/{}/shared"
    dst: "/shared"
    is_bind: true
    rw: true
}}
        "#,
            job.parent_job.ok_or(Error::ExecutionErr(
                "no parent job, required for same worker job".to_string()
            ))?,
        )
    } else {
        "".to_string()
    };
    let result = match language {
        None => {
            return Err(Error::ExecutionErr(
                "Require language to be not null".to_string(),
            ))?;
        }
        Some(ScriptLang::Python3) => {
            handle_python_job(
                worker_config,
                envs,
                requirements_o,
                job_dir,
                worker_dir,
                worker_name,
                job,
                logs,
                db,
                timeout,
                &inner_content,
                &shared_mount,
            )
            .await
        }
        Some(ScriptLang::Deno) => {
            handle_deno_job(
                worker_config,
                envs,
                logs,
                job,
                db,
                job_dir,
                &inner_content,
                timeout,
                &shared_mount,
            )
            .await
        }
        Some(ScriptLang::Go) => {
            handle_go_job(
                worker_config,
                envs,
                logs,
                job,
                db,
                &inner_content,
                timeout,
                job_dir,
                requirements_o,
                &shared_mount,
            )
            .await
        }
    };
    tracing::info!(
        worker_name = %worker_name,
        job_id = %job.id,
        workspace_id = %job.workspace_id,
        is_ok = result.is_ok(),
        "finished {} job {}",
        &lang_str,
        job.id
    );
    result
}

async fn handle_go_job(
    WorkerConfig { base_internal_url, disable_nuser, disable_nsjail, base_url, .. }: &WorkerConfig,
    Envs { nsjail_path, go_path, path_env, gopath_env, home_env, .. }: &Envs,
    logs: &mut String,
    job: &QueuedJob,
    db: &sqlx::Pool<sqlx::Postgres>,
    inner_content: &str,
    timeout: i32,
    job_dir: &str,
    requirements_o: Option<String>,
    shared_mount: &str,
) -> Result<serde_json::Value, Error> {
    //go does not like executing modules at temp root
    let job_dir = &format!("{job_dir}/go");
    if let Some(requirements) = requirements_o {
        gen_go_mymod(inner_content, job_dir).await?;
        let (md, sum) = requirements
            .split_once(GO_REQ_SPLITTER)
            .ok_or(Error::ExecutionErr(
                "Invalid requirement file, missing splitter".to_string(),
            ))?;
        write_file(job_dir, "go.mod", md).await?;
        write_file(job_dir, "go.sum", sum).await?;
    } else {
        logs.push_str("\n\n--- GO DEPENDENCIES SETUP ---\n");
        set_logs(logs, job.id, db).await;

        install_go_dependencies(
            &job.id,
            inner_content,
            logs,
            job_dir,
            db,
            timeout,
            go_path,
            true,
        )
        .await?;
    }

    logs.push_str("\n\n--- GO CODE EXECUTION ---\n");
    set_logs(logs, job.id, db).await;

    let token = create_token_for_owner(
        &db,
        &job.workspace_id,
        &job.permissioned_as,
        "ephemeral-script",
        timeout * 2,
        &job.created_by,
    )
    .await?;
    create_args_and_out_file(job, &token, base_internal_url, job_dir).await?;
    {
        let sig = crate::parser_go::parse_go_sig(&inner_content)?;
        drop(inner_content);

        const WRAPPER_CONTENT: &str = r#"package main

import (
    "encoding/json"
    "os"
    "fmt"
    "mymod/inner"
)

func main() {{

    dat, err := os.ReadFile("args.json")
    if err != nil {{
        fmt.Println(err)
        os.Exit(1)
    }}

    var req inner.Req

    if err := json.Unmarshal(dat, &req); err != nil {{
        fmt.Println(err)
        os.Exit(1)
    }}

    res, err := inner.Run(req)
    if err != nil {{
        fmt.Println(err)
        os.Exit(1)
    }}
    res_json, err := json.Marshal(res)
    if err != nil {{
        fmt.Println(err)
        os.Exit(1)
    }}
    f, err := os.OpenFile("result.json", os.O_APPEND|os.O_WRONLY, os.ModeAppend)
    if err != nil {{
        fmt.Println(err)
        os.Exit(1)
    }}
    _, err = f.WriteString(string(res_json))
    if err != nil {{
        fmt.Println(err)
        os.Exit(1)
    }}
}}"#;

        write_file(job_dir, "main.go", WRAPPER_CONTENT).await?;

        {
            let spread = &sig
                .args
                .clone()
                .into_iter()
                .map(|x| format!("req.{}", capitalize(&x.name)))
                .join(", ");
            let req_body = &sig
                .args
                .into_iter()
                .map(|x| {
                    format!(
                        "{} {} `json:\"{}\"`",
                        capitalize(&x.name),
                        otyp_to_string(x.otyp),
                        x.name
                    )
                })
                .join("\n");
            let runner_content: String = format!(
                r#"package inner
type Req struct {{
    {req_body}
}}

func Run(req Req) (interface{{}}, error){{
    return main({spread})
}}

"#,
            );
            write_file(&format!("{job_dir}/inner"), "runner.go", &runner_content).await?;
        }
    }
    let mut reserved_variables = get_reserved_variables(job, &token, &base_url, db).await?;
    reserved_variables.insert("RUST_LOG".to_string(), "info".to_string());

    let child = if !disable_nsjail {
        let _ = write_file(
            job_dir,
            "run.config.proto",
            &NSJAIL_CONFIG_RUN_GO_CONTENT
                .replace("{JOB_DIR}", job_dir)
                .replace("{CACHE_DIR}", GO_CACHE_DIR)
                .replace("{CLONE_NEWUSER}", &(!disable_nuser).to_string())
                .replace("{SHARED_MOUNT}", shared_mount),
        )
        .await?;

        Command::new(nsjail_path)
            .current_dir(job_dir)
            .env_clear()
            .envs(reserved_variables)
            .env("PATH", path_env)
            .env("BASE_INTERNAL_URL", base_internal_url)
            .env("GOMEMLIMIT", "2000MiB")
            .args(vec![
                "--config",
                "run.config.proto",
                "--",
                go_path,
                "run",
                "main.go",
            ])
            .stdout(Stdio::piped())
            .stderr(Stdio::piped())
            .spawn()?
    } else {
        Command::new(go_path)
            .current_dir(job_dir)
            .env_clear()
            .envs(reserved_variables)
            .env("PATH", path_env)
            .env("BASE_INTERNAL_URL", base_internal_url)
            .env("GOPATH", gopath_env)
            .env("HOME", home_env)
            .args(vec!["run", "main.go"])
            .stdout(Stdio::piped())
            .stderr(Stdio::piped())
            .spawn()?
    };
    handle_child(&job.id, db, logs, timeout, child).await?;
    read_result(job_dir).await
}

fn capitalize(s: &str) -> String {
    let mut c = s.chars();
    match c.next() {
        None => String::new(),
        Some(f) => f.to_uppercase().collect::<String>() + c.as_str(),
    }
}

async fn handle_deno_job(
    WorkerConfig { base_internal_url, base_url, disable_nuser, disable_nsjail, .. }: &WorkerConfig,
    Envs { nsjail_path, deno_path, path_env, .. }: &Envs,
    logs: &mut String,
    job: &QueuedJob,
    db: &sqlx::Pool<sqlx::Postgres>,
    job_dir: &str,
    inner_content: &String,
    timeout: i32,
    shared_mount: &str,
) -> error::Result<serde_json::Value> {
    logs.push_str("\n\n--- DENO CODE EXECUTION ---\n");
    set_logs(logs, job.id, db).await;
    let _ = write_file(job_dir, "inner.ts", inner_content).await?;
    let sig = crate::parser_ts::parse_deno_signature(inner_content)?;
    let token = create_token_for_owner(
        &db,
        &job.workspace_id,
        &job.permissioned_as,
        "ephemeral-script",
        timeout * 2,
        &job.created_by,
    )
    .await?;
    create_args_and_out_file(job, &token, base_internal_url, job_dir).await?;
    let spread = sig.args.into_iter().map(|x| x.name).join(",");
    let wrapper_content: String = format!(
        r#"
import {{ main }} from "./inner.ts";

const args = await Deno.readTextFile("args.json")
    .then(JSON.parse)
    .then(({{ {spread} }}) => [ {spread} ])

async function run() {{
    let res: any = await main(...args);
    const res_json = JSON.stringify(res ?? null, (key, value) => typeof value === 'undefined' ? null : value);
    await Deno.writeTextFile("result.json", res_json);
    Deno.exit(0);
}}
run();
"#,
    );
    write_file(job_dir, "main.ts", &wrapper_content).await?;
    let mut reserved_variables = get_reserved_variables(job, &token, &base_url, db).await?;
    reserved_variables.insert("RUST_LOG".to_string(), "info".to_string());

    let hostname_base = base_url.split("://").last().unwrap_or("localhost");
    let hostname_internal = base_internal_url.split("://").last().unwrap_or("localhost");
    let deno_auth_tokens = format!("{token}@{hostname_base};{token}@{hostname_internal}");
    let child = if !disable_nsjail {
        let _ = write_file(
            job_dir,
            "run.config.proto",
            &NSJAIL_CONFIG_RUN_DENO_CONTENT
                .replace("{JOB_DIR}", job_dir)
                .replace("{CACHE_DIR}", DENO_CACHE_DIR)
                .replace("{CLONE_NEWUSER}", &(!disable_nuser).to_string())
                .replace("{SHARED_MOUNT}", shared_mount),
        )
        .await?;
        Command::new(nsjail_path)
            .current_dir(job_dir)
            .env_clear()
            .envs(reserved_variables)
            .env("PATH", path_env)
            .env("DENO_AUTH_TOKENS", deno_auth_tokens)
            .env("BASE_INTERNAL_URL", base_internal_url)
            .args(vec![
                "--config",
                "run.config.proto",
                "--",
                deno_path,
                "run",
                "--unstable",
                "--v8-flags=--max-heap-size=2048",
                "-A",
                "/tmp/main.ts",
            ])
            .stdout(Stdio::piped())
            .stderr(Stdio::piped())
            .spawn()?
    } else {
        Command::new(deno_path)
            .current_dir(job_dir)
            .env_clear()
            .envs(reserved_variables)
            .env("PATH", path_env)
            .env("DENO_AUTH_TOKENS", deno_auth_tokens)
            .env("BASE_INTERNAL_URL", base_internal_url)
            .args(vec![
                "run",
                "--unstable",
                "--v8-flags=--max-heap-size=2048",
                "-A",
                "main.ts",
            ])
            .stdout(Stdio::piped())
            .stderr(Stdio::piped())
            .spawn()?
    };
    handle_child(&job.id, db, logs, timeout, child).await?;
    read_result(job_dir).await
}

async fn create_args_and_out_file(
    job: &QueuedJob,
    token: &String,
    base_internal_url: &String,
    job_dir: &str,
) -> Result<(), Error> {
    let args = if let Some(args) = &job.args {
        Some(
            transform_json_value(token, &job.workspace_id, &base_internal_url, args.clone())
                .await?,
        )
    } else {
        None
    };
    let ser_args = serde_json::to_string(&args).map_err(|e| Error::ExecutionErr(e.to_string()))?;
    write_file(job_dir, "args.json", &ser_args).await?;
    write_file(job_dir, "result.json", "").await?;
    Ok(())
}

async fn handle_python_job(
    WorkerConfig { base_internal_url, base_url, disable_nuser, disable_nsjail, .. }: &WorkerConfig,
    envs @ Envs {
        nsjail_path,
        python_path,
        python_heavy_deps,
        path_env,
        pip_extra_index_url,
        pip_index_url,
        pip_trusted_host,
        ..
    }: &Envs,
    requirements_o: Option<String>,
    job_dir: &str,
    worker_dir: &str,
    worker_name: &str,
    job: &QueuedJob,
    logs: &mut String,
    db: &sqlx::Pool<sqlx::Postgres>,
    timeout: i32,
    inner_content: &String,
    shared_mount: &str,
) -> error::Result<serde_json::Value> {
    create_dependencies_dir(job_dir).await;

    let mut additional_python_paths: Vec<String> = vec![];

    let requirements = match requirements_o {
        Some(r) => r,
        None => {
            let requirements = parser_py::parse_python_imports(&inner_content)?.join("\n");
            if requirements.is_empty() {
                "".to_string()
            } else {
                pip_compile(job, &requirements, logs, job_dir, envs, db, timeout)
                    .await?
                    .map_err(|e| {
                        Error::ExecutionErr(format!("pip compile failed: {}", e.to_string()))
                    })?
            }
        }
    };

    if requirements.len() > 0 {
        if !disable_nsjail {
            let _ = write_file(
                job_dir,
                "download.config.proto",
                &NSJAIL_CONFIG_DOWNLOAD_PY_CONTENT
                    .replace("{JOB_DIR}", job_dir)
                    .replace("{WORKER_DIR}", &worker_dir)
                    .replace("{CACHE_DIR}", PIP_CACHE_DIR)
                    .replace("{CLONE_NEWUSER}", &(!disable_nuser).to_string()),
            )
            .await?;
        }

        let mut heavy_deps = DEFAULT_HEAVY_DEPS
            .iter()
            .map(|s| s.to_string())
            .collect::<Vec<String>>();
        heavy_deps.extend(python_heavy_deps.into_iter().map(|s| s.to_string()));

        let (heavy, regular): (Vec<&str>, Vec<&str>) = requirements
            .split("\n")
            .partition(|d| heavy_deps.iter().any(|hd| d.starts_with(hd)));

        let _ = write_file(job_dir, "requirements.txt", &regular.join("\n")).await?;

        let mut vars = vec![];
        if let Some(url) = pip_extra_index_url {
            vars.push(("EXTRA_INDEX_URL", url));
        }
        if let Some(url) = pip_index_url {
            vars.push(("INDEX_URL", url));
        }
        if let Some(host) = pip_trusted_host {
            vars.push(("TRUSTED_HOST", host));
        }

        if heavy.len() > 0 {
            logs.push_str(&format!(
                "\nheavy deps detected, using supercache for: {heavy:?}"
            ));
            additional_python_paths =
                handle_python_heavy_reqs(python_path, heavy, vars.clone(), job, logs, db, timeout)
                    .await?;
        }

        if regular.len() > 0 {
            tracing::info!(
                worker_name = %worker_name,
                job_id = %job.id,
                workspace_id = %job.workspace_id,
                "started setup python dependencies"
            );

            let child = if !disable_nsjail {
                Command::new(nsjail_path)
                    .current_dir(job_dir)
                    .env_clear()
                    .envs(vars)
                    .args(vec!["--config", "download.config.proto"])
                    .stdout(Stdio::piped())
                    .stderr(Stdio::piped())
                    .spawn()?
            } else {
                let mut args = vec![
                    "-m",
                    "pip",
                    "install",
                    "--no-deps",
                    "--no-color",
                    "--isolated",
                    "--no-warn-conflicts",
                    "--disable-pip-version-check",
                    "-t",
                    "./dependencies",
                    "-r",
                    "./requirements.txt",
                ];
                if let Some(url) = pip_extra_index_url {
                    args.extend(["--extra-index-url", url]);
                }
                if let Some(url) = pip_index_url {
                    args.extend(["--index-url", url]);
                }
                if let Some(host) = pip_trusted_host {
                    args.extend(["--trusted-host", host]);
                }
                Command::new(python_path)
                    .current_dir(job_dir)
                    .env_clear()
                    .args(args)
                    .stdout(Stdio::piped())
                    .stderr(Stdio::piped())
                    .spawn()?
            };

            logs.push_str("\n--- PIP DEPENDENCIES INSTALL ---\n");
            let child = handle_child(&job.id, db, logs, timeout, child).await;
            tracing::info!(
                worker_name = %worker_name,
                job_id = %job.id,
                workspace_id = %job.workspace_id,
                is_ok = child.is_ok(),
                "finished setting up python dependencies {}",
                job.id
            );
            child?;
        } else {
            logs.push_str("\nskipping pip install since not needed");
        };
    }
    logs.push_str("\n\n--- PYTHON CODE EXECUTION ---\n");

    set_logs(logs, job.id, db).await;

    let _ = write_file(job_dir, "inner.py", inner_content).await?;

    let sig = crate::parser_py::parse_python_signature(inner_content)?;
    let transforms = sig
        .args
        .into_iter()
        .map(|x| match x.typ {
            Typ::Bytes => {
                format!(
                    "if \"{}\" in kwargs and kwargs[\"{}\"] is not None:\n    \
                                     kwargs[\"{}\"] = base64.b64decode(kwargs[\"{}\"])\n",
                    x.name, x.name, x.name, x.name
                )
            }
            Typ::Datetime => {
                format!(
                    "if \"{}\" in kwargs and kwargs[\"{}\"] is not None:\n    \
                                     kwargs[\"{}\"] = datetime.strptime(kwargs[\"{}\"], \
                                     '%Y-%m-%dT%H:%M')\n",
                    x.name, x.name, x.name, x.name
                )
            }
            _ => "".to_string(),
        })
        .collect::<Vec<String>>()
        .join("");

    let token = create_token_for_owner(
        &db,
        &job.workspace_id,
        &job.permissioned_as,
        "ephemeral-script",
        timeout * 2,
        &job.created_by,
    )
    .await?;

    create_args_and_out_file(job, &token, base_internal_url, job_dir).await?;

    let wrapper_content: String = format!(
        r#"
import json
import base64
from datetime import datetime

inner_script = __import__("inner")

with open("args.json") as f:
    kwargs = json.load(f, strict=False)
for k, v in list(kwargs.items()):
    if v == '<function call>':
        del kwargs[k]
{transforms}
res = inner_script.main(**kwargs)
res_json = json.dumps(res, separators=(',', ':'), default=str).replace('\n', '')
with open("result.json", 'w') as f:
    f.write(res_json)
"#,
    );
    write_file(job_dir, "main.py", &wrapper_content).await?;

    let mut reserved_variables = get_reserved_variables(job, &token, &base_url, db).await?;
    let additional_python_paths_folders = additional_python_paths
        .iter()
        .map(|x| format!(":{x}"))
        .join("");
    if !disable_nsjail {
        let shared_deps = additional_python_paths
            .into_iter()
            .map(|pp| {
                format!(
                    r#"
mount {{
    src: "{pp}"
    dst: "{pp}"
    is_bind: true
    rw: false
}}
        "#
                )
            })
            .join("\n");
        let _ = write_file(
            job_dir,
            "run.config.proto",
            &NSJAIL_CONFIG_RUN_PYTHON3_CONTENT
                .replace("{JOB_DIR}", job_dir)
                .replace("{CLONE_NEWUSER}", &(!disable_nuser).to_string())
                .replace("{SHARED_MOUNT}", shared_mount)
                .replace("{SHARED_DEPENDENCIES}", shared_deps.as_str())
                .replace(
                    "{ADDITIONAL_PYTHON_PATHS}",
                    additional_python_paths_folders.as_str(),
                ),
        )
        .await?;
    } else {
        reserved_variables.insert(
            "PYTHONPATH".to_string(),
            format!("{job_dir}/dependencies{additional_python_paths_folders}"),
        );
    }

    tracing::info!(
        worker_name = %worker_name,
        job_id = %job.id,
        workspace_id = %job.workspace_id,
        "started python code execution {}",
        job.id
    );
    let child = if !disable_nsjail {
        Command::new(nsjail_path)
            .current_dir(job_dir)
            .env_clear()
            // inject PYTHONPATH here - for some reason I had to do it in nsjail conf
            .envs(reserved_variables)
            .env("PATH", path_env)
            .env("BASE_INTERNAL_URL", base_internal_url)
            .args(vec![
                "--config",
                "run.config.proto",
                "--",
                python_path,
                "-u",
                "/tmp/main.py",
            ])
            .stdout(Stdio::piped())
            .stderr(Stdio::piped())
            .spawn()?
    } else {
        Command::new(python_path)
            .current_dir(job_dir)
            .env_clear()
            .envs(reserved_variables)
            .env("PATH", path_env)
            .env("BASE_INTERNAL_URL", base_internal_url)
            .args(vec!["-u", "main.py"])
            .stdout(Stdio::piped())
            .stderr(Stdio::piped())
            .spawn()?
    };

    handle_child(&job.id, db, logs, timeout, child).await?;
    read_result(job_dir).await
}

async fn create_dependencies_dir(job_dir: &str) {
    DirBuilder::new()
        .recursive(true)
        .create(&format!("{job_dir}/dependencies"))
        .await
        .expect("could not create dependencies dir");
}

async fn read_result(job_dir: &str) -> error::Result<serde_json::Value> {
    let mut file = File::open(format!("{job_dir}/result.json")).await?;
    let mut content = "".to_string();
    file.read_to_string(&mut content).await?;
    serde_json::from_str(&content)
        .map_err(|e| Error::ExecutionErr(format!("Error parsing result: {e}")))
}

async fn handle_dependency_job(
    job: &QueuedJob,
    logs: &mut String,
    job_dir: &str,
    db: &sqlx::Pool<sqlx::Postgres>,
    timeout: i32,
    envs: &Envs,
) -> error::Result<serde_json::Value> {
    let content = match job.language {
        Some(ScriptLang::Python3) => {
            create_dependencies_dir(job_dir).await;
            let requirements = &job
                .raw_code
                .as_ref()
                .ok_or_else(|| Error::ExecutionErr("missing requirements".to_string()))?
                .clone();
            pip_compile(job, requirements, logs, job_dir, envs, db, timeout).await?
        }
        Some(ScriptLang::Go) => {
            let requirements = job
                .raw_code
                .as_ref()
                .ok_or_else(|| Error::ExecutionErr("missing requirements".to_string()))?;
            install_go_dependencies(
                &job.id,
                &requirements,
                logs,
                job_dir,
                db,
                timeout,
                &envs.go_path,
                false,
            )
            .await
            .map_err(|e| e.to_string())
        }
        _ => Err("Language incompatible with dep job".to_string()),
    };

    match content {
        Ok(content) => {
            sqlx::query!(
                "UPDATE script SET lock = $1 WHERE hash = $2 AND workspace_id = $3",
                &content,
                &job.script_hash.unwrap_or(ScriptHash(0)).0,
                &job.workspace_id
            )
            .execute(db)
            .await?;
            Ok(json!({ "success": "Successful lock file generation", "lock": content }))
        }
        Err(error) => {
            sqlx::query!(
                "UPDATE script SET lock_error_logs = $1 WHERE hash = $2 AND workspace_id = $3",
                &format!("{logs}\n{error}"),
                &job.script_hash.unwrap_or(ScriptHash(0)).0,
                &job.workspace_id
            )
            .execute(db)
            .await?;
            Err(Error::ExecutionErr(format!("Error locking file: {error}")))?
        }
    }
}

async fn pip_compile(
    job: &QueuedJob,
    requirements: &str,
    logs: &mut String,
    job_dir: &str,
    Envs { pip_extra_index_url, pip_index_url, pip_trusted_host, .. }: &Envs,
    db: &DB,
    timeout: i32,
) -> Result<Result<String, String>, Error> {
    logs.push_str(&format!("content of requirements:\n{}\n", requirements));
    let file = "requirements.in";
    write_file(job_dir, file, &requirements).await?;
    let mut args = vec!["-q", "--no-header", file];
    if let Some(url) = pip_extra_index_url {
        args.extend(["--extra-index-url", url]);
    }
    if let Some(url) = pip_index_url {
        args.extend(["--index-url", url]);
    }
    if let Some(host) = pip_trusted_host {
        args.extend(["--trusted-host", host]);
    }
    let child = Command::new("pip-compile")
        .current_dir(job_dir)
        .args(args)
        .stdout(Stdio::piped())
        .stderr(Stdio::piped())
        .spawn()?;
    handle_child(&job.id, db, logs, timeout, child)
        .await
        .map_err(|e| Error::ExecutionErr(format!("Lock file generation failed: {e:?}")))?;
    let path_lock = format!("{job_dir}/requirements.txt");
    let mut file = File::open(path_lock).await?;
    let mut req_content = "".to_string();
    file.read_to_string(&mut req_content).await?;
    Ok(Ok(req_content
        .lines()
        .filter(|x| !x.trim_start().starts_with('#'))
        .map(|x| x.to_string())
        .collect::<Vec<String>>()
        .join("\n")))
}

async fn install_go_dependencies(
    job_id: &Uuid,
    code: &str,
    logs: &mut String,
    job_dir: &str,
    db: &sqlx::Pool<sqlx::Postgres>,
    timeout: i32,
    go_path: &str,
    preview: bool,
) -> error::Result<String> {
    gen_go_mymod(code, job_dir).await?;
    let child = Command::new("go")
        .current_dir(job_dir)
        .args(vec!["mod", "init", "mymod"])
        .stdout(Stdio::piped())
        .stderr(Stdio::piped())
        .spawn()?;

    handle_child(job_id, db, logs, timeout, child).await?;

    let child = Command::new(go_path)
        .current_dir(job_dir)
        .env("GOMEMLIMIT", "2000MiB")
        .args(vec!["mod", "tidy"])
        .stdout(Stdio::piped())
        .stderr(Stdio::piped())
        .spawn()?;
    handle_child(job_id, db, logs, timeout, child)
        .await
        .map_err(|e| Error::ExecutionErr(format!("Lock file generation failed: {e:?}")))?;

    if preview {
        Ok(String::new())
    } else {
        let mut req_content = "".to_string();

        let mut file = File::open(format!("{job_dir}/go.mod")).await?;
        file.read_to_string(&mut req_content).await?;

        req_content.push_str(&format!("\n{GO_REQ_SPLITTER}\n"));

        if let Ok(mut file) = File::open(format!("{job_dir}/go.sum")).await {
            file.read_to_string(&mut req_content).await?;
        }

        Ok(req_content)
    }
}

async fn gen_go_mymod(code: &str, job_dir: &str) -> error::Result<()> {
    let code = if code.trim_start().starts_with("package") {
        code.to_string()
    } else {
        format!("package inner; {code}")
    };

    let mymod_dir = format!("{job_dir}/inner");
    DirBuilder::new()
        .recursive(true)
        .create(&mymod_dir)
        .await
        .expect("could not create go's mymod dir");

    write_file(&mymod_dir, "inner_main.go", &code).await?;

    Ok(())
}

async fn get_reserved_variables(
    job: &QueuedJob,
    token: &str,
    base_url: &str,
    db: &sqlx::Pool<sqlx::Postgres>,
) -> Result<HashMap<String, String>, Error> {
    let flow_path = if let Some(uuid) = job.parent_job {
        sqlx::query_scalar!("SELECT script_path FROM queue WHERE id = $1", uuid)
            .fetch_optional(db)
            .await?
            .flatten()
    } else {
        None
    };
    let variables = variables::get_reserved_variables(
        &job.workspace_id,
        token,
        &get_email_from_username(&job.created_by, db)
            .await?
            .unwrap_or_else(|| "nosuitable@email.xyz".to_string()),
        &job.created_by,
        &job.id.to_string(),
        &job.permissioned_as,
        base_url,
        job.script_path.clone(),
        job.parent_job.map(|x| x.to_string()),
        flow_path,
        job.schedule_path.clone(),
    );
    Ok(variables
        .into_iter()
        .map(|rv| (rv.name, rv.value))
        .collect())
}

/// - wait until child exits and return with exit status
/// - read lines from stdout and stderr and append them to the "queue"."logs"
///   quitting early if output exceedes MAX_LOG_SIZE characters (not bytes)
/// - update the `last_line` and `logs` strings with the program output
/// - update "queue"."last_ping" every five seconds
/// - kill process if we exceed timeout or "queue"."canceled" is set
async fn handle_child(
    job_id: &Uuid,
    db: &DB,
    logs: &mut String,
    timeout: i32,
    mut child: Child,
) -> error::Result<()> {
    let timeout = Duration::from_secs(u64::try_from(timeout).expect("invalid timeout"));
    let ping_interval = Duration::from_secs(5);
    let cancel_check_interval = Duration::from_millis(500);
    let write_logs_delay = Duration::from_millis(500);

    let (set_too_many_logs, mut too_many_logs) = watch::channel::<bool>(false);

    let output = child_joined_output_stream(&mut child);
    let job_id = job_id.clone();

    /* the cancellation future is polled on by `wait_on_child` while
     * waiting for the child to exit normally */
    let cancel_check = async {
        let db = db.clone();

        let mut interval = interval_skipping_missed(cancel_check_interval).boxed();
        while let Some(_) = interval.next().await {
            if sqlx::query_scalar!("SELECT canceled FROM queue WHERE id = $1", job_id)
                .fetch_optional(&db)
                .await
                .map(|v| Some(true) == v)
                .unwrap_or_else(|err| {
                    tracing::error!(%job_id, %err, "error checking cancelation for job {job_id}: {err}");
                    false
                })
            {
                break;
            }
        }
    };

    #[derive(PartialEq, Debug)]
    enum KillReason {
        TooManyLogs,
        Timeout,
        Cancelled,
    }
    /* a future that completes when the child process exits */
    let wait_on_child = async {
        let db = db.clone();

        let kill_reason = tokio::select! {
            biased;
            result = child.wait() => return result.map(Ok),
            Ok(()) = too_many_logs.changed() => KillReason::TooManyLogs,
            _ = cancel_check => KillReason::Cancelled,
            _ = sleep(timeout) => KillReason::Timeout,
        };

        let set_reason = async {
            if kill_reason == KillReason::Timeout {
                if let Err(err) = sqlx::query(
                    r#"
                       UPDATE queue
                          SET canceled = true
                            , canceled_by = 'timeout',
                            , canceled_reason = $1
                        WHERE id = $2
                    r"#,
                )
                .bind(format!("duration > {}", timeout.as_secs()))
                .bind(job_id)
                .execute(&db)
                .await
                {
                    tracing::error!(%job_id, %err, "error setting cancelation reason for job {job_id}: {err}");
                }
            }
        };

        /* send SIGKILL and reap child process */
        let (_, kill) = future::join(set_reason, child.kill()).await;
        kill.map(|()| Err(kill_reason))
    };

    /* a future that reads output from the child and appends to the database */
    let lines = async move {
        /* log_remaining is zero when output limit was reached */
        let mut log_remaining = (MAX_LOG_SIZE as usize).saturating_sub(logs.chars().count());
        let mut result = io::Result::Ok(());
        let mut output = output;
        /* `do_write` resolves the task, but does not contain the Result.
         * It's useful to know if the task completed. */
        let (mut do_write, mut write_result) = tokio::spawn(ready(())).remote_handle();

        while let Some(line) = output.by_ref().next().await {
            let do_write_ = do_write.shared();

            let mut read_lines = stream::once(async { line })
                .chain(output.by_ref())
                /* after receiving a line, continue until some delay has passed
                 * _and_ the previous database write is complete */
                .take_until(future::join(sleep(write_logs_delay), do_write_.clone()))
                .boxed();

            /* Read up until an error is encountered,
             * handle log lines first and then the error... */
            let mut joined = String::new();

            while let Some(line) = read_lines.next().await {
                match line {
                    Ok(_) if log_remaining == 0 => (),
                    Ok(line) => {
                        append_with_limit(&mut joined, &line, &mut log_remaining);

                        if log_remaining == 0 {
                            tracing::info!(%job_id, "Too many logs lines for job {job_id}");
                            let _ = set_too_many_logs.send(true);
                            joined.push_str(&format!(
                                "Job logs or result reached character limit of {MAX_LOG_SIZE}; killing job."
                            ));
                            /* stop reading and drop our streams fairly quickly */
                            break;
                        }
                    }
                    Err(err) => {
                        result = Err(err);
                        break;
                    }
                }
            }

            logs.push_str(&joined);

            /* Ensure the last flush completed before starting a new one.
             *
             * This shouldn't pause since `take_until()` reads lines until `do_write`
             * resolves. We only stop reading lines before `take_until()` resolves if we reach
             * EOF or a read error.  In those cases, waiting on a database query to complete is
             * fine because we're done. */

            if let Some(Ok(p)) = do_write_
                .then(|()| write_result)
                .await
                .err()
                .map(|err| err.try_into_panic())
            {
                panic::resume_unwind(p);
            }

            (do_write, write_result) =
                tokio::spawn(append_logs(job_id, joined, db.clone())).remote_handle();

            if let Err(err) = result {
                tracing::error!(%job_id, %err, "error reading output for job {job_id}: {err}");
                break;
            }

            if *set_too_many_logs.borrow() {
                break;
            }
        }

        /* drop our end of the pipe */
        drop(output);

        if let Some(Ok(p)) = do_write
            .then(|()| write_result)
            .await
            .err()
            .map(|err| err.try_into_panic())
        {
            panic::resume_unwind(p);
        }
    };

    /* a stream updating "queue"."last_ping" at an interval */

    let ping = interval_skipping_missed(ping_interval)
        .map(|_| db.clone())
        .then(move |db| async move {
            if let Err(err) =
                sqlx::query!("UPDATE queue SET last_ping = now() WHERE id = $1", job_id)
                    .execute(&db)
                    .await
            {
                tracing::error!(%job_id, %err, "error setting last ping for job {job_id}: {err}");
            }
        });

    let wait_result = tokio::select! {
        (w, _) = future::join(wait_on_child, lines) => w,
        /* ping should repeat forever without stopping */
        _ = ping.collect::<()>() => unreachable!("job ping stopped"),
    };

    match wait_result {
        _ if *too_many_logs.borrow() => Err(Error::ExecutionErr(
            "logs or result reached limit".to_string(),
        )),
        Ok(Ok(status)) => {
            if status.success() {
                Ok(())
            } else if let Some(code) = status.code() {
                Err(error::Error::ExitStatus(code))
            } else {
                Err(error::Error::ExecutionErr(
                    "process terminated by signal".to_string(),
                ))
            }
        }
        Ok(Err(kill_reason)) => Err(Error::ExecutionErr(format!(
            "job process killed because {kill_reason:#?}"
        ))),
        Err(err) => Err(Error::ExecutionErr(format!("job process io error: {err}"))),
    }
}

fn interval_skipping_missed(period: Duration) -> impl futures::Stream<Item = Instant> {
    let mut interval = interval(period);
    interval.set_missed_tick_behavior(MissedTickBehavior::Skip);
    stream::poll_fn(move |cx| interval.poll_tick(cx).map(Some))
}

/// takes stdout and stderr from Child, panics if either are not present
///
/// builds a stream joining both stdout and stderr each read line by line
fn child_joined_output_stream(
    child: &mut Child,
) -> impl stream::FusedStream<Item = io::Result<String>> {
    let stderr = child
        .stderr
        .take()
        .expect("child did not have a handle to stdout");

    let stdout = child
        .stdout
        .take()
        .expect("child did not have a handle to stdout");

    let stdout = BufReader::new(stdout).lines();
    let stderr = BufReader::new(stderr).lines();
    stream::select(lines_to_stream(stderr), lines_to_stream(stdout))
}

fn lines_to_stream<R: tokio::io::AsyncBufRead + Unpin>(
    mut lines: tokio::io::Lines<R>,
) -> impl futures::Stream<Item = io::Result<String>> {
    stream::poll_fn(move |cx| {
        std::pin::Pin::new(&mut lines)
            .poll_next_line(cx)
            .map(|result| result.transpose())
    })
}

// as a detail, `BufReader::lines()` removes \n and \r\n from the strings it yields,
// so this pushes \n to thd destination string in each call
fn append_with_limit(dst: &mut String, src: &str, limit: &mut usize) {
    if *limit > 0 {
        dst.push('\n');
    }
    *limit -= 1;

    let src_len = src.chars().count();
    if src_len <= *limit {
        dst.push_str(&src);
        *limit -= src_len;
    } else {
        let byte_pos = src
            .char_indices()
            .skip(*limit)
            .next()
            .map(|(byte_pos, _)| byte_pos)
            .unwrap_or(0);
        dst.push_str(&src[0..byte_pos]);
        *limit = 0;
    }
}

async fn set_logs(logs: &str, id: uuid::Uuid, db: &DB) {
    if sqlx::query!(
        "UPDATE queue SET logs = $1 WHERE id = $2",
        logs.to_owned(),
        id
    )
    .execute(db)
    .await
    .is_err()
    {
        tracing::error!(%id, "error updating logs for id {id}")
    };
}

/* TODO retry this? */
async fn append_logs(job_id: uuid::Uuid, logs: impl AsRef<str>, db: impl Borrow<DB>) {
    if logs.as_ref().is_empty() {
        return;
    }

    if let Err(err) = sqlx::query!(
        "UPDATE queue SET logs = concat(logs, $1::text) WHERE id = $2",
        logs.as_ref(),
        job_id,
    )
    .execute(db.borrow())
    .await
    {
        tracing::error!(%job_id, %err, "error updating logs for job {job_id}: {err}");
    }
}

pub async fn handle_zombie_jobs_periodically(
    db: &DB,
    timeout: i32,
    mut rx: tokio::sync::broadcast::Receiver<()>,
) {
    loop {
        handle_zombie_jobs(db, timeout).await;

        tokio::select! {
            _ = tokio::time::sleep(Duration::from_secs(60))    => (),
            _ = rx.recv() => {
                    println!("received killpill for monitor job");
                    break;
            }
        }
    }
}

async fn handle_zombie_jobs(db: &DB, timeout: i32) {
    let restarted = sqlx::query!(
            "UPDATE queue SET running = false WHERE last_ping < now() - ($1 || ' seconds')::interval AND running = true AND job_kind != $2 AND same_worker = false RETURNING id, workspace_id, last_ping",
            (timeout * 5).to_string(),
            JobKind::Flow: JobKind,
        )
        .fetch_all(db)
        .await
        .ok()
        .unwrap_or_else(|| vec![]);

    QUEUE_ZOMBIE_RESTART_COUNT.inc_by(restarted.len() as _);
    for r in restarted {
        tracing::info!(
            "restarted zombie job {} {} {}",
            r.id,
            r.workspace_id,
            r.last_ping
        );
    }

    let timeouts = sqlx::query_as::<_, QueuedJob>(
            "SELECT * FROM queue WHERE last_ping < now() - ($1 || ' seconds')::interval AND running = true AND job_kind != $2 AND same_worker = true",
        )
        .bind((timeout * 5).to_string())
        .bind(JobKind::Flow)
        .fetch_all(db)
        .await
        .ok()
        .unwrap_or_else(|| vec![]);

    QUEUE_ZOMBIE_DELETE_COUNT.inc_by(timeouts.len() as _);
    for job in timeouts {
        tracing::info!(
            "timedouts zombie same_worker job {} {}",
            job.id,
            job.workspace_id,
        );

<<<<<<< HEAD
        // since the job is unrecoverable, the same worker queue should never be sent anything
        let (same_worker_tx_never_used, _same_worker_rx_never_used) = mpsc::channel::<Uuid>(1);
=======
            let _ = handle_job_error(
                db,
                job,
                error::Error::ExecutionErr("Same worker job timed out".to_string()),
                None,
                true,
                same_worker_tx_never_used,
                "",
                true,
                &std::env::var("BASE_INTERNAL_URL")
                    .unwrap_or_else(|_| "http://localhost:8000".to_string()),
            )
            .await;
        }
>>>>>>> 2350a393

        let _ = handle_job_error(
            db,
            job,
            error::Error::ExecutionErr("Same worker job timed out".to_string()),
            None,
            true,
            same_worker_tx_never_used,
            "",
            true,
        )
        .await;
    }
}

async fn handle_python_heavy_reqs(
    python_path: &String,
    heavy_requirements: Vec<&str>,
    vars: Vec<(&str, &String)>,
    job: &QueuedJob,
    logs: &mut String,
    db: &sqlx::Pool<sqlx::Postgres>,
    timeout: i32,
) -> error::Result<Vec<String>> {
    let mut req_paths: Vec<String> = vec![];
    for req in heavy_requirements {
        // todo: handle many reqs
        let venv_p = format!("{PIP_SUPERCACHE_DIR}/{req}");
        if metadata(&venv_p).await.is_ok() {
            tracing::info!("already exists: {:?}", &venv_p);
            req_paths.push(venv_p);
            continue;
        }

        logs.push_str("\n--- PIP SUPERCACHE INSTALL ---\n");
        logs.push_str(&format!("\nthe heavy dependency {req} is being installed for the first time.\nIt will take a bit longer but further execution will be much faster!"));

        logs.push_str("pip install\n");
        let child = Command::new(python_path)
            .env_clear()
            .envs(vars.clone())
            .args(vec![
                "-m",
                "pip",
                "install",
                &req,
                "-I",
                "--no-deps",
                "--no-color",
                "--isolated",
                "--no-warn-conflicts",
                "--disable-pip-version-check",
                "-t",
                venv_p.as_str(),
            ])
            .stdout(Stdio::piped())
            .stderr(Stdio::piped())
            .spawn()?;
        handle_child(&job.id, db, logs, timeout, child).await?;

        req_paths.push(venv_p);
    }
    Ok(req_paths)
}

#[cfg(test)]
mod tests {
    use futures::Stream;
    use futures::StreamExt;
    use serde_json::json;
    use sqlx::{postgres::PgListener, query_scalar};
    use uuid::Uuid;

    use crate::{
        db::DB,
        flows::{FlowModule, FlowModuleValue, FlowValue, InputTransform},
        jobs::{push, JobPayload, RawCode},
        scripts::ScriptLang,
        DEFAULT_SLEEP_QUEUE,
    };

    use super::*;

    async fn initialize_tracing() {
        use std::sync::Once;

        static ONCE: Once = Once::new();
        ONCE.call_once(crate::tracing_init::initialize_tracing);
    }

    /// it's important this is unique between tests as there is one prometheus registry and
    /// run_worker shouldn't register the same metric with the same worker name more than once.
    ///
    /// this must fit in varchar(50)
    fn next_worker_name() -> String {
        use std::sync::atomic::{AtomicUsize, Ordering::SeqCst};

        static ID: AtomicUsize = AtomicUsize::new(0);

        // n.b.: when tests are run with RUST_TEST_THREADS or --test-threads set to 1, the name
        // will be "main"... The id provides uniqueness & thread_name gives context.
        let id = ID.fetch_add(1, SeqCst);
        let thread = std::thread::current();
        let thread_name = thread
            .name()
            .map(|s| {
                s.len()
                    .checked_sub(39)
                    .and_then(|start| s.get(start..))
                    .unwrap_or(s)
            })
            .unwrap_or("no thread name");
        format!("{id}/{thread_name}")
    }

    #[sqlx::test(fixtures("base"))]
    async fn test_deno_flow(db: DB) {
        initialize_tracing().await;

        let numbers = "export function main() { return [1, 2, 3]; }";
        let doubles = "export function main(n) { return n * 2; }";

        let flow = {
            FlowValue {
                modules: vec![
                    FlowModule {
                        id: "a".to_string(),
                        value: FlowModuleValue::RawScript {
                            input_transforms: Default::default(),
                            language: ScriptLang::Deno,
                            content: numbers.to_string(),
                            path: None,
                        },
                        input_transforms: Default::default(),
                        stop_after_if: Default::default(),
                        summary: Default::default(),
                        suspend: Default::default(),
                        retry: None,
                        sleep: None,
                    },
                    FlowModule {
                        id: "b".to_string(),
                        value: FlowModuleValue::ForloopFlow {
                            iterator: InputTransform::Javascript { expr: "result".to_string() },
                            skip_failures: false,
                            modules: vec![FlowModule {
                                id: "c".to_string(),
                                value: FlowModuleValue::RawScript {
                                    input_transforms: [(
                                        "n".to_string(),
                                        InputTransform::Javascript {
                                            expr: "previous_result.iter.value".to_string(),
                                        },
                                    )]
                                    .into(),
                                    language: ScriptLang::Deno,
                                    content: doubles.to_string(),
                                    path: None,
                                },
                                input_transforms: Default::default(),
                                stop_after_if: Default::default(),
                                summary: Default::default(),
                                suspend: Default::default(),
                                retry: None,
                                sleep: None,
                            }],
                        },
                        input_transforms: Default::default(),
                        stop_after_if: Default::default(),
                        summary: Default::default(),
                        suspend: Default::default(),
                        retry: None,
                        sleep: None,
                    },
                ],
                same_worker: false,
                ..Default::default()
            }
        };

        let job = JobPayload::RawFlow { value: flow, path: None };

        for i in 0..50 {
            println!("deno flow iteration: {}", i);
            let result = run_job_in_new_worker_until_complete(&db, job.clone(), None).await;
            assert_eq!(result, serde_json::json!([2, 4, 6]), "iteration: {}", i);
        }
    }

    #[sqlx::test(fixtures("base"))]
    async fn test_deno_flow_same_worker(db: DB) {
        initialize_tracing().await;

        let write_file = r#"export async function main(loop: boolean, i: number, path: string) {  
            await Deno.writeTextFile(`/shared/${path}`, `${loop} ${i}`);
        }"#
        .to_string();

        let flow = FlowValue {
            modules: vec![
                FlowModule {
                    id: "a".to_string(),
                    value: FlowModuleValue::RawScript {
                        input_transforms: [
                        (
                            "loop".to_string(),
                            InputTransform::Static { value: json!(false) },
                        ),
                        ("i".to_string(), InputTransform::Static { value: json!(1) }),
                        (
                            "path".to_string(),
                            InputTransform::Static { value: json!("outer.txt") },
                        ),
                    ]
                    .into(),
                        language: ScriptLang::Deno,
                        content: write_file.clone(),
                        path: None,
                    },
                    input_transforms: Default::default(),
                    stop_after_if: Default::default(),
                    summary: Default::default(),
                    suspend: Default::default(),
                    retry: None,
                    sleep: None,
                },
                FlowModule {
                    id: "b".to_string(),
                    value: FlowModuleValue::ForloopFlow {
                        iterator: InputTransform::Static { value: json!([1, 2, 3]) },
                        skip_failures: false,
                        modules: vec![
                            FlowModule {
                                id: "d".to_string(),
                                input_transforms: [
                                (
                                    "i".to_string(),
                                    InputTransform::Javascript {
                                        expr: "previous_result.iter.value".to_string(),
                                    },
                                ),
                                (
                                    "loop".to_string(),
                                    InputTransform::Static { value: json!(true) },
                                ),
                                (
                                    "path".to_string(),
                                    InputTransform::Static { value: json!("inner.txt") },
                                ),
                            ]
                            .into(),
                                value: FlowModuleValue::RawScript {
                                    input_transforms: [].into(),
                                    language: ScriptLang::Deno,
                                    content: write_file,
                                    path: None,
                                },
                                stop_after_if: Default::default(),
                                summary: Default::default(),
                                suspend: Default::default(),
                                retry: None,
                                sleep: None,
                            },
                            FlowModule {
                                id: "e".to_string(),
                                value: FlowModuleValue::RawScript {
                                    input_transforms: [(
                                        "path".to_string(),
                                        InputTransform::Static { value: json!("inner.txt") },
                                    ), (
                                        "path2".to_string(),
                                        InputTransform::Static { value: json!("outer.txt") },
                                    )]
                                    .into(),
                                    language: ScriptLang::Deno,
                                    content: r#"export async function main(path: string, path2: string) {  
                                        return await Deno.readTextFile(`/shared/${path}`) + "," + await Deno.readTextFile(`/shared/${path2}`);
                                    }"#
                                    .to_string(),
                                    path: None,
                                },
                                input_transforms: [].into(),
                                stop_after_if: Default::default(),
                                summary: Default::default(),
                                suspend: Default::default(),
                                retry: None,
                                sleep: None,
                            },
                        ],
                    },
                    input_transforms: Default::default(),
                    stop_after_if: Default::default(),
                    summary: Default::default(),
                    suspend: Default::default(),
                    retry: None,
                    sleep: None,

                },
                FlowModule {
                    id: "c".to_string(),
                    value: FlowModuleValue::RawScript {
                        input_transforms: [
                        (
                            "loops".to_string(),
                            InputTransform::Javascript { expr: "previous_result".to_string() },
                        ),
                        (
                            "path".to_string(),
                            InputTransform::Static { value: json!("outer.txt") },
                        ),
                        (
                            "path2".to_string(),
                            InputTransform::Static { value: json!("inner.txt") },
                        ),
                    ]
                    .into(),
                        language: ScriptLang::Deno,
                        content: r#"export async function main(path: string, loops: string[], path2: string) {
                            return await Deno.readTextFile(`/shared/${path}`) + "," + loops + "," + await Deno.readTextFile(`/shared/${path2}`);
                        }"#
                        .to_string(),
                        path: None,
                    },
                    input_transforms: [].into(),
                    stop_after_if: Default::default(),
                    summary: Default::default(),
                    suspend: Default::default(),
                    retry: None,
                    sleep: None,
                },
            ],
            same_worker: true,
            ..Default::default()
        };

        let job = JobPayload::RawFlow { value: flow, path: None };

        let result = run_job_in_new_worker_until_complete(&db, job.clone(), None).await;
        assert_eq!(
            result,
            serde_json::json!("false 1,true 1,false 1,true 2,false 1,true 3,false 1,true 3")
        );
    }

    #[sqlx::test(fixtures("base"))]
    async fn test_flow_result_by_id(db: DB) {
        initialize_tracing().await;

        let server = ApiServer::start(db.clone()).await;
        let port = server.addr.port();

        let flow: FlowValue = serde_json::from_value(json!({
            "modules": [
                {
                    "id": "a",
                    "value": {
                        "type": "rawscript",
                        "language": "deno",
                        "content": "export function main(){ return 42 }",
                    }
                },
                {
                    "value": {
                        "branches": [
                            {
                                "modules": [{
                                    "value": {
                                        "branches": [{"modules": [                {
                                            "id": "d",
                                            "value": {
                                                "input_transforms": {"v": {"type": "javascript", "expr": "result_by_id(\"a\")"}},
                                                "type": "rawscript",
                                                "language": "deno",
                                                "content": "export function main(v){ return v }",
                                            }

                                        },]}],
                                        "type": "branchall",
                                    }
                                }],
                            }],
                            "type": "branchall",
                        },
                    }
            ],
        }))
        .unwrap();

        let job = JobPayload::RawFlow { value: flow, path: None };
        let result = run_job_in_new_worker_until_complete(&db, job.clone(), Some(port)).await;
        assert_eq!(result, serde_json::json!([[42]]));
    }
    #[sqlx::test(fixtures("base"))]
    async fn test_stop_after_if(db: DB) {
        initialize_tracing().await;

        let flow: FlowValue = serde_json::from_value(serde_json::json!({
            "modules": [
                {
                    "input_transforms": { "n": { "type": "javascript", "expr": "flow_input.n" } },
                    "value": {
                        "type": "rawscript",
                        "language": "python3",
                        "content": "def main(n): return n",
                    },
                    "stop_after_if": {
                        "expr": "result < 0",
                        "skip_if_stopped": false,
                    },
                },
                {
                    "input_transforms": { "n": { "type": "javascript", "expr": "previous_result" } },
                    "value": {
                        "type": "rawscript",
                        "language": "python3",
                        "content": "def main(n): return f'last step saw {n}'",
                    },
                },
            ],
        }))
        .unwrap();
        let job = JobPayload::RawFlow { value: flow, path: None };

        let result = RunJob::from(job.clone())
            .arg("n", json!(123))
            .run_until_complete(&db, None)
            .await;
        assert_eq!(json!("last step saw 123"), result);

        let result = RunJob::from(job.clone())
            .arg("n", json!(-123))
            .run_until_complete(&db, None)
            .await;
        assert_eq!(json!(-123), result);
    }

    #[sqlx::test(fixtures("base"))]
    async fn test_python_flow(db: DB) {
        initialize_tracing().await;

        let numbers = "def main(): return [1, 2, 3]";
        let doubles = "def main(n): return n * 2";

        let flow: FlowValue = serde_json::from_value(serde_json::json!( {
            "input_transform": {},
            "modules": [
                {
                    "value": {
                        "type": "rawscript",
                        "language": "python3",
                        "content": numbers,
                    },
                },
                {
                    "value": {
                        "type": "forloopflow",
                        "iterator": { "type": "javascript", "expr": "result" },
                        "skip_failures": false,
                        "modules": [{
                            "value": {
                                "type": "rawscript",
                                "language": "python3",
                                "content": doubles,
                            },
                            "input_transform": {
                                "n": {
                                    "type": "javascript",
                                    "expr": "previous_result.iter.value",
                                },
                            },
                        }],
                    },
                },
            ],
        }))
        .unwrap();

        for i in 0..50 {
            println!("python flow iteration: {}", i);
            let result = run_job_in_new_worker_until_complete(
                &db,
                JobPayload::RawFlow { value: flow.clone(), path: None },
                None,
            )
            .await;

            assert_eq!(result, serde_json::json!([2, 4, 6]), "iteration: {i}");
        }
    }

    #[sqlx::test(fixtures("base"))]
    async fn test_python_flow_2(db: DB) {
        initialize_tracing().await;

        let flow: FlowValue = serde_json::from_value(serde_json::json!({
                "modules": [
                    {
                        "value": {
                            "type": "rawscript",
                            "content": "import wmill\ndef main():  return \"Hello\"",
                            "language": "python3"
                        },
                        "input_transform": {}
                    }
                ]
        }))
        .unwrap();

        for i in 0..10 {
            println!("python flow iteration: {}", i);
            let result = run_job_in_new_worker_until_complete(
                &db,
                JobPayload::RawFlow { value: flow.clone(), path: None },
                None,
            )
            .await;

            assert_eq!(result, serde_json::json!("Hello"), "iteration: {i}");
        }
    }

    #[sqlx::test(fixtures("base"))]
    async fn test_go_job(db: DB) {
        initialize_tracing().await;

        let content = r#"
import "fmt"

func main(derp string) (string, error) {
	fmt.Println("Hello, 世界")
	return fmt.Sprintf("hello %s", derp), nil
}
        "#
        .to_owned();

        let result = RunJob::from(JobPayload::Code(RawCode {
            content,
            path: None,
            language: ScriptLang::Go,
        }))
        .arg("derp", json!("world"))
        .run_until_complete(&db, None)
        .await;

        assert_eq!(result, serde_json::json!("hello world"));
    }

    #[sqlx::test(fixtures("base"))]
    async fn test_python_job(db: DB) {
        initialize_tracing().await;

        let content = r#"
def main():
    return "hello world"
        "#
        .to_owned();

        let job = JobPayload::Code(RawCode { content, path: None, language: ScriptLang::Python3 });

        let result = run_job_in_new_worker_until_complete(&db, job, None).await;

        assert_eq!(result, serde_json::json!("hello world"));
    }

    #[sqlx::test(fixtures("base"))]
    async fn test_python_job_heavy_dep(db: DB) {
        initialize_tracing().await;

        let content = r#"
import numpy as np

def main():
    a = np.arange(15).reshape(3, 5)
    return len(a)
        "#
        .to_owned();

        let job = JobPayload::Code(RawCode { content, path: None, language: ScriptLang::Python3 });

        let result = run_job_in_new_worker_until_complete(&db, job, None).await;

        assert_eq!(result, serde_json::json!(3));
    }

    #[sqlx::test(fixtures("base"))]
    async fn test_python_job_with_imports(db: DB) {
        initialize_tracing().await;

        let content = r#"
import wmill

def main():
    return wmill.get_workspace()
        "#
        .to_owned();

        let job = JobPayload::Code(RawCode { content, path: None, language: ScriptLang::Python3 });

        let result = run_job_in_new_worker_until_complete(&db, job, None).await;

        assert_eq!(result, serde_json::json!("test-workspace"));
    }

    #[sqlx::test(fixtures("base"))]
    async fn test_empty_loop(db: DB) {
        initialize_tracing().await;

        let flow: FlowValue = serde_json::from_value(serde_json::json!({
            "modules": [
                {
                    "value": {
                        "type": "forloopflow",
                        "iterator": { "type": "static", "value": [] },
                        "modules": [
                            {
                                "input_transform": {
                                    "n": {
                                        "type": "javascript",
                                        "expr": "previous_result.iter.value",
                                    },
                                },
                                "value": {
                                    "type": "rawscript",
                                    "language": "python3",
                                    "content": "def main(n): return n",
                                },
                            }
                        ],
                    },
                },
                {
                    "input_transform": {
                        "items": {
                            "type": "javascript",
                            "expr": "previous_result",
                        },
                    },
                    "value": {
                        "type": "rawscript",
                        "language": "python3",
                        "content": "def main(items): return sum(items)",
                    },
                },
            ],
        }))
        .unwrap();

        let flow = JobPayload::RawFlow { value: flow, path: None };
        let result = run_job_in_new_worker_until_complete(&db, flow, None).await;

        assert_eq!(result, serde_json::json!(0));
    }

    #[sqlx::test(fixtures("base"))]
    async fn test_empty_loop_2(db: DB) {
        initialize_tracing().await;

        let flow: FlowValue = serde_json::from_value(serde_json::json!({
            "modules": [
                {
                    "value": {
                        "type": "forloopflow",
                        "iterator": { "type": "static", "value": [] },
                        "modules": [
                            {
                                "input_transform": {
                                    "n": {
                                        "type": "javascript",
                                        "expr": "previous_result.iter.value",
                                    },
                                },
                                "value": {
                                    "type": "rawscript",
                                    "language": "python3",
                                    "content": "def main(n): return n",
                                },
                            }
                        ],
                    },
                },
            ],
        }))
        .unwrap();

        let flow = JobPayload::RawFlow { value: flow, path: None };
        let result = run_job_in_new_worker_until_complete(&db, flow, None).await;

        assert_eq!(result, serde_json::json!([]));
    }

    #[sqlx::test(fixtures("base"))]
    async fn test_step_after_loop(db: DB) {
        initialize_tracing().await;

        let flow: FlowValue = serde_json::from_value(serde_json::json!({
            "modules": [
                {
                    "value": {
                        "type": "forloopflow",
                        "iterator": { "type": "static", "value": [2,3,4] },
                        "modules": [
                            {
                                "input_transform": {
                                    "n": {
                                        "type": "javascript",
                                        "expr": "previous_result.iter.value",
                                    },
                                },
                                "value": {
                                    "type": "rawscript",
                                    "language": "python3",
                                    "content": "def main(n): return n",
                                } ,
                            }
                        ],
                    },
                },
                {
                    "input_transform": {
                        "items": {
                            "type": "javascript",
                            "expr": "previous_result",
                        },
                    },
                    "value": {
                        "type": "rawscript",
                        "language": "python3",
                        "content": "def main(items): return sum(items)",
                    },
                },
            ],
        }))
        .unwrap();

        let flow = JobPayload::RawFlow { value: flow, path: None };
        let result = run_job_in_new_worker_until_complete(&db, flow, None).await;

        assert_eq!(result, serde_json::json!(9));
    }

    fn module_add_item_to_list(i: i32) -> serde_json::Value {
        json!({
            "input_transform": {
                "array": {
                    "type": "javascript",
                    "expr": "previous_result",
                },
                "i": {
                    "type": "static",
                    "value": json!(i),
                }
            },
            "value": {
                "type": "rawscript",
                "language": "deno",
                "content": "export function main(array, i){ array.push(i); return array }",
            }
        })
    }

    fn module_failure() -> serde_json::Value {
        json!({
            "input_transform": {},
            "value": {
                "type": "rawscript",
                "language": "deno",
                "content": "export function main(){ throw Error('failure') }",
            }
        })
    }

    #[sqlx::test(fixtures("base"))]
    async fn test_branchone_simple(db: DB) {
        initialize_tracing().await;

        let flow: FlowValue = serde_json::from_value(json!({
            "modules": [
                {
                    "value": {
                        "type": "rawscript",
                        "language": "deno",
                        "content": "export function main(){ return [1] }",
                    }
                },
                {
                    "value": {
                        "branches": [],
                        "default": [module_add_item_to_list(2)],
                        "type": "branchone",
                    }
                },
            ],
        }))
        .unwrap();

        let flow = JobPayload::RawFlow { value: flow, path: None };
        let result = run_job_in_new_worker_until_complete(&db, flow, None).await;

        assert_eq!(result, serde_json::json!([1, 2]));
    }

    #[sqlx::test(fixtures("base"))]
    async fn test_branchall_simple(db: DB) {
        initialize_tracing().await;

        let flow: FlowValue = serde_json::from_value(json!({
            "modules": [
                {
                    "value": {
                        "type": "rawscript",
                        "language": "deno",
                        "content": "export function main(){ return [1] }",
                    }
                },
                {
                    "value": {
                        "branches": [
                            {"modules": [module_add_item_to_list(2)]},
                            {"modules": [module_add_item_to_list(3)]}],
                        "type": "branchall",
                    }
                },
            ],
        }))
        .unwrap();

        let flow = JobPayload::RawFlow { value: flow, path: None };
        let result = run_job_in_new_worker_until_complete(&db, flow, None).await;

        assert_eq!(result, serde_json::json!([[1, 2], [1, 3]]));
    }

    #[sqlx::test(fixtures("base"))]
    async fn test_branchall_skip_failure(db: DB) {
        initialize_tracing().await;

        let flow: FlowValue = serde_json::from_value(json!({
            "modules": [
                {
                    "value": {
                        "type": "rawscript",
                        "language": "deno",
                        "content": "export function main(){ return [1] }",
                    }
                },
                {
                    "value": {
                        "branches": [
                            {"modules": [module_failure()], "skip_failure": false},
                            {"modules": [module_add_item_to_list(3)]}],
                        "type": "branchall",
                    }
                },
            ],
        }))
        .unwrap();

        let flow = JobPayload::RawFlow { value: flow, path: None };
        let result = run_job_in_new_worker_until_complete(&db, flow, None).await;

        assert_eq!(
            result,
            serde_json::json!({"error": "Error during execution of the script:\n\nerror: Uncaught (in promise) Error: failure\nexport function main(){ throw Error('failure') }\n                              ^\n    at main (file:///tmp/inner.ts:1:31)\n    at run (file:///tmp/main.ts:9:26)\n    at file:///tmp/main.ts:14:1"})
        );

        let flow: FlowValue = serde_json::from_value(json!({
            "modules": [
                {
                    "value": {
                        "type": "rawscript",
                        "language": "deno",
                        "content": "export function main(){ return [1] }",
                    }
                },
                {
                    "value": {
                        "branches": [
                            {"modules": [module_failure()], "skip_failure": true},
                            {"modules": [module_add_item_to_list(2)]}
                    ],
                        "type": "branchall",
                    }
                },
            ],
        }))
        .unwrap();

        let flow = JobPayload::RawFlow { value: flow, path: None };
        let result = run_job_in_new_worker_until_complete(&db, flow, None).await;

        assert_eq!(
            result,
            serde_json::json!([{"error": "Error during execution of the script:\n\nerror: Uncaught (in promise) Error: failure\nexport function main(){ throw Error('failure') }\n                              ^\n    at main (file:///tmp/inner.ts:1:31)\n    at run (file:///tmp/main.ts:9:26)\n    at file:///tmp/main.ts:14:1"}, [1, 2]])
        );
    }

    #[sqlx::test(fixtures("base"))]
    async fn test_branchone_nested(db: DB) {
        initialize_tracing().await;

        let flow: FlowValue = serde_json::from_value(json!({
            "modules": [
                {
                    "value": {
                        "type": "rawscript",
                        "language": "deno",
                        "content": "export function main(){ return [] }",
                    }
                },
                module_add_item_to_list(1),
                {
                    "value": {
                        "branches": [
                            {
                                "expr": "false",
                                "modules": []
                            },
                            {
                                "expr": "true",
                                "modules": [                {
                                    "value": {
                                        "branches": [
                                            {
                                                "expr": "false",
                                                "modules": []
                                            }],
                                        "default": [module_add_item_to_list(2)],
                                        "type": "branchone",
                                    }
                                }]
                            },
                        ],
                        "default": [module_add_item_to_list(-4)],
                        "type": "branchone",
                    }
                },
                module_add_item_to_list(3),
            ],
        }))
        .unwrap();

        let flow = JobPayload::RawFlow { value: flow, path: None };
        let result = run_job_in_new_worker_until_complete(&db, flow, None).await;

        assert_eq!(result, serde_json::json!([1, 2, 3]));
    }

    #[sqlx::test(fixtures("base"))]
    async fn test_branchall_nested(db: DB) {
        initialize_tracing().await;

        let flow: FlowValue = serde_json::from_value(json!({
            "modules": [
                {
                    "value": {
                        "type": "rawscript",
                        "language": "deno",
                        "content": "export function main(){ return [1] }",
                    }
                },
                {
                    "value": {
                        "branches": [
                            {
                                "modules": [                {
                                    "value": {
                                        "branches": [
                                            {"modules": [module_add_item_to_list(2)]},
                                            {"modules": [module_add_item_to_list(3)]}],
                                        "type": "branchall",
                                    }
                                }, {
                                    "value": {
                                        "branches": [
                                            {"modules": [module_add_item_to_list(4)]},
                                            {"modules": [module_add_item_to_list(5)]}],
                                        "type": "branchall",
                                    }
                                }
                                        ]
                            },
                            {"modules": [module_add_item_to_list(6)]}],
                        "type": "branchall",
                    }
                },
            ],
        }))
        .unwrap();

        let flow = JobPayload::RawFlow { value: flow, path: None };
        let result = run_job_in_new_worker_until_complete(&db, flow, None).await;

        assert_eq!(
            result,
            serde_json::json!([[[[1, 2], [1, 3], 4], [[1, 2], [1, 3], 5]], [1, 6]])
        );
    }

    #[sqlx::test(fixtures("base"))]
    async fn test_failure_module(db: DB) {
        initialize_tracing().await;

        let flow: FlowValue = serde_json::from_value(serde_json::json!({
            "modules": [{
                "input_transform": {
                    "l": { "type": "javascript", "expr": "[]", },
                    "n": { "type": "javascript", "expr": "flow_input.n", },
                },
                "value": {
                    "type": "rawscript",
                    "language": "deno",
                    "content": "export function main(n, l) { if (n == 0) throw l; return { l: [...l, 0] } }",
                },
            }, {
                "input_transform": {
                    "l": { "type": "javascript", "expr": "previous_result.l", },
                    "n": { "type": "javascript", "expr": "flow_input.n", },
                },
                "value": {
                    "type": "rawscript",
                    "language": "deno",
                    "content": "export function main(n, l) { if (n == 1) throw l; return { l: [...l, 1] } }",
                },
            }, {
                "input_transform": {
                    "l": { "type": "javascript", "expr": "previous_result.l", },
                    "n": { "type": "javascript", "expr": "flow_input.n", },
                },
                "value": {
                    "type": "rawscript",
                    "language": "deno",
                    "content": "export function main(n, l) { if (n == 2) throw l; return { l: [...l, 2] } }",
                },
            }],
            "failure_module": {
                "input_transform": { "error": { "type": "javascript", "expr": "previous_result", } },
                "value": {
                    "type": "rawscript",
                    "language": "deno",
                    "content": "export function main(error) { return { 'from failure module': error } }",
                }
            },
        }))
        .unwrap();

        let result = RunJob::from(JobPayload::RawFlow { value: flow.clone(), path: None })
            .arg("n", json!(0))
            .run_until_complete(&db, None)
            .await;
        assert!(result["from failure module"]["error"]
            .as_str()
            .unwrap()
            .contains("Uncaught (in promise) []"));

        let result = RunJob::from(JobPayload::RawFlow { value: flow.clone(), path: None })
            .arg("n", json!(1))
            .run_until_complete(&db, None)
            .await;
        assert!(result["from failure module"]["error"]
            .as_str()
            .unwrap()
            .contains("Uncaught (in promise) [ 0 ]"));

        let result = RunJob::from(JobPayload::RawFlow { value: flow.clone(), path: None })
            .arg("n", json!(2))
            .run_until_complete(&db, None)
            .await;
        assert!(result["from failure module"]["error"]
            .as_str()
            .unwrap()
            .contains("Uncaught (in promise) [ 0, 1 ]"));

        let result = RunJob::from(JobPayload::RawFlow { value: flow.clone(), path: None })
            .arg("n", json!(3))
            .run_until_complete(&db, None)
            .await;
        assert_eq!(json!({ "l": [0, 1, 2] }), result);
    }

    pub struct ApiServer {
        pub addr: std::net::SocketAddr,
        tx: tokio::sync::broadcast::Sender<()>,
        task: tokio::task::JoinHandle<anyhow::Result<()>>,
    }

    impl ApiServer {
        pub async fn start(db: DB) -> Self {
            let (tx, rx) = tokio::sync::broadcast::channel::<()>(1);

            let sock = tokio::net::TcpListener::bind("127.0.0.1:0").await.unwrap();

            let addr = sock.local_addr().unwrap();
            drop(sock);

            let task = tokio::task::spawn({
                crate::run_server(
                    db.clone(),
                    addr,
                    format!("http://localhost:{}", addr.port()),
                    rx,
                )
            });

            return Self { addr, tx, task };
        }

        async fn close(self) -> anyhow::Result<()> {
            let Self { tx, task, .. } = self;
            drop(tx);
            task.await.unwrap()
        }
    }

    mod suspend_resume {

        use super::*;

        async fn wait_until_flow_suspends(
            flow: Uuid,
            mut queue: impl Stream<Item = Uuid> + Unpin,
            db: &DB,
        ) {
            loop {
                queue.by_ref().find(&flow).await.unwrap();
                if query_scalar("SELECT suspend > 0 FROM queue WHERE id = $1")
                    .bind(flow)
                    .fetch_one(db)
                    .await
                    .unwrap()
                {
                    break;
                }
            }
        }

        async fn _print_job(id: Uuid, db: &DB) -> Result<(), anyhow::Error> {
            tracing::info!(
                "{:#?}",
                crate::jobs::get_job_by_id(db.begin().await?, "test-workspace", id)
                    .await?
                    .0
            );
            Ok(())
        }

        fn flow() -> FlowValue {
            serde_json::from_value(serde_json::json!({
                "modules": [{
                    "input_transform": {
                        "n": { "type": "javascript", "expr": "flow_input.n", },
                        "port": { "type": "javascript", "expr": "flow_input.port", },
                        "op": { "type": "javascript", "expr": "flow_input.op ?? 'resume'", },
                    },
                    "value": {
                        "type": "rawscript",
                        "language": "deno",
                        "content": "\
                            export async function main(n, port, op) {\
                                const job = Deno.env.get('WM_JOB_ID');
                                const token = Deno.env.get('WM_TOKEN');
                                const r = await fetch(
                                    `http://localhost:${port}/api/w/test-workspace/jobs/job_signature/${job}/0?token=${token}`,\
                                    {\
                                        method: 'GET',\
                                        headers: { 'Authorization': `Bearer ${token}` }\
                                    }\
                                );\
                                console.log(r);\
                                const secret = await r.text();\
                                console.log('Secret: ' + secret + ' ' + job + ' ' + token);\
                                const r2 = await fetch(
                                    `http://localhost:${port}/api/w/test-workspace/jobs/${op}/${job}/0/${secret}`,\
                                    {\
                                        method: 'POST',\
                                        body: JSON.stringify('from job'),\
                                        headers: { 'content-type': 'application/json' }\
                                    }\
                                );\
                                console.log(await r2.text());\
                                return n + 1;\
                            }",
                    },
                    "suspend": {
                        "required_events": 1
                    },
                }, {
                    "input_transform": {
                        "n": { "type": "javascript", "expr": "previous_result", },
                        "resume": { "type": "javascript", "expr": "resume", },
                        "resumes": { "type": "javascript", "expr": "resumes", },
                    },
                    "value": {
                        "type": "rawscript",
                        "language": "deno",
                        "content": "export function main(n, resume, resumes) { return { n: n + 1, resume, resumes } }"
                    },
                    "suspend": {
                        "required_events": 1
                    },
                }, {
                    "input_transform": {
                        "last": { "type": "javascript", "expr": "previous_result", },
                        "resume": { "type": "javascript", "expr": "resume", },
                        "resumes": { "type": "javascript", "expr": "resumes", },
                    },
                    "value": {
                        "type": "rawscript",
                        "language": "deno",
                        "content": "export function main(last, resume, resumes) { return { last, resume, resumes } }"
                    },
                }],
            }))
            .unwrap()
        }

        #[sqlx::test(fixtures("base"))]
        async fn test(db: DB) {
            initialize_tracing().await;

            let server = ApiServer::start(db.clone()).await;
            let port = server.addr.port();

            let flow = RunJob::from(JobPayload::RawFlow { value: flow(), path: None })
                .arg("n", json!(1))
                .arg("port", json!(port))
                .push(&db)
                .await;

            let mut completed = listen_for_completed_jobs(&db).await;
            let queue = listen_for_queue(&db).await;
            let db_ = db.clone();

            in_test_worker(&db, async move {
                let db = db_;

                wait_until_flow_suspends(flow, queue, &db).await;
                // print_job(flow, &db).await;
                /* The first job resumes itself. */
                let _first = completed.next().await.unwrap();
                // print_job(_first, &db).await;

                /* ... and send a request resume it. */
                let second = completed.next().await.unwrap();
                // print_job(second, &db).await;

                let token = create_token_for_owner(&db, "test-workspace", "u/test-user", "", 100, "").await.unwrap();
                let secret = reqwest::get(format!(
                    "http://localhost:{port}/api/w/test-workspace/jobs/job_signature/{second}/0?token={token}"
                ))
                .await
                .unwrap()
                .error_for_status()
                .unwrap()
                .text().await.unwrap();
                println!("{}", secret);

                /* ImZyb20gdGVzdCIK = base64 "from test" */
                reqwest::get(format!(
                    "http://localhost:{port}/api/w/test-workspace/jobs/resume/{second}/0/{secret}?payload=ImZyb20gdGVzdCIK"
                ))
                .await
                .unwrap()
                .error_for_status()
                .unwrap();

                completed.find(&flow).await.unwrap();
            }, None)
            .await;

            server.close().await.unwrap();

            let result = completed_job_result(flow, &db).await;

            assert_eq!(
                json!({
                    "last": {
                        "resume": "from job",
                        "resumes": ["from job"],
                        "n": 3,
                    },
                    "resume": "from test",
                    "resumes": ["from test"],
                }),
                result
            );

            // ensure resumes are cleaned up through CASCADE when the flow is finished
            assert_eq!(
                0,
                query_scalar::<_, i64>("SELECT count(*) FROM resume_job")
                    .fetch_one(&db)
                    .await
                    .unwrap()
            );
        }

        #[sqlx::test(fixtures("base"))]
        async fn cancel_from_job(db: DB) {
            initialize_tracing().await;

            let server = ApiServer::start(db.clone()).await;
            let port = server.addr.port();

            let result = RunJob::from(JobPayload::RawFlow { value: flow(), path: None })
                .arg("n", json!(1))
                .arg("op", json!("cancel"))
                .arg("port", json!(port))
                .run_until_complete(&db, None)
                .await;

            server.close().await.unwrap();

            assert_eq!(json!("from job"), result);
        }

        #[sqlx::test(fixtures("base"))]
        async fn cancel_after_suspend(db: DB) {
            initialize_tracing().await;

            let server = ApiServer::start(db.clone()).await;
            let port = server.addr.port();

            let flow = RunJob::from(JobPayload::RawFlow { value: flow(), path: None })
                .arg("n", json!(1))
                .arg("port", json!(port))
                .push(&db)
                .await;

            let mut completed = listen_for_completed_jobs(&db).await;
            let queue = listen_for_queue(&db).await;
            let db_ = db.clone();

            in_test_worker(&db, async move {
                let db = db_;

                wait_until_flow_suspends(flow, queue, &db).await;
                /* The first job resumes itself. */
                let _first = completed.next().await.unwrap();
                /* ... and send a request resume it. */
                let second = completed.next().await.unwrap();

                let token = create_token_for_owner(&db, "test-workspace", "u/test-user", "", 100, "").await.unwrap();
                let secret = reqwest::get(format!(
                    "http://localhost:{port}/api/w/test-workspace/jobs/job_signature/{second}/0?token={token}"
                ))
                .await
                .unwrap()
                .error_for_status()
                .unwrap()
                .text().await.unwrap();
                println!("{}", secret);

                /* ImZyb20gdGVzdCIK = base64 "from test" */
                reqwest::get(format!(
                    "http://localhost:{port}/api/w/test-workspace/jobs/cancel/{second}/0/{secret}?payload=ImZyb20gdGVzdCIK"
                ))
                .await
                .unwrap()
                .error_for_status()
                .unwrap();

                completed.find(&flow).await.unwrap();
            }, None)
            .await;

            server.close().await.unwrap();

            let result = completed_job_result(flow, &db).await;

            assert_eq!(json!("from test"), result);
        }
    }

    mod retry {
        use super::*;

        /// test helper provides some external state to help steps fail at specific points
        struct Server {
            addr: std::net::SocketAddr,
            tx: tokio::sync::oneshot::Sender<()>,
            task: tokio::task::JoinHandle<Vec<u8>>,
        }

        impl Server {
            async fn start(responses: Vec<Option<u8>>) -> Self {
                use tokio::net::TcpListener;

                let (tx, rx) = tokio::sync::oneshot::channel::<()>();
                let sock = TcpListener::bind("127.0.0.1:0").await.unwrap();
                let addr = sock.local_addr().unwrap();

                let task = tokio::task::spawn(async move {
                    tokio::pin!(rx);
                    let mut results = vec![];

                    for next in responses {
                        let (mut peer, _) = tokio::select! {
                            _ = &mut rx => break,
                            r = sock.accept() => r,
                        }
                        .unwrap();

                        let n = peer.read_u8().await.unwrap();
                        results.push(n);

                        if let Some(next) = next {
                            peer.write_u8(next).await.unwrap();
                        }
                    }

                    results
                });

                return Self { addr, tx, task };
            }

            async fn close(self) -> Vec<u8> {
                let Self { task, tx, .. } = self;
                drop(tx);
                task.await.unwrap()
            }
        }

        fn inner_step() -> &'static str {
            r#"
export async function main(index, port) {
    const buf = new Uint8Array([0]);
    const sock = await Deno.connect({ port });
    await sock.write(new Uint8Array([index]));
    if (await sock.read(buf) != 1) throw "read";
    return buf[0];
}
            "#
        }

        fn last_step() -> &'static str {
            r#"
def main(last, port):
    with __import__("socket").create_connection((None, port)) as sock:
        sock.send(b'\xff')
        return last + [sock.recv(1)[0]]
"#
        }

        fn flow_forloop_retry() -> FlowValue {
            serde_json::from_value(serde_json::json!({
                "modules": [{
                    "value": {
                        "type": "forloopflow",
                        "iterator": { "type": "javascript", "expr": "result.items" },
                        "skip_failures": false,
                        "modules": [{
                            "input_transform": {
                                "index": { "type": "javascript", "expr": "previous_result.iter.index" },
                                "port": { "type": "javascript", "expr": "flow_input.port" },
                            },
                            "value": {
                                "type": "rawscript",
                                "language": "deno",
                                "content": inner_step(),
                            },
                        }],
                    },
                    "retry": { "constant": { "attempts": 2, "seconds": 0 } },
                }, {
                    "input_transform": {
                        "last": { "type": "javascript", "expr": "previous_result" },
                        "port": { "type": "javascript", "expr": "flow_input.port" },
                    },
                    "value": {
                        "type": "rawscript",
                        "language": "python3",
                        "content": last_step(),
                    },
                    "retry": { "constant": { "attempts": 2, "seconds": 0 } },
                }],
            })).unwrap()
        }

        #[sqlx::test(fixtures("base"))]
        async fn test_pass(db: DB) {
            initialize_tracing().await;

            /* fails twice in the loop, then once on the last step
             * retry attempts is measured per-step, so it _retries_ at most two times on each step,
             * which means it may run the step three times in total */

            let (attempts, responses) = [
                /* pass fail */
                (0, Some(99)),
                (1, None),
                /* pass pass fail */
                (0, Some(99)),
                (1, Some(99)),
                (2, None),
                /* pass pass pass */
                (0, Some(3)),
                (1, Some(5)),
                (2, Some(7)),
                /* fail the last step once */
                (0xff, None),
                (0xff, Some(9)),
            ]
            .into_iter()
            .unzip::<_, _, Vec<_>, Vec<_>>();
            let server = Server::start(responses).await;
            let result =
                RunJob::from(JobPayload::RawFlow { value: flow_forloop_retry(), path: None })
                    .arg("items", json!(["unused", "unused", "unused"]))
                    .arg("port", json!(server.addr.port()))
                    .run_until_complete(&db, None)
                    .await;

            assert_eq!(server.close().await, attempts);
            assert_eq!(json!([3, 5, 7, 9]), result);
        }

        #[sqlx::test(fixtures("base"))]
        async fn test_fail_step_zero(db: DB) {
            initialize_tracing().await;

            /* attempt and fail the first step three times and stop */
            let (attempts, responses) = [
                /* pass fail x3 */
                (0, Some(99)),
                (1, None),
                (0, Some(99)),
                (1, None),
                (0, Some(99)),
                (1, None),
            ]
            .into_iter()
            .unzip::<_, _, Vec<_>, Vec<_>>();
            let server = Server::start(responses).await;
            let result =
                RunJob::from(JobPayload::RawFlow { value: flow_forloop_retry(), path: None })
                    .arg("items", json!(["unused", "unused", "unused"]))
                    .arg("port", json!(server.addr.port()))
                    .run_until_complete(&db, None)
                    .await;

            assert_eq!(server.close().await, attempts);
            assert!(result["error"]
                .as_str()
                .unwrap()
                .contains(r#"Uncaught (in promise) "read""#));
        }

        #[sqlx::test(fixtures("base"))]
        async fn test_fail_step_one(db: DB) {
            initialize_tracing().await;

            /* attempt and fail the first step three times and stop */
            let (attempts, responses) = [
                /* fail once, then pass */
                (0, None),
                (0, Some(1)),
                (1, Some(2)),
                (2, Some(3)),
                /* fail three times */
                (0xff, None),
                (0xff, None),
                (0xff, None),
            ]
            .into_iter()
            .unzip::<_, _, Vec<_>, Vec<_>>();
            let server = Server::start(responses).await;
            let result =
                RunJob::from(JobPayload::RawFlow { value: flow_forloop_retry(), path: None })
                    .arg("items", json!(["unused", "unused", "unused"]))
                    .arg("port", json!(server.addr.port()))
                    .run_until_complete(&db, None)
                    .await;

            assert_eq!(server.close().await, attempts);
            assert!(result["error"]
                .as_str()
                .unwrap()
                .contains("index out of range"));
        }

        #[sqlx::test(fixtures("base"))]
        async fn test_with_failure_module(db: DB) {
            let value = serde_json::from_value(json!({
                "modules": [{
                    "input_transform": { "port": { "type": "javascript", "expr": "flow_input.port" } },
                    "value": {
                        "type": "rawscript",
                        "language": "python3",
                        "content": r#"
def main(port):
    with __import__("socket").create_connection((None, port)) as sock:
        sock.send(b'\x00')
        return sock.recv(1)[0]"#,
                    },
                    "retry": { "constant": { "attempts": 1, "seconds": 0 } },
                }],
                "failure_module": {
                    "input_transform": { "error": { "type": "javascript", "expr": "previous_result", },
                                         "port": { "type": "javascript", "expr": "flow_input.port" } },
                    "value": {
                        "type": "rawscript",
                        "language": "python3",
                        "content": r#"
def main(error, port):
    with __import__("socket").create_connection((None, port)) as sock:
        sock.send(b'\xff')
        return { "recv": sock.recv(1)[0], "from failure module": error }"#,
                    },
                    "retry": { "constant": { "attempts": 1, "seconds": 0 } },
                },
            }))
            .unwrap();
            let (attempts, responses) = [
                /* fail the first step twice */
                (0x00, None),
                (0x00, None),
                /* and the failure module once */
                (0xff, None),
                (0xff, Some(42)),
            ]
            .into_iter()
            .unzip::<_, _, Vec<_>, Vec<_>>();
            let server = Server::start(responses).await;
            let result = RunJob::from(JobPayload::RawFlow { value, path: None })
                .arg("port", json!(server.addr.port()))
                .run_until_complete(&db, None)
                .await;

            assert_eq!(server.close().await, attempts);
            assert_eq!(
                result,
                json!({
                    "recv": 42,
                    "from failure module": {
                        "error": "Error during execution of the script:\n\nTraceback (most recent call last):\n  File \"/tmp/main.py\", line 14, in <module>\n    res = inner_script.main(**kwargs)\n  File \"/tmp/inner.py\", line 5, in main\n    return sock.recv(1)[0]\nIndexError: index out of range",
                    }
                })
            );
        }
    }

    #[sqlx::test(fixtures("base"))]
    async fn test_iteration(db: DB) {
        initialize_tracing().await;

        let flow: FlowValue = serde_json::from_value(serde_json::json!({
            "modules": [{
                "value": {
                    "type": "forloopflow",
                    "iterator": { "type": "javascript", "expr": "result.items" },
                    "skip_failures": false,
                    "modules": [{
                        "input_transform": {
                            "n": {
                                "type": "javascript",
                                "expr": "previous_result.iter.value",
                            },
                        },
                        "value": {
                            "type": "rawscript",
                            "language": "python3",
                            "content": "def main(n):\n    if 1 < n:\n        raise StopIteration(n)",
                        },
                    }],
                },
            }],
        }))
        .unwrap();

        let result = RunJob::from(JobPayload::RawFlow { value: flow.clone(), path: None })
            .arg("items", json!([]))
            .run_until_complete(&db, None)
            .await;
        assert_eq!(result, serde_json::json!([]));

        /* Don't actually test that this does 257 jobs or that will take forever. */
        let result = RunJob::from(JobPayload::RawFlow { value: flow.clone(), path: None })
            .arg("items", json!((0..257).collect::<Vec<_>>()))
            .run_until_complete(&db, None)
            .await;
        assert!(matches!(result, Value::Object(_)));
        assert!(result["error"]
            .as_str()
            .unwrap()
            .contains("StopIteration: 2"));
    }

    struct RunJob {
        payload: JobPayload,
        args: Map<String, serde_json::Value>,
    }

    impl From<JobPayload> for RunJob {
        fn from(payload: JobPayload) -> Self {
            Self { payload, args: Default::default() }
        }
    }

    impl RunJob {
        fn arg<S: Into<String>>(mut self, k: S, v: serde_json::Value) -> Self {
            self.args.insert(k.into(), v);
            self
        }

        async fn push(self, db: &DB) -> Uuid {
            let RunJob { payload, args } = self;
            let tx = db.begin().await.unwrap();
            let (uuid, tx) = push(
                tx,
                "test-workspace",
                payload,
                Some(args),
                /* user */ "test-user",
                /* permissioned_as */ "u/admin".to_string(),
                /* scheduled_for_o */ None,
                /* schedule_path */ None,
                /* parent_job */ None,
                /* is_flow_step */ false,
                /* running */ false,
            )
            .await
            .unwrap();

            tx.commit().await.unwrap();

            uuid
        }

        /// push the job, spawn a worker, wait until the job is in completed_job
        async fn run_until_complete(self, db: &DB, port: Option<u16>) -> serde_json::Value {
            let uuid = self.push(db).await;
            let listener = listen_for_completed_jobs(db).await;
            in_test_worker(db, listener.find(&uuid), port).await;
            completed_job_result(uuid, db).await
        }
    }

    async fn run_job_in_new_worker_until_complete(
        db: &DB,
        job: JobPayload,
        port: Option<u16>,
    ) -> serde_json::Value {
        RunJob::from(job).run_until_complete(db, port).await
    }

    /// Start a worker with a timeout and run a future, until the worker quits or we time out.
    ///
    /// Cleans up the worker before resolving.
    async fn in_test_worker<Fut: std::future::Future>(
        db: &DB,
        inner: Fut,
        port: Option<u16>,
    ) -> <Fut as std::future::Future>::Output {
        let (quit, worker) = spawn_test_worker(db, port);
        let worker = tokio::time::timeout(std::time::Duration::from_secs(19), worker);
        tokio::pin!(worker);

        let res = tokio::select! {
            biased;
            res = inner => res,
            res = &mut worker => match
                res.expect("worker timed out")
                   .expect("worker panicked") {
                _ => panic!("worker quit early"),
            },
        };

        /* ensure the worker quits before we return */
        drop(quit);

        let _: () = worker
            .await
            .expect("worker timed out")
            .expect("worker panicked");

        res
    }

    fn spawn_test_worker(
        db: &DB,
        port: Option<u16>,
    ) -> (
        tokio::sync::broadcast::Sender<()>,
        tokio::task::JoinHandle<()>,
    ) {
        let (tx, rx) = tokio::sync::broadcast::channel(1);
        let db = db.to_owned();
        let timeout = 4_000;
        let worker_instance: &str = "test worker instance";
        let worker_name: String = next_worker_name();
        let i_worker: u64 = Default::default();
        let num_workers: u64 = 2;
        let ip: &str = Default::default();
        let sleep_queue: u64 = DEFAULT_SLEEP_QUEUE / num_workers;
        let port = port.unwrap_or(8000);
        let worker_config = WorkerConfig {
            base_internal_url: format!("http://localhost:{port}"),
            base_url: format!("http://localhost:{port}"),
            disable_nuser: std::env::var("DISABLE_NUSER")
                .ok()
                .and_then(|x| x.parse::<bool>().ok())
                .unwrap_or(false),
            disable_nsjail: std::env::var("DISABLE_NSJAIL")
                .ok()
                .and_then(|x| x.parse::<bool>().ok())
                .unwrap_or(false),
            keep_job_dir: std::env::var("KEEP_JOB_DIR")
                .ok()
                .and_then(|x| x.parse::<bool>().ok())
                .unwrap_or(false),
        };
        let future = async move {
            run_worker(
                &db,
                timeout,
                worker_instance,
                worker_name,
                i_worker,
                num_workers,
                ip,
                sleep_queue,
                worker_config,
                rx,
            )
            .await
        };

        (tx, tokio::task::spawn(future))
    }

    async fn listen_for_completed_jobs(db: &DB) -> impl Stream<Item = Uuid> + Unpin {
        listen_for_uuid_on(db, "insert on completed_job").await
    }

    async fn listen_for_queue(db: &DB) -> impl Stream<Item = Uuid> + Unpin {
        listen_for_uuid_on(db, "queue").await
    }

    async fn listen_for_uuid_on(
        db: &DB,
        channel: &'static str,
    ) -> impl Stream<Item = Uuid> + Unpin {
        let mut listener = PgListener::connect_with(db).await.unwrap();
        listener.listen(channel).await.unwrap();

        Box::pin(stream::unfold(listener, |mut listener| async move {
            let uuid = listener
                .try_recv()
                .await
                .unwrap()
                .expect("lost database connection")
                .payload()
                .parse::<Uuid>()
                .expect("invalid uuid");
            Some((uuid, listener))
        }))
    }

    async fn completed_job_result(uuid: Uuid, db: &DB) -> Value {
        query_scalar("SELECT result FROM completed_job WHERE id = $1")
            .bind(uuid)
            .fetch_one(db)
            .await
            .unwrap()
    }

    #[axum::async_trait(?Send)]
    trait StreamFind: futures::Stream + Unpin + Sized {
        async fn find(self, item: &Self::Item) -> Option<Self::Item>
        where
            for<'l> &'l Self::Item: std::cmp::PartialEq,
        {
            use futures::{future::ready, StreamExt};

            self.filter(|i| ready(i == item)).next().await
        }
    }

    impl<T: futures::Stream + Unpin + Sized> StreamFind for T {}
}<|MERGE_RESOLUTION|>--- conflicted
+++ resolved
@@ -1974,25 +1974,8 @@
             job.workspace_id,
         );
 
-<<<<<<< HEAD
         // since the job is unrecoverable, the same worker queue should never be sent anything
         let (same_worker_tx_never_used, _same_worker_rx_never_used) = mpsc::channel::<Uuid>(1);
-=======
-            let _ = handle_job_error(
-                db,
-                job,
-                error::Error::ExecutionErr("Same worker job timed out".to_string()),
-                None,
-                true,
-                same_worker_tx_never_used,
-                "",
-                true,
-                &std::env::var("BASE_INTERNAL_URL")
-                    .unwrap_or_else(|_| "http://localhost:8000".to_string()),
-            )
-            .await;
-        }
->>>>>>> 2350a393
 
         let _ = handle_job_error(
             db,
