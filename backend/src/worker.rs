/*
 * Author: Ruben Fiszel
 * Copyright: Windmill Labs, Inc 2022
 * This file and its contents are licensed under the AGPLv3 License.
 * Please see the included NOTICE for copyright information and
 * LICENSE-AGPL for a copy of the license.
 */

use itertools::Itertools;
use std::{
    collections::HashMap,
    process::{ExitStatus, Stdio},
    sync::{
        atomic::{AtomicBool, Ordering},
        Arc,
    },
    time::Duration,
};
use uuid::Uuid;

use crate::{
    db::DB,
    error::{self, Error},
    jobs::{
        add_completed_job, add_completed_job_error, get_queued_job, postprocess_queued_job, pull,
        JobKind, QueuedJob,
    },
    parser::Typ,
    parser_py,
    scripts::{ScriptHash, ScriptLang},
    users::{create_token_for_owner, get_email_from_username},
    variables,
    worker_flow::{
        handle_flow, update_flow_status_after_job_completion, update_flow_status_in_progress,
    },
};

use serde_json::{json, Map, Value};

use tokio::{
    fs::{DirBuilder, File},
    io::{AsyncBufReadExt, AsyncReadExt, AsyncWriteExt, BufReader},
    process::{Child, Command},
    sync::mpsc,
    time::Instant,
};

use async_recursion::async_recursion;

const TMP_DIR: &str = "/tmp/windmill";
const PIP_CACHE_DIR: &str = "/tmp/windmill/cache/pip";
const DENO_CACHE_DIR: &str = "/tmp/windmill/cache/deno";
const GO_CACHE_DIR: &str = "/tmp/windmill/cache/go";
const NUM_SECS_ENV_CHECK: u64 = 15;

const INCLUDE_DEPS_PY_SH_CONTENT: &str = include_str!("../../nsjail/download_deps.py.sh");
const NSJAIL_CONFIG_DOWNLOAD_PY_CONTENT: &str =
    include_str!("../../nsjail/download.py.config.proto");
const NSJAIL_CONFIG_RUN_PYTHON3_CONTENT: &str =
    include_str!("../../nsjail/run.python3.config.proto");

const NSJAIL_CONFIG_RUN_GO_CONTENT: &str = include_str!("../../nsjail/run.go.config.proto");

const NSJAIL_CONFIG_RUN_DENO_CONTENT: &str = include_str!("../../nsjail/run.deno.config.proto");
const MAX_LOG_SIZE: u32 = 200000;
const GO_REQ_SPLITTER: &str = "//go.sum";
pub struct Metrics {
    pub jobs_failed: prometheus::IntCounter,
}

#[derive(Clone)]
pub struct WorkerConfig {
    pub base_internal_url: String,
    pub base_url: String,
    pub disable_nuser: bool,
    pub disable_nsjail: bool,
    pub keep_job_dir: bool,
}

pub async fn run_worker(
    db: &DB,
    timeout: i32,
    worker_instance: &str,
    worker_name: String,
    i_worker: u64,
    num_workers: u64,
    ip: &str,
    sleep_queue: u64,
    worker_config: WorkerConfig,
    mut rx: tokio::sync::broadcast::Receiver<()>,
) {
    let worker_dir = format!("{TMP_DIR}/{worker_name}");
    tracing::debug!(worker_dir = %worker_dir, worker_name = %worker_name, "Creating worker dir");

    for x in [&worker_dir, PIP_CACHE_DIR, DENO_CACHE_DIR, GO_CACHE_DIR] {
        DirBuilder::new()
            .recursive(true)
            .create(x)
            .await
            .expect("could not create initial worker dir");
    }

    let _ = write_file(
        &worker_dir,
        "download_deps.py.sh",
        INCLUDE_DEPS_PY_SH_CONTENT,
    )
    .await;

    let mut last_ping = Instant::now() - Duration::from_secs(NUM_SECS_ENV_CHECK + 1);

    insert_initial_ping(worker_instance, &worker_name, ip, db).await;

    prometheus::register_int_gauge!(prometheus::Opts::new(
        "start_time_seconds",
        "Start time of worker as seconds since unix epoch",
    )
    .const_label("name", &worker_name))
    .expect("register prometheus metric")
    .set(
        std::time::SystemTime::now()
            .duration_since(std::time::UNIX_EPOCH)
            .ok()
            .map(|duration| duration.as_secs() as i64)
            .unwrap_or(0),
    );

    let job_duration_seconds = prometheus::register_histogram_vec!(
        prometheus::HistogramOpts::new(
            "job_duration_seconds",
            "Duration between receiving a job and completing it",
        )
        .const_label("name", &worker_name),
        &["workspace_id", "language"],
    )
    .expect("register prometheus metric");

    let jobs_failed = prometheus::register_int_counter_vec!(
        prometheus::Opts::new("jobs_failed", "Number of failed jobs",)
            .const_label("name", &worker_name),
        &["workspace_id", "language"],
    )
    .expect("register prometheus metric");

    let mut jobs_executed = 0;

    let deno_path = std::env::var("DENO_PATH").unwrap_or_else(|_| "/usr/bin/deno".to_string());
    let go_path = std::env::var("GO_PATH").unwrap_or_else(|_| "/usr/bin/go".to_string());
    let python_path =
        std::env::var("PYTHON_PATH").unwrap_or_else(|_| "/usr/local/bin/python3".to_string());
    let nsjail_path = std::env::var("NSJAIL_PATH").unwrap_or_else(|_| "nsjail".to_string());
    let path_env = std::env::var("PATH").unwrap_or_else(|_| String::new());
    let gopath_env = std::env::var("GOPATH").unwrap_or_else(|_| String::new());
    let home_env = std::env::var("HOME").unwrap_or_else(|_| String::new());
    let envs =
        Envs { deno_path, go_path, python_path, nsjail_path, path_env, gopath_env, home_env };

    loop {
        if last_ping.elapsed().as_secs() > NUM_SECS_ENV_CHECK {
            sqlx::query!(
                "UPDATE worker_ping SET ping_at = now(), jobs_executed = $1 WHERE worker = $2",
                jobs_executed,
                &worker_name
            )
            .execute(db)
            .await
            .expect("update worker ping");

            last_ping = Instant::now();
        }

        match pull(db).await {
            Ok(Some(job)) => {
                let label_values = [
                    &job.workspace_id,
                    job.language.as_ref().map(|l| l.as_str()).unwrap_or(""),
                ];

                let _timer = job_duration_seconds
                    .with_label_values(label_values.as_slice())
                    .start_timer();

                jobs_executed += 1;

                let metrics =
                    Metrics { jobs_failed: jobs_failed.with_label_values(label_values.as_slice()) };

                tracing::info!(worker = %worker_name, id = %job.id, "fetched job {}", job.id);

                if let Some(err) = handle_queued_job(
                    job.clone(),
                    db,
                    timeout,
                    &worker_name,
                    &worker_dir,
                    &worker_config,
                    &metrics,
                    &envs,
                )
                .await
                .err()
                {
                    let m = add_completed_job_error(
                        db,
                        &job,
                        "Unexpected error during job execution:\n".to_string(),
                        &err,
                        &metrics,
                    )
                    .await
                    .map(|(_, m)| m)
                    .unwrap_or_else(|_| Map::new());

                    let _ = postprocess_queued_job(
                        job.is_flow_step,
                        job.schedule_path.clone(),
                        job.script_path.clone(),
                        &job.workspace_id,
                        job.id,
                        db,
                    )
                    .await;

                    if let Some(parent_job_id) = job.parent_job {
                        let updated_flow = update_flow_status_after_job_completion(
                            db,
                            &job,
                            false,
                            serde_json::Value::Object(m),
                            &metrics,
                        )
                        .await;
                        if let Err(err) = updated_flow {
                            if let Ok(mut tx) = db.begin().await {
                                if let Ok(Some(parent_job)) =
                                    get_queued_job(parent_job_id, &job.workspace_id, &mut tx).await
                                {
                                    let _ = add_completed_job_error(
                                        db,
                                        &parent_job,
                                        format!("Unexpected error during flow job error handling:\n{err}")
                                            ,
                                        err,
                                        &metrics,
                                    )
                                    .await;

                                    let _ = postprocess_queued_job(
                                        parent_job.is_flow_step,
                                        parent_job.schedule_path.clone(),
                                        parent_job.script_path.clone(),
                                        &job.workspace_id,
                                        parent_job.id,
                                        db,
                                    )
                                    .await;
                                }
                            }
                        }
                    }
                    tracing::error!(job_id = %job.id, err = err.alt(), "error handling job");
                };
            }
            Ok(None) => (),
            Err(err) => {
                tracing::error!(worker = %worker_name, "run_worker: pulling jobs: {}", err);
            }
        };

        tokio::select! {
            _ = tokio::time::sleep(Duration::from_millis(sleep_queue * num_workers))    => (),
            _ = rx.recv() => {
                 println!("received killpill for worker {}", i_worker);
                 break;
            }
        }
    }
}

async fn insert_initial_ping(worker_instance: &str, worker_name: &str, ip: &str, db: &DB) {
    sqlx::query!(
        "INSERT INTO worker_ping (worker_instance, worker, ip) VALUES ($1, $2, $3)",
        worker_instance,
        worker_name,
        ip
    )
    .execute(db)
    .await
    .expect("insert worker_ping initial value");
}

struct Envs {
    deno_path: String,
    go_path: String,
    python_path: String,
    nsjail_path: String,
    path_env: String,
    gopath_env: String,
    home_env: String,
}
async fn handle_queued_job(
    job: QueuedJob,
    db: &sqlx::Pool<sqlx::Postgres>,
    timeout: i32,
    worker_name: &str,
    worker_dir: &str,
    worker_config: &WorkerConfig,
    metrics: &Metrics,
    envs: &Envs,
) -> crate::error::Result<()> {
    let job_id = job.id;
    let w_id = &job.workspace_id.clone();

    match job.job_kind {
        JobKind::FlowPreview | JobKind::Flow => {
            let args = job.args.clone().unwrap_or(Value::Null);
            handle_flow(&job, db, args).await?;
        }
        _ => {
            let mut logs = "".to_string();
            let mut last_line = "{}".to_string();

            if job.is_flow_step {
                update_flow_status_in_progress(
                    db,
                    &job.workspace_id,
                    job.parent_job
                        .ok_or_else(|| Error::InternalErr(format!("expected parent job")))?,
                    job.id,
                )
                .await?;
            }

            let execution = handle_job(
                &job,
                db,
                timeout,
                worker_name,
                worker_dir,
                &mut logs,
                &mut last_line,
                worker_config,
                envs,
            )
            .await;

            match execution {
                Ok(r) => {
                    add_completed_job(db, &job, true, false, r.clone(), logs).await?;
                    if job.is_flow_step {
                        update_flow_status_after_job_completion(db, &job, true, r, metrics).await?;
                    }
                }
                Err(e) => {
                    let (_, output_map) =
                        add_completed_job_error(db, &job, logs, e, &metrics).await?;
                    if job.is_flow_step {
                        update_flow_status_after_job_completion(
                            db,
                            &job,
                            false,
                            serde_json::Value::Object(output_map),
                            metrics,
                        )
                        .await?;
                    }
                }
            };

            let _ = postprocess_queued_job(
                job.is_flow_step,
                job.schedule_path,
                job.script_path,
                &w_id,
                job_id,
                db,
            )
            .await;
        }
    }
    Ok(())
}

async fn write_file(dir: &str, path: &str, content: &str) -> Result<File, Error> {
    let path = format!("{}/{}", dir, path);
    let mut file = File::create(&path).await?;
    file.write_all(content.as_bytes()).await?;
    Ok(file)
}

#[async_recursion]
async fn transform_json_value(
    token: &str,
    workspace: &str,
    base_url: &str,
    v: Value,
) -> error::Result<Value> {
    match v {
        Value::String(y) if y.starts_with("$var:") => {
            let path = y.strip_prefix("$var:").unwrap();
            let v = crate::client::get_variable(workspace, path, token, base_url).await?;
            Ok(Value::String(v))
        }
        Value::String(y) if y.starts_with("$res:") => {
            let path = y.strip_prefix("$res:").unwrap();
            if path.split("/").count() < 2 {
                return Err(Error::InternalErr(
                    format!("invalid resource path: {path}",),
                ));
            }
            let v = crate::client::get_resource(workspace, path, token, base_url)
                .await?
                .ok_or_else(|| {
                    error::Error::InternalErr(format!("resource path: {path} not found",))
                })?;
            transform_json_value(token, workspace, base_url, v).await
        }
        Value::Object(mut m) => {
            for (a, b) in m.clone().into_iter() {
                m.insert(
                    a,
                    transform_json_value(token, workspace, base_url, b).await?,
                );
            }
            Ok(Value::Object(m))
        }
        a @ _ => Ok(a),
    }
}

#[allow(clippy::too_many_arguments)]
async fn handle_job(
    job: &QueuedJob,
    db: &DB,
    timeout: i32,
    worker_name: &str,
    worker_dir: &str,
    logs: &mut String,
    last_line: &mut String,
    worker_config: &WorkerConfig,
    envs: &Envs,
) -> Result<serde_json::Value, Error> {
    tracing::info!(
        worker = %worker_name,
        job_id = %job.id,
        workspace_id = %job.workspace_id,
        "handling job {}",
        job.id
    );

    logs.push_str(&format!("job {} on worker {}\n", &job.id, &worker_name));
    let job_dir = format!("{worker_dir}/{}", job.id);

    DirBuilder::new()
        .create(&job_dir)
        .await
        .expect("could not create job dir");

    let mut status: Result<ExitStatus, Error> =
        Err(Error::InternalErr("job not started".to_string()));

    if matches!(job.job_kind, JobKind::Dependencies) {
        handle_dependency_job(
            job,
            logs,
            &job_dir,
            &mut status,
            db,
            last_line,
            timeout,
            &envs.go_path,
        )
        .await?;
    } else {
        handle_code_execution_job(
            job,
            db,
            &job_dir,
            worker_dir,
            logs,
            &mut status,
            last_line,
            timeout,
            worker_config,
            envs,
        )
        .await?;
    }

    if !worker_config.keep_job_dir {
        tokio::fs::remove_dir_all(job_dir).await?;
    }

    if status.is_ok() && status.as_ref().unwrap().success() {
        let result = serde_json::from_str::<serde_json::Value>(last_line).map_err(|e| {
            Error::ExecutionErr(format!(
                "result {} is not parsable.\n err: {}",
                last_line,
                e.to_string()
            ))
        })?;
        Ok(result)
    } else {
        let err = match status {
            Ok(_) => {
                let s = format!(
                    "Error during execution of the script\nlast 5 logs lines:\n{}",
                    logs.lines()
                        .skip(logs.lines().count().max(5) - 5)
                        .join("\n")
                );
                logs.push_str("\n\n--- ERROR ---\n");
                s
            }
            Err(err) => format!("error before termination: {err}"),
        };
        Err(Error::ExecutionErr(err))
    }
}

async fn handle_code_execution_job(
    job: &QueuedJob,
    db: &sqlx::Pool<sqlx::Postgres>,
    job_dir: &String,
    worker_dir: &str,
    logs: &mut String,
    status: &mut Result<ExitStatus, Error>,
    last_line: &mut String,
    timeout: i32,
    worker_config: &WorkerConfig,
    envs: &Envs,
) -> Result<(), Error> {
    let (inner_content, requirements_o, language) = if matches!(job.job_kind, JobKind::Preview)
        || matches!(job.job_kind, JobKind::Script_Hub)
    {
        let code = (job.raw_code.as_ref().unwrap_or(&"no raw code".to_owned())).to_owned();
        let reqs = match job.language {
            Some(ScriptLang::Python3) => Some(parser_py::parse_python_imports(&code)?.join("\n")),
            _ => None,
        };
        (code, reqs, job.language.to_owned())
    } else {
        sqlx::query_as::<_, (String, Option<String>, Option<ScriptLang>)>(
            "SELECT content, lock, language FROM script WHERE hash = $1 AND (workspace_id = $2 OR \
             workspace_id = 'starter')",
        )
        .bind(&job.script_hash.unwrap_or(ScriptHash(0)).0)
        .bind(&job.workspace_id)
        .fetch_optional(db)
        .await?
        .ok_or_else(|| Error::InternalErr(format!("expected content and lock")))?
    };
    let worker_name = worker_dir.split("/").last().unwrap_or("unknown");
    let lang_str = job
        .language
        .as_ref()
        .map(|x| format!("{x:?}"))
        .unwrap_or_else(|| "NO_LANG".to_string());

    tracing::info!(
        worker_name = %worker_name,
        job_id = %job.id,
        workspace_id = %job.workspace_id,
        is_ok = status.is_ok(),
        "started {} job {}",
        &lang_str,
        job.id
    );
    match language {
        None => {
            return Err(Error::ExecutionErr(
                "Require language to be not null".to_string(),
            ))?;
        }
        Some(ScriptLang::Python3) => {
            handle_python_job(
                worker_config,
                envs,
                requirements_o,
                job_dir,
                worker_dir,
                worker_name,
                job,
                logs,
                status,
                db,
                last_line,
                timeout,
                &inner_content,
            )
            .await?
        }
        Some(ScriptLang::Deno) => {
            handle_deno_job(
                worker_config,
                envs,
                logs,
                job,
                db,
                job_dir,
                &inner_content,
                timeout,
                status,
                last_line,
            )
            .await?;
        }
        Some(ScriptLang::Go) => {
            handle_go_job(
                worker_config,
                envs,
                logs,
                job,
                db,
                &inner_content,
                timeout,
                job_dir,
                requirements_o,
                status,
                last_line,
            )
            .await?
        }
    }
    tracing::info!(
        worker_name = %worker_name,
        job_id = %job.id,
        workspace_id = %job.workspace_id,
        is_ok = status.is_ok(),
        "finished {} job {}",
        &lang_str,
        job.id
    );
    Ok(())
}

async fn handle_go_job(
    WorkerConfig { base_internal_url, disable_nuser, disable_nsjail, .. }: &WorkerConfig,
    Envs { nsjail_path, go_path, path_env, gopath_env, home_env, .. }: &Envs,
    logs: &mut String,
    job: &QueuedJob,
    db: &sqlx::Pool<sqlx::Postgres>,
    inner_content: &str,
    timeout: i32,
    job_dir: &String,
    requirements_o: Option<String>,
    status: &mut Result<ExitStatus, Error>,
    last_line: &mut String,
) -> Result<(), Error> {
    //go does not like executing modules at temp root
    let job_dir = &format!("{job_dir}/go");
    if let Some(requirements) = requirements_o {
        gen_go_mymod(inner_content, job_dir).await?;
        let (md, sum) = requirements
            .split_once(GO_REQ_SPLITTER)
            .ok_or(Error::ExecutionErr(
                "Invalid requirement file, missing splitter".to_string(),
            ))?;
        write_file(job_dir, "go.mod", md).await?;
        write_file(job_dir, "go.sum", sum).await?;
    } else {
        logs.push_str("\n\n--- GO DEPENDENCIES SETUP---\n");
        set_logs(logs, job.id, db).await;

        install_go_dependencies(
            &job.id,
            inner_content,
            logs,
            job_dir,
            status,
            db,
            last_line,
            timeout,
            go_path,
            true,
        )
        .await?;
    }

    logs.push_str("\n\n--- GO CODE EXECUTION ---\n");
    set_logs(logs, job.id, db).await;

    let sig = crate::parser_go::parse_go_sig(&inner_content)?;
    let token = create_token_for_owner(
        &db,
        &job.workspace_id,
        &job.permissioned_as,
        "ephemeral-script",
        timeout * 2,
        &job.created_by,
    )
    .await?;
    let args = if let Some(args) = &job.args {
        Some(
            transform_json_value(&token, &job.workspace_id, &base_internal_url, args.clone())
                .await?,
        )
    } else {
        None
    };
    let ser_args = serde_json::to_string(&args).map_err(|e| Error::ExecutionErr(e.to_string()))?;
    write_file(job_dir, "args.json", &ser_args).await?;
    let spread = sig
        .args
        .into_iter()
        .map(|x| {
            format!(
                "json_arg[\"{}\"].({})",
                x.name,
                x.otyp.unwrap_or_else(|| "interface{}".to_string())
            )
        })
        .join(", ");

    let inner_content = inner_content.replace("func main(", "func inner_main(");
    let wrapper_content: String = format!(
        r#"
package main

import (
    "encoding/json"
    "os"
)

{inner_content}

func main() {{
    dat, err := os.ReadFile("args.json")
    if err != nil {{
        fmt.Println(err)
        os.Exit(1)
    }}

    var json_arg map[string]interface{{}}

    if err := json.Unmarshal(dat, &json_arg); err != nil {{
        fmt.Println(err)
        os.Exit(1)
    }}

    res, err := inner_main({spread})
    if err != nil {{
        fmt.Println(err)
        os.Exit(1)
    }}
    res_json, err := json.Marshal(res)
    if err != nil {{
        fmt.Println(err)
        os.Exit(1)
    }}
    fmt.Println()
    fmt.Println("result:")
    fmt.Println(string(res_json))
}}

"#,
    );
    write_file(job_dir, "mymod/main.go", &wrapper_content).await?;
    let mut reserved_variables = get_reserved_variables(job, token.clone(), db).await?;
    reserved_variables.insert("RUST_LOG".to_string(), "info".to_string());

    let child = if !disable_nsjail {
        let _ = write_file(
            job_dir,
            "run.config.proto",
            &NSJAIL_CONFIG_RUN_GO_CONTENT
                .replace("{JOB_DIR}", job_dir)
                .replace("{CACHE_DIR}", GO_CACHE_DIR)
                .replace("{CLONE_NEWUSER}", &(!disable_nuser).to_string()),
        )
        .await?;

        Command::new(nsjail_path)
            .current_dir(job_dir)
            .env_clear()
            .envs(reserved_variables)
            .env("PATH", path_env)
            .env("BASE_INTERNAL_URL", base_internal_url)
            .args(vec![
                "--config",
                "run.config.proto",
                "--",
                go_path,
                "run",
                "mymod/main.go",
            ])
            .stdout(Stdio::piped())
            .stderr(Stdio::piped())
            .spawn()?
    } else {
        Command::new(go_path)
            .current_dir(job_dir)
            .env_clear()
            .envs(reserved_variables)
            .env("PATH", path_env)
            .env("BASE_INTERNAL_URL", base_internal_url)
            .env("GOPATH", gopath_env)
            .env("HOME", home_env)
            .args(vec!["run", "mymod/main.go"])
            .stdout(Stdio::piped())
            .stderr(Stdio::piped())
            .spawn()?
    };
    *status = handle_child(&job.id, db, logs, last_line, timeout, child).await;
    Ok(())
}

async fn handle_deno_job(
    WorkerConfig { base_internal_url, base_url, disable_nuser, disable_nsjail, .. }: &WorkerConfig,
    Envs { nsjail_path, deno_path, path_env, .. }: &Envs,
    logs: &mut String,
    job: &QueuedJob,
    db: &sqlx::Pool<sqlx::Postgres>,
    job_dir: &String,
    inner_content: &String,
    timeout: i32,
    status: &mut Result<ExitStatus, Error>,
    last_line: &mut String,
) -> Result<(), Error> {
    logs.push_str("\n\n--- DENO CODE EXECUTION ---\n");
    set_logs(logs, job.id, db).await;
    let _ = write_file(job_dir, "inner.ts", inner_content).await?;
    let sig = crate::parser_ts::parse_deno_signature(inner_content)?;
    let token = create_token_for_owner(
        &db,
        &job.workspace_id,
        &job.permissioned_as,
        "ephemeral-script",
        timeout * 2,
        &job.created_by,
    )
    .await?;
    let args = if let Some(args) = &job.args {
        Some(
            transform_json_value(&token, &job.workspace_id, &base_internal_url, args.clone())
                .await?,
        )
    } else {
        None
    };
    let ser_args = serde_json::to_string(&args).map_err(|e| Error::ExecutionErr(e.to_string()))?;
    write_file(job_dir, "args.json", &ser_args).await?;
    let spread = sig.args.into_iter().map(|x| x.name).join(",");
    let wrapper_content: String = format!(
        r#"
import {{ main }} from "./inner.ts";

const args = await Deno.readTextFile("args.json")
    .then(JSON.parse)
    .then(({{ {spread} }}) => [ {spread} ])

async function run() {{
    let res: any = await main(...args);
    const res_json = JSON.stringify(res ?? null, (key, value) => typeof value === 'undefined' ? null : value);
    console.log();
    console.log("result:");
    console.log(res_json);
    Deno.exit(0);
}}
run();
"#,
    );
    write_file(job_dir, "main.ts", &wrapper_content).await?;
    let mut reserved_variables = get_reserved_variables(job, token.clone(), db).await?;
    reserved_variables.insert("RUST_LOG".to_string(), "info".to_string());

    let hostname_base = base_url.split("://").last().unwrap_or("localhost");
    let hostname_internal = base_internal_url.split("://").last().unwrap_or("localhost");
    let deno_auth_tokens = format!("{token}@{hostname_base};{token}@{hostname_internal}");
    let child = if !disable_nsjail {
        let _ = write_file(
            job_dir,
            "run.config.proto",
            &NSJAIL_CONFIG_RUN_DENO_CONTENT
                .replace("{JOB_DIR}", job_dir)
                .replace("{CACHE_DIR}", DENO_CACHE_DIR)
                .replace("{CLONE_NEWUSER}", &(!disable_nuser).to_string()),
        )
        .await?;
        Command::new(nsjail_path)
            .current_dir(job_dir)
            .env_clear()
            .envs(reserved_variables)
            .env("PATH", path_env)
            .env("DENO_AUTH_TOKENS", deno_auth_tokens)
            .env("BASE_INTERNAL_URL", base_internal_url)
            .args(vec![
                "--config",
                "run.config.proto",
                "--",
                deno_path,
                "run",
                "--unstable",
                "--v8-flags=--max-heap-size=2048",
                "-A",
                "/tmp/main.ts",
            ])
            .stdout(Stdio::piped())
            .stderr(Stdio::piped())
            .spawn()?
    } else {
        Command::new(deno_path)
            .current_dir(job_dir)
            .env_clear()
            .envs(reserved_variables)
            .env("PATH", path_env)
            .env("DENO_AUTH_TOKENS", deno_auth_tokens)
            .env("BASE_INTERNAL_URL", base_internal_url)
            .args(vec![
                "run",
                "--unstable",
                "--v8-flags=--max-heap-size=2048",
                "-A",
                "main.ts",
            ])
            .stdout(Stdio::piped())
            .stderr(Stdio::piped())
            .spawn()?
    };
    *status = handle_child(&job.id, db, logs, last_line, timeout, child).await;

    Ok(())
}

async fn handle_python_job(
    WorkerConfig { base_internal_url, disable_nuser, disable_nsjail, .. }: &WorkerConfig,
    Envs { nsjail_path, python_path, path_env, .. }: &Envs,
    requirements_o: Option<String>,
    job_dir: &String,
    worker_dir: &str,
    worker_name: &str,
    job: &QueuedJob,
    logs: &mut String,
    status: &mut Result<ExitStatus, Error>,
    db: &sqlx::Pool<sqlx::Postgres>,
    last_line: &mut String,
    timeout: i32,
    inner_content: &String,
) -> Result<(), Error> {
    let requirements =
        requirements_o.ok_or_else(|| Error::InternalErr(format!("lockfile missing")))?;

    create_dependencies_dir(job_dir).await;

    if requirements.len() > 0 {
        if !disable_nsjail {
            let _ = write_file(
                job_dir,
                "download.config.proto",
                &NSJAIL_CONFIG_DOWNLOAD_PY_CONTENT
                    .replace("{JOB_DIR}", job_dir)
                    .replace("{WORKER_DIR}", &worker_dir)
                    .replace("{CACHE_DIR}", PIP_CACHE_DIR)
                    .replace("{CLONE_NEWUSER}", &(!disable_nuser).to_string()),
            )
            .await?;
        }
        let _ = write_file(job_dir, "requirements.txt", &requirements).await?;

        tracing::info!(
            worker_name = %worker_name,
            job_id = %job.id,
            workspace_id = %job.workspace_id,
            "started setup python dependencies"
        );

        let child = if !disable_nsjail {
            Command::new(nsjail_path)
                .current_dir(job_dir)
                .args(vec!["--config", "download.config.proto"])
                .stdout(Stdio::piped())
                .stderr(Stdio::piped())
                .spawn()?
        } else {
            Command::new(python_path)
                .current_dir(job_dir)
                .args(vec![
                    "-m",
                    "pip",
                    "install",
                    "--no-color",
                    "--isolated",
                    "--no-warn-conflicts",
                    "--disable-pip-version-check",
                    "-t",
                    "./dependencies",
                    "-r",
                    "./requirements.txt",
                ])
                .stdout(Stdio::piped())
                .stderr(Stdio::piped())
                .spawn()?
        };

        logs.push_str("\n--- PIP DEPENDENCIES INSTALL ---\n");
        *status = handle_child(&job.id, db, logs, last_line, timeout, child).await;
        tracing::info!(
            worker_name = %worker_name,
            job_id = %job.id,
            workspace_id = %job.workspace_id,
            is_ok = status.is_ok(),
            "finished setting up python dependencies {}",
            job.id
        );
    }
    if requirements.len() == 0 || status.is_ok() {
        logs.push_str("\n\n--- PYTHON CODE EXECUTION ---\n");

        set_logs(logs, job.id, db).await;

        let _ = write_file(job_dir, "inner.py", inner_content).await?;

        let sig = crate::parser_py::parse_python_signature(inner_content)?;
        let transforms = sig
            .args
            .into_iter()
            .map(|x| match x.typ {
                Typ::Bytes => {
                    format!(
                        "if \"{}\" in kwargs and kwargs[\"{}\"] is not None:\n    \
                                     kwargs[\"{}\"] = base64.b64decode(kwargs[\"{}\"])\n",
                        x.name, x.name, x.name, x.name
                    )
                }
                Typ::Datetime => {
                    format!(
                        "if \"{}\" in kwargs and kwargs[\"{}\"] is not None:\n    \
                                     kwargs[\"{}\"] = datetime.strptime(kwargs[\"{}\"], \
                                     '%Y-%m-%dT%H:%M')\n",
                        x.name, x.name, x.name, x.name
                    )
                }
                _ => "".to_string(),
            })
            .collect::<Vec<String>>()
            .join("");

        let token = create_token_for_owner(
            &db,
            &job.workspace_id,
            &job.permissioned_as,
            "ephemeral-script",
            timeout * 2,
            &job.created_by,
        )
        .await?;

        let args = if let Some(args) = &job.args {
            Some(
                transform_json_value(&token, &job.workspace_id, &base_internal_url, args.clone())
                    .await?,
            )
        } else {
            None
        };
        let ser_args =
            serde_json::to_string(&args).map_err(|e| Error::ExecutionErr(e.to_string()))?;
        write_file(job_dir, "args.json", &ser_args).await?;

        let wrapper_content: String = format!(
            r#"
import json
import base64
from datetime import datetime

inner_script = __import__("inner")

with open("args.json") as f:
    kwargs = json.load(f, strict=False)
for k, v in list(kwargs.items()):
    if v == '<function call>':
        del kwargs[k]
{transforms}
res = inner_script.main(**kwargs)
res_json = json.dumps(res, separators=(',', ':'), default=str).replace('\n', '')
print()
print("result:")
print(res_json)
"#,
        );
        write_file(job_dir, "main.py", &wrapper_content).await?;

        let mut reserved_variables = get_reserved_variables(job, token, db).await?;
        if !disable_nsjail {
            let _ = write_file(
                job_dir,
                "run.config.proto",
                &NSJAIL_CONFIG_RUN_PYTHON3_CONTENT
                    .replace("{JOB_DIR}", job_dir)
                    .replace("{CLONE_NEWUSER}", &(!disable_nuser).to_string()),
            )
            .await?;
        } else {
            reserved_variables.insert("PYTHONPATH".to_string(), format!("{job_dir}/dependencies"));
        }

        tracing::info!(
            worker_name = %worker_name,
            job_id = %job.id,
            workspace_id = %job.workspace_id,
            "started python code execution {}",
            job.id
        );
        let child = if !disable_nsjail {
            Command::new(nsjail_path)
                .current_dir(job_dir)
                .env_clear()
                .envs(reserved_variables)
                .env("PATH", path_env)
                .env("BASE_INTERNAL_URL", base_internal_url)
                .args(vec![
                    "--config",
                    "run.config.proto",
                    "--",
                    python_path,
                    "-u",
                    "/tmp/main.py",
                ])
                .stdout(Stdio::piped())
                .stderr(Stdio::piped())
                .spawn()?
        } else {
            Command::new(python_path)
                .current_dir(job_dir)
                .env_clear()
                .envs(reserved_variables)
                .env("PATH", path_env)
                .env("BASE_INTERNAL_URL", base_internal_url)
                .args(vec!["-u", "main.py"])
                .stdout(Stdio::piped())
                .stderr(Stdio::piped())
                .spawn()?
        };

        *status = handle_child(&job.id, db, logs, last_line, timeout, child).await;
    }
    Ok(())
}

async fn create_dependencies_dir(job_dir: &str) {
    DirBuilder::new()
        .recursive(true)
        .create(&format!("{job_dir}/dependencies"))
        .await
        .expect("could not create dependencies dir");
}

async fn handle_dependency_job(
    job: &QueuedJob,
    logs: &mut String,
    job_dir: &String,
    status: &mut error::Result<ExitStatus>,
    db: &sqlx::Pool<sqlx::Postgres>,
    last_line: &mut String,
    timeout: i32,
    go_path: &str,
) -> error::Result<()> {
    let content = match job.language {
        Some(ScriptLang::Python3) => {
            create_dependencies_dir(job_dir).await;

            let requirements = job
                .raw_code
                .as_ref()
                .ok_or_else(|| Error::ExecutionErr("missing requirements".to_string()))?;
            logs.push_str(&format!("content of requirements:\n{}\n", &requirements));
            let file = "requirements.in";
            write_file(job_dir, file, &requirements).await?;
            let child = Command::new("pip-compile")
                .current_dir(job_dir)
                .args(vec!["-q", "--no-header", file])
                .stdout(Stdio::piped())
                .stderr(Stdio::piped())
                .spawn()?;
            *status = handle_child(&job.id, db, logs, last_line, timeout, child).await;
            if status.is_ok() && status.as_ref().unwrap().success() {
                let path_lock = format!("{job_dir}/requirements.txt");
                let mut file = File::open(path_lock).await?;

                let mut req_content = "".to_string();
                file.read_to_string(&mut req_content).await?;
                Ok(req_content
                    .lines()
                    .filter(|x| !x.trim_start().starts_with('#'))
                    .map(|x| x.to_string())
                    .collect::<Vec<String>>()
                    .join("\n"))
            } else {
                Err(format!("Lock file generation failed: {status:?}"))
            }
        }
        Some(ScriptLang::Go) => {
            let requirements = job
                .raw_code
                .as_ref()
                .ok_or_else(|| Error::ExecutionErr("missing requirements".to_string()))?;
            install_go_dependencies(
                &job.id,
                &requirements,
                logs,
                job_dir,
                status,
                db,
                last_line,
                timeout,
                go_path,
                false,
            )
            .await
            .map_err(|e| e.to_string())
        }
        _ => Err("Language incompatible with dep job".to_string()),
    };

    match content {
        Ok(content) => {
            let as_json = json!(content);

            *last_line =
                format!(r#"{{ "success": "Successful lock file generation", "lock": {as_json} }}"#);

            sqlx::query!(
                "UPDATE script SET lock = $1 WHERE hash = $2 AND workspace_id = $3",
                &content,
                &job.script_hash.unwrap_or(ScriptHash(0)).0,
                &job.workspace_id
            )
            .execute(db)
            .await?;
        }
        Err(error) => {
            sqlx::query!(
                "UPDATE script SET lock_error_logs = $1 WHERE hash = $2 AND workspace_id = $3",
                &format!("{logs}\n{error}"),
                &job.script_hash.unwrap_or(ScriptHash(0)).0,
                &job.workspace_id
            )
            .execute(db)
            .await?;
        }
    }
    Ok(())
}

async fn install_go_dependencies(
    job_id: &Uuid,
    code: &str,
    logs: &mut String,
    job_dir: &String,
    status: &mut Result<ExitStatus, Error>,
    db: &sqlx::Pool<sqlx::Postgres>,
    last_line: &mut String,
    timeout: i32,
    go_path: &str,
    preview: bool,
) -> error::Result<String> {
    gen_go_mymod(code, job_dir).await?;
    let child = Command::new("go")
        .current_dir(job_dir)
        .args(vec!["mod", "init", "mymod"])
        .stdout(Stdio::piped())
        .stderr(Stdio::piped())
        .spawn()?;
    *status = handle_child(job_id, db, logs, last_line, timeout, child).await;
    if status.is_ok() {
        let child = Command::new(go_path)
            .current_dir(job_dir)
            .args(vec!["mod", "tidy"])
            .stdout(Stdio::piped())
            .stderr(Stdio::piped())
            .spawn()?;
        *status = handle_child(job_id, db, logs, last_line, timeout, child).await;
    }
    if status.is_ok() && status.as_ref().unwrap().success() {
        if preview {
            Ok(String::new())
        } else {
            let mut req_content = "".to_string();

            let mut file = File::open(format!("{job_dir}/go.mod")).await?;
            file.read_to_string(&mut req_content).await?;

            req_content.push_str(&format!("\n{GO_REQ_SPLITTER}\n"));

            let mut file = File::open(format!("{job_dir}/go.sum")).await?;
            file.read_to_string(&mut req_content).await?;

            Ok(req_content)
        }
    } else {
        tracing::info!("go mod error");

        Err(error::Error::ExecutionErr(format!(
            "Lock file generation failed. Status: {status:?}",
        )))
    }
}

async fn gen_go_mymod(code: &str, job_dir: &String) -> error::Result<()> {
    let code = &format!("package main\n\n{code}");

    let mymod_dir = format!("{job_dir}/mymod");
    DirBuilder::new()
        .recursive(true)
        .create(&mymod_dir)
        .await
        .expect("could not create go's mymod dir");

    write_file(&mymod_dir, "main.go", &code).await?;

    Ok(())
}

async fn get_reserved_variables(
    job: &QueuedJob,
    token: String,
    db: &sqlx::Pool<sqlx::Postgres>,
) -> Result<HashMap<String, String>, Error> {
    let flow_path = if let Some(uuid) = job.parent_job {
        sqlx::query_scalar!("SELECT script_path FROM queue WHERE id = $1", uuid)
            .fetch_optional(db)
            .await?
            .flatten()
    } else {
        None
    };
    let variables = variables::get_reserved_variables(
        &job.workspace_id,
        &token,
        &get_email_from_username(&job.created_by, db)
            .await?
            .unwrap_or_else(|| "nosuitable@email.xyz".to_string()),
        &job.created_by,
        &job.id.to_string(),
        &job.permissioned_as,
        job.script_path.clone(),
        flow_path,
        job.schedule_path.clone(),
    );
    Ok(variables
        .into_iter()
        .map(|rv| (rv.name, rv.value))
        .collect())
}

async fn handle_child(
    job_id: &Uuid,
    db: &DB,
    logs: &mut String,
    last_line: &mut String,
    timeout: i32,
    mut child: Child,
) -> crate::error::Result<ExitStatus> {
    let job_id = job_id.clone();
    let stderr = child
        .stderr
        .take()
        .expect("child did not have a handle to stdout");

    let stdout = child
        .stdout
        .take()
        .expect("child did not have a handle to stdout");

    let mut reader = BufReader::new(stdout).lines();
    let mut stderr_reader = BufReader::new(stderr).lines();

    let done = Arc::new(AtomicBool::new(false));

    let done2 = done.clone();
    let done3 = done.clone();
    let done4 = done.clone();
    // Ensure the child process is spawned in the runtime so it can
    // make progress on its own while we await for any output.
    let handle = tokio::spawn(async move {
        let inner_done = done2.clone();
        let r: Result<ExitStatus, anyhow::Error> = tokio::select! {
            r = child.wait() => {
                inner_done.store(true, Ordering::Relaxed);
                Ok(r?)
            }
            _ = async move {
                while !done2.load(Ordering::Relaxed) {
                    tokio::time::sleep(Duration::from_secs(1)).await;
                }
            } => {
                child.kill().await?;
                return Err(Error::ExecutionErr("execution interrupted".to_string()).into())
            }
        };
        r
    });

    let (tx, mut rx) = mpsc::channel::<String>(100);

    tokio::spawn(async move {
        while !done4.load(Ordering::Relaxed) {
            let send = tokio::select! {
                Ok(Some(out)) = reader.next_line() => {
                    if out.len() > MAX_LOG_SIZE as usize {
                        tracing::info!("Line is too big");
                        let _ = tx.send(format!("Line is too big")).await;
                        done4.store(true, Ordering::Relaxed);
                        break;
                    } else {
                        tx.send(out).await
                    }
                },
                Ok(Some(err)) = stderr_reader.next_line() => {
                    if err.len() > MAX_LOG_SIZE as usize {
                        tracing::info!("Line is too big");
                        let _ = tx.send(format!("Line is too big")).await;
                        done4.store(true, Ordering::Relaxed);
                        break;
                    } else {
                        tx.send(err).await
                    }
                },
                else => {
                    break
                },
            };
            if send.err().is_some() {
                tracing::error!("error sending log line");
            };
        }
    });

    let db2 = db.clone();

    tokio::spawn(async move {
        while !&done3.load(Ordering::Relaxed) {
            let q = sqlx::query!("UPDATE queue SET last_ping = now() WHERE id = $1", job_id)
                .execute(&db2)
                .await;

            if q.is_err() {
                tracing::error!("error setting last ping for id {}", job_id);
            }

            tokio::time::sleep(Duration::from_secs(5)).await;
        }
    });

    let mut start = logs.chars().count();
    let mut last_update = chrono::Utc::now().timestamp_millis();
    let initial_start = chrono::Utc::now();

    while !done.load(Ordering::Relaxed) {
        let diff = 500 - (chrono::Utc::now().timestamp_millis() - last_update);
        let sleeping_future = if diff > 0 as i64 {
            tokio::time::sleep(Duration::from_millis(diff as u64))
        } else {
            //TODO make it just resolve immediately
            tokio::time::sleep(Duration::from_millis(0))
        };
        tokio::select! {
            _ = sleeping_future => {
                let end = logs.chars().count();

                let to_send = logs.chars().skip(start).collect::<String>();

                if start != end {
                    concat_logs(&to_send, &job_id, db).await;
                    start = end;
                }

                let canceled = sqlx::query_scalar!("SELECT canceled FROM queue WHERE id = $1", job_id)
                    .fetch_one(db)
                    .await
                    .map_err(|e| tracing::error!("error getting canceled for id {}: {e}", job_id))
                    .unwrap_or(false);

                if canceled {
                    tracing::info!("killed after cancel: {}", job_id);
                    done.store(true, Ordering::Relaxed);
                }

                let has_timeout = (chrono::Utc::now() - initial_start).num_seconds() > timeout as i64;

                if has_timeout {
                    let q = sqlx::query(&format!(
                        "UPDATE queue SET canceled = true, canceled_by = 'timeout', \
                            canceled_reason = 'duration > {}' WHERE id = $1",
                        timeout
                    ))
                    .bind(job_id)
                    .execute(db)
                    .await;

                    if q.is_err() {
                        tracing::error!("error setting canceled for id {}", job_id);
                    }
                }
                last_update = chrono::Utc::now().timestamp_millis();
            },
            nl = rx.recv() => {

                if let Some(nl) = nl {
                    if logs.chars().count() > MAX_LOG_SIZE as usize{
                        tracing::info!("Too many logs lines: {}", job_id);
                        logs.push_str("Too many logs lines. Limit is 200000 chars. Killing job.");
                        done.store(true, Ordering::Relaxed);
                    }

                    logs.push('\n');
                    logs.push_str(&nl);

                    *last_line = nl;
                } else {
                    let to_send = logs.chars().skip(start).collect::<String>();
                    concat_logs(&to_send, &job_id, db).await;
                    break;
                }
            },
        }
    }

    let status = handle
        .await
        .map_err(|e| Error::ExecutionErr(e.to_string()))??;
    Ok(status)
}

async fn set_logs(logs: &str, id: uuid::Uuid, db: &DB) {
    if sqlx::query!(
        "UPDATE queue SET logs = $1 WHERE id = $2",
        logs.to_owned(),
        id
    )
    .execute(db)
    .await
    .is_err()
    {
        tracing::error!("error updating logs for id {}", id)
    };
}

async fn concat_logs(logs: &str, id: &Uuid, db: &DB) {
    if sqlx::query!(
        "UPDATE queue SET logs = concat(logs, $1::text) WHERE id = $2",
        logs.to_owned(),
        id
    )
    .execute(db)
    .await
    .is_err()
    {
        tracing::error!("error updating logs for id {}", id)
    };
}

pub async fn restart_zombie_jobs_periodically(
    db: &DB,
    timeout: i32,
    mut rx: tokio::sync::broadcast::Receiver<()>,
) {
    loop {
        let restarted = sqlx::query!(
            "UPDATE queue SET running = false WHERE last_ping < now() - ($1 || ' seconds')::interval and running = true RETURNING id, workspace_id, last_ping",
            (timeout * 5).to_string(),
        )
        .fetch_all(db)
        .await
        .ok()
        .unwrap_or_else(|| vec![]);

        for r in restarted {
            tracing::info!(
                "restarted zombie job {} {} {}",
                r.id,
                r.workspace_id,
                r.last_ping
            );
        }

        tokio::select! {
            _ = tokio::time::sleep(Duration::from_secs(60))    => (),
            _ = rx.recv() => {
                    println!("received killpill for monitor job");
                    break;
            }
        }
    }
}

#[cfg(test)]
mod tests {
    use futures::Stream;
    use serde_json::json;
    use sqlx::{postgres::PgListener, query_scalar};
    use uuid::Uuid;

    use crate::{
        db::DB,
        flows::{FlowModule, FlowModuleValue, FlowValue, InputTransform},
        jobs::{push, JobPayload, RawCode},
        scripts::ScriptLang,
        DEFAULT_SLEEP_QUEUE,
    };

    use super::*;

    async fn initialize_tracing() {
        use std::sync::Once;

        static ONCE: Once = Once::new();
        ONCE.call_once(crate::tracing_init::initialize_tracing);
    }

    /// it's important this is unique between tests as there is one prometheus registry and
    /// run_worker shouldn't register the same metric with the same worker name more than once.
    ///
    /// this must fit in varchar(50)
    fn next_worker_name() -> String {
        use std::sync::atomic::{AtomicUsize, Ordering::SeqCst};

        static ID: AtomicUsize = AtomicUsize::new(0);

        // n.b.: when tests are run with RUST_TEST_THREADS or --test-threads set to 1, the name
        // will be "main"... The id provides uniqueness & thread_name gives context.
        let id = ID.fetch_add(1, SeqCst);
        let thread = std::thread::current();
        let thread_name = thread
            .name()
            .map(|s| {
                s.len()
                    .checked_sub(39)
                    .and_then(|start| s.get(start..))
                    .unwrap_or(s)
            })
            .unwrap_or("no thread name");
        format!("{id}/{thread_name}")
    }

    #[sqlx::test(fixtures("base"))]
    async fn test_deno_flow(db: DB) {
        initialize_tracing().await;

        let numbers = "export function main() { return [1, 2, 3]; }";
        let doubles = "export function main(n) { return n * 2; }";

        let flow = FlowValue {
            modules: vec![
                FlowModule {
                    value: FlowModuleValue::RawScript(RawCode {
                        language: ScriptLang::Deno,
                        content: numbers.to_string(),
                        path: None,
                    }),
                    input_transforms: Default::default(),
                    stop_after_if: Default::default(),
                    summary: Default::default(),
                    suspend: Default::default(),
                },
                FlowModule {
                    value: FlowModuleValue::ForloopFlow {
                        iterator: InputTransform::Javascript { expr: "result".to_string() },
                        skip_failures: false,
                        modules: vec![FlowModule {
                            value: FlowModuleValue::RawScript(RawCode {
                                language: ScriptLang::Deno,
                                content: doubles.to_string(),
                                path: None,
                            }),
                            input_transforms: [(
                                "n".to_string(),
                                InputTransform::Javascript {
                                    expr: "previous_result.iter.value".to_string(),
                                },
                            )]
                            .into(),
                            stop_after_if: Default::default(),
                            summary: Default::default(),
                            suspend: Default::default(),
                        }],
                    },
                    input_transforms: Default::default(),
                    stop_after_if: Default::default(),
                    summary: Default::default(),
                    suspend: Default::default(),
                },
            ],
            ..Default::default()
        };

        let job = JobPayload::RawFlow { value: flow, path: None };

        for i in 0..50 {
            println!("deno flow iteration: {}", i);
            let result = run_job_in_new_worker_until_complete(&db, job.clone()).await;
            assert_eq!(result, serde_json::json!([2, 4, 6]), "iteration: {}", i);
        }
    }

    #[sqlx::test(fixtures("base"))]
    async fn test_stop_after_if(db: DB) {
        initialize_tracing().await;

        let flow: FlowValue = serde_json::from_value(serde_json::json!({
            "modules": [
                {
                    "input_transforms": { "n": { "type": "javascript", "expr": "flow_input.n" } },
                    "value": {
                        "type": "rawscript",
                        "language": "python3",
                        "content": "def main(n): return n",
                    },
                    "stop_after_if": {
                        "expr": "result < 0",
                        "skip_if_stopped": false,
                    },
                },
                {
                    "input_transforms": { "n": { "type": "javascript", "expr": "previous_result" } },
                    "value": {
                        "type": "rawscript",
                        "language": "python3",
                        "content": "def main(n): return f'last step saw {n}'",
                    },
                },
            ],
        }))
        .unwrap();
        let job = JobPayload::RawFlow { value: flow, path: None };

        let result = RunJob::from(job.clone())
            .arg("n", json!(123))
            .run_until_complete(&db)
            .await;
        assert_eq!(json!("last step saw 123"), result);

        let result = RunJob::from(job.clone())
            .arg("n", json!(-123))
            .run_until_complete(&db)
            .await;
        assert_eq!(json!(-123), result);
    }

    #[sqlx::test(fixtures("base"))]
    async fn test_python_flow(db: DB) {
        initialize_tracing().await;

        let numbers = "def main(): return [1, 2, 3]";
        let doubles = "def main(n): return n * 2";

        let flow: FlowValue = serde_json::from_value(serde_json::json!( {
            "input_transform": {},
            "modules": [
                {
                    "value": {
                        "type": "rawscript",
                        "language": "python3",
                        "content": numbers,
                    },
                },
                {
                    "value": {
                        "type": "forloopflow",
                        "iterator": { "type": "javascript", "expr": "result" },
                        "skip_failures": false,
                        "modules": [{
                            "value": {
                                "type": "rawscript",
                                "language": "python3",
                                "content": doubles,
                            },
                            "input_transform": {
                                "n": {
                                    "type": "javascript",
                                    "expr": "previous_result.iter.value",
                                },
                            },
                        }],
                    },
                },
            ],
        }))
        .unwrap();

        for i in 0..50 {
            println!("python flow iteration: {}", i);
            let result = run_job_in_new_worker_until_complete(
                &db,
                JobPayload::RawFlow { value: flow.clone(), path: None },
            )
            .await;

            assert_eq!(result, serde_json::json!([2, 4, 6]), "iteration: {i}");
        }
    }

    #[sqlx::test(fixtures("base"))]
    async fn test_python_flow_2(db: DB) {
        initialize_tracing().await;

        let flow: FlowValue = serde_json::from_value(serde_json::json!({
                "modules": [
                    {
                        "value": {
                            "type": "rawscript",
                            "content": "import wmill\ndef main():  return \"Hello\"",
                            "language": "python3"
                        },
                        "input_transform": {}
                    }
                ]
        }))
        .unwrap();

        for i in 0..10 {
            println!("python flow iteration: {}", i);
            let result = run_job_in_new_worker_until_complete(
                &db,
                JobPayload::RawFlow { value: flow.clone(), path: None },
            )
            .await;

            assert_eq!(result, serde_json::json!("Hello"), "iteration: {i}");
        }
    }

    #[sqlx::test(fixtures("base"))]
    async fn test_go_job(db: DB) {
        initialize_tracing().await;

        let content = r#"
import "fmt"

func main(derp string) (string, error) {
	fmt.Println("Hello, 世界")
	return fmt.Sprintf("hello %s", derp), nil
}
        "#
        .to_owned();

        let result = RunJob::from(JobPayload::Code(RawCode {
            content,
            path: None,
            language: ScriptLang::Go,
        }))
        .arg("derp", json!("world"))
        .wait_until_complete(&db)
        .await;

        assert_eq!(result, serde_json::json!("hello world"));
    }

    #[sqlx::test(fixtures("base"))]
    async fn test_python_job(db: DB) {
        initialize_tracing().await;

        let content = r#"
def main():
    return "hello world"
        "#
        .to_owned();

        let job = JobPayload::Code(RawCode { content, path: None, language: ScriptLang::Python3 });

        let result = run_job_in_new_worker_until_complete(&db, job).await;

        assert_eq!(result, serde_json::json!("hello world"));
    }

    #[sqlx::test(fixtures("base"))]
    async fn test_python_job_with_imports(db: DB) {
        initialize_tracing().await;

        let content = r#"
import wmill

def main():
    return wmill.get_workspace()
        "#
        .to_owned();

        let job = JobPayload::Code(RawCode { content, path: None, language: ScriptLang::Python3 });

        let result = run_job_in_new_worker_until_complete(&db, job).await;

        assert_eq!(result, serde_json::json!("test-workspace"));
    }

    #[sqlx::test(fixtures("base"))]
    async fn test_empty_loop(db: DB) {
        initialize_tracing().await;

        let flow: FlowValue = serde_json::from_value(serde_json::json!({
            "modules": [
                {
                    "value": {
                        "type": "forloopflow",
                        "iterator": { "type": "static", "value": [] },
                        "modules": [
                            {
                                "input_transform": {
                                    "n": {
                                        "type": "javascript",
                                        "expr": "previous_result.iter.value",
                                    },
                                },
                                "value": {
                                    "type": "rawscript",
                                    "language": "python3",
                                    "content": "def main(n): return n",
                                },
                            }
                        ],
                    },
                },
                {
                    "input_transform": {
                        "items": {
                            "type": "javascript",
                            "expr": "previous_result",
                        },
                    },
                    "value": {
                        "type": "rawscript",
                        "language": "python3",
                        "content": "def main(items): return sum(items)",
                    },
                },
            ],
        }))
        .unwrap();

        let flow = JobPayload::RawFlow { value: flow, path: None };
        let result = run_job_in_new_worker_until_complete(&db, flow).await;

        assert_eq!(result, serde_json::json!(0));
    }

    #[sqlx::test(fixtures("base"))]
    async fn test_empty_loop_2(db: DB) {
        initialize_tracing().await;

        let flow: FlowValue = serde_json::from_value(serde_json::json!({
            "modules": [
                {
                    "value": {
                        "type": "forloopflow",
                        "iterator": { "type": "static", "value": [] },
                        "modules": [
                            {
                                "input_transform": {
                                    "n": {
                                        "type": "javascript",
                                        "expr": "previous_result.iter.value",
                                    },
                                },
                                "value": {
                                    "type": "rawscript",
                                    "language": "python3",
                                    "content": "def main(n): return n",
                                },
                            }
                        ],
                    },
                },
            ],
        }))
        .unwrap();

        let flow = JobPayload::RawFlow { value: flow, path: None };
        let result = run_job_in_new_worker_until_complete(&db, flow).await;

        assert_eq!(result, serde_json::json!([]));
    }

    #[sqlx::test(fixtures("base"))]
    async fn test_step_after_loop(db: DB) {
        initialize_tracing().await;

        let flow: FlowValue = serde_json::from_value(serde_json::json!({
            "modules": [
                {
                    "value": {
                        "type": "forloopflow",
                        "iterator": { "type": "static", "value": [2,3,4] },
                        "modules": [
                            {
                                "input_transform": {
                                    "n": {
                                        "type": "javascript",
                                        "expr": "previous_result.iter.value",
                                    },
                                },
                                "value": {
                                    "type": "rawscript",
                                    "language": "python3",
                                    "content": "def main(n): return n",
                                } ,
                            }
                        ],
                    },
                },
                {
                    "input_transform": {
                        "items": {
                            "type": "javascript",
                            "expr": "previous_result",
                        },
                    },
                    "value": {
                        "type": "rawscript",
                        "language": "python3",
                        "content": "def main(items): return sum(items)",
                    },
                },
            ],
        }))
        .unwrap();

        let flow = JobPayload::RawFlow { value: flow, path: None };
        let result = run_job_in_new_worker_until_complete(&db, flow).await;

        assert_eq!(result, serde_json::json!(9));
    }

    #[sqlx::test(fixtures("base"))]
    async fn test_failure_module(db: DB) {
        initialize_tracing().await;

        let flow: FlowValue = serde_json::from_value(serde_json::json!({
            "modules": [{
                "input_transform": {
                    "l": { "type": "javascript", "expr": "[]", },
                    "n": { "type": "javascript", "expr": "flow_input.n", },
                },
                "value": {
                    "type": "rawscript",
                    "language": "deno",
                    "content": "export function main(n, l) { if (n == 0) throw l; return { l: [...l, 0] } }",
                },
            }, {
                "input_transform": {
                    "l": { "type": "javascript", "expr": "previous_result.l", },
                    "n": { "type": "javascript", "expr": "flow_input.n", },
                },
                "value": {
                    "type": "rawscript",
                    "language": "deno",
                    "content": "export function main(n, l) { if (n == 1) throw l; return { l: [...l, 1] } }",
                },
            }, {
                "input_transform": {
                    "l": { "type": "javascript", "expr": "previous_result.l", },
                    "n": { "type": "javascript", "expr": "flow_input.n", },
                },
                "value": {
                    "type": "rawscript",
                    "language": "deno",
                    "content": "export function main(n, l) { if (n == 2) throw l; return { l: [...l, 2] } }",
                },
            }],
            "failure_module": {
                "input_transform": { "error": { "type": "javascript", "expr": "previous_result", } },
                "value": {
                    "type": "rawscript",
                    "language": "deno",
                    "content": "export function main(error) { return { 'from failure module': error } }",
                }
            },
        }))
        .unwrap();

        let result = RunJob::from(JobPayload::RawFlow { value: flow.clone(), path: None })
            .arg("n", json!(0))
            .run_until_complete(&db)
            .await;
        assert!(result["from failure module"]["error"]
            .as_str()
            .unwrap()
            .contains("Uncaught (in promise) []"));

        let result = RunJob::from(JobPayload::RawFlow { value: flow.clone(), path: None })
            .arg("n", json!(1))
            .run_until_complete(&db)
            .await;
        assert!(result["from failure module"]["error"]
            .as_str()
            .unwrap()
            .contains("Uncaught (in promise) [ 0 ]"));

        let result = RunJob::from(JobPayload::RawFlow { value: flow.clone(), path: None })
            .arg("n", json!(2))
            .run_until_complete(&db)
            .await;
        assert!(result["from failure module"]["error"]
            .as_str()
            .unwrap()
            .contains("Uncaught (in promise) [ 0, 1 ]"));

        let result = RunJob::from(JobPayload::RawFlow { value: flow.clone(), path: None })
            .arg("n", json!(3))
            .run_until_complete(&db)
            .await;
        assert_eq!(json!({ "l": [0, 1, 2] }), result);
    }

    mod suspend_resume {
        use super::*;

        use futures::{Stream, StreamExt};

        struct ApiServer {
            addr: std::net::SocketAddr,
            tx: tokio::sync::oneshot::Sender<()>,
            task: tokio::task::JoinHandle<hyper::Result<()>>,
        }

        impl ApiServer {
            async fn start(db: DB) -> Self {
                let (tx, rx) = tokio::sync::oneshot::channel::<()>();

                let sock = tokio::net::TcpListener::bind("127.0.0.1:0").await.unwrap();

                let addr = sock.local_addr().unwrap();

                use crate::jobs::{cancel_suspended_job, resume_suspended_job};
                use axum::routing::{get, post};

                let router = axum::Router::new()
                    .route("/w/:workspace/jobs/resume/:id", get(resume_suspended_job))
                    .route("/w/:workspace/jobs/resume/:id", post(resume_suspended_job))
                    .route("/w/:workspace/jobs/cancel/:id", get(cancel_suspended_job))
                    .route("/w/:workspace/jobs/cancel/:id", post(cancel_suspended_job))
                    .layer(axum::extract::Extension(db));

                let serve = axum::Server::from_tcp(sock.into_std().unwrap())
                    .unwrap()
                    .serve(router.into_make_service())
                    .with_graceful_shutdown(async { drop(rx.await) });

                let task = tokio::task::spawn(serve);

                return Self { addr, tx, task };
            }

            async fn close(self) -> hyper::Result<()> {
                let Self { task, tx, .. } = self;
                drop(tx);
                task.await.unwrap()
            }
        }

        async fn wait_until_flow_suspends(
            flow: Uuid,
            mut queue: impl Stream<Item = Uuid> + Unpin,
            db: &DB,
        ) {
            loop {
                queue.by_ref().find(&flow).await.unwrap();
                if query_scalar("SELECT suspend > 0 FROM queue WHERE id = $1")
                    .bind(flow)
                    .fetch_one(db)
                    .await
                    .unwrap()
                {
                    break;
                }
            }
        }

        fn flow() -> FlowValue {
            serde_json::from_value(serde_json::json!({
                "modules": [{
                    "input_transform": {
                        "n": { "type": "javascript", "expr": "flow_input.n", },
                        "port": { "type": "javascript", "expr": "flow_input.port", },
                        "op": { "type": "javascript", "expr": "flow_input.op ?? 'resume'", },
                    },
                    "value": {
                        "type": "rawscript",
                        "language": "deno",
                        "content": "\
                            export async function main(n, port, op) {\
                                const job = Deno.env.get('WM_JOB_ID');
                                const r = await fetch(
                                    `http://localhost:${port}/w/test-workspace/jobs/${op}/${job}`,\
                                    {\
                                        method: 'POST',\
                                        body: JSON.stringify('from job'),\
                                        headers: { 'content-type': 'application/json' }\
                                    }\
                                );\
                                console.log(r);
                                return n + 1;\
                            }",
                    },
                    "suspend": 1,
                }, {
                    "input_transform": {
                        "n": { "type": "javascript", "expr": "previous_result", },
                        "resume": { "type": "javascript", "expr": "resume", },
                        "resumes": { "type": "javascript", "expr": "resumes", },
                    },
                    "value": {
                        "type": "rawscript",
                        "language": "deno",
                        "content": "export function main(n, resume, resumes) { return { n: n + 1, resume, resumes } }"
                    },
                    "suspend": 1,
                }, {
                    "input_transform": {
                        "last": { "type": "javascript", "expr": "previous_result", },
                        "resume": { "type": "javascript", "expr": "resume", },
                        "resumes": { "type": "javascript", "expr": "resumes", },
                    },
                    "value": {
                        "type": "rawscript",
                        "language": "deno",
                        "content": "export function main(last, resume, resumes) { return { last, resume, resumes } }"
                    },
                }],
            }))
            .unwrap()
        }

        #[sqlx::test(fixtures("base"))]
        async fn test(db: DB) {
            initialize_tracing().await;

            let server = ApiServer::start(db.clone()).await;
            let port = server.addr.port();

            let flow = RunJob::from(JobPayload::RawFlow { value: flow(), path: None })
                .arg("n", json!(1))
                .arg("port", json!(port))
                .push(&db)
                .await;

            let mut completed = listen_for_completed_jobs(&db).await;
            let queue = listen_for_queue(&db).await;
            let db_ = db.clone();

            in_test_worker(&db, async move {
                let db = db_;

                wait_until_flow_suspends(flow, queue, &db).await;
                /* The first job resumes itself. */
                let _first = completed.next().await.unwrap();
                /* ... and send a request resume it. */
                let second = completed.next().await.unwrap();

                /* ImZyb20gdGVzdCIK = base64 "from test" */
                reqwest::get(format!(
                        "http://localhost:{port}/w/test-workspace/jobs/resume/{second}?payload=ImZyb20gdGVzdCIK"
                    ))
                    .await
                    .unwrap()
                    .error_for_status()
                    .unwrap();

                completed.find(&flow).await.unwrap();
            })
            .await;

            server.close().await.unwrap();

            let result = completed_job_result(flow, &db).await;

            assert_eq!(
                json!({
                    "last": {
                        "resume": "from job",
                        "resumes": ["from job"],
                        "n": 3,
                    },
                    "resume": "from test",
                    "resumes": ["from test"],
                }),
                result
            );

            // ensure resumes are cleaned up through CASCADE when the flow is finished
            assert_eq!(
                0,
                query_scalar::<_, i64>("SELECT count(*) FROM resume_job")
                    .fetch_one(&db)
                    .await
                    .unwrap()
            );
        }

        #[sqlx::test(fixtures("base"))]
        async fn cancel_from_job(db: DB) {
            initialize_tracing().await;

            let server = ApiServer::start(db.clone()).await;
            let port = server.addr.port();

            let result = RunJob::from(JobPayload::RawFlow { value: flow(), path: None })
                .arg("n", json!(1))
                .arg("op", json!("cancel"))
                .arg("port", json!(port))
                .run_until_complete(&db)
                .await;

            server.close().await.unwrap();

            assert_eq!(json!("from job"), result);
        }

        #[sqlx::test(fixtures("base"))]
        async fn cancel_after_suspend(db: DB) {
            initialize_tracing().await;

            let server = ApiServer::start(db.clone()).await;
            let port = server.addr.port();

            let flow = RunJob::from(JobPayload::RawFlow { value: flow(), path: None })
                .arg("n", json!(1))
                .arg("port", json!(port))
                .push(&db)
                .await;

            let mut completed = listen_for_completed_jobs(&db).await;
            let queue = listen_for_queue(&db).await;
            let db_ = db.clone();

            in_test_worker(&db, async move {
                let db = db_;

                wait_until_flow_suspends(flow, queue, &db).await;
                /* The first job resumes itself. */
                let _first = completed.next().await.unwrap();
                /* ... and send a request resume it. */
                let second = completed.next().await.unwrap();

                reqwest::get(format!(
                        "http://localhost:{port}/w/test-workspace/jobs/cancel/{second}?payload=ImZyb20gdGVzdCIK"
                    ))
                    .await
                    .unwrap()
                    .error_for_status()
                    .unwrap();

                completed.find(&flow).await.unwrap();
            })
            .await;

            server.close().await.unwrap();

            let result = completed_job_result(flow, &db).await;

            assert_eq!(json!("from test"), result);
        }
    }

    mod retry {
        use super::*;

        /// test helper provides some external state to help steps fail at specific points
        struct Server {
            addr: std::net::SocketAddr,
            tx: tokio::sync::oneshot::Sender<()>,
            task: tokio::task::JoinHandle<Vec<u8>>,
        }

        impl Server {
            async fn start(responses: Vec<Option<u8>>) -> Self {
                use tokio::net::TcpListener;

                let (tx, rx) = tokio::sync::oneshot::channel::<()>();
                let sock = TcpListener::bind("127.0.0.1:0").await.unwrap();
                let addr = sock.local_addr().unwrap();

                let task = tokio::task::spawn(async move {
                    tokio::pin!(rx);
                    let mut results = vec![];

                    for next in responses {
                        let (mut peer, _) = tokio::select! {
                            _ = &mut rx => break,
                            r = sock.accept() => r,
                        }
                        .unwrap();

                        let n = peer.read_u8().await.unwrap();
                        results.push(n);

                        if let Some(next) = next {
                            peer.write_u8(next).await.unwrap();
                        }
                    }

                    results
                });

                return Self { addr, tx, task };
            }

            async fn close(self) -> Vec<u8> {
                let Self { task, tx, .. } = self;
                drop(tx);
                task.await.unwrap()
            }
        }

        fn flow() -> FlowValue {
            let inner = r#"
            export async function main(index, port) {
                const buf = new Uint8Array([0]);
                const sock = await Deno.connect({ port });
                await sock.write(new Uint8Array([index]));
                if (await sock.read(buf) != 1) throw "read";
                return buf[0];
            }
            "#;

            let last = r#"
def main(last, port):
    with __import__("socket").create_connection((None, port)) as sock:
        sock.send(b'\xff')
        return last + [sock.recv(1)[0]]
            "#;

            serde_json::from_value(serde_json::json!({
                "modules": [{
                    "value": {
                        "type": "forloopflow",
                        "iterator": { "type": "javascript", "expr": "result.items" },
                        "skip_failures": false,
                        "modules": [{
                            "input_transform": {
                                "index": { "type": "javascript", "expr": "previous_result.iter.index" },
                                "port": { "type": "javascript", "expr": "flow_input.port" },
                            },
                            "value": {
                                "type": "rawscript",
                                "language": "deno",
                                "content": inner,
                            },
                        }]
                    }
                }, {
                    "input_transform": {
                        "last": { "type": "javascript", "expr": "previous_result" },
                        "port": { "type": "javascript", "expr": "flow_input.port" },
                    },
                    "value": {
                        "type": "rawscript",
                        "language": "python3",
                        "content": last,
                    },
                }],
                "retry": { "constant": { "attempts": 2, "seconds": 0 } },
            })).unwrap()
        }

        #[sqlx::test(fixtures("base"))]
        async fn test_pass(db: DB) {
            initialize_tracing().await;

            /* fails twice in the loop, then once on the last step
             * retry attempts is measured per-step, so it _retries_ at most two times on each step,
             * which means it may run the step three times in total */

            let (attempts, responses) = [
                /* pass fail */
                (0, Some(99)),
                (1, None),
                /* pass pass fail */
                (0, Some(99)),
                (1, Some(99)),
                (2, None),
                /* pass pass pass */
                (0, Some(3)),
                (1, Some(5)),
                (2, Some(7)),
                /* fail the last step once */
                (0xff, None),
                (0xff, Some(9)),
            ]
            .into_iter()
            .unzip::<_, _, Vec<_>, Vec<_>>();
            let server = Server::start(responses).await;
            let result = RunJob::from(JobPayload::RawFlow { value: flow(), path: None })
                .arg("items", json!(["unused", "unused", "unused"]))
                .arg("port", json!(server.addr.port()))
                .run_until_complete(&db)
                .await;

            assert_eq!(server.close().await, attempts);
            assert_eq!(json!([3, 5, 7, 9]), result);
        }

        #[sqlx::test(fixtures("base"))]
        async fn test_fail_step_zero(db: DB) {
            initialize_tracing().await;

            /* attempt and fail the first step three times and stop */
            let (attempts, responses) = [
                /* pass fail x3 */
                (0, Some(99)),
                (1, None),
                (0, Some(99)),
                (1, None),
                (0, Some(99)),
                (1, None),
            ]
            .into_iter()
            .unzip::<_, _, Vec<_>, Vec<_>>();
            let server = Server::start(responses).await;
            let result = RunJob::from(JobPayload::RawFlow { value: flow(), path: None })
                .arg("items", json!(["unused", "unused", "unused"]))
                .arg("port", json!(server.addr.port()))
                .run_until_complete(&db)
                .await;

            assert_eq!(server.close().await, attempts);
            assert!(result["error"]
                .as_str()
                .unwrap()
                .contains(r#"Uncaught (in promise) "read""#));
        }

        #[sqlx::test(fixtures("base"))]
        async fn test_fail_step_one(db: DB) {
            initialize_tracing().await;

            /* attempt and fail the first step three times and stop */
            let (attempts, responses) = [
                /* fail once, then pass */
                (0, None),
                (0, Some(1)),
                (1, Some(2)),
                (2, Some(3)),
                /* fail three times */
                (0xff, None),
                (0xff, None),
                (0xff, None),
            ]
            .into_iter()
            .unzip::<_, _, Vec<_>, Vec<_>>();
            let server = Server::start(responses).await;
            let result = RunJob::from(JobPayload::RawFlow { value: flow(), path: None })
                .arg("items", json!(["unused", "unused", "unused"]))
                .arg("port", json!(server.addr.port()))
                .run_until_complete(&db)
                .await;

            assert_eq!(server.close().await, attempts);
            assert!(result["error"]
                .as_str()
                .unwrap()
                .contains("index out of range"));
        }

        #[sqlx::test(fixtures("base"))]
        async fn test_with_failure_module(db: DB) {
            let value = serde_json::from_value(json!({
                "modules": [{
                    "input_transform": { "port": { "type": "javascript", "expr": "flow_input.port" } },
                    "value": {
                        "type": "rawscript",
                        "language": "python3",
                        "content": r#"
def main(port):
    with __import__("socket").create_connection((None, port)) as sock:
        sock.send(b'\x00')
        return sock.recv(1)[0]"#,
                    },
                }],
                "failure_module": {
                    "input_transform": { "error": { "type": "javascript", "expr": "previous_result", },
                                         "port": { "type": "javascript", "expr": "flow_input.port" } },
                    "value": {
                        "type": "rawscript",
                        "language": "python3",
                        "content": r#"
def main(error, port):
    with __import__("socket").create_connection((None, port)) as sock:
        sock.send(b'\xff')
        return { "recv": sock.recv(1)[0], "from failure module": error }"#,
                    }
                },
                "retry": { "constant": { "attempts": 1, "seconds": 0 } },
            }))
            .unwrap();

            let (attempts, responses) = [
                /* fail the first step twice */
                (0x00, None),
                (0x00, None),
                /* and the failure module once */
                (0xff, None),
                (0xff, Some(42)),
            ]
            .into_iter()
            .unzip::<_, _, Vec<_>, Vec<_>>();
            let server = Server::start(responses).await;
            let result = RunJob::from(JobPayload::RawFlow { value, path: None })
                .arg("port", json!(server.addr.port()))
                .run_until_complete(&db)
                .await;

            assert_eq!(server.close().await, attempts);
            assert_eq!(
                result,
                json!({
                    "recv": 42,
                    "from failure module": {
                        "error": "\
                            Error during execution of the script\nlast 5 logs lines:\n  \
                            File \"/tmp/main.py\", line 14, in <module>\n    \
                            res = inner_script.main(**kwargs)\n  \
                            File \"/tmp/inner.py\", line 5, in main\n    \
                            return sock.recv(1)[0]\nIndexError: index out of range"
                    }
                })
            );
        }

        #[sqlx::test(fixtures("base"))]
        async fn bad_values_max(db: DB) {
            let value = serde_json::from_value(json!({
                "modules": [{
                    "value": { "type": "rawscript", "language": "python3", "content": "asdf" },
                }],
                "retry": { "exponential": { "attempts": 50, "seconds": 60 } },
            }))
            .unwrap();

            let result = RunJob::from(JobPayload::RawFlow { value, path: None })
                .run_until_complete(&db)
                .await;
            assert_eq!(
                result,
                json!({"error": "Bad request: retry interval exceeds the maximum of 21600 seconds"})
            )
        }
    }

    #[sqlx::test(fixtures("base"))]
    async fn test_iteration(db: DB) {
        initialize_tracing().await;

        let flow: FlowValue = serde_json::from_value(serde_json::json!({
            "modules": [{
                "value": {
                    "type": "forloopflow",
                    "iterator": { "type": "javascript", "expr": "result.items" },
                    "skip_failures": false,
                    "modules": [{
                        "input_transform": {
                            "n": {
                                "type": "javascript",
                                "expr": "previous_result.iter.value",
                            },
                        },
                        "value": {
                            "type": "rawscript",
                            "language": "python3",
                            "content": "def main(n):\n    if 1 < n:\n        raise StopIteration(n)",
                        },
                    }],
                },
            }],
        }))
        .unwrap();

        let result = RunJob::from(JobPayload::RawFlow { value: flow.clone(), path: None })
            .arg("items", json!([]))
            .run_until_complete(&db)
            .await;
        assert_eq!(result, serde_json::json!([]));

        /* Don't actually test that this does 257 jobs or that will take forever. */
        let result = RunJob::from(JobPayload::RawFlow { value: flow.clone(), path: None })
            .arg("items", json!((0..257).collect::<Vec<_>>()))
            .run_until_complete(&db)
            .await;
        assert!(matches!(result, Value::Object(_)));
        assert!(result["error"]
            .as_str()
            .unwrap()
            .contains("StopIteration: 2"));
    }

    struct RunJob {
        payload: JobPayload,
        args: Map<String, serde_json::Value>,
    }

    impl From<JobPayload> for RunJob {
        fn from(payload: JobPayload) -> Self {
            Self { payload, args: Default::default() }
        }
    }

    impl RunJob {
        fn arg<S: Into<String>>(mut self, k: S, v: serde_json::Value) -> Self {
            self.args.insert(k.into(), v);
            self
        }

        async fn push(self, db: &DB) -> Uuid {
            let RunJob { payload, args } = self;

            let (uuid, tx) = push(
                db.begin().await.unwrap(),
                "test-workspace",
                payload,
                Some(args),
                /* user */ "test-user",
                /* permissioned_as */ Default::default(),
                /* scheduled_for_o */ None,
                /* schedule_path */ None,
                /* parent_job */ None,
                /* is_flow_step */ false,
            )
            .await
            .unwrap();

            tx.commit().await.unwrap();

            uuid
        }

        /// push the job, spawn a worker, wait until the job is in completed_job
        async fn run_until_complete(self, db: &DB) -> serde_json::Value {
            let uuid = self.push(db).await;
            run_worker_until_complete(db, &uuid).await;
            query_scalar("SELECT result FROM completed_job WHERE id = $1")
                .bind(&uuid)
                .fetch_one(db)
                .await
                .unwrap()
        }
    }

    async fn run_job_in_new_worker_until_complete(db: &DB, job: JobPayload) -> serde_json::Value {
        RunJob::from(job).run_until_complete(db).await
    }

    async fn run_worker_until_complete(db: &DB, wait_for: &uuid::Uuid) {
        let mut listener = PgListener::connect_with(db).await.unwrap();
        listener.listen("insert on completed_job").await.unwrap();

        /* drop tx at the end of this block to close the channel and stop the worker */
        let (tx, worker) = spawn_test_worker(db);
        let worker = tokio::time::timeout(std::time::Duration::from_secs(19), worker);
        tokio::pin!(worker);

<<<<<<< HEAD
        while wait_for
            != &tokio::select! {
                biased;
                notify = listener.recv() => notify,
                res = &mut worker => match
                    res.expect("worker timed out")
                       .expect("worker panicked") {
                    _ => panic!("worker quit early"),
                },
            }
            .unwrap()
            .payload()
            .parse::<uuid::Uuid>()
            .unwrap()
        {}

        /* ensure the worker quits before we return */
        drop(tx);
        worker
            .await
            .expect("worker timed out")
            .expect("worker panicked")
    }
=======
        let worker = {
            let timeout = 4_000;
            let worker_instance: &str = "test worker instance";
            let worker_name: String = next_worker_name();
            let i_worker: u64 = Default::default();
            let num_workers: u64 = 2;
            let ip: &str = Default::default();
            let sleep_queue: u64 = DEFAULT_SLEEP_QUEUE / num_workers;
            let worker_config = WorkerConfig {
                base_internal_url: String::new(),
                base_url: String::new(),
                disable_nuser: false,
                disable_nsjail: false,
                keep_job_dir: false,
            };
>>>>>>> 39918a9b

    /// Start a worker with a timeout and run a future, until the worker quits or we time out.
    ///
    /// Cleans up the worker before resolving.
    async fn in_test_worker<Fut: std::future::Future>(
        db: &DB,
        inner: Fut,
    ) -> <Fut as std::future::Future>::Output {
        let (quit, worker) = spawn_test_worker(db);
        let worker = tokio::time::timeout(std::time::Duration::from_secs(19), worker);
        tokio::pin!(worker);

        let res = tokio::select! {
            biased;
            res = inner => res,
            res = &mut worker => match
                res.expect("worker timed out")
                   .expect("worker panicked") {
                _ => panic!("worker quit early"),
            },
        };

        /* ensure the worker quits before we return */
        drop(quit);

        let _: () = worker
            .await
            .expect("worker timed out")
            .expect("worker panicked");

        res
    }

    fn spawn_test_worker(
        db: &DB,
    ) -> (
        tokio::sync::broadcast::Sender<()>,
        tokio::task::JoinHandle<()>,
    ) {
        let (tx, rx) = tokio::sync::broadcast::channel(1);
        let db = db.to_owned();
        let timeout = 4_000;
        let worker_instance: &str = "test worker instance";
        let worker_name: String = next_worker_name();
        let i_worker: u64 = Default::default();
        let num_workers: u64 = 2;
        let ip: &str = Default::default();
        let sleep_queue: u64 = DEFAULT_SLEEP_QUEUE / num_workers;
        let worker_config = WorkerConfig {
            base_internal_url: String::new(),
            base_url: String::new(),
            disable_nuser: false,
            disable_nsjail: false,
        };
        let future = async move {
            run_worker(
                &db,
                timeout,
                worker_instance,
                worker_name,
                i_worker,
                num_workers,
                ip,
                sleep_queue,
                worker_config,
                rx,
            )
            .await
        };

        (tx, tokio::task::spawn(future))
    }

    async fn listen_for_completed_jobs(db: &DB) -> impl Stream<Item = Uuid> + Unpin {
        listen_for_uuid_on(db, "insert on completed_job").await
    }

    async fn listen_for_queue(db: &DB) -> impl Stream<Item = Uuid> + Unpin {
        listen_for_uuid_on(db, "queue").await
    }

    async fn listen_for_uuid_on(
        db: &DB,
        channel: &'static str,
    ) -> impl Stream<Item = Uuid> + Unpin {
        let mut listener = PgListener::connect_with(db).await.unwrap();
        listener.listen(channel).await.unwrap();

        Box::pin(futures::stream::unfold(
            listener,
            |mut listener| async move {
                let uuid = listener
                    .try_recv()
                    .await
                    .unwrap()
                    .expect("lost database connection")
                    .payload()
                    .parse::<Uuid>()
                    .expect("invalid uuid");
                Some((uuid, listener))
            },
        ))
    }

    async fn completed_job_result(uuid: Uuid, db: &DB) -> Value {
        query_scalar("SELECT result FROM completed_job WHERE id = $1")
            .bind(uuid)
            .fetch_one(db)
            .await
            .unwrap()
    }

    #[axum::async_trait(?Send)]
    trait StreamFind: futures::Stream + Unpin + Sized {
        async fn find(self, item: &Self::Item) -> Option<Self::Item>
        where
            for<'l> &'l Self::Item: std::cmp::PartialEq,
        {
            use futures::{future::ready, StreamExt};

            self.filter(|i| ready(i == item)).next().await
        }
    }

    impl<T: futures::Stream + Unpin + Sized> StreamFind for T {}
}<|MERGE_RESOLUTION|>--- conflicted
+++ resolved
@@ -1840,7 +1840,7 @@
             language: ScriptLang::Go,
         }))
         .arg("derp", json!("world"))
-        .wait_until_complete(&db)
+        .run_until_complete(&db)
         .await;
 
         assert_eq!(result, serde_json::json!("hello world"));
@@ -2746,7 +2746,6 @@
         let worker = tokio::time::timeout(std::time::Duration::from_secs(19), worker);
         tokio::pin!(worker);
 
-<<<<<<< HEAD
         while wait_for
             != &tokio::select! {
                 biased;
@@ -2770,23 +2769,6 @@
             .expect("worker timed out")
             .expect("worker panicked")
     }
-=======
-        let worker = {
-            let timeout = 4_000;
-            let worker_instance: &str = "test worker instance";
-            let worker_name: String = next_worker_name();
-            let i_worker: u64 = Default::default();
-            let num_workers: u64 = 2;
-            let ip: &str = Default::default();
-            let sleep_queue: u64 = DEFAULT_SLEEP_QUEUE / num_workers;
-            let worker_config = WorkerConfig {
-                base_internal_url: String::new(),
-                base_url: String::new(),
-                disable_nuser: false,
-                disable_nsjail: false,
-                keep_job_dir: false,
-            };
->>>>>>> 39918a9b
 
     /// Start a worker with a timeout and run a future, until the worker quits or we time out.
     ///
@@ -2840,6 +2822,7 @@
             base_url: String::new(),
             disable_nuser: false,
             disable_nsjail: false,
+            keep_job_dir: false,
         };
         let future = async move {
             run_worker(
