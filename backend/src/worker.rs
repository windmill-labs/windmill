/*
 * Author: Ruben Fiszel
 * Copyright: Windmill Labs, Inc 2022
 * This file and its contents are licensed under the AGPLv3 License.
 * Please see the included NOTICE for copyright information and
 * LICENSE-AGPL for a copy of the license.
 */

use itertools::Itertools;
use std::{
    collections::HashMap,
    process::{ExitStatus, Stdio},
    sync::{
        atomic::{AtomicBool, Ordering},
        Arc,
    },
    time::Duration,
};

use crate::{
    db::DB,
    error::{self, Error},
    jobs::{
        add_completed_job, add_completed_job_error, get_queued_job, postprocess_queued_job, pull,
        JobKind, QueuedJob,
    },
    parser::Typ,
    parser_py,
    scripts::{ScriptHash, ScriptLang},
    users::{create_token_for_owner, get_email_from_username},
    variables,
    worker_flow::{
        handle_flow, update_flow_status_after_job_completion, update_flow_status_in_progress,
    },
};

use serde_json::{json, Map, Value};

use tokio::{
    fs::{DirBuilder, File},
    io::{AsyncBufReadExt, AsyncReadExt, AsyncWriteExt, BufReader},
    process::{Child, Command},
    sync::mpsc,
    time::Instant,
};

use async_recursion::async_recursion;

const TMP_DIR: &str = "/tmp/windmill";
const PIP_CACHE_DIR: &str = "/tmp/windmill/cache/pip";
const DENO_CACHE_DIR: &str = "/tmp/windmill/cache/deno";
const NUM_SECS_ENV_CHECK: u64 = 15;

const INCLUDE_DEPS_SH_CONTENT: &str = include_str!("../../nsjail/download_deps.sh");
const NSJAIL_CONFIG_DOWNLOAD_CONTENT: &str = include_str!("../../nsjail/download.config.proto");
const NSJAIL_CONFIG_RUN_PYTHON3_CONTENT: &str =
    include_str!("../../nsjail/run.python3.config.proto");
const NSJAIL_CONFIG_RUN_DENO_CONTENT: &str = include_str!("../../nsjail/run.deno.config.proto");
const MAX_LOG_SIZE: u32 = 200000;
pub struct Metrics {
    pub jobs_failed: prometheus::IntCounter,
}

#[derive(Clone)]
pub struct WorkerConfig {
    pub base_internal_url: String,
    pub base_url: String,
    pub disable_nuser: bool,
    pub disable_nsjail: bool,
}

pub async fn run_worker(
    db: &DB,
    timeout: i32,
    worker_instance: &str,
    worker_name: String,
    i_worker: u64,
    num_workers: u64,
    ip: &str,
    sleep_queue: u64,
    worker_config: WorkerConfig,
    mut rx: tokio::sync::broadcast::Receiver<()>,
) {
    let worker_dir = format!("{TMP_DIR}/{worker_name}");
    tracing::debug!(worker_dir = %worker_dir, worker_name = %worker_name, "Creating worker dir");

    for x in [&worker_dir, PIP_CACHE_DIR, DENO_CACHE_DIR] {
        DirBuilder::new()
            .recursive(true)
            .create(x)
            .await
            .expect("could not create initial worker dir");
    }

    let _ = write_file(&worker_dir, "download_deps.sh", INCLUDE_DEPS_SH_CONTENT).await;

    let mut last_ping = Instant::now() - Duration::from_secs(NUM_SECS_ENV_CHECK + 1);

    insert_initial_ping(worker_instance, &worker_name, ip, db).await;

    prometheus::register_int_gauge!(prometheus::Opts::new(
        "start_time_seconds",
        "Start time of worker as seconds since unix epoch",
    )
    .const_label("name", &worker_name))
    .expect("register prometheus metric")
    .set(
        std::time::SystemTime::now()
            .duration_since(std::time::UNIX_EPOCH)
            .ok()
            .map(|duration| duration.as_secs() as i64)
            .unwrap_or(0),
    );

    let job_duration_seconds = prometheus::register_histogram_vec!(
        prometheus::HistogramOpts::new(
            "job_duration_seconds",
            "Duration between receiving a job and completing it",
        )
        .const_label("name", &worker_name),
        &["workspace_id", "language"],
    )
    .expect("register prometheus metric");

    let jobs_failed = prometheus::register_int_counter_vec!(
        prometheus::Opts::new("jobs_failed", "Number of failed jobs",)
            .const_label("name", &worker_name),
        &["workspace_id", "language"],
    )
    .expect("register prometheus metric");

    let mut jobs_executed = 0;

    let deno_path = std::env::var("DENO_PATH").unwrap_or_else(|_| "/usr/bin/deno".to_string());
    let python_path =
        std::env::var("PYTHON_PATH").unwrap_or_else(|_| "/usr/local/bin/python3".to_string());
    let nsjail_path = std::env::var("NSJAIL_PATH").unwrap_or_else(|_| "nsjail".to_string());
    let path_env = std::env::var("PATH").unwrap_or_else(|_| String::new());
    let envs = Envs { deno_path, python_path, nsjail_path, path_env };

    loop {
        if last_ping.elapsed().as_secs() > NUM_SECS_ENV_CHECK {
            sqlx::query!(
                "UPDATE worker_ping SET ping_at = now(), jobs_executed = $1 WHERE worker = $2",
                jobs_executed,
                &worker_name
            )
            .execute(db)
            .await
            .expect("update worker ping");

            last_ping = Instant::now();
        }

        match pull(db).await {
            Ok(Some(job)) => {
                let label_values = [
                    &job.workspace_id,
                    job.language.as_ref().map(|l| l.as_str()).unwrap_or(""),
                ];

                let _timer = job_duration_seconds
                    .with_label_values(label_values.as_slice())
                    .start_timer();

                jobs_executed += 1;

                let metrics =
                    Metrics { jobs_failed: jobs_failed.with_label_values(label_values.as_slice()) };

                tracing::info!(worker = %worker_name, id = %job.id, "Fetched job");

                if let Some(err) = handle_queued_job(
                    job.clone(),
                    db,
                    timeout,
                    &worker_name,
                    &worker_dir,
                    worker_config.clone(),
                    &metrics,
                    &envs,
                )
                .await
                .err()
                {
                    let m = add_completed_job_error(
                        db,
                        &job,
                        "Unexpected error during job execution:\n".to_string(),
                        &err,
                        &metrics,
                    )
                    .await
                    .map(|(_, m)| m)
                    .unwrap_or_else(|_| Map::new());

                    let _ = postprocess_queued_job(
                        job.is_flow_step,
                        job.schedule_path.clone(),
                        job.script_path.clone(),
                        &job.workspace_id,
                        job.id,
                        db,
                    )
                    .await;

                    if let Some(parent_job_id) = job.parent_job {
                        let updated_flow = update_flow_status_after_job_completion(
                            db,
                            &job,
                            false,
                            serde_json::Value::Object(m),
                            &metrics,
                        )
                        .await;
                        if let Err(err) = updated_flow {
                            if let Ok(mut tx) = db.begin().await {
                                if let Ok(Some(parent_job)) =
                                    get_queued_job(parent_job_id, &job.workspace_id, &mut tx).await
                                {
                                    let _ = add_completed_job_error(
                                        db,
                                        &parent_job,
                                        format!("Unexpected error during flow job error handling:\n{err}")
                                            ,
                                        err,
                                        &metrics,
                                    )
                                    .await;

                                    let _ = postprocess_queued_job(
                                        parent_job.is_flow_step,
                                        parent_job.schedule_path.clone(),
                                        parent_job.script_path.clone(),
                                        &job.workspace_id,
                                        parent_job.id,
                                        db,
                                    )
                                    .await;
                                }
                            }
                        }
                    }
                    tracing::error!(job_id = %job.id, err = err.alt(), "error handling job");
                };
            }
            Ok(None) => (),
            Err(err) => {
                tracing::error!(worker = %worker_name, "run_worker: pulling jobs: {}", err);
            }
        };

        tokio::select! {
            _ = tokio::time::sleep(Duration::from_millis(sleep_queue * num_workers))    => (),
            _ = rx.recv() => {
                 println!("received killpill for worker {}", i_worker);
                 break;
            }
        }
    }
}

async fn insert_initial_ping(worker_instance: &str, worker_name: &str, ip: &str, db: &DB) {
    sqlx::query!(
        "INSERT INTO worker_ping (worker_instance, worker, ip) VALUES ($1, $2, $3)",
        worker_instance,
        worker_name,
        ip
    )
    .execute(db)
    .await
    .expect("insert worker_ping initial value");
}

struct Envs {
    deno_path: String,
    python_path: String,
    nsjail_path: String,
    path_env: String,
}
async fn handle_queued_job(
    job: QueuedJob,
    db: &sqlx::Pool<sqlx::Postgres>,
    timeout: i32,
    worker_name: &str,
    worker_dir: &str,
    worker_config: WorkerConfig,
    metrics: &Metrics,
    envs: &Envs,
) -> crate::error::Result<()> {
    let job_id = job.id;
    let w_id = &job.workspace_id.clone();

    match job.job_kind {
        JobKind::FlowPreview | JobKind::Flow => {
            let args = job.args.clone().unwrap_or(Value::Null);
            handle_flow(&job, db, args).await?;
        }
        _ => {
            let mut logs = "".to_string();
            let mut last_line = "{}".to_string();

            if job.is_flow_step {
                update_flow_status_in_progress(
                    db,
                    &job.workspace_id,
                    job.parent_job
                        .ok_or_else(|| Error::InternalErr(format!("expected parent job")))?,
                    job.id,
                )
                .await?;
            }

            let execution = handle_job(
                &job,
                db,
                timeout,
                worker_name,
                worker_dir,
                &mut logs,
                &mut last_line,
                worker_config,
                envs,
            )
            .await;

            match execution {
                Ok(r) => {
                    add_completed_job(db, &job, true, false, r.clone(), logs).await?;
                    if job.is_flow_step {
                        update_flow_status_after_job_completion(db, &job, true, r, metrics).await?;
                    }
                }
                Err(e) => {
                    let (_, output_map) =
                        add_completed_job_error(db, &job, logs, e, &metrics).await?;
                    if job.is_flow_step {
                        update_flow_status_after_job_completion(
                            db,
                            &job,
                            false,
                            serde_json::Value::Object(output_map),
                            metrics,
                        )
                        .await?;
                    }
                }
            };

            let _ = postprocess_queued_job(
                job.is_flow_step,
                job.schedule_path,
                job.script_path,
                &w_id,
                job_id,
                db,
            )
            .await;
        }
    }
    Ok(())
}

async fn write_file(dir: &str, path: &str, content: &str) -> Result<File, Error> {
    let path = format!("{}/{}", dir, path);
    let mut file = File::create(&path).await?;
    file.write_all(content.as_bytes()).await?;
    Ok(file)
}

#[async_recursion]
async fn transform_json_value(
    token: &str,
    workspace: &str,
    base_url: &str,
    v: Value,
) -> error::Result<Value> {
    match v {
        Value::String(y) if y.starts_with("$var:") => {
            let path = y.strip_prefix("$var:").unwrap();
            let v = crate::client::get_variable(workspace, path, token, base_url).await?;
            Ok(Value::String(v))
        }
        Value::String(y) if y.starts_with("$res:") => {
            let path = y.strip_prefix("$res:").unwrap();
            if path.split("/").count() < 2 {
                return Err(Error::InternalErr(
                    format!("invalid resource path: {path}",),
                ));
            }
            let v = crate::client::get_resource(workspace, path, token, base_url)
                .await?
                .ok_or_else(|| {
                    error::Error::InternalErr(format!("resource path: {path} not found",))
                })?;
            transform_json_value(token, workspace, base_url, v).await
        }
        Value::Object(mut m) => {
            for (a, b) in m.clone().into_iter() {
                m.insert(
                    a,
                    transform_json_value(token, workspace, base_url, b).await?,
                );
            }
            Ok(Value::Object(m))
        }
        a @ _ => Ok(a),
    }
}

#[allow(clippy::too_many_arguments)]
async fn handle_job(
    job: &QueuedJob,
    db: &DB,
    timeout: i32,
    worker_name: &str,
    worker_dir: &str,
    logs: &mut String,
    last_line: &mut String,
    worker_config: WorkerConfig,
    Envs { deno_path, python_path, nsjail_path, path_env }: &Envs,
) -> Result<serde_json::Value, Error> {
    tracing::info!(
        worker = %worker_name,
        job_id = %job.id,
        workspace_id = %job.workspace_id,
        "handling job"
    );

    logs.push_str(&format!("job {} on worker {}\n", &job.id, &worker_name));
    let job_dir = format!("{worker_dir}/{}", job.id);
    DirBuilder::new()
        .recursive(true)
        .create(&format!("{job_dir}/dependencies"))
        .await
        .expect("could not create initial job dir");

    let mut status: Result<ExitStatus, Error> =
        Err(Error::InternalErr("job not started".to_string()));

    if matches!(job.job_kind, JobKind::Dependencies) {
        handle_dependency_job(job, logs, &job_dir, &mut status, db, last_line, timeout).await?;
    } else {
        handle_nondep_job(
            job,
            db,
            &job_dir,
            worker_dir,
            worker_config,
            logs,
            &mut status,
            last_line,
            timeout,
            deno_path,
            python_path,
            nsjail_path,
            path_env,
        )
        .await?;
    }
    tokio::fs::remove_dir_all(job_dir).await?;

    if status.is_ok() && status.as_ref().unwrap().success() {
        let result = serde_json::from_str::<serde_json::Value>(last_line).map_err(|e| {
            Error::ExecutionErr(format!(
                "result {} is not parsable.\n err: {}",
                last_line,
                e.to_string()
            ))
        })?;
        Ok(result)
    } else {
        let err = match status {
            Ok(_) => {
                let s = format!(
                    "Error during execution of the script\nlast 5 logs lines:\n{}",
                    logs.lines()
                        .skip(logs.lines().count().max(5) - 5)
                        .join("\n")
                );
                logs.push_str("\n\n--- ERROR ---\n");
                s
            }
            Err(err) => format!("error before termination: {err}"),
        };
        Err(Error::ExecutionErr(err))
    }
}

async fn handle_nondep_job(
    job: &QueuedJob,
    db: &sqlx::Pool<sqlx::Postgres>,
    job_dir: &String,
    worker_dir: &str,
    WorkerConfig { base_internal_url, base_url, disable_nuser, disable_nsjail }: WorkerConfig,
    logs: &mut String,
    status: &mut Result<ExitStatus, Error>,
    last_line: &mut String,
    timeout: i32,
    deno_path: &str,
    python_path: &str,
    nsjail_path: &str,
    path_env: &str,
) -> Result<(), Error> {
    let (inner_content, requirements_o, language) = if matches!(job.job_kind, JobKind::Preview)
        || matches!(job.job_kind, JobKind::Script_Hub)
    {
        let code = (job.raw_code.as_ref().unwrap_or(&"no raw code".to_owned())).to_owned();
        let reqs = if job
            .language
            .as_ref()
            .map(|x| matches!(x, ScriptLang::Python3))
            .unwrap_or(false)
        {
            Some(parser_py::parse_python_imports(&code)?.join("\n"))
        } else {
            None
        };
        (code, reqs, job.language.to_owned())
    } else {
        sqlx::query_as::<_, (String, Option<String>, Option<ScriptLang>)>(
            "SELECT content, lock, language FROM script WHERE hash = $1 AND (workspace_id = $2 OR \
             workspace_id = 'starter')",
        )
        .bind(&job.script_hash.unwrap_or(ScriptHash(0)).0)
        .bind(&job.workspace_id)
        .fetch_optional(db)
        .await?
        .ok_or_else(|| Error::InternalErr(format!("expected content and lock")))?
    };
    let worker_name = worker_dir.split("/").last().unwrap_or("unknown");
    match language {
        None => {
            return Err(Error::ExecutionErr(
                "Require language to be not null".to_string(),
            ))?;
        }
        Some(ScriptLang::Python3) => {
            let requirements =
                requirements_o.ok_or_else(|| Error::InternalErr(format!("lockfile missing")))?;

            if requirements.len() > 0 {
                if !disable_nsjail {
                    let _ = write_file(
                        job_dir,
                        "download.config.proto",
                        &NSJAIL_CONFIG_DOWNLOAD_CONTENT
                            .replace("{JOB_DIR}", job_dir)
                            .replace("{WORKER_DIR}", &worker_dir)
                            .replace("{CACHE_DIR}", PIP_CACHE_DIR)
                            .replace("{CLONE_NEWUSER}", &(!disable_nuser).to_string()),
                    )
                    .await?;
                }
                let _ = write_file(job_dir, "requirements.txt", &requirements).await?;

                tracing::info!(
                    worker_name = %worker_name,
                    job_id = %job.id,
                    workspace_id = %job.workspace_id,
                    "started setup python dependencies"
                );

                let child = if !disable_nsjail {
                    Command::new(nsjail_path)
                        .current_dir(job_dir)
                        .args(vec!["--config", "download.config.proto"])
                        .stdout(Stdio::piped())
                        .stderr(Stdio::piped())
                        .spawn()?
                } else {
                    Command::new(python_path)
                        .current_dir(job_dir)
                        .args(vec![
                            "-m",
                            "pip",
                            "install",
                            "--no-color",
                            "--isolated",
                            "--no-warn-conflicts",
                            "--disable-pip-version-check",
                            "-t",
                            "./dependencies",
                            "-r",
                            "./requirements.txt",
                        ])
                        .stdout(Stdio::piped())
                        .stderr(Stdio::piped())
                        .spawn()?
                };

                logs.push_str("\n--- PIP DEPENDENCIES INSTALL ---\n");
                *status = handle_child(job, db, logs, last_line, timeout, child).await;
                tracing::info!(
                    worker_name = %worker_name,
                    job_id = %job.id,
                    workspace_id = %job.workspace_id,
                    is_ok = status.is_ok(),
                    "finished setup python dependencies"
                );
            }
            if requirements.len() == 0 || status.is_ok() {
                logs.push_str("\n\n--- PYTHON CODE EXECUTION ---\n");

                set_logs(logs, job.id, db).await;

                let _ = write_file(job_dir, "inner.py", &inner_content).await?;

                let sig = crate::parser_py::parse_python_signature(&inner_content)?;
                let transforms = sig
                    .args
                    .into_iter()
                    .map(|x| match x.typ {
                        Typ::Bytes => {
                            format!(
                                "if \"{}\" in kwargs and kwargs[\"{}\"] is not None:\n    \
                                     kwargs[\"{}\"] = base64.b64decode(kwargs[\"{}\"])\n",
                                x.name, x.name, x.name, x.name
                            )
                        }
                        Typ::Datetime => {
                            format!(
                                "if \"{}\" in kwargs and kwargs[\"{}\"] is not None:\n    \
                                     kwargs[\"{}\"] = datetime.strptime(kwargs[\"{}\"], \
                                     '%Y-%m-%dT%H:%M')\n",
                                x.name, x.name, x.name, x.name
                            )
                        }
                        _ => "".to_string(),
                    })
                    .collect::<Vec<String>>()
                    .join("");

                let token = create_token_for_owner(
                    &db,
                    &job.workspace_id,
                    &job.permissioned_as,
                    "ephemeral-script",
                    timeout * 2,
                    &job.created_by,
                )
                .await?;

                let args = if let Some(args) = &job.args {
                    Some(
                        transform_json_value(
                            &token,
                            &job.workspace_id,
                            &base_internal_url,
                            args.clone(),
                        )
                        .await?,
                    )
                } else {
                    None
                };
                let ser_args =
                    serde_json::to_string(&args).map_err(|e| Error::ExecutionErr(e.to_string()))?;
                write_file(job_dir, "args.json", &ser_args).await?;

                let wrapper_content: String = format!(
                    r#"
import json
import base64
from datetime import datetime

inner_script = __import__("inner")

with open("args.json") as f:
    kwargs = json.load(f, strict=False)
for k, v in list(kwargs.items()):
    if v == '<function call>':
        del kwargs[k]
{transforms}
res = inner_script.main(**kwargs)
res_json = json.dumps(res, separators=(',', ':'), default=str).replace('\n', '')
print()
print("result:")
print(res_json)
"#,
                );
                write_file(job_dir, "main.py", &wrapper_content).await?;

                let mut reserved_variables = get_reserved_variables(job, token, db).await?;
                if !disable_nsjail {
                    let _ = write_file(
                        job_dir,
                        "run.config.proto",
                        &NSJAIL_CONFIG_RUN_PYTHON3_CONTENT
                            .replace("{JOB_DIR}", job_dir)
                            .replace("{CLONE_NEWUSER}", &(!disable_nuser).to_string()),
                    )
                    .await?;
                } else {
                    reserved_variables
                        .insert("PYTHONPATH".to_string(), format!("{job_dir}/dependencies"));
                }

                tracing::info!(
                    worker_name = %worker_name,
                    job_id = %job.id,
                    workspace_id = %job.workspace_id,
                    "started python code execution"
                );
                let child = if !disable_nsjail {
                    Command::new(nsjail_path)
                        .current_dir(job_dir)
                        .env_clear()
                        .envs(reserved_variables)
                        .env("PATH", path_env)
                        .env("BASE_INTERNAL_URL", base_internal_url)
                        .args(vec![
                            "--config",
                            "run.config.proto",
                            "--",
                            python_path,
                            "-u",
                            "/tmp/main.py",
                        ])
                        .stdout(Stdio::piped())
                        .stderr(Stdio::piped())
                        .spawn()?
                } else {
                    Command::new(python_path)
                        .current_dir(job_dir)
                        .env_clear()
                        .envs(reserved_variables)
                        .env("PATH", path_env)
                        .env("BASE_INTERNAL_URL", base_internal_url)
                        .args(vec!["-u", "main.py"])
                        .stdout(Stdio::piped())
                        .stderr(Stdio::piped())
                        .spawn()?
                };

                *status = handle_child(job, db, logs, last_line, timeout, child).await;
                tracing::info!(
                    worker_name = %worker_name,
                    job_id = %job.id,
                    workspace_id = %job.workspace_id,
                    is_ok = status.is_ok(),
                    "finished python code execution"
                );
            }
        }
        Some(ScriptLang::Deno) => {
            logs.push_str("\n\n--- DENO CODE EXECUTION ---\n");

            set_logs(logs, job.id, db).await;

            let _ = write_file(job_dir, "inner.ts", &inner_content).await?;

            let sig = crate::parser_ts::parse_deno_signature(&inner_content)?;

            let token = create_token_for_owner(
                &db,
                &job.workspace_id,
                &job.permissioned_as,
                "ephemeral-script",
                timeout * 2,
                &job.created_by,
            )
            .await?;

            let args = if let Some(args) = &job.args {
                Some(
                    transform_json_value(
                        &token,
                        &job.workspace_id,
                        &base_internal_url,
                        args.clone(),
                    )
                    .await?,
                )
            } else {
                None
            };
            let ser_args =
                serde_json::to_string(&args).map_err(|e| Error::ExecutionErr(e.to_string()))?;
            write_file(job_dir, "args.json", &ser_args).await?;

            let spread = sig.args.into_iter().map(|x| x.name).join(",");
            let wrapper_content: String = format!(
                r#"
import {{ main }} from "./inner.ts";

const args = await Deno.readTextFile("args.json")
    .then(JSON.parse)
    .then(({{ {spread} }}) => [ {spread} ])

async function run() {{
    let res: any = await main(...args);
    const res_json = JSON.stringify(res ?? null, (key, value) => typeof value === 'undefined' ? null : value);
    console.log();
    console.log("result:");
    console.log(res_json);
    Deno.exit(0);
}}
run();
"#,
            );
            write_file(job_dir, "main.ts", &wrapper_content).await?;

            let mut reserved_variables = get_reserved_variables(job, token.clone(), db).await?;
            reserved_variables.insert("RUST_LOG".to_string(), "info".to_string());

            if !disable_nsjail {
                let _ = write_file(
                    job_dir,
                    "run.config.proto",
                    &NSJAIL_CONFIG_RUN_DENO_CONTENT
                        .replace("{JOB_DIR}", job_dir)
                        .replace("{CACHE_DIR}", DENO_CACHE_DIR)
                        .replace("{CLONE_NEWUSER}", &(!disable_nuser).to_string()),
                )
                .await?;
            }

            tracing::info!(
                worker_name = %worker_name,
                job_id = %job.id,
                workspace_id = %job.workspace_id,
                "started deno code execution"
            );
            let hostname_base = base_url.split("://").last().unwrap_or("localhost");
            let hostname_internal = base_internal_url.split("://").last().unwrap_or("localhost");
            let deno_auth_tokens = format!("{token}@{hostname_base};{token}@{hostname_internal}");

            let child = if !disable_nsjail {
                Command::new(nsjail_path)
                    .current_dir(job_dir)
                    .env_clear()
                    .envs(reserved_variables)
                    .env("PATH", path_env)
                    .env("DENO_AUTH_TOKENS", deno_auth_tokens)
                    .env("BASE_INTERNAL_URL", base_internal_url)
                    .args(vec![
                        "--config",
                        "run.config.proto",
                        "--",
                        deno_path,
                        "run",
                        "--unstable",
                        "--v8-flags=--max-heap-size=2048",
                        "-A",
                        "/tmp/main.ts",
                    ])
                    .stdout(Stdio::piped())
                    .stderr(Stdio::piped())
                    .spawn()?
            } else {
                Command::new(deno_path)
                    .current_dir(job_dir)
                    .env_clear()
                    .envs(reserved_variables)
                    .env("PATH", path_env)
                    .env("DENO_AUTH_TOKENS", deno_auth_tokens)
                    .env("BASE_INTERNAL_URL", base_internal_url)
                    .args(vec![
                        "run",
                        "--unstable",
                        "--v8-flags=--max-heap-size=2048",
                        "-A",
                        "main.ts",
                    ])
                    .stdout(Stdio::piped())
                    .stderr(Stdio::piped())
                    .spawn()?
            };
            *status = handle_child(job, db, logs, last_line, timeout, child).await;
            tracing::info!(
                worker_name = %worker_name,
                job_id = %job.id,
                workspace_id = %job.workspace_id,
                is_ok = status.is_ok(),
                "finished deno code execution"
            );
        }
    }
    Ok(())
}

async fn handle_dependency_job(
    job: &QueuedJob,
    logs: &mut String,
    job_dir: &String,
    status: &mut Result<ExitStatus, Error>,
    db: &sqlx::Pool<sqlx::Postgres>,
    last_line: &mut String,
    timeout: i32,
) -> Result<(), Error> {
    let requirements = job
        .raw_code
        .as_ref()
        .ok_or_else(|| Error::ExecutionErr("missing requirements".to_string()))?;
    logs.push_str(&format!("content of requirements:\n{}\n", &requirements));
    let file = "requirements.in";
    write_file(job_dir, file, &requirements).await?;
    let child = Command::new("pip-compile")
        .current_dir(job_dir)
        .args(vec!["-q", "--no-header", file])
        .stdout(Stdio::piped())
        .stderr(Stdio::piped())
        .spawn()?;
    *status = handle_child(job, db, logs, last_line, timeout, child).await;
    Ok(if status.is_ok() && status.as_ref().unwrap().success() {
        let path_lock = format!("{}/requirements.txt", job_dir);
        let mut file = File::open(path_lock).await?;

        let mut content = "".to_string();
        file.read_to_string(&mut content).await?;
        content = content
            .lines()
            .filter(|x| !x.trim_start().starts_with('#'))
            .map(|x| x.to_string())
            .collect::<Vec<String>>()
            .join("\n");
        let as_json = json!(content);

        *last_line =
            format!(r#"{{ "success": "Successful lock file generation", "lock": {as_json} }}"#);

        sqlx::query!(
            "UPDATE script SET lock = $1 WHERE hash = $2 AND workspace_id = $3",
            &content,
            &job.script_hash.unwrap_or(ScriptHash(0)).0,
            &job.workspace_id
        )
        .execute(db)
        .await?;
    } else {
        sqlx::query!(
            "UPDATE script SET lock_error_logs = $1 WHERE hash = $2 AND workspace_id = $3",
            &logs.clone(),
            &job.script_hash.unwrap_or(ScriptHash(0)).0,
            &job.workspace_id
        )
        .execute(db)
        .await?;
    })
}

async fn get_reserved_variables(
    job: &QueuedJob,
    token: String,
    db: &sqlx::Pool<sqlx::Postgres>,
) -> Result<HashMap<String, String>, Error> {
    let flow_path = if let Some(uuid) = job.parent_job {
        sqlx::query_scalar!("SELECT script_path FROM queue WHERE id = $1", uuid)
            .fetch_optional(db)
            .await?
            .flatten()
    } else {
        None
    };
    let variables = variables::get_reserved_variables(
        &job.workspace_id,
        &token,
        &get_email_from_username(&job.created_by, db)
            .await?
            .unwrap_or_else(|| "nosuitable@email.xyz".to_string()),
        &job.created_by,
        &job.id.to_string(),
        &job.permissioned_as,
        job.script_path.clone(),
        flow_path,
        job.schedule_path.clone(),
    );
    Ok(variables
        .into_iter()
        .map(|rv| (rv.name, rv.value))
        .collect())
}

async fn handle_child(
    job: &QueuedJob,
    db: &DB,
    logs: &mut String,
    last_line: &mut String,
    timeout: i32,
    mut child: Child,
) -> crate::error::Result<ExitStatus> {
    let stderr = child
        .stderr
        .take()
        .expect("child did not have a handle to stdout");

    let stdout = child
        .stdout
        .take()
        .expect("child did not have a handle to stdout");

    let mut reader = BufReader::new(stdout).lines();
    let mut stderr_reader = BufReader::new(stderr).lines();

    let done = Arc::new(AtomicBool::new(false));

    let done2 = done.clone();
    let done3 = done.clone();
    let done4 = done.clone();
    // Ensure the child process is spawned in the runtime so it can
    // make progress on its own while we await for any output.
    let handle = tokio::spawn(async move {
        let inner_done = done2.clone();
        let r: Result<ExitStatus, anyhow::Error> = tokio::select! {
            r = child.wait() => {
                inner_done.store(true, Ordering::Relaxed);
                Ok(r?)
            }
            _ = async move {
                while !done2.load(Ordering::Relaxed) {
                    tokio::time::sleep(Duration::from_secs(1)).await;
                }
            } => {
                child.kill().await?;
                return Err(Error::ExecutionErr("execution interrupted".to_string()).into())
            }
        };
        r
    });

    let (tx, mut rx) = mpsc::channel::<String>(100);
    let id = job.id;

    tokio::spawn(async move {
        while !done4.load(Ordering::Relaxed) {
            let send = tokio::select! {
                Ok(Some(out)) = reader.next_line() => {
                    if out.len() > MAX_LOG_SIZE as usize {
                        tracing::info!("Line is too big");
                        let _ = tx.send(format!("Line is too big")).await;
                        done4.store(true, Ordering::Relaxed);
                        break;
                    } else {
                        tx.send(out).await
                    }
                },
                Ok(Some(err)) = stderr_reader.next_line() => {
                    if err.len() > MAX_LOG_SIZE as usize {
                        tracing::info!("Line is too big");
                        let _ = tx.send(format!("Line is too big")).await;
                        done4.store(true, Ordering::Relaxed);
                        break;
                    } else {
                        tx.send(err).await
                    }
                },
                else => {
                    break
                },
            };
            if send.err().is_some() {
                tracing::error!("error sending log line");
            };
        }
    });

    let db2 = db.clone();

    tokio::spawn(async move {
        while !&done3.load(Ordering::Relaxed) {
            let q = sqlx::query!("UPDATE queue SET last_ping = now() WHERE id = $1", id)
                .execute(&db2)
                .await;

            if q.is_err() {
                tracing::error!("error setting last ping for id {}", id);
            }

            tokio::time::sleep(Duration::from_secs(5)).await;
        }
    });

    let mut start = logs.chars().count();
    let mut last_update = chrono::Utc::now().timestamp_millis();

    while !done.load(Ordering::Relaxed) {
        let diff = 500 - (chrono::Utc::now().timestamp_millis() - last_update);
        let sleeping_future = if diff > 0 as i64 {
            tokio::time::sleep(Duration::from_millis(diff as u64))
        } else {
            //TODO make it just resolve immediately
            tokio::time::sleep(Duration::from_millis(0))
        };
        tokio::select! {
            _ = sleeping_future => {
                let end = logs.chars().count();

                let to_send = logs.chars().skip(start).collect::<String>();

                if start != end {
                    concat_logs(&to_send, id, db).await;
                    start = end;
                }

                let canceled = sqlx::query_scalar!("SELECT canceled FROM queue WHERE id = $1", id)
                    .fetch_one(db)
                    .await
                    .map_err(|e| tracing::error!("error getting canceled for id {}: {e}", id))
                    .unwrap_or(false);

                if canceled {
                    tracing::info!("killed after cancel: {}", job.id);
                    done.store(true, Ordering::Relaxed);
                }

                let has_timeout = job
                    .started_at
                    .map(|sa| (chrono::Utc::now() - sa).num_seconds() > timeout as i64)
                    .unwrap_or(false);

                if has_timeout {
                    let q = sqlx::query(&format!(
                        "UPDATE queue SET canceled = true, canceled_by = 'timeout', \
                            canceled_reason = 'duration > {}' WHERE id = $1",
                        timeout
                    ))
                    .bind(id)
                    .execute(db)
                    .await;

                    if q.is_err() {
                        tracing::error!("error setting canceled for id {}", id);
                    }
                }
                last_update = chrono::Utc::now().timestamp_millis();
            },
            nl = rx.recv() => {

                if let Some(nl) = nl {
                    if logs.chars().count() > MAX_LOG_SIZE as usize{
                        tracing::info!("Too many logs lines: {}", job.id);
                        logs.push_str("Too many logs lines. Limit is 200000 chars. Killing job.");
                        done.store(true, Ordering::Relaxed);
                    }

                    logs.push('\n');
                    logs.push_str(&nl);

                    *last_line = nl;
                } else {
                    let to_send = logs.chars().skip(start).collect::<String>();
                    concat_logs(&to_send, id, db).await;
                    break;
                }
            },
        }
    }

    let status = handle
        .await
        .map_err(|e| Error::ExecutionErr(e.to_string()))??;
    Ok(status)
}

async fn set_logs(logs: &str, id: uuid::Uuid, db: &DB) {
    if sqlx::query!(
        "UPDATE queue SET logs = $1 WHERE id = $2",
        logs.to_owned(),
        id
    )
    .execute(db)
    .await
    .is_err()
    {
        tracing::error!("error updating logs for id {}", id)
    };
}

async fn concat_logs(logs: &str, id: uuid::Uuid, db: &DB) {
    if sqlx::query!(
        "UPDATE queue SET logs = concat(logs, $1::text) WHERE id = $2",
        logs.to_owned(),
        id
    )
    .execute(db)
    .await
    .is_err()
    {
        tracing::error!("error updating logs for id {}", id)
    };
}

pub async fn restart_zombie_jobs_periodically(
    db: &DB,
    timeout: i32,
    mut rx: tokio::sync::broadcast::Receiver<()>,
) {
    loop {
        let restarted = sqlx::query!(
            "UPDATE queue SET running = false WHERE last_ping < now() - ($1 || ' seconds')::interval and running = true RETURNING id, workspace_id, last_ping",
            (timeout * 5).to_string(),
        )
        .fetch_all(db)
        .await
        .ok()
        .unwrap_or_else(|| vec![]);

        for r in restarted {
            tracing::info!(
                "restarted zombie job {} {} {}",
                r.id,
                r.workspace_id,
                r.last_ping
            );
        }

        tokio::select! {
            _ = tokio::time::sleep(Duration::from_secs(60))    => (),
            _ = rx.recv() => {
                    println!("received killpill for monitor job");
                    break;
            }
        }
    }
}

#[cfg(test)]
mod tests {
    use sqlx::{postgres::PgListener, query_scalar};

    use serde_json::json;

    use crate::{
        db::DB,
        flows::{FlowModule, FlowModuleValue, FlowValue, InputTransform},
        jobs::{push, JobPayload, RawCode},
        scripts::ScriptLang,
        DEFAULT_SLEEP_QUEUE,
    };

    use super::*;

    async fn initialize_tracing() {
        use std::sync::Once;

        static ONCE: Once = Once::new();
        ONCE.call_once(crate::tracing_init::initialize_tracing);
    }

    /// it's important this is unique between tests as there is one prometheus registry and
    /// run_worker shouldn't register the same metric with the same worker name more than once.
    fn next_worker_name() -> String {
        use std::sync::atomic::{AtomicUsize, Ordering::SeqCst};

        static ID: AtomicUsize = AtomicUsize::new(0);

        // n.b.: when tests are run with RUST_TEST_THREADS or --test-threads set to 1, the name
        // will be "main"... The id provides uniqueness & thread_name gives context.
        let id = ID.fetch_add(1, SeqCst);
        let thread = std::thread::current();
        let thread_name = thread.name().unwrap_or("no thread name");
        format!("{id}/{thread_name}")
    }

    #[sqlx::test(fixtures("base"))]
    async fn test_deno_flow(db: DB) {
        initialize_tracing().await;

        let numbers = "export function main() { return [1, 2, 3]; }";
        let doubles = "export function main(n) { return n * 2; }";

        let flow = FlowValue {
            modules: vec![
                FlowModule {
                    value: FlowModuleValue::RawScript(RawCode {
                        language: ScriptLang::Deno,
                        content: numbers.to_string(),
                        path: None,
                    }),
                    input_transforms: Default::default(),
                    stop_after_if: Default::default(),
                    summary: Default::default(),
                },
                FlowModule {
                    value: FlowModuleValue::ForloopFlow {
                        iterator: InputTransform::Javascript { expr: "result".to_string() },
                        skip_failures: false,
<<<<<<< HEAD
                        value: FlowValue {
                            modules: vec![FlowModule {
                                value: FlowModuleValue::RawScript(RawCode {
                                    language: ScriptLang::Deno,
                                    content: doubles.to_string(),
                                    path: None,
                                }),
                                input_transforms: [(
                                    "n".to_string(),
                                    InputTransform::Javascript {
                                        expr: "previous_result.iter.value".to_string(),
                                    },
                                )]
                                .into(),
                                stop_after_if_expr: Default::default(),
                                skip_if_stopped: Default::default(),
                                summary: Default::default(),
                            }],
                            ..Default::default()
                        }
                        .into(),
=======
                        modules: vec![FlowModule {
                            value: FlowModuleValue::RawScript(RawCode {
                                language: ScriptLang::Deno,
                                content: doubles.to_string(),
                                path: None,
                            }),
                            input_transforms: [(
                                "n".to_string(),
                                InputTransform::Javascript {
                                    expr: "previous_result.iter.value".to_string(),
                                },
                            )]
                            .into(),
                            stop_after_if: Default::default(),
                            summary: Default::default(),
                        }],
>>>>>>> cf7209bd
                    },
                    input_transforms: Default::default(),
                    stop_after_if: Default::default(),
                    summary: Default::default(),
                },
            ],
            ..Default::default()
        };

        let job = JobPayload::RawFlow { value: flow, path: None };

        for i in 0..50 {
            println!("deno flow iteration: {}", i);
            let result = run_job_in_new_worker_until_complete(&db, job.clone()).await;
            assert_eq!(result, serde_json::json!([2, 4, 6]), "iteration: {}", i);
        }
    }

    #[sqlx::test(fixtures("base"))]
    async fn test_stop_after_if(db: DB) {
        initialize_tracing().await;

        let flow: FlowValue = serde_json::from_value(serde_json::json!({
            "modules": [
                {
                    "input_transforms": { "n": { "type": "javascript", "expr": "flow_input.n" } },
                    "value": {
                        "type": "rawscript",
                        "language": "python3",
                        "content": "def main(n): return n",
                    },
                    "stop_after_if": {
                        "expr": "result < 0",
                        "skip_if_stopped": false,
                    },
                },
                {
                    "input_transforms": { "n": { "type": "javascript", "expr": "previous_result" } },
                    "value": {
                        "type": "rawscript",
                        "language": "python3",
                        "content": "def main(n): return f'last step saw {n}'",
                    },
                },
            ],
        }))
        .unwrap();
        let job = JobPayload::RawFlow { value: flow, path: None };

        let result = RunJob::from(job.clone())
            .arg("n", json!(123))
            .wait_until_complete(&db)
            .await;
        assert_eq!(json!("last step saw 123"), result);

        let result = RunJob::from(job.clone())
            .arg("n", json!(-123))
            .wait_until_complete(&db)
            .await;
        assert_eq!(json!(-123), result);
    }

    #[sqlx::test(fixtures("base"))]
    async fn test_python_flow(db: DB) {
        initialize_tracing().await;

        let numbers = "def main(): return [1, 2, 3]";
        let doubles = "def main(n): return n * 2";

        let flow: FlowValue = serde_json::from_value(serde_json::json!( {
            "input_transform": {},
            "modules": [
                {
                    "value": {
                        "type": "rawscript",
                        "language": "python3",
                        "content": numbers,
                    },
                },
                {
                    "value": {
                        "type": "forloopflow",
                        "iterator": { "type": "javascript", "expr": "result" },
                        "skip_failures": false,
                        "modules": [{
                            "value": {
                                "type": "rawscript",
                                "language": "python3",
                                "content": doubles,
                            },
                            "input_transform": {
                                "n": {
                                    "type": "javascript",
                                    "expr": "previous_result.iter.value",
                                },
                            },
                        }],
                    },
                },
            ],
        }))
        .unwrap();

        for i in 0..50 {
            println!("python flow iteration: {}", i);
            let result = run_job_in_new_worker_until_complete(
                &db,
                JobPayload::RawFlow { value: flow.clone(), path: None },
            )
            .await;

            assert_eq!(result, serde_json::json!([2, 4, 6]), "iteration: {i}");
        }
    }

    #[sqlx::test(fixtures("base"))]
    async fn test_python_flow_2(db: DB) {
        initialize_tracing().await;

        let flow: FlowValue = serde_json::from_value(serde_json::json!({
                "modules": [
                    {
                        "value": {
                            "type": "rawscript",
                            "content": "import wmill\ndef main():  return \"Hello\"",
                            "language": "python3"
                        },
                        "input_transform": {}
                    }
                ]
        }))
        .unwrap();

        for i in 0..10 {
            println!("python flow iteration: {}", i);
            let result = run_job_in_new_worker_until_complete(
                &db,
                JobPayload::RawFlow { value: flow.clone(), path: None },
            )
            .await;

            assert_eq!(result, serde_json::json!("Hello"), "iteration: {i}");
        }
    }

    #[sqlx::test(fixtures("base"))]
    async fn test_python_job(db: DB) {
        initialize_tracing().await;

        let content = r#"
def main():
    return "hello world"
        "#
        .to_owned();

        let job = JobPayload::Code(RawCode { content, path: None, language: ScriptLang::Python3 });

        let result = run_job_in_new_worker_until_complete(&db, job).await;

        assert_eq!(result, serde_json::json!("hello world"));
    }

    #[sqlx::test(fixtures("base"))]
    async fn test_python_job_with_imports(db: DB) {
        initialize_tracing().await;

        let content = r#"
import wmill

def main():
    return wmill.get_workspace()
        "#
        .to_owned();

        let job = JobPayload::Code(RawCode { content, path: None, language: ScriptLang::Python3 });

        let result = run_job_in_new_worker_until_complete(&db, job).await;

        assert_eq!(result, serde_json::json!("test-workspace"));
    }

    #[sqlx::test(fixtures("base"))]
    async fn test_empty_loop(db: DB) {
        initialize_tracing().await;

        let flow: FlowValue = serde_json::from_value(serde_json::json!({
            "modules": [
                {
                    "value": {
                        "type": "forloopflow",
                        "iterator": { "type": "static", "value": [] },
                        "modules": [
                            {
                                "input_transform": {
                                    "n": {
                                        "type": "javascript",
                                        "expr": "previous_result.iter.value",
                                    },
                                },
                                "value": {
                                    "type": "rawscript",
                                    "language": "python3",
                                    "content": "def main(n): return n",
                                },
                            }
                        ],
                    },
                },
                {
                    "input_transform": {
                        "items": {
                            "type": "javascript",
                            "expr": "previous_result",
                        },
                    },
                    "value": {
                        "type": "rawscript",
                        "language": "python3",
                        "content": "def main(items): return sum(items)",
                    },
                },
            ],
        }))
        .unwrap();

        let flow = JobPayload::RawFlow { value: flow, path: None };
        let result = run_job_in_new_worker_until_complete(&db, flow).await;

        assert_eq!(result, serde_json::json!(0));
    }

    #[sqlx::test(fixtures("base"))]
    async fn test_empty_loop_2(db: DB) {
        initialize_tracing().await;

        let flow: FlowValue = serde_json::from_value(serde_json::json!({
            "modules": [
                {
                    "value": {
                        "type": "forloopflow",
                        "iterator": { "type": "static", "value": [] },
                        "modules": [
                            {
                                "input_transform": {
                                    "n": {
                                        "type": "javascript",
                                        "expr": "previous_result.iter.value",
                                    },
                                },
                                "value": {
                                    "type": "rawscript",
                                    "language": "python3",
                                    "content": "def main(n): return n",
                                },
                            }
                        ],
                    },
                },
            ],
        }))
        .unwrap();

        let flow = JobPayload::RawFlow { value: flow, path: None };
        let result = run_job_in_new_worker_until_complete(&db, flow).await;

        assert_eq!(result, serde_json::json!([]));
    }

    #[sqlx::test(fixtures("base"))]
    async fn test_step_after_loop(db: DB) {
        initialize_tracing().await;

        let flow: FlowValue = serde_json::from_value(serde_json::json!({
            "modules": [
                {
                    "value": {
                        "type": "forloopflow",
                        "iterator": { "type": "static", "value": [2,3,4] },
                        "modules": [
                            {
                                "input_transform": {
                                    "n": {
                                        "type": "javascript",
                                        "expr": "previous_result.iter.value",
                                    },
                                },
                                "value": {
                                    "type": "rawscript",
                                    "language": "python3",
                                    "content": "def main(n): return n",
                                } ,
                            }
                        ],
                    },
                },
                {
                    "input_transform": {
                        "items": {
                            "type": "javascript",
                            "expr": "previous_result",
                        },
                    },
                    "value": {
                        "type": "rawscript",
                        "language": "python3",
                        "content": "def main(items): return sum(items)",
                    },
                },
            ],
        }))
        .unwrap();

        let flow = JobPayload::RawFlow { value: flow, path: None };
        let result = run_job_in_new_worker_until_complete(&db, flow).await;

        assert_eq!(result, serde_json::json!(9));
    }

    #[sqlx::test(fixtures("base"))]
    async fn test_failure_module(db: DB) {
        initialize_tracing().await;

        let flow: FlowValue = serde_json::from_value(serde_json::json!({
            "modules": [{
                "input_transform": {
                    "l": { "type": "javascript", "expr": "[]", },
                    "n": { "type": "javascript", "expr": "flow_input.n", },
                },
                "value": {
                    "type": "rawscript",
                    "language": "deno",
                    "content": "export function main(n, l) { if (n == 0) throw l; return { l: [...l, 0] } }",
                },
            }, {
                "input_transform": {
                    "l": { "type": "javascript", "expr": "previous_result.l", },
                    "n": { "type": "javascript", "expr": "flow_input.n", },
                },
                "value": {
                    "type": "rawscript",
                    "language": "deno",
                    "content": "export function main(n, l) { if (n == 1) throw l; return { l: [...l, 1] } }",
                },
            }, {
                "input_transform": {
                    "l": { "type": "javascript", "expr": "previous_result.l", },
                    "n": { "type": "javascript", "expr": "flow_input.n", },
                },
                "value": {
                    "type": "rawscript",
                    "language": "deno",
                    "content": "export function main(n, l) { if (n == 2) throw l; return { l: [...l, 2] } }",
                },
            }],
            "failure_module": {
                "input_transform": { "error": { "type": "javascript", "expr": "previous_result", } },
                "value": {
                    "type": "rawscript",
                    "language": "deno",
                    "content": "export function main(error) { return { 'from failure module': error } }",
                }
            },
        }))
        .unwrap();

        let result = RunJob::from(JobPayload::RawFlow { value: flow.clone(), path: None })
            .arg("n", json!(0))
            .wait_until_complete(&db)
            .await;
        assert!(result["from failure module"]["error"]
            .as_str()
            .unwrap()
            .contains("Uncaught (in promise) []"));

        let result = RunJob::from(JobPayload::RawFlow { value: flow.clone(), path: None })
            .arg("n", json!(1))
            .wait_until_complete(&db)
            .await;
        assert!(result["from failure module"]["error"]
            .as_str()
            .unwrap()
            .contains("Uncaught (in promise) [ 0 ]"));

        let result = RunJob::from(JobPayload::RawFlow { value: flow.clone(), path: None })
            .arg("n", json!(2))
            .wait_until_complete(&db)
            .await;
        assert!(result["from failure module"]["error"]
            .as_str()
            .unwrap()
            .contains("Uncaught (in promise) [ 0, 1 ]"));

        let result = RunJob::from(JobPayload::RawFlow { value: flow.clone(), path: None })
            .arg("n", json!(3))
            .wait_until_complete(&db)
            .await;
        assert_eq!(json!({ "l": [0, 1, 2] }), result);
    }

    mod retry {
        use super::*;

        /// test helper provides some external state to help steps fail at specific points
        struct Server {
            addr: std::net::SocketAddr,
            tx: tokio::sync::oneshot::Sender<()>,
            task: tokio::task::JoinHandle<Vec<u8>>,
        }

        impl Server {
            async fn start(responses: Vec<Option<u8>>) -> Self {
                use tokio::net::TcpListener;

                let (tx, rx) = tokio::sync::oneshot::channel::<()>();
                let sock = TcpListener::bind("127.0.0.1:0").await.unwrap();
                let addr = sock.local_addr().unwrap();

                let task = tokio::task::spawn(async move {
                    tokio::pin!(rx);
                    let mut results = vec![];

                    for next in responses {
                        let (mut peer, _) = tokio::select! {
                            _ = &mut rx => break,
                            r = sock.accept() => r,
                        }
                        .unwrap();

                        let n = peer.read_u8().await.unwrap();
                        results.push(n);

                        if let Some(next) = next {
                            peer.write_u8(next).await.unwrap();
                        }
                    }

                    results
                });

                return Self { addr, tx, task };
            }

            async fn close(self) -> Vec<u8> {
                let Self { task, tx, .. } = self;
                drop(tx);
                task.await.unwrap()
            }
        }

        fn flow() -> FlowValue {
            let inner = r#"
            export async function main(index, port) {
                const buf = new Uint8Array([0]);
                const sock = await Deno.connect({ port });
                await sock.write(new Uint8Array([index]));
                if (await sock.read(buf) != 1) throw "read";
                return buf[0];
            }
            "#;

            let last = r#"
def main(last, port):
    with __import__("socket").create_connection((None, port)) as sock:
        sock.send(b'\xff')
        return last + [sock.recv(1)[0]]
            "#;

            serde_json::from_value(serde_json::json!({
                "modules": [{
                    "value": {
                        "type": "forloopflow",
                        "iterator": { "type": "javascript", "expr": "result.items" },
                        "skip_failures": false,
                        "value": {
                            "modules": [{
                                "input_transform": {
                                    "index": { "type": "javascript", "expr": "previous_result.iter.index" },
                                    "port": { "type": "javascript", "expr": "flow_input.port" },
                                },
                                "value": {
                                    "type": "rawscript",
                                    "language": "deno",
                                    "content": inner,
                                },
                            }],
                        }
                    }
                }, {
                    "input_transform": {
                        "last": { "type": "javascript", "expr": "previous_result" },
                        "port": { "type": "javascript", "expr": "flow_input.port" },
                    },
                    "value": {
                        "type": "rawscript",
                        "language": "python3",
                        "content": last,
                    },
                }],
                "retry": { "constant": { "attempts": 2, "seconds": 0 } },
            })).unwrap()
        }

        #[sqlx::test(fixtures("base"))]
        async fn test_pass(db: DB) {
            initialize_tracing().await;

            /* fails twice in the loop, then once on the last step
             * retry attempts is measured per-step, so it _retries_ at most two times on each step,
             * which means it may run the step three times in total */

            let (attempts, responses) = [
                /* pass fail */
                (0, Some(99)),
                (1, None),
                /* pass pass fail */
                (0, Some(99)),
                (1, Some(99)),
                (2, None),
                /* pass pass pass */
                (0, Some(3)),
                (1, Some(5)),
                (2, Some(7)),
                /* fail the last step once */
                (0xff, None),
                (0xff, Some(9)),
            ]
            .into_iter()
            .unzip::<_, _, Vec<_>, Vec<_>>();
            let server = Server::start(responses).await;
            let result = RunJob::from(JobPayload::RawFlow { value: flow(), path: None })
                .arg("items", json!(["unused", "unused", "unused"]))
                .arg("port", json!(server.addr.port()))
                .wait_until_complete(&db)
                .await;

            assert_eq!(server.close().await, attempts);
            assert_eq!(json!([3, 5, 7, 9]), result);
        }

        #[sqlx::test(fixtures("base"))]
        async fn test_fail_step_zero(db: DB) {
            initialize_tracing().await;

            /* attempt and fail the first step three times and stop */
            let (attempts, responses) = [
                /* pass fail x3 */
                (0, Some(99)),
                (1, None),
                (0, Some(99)),
                (1, None),
                (0, Some(99)),
                (1, None),
            ]
            .into_iter()
            .unzip::<_, _, Vec<_>, Vec<_>>();
            let server = Server::start(responses).await;
            let result = RunJob::from(JobPayload::RawFlow { value: flow(), path: None })
                .arg("items", json!(["unused", "unused", "unused"]))
                .arg("port", json!(server.addr.port()))
                .wait_until_complete(&db)
                .await;

            assert_eq!(server.close().await, attempts);
            assert!(result["error"]
                .as_str()
                .unwrap()
                .contains(r#"Uncaught (in promise) "read""#));
        }

        #[sqlx::test(fixtures("base"))]
        async fn test_fail_step_one(db: DB) {
            initialize_tracing().await;

            /* attempt and fail the first step three times and stop */
            let (attempts, responses) = [
                /* fail once, then pass */
                (0, None),
                (0, Some(1)),
                (1, Some(2)),
                (2, Some(3)),
                /* fail three times */
                (0xff, None),
                (0xff, None),
                (0xff, None),
            ]
            .into_iter()
            .unzip::<_, _, Vec<_>, Vec<_>>();
            let server = Server::start(responses).await;
            let result = RunJob::from(JobPayload::RawFlow { value: flow(), path: None })
                .arg("items", json!(["unused", "unused", "unused"]))
                .arg("port", json!(server.addr.port()))
                .wait_until_complete(&db)
                .await;

            assert_eq!(server.close().await, attempts);
            assert!(result["error"]
                .as_str()
                .unwrap()
                .contains("index out of range"));
        }

        #[sqlx::test(fixtures("base"))]
        async fn test_with_failure_module(db: DB) {
            let value = serde_json::from_value(json!({
                "modules": [{
                    "input_transform": { "port": { "type": "javascript", "expr": "flow_input.port" } },
                    "value": {
                        "type": "rawscript",
                        "language": "python3",
                        "content": r#"
def main(port):
    with __import__("socket").create_connection((None, port)) as sock:
        sock.send(b'\x00')
        return sock.recv(1)[0]"#,
                    },
                }],
                "failure_module": {
                    "input_transform": { "error": { "type": "javascript", "expr": "previous_result", },
                                         "port": { "type": "javascript", "expr": "flow_input.port" } },
                    "value": {
                        "type": "rawscript",
                        "language": "python3",
                        "content": r#"
def main(error, port):
    with __import__("socket").create_connection((None, port)) as sock:
        sock.send(b'\xff')
        return { "recv": sock.recv(1)[0], "from failure module": error }"#,
                    }
                },
                "retry": { "constant": { "attempts": 1, "seconds": 0 } },
            }))
            .unwrap();

            let (attempts, responses) = [
                /* fail the first step twice */
                (0x00, None),
                (0x00, None),
                /* and the failure module once */
                (0xff, None),
                (0xff, Some(42)),
            ]
            .into_iter()
            .unzip::<_, _, Vec<_>, Vec<_>>();
            let server = Server::start(responses).await;
            let result = RunJob::from(JobPayload::RawFlow { value, path: None })
                .arg("port", json!(server.addr.port()))
                .wait_until_complete(&db)
                .await;

            assert_eq!(server.close().await, attempts);
            assert_eq!(
                result,
                json!({
                    "recv": 42,
                    "from failure module": {
                        "error": "\
                            Error during execution of the script\nlast 5 logs lines:\n  \
                            File \"/tmp/main.py\", line 14, in <module>\n    \
                            res = inner_script.main(**kwargs)\n  \
                            File \"/tmp/inner.py\", line 5, in main\n    \
                            return sock.recv(1)[0]\nIndexError: index out of range"
                    }
                })
            );
        }
    }

    #[sqlx::test(fixtures("base"))]
    async fn test_iteration(db: DB) {
        initialize_tracing().await;

        let flow: FlowValue = serde_json::from_value(serde_json::json!({
            "modules": [{
                "value": {
                    "type": "forloopflow",
                    "iterator": { "type": "javascript", "expr": "result.items" },
                    "skip_failures": false,
                    "modules": [{
                        "input_transform": {
                            "n": {
                                "type": "javascript",
                                "expr": "previous_result.iter.value",
                            },
                        },
                        "value": {
                            "type": "rawscript",
                            "language": "python3",
                            "content": "def main(n):\n    if 1 < n:\n        raise StopIteration(n)",
                        },
                    }],
                },
            }],
        }))
        .unwrap();

        let result = RunJob::from(JobPayload::RawFlow { value: flow.clone(), path: None })
            .arg("items", json!([]))
            .wait_until_complete(&db)
            .await;
        assert_eq!(result, serde_json::json!([]));

        /* Don't actually test that this does 257 jobs or that will take forever. */
        let result = RunJob::from(JobPayload::RawFlow { value: flow.clone(), path: None })
            .arg("items", json!((0..257).collect::<Vec<_>>()))
            .wait_until_complete(&db)
            .await;
        assert!(matches!(result, Value::Object(_)));
        assert!(result["error"]
            .as_str()
            .unwrap()
            .contains("StopIteration: 2"));
    }

    struct RunJob {
        payload: JobPayload,
        args: Map<String, serde_json::Value>,
    }

    impl From<JobPayload> for RunJob {
        fn from(payload: JobPayload) -> Self {
            Self { payload, args: Default::default() }
        }
    }

    impl RunJob {
        fn arg<S: Into<String>>(mut self, k: S, v: serde_json::Value) -> Self {
            self.args.insert(k.into(), v);
            self
        }

        /// push the job, spawn a worker, wait until the job is in completed_job
        async fn wait_until_complete(self, db: &DB) -> serde_json::Value {
            let RunJob { payload, args } = self;

            let (uuid, tx) = push(
                db.begin().await.unwrap(),
                "test-workspace",
                payload,
                Some(args),
                /* user */ "test-user",
                /* permissioned_as */ Default::default(),
                /* scheduled_for_o */ None,
                /* schedule_path */ None,
                /* parent_job */ None,
                /* is_flow_step */ false,
            )
            .await
            .unwrap();

            tx.commit().await.unwrap();

            run_worker_until_complete(db, &uuid).await;

            query_scalar("SELECT result FROM completed_job WHERE id = $1")
                .bind(&uuid)
                .fetch_one(db)
                .await
                .unwrap()
        }
    }

    async fn run_job_in_new_worker_until_complete(db: &DB, job: JobPayload) -> serde_json::Value {
        RunJob::from(job).wait_until_complete(db).await
    }

    async fn run_worker_until_complete(db: &DB, wait_for: &uuid::Uuid) {
        let mut listener = PgListener::connect_with(db).await.unwrap();
        listener.listen("insert on completed_job").await.unwrap();

        let (tx, rx) = tokio::sync::broadcast::channel(1);
        /* drop tx at the end of this block to close the channel and stop the worker */

        let worker = {
            let timeout = 4_000;
            let worker_instance: &str = "test worker instance";
            let worker_name: String = next_worker_name();
            let i_worker: u64 = Default::default();
            let num_workers: u64 = 2;
            let ip: &str = Default::default();
            let sleep_queue: u64 = DEFAULT_SLEEP_QUEUE / num_workers;
            let worker_config = WorkerConfig {
                base_internal_url: String::new(),
                base_url: String::new(),
                disable_nuser: false,
                disable_nsjail: false,
            };

            run_worker(
                &db,
                timeout,
                worker_instance,
                worker_name,
                i_worker,
                num_workers,
                ip,
                sleep_queue,
                worker_config,
                rx,
            )
        };

        let worker = tokio::time::timeout(std::time::Duration::from_secs(19), worker);

        tokio::pin!(worker);

        while wait_for
            != &tokio::select! {
                biased;
                notify = listener.recv() => notify,
                res = &mut worker => if res.is_ok() {
                    panic!("worker quit early")
                } else {
                    panic!("worker timed out")
                },
            }
            .unwrap()
            .payload()
            .parse::<uuid::Uuid>()
            .unwrap()
        {}

        /* ensure the worker quits before we return */
        drop(tx);
        worker.await.expect("worker timed out")
    }
}<|MERGE_RESOLUTION|>--- conflicted
+++ resolved
@@ -1276,29 +1276,6 @@
                     value: FlowModuleValue::ForloopFlow {
                         iterator: InputTransform::Javascript { expr: "result".to_string() },
                         skip_failures: false,
-<<<<<<< HEAD
-                        value: FlowValue {
-                            modules: vec![FlowModule {
-                                value: FlowModuleValue::RawScript(RawCode {
-                                    language: ScriptLang::Deno,
-                                    content: doubles.to_string(),
-                                    path: None,
-                                }),
-                                input_transforms: [(
-                                    "n".to_string(),
-                                    InputTransform::Javascript {
-                                        expr: "previous_result.iter.value".to_string(),
-                                    },
-                                )]
-                                .into(),
-                                stop_after_if_expr: Default::default(),
-                                skip_if_stopped: Default::default(),
-                                summary: Default::default(),
-                            }],
-                            ..Default::default()
-                        }
-                        .into(),
-=======
                         modules: vec![FlowModule {
                             value: FlowModuleValue::RawScript(RawCode {
                                 language: ScriptLang::Deno,
@@ -1315,7 +1292,6 @@
                             stop_after_if: Default::default(),
                             summary: Default::default(),
                         }],
->>>>>>> cf7209bd
                     },
                     input_transforms: Default::default(),
                     stop_after_if: Default::default(),
@@ -1789,19 +1765,17 @@
                         "type": "forloopflow",
                         "iterator": { "type": "javascript", "expr": "result.items" },
                         "skip_failures": false,
-                        "value": {
-                            "modules": [{
-                                "input_transform": {
-                                    "index": { "type": "javascript", "expr": "previous_result.iter.index" },
-                                    "port": { "type": "javascript", "expr": "flow_input.port" },
-                                },
-                                "value": {
-                                    "type": "rawscript",
-                                    "language": "deno",
-                                    "content": inner,
-                                },
-                            }],
-                        }
+                        "modules": [{
+                            "input_transform": {
+                                "index": { "type": "javascript", "expr": "previous_result.iter.index" },
+                                "port": { "type": "javascript", "expr": "flow_input.port" },
+                            },
+                            "value": {
+                                "type": "rawscript",
+                                "language": "deno",
+                                "content": inner,
+                            },
+                        }]
                     }
                 }, {
                     "input_transform": {
