--- conflicted
+++ resolved
@@ -8,14 +8,9 @@
 
 use anyhow::Context;
 use monitor::{
-<<<<<<< HEAD
-    reload_instance_python_version_setting, reload_timeout_wait_result_setting,
-    send_current_log_file_to_object_store, send_logs_to_object_store,
-=======
     load_base_url, load_otel, reload_delete_logs_periodically_setting, reload_indexer_config,
     reload_timeout_wait_result_setting, send_current_log_file_to_object_store,
     send_logs_to_object_store,
->>>>>>> 1b922f3b
 };
 use rand::Rng;
 use sqlx::{postgres::PgListener, Pool, Postgres};
@@ -36,17 +31,6 @@
 
 use windmill_common::{
     global_settings::{
-<<<<<<< HEAD
-        BASE_URL_SETTING, BUNFIG_INSTALL_SCOPES_SETTING, CRITICAL_ERROR_CHANNELS_SETTING,
-        CUSTOM_TAGS_SETTING, DEFAULT_TAGS_PER_WORKSPACE_SETTING, DEFAULT_TAGS_WORKSPACES_SETTING,
-        ENV_SETTINGS, EXPOSE_DEBUG_METRICS_SETTING, EXPOSE_METRICS_SETTING,
-        EXTRA_PIP_INDEX_URL_SETTING, HUB_BASE_URL_SETTING, INSTANCE_PYTHON_VERSION_SETTING,
-        JOB_DEFAULT_TIMEOUT_SECS_SETTING, JWT_SECRET_SETTING, KEEP_JOB_DIR_SETTING,
-        LICENSE_KEY_SETTING, NPM_CONFIG_REGISTRY_SETTING, OAUTH_SETTING, PIP_INDEX_URL_SETTING,
-        REQUEST_SIZE_LIMIT_SETTING, REQUIRE_PREEXISTING_USER_FOR_OAUTH_SETTING,
-        RETENTION_PERIOD_SECS_SETTING, SAML_METADATA_SETTING, SCIM_TOKEN_SETTING, SMTP_SETTING,
-        TIMEOUT_WAIT_RESULT_SETTING,
-=======
         BASE_URL_SETTING, BUNFIG_INSTALL_SCOPES_SETTING, CRITICAL_ALERT_MUTE_UI_SETTING,
         CRITICAL_ERROR_CHANNELS_SETTING, CUSTOM_TAGS_SETTING, DEFAULT_TAGS_PER_WORKSPACE_SETTING,
         DEFAULT_TAGS_WORKSPACES_SETTING, ENV_SETTINGS, EXPOSE_DEBUG_METRICS_SETTING,
@@ -56,7 +40,6 @@
         OAUTH_SETTING, OTEL_SETTING, PIP_INDEX_URL_SETTING, REQUEST_SIZE_LIMIT_SETTING,
         REQUIRE_PREEXISTING_USER_FOR_OAUTH_SETTING, RETENTION_PERIOD_SECS_SETTING,
         SAML_METADATA_SETTING, SCIM_TOKEN_SETTING, SMTP_SETTING, TIMEOUT_WAIT_RESULT_SETTING,
->>>>>>> 1b922f3b
     },
     scripts::ScriptLang,
     stats_ee::schedule_stats,
@@ -84,14 +67,9 @@
 use windmill_worker::{
     get_hub_script_content_and_requirements, BUN_BUNDLE_CACHE_DIR, BUN_CACHE_DIR,
     BUN_DEPSTAR_CACHE_DIR, DENO_CACHE_DIR, DENO_CACHE_DIR_DEPS, DENO_CACHE_DIR_NPM,
-<<<<<<< HEAD
-    GO_BIN_CACHE_DIR, GO_CACHE_DIR, LOCK_CACHE_DIR, POWERSHELL_CACHE_DIR, RUST_CACHE_DIR,
-    TAR_PIP_CACHE_DIR, TMP_LOGS_DIR, UV_CACHE_DIR,
-=======
     GO_BIN_CACHE_DIR, GO_CACHE_DIR, LOCK_CACHE_DIR, PIP_CACHE_DIR, POWERSHELL_CACHE_DIR,
     PY311_CACHE_DIR, RUST_CACHE_DIR, TAR_PIP_CACHE_DIR, TAR_PY311_CACHE_DIR, TMP_LOGS_DIR,
     UV_CACHE_DIR,
->>>>>>> 1b922f3b
 };
 
 use crate::monitor::{
