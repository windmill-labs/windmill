--- conflicted
+++ resolved
@@ -6,11 +6,8 @@
  * LICENSE-AGPL for a copy of the license.
  */
 
-<<<<<<< HEAD
-=======
 use anyhow::Context;
 use gethostname::gethostname;
->>>>>>> de4f5e30
 use git_version::git_version;
 use monitor::{send_current_log_file_to_object_store, send_logs_to_object_store};
 use rand::Rng;
