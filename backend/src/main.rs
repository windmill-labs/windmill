/*
 * Author: Ruben Fiszel
 * Copyright: Windmill Labs, Inc 2022
 * This file and its contents are licensed under the AGPLv3 License.
 * Please see the included NOTICE for copyright information and
 * LICENSE-AGPL for a copy of the license.
 */

use anyhow::Context;
use monitor::{
    load_base_url, load_otel, monitor_disk_usage, reload_delete_logs_periodically_setting,
    reload_indexer_config, reload_instance_python_version_setting, reload_maven_repos_setting,
    reload_no_default_maven_setting, reload_nuget_config_setting,
    reload_timeout_wait_result_setting, send_current_log_file_to_object_store,
    send_logs_to_object_store, WORKERS_NAMES,
};
use rand::Rng;
use sqlx::postgres::PgListener;
use std::{
    collections::HashMap,
    fs::{create_dir_all, DirBuilder},
    net::{IpAddr, Ipv4Addr, SocketAddr},
    time::{Duration, Instant},
};
use tokio::{fs::File, io::AsyncReadExt, task::JoinHandle};
use uuid::Uuid;
use windmill_api::HTTP_CLIENT;

#[cfg(feature = "enterprise")]
use windmill_common::ee::{maybe_renew_license_key_on_start, LICENSE_KEY_ID, LICENSE_KEY_VALID};

use windmill_common::{
    agent_workers::build_agent_http_client,
    get_database_url,
    global_settings::{
        BASE_URL_SETTING, BUNFIG_INSTALL_SCOPES_SETTING, CRITICAL_ALERT_MUTE_UI_SETTING,
        CRITICAL_ERROR_CHANNELS_SETTING, CUSTOM_TAGS_SETTING, DEFAULT_TAGS_PER_WORKSPACE_SETTING,
        DEFAULT_TAGS_WORKSPACES_SETTING, EMAIL_DOMAIN_SETTING, ENV_SETTINGS,
        EXPOSE_DEBUG_METRICS_SETTING, EXPOSE_METRICS_SETTING, EXTRA_PIP_INDEX_URL_SETTING,
        HUB_BASE_URL_SETTING, INDEXER_SETTING, INSTANCE_PYTHON_VERSION_SETTING,
        JOB_DEFAULT_TIMEOUT_SECS_SETTING, JWT_SECRET_SETTING, KEEP_JOB_DIR_SETTING,
        LICENSE_KEY_SETTING, MAVEN_REPOS_SETTING, MONITOR_LOGS_ON_OBJECT_STORE_SETTING,
        NO_DEFAULT_MAVEN_SETTING, NPM_CONFIG_REGISTRY_SETTING, NUGET_CONFIG_SETTING, OAUTH_SETTING,
        OTEL_SETTING, PIP_INDEX_URL_SETTING, REQUEST_SIZE_LIMIT_SETTING,
        REQUIRE_PREEXISTING_USER_FOR_OAUTH_SETTING, RETENTION_PERIOD_SECS_SETTING,
        SAML_METADATA_SETTING, SCIM_TOKEN_SETTING, SMTP_SETTING, TEAMS_SETTING,
        TIMEOUT_WAIT_RESULT_SETTING,
    },
    scripts::ScriptLang,
    stats_ee::schedule_stats,
    utils::{hostname, rd_string, Mode, GIT_VERSION, MODE_AND_ADDONS},
    worker::{
        reload_custom_tags_setting, Connection, HUB_CACHE_DIR, TMP_DIR, TMP_LOGS_DIR, WORKER_GROUP,
    },
    KillpillSender, METRICS_ENABLED,
};

#[cfg(all(not(target_env = "msvc"), feature = "jemalloc"))]
use monitor::monitor_mem;

#[cfg(all(not(target_env = "msvc"), feature = "jemalloc"))]
use tikv_jemallocator::Jemalloc;

#[cfg(all(not(target_env = "msvc"), feature = "jemalloc"))]
#[global_allocator]
static GLOBAL: Jemalloc = Jemalloc;

#[cfg(feature = "parquet")]
use windmill_common::global_settings::OBJECT_STORE_CACHE_CONFIG_SETTING;

use windmill_worker::{
    get_hub_script_content_and_requirements, BUN_BUNDLE_CACHE_DIR, BUN_CACHE_DIR, CSHARP_CACHE_DIR,
    DENO_CACHE_DIR, DENO_CACHE_DIR_DEPS, DENO_CACHE_DIR_NPM, GO_BIN_CACHE_DIR, GO_CACHE_DIR,
    JAVA_CACHE_DIR, NU_CACHE_DIR, POWERSHELL_CACHE_DIR, PY310_CACHE_DIR, PY311_CACHE_DIR,
    PY312_CACHE_DIR, PY313_CACHE_DIR, RUST_CACHE_DIR, TAR_JAVA_CACHE_DIR, TAR_PY310_CACHE_DIR,
    TAR_PY311_CACHE_DIR, TAR_PY312_CACHE_DIR, TAR_PY313_CACHE_DIR, UV_CACHE_DIR,
};

use crate::monitor::{
    initial_load, load_keep_job_dir, load_metrics_debug_enabled, load_require_preexisting_user,
    load_tag_per_workspace_enabled, load_tag_per_workspace_workspaces, monitor_db,
    reload_base_url_setting, reload_bunfig_install_scopes_setting,
    reload_critical_alert_mute_ui_setting, reload_critical_error_channels_setting,
    reload_extra_pip_index_url_setting, reload_hub_base_url_setting,
    reload_job_default_timeout_setting, reload_jwt_secret_setting, reload_license_key,
    reload_npm_config_registry_setting, reload_pip_index_url_setting,
    reload_retention_period_setting, reload_scim_token_setting, reload_smtp_config,
    reload_worker_config,
};

#[cfg(feature = "parquet")]
use crate::monitor::reload_s3_cache_setting;

const DEFAULT_NUM_WORKERS: usize = 1;
const DEFAULT_PORT: u16 = 8000;
const DEFAULT_SERVER_BIND_ADDR: Ipv4Addr = Ipv4Addr::new(0, 0, 0, 0);

mod ee;
mod monitor;

pub fn setup_deno_runtime() -> anyhow::Result<()> {
    // https://github.com/denoland/deno/blob/main/cli/main.rs#L477
    #[cfg(feature = "deno_core")]
    let unrecognized_v8_flags = deno_core::v8_set_flags(vec![
        "--stack-size=1024".to_string(),
        // TODO(bartlomieju): I think this can be removed as it's handled by `deno_core`
        // and its settings.
        // deno_ast removes TypeScript `assert` keywords, so this flag only affects JavaScript
        // TODO(petamoriken): Need to check TypeScript `assert` keywords in deno_ast
        "--no-harmony-import-assertions".to_string(),
    ])
    .into_iter()
    .skip(1)
    .collect::<Vec<_>>();

    #[cfg(feature = "deno_core")]
    if !unrecognized_v8_flags.is_empty() {
        println!("Unrecognized V8 flags: {:?}", unrecognized_v8_flags);
    }

    #[cfg(feature = "deno_core")]
    deno_core::JsRuntime::init_platform(None, false);
    Ok(())
}

#[inline(always)]
fn create_and_run_current_thread_inner<F, R>(future: F) -> R
where
    F: std::future::Future<Output = R> + 'static,
    R: Send + 'static,
{
    let rt = tokio::runtime::Builder::new_multi_thread()
        .enable_all()
        .worker_threads(32)
        .build()
        .unwrap();

    // Since this is the main future, we want to box it in debug mode because it tends to be fairly
    // large and the compiler won't optimize repeated copies. We also make this runtime factory
    // function #[inline(always)] to avoid holding the unboxed, unused future on the stack.
    #[cfg(debug_assertions)]
    // SAFETY: this this is guaranteed to be running on a current-thread executor
    let future = Box::pin(future);

    rt.block_on(future)
}

lazy_static::lazy_static! {
    static ref PG_LISTENER_REFRESH_PERIOD_SECS: u64 = std::env::var("PG_LISTENER_REFRESH_PERIOD_SECS")
        .ok()
        .and_then(|x| x.parse::<u64>().ok())
        .unwrap_or(3600 * 12);
}

pub fn main() -> anyhow::Result<()> {
    setup_deno_runtime()?;
    create_and_run_current_thread_inner(windmill_main())
}

async fn cache_hub_scripts(file_path: Option<String>) -> anyhow::Result<()> {
    let file_path = file_path.unwrap_or("./hubPaths.json".to_string());
    let mut file = File::open(&file_path)
        .await
        .with_context(|| format!("Could not open {}, make sure it exists", &file_path))?;
    let mut contents = String::new();
    file.read_to_string(&mut contents).await?;
    let paths = serde_json::from_str::<HashMap<String, String>>(&contents).with_context(|| {
        format!(
            "Could not parse {}, make sure it is a valid JSON object with string keys and values",
            &file_path
        )
    })?;

    create_dir_all(HUB_CACHE_DIR)?;
    create_dir_all(BUN_BUNDLE_CACHE_DIR)?;

    for path in paths.values() {
        tracing::info!("Caching hub script at {path}");
        let res = get_hub_script_content_and_requirements(Some(path), None).await?;
        if res
            .language
            .as_ref()
            .is_some_and(|x| x == &ScriptLang::Deno)
        {
            let job_dir = format!("{}/cache_init/{}", TMP_DIR, Uuid::new_v4());
            create_dir_all(&job_dir)?;
            let _ = windmill_worker::generate_deno_lock(
                &Uuid::nil(),
                &res.content,
                &mut 0,
                &mut None,
                &job_dir,
                None,
                "global",
                "global",
                "",
                &mut None,
            )
            .await?;
            tokio::fs::remove_dir_all(job_dir).await?;
        } else if res.language.as_ref().is_some_and(|x| x == &ScriptLang::Bun) {
            let job_id = Uuid::new_v4();
            let job_dir = format!("{}/cache_init/{}", TMP_DIR, job_id);
            create_dir_all(&job_dir)?;
            if let Some(lockfile) = res.lockfile {
                let _ = windmill_worker::prepare_job_dir(&lockfile, &job_dir).await?;
                let envs = windmill_worker::get_common_bun_proc_envs(None).await;
                let _ = windmill_worker::install_bun_lockfile(
                    &mut 0,
                    &mut None,
                    &job_id,
                    "admins",
                    None,
                    &job_dir,
                    "cache_init",
                    envs.clone(),
                    false,
                    &mut None,
                )
                .await?;

                let _ = windmill_common::worker::write_file(&job_dir, "main.js", &res.content)?;

                if let Err(e) = windmill_worker::prebundle_bun_script(
                    &res.content,
                    Some(&lockfile),
                    &path,
                    &job_id,
                    "admins",
                    None,
                    &job_dir,
                    "",
                    "cache_init",
                    "",
                    &mut None,
                )
                .await
                {
                    panic!("Error prebundling bun script: {e:#}");
                }
            } else {
                tracing::warn!("No lockfile found for bun script {path}, skipping...");
            }
            tokio::fs::remove_dir_all(job_dir).await?;
        }
    }
    Ok(())
}

async fn windmill_main() -> anyhow::Result<()> {
    dotenv::dotenv().ok();

    if std::env::var("RUST_LOG").is_err() {
        std::env::set_var("RUST_LOG", "info")
    }

    if let Err(_e) = rustls::crypto::ring::default_provider().install_default() {
        tracing::error!("Failed to install rustls crypto provider");
    }

    let hostname = hostname();

    let mode_and_addons = MODE_AND_ADDONS.clone();
    let mode = mode_and_addons.mode;

    if mode == Mode::Standalone {
        println!("Running in standalone mode");
    }

    #[cfg(all(not(target_env = "msvc"), feature = "jemalloc"))]
    println!("jemalloc enabled");

    let cli_arg = std::env::args().nth(1).unwrap_or_default();

    match cli_arg.as_str() {
        "cache" => {
            #[cfg(feature = "embedding")]
            {
                println!("Caching embedding model...");
                windmill_api::embeddings::ModelInstance::load_model_files().await?;
                println!("Cached embedding model");
            }
            #[cfg(not(feature = "embedding"))]
            {
                println!("Embeddings are not enabled, ignoring...");
            }

            cache_hub_scripts(std::env::args().nth(2)).await?;

            return Ok(());
        }
        "-v" | "--version" | "version" => {
            println!("Windmill {}", GIT_VERSION);
            return Ok(());
        }
        _ => {}
    }

    #[allow(unused_mut)]
    let mut num_workers = if mode == Mode::Server || mode == Mode::Indexer {
        0
    } else {
        std::env::var("NUM_WORKERS")
            .ok()
            .and_then(|x| x.parse::<i32>().ok())
            .unwrap_or(DEFAULT_NUM_WORKERS as i32)
    };

    if num_workers > 1 && !std::env::var("WORKER_GROUP").is_ok_and(|x| x == "native") {
        println!(
            "We STRONGLY recommend using at most 1 worker per container, use at your own risks"
        );
    }

    let server_mode = !std::env::var("DISABLE_SERVER")
        .ok()
        .and_then(|x| x.parse::<bool>().ok())
        .unwrap_or(false)
        && (mode == Mode::Server || mode == Mode::Standalone);

    let indexer_mode = mode == Mode::Indexer;

    let server_bind_address: IpAddr = if server_mode || indexer_mode {
        std::env::var("SERVER_BIND_ADDR")
            .ok()
            .and_then(|x| x.parse().ok())
            .unwrap_or(IpAddr::from(DEFAULT_SERVER_BIND_ADDR))
    } else {
        IpAddr::V4(Ipv4Addr::new(127, 0, 0, 1))
    };

    let (conn, first_suffix) = if mode == Mode::Agent {
        tracing::info!(
            "Creating http client for cluster using base internal url {}",
            std::env::var("BASE_INTERNAL_URL").unwrap_or_default()
        );
        let suffix = windmill_common::utils::worker_suffix(&hostname, &rd_string(5));
        (
            Connection::Http(build_agent_http_client(&suffix)),
            Some(suffix),
        )
    } else {
        println!("Connecting to database...");

        let db = windmill_common::initial_connection().await?;

        let num_version = sqlx::query_scalar!("SELECT version()").fetch_one(&db).await;

        tracing::info!(
            "PostgreSQL version: {} (windmill require PG >= 14)",
            num_version
                .ok()
                .flatten()
                .unwrap_or_else(|| "UNKNOWN".to_string())
        );
        load_otel(&db).await;

        tracing::info!("Database connected");
        (Connection::Sql(db), None)
    };

    let environment = load_base_url(&conn)
        .await
        .unwrap_or_else(|_| "local".to_string())
        .trim_start_matches("https://")
        .trim_start_matches("http://")
        .split(".")
        .next()
        .unwrap_or_else(|| "local")
        .to_string();

    let _guard = windmill_common::tracing_init::initialize_tracing(&hostname, &mode, &environment);

    let is_agent = mode == Mode::Agent;

    let mut migration_handle: Option<JoinHandle<()>> = None;
    #[cfg(feature = "parquet")]
    let disable_s3_store = std::env::var("DISABLE_S3_STORE")
        .ok()
        .is_some_and(|x| x == "1" || x == "true");

    if let Some(db) = conn.as_sql() {
        if !is_agent && !indexer_mode {
            let skip_migration = std::env::var("SKIP_MIGRATION")
                .map(|val| val == "true")
                .unwrap_or(false);

            if !skip_migration {
                // migration code to avoid break
                migration_handle = windmill_api::migrate_db(&db).await?;
            } else {
                tracing::info!("SKIP_MIGRATION set, skipping db migration...")
            }
        }
    }

    let worker_mode = num_workers > 0;

    let conn = if mode == Mode::Agent {
        conn
    } else {
        // This time we use a pool of connections
        let db = windmill_common::connect_db(server_mode, indexer_mode, worker_mode).await?;
        Connection::Sql(db)
    };

    let (killpill_tx, mut killpill_rx) = KillpillSender::new(2);
    let mut monitor_killpill_rx = killpill_tx.subscribe();
    let (killpill_phase2_tx, _killpill_phase2_rx) = tokio::sync::broadcast::channel::<()>(2);
    let server_killpill_rx = killpill_phase2_tx.subscribe();

    let shutdown_signal =
        windmill_common::shutdown_signal(killpill_tx.clone(), killpill_tx.subscribe());

    #[cfg(feature = "enterprise")]
    tracing::info!(
        "
##############################
Windmill Enterprise Edition {GIT_VERSION}
##############################"
    );

    #[cfg(not(feature = "enterprise"))]
    tracing::info!(
        "
##############################
Windmill Community Edition {GIT_VERSION}
##############################"
    );

    display_config(&ENV_SETTINGS);

    #[cfg(feature = "enterprise")]
    {
        // load the license key and check if it's valid
        // if not valid and not server mode just quit
        // if not expired and server mode then force renewal
        // if key still invalid and num_workers > 0, set to 0
        if let Err(err) = reload_license_key(&conn).await {
            tracing::error!("Failed to reload license key: {err:#}");
        }
        let valid_key = *LICENSE_KEY_VALID.read().await;
        if !valid_key && !server_mode {
            tracing::error!("Invalid license key, workers require a valid license key");
        }
        if server_mode {
            if let Some(db) = conn.as_sql() {
                // only force renewal if invalid but not empty (= expired)
                let renewed_now = maybe_renew_license_key_on_start(
                    &HTTP_CLIENT,
                    &db,
                    !valid_key && !LICENSE_KEY_ID.read().await.is_empty(),
                )
                .await;
                if renewed_now {
                    if let Err(err) = reload_license_key(&conn).await {
                        tracing::error!("Failed to reload license key: {err:#}");
                    }
                }
            } else {
                panic!("Server mode requires a database connection");
            }
        }
    }

    if server_mode || worker_mode || indexer_mode {
        let port_var = std::env::var("PORT").ok().and_then(|x| x.parse().ok());

        let port = if server_mode || indexer_mode {
            port_var.unwrap_or(DEFAULT_PORT as u16)
        } else {
            port_var.unwrap_or(0)
        };

        let default_base_internal_url = format!("http://localhost:{}", port.to_string());
        // since it's only on server mode, the port is statically defined
        let base_internal_url: String = if let Ok(base_url) = std::env::var("BASE_INTERNAL_URL") {
            if !is_agent {
                tracing::warn!("BASE_INTERNAL_URL is now unecessary and ignored unless the mode is 'agent', you can remove it.");
                default_base_internal_url.clone()
            } else {
                base_url
            }
        } else {
            default_base_internal_url.clone()
        };

        initial_load(
            &conn,
            killpill_tx.clone(),
            worker_mode,
            server_mode,
            #[cfg(feature = "parquet")]
            disable_s3_store,
        )
        .await;

        monitor_db(
            &conn,
            &base_internal_url,
            server_mode,
            worker_mode,
            true,
            killpill_tx.clone(),
        )
        .await;

        #[cfg(feature = "prometheus")]
        if let Some(db) = conn.as_sql() {
            crate::monitor::monitor_pool(&db).await;
        }

        send_logs_to_object_store(&conn, &hostname, &mode);

        #[cfg(all(not(target_env = "msvc"), feature = "jemalloc"))]
        if !worker_mode {
            monitor_mem().await;
        }

        let addr = SocketAddr::from((server_bind_address, port));

        let (base_internal_tx, base_internal_rx) = tokio::sync::oneshot::channel::<String>();

        DirBuilder::new()
            .recursive(true)
            .create("/tmp/windmill")
            .expect("could not create initial server dir");

        #[cfg(feature = "tantivy")]
        let should_index_jobs = mode == Mode::Indexer || mode_and_addons.indexer;

        #[cfg(feature = "tantivy")]
        if should_index_jobs {
            if let Some(db) = conn.as_sql() {
                reload_indexer_config(&db).await;
            }
        }

        #[cfg(feature = "tantivy")]
        let (index_reader, index_writer) = if should_index_jobs {
            if let Some(db) = conn.as_sql() {
                let mut indexer_rx = killpill_rx.resubscribe();

                let (mut reader, mut writer) = (None, None);
                tokio::select! {
                _ = indexer_rx.recv() => {
                    tracing::info!("Received killpill, aborting index initialization");
                },
                res = windmill_indexer::completed_runs_ee::init_index(&db) => {
                        let res = res?;
                        reader = Some(res.0);
                        writer = Some(res.1);
                }

                }
                (reader, writer)
            } else {
                (None, None)
            }
        } else {
            (None, None)
        };

        #[cfg(feature = "tantivy")]
        let indexer_f = {
            let indexer_rx = killpill_rx.resubscribe();
            let index_writer2 = index_writer.clone();
            async {
                if let Some(db) = conn.as_sql() {
                    if let Some(index_writer) = index_writer2 {
                        windmill_indexer::completed_runs_ee::run_indexer(
                            db.clone(),
                            index_writer,
                            indexer_rx,
                        )
                        .await?;
                    }
                }
                Ok(())
            }
        };

        #[cfg(all(feature = "tantivy", feature = "parquet"))]
        let (log_index_reader, log_index_writer) = if should_index_jobs {
            if let Some(db) = conn.as_sql() {
                let mut indexer_rx = killpill_rx.resubscribe();

                let (mut reader, mut writer) = (None, None);
                tokio::select! {
                    _ = indexer_rx.recv() => {
                        tracing::info!("Received killpill, aborting index initialization");
                    },
                    res = windmill_indexer::service_logs_ee::init_index(&db, killpill_tx.clone()) => {
                            let res = res?;
                            reader = Some(res.0);
                            writer = Some(res.1);
                    }

                }
                (reader, writer)
            } else {
                (None, None)
            }
        } else {
            (None, None)
        };

        #[cfg(all(feature = "tantivy", feature = "parquet"))]
        let log_indexer_f = {
            let log_indexer_rx = killpill_rx.resubscribe();
            let log_index_writer2 = log_index_writer.clone();
            async {
                if let Some(db) = conn.as_sql() {
                    if let Some(log_index_writer) = log_index_writer2 {
                        windmill_indexer::service_logs_ee::run_indexer(
                            db.clone(),
                            log_index_writer,
                            log_indexer_rx,
                        )
                        .await?;
                    }
                }
                Ok(())
            }
        };

        #[cfg(not(feature = "tantivy"))]
        let index_reader = None;

        #[cfg(not(feature = "tantivy"))]
        let indexer_f = async { Ok(()) as anyhow::Result<()> };

        #[cfg(not(all(feature = "tantivy", feature = "parquet")))]
        let log_index_reader = None;

        #[cfg(not(all(feature = "tantivy", feature = "parquet")))]
        let log_indexer_f = async { Ok(()) as anyhow::Result<()> };

        let server_f = async {
            if !is_agent {
                if let Some(db) = conn.as_sql() {
                    windmill_api::run_server(
                        db.clone(),
                        index_reader,
                        log_index_reader,
                        addr,
                        server_killpill_rx,
                        base_internal_tx,
                        server_mode,
                        base_internal_url.clone(),
                    )
                    .await?;
                }
            } else {
                base_internal_tx
                    .send(base_internal_url.clone())
                    .map_err(|e| {
                        anyhow::anyhow!("Could not send base_internal_url to agent: {e:#}")
                    })?;
            }
            Ok(()) as anyhow::Result<()>
        };

        let workers_f = async {
            let mut rx = killpill_rx.resubscribe();

            if !killpill_rx.try_recv().is_ok() {
                let base_internal_url = base_internal_rx.await?;
                if worker_mode {
                    let mut workers = vec![];
                    for i in 0..num_workers {
                        let suffix: String = if i == 0 && first_suffix.as_ref().is_some() {
                            first_suffix.as_ref().unwrap().clone()
                        } else {
                            windmill_common::utils::worker_suffix(&hostname, &rd_string(5))
                        };
                        let worker_conn = WorkerConn {
                            conn: if i == 0 || mode != Mode::Agent {
                                conn.clone()
                            } else {
                                Connection::Http(build_agent_http_client(&suffix))
                            },
                            worker_name: windmill_common::utils::worker_name_with_suffix(
                                mode == Mode::Agent,
                                WORKER_GROUP.as_str(),
                                &suffix,
                            ),
                        };
                        workers.push(worker_conn);
                    }

                    run_workers(
                        rx,
                        killpill_tx.clone(),
                        base_internal_url.clone(),
                        hostname.clone(),
                        &workers,
                    )
                    .await?;
                    tracing::info!("All workers exited.");
                    killpill_tx.send();
                } else {
                    rx.recv().await?;
                }
            }
            if killpill_phase2_tx.receiver_count() > 0 {
                if worker_mode {
                    tracing::info!("Starting phase 2 of shutdown");
                }
                killpill_phase2_tx.send(())?;
                if worker_mode {
                    tracing::info!("Phase 2 of shutdown completed");
                }
            }
            Ok(())
        };

        let monitor_f = async {
            let tx = killpill_tx.clone();
            let conn = conn.clone();
            match conn {
                Connection::Sql(ref db) => {
                    let base_internal_url = base_internal_url.to_string();
                    let db_url: String = get_database_url().await?;
                    let db = db.clone();
                    let h = tokio::spawn(async move {
                        let mut listener = retry_listen_pg(&db_url).await;
                        let mut last_listener_refresh = Instant::now();
                        loop {
                            let db = db.clone();
                            tokio::select! {
                                biased;
                                Some(_) = async { if let Some(jh) = migration_handle.take() {
                                    tracing::info!("migration job finished");
                                    Some(jh.await)
                                } else {
                                    None
                                }} => {
                                   continue;
                                },
                                _ = monitor_killpill_rx.recv() => {
                                    tracing::info!("received killpill for monitor job");
                                    break;
                                },
                                notification = listener.try_recv() => {
                                    match notification {
                                        Ok(n) => {
                                            if n.is_none() {
                                                tracing::error!("Could not receive notification, attempting to reconnect to pg listener");
                                                continue;
                                            }
                                            let n = n.unwrap();
                                            tracing::info!("Received new pg notification: {n:?}");
                                            match n.channel() {
                                                "notify_config_change" => {
                                                    match n.payload() {
                                                        "server" if server_mode => {
                                                            tracing::error!("Server config change detected but server config is obsolete: {}", n.payload());
                                                        },
                                                        a@ _ if worker_mode && a == format!("worker__{}", *WORKER_GROUP) => {
                                                            tracing::info!("Worker config change detected: {}", n.payload());
                                                            reload_worker_config(&db, tx.clone(), true).await;
                                                        },
                                                        _ => {
                                                            tracing::debug!("config changed but did not target this server/worker");
                                                        }
                                                    }
                                                },
                                                "notify_webhook_change" => {
                                                    let workspace_id = n.payload();
                                                    tracing::info!("Webhook change detected, invalidating webhook cache: {}", workspace_id);
                                                    windmill_api::webhook_util::WEBHOOK_CACHE.remove(workspace_id);
                                                },
                                                "notify_workspace_envs_change" => {
                                                    let workspace_id = n.payload();
                                                    tracing::info!("Workspace envs change detected, invalidating workspace envs cache: {}", workspace_id);
                                                    windmill_common::variables::CUSTOM_ENVS_CACHE.remove(workspace_id);
                                                },
                                                "notify_workspace_premium_change" => {
                                                    let workspace_id = n.payload();
                                                    tracing::info!("Workspace premium change detected, invalidating workspace premium cache: {}", workspace_id);
                                                    windmill_common::workspaces::IS_PREMIUM_CACHE.remove(workspace_id);
                                                },
                                                "notify_global_setting_change" => {
                                                    tracing::info!("Global setting change detected: {}", n.payload());
                                                    match n.payload() {
                                                        BASE_URL_SETTING => {
                                                            if let Err(e) = reload_base_url_setting(&conn).await {
                                                                tracing::error!(error = %e, "Could not reload base url setting");
                                                            }
                                                        },
                                                        OAUTH_SETTING => {
                                                            if let Err(e) = reload_base_url_setting(&conn).await {
                                                                tracing::error!(error = %e, "Could not reload oauth setting");
                                                            }
                                                        },
                                                        CUSTOM_TAGS_SETTING => {
                                                            if let Err(e) = reload_custom_tags_setting(&db).await {
                                                                tracing::error!(error = %e, "Could not reload custom tags setting");
                                                            }
                                                        },
                                                        LICENSE_KEY_SETTING => {
                                                            if let Err(e) = reload_license_key(&db.into()).await {
                                                                tracing::error!("Failed to reload license key: {e:#}");
                                                            }
                                                        },
                                                        DEFAULT_TAGS_PER_WORKSPACE_SETTING => {
                                                            if let Err(e) = load_tag_per_workspace_enabled(&db).await {
                                                                tracing::error!("Error loading default tag per workspace: {e:#}");
                                                            }
                                                        },
                                                        DEFAULT_TAGS_WORKSPACES_SETTING => {
                                                            if let Err(e) = load_tag_per_workspace_workspaces(&db).await {
                                                                tracing::error!("Error loading default tag per workspace workspaces: {e:#}");
                                                            }
                                                        }
                                                        SMTP_SETTING => {
                                                            reload_smtp_config(&db).await;
                                                        },
                                                        TEAMS_SETTING => {
                                                            tracing::info!("Teams setting changed.");
                                                        },
                                                        INDEXER_SETTING => {
                                                            reload_indexer_config(&db).await;
                                                        },
                                                        TIMEOUT_WAIT_RESULT_SETTING => {
                                                            reload_timeout_wait_result_setting(&conn).await
                                                        },
                                                        RETENTION_PERIOD_SECS_SETTING => {
                                                            reload_retention_period_setting(&conn).await
                                                        },
                                                        MONITOR_LOGS_ON_OBJECT_STORE_SETTING => {
                                                            reload_delete_logs_periodically_setting(&conn).await
                                                        },
                                                        JOB_DEFAULT_TIMEOUT_SECS_SETTING => {
                                                            reload_job_default_timeout_setting(&conn).await
                                                        },
                                                        #[cfg(feature = "parquet")]
                                                        OBJECT_STORE_CACHE_CONFIG_SETTING => {
                                                            if !disable_s3_store {
                                                                reload_s3_cache_setting(&db).await
                                                            }
                                                        },
                                                        SCIM_TOKEN_SETTING => {
                                                            reload_scim_token_setting(&conn).await
                                                        },
                                                        EXTRA_PIP_INDEX_URL_SETTING => {
                                                            reload_extra_pip_index_url_setting(&conn).await
                                                        },
                                                        PIP_INDEX_URL_SETTING => {
                                                            reload_pip_index_url_setting(&conn).await
                                                        },
                                                        INSTANCE_PYTHON_VERSION_SETTING => {
                                                            reload_instance_python_version_setting(&conn).await
                                                        },
                                                        NPM_CONFIG_REGISTRY_SETTING => {
                                                            reload_npm_config_registry_setting(&conn).await
                                                        },
                                                        BUNFIG_INSTALL_SCOPES_SETTING => {
                                                            reload_bunfig_install_scopes_setting(&conn).await
                                                        },
                                                        NUGET_CONFIG_SETTING => {
                                                            reload_nuget_config_setting(&conn).await
                                                        },
                                                        MAVEN_REPOS_SETTING => {
                                                            reload_maven_repos_setting(&conn).await
                                                        },
                                                        NO_DEFAULT_MAVEN_SETTING => {
                                                            reload_no_default_maven_setting(&conn).await
                                                        },
                                                        KEEP_JOB_DIR_SETTING => {
                                                            load_keep_job_dir(&conn).await;
                                                        },
                                                        REQUIRE_PREEXISTING_USER_FOR_OAUTH_SETTING => {
                                                            load_require_preexisting_user(&db).await;
                                                        },
                                                        EXPOSE_METRICS_SETTING  => {
                                                            tracing::info!("Metrics setting changed, restarting");
                                                            send_delayed_killpill(&tx, 40, "metrics setting change").await;
                                                        },
                                                        EMAIL_DOMAIN_SETTING => {
                                                            tracing::info!("Email domain setting changed");
                                                            if server_mode {
                                                                send_delayed_killpill(&tx, 4, "email domain setting change").await;
                                                            }
                                                        },
                                                        EXPOSE_DEBUG_METRICS_SETTING => {
                                                            if let Err(e) = load_metrics_debug_enabled(&conn).await {
                                                                tracing::error!(error = %e, "Could not reload debug metrics setting");
                                                            }
                                                        },
                                                        OTEL_SETTING => {
                                                            tracing::info!("OTEL setting changed, restarting");
                                                            send_delayed_killpill(&tx, 4, "OTEL setting change").await;
                                                        },
                                                        REQUEST_SIZE_LIMIT_SETTING => {
                                                            if server_mode {
                                                                tracing::info!("Request limit size change detected, killing server expecting to be restarted");
                                                                send_delayed_killpill(&tx, 4, "request size limit change").await;
                                                            }
                                                        },
                                                        SAML_METADATA_SETTING => {
                                                            tracing::info!("SAML metadata change detected, killing server expecting to be restarted");
                                                            send_delayed_killpill(&tx, 0, "SAML metadata change").await;
                                                        },
                                                        HUB_BASE_URL_SETTING => {
                                                            if let Err(e) = reload_hub_base_url_setting(&conn, server_mode).await {
                                                                tracing::error!(error = %e, "Could not reload hub base url setting");
                                                            }
                                                        },
                                                        CRITICAL_ERROR_CHANNELS_SETTING => {
                                                            if let Err(e) = reload_critical_error_channels_setting(&db).await {
                                                                tracing::error!(error = %e, "Could not reload critical error emails setting");
                                                            }
                                                        },
                                                        JWT_SECRET_SETTING => {
                                                            if let Err(e) = reload_jwt_secret_setting(&db).await {
                                                                tracing::error!(error = %e, "Could not reload jwt secret setting");
                                                            }
                                                        },
                                                        CRITICAL_ALERT_MUTE_UI_SETTING => {
                                                            tracing::info!("Critical alert UI setting changed");
                                                            if let Err(e) = reload_critical_alert_mute_ui_setting(&conn).await {
                                                                tracing::error!(error = %e, "Could not reload critical alert UI setting");
                                                            }
                                                        },

                                                        a @_ => {
                                                            tracing::info!("Unrecognized Global Setting Change Payload: {:?}", a);
                                                        }
                                                    }
                                                },
                                                _ => {
                                                    tracing::warn!("Unknown notification received");
                                                    continue;
                                                }
                                            }
                                        },
                                        Err(e) => {
                                            tracing::error!(error = %e, "Could not receive notification, attempting to reconnect listener");
                                            tokio::select! {
                                                biased;
                                                _ = monitor_killpill_rx.recv() => {
                                                    tracing::info!("received killpill for monitor job");
                                                    break;
                                                },
                                                new_listener = retry_listen_pg(&db_url) => {
                                                    listener = new_listener;
                                                    continue;
                                                }
                                            }
                                        }
                                    };
                                },
                                _ = tokio::time::sleep(Duration::from_secs(30))    => {
                                    if last_listener_refresh.elapsed() > Duration::from_secs(*PG_LISTENER_REFRESH_PERIOD_SECS) {
                                        tracing::info!("Refreshing pg listeners, settings and license key after {}s", Duration::from_secs(*PG_LISTENER_REFRESH_PERIOD_SECS).as_secs());
                                        if let Err(e) = listener.unlisten_all().await {
                                            tracing::error!(error = %e, "Could not unlisten to database");
                                        }
                                        listener = retry_listen_pg(&db_url).await;
                                        initial_load(
                                            &conn,
                                            tx.clone(),
                                            worker_mode,
                                            server_mode,
                                            #[cfg(feature = "parquet")]
                                            disable_s3_store,
                                        )
                                        .await;
                                        #[cfg(feature = "enterprise")]
                                        if let Err(err) = reload_license_key(&conn).await {
                                            tracing::error!("Failed to reload license key: {err:#}");
                                        }
                                        last_listener_refresh = Instant::now();
                                    }

                                    if server_mode {
                                        tracing::info!("monitor task started");
                                    }
                                    monitor_db(
                                        &conn,
                                        &base_internal_url,
                                        server_mode,
                                        worker_mode,
                                        false,
                                        tx.clone(),
                                    )
                                    .await;
                                    monitor_disk_usage(&conn).await;
                                    if server_mode {
                                        tracing::info!("monitor task finished");
                                    }
                                },
                            }
                        }
                    });

                    if let Err(e) = h.await {
                        tracing::error!("Error waiting for monitor handle: {e:#}")
                    }
                }
                Connection::Http(_) => loop {
                    tokio::select! {
                        _ = monitor_killpill_rx.recv() => {
                            tracing::info!("Received killpill, exiting");
                            break;
                        },
                        _ = tokio::time::sleep(Duration::from_secs(12 * 60 * 60)) => {
                            tracing::info!("Reloading config after 12 hours");
                            initial_load(&conn, tx.clone(), worker_mode, server_mode, #[cfg(feature = "parquet")] disable_s3_store).await;
                            #[cfg(feature = "enterprise")]
                            ee::verify_license_key().await;
                        }
                    }
                },
            };

            tracing::info!("Monitor exited");
            killpill_tx.send();
            Ok(()) as anyhow::Result<()>
        };

        let metrics_f = async {
            let enabled = METRICS_ENABLED.load(std::sync::atomic::Ordering::Relaxed);

            #[cfg(not(all(feature = "enterprise", feature = "prometheus")))]
            if enabled {
                tracing::error!("Metrics are only available in the EE, ignoring...");
            }

            #[cfg(all(feature = "enterprise", feature = "prometheus"))]
            if let Err(e) = windmill_common::serve_metrics(
                *windmill_common::METRICS_ADDR,
                _killpill_phase2_rx,
                num_workers > 0,
                enabled,
            )
            .await
            {
                tracing::error!("Error serving metrics: {e:#}");
            }

            Ok(()) as anyhow::Result<()>
        };

        if server_mode {
            if let Some(db) = conn.as_sql() {
                schedule_stats(&db, &HTTP_CLIENT).await;
            }
        }

        futures::try_join!(
            shutdown_signal,
            workers_f,
            monitor_f,
            server_f,
            metrics_f,
            indexer_f,
            log_indexer_f
        )?;
    } else {
        tracing::info!("Nothing to do, exiting.");
    }
    send_current_log_file_to_object_store(&conn, &hostname, &mode).await;

    if let Some(db) = conn.as_sql() {
        tracing::info!("Exiting connection pool");
        tokio::select! {
            _ = db.close() => {
                tracing::info!("Database connection pool closed");
            },
            _ = tokio::time::sleep(Duration::from_secs(15)) => {
                tracing::warn!("Could not close database connection pool in time (15s). Exiting anyway.");
            }
        }
    }
    Ok(())
}

async fn listen_pg(url: &str) -> Option<PgListener> {
    let mut listener = match PgListener::connect(url).await {
        Ok(l) => l,
        Err(e) => {
            tracing::error!(error = %e, "Could not connect to database");
            return None;
        }
    };

    #[allow(unused_mut)]
    let mut channels = vec![
        "notify_config_change",
        "notify_global_setting_change",
        "notify_webhook_change",
        "notify_workspace_envs_change",
    ];
    #[cfg(feature = "cloud")]
    channels.push("notify_workspace_premium_change");

    if let Err(e) = listener.listen_all(channels).await {
        tracing::error!(error = %e, "Could not listen to database");
        return None;
    }

    return Some(listener);
}

async fn retry_listen_pg(url: &str) -> PgListener {
    let mut listener = listen_pg(url).await;
    loop {
        if listener.is_none() {
            tracing::info!("Retrying listening to pg listen in 5 seconds");
            tokio::time::sleep(Duration::from_secs(5)).await;
            listener = listen_pg(url).await;
        } else {
            tracing::info!("Successfully connected to pg listen");
            return listener.unwrap();
        }
    }
}

fn display_config(envs: &[&str]) {
    tracing::info!(
        "config: {}",
        envs.iter()
            .filter(|env| std::env::var(env).is_ok())
            .map(|env| {
                format!(
                    "{}: {}",
                    env,
                    std::env::var(env).unwrap_or_else(|_| "not set".to_string())
                )
            })
            .collect::<Vec<String>>()
            .join(", ")
    )
}

pub struct WorkerConn {
    conn: Connection,
    worker_name: String,
}

pub async fn run_workers(
    mut rx: tokio::sync::broadcast::Receiver<()>,
    tx: KillpillSender,
    base_internal_url: String,
    hostname: String,
    workers: &[WorkerConn],
) -> anyhow::Result<()> {
    let mut killpill_rxs = vec![];
    let num_workers = workers.len();
    for _ in 0..num_workers {
        killpill_rxs.push(rx.resubscribe());
    }

    if rx.try_recv().is_ok() {
        tracing::info!("Received killpill, exiting");
        return Ok(());
    }

    // #[cfg(tokio_unstable)]
    // let monitor = tokio_metrics::TaskMonitor::new();

    let ip = windmill_common::external_ip::get_ip()
        .await
        .unwrap_or_else(|e| {
            tracing::warn!(error = e.to_string(), "failed to get external IP");
            "unretrievable IP".to_string()
        });

    let mut handles = Vec::with_capacity(num_workers as usize);

    for x in [
        TMP_LOGS_DIR,
        UV_CACHE_DIR,
        DENO_CACHE_DIR,
        DENO_CACHE_DIR_DEPS,
        DENO_CACHE_DIR_NPM,
        BUN_CACHE_DIR,
        PY310_CACHE_DIR,
        PY311_CACHE_DIR,
        PY312_CACHE_DIR,
        PY313_CACHE_DIR,
        TAR_PY310_CACHE_DIR,
        TAR_PY311_CACHE_DIR,
        TAR_PY312_CACHE_DIR,
        TAR_PY313_CACHE_DIR,
        BUN_BUNDLE_CACHE_DIR,
        GO_CACHE_DIR,
        GO_BIN_CACHE_DIR,
        RUST_CACHE_DIR,
        CSHARP_CACHE_DIR,
        NU_CACHE_DIR,
        HUB_CACHE_DIR,
        POWERSHELL_CACHE_DIR,
        JAVA_CACHE_DIR,
        TAR_JAVA_CACHE_DIR, // for related places search: ADD_NEW_LANG
    ] {
        DirBuilder::new()
            .recursive(true)
            .create(x)
            .expect("could not create initial worker dir");
    }

    tracing::info!(
        "Starting {num_workers} workers and SLEEP_QUEUE={}ms",
        *windmill_worker::SLEEP_QUEUE
    );

    for i in 1..(num_workers + 1) {
<<<<<<< HEAD
        let db1 = db.clone();
        let worker_name = worker_names[i as usize - 1].clone();
        WORKERS_NAMES.write().await.push(worker_name.clone());
=======
        let wk_conf = &workers[i as usize - 1];
        let conn1 = wk_conf.conn.clone();
        let worker_name = wk_conf.worker_name.clone();
>>>>>>> 44f99653
        let ip = ip.clone();
        let rx = killpill_rxs.pop().unwrap();
        let tx = tx.clone();
        let base_internal_url = base_internal_url.clone();
        let hostname = hostname.clone();

        handles.push(tokio::spawn(async move {
            if num_workers > 1 {
                tracing::info!(worker = %worker_name, "starting worker {i}");
            }

            let f = windmill_worker::run_worker(
                &conn1,
                &hostname,
                worker_name,
                i as u64,
                num_workers as u32,
                &ip,
                rx,
                tx,
                &base_internal_url,
            );

            // #[cfg(tokio_unstable)]
            // {
            //     monitor.monitor(f, "worker").await
            // }

            // #[cfg(not(tokio_unstable))]
            // {
            f.await
            // }
        }));
    }

    futures::future::try_join_all(handles).await?;
    Ok(())
}

async fn send_delayed_killpill(tx: &KillpillSender, mut max_delay_secs: u64, context: &str) {
    if max_delay_secs == 0 {
        max_delay_secs = 1;
    }
    // Random delay to avoid all servers/workers shutting down simultaneously
    let rd_delay = rand::rng().random_range(0..max_delay_secs);
    tracing::info!("Scheduling {context} shutdown in {rd_delay}s");
    tokio::time::sleep(Duration::from_secs(rd_delay)).await;

    tx.send();
}<|MERGE_RESOLUTION|>--- conflicted
+++ resolved
@@ -1209,15 +1209,10 @@
     );
 
     for i in 1..(num_workers + 1) {
-<<<<<<< HEAD
-        let db1 = db.clone();
-        let worker_name = worker_names[i as usize - 1].clone();
-        WORKERS_NAMES.write().await.push(worker_name.clone());
-=======
         let wk_conf = &workers[i as usize - 1];
         let conn1 = wk_conf.conn.clone();
         let worker_name = wk_conf.worker_name.clone();
->>>>>>> 44f99653
+        WORKERS_NAMES.write().await.push(worker_name.clone());
         let ip = ip.clone();
         let rx = killpill_rxs.pop().unwrap();
         let tx = tx.clone();
