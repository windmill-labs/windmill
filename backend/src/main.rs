/*
 * Author: Ruben Fiszel
 * Copyright: Windmill Labs, Inc 2022
 * This file and its contents are licensed under the AGPLv3 License.
 * Please see the included NOTICE for copyright information and
 * LICENSE-AGPL for a copy of the license.
 */

use anyhow::Context;
use monitor::{
    load_base_url, load_otel, reload_delete_logs_periodically_setting, reload_indexer_config,
    reload_instance_python_version_setting, reload_nuget_config_setting,
    reload_timeout_wait_result_setting, send_current_log_file_to_object_store,
    send_logs_to_object_store,
};
use rand::Rng;
use sqlx::{postgres::PgListener, Pool, Postgres};
use std::{
    collections::HashMap,
    fs::{create_dir_all, DirBuilder},
    net::{IpAddr, Ipv4Addr, SocketAddr},
    time::Duration,
};
use tokio::{fs::File, io::AsyncReadExt, task::JoinHandle};
use uuid::Uuid;
use windmill_api::HTTP_CLIENT;

#[cfg(feature = "enterprise")]
use windmill_common::ee::{maybe_renew_license_key_on_start, LICENSE_KEY_ID, LICENSE_KEY_VALID};

use windmill_common::{
    global_settings::{
        BASE_URL_SETTING, BUNFIG_INSTALL_SCOPES_SETTING, CRITICAL_ALERT_MUTE_UI_SETTING,
        CRITICAL_ERROR_CHANNELS_SETTING, CUSTOM_TAGS_SETTING, DEFAULT_TAGS_PER_WORKSPACE_SETTING,
        DEFAULT_TAGS_WORKSPACES_SETTING, EMAIL_DOMAIN_SETTING, ENV_SETTINGS,
        EXPOSE_DEBUG_METRICS_SETTING, EXPOSE_METRICS_SETTING, EXTRA_PIP_INDEX_URL_SETTING,
        HUB_BASE_URL_SETTING, INDEXER_SETTING, INSTANCE_PYTHON_VERSION_SETTING,
        JOB_DEFAULT_TIMEOUT_SECS_SETTING, JWT_SECRET_SETTING, KEEP_JOB_DIR_SETTING,
        LICENSE_KEY_SETTING, MONITOR_LOGS_ON_OBJECT_STORE_SETTING, NPM_CONFIG_REGISTRY_SETTING,
        NUGET_CONFIG_SETTING, OAUTH_SETTING, OTEL_SETTING, PIP_INDEX_URL_SETTING,
        REQUEST_SIZE_LIMIT_SETTING, REQUIRE_PREEXISTING_USER_FOR_OAUTH_SETTING,
        RETENTION_PERIOD_SECS_SETTING, SAML_METADATA_SETTING, SCIM_TOKEN_SETTING, SMTP_SETTING,
        TEAMS_SETTING, TIMEOUT_WAIT_RESULT_SETTING,
    },
    scripts::ScriptLang,
    stats_ee::schedule_stats,
    utils::{hostname, rd_string, Mode, GIT_VERSION},
    worker::{reload_custom_tags_setting, HUB_CACHE_DIR, TMP_DIR, TMP_LOGS_DIR, WORKER_GROUP},
    DB, METRICS_ENABLED,
};

#[cfg(all(not(target_env = "msvc"), feature = "jemalloc"))]
use monitor::monitor_mem;

#[cfg(all(not(target_env = "msvc"), feature = "jemalloc"))]
use tikv_jemallocator::Jemalloc;

#[cfg(all(not(target_env = "msvc"), feature = "jemalloc"))]
#[global_allocator]
static GLOBAL: Jemalloc = Jemalloc;

#[cfg(feature = "enterprise")]
use windmill_common::METRICS_ADDR;

#[cfg(feature = "parquet")]
use windmill_common::global_settings::OBJECT_STORE_CACHE_CONFIG_SETTING;

use windmill_worker::{
<<<<<<< HEAD
    get_hub_script_content_and_requirements, BUN_BUNDLE_CACHE_DIR, BUN_CACHE_DIR,
    BUN_DEPSTAR_CACHE_DIR, CSHARP_CACHE_DIR, DENO_CACHE_DIR, DENO_CACHE_DIR_DEPS,
    DENO_CACHE_DIR_NPM, GO_BIN_CACHE_DIR, GO_CACHE_DIR, POWERSHELL_CACHE_DIR, PY310_CACHE_DIR,
    PY311_CACHE_DIR, PY312_CACHE_DIR, PY313_CACHE_DIR, RUST_CACHE_DIR, TAR_PY310_CACHE_DIR,
    TAR_PY311_CACHE_DIR, TAR_PY312_CACHE_DIR, TAR_PY313_CACHE_DIR, TMP_LOGS_DIR, UV_CACHE_DIR,
=======
    get_hub_script_content_and_requirements, BUN_BUNDLE_CACHE_DIR, BUN_CACHE_DIR, CSHARP_CACHE_DIR,
    DENO_CACHE_DIR, DENO_CACHE_DIR_DEPS, DENO_CACHE_DIR_NPM, GO_BIN_CACHE_DIR, GO_CACHE_DIR,
    LOCK_CACHE_DIR, PIP_CACHE_DIR, POWERSHELL_CACHE_DIR, PY310_CACHE_DIR, PY311_CACHE_DIR,
    PY312_CACHE_DIR, PY313_CACHE_DIR, RUST_CACHE_DIR, TAR_PIP_CACHE_DIR, TAR_PY310_CACHE_DIR,
    TAR_PY311_CACHE_DIR, TAR_PY312_CACHE_DIR, TAR_PY313_CACHE_DIR, UV_CACHE_DIR,
>>>>>>> 1069ad39
};

use crate::monitor::{
    initial_load, load_keep_job_dir, load_metrics_debug_enabled, load_require_preexisting_user,
    load_tag_per_workspace_enabled, load_tag_per_workspace_workspaces, monitor_db,
    reload_base_url_setting, reload_bunfig_install_scopes_setting,
    reload_critical_alert_mute_ui_setting, reload_critical_error_channels_setting,
    reload_extra_pip_index_url_setting, reload_hub_base_url_setting,
    reload_job_default_timeout_setting, reload_jwt_secret_setting, reload_license_key,
    reload_npm_config_registry_setting, reload_pip_index_url_setting,
    reload_retention_period_setting, reload_scim_token_setting, reload_smtp_config,
    reload_worker_config,
};

#[cfg(feature = "parquet")]
use crate::monitor::reload_s3_cache_setting;

const DEFAULT_NUM_WORKERS: usize = 1;
const DEFAULT_PORT: u16 = 8000;
const DEFAULT_SERVER_BIND_ADDR: Ipv4Addr = Ipv4Addr::new(0, 0, 0, 0);

mod ee;
mod monitor;

#[inline(always)]
fn create_and_run_current_thread_inner<F, R>(future: F) -> R
where
    F: std::future::Future<Output = R> + 'static,
    R: Send + 'static,
{
    let rt = tokio::runtime::Builder::new_multi_thread()
        .enable_all()
        .worker_threads(32)
        .build()
        .unwrap();

    // Since this is the main future, we want to box it in debug mode because it tends to be fairly
    // large and the compiler won't optimize repeated copies. We also make this runtime factory
    // function #[inline(always)] to avoid holding the unboxed, unused future on the stack.
    #[cfg(debug_assertions)]
    // SAFETY: this this is guaranteed to be running on a current-thread executor
    let future = Box::pin(future);

    rt.block_on(future)
}

pub fn main() -> anyhow::Result<()> {
    #[cfg(feature = "deno_core")]
    deno_core::JsRuntime::init_platform(None, false);
    create_and_run_current_thread_inner(windmill_main())
}

async fn cache_hub_scripts(file_path: Option<String>) -> anyhow::Result<()> {
    let file_path = file_path.unwrap_or("./hubPaths.json".to_string());
    let mut file = File::open(&file_path)
        .await
        .with_context(|| format!("Could not open {}, make sure it exists", &file_path))?;
    let mut contents = String::new();
    file.read_to_string(&mut contents).await?;
    let paths = serde_json::from_str::<HashMap<String, String>>(&contents).with_context(|| {
        format!(
            "Could not parse {}, make sure it is a valid JSON object with string keys and values",
            &file_path
        )
    })?;

    create_dir_all(HUB_CACHE_DIR)?;
    create_dir_all(BUN_BUNDLE_CACHE_DIR)?;

    for path in paths.values() {
        tracing::info!("Caching hub script at {path}");
        let res = get_hub_script_content_and_requirements(Some(path), None).await?;
        if res
            .language
            .as_ref()
            .is_some_and(|x| x == &ScriptLang::Deno)
        {
            let job_dir = format!("{}/cache_init/{}", TMP_DIR, Uuid::new_v4());
            create_dir_all(&job_dir)?;
            let _ = windmill_worker::generate_deno_lock(
                &Uuid::nil(),
                &res.content,
                &mut 0,
                &mut None,
                &job_dir,
                None,
                "global",
                "global",
                "",
                &mut None,
            )
            .await?;
            tokio::fs::remove_dir_all(job_dir).await?;
        } else if res.language.as_ref().is_some_and(|x| x == &ScriptLang::Bun) {
            let job_id = Uuid::new_v4();
            let job_dir = format!("{}/cache_init/{}", TMP_DIR, job_id);
            create_dir_all(&job_dir)?;
            if let Some(lockfile) = res.lockfile {
                let _ = windmill_worker::prepare_job_dir(&lockfile, &job_dir).await?;
                let envs = windmill_worker::get_common_bun_proc_envs(None).await;
                let _ = windmill_worker::install_bun_lockfile(
                    &mut 0,
                    &mut None,
                    &job_id,
                    "admins",
                    None,
                    &job_dir,
                    "cache_init",
                    envs.clone(),
                    false,
                    &mut None,
                )
                .await?;

                let _ = windmill_common::worker::write_file(&job_dir, "main.js", &res.content)?;

                if let Err(e) = windmill_worker::prebundle_bun_script(
                    &res.content,
                    Some(&lockfile),
                    &path,
                    &job_id,
                    "admins",
                    None,
                    &job_dir,
                    "",
                    "cache_init",
                    "",
                    &mut None,
                )
                .await
                {
                    panic!("Error prebundling bun script: {e:#}");
                }
            } else {
                tracing::warn!("No lockfile found for bun script {path}, skipping...");
            }
            tokio::fs::remove_dir_all(job_dir).await?;
        }
    }
    Ok(())
}

async fn windmill_main() -> anyhow::Result<()> {
    dotenv::dotenv().ok();

    if std::env::var("RUST_LOG").is_err() {
        std::env::set_var("RUST_LOG", "info")
    }

    let hostname = hostname();

    let mut enable_standalone_indexer: bool = false;

    let mode = std::env::var("MODE")
        .map(|x| x.to_lowercase())
        .map(|x| {
            if &x == "server" {
                println!("Binary is in 'server' mode");
                Mode::Server
            } else if &x == "worker" {
                tracing::info!("Binary is in 'worker' mode");
                #[cfg(windows)]
                {
                    println!("It is highly recommended to use the agent mode instead on windows (MODE=agent) and to pass a BASE_INTERNAL_URL");
                }
                Mode::Worker
            } else if &x == "agent" {
                println!("Binary is in 'agent' mode");
                if std::env::var("BASE_INTERNAL_URL").is_err() {
                    panic!("BASE_INTERNAL_URL is required in agent mode")
                }
                if std::env::var("JOB_TOKEN").is_err() {
                    println!("JOB_TOKEN is not passed, hence workers will still need to create permissions for each job and the DATABASE_URL needs to be of a role that can INSERT into the job_perms table")
                }

                #[cfg(not(feature = "enterprise"))]
                {
                    panic!("Agent mode is only available in the EE, ignoring...");
                }
                #[cfg(feature = "enterprise")]
                Mode::Agent
            } else if &x == "indexer" {
                tracing::info!("Binary is in 'indexer' mode");
                #[cfg(not(feature = "tantivy"))]
                {
                    eprintln!("Cannot start the indexer because tantivy is not included in this binary/image. Make sure you are using the EE image if you want to access the full text search features.");
                    panic!("Indexer mode requires compiling with the tantivy feature flag.");
                }
                #[cfg(feature = "tantivy")]
                Mode::Indexer
            } else if &x == "standalone+search"{
                    enable_standalone_indexer = true;
                    println!("Binary is in 'standalone' mode with search enabled");
                    Mode::Standalone
            }
            else {
                if &x != "standalone" {
                    eprintln!("mode not recognized, defaulting to standalone: {x}");
                } else {
                    println!("Binary is in 'standalone' mode");
                }
                Mode::Standalone
            }
        })
        .unwrap_or_else(|_| {
            tracing::info!("Mode not specified, defaulting to standalone");
            Mode::Standalone
        });

    #[cfg(all(not(target_env = "msvc"), feature = "jemalloc"))]
    println!("jemalloc enabled");

    let cli_arg = std::env::args().nth(1).unwrap_or_default();

    match cli_arg.as_str() {
        "cache" => {
            #[cfg(feature = "embedding")]
            {
                println!("Caching embedding model...");
                windmill_api::embeddings::ModelInstance::load_model_files().await?;
                println!("Cached embedding model");
            }
            #[cfg(not(feature = "embedding"))]
            {
                println!("Embeddings are not enabled, ignoring...");
            }

            cache_hub_scripts(std::env::args().nth(2)).await?;

            return Ok(());
        }
        "-v" | "--version" | "version" => {
            println!("Windmill {}", GIT_VERSION);
            return Ok(());
        }
        _ => {}
    }

    #[allow(unused_mut)]
    let mut num_workers = if mode == Mode::Server || mode == Mode::Indexer {
        0
    } else {
        std::env::var("NUM_WORKERS")
            .ok()
            .and_then(|x| x.parse::<i32>().ok())
            .unwrap_or(DEFAULT_NUM_WORKERS as i32)
    };

    if num_workers > 1 && !std::env::var("WORKER_GROUP").is_ok_and(|x| x == "native") {
        println!(
            "We STRONGLY recommend using at most 1 worker per container, use at your own risks"
        );
    }

    let server_mode = !std::env::var("DISABLE_SERVER")
        .ok()
        .and_then(|x| x.parse::<bool>().ok())
        .unwrap_or(false)
        && (mode == Mode::Server || mode == Mode::Standalone);

    let indexer_mode = mode == Mode::Indexer;

    let server_bind_address: IpAddr = if server_mode || indexer_mode {
        std::env::var("SERVER_BIND_ADDR")
            .ok()
            .and_then(|x| x.parse().ok())
            .unwrap_or(IpAddr::from(DEFAULT_SERVER_BIND_ADDR))
    } else {
        IpAddr::V4(Ipv4Addr::new(127, 0, 0, 1))
    };

    println!("Connecting to database...");
    let db = windmill_common::initial_connection().await?;

    let num_version = sqlx::query_scalar!("SELECT version()").fetch_one(&db).await;

    tracing::info!(
        "PostgreSQL version: {} (windmill require PG >= 14)",
        num_version
            .ok()
            .flatten()
            .unwrap_or_else(|| "UNKNOWN".to_string())
    );
    load_otel(&db).await;

    tracing::info!("Database connected");

    let environment = load_base_url(&db)
        .await
        .unwrap_or_else(|_| "local".to_string())
        .trim_start_matches("https://")
        .trim_start_matches("http://")
        .split(".")
        .next()
        .unwrap_or_else(|| "local")
        .to_string();

    let _guard = windmill_common::tracing_init::initialize_tracing(&hostname, &mode, &environment);

    let is_agent = mode == Mode::Agent;

    let mut migration_handle: Option<JoinHandle<()>> = None;
    #[cfg(feature = "parquet")]
    let disable_s3_store = std::env::var("DISABLE_S3_STORE")
        .ok()
        .is_some_and(|x| x == "1" || x == "true");

    if !is_agent && !indexer_mode {
        let skip_migration = std::env::var("SKIP_MIGRATION")
            .map(|val| val == "true")
            .unwrap_or(false);

        if !skip_migration {
            // migration code to avoid break
            migration_handle = windmill_api::migrate_db(&db).await?;
        } else {
            tracing::info!("SKIP_MIGRATION set, skipping db migration...")
        }
    }

    drop(db);
    let worker_mode = num_workers > 0;

    let db = windmill_common::connect_db(server_mode, indexer_mode, worker_mode).await?;

    let (killpill_tx, mut killpill_rx) = tokio::sync::broadcast::channel::<()>(2);
    let mut monitor_killpill_rx = killpill_tx.subscribe();
    let (killpill_phase2_tx, _killpill_phase2_rx) = tokio::sync::broadcast::channel::<()>(2);
    let server_killpill_rx = killpill_phase2_tx.subscribe();

    let shutdown_signal =
        windmill_common::shutdown_signal(killpill_tx.clone(), killpill_tx.subscribe());

    #[cfg(feature = "enterprise")]
    tracing::info!(
        "
##############################
Windmill Enterprise Edition {GIT_VERSION}
##############################"
    );

    #[cfg(not(feature = "enterprise"))]
    tracing::info!(
        "
##############################
Windmill Community Edition {GIT_VERSION}
##############################"
    );

    display_config(&ENV_SETTINGS);

    if let Err(e) = reload_base_url_setting(&db).await {
        tracing::error!("Error loading base url: {:?}", e)
    }

    if let Err(e) = reload_critical_error_channels_setting(&db).await {
        tracing::error!("Could loading critical error emails setting: {:?}", e);
    }

    #[cfg(feature = "enterprise")]
    {
        // load the license key and check if it's valid
        // if not valid and not server mode just quit
        // if not expired and server mode then force renewal
        // if key still invalid and num_workers > 0, set to 0
        if let Err(err) = reload_license_key(&db).await {
            tracing::error!("Failed to reload license key: {err:#}");
        }
        let valid_key = *LICENSE_KEY_VALID.read().await;
        if !valid_key && !server_mode {
            tracing::error!("Invalid license key, workers require a valid license key");
        }
        if server_mode {
            // only force renewal if invalid but not empty (= expired)
            let renewed_now = maybe_renew_license_key_on_start(
                &HTTP_CLIENT,
                &db,
                !valid_key && !LICENSE_KEY_ID.read().await.is_empty(),
            )
            .await;
            if renewed_now {
                if let Err(err) = reload_license_key(&db).await {
                    tracing::error!("Failed to reload license key: {err:#}");
                }
            }
        }
    }

    if server_mode || worker_mode || indexer_mode {
        let port_var = std::env::var("PORT").ok().and_then(|x| x.parse().ok());

        let port = if server_mode || indexer_mode {
            port_var.unwrap_or(DEFAULT_PORT as u16)
        } else {
            port_var.unwrap_or(0)
        };

        let default_base_internal_url = format!("http://localhost:{}", port.to_string());
        // since it's only on server mode, the port is statically defined
        let base_internal_url: String = if let Ok(base_url) = std::env::var("BASE_INTERNAL_URL") {
            if !is_agent {
                tracing::warn!("BASE_INTERNAL_URL is now unecessary and ignored unless the mode is 'agent', you can remove it.");
                default_base_internal_url.clone()
            } else {
                base_url
            }
        } else {
            default_base_internal_url.clone()
        };

        initial_load(
            &db,
            killpill_tx.clone(),
            worker_mode,
            server_mode,
            #[cfg(feature = "parquet")]
            disable_s3_store,
        )
        .await;

        monitor_db(
            &db,
            &base_internal_url,
            server_mode,
            worker_mode,
            true,
            killpill_tx.clone(),
        )
        .await;

        #[cfg(feature = "prometheus")]
        crate::monitor::monitor_pool(&db).await;

        send_logs_to_object_store(&db, &hostname, &mode);

        #[cfg(all(not(target_env = "msvc"), feature = "jemalloc"))]
        if !worker_mode {
            monitor_mem().await;
        }

        let addr = SocketAddr::from((server_bind_address, port));

        let (base_internal_tx, base_internal_rx) = tokio::sync::oneshot::channel::<String>();

        DirBuilder::new()
            .recursive(true)
            .create("/tmp/windmill")
            .expect("could not create initial server dir");

        #[cfg(feature = "tantivy")]
        let should_index_jobs =
            mode == Mode::Indexer || (enable_standalone_indexer && mode == Mode::Standalone);

        reload_indexer_config(&db).await;

        #[cfg(feature = "tantivy")]
        let (index_reader, index_writer) = if should_index_jobs {
            let mut indexer_rx = killpill_rx.resubscribe();

            let (mut reader, mut writer) = (None, None);
            tokio::select! {
                _ = indexer_rx.recv() => {
                    tracing::info!("Received killpill, aborting index initialization");
                },
                res = windmill_indexer::completed_runs_ee::init_index(&db) => {
                        let res = res?;
                        reader = Some(res.0);
                        writer = Some(res.1);
                }

            }
            (reader, writer)
        } else {
            (None, None)
        };

        #[cfg(feature = "tantivy")]
        let indexer_f = {
            let indexer_rx = killpill_rx.resubscribe();
            let index_writer2 = index_writer.clone();
            async {
                if let Some(index_writer) = index_writer2 {
                    windmill_indexer::completed_runs_ee::run_indexer(
                        db.clone(),
                        index_writer,
                        indexer_rx,
                    )
                    .await?;
                }
                Ok(())
            }
        };

        #[cfg(all(feature = "tantivy", feature = "parquet"))]
        let (log_index_reader, log_index_writer) = if should_index_jobs {
            let mut indexer_rx = killpill_rx.resubscribe();

            let (mut reader, mut writer) = (None, None);
            tokio::select! {
                _ = indexer_rx.recv() => {
                    tracing::info!("Received killpill, aborting index initialization");
                },
                res = windmill_indexer::service_logs_ee::init_index(&db, killpill_tx.clone()) => {
                        let res = res?;
                        reader = Some(res.0);
                        writer = Some(res.1);
                }

            }
            (reader, writer)
        } else {
            (None, None)
        };

        #[cfg(all(feature = "tantivy", feature = "parquet"))]
        let log_indexer_f = {
            let log_indexer_rx = killpill_rx.resubscribe();
            let log_index_writer2 = log_index_writer.clone();
            async {
                if let Some(log_index_writer) = log_index_writer2 {
                    windmill_indexer::service_logs_ee::run_indexer(
                        db.clone(),
                        log_index_writer,
                        log_indexer_rx,
                    )
                    .await?;
                }
                Ok(())
            }
        };

        #[cfg(not(feature = "tantivy"))]
        let index_reader = None;

        #[cfg(not(feature = "tantivy"))]
        let indexer_f = async { Ok(()) as anyhow::Result<()> };

        #[cfg(not(all(feature = "tantivy", feature = "parquet")))]
        let log_index_reader = None;

        #[cfg(not(all(feature = "tantivy", feature = "parquet")))]
        let log_indexer_f = async { Ok(()) as anyhow::Result<()> };

        let server_f = async {
            if !is_agent {
                windmill_api::run_server(
                    db.clone(),
                    index_reader,
                    log_index_reader,
                    addr,
                    server_killpill_rx,
                    base_internal_tx,
                    server_mode,
                    #[cfg(feature = "smtp")]
                    base_internal_url.clone(),
                )
                .await?;
            } else {
                base_internal_tx
                    .send(base_internal_url.clone())
                    .map_err(|e| {
                        anyhow::anyhow!("Could not send base_internal_url to agent: {e:#}")
                    })?;
            }
            Ok(()) as anyhow::Result<()>
        };

        let workers_f = async {
            let mut rx = killpill_rx.resubscribe();

            if !killpill_rx.try_recv().is_ok() {
                let base_internal_url = base_internal_rx.await?;
                if worker_mode {
                    run_workers(
                        db.clone(),
                        rx,
                        killpill_tx.clone(),
                        num_workers,
                        base_internal_url.clone(),
                        is_agent,
                        hostname.clone(),
                    )
                    .await?;
                    tracing::info!("All workers exited.");
                    killpill_tx.send(())?;
                } else {
                    rx.recv().await?;
                }
            }
            if killpill_phase2_tx.receiver_count() > 0 {
                if worker_mode {
                    tracing::info!("Starting phase 2 of shutdown");
                }
                killpill_phase2_tx.send(())?;
                if worker_mode {
                    tracing::info!("Phase 2 of shutdown completed");
                }
            }
            Ok(())
        };

        let monitor_f = async {
            let db = db.clone();
            let tx = killpill_tx.clone();

            let base_internal_url = base_internal_url.to_string();
            let h = tokio::spawn(async move {
                let mut listener = retry_listen_pg(&db).await;

                loop {
                    tokio::select! {
                        biased;
                        Some(_) = async { if let Some(jh) = migration_handle.take() {
                            tracing::info!("migration job finished");
                            Some(jh.await)
                        } else {
                            None
                        }} => {
                           continue;
                        },
                        _ = monitor_killpill_rx.recv() => {
                            tracing::info!("received killpill for monitor job");
                            break;
                        },
                        _ = tokio::time::sleep(Duration::from_secs(30))    => {
                            monitor_db(
                                &db,
                                &base_internal_url,
                                server_mode,
                                worker_mode,
                                false,
                                tx.clone(),
                            )
                            .await;
                        },
                        notification = listener.recv() => {
                            match notification {
                                Ok(n) => {
                                    tracing::info!("Received new pg notification: {n:?}");
                                    match n.channel() {
                                        "notify_config_change" => {
                                            match n.payload() {
                                                "server" if server_mode => {
                                                    tracing::error!("Server config change detected but server config is obsolete: {}", n.payload());
                                                },
                                                a@ _ if worker_mode && a == format!("worker__{}", *WORKER_GROUP) => {
                                                    tracing::info!("Worker config change detected: {}", n.payload());
                                                    reload_worker_config(&db, tx.clone(), true).await;
                                                },
                                                _ => {
                                                    tracing::debug!("config changed but did not target this server/worker");
                                                }
                                            }
                                        },
                                        "notify_global_setting_change" => {
                                            tracing::info!("Global setting change detected: {}", n.payload());
                                            match n.payload() {
                                                BASE_URL_SETTING => {
                                                    if let Err(e) = reload_base_url_setting(&db).await {
                                                        tracing::error!(error = %e, "Could not reload base url setting");
                                                    }
                                                },
                                                OAUTH_SETTING => {
                                                    if let Err(e) = reload_base_url_setting(&db).await {
                                                        tracing::error!(error = %e, "Could not reload oauth setting");
                                                    }
                                                },
                                                CUSTOM_TAGS_SETTING => {
                                                    if let Err(e) = reload_custom_tags_setting(&db).await {
                                                        tracing::error!(error = %e, "Could not reload custom tags setting");
                                                    }
                                                },
                                                LICENSE_KEY_SETTING => {
                                                    if let Err(e) = reload_license_key(&db).await {
                                                        tracing::error!("Failed to reload license key: {e:#}");
                                                    }
                                                },
                                                DEFAULT_TAGS_PER_WORKSPACE_SETTING => {
                                                    if let Err(e) = load_tag_per_workspace_enabled(&db).await {
                                                        tracing::error!("Error loading default tag per workspace: {e:#}");
                                                    }
                                                },
                                                DEFAULT_TAGS_WORKSPACES_SETTING => {
                                                    if let Err(e) = load_tag_per_workspace_workspaces(&db).await {
                                                        tracing::error!("Error loading default tag per workspace workspaces: {e:#}");
                                                    }
                                                }
                                                SMTP_SETTING => {
                                                    reload_smtp_config(&db).await;
                                                },
                                                TEAMS_SETTING => {
                                                    tracing::info!("Teams setting changed.");
                                                },
                                                INDEXER_SETTING => {
                                                    reload_indexer_config(&db).await;
                                                },
                                                TIMEOUT_WAIT_RESULT_SETTING => {
                                                    reload_timeout_wait_result_setting(&db).await
                                                },
                                                RETENTION_PERIOD_SECS_SETTING => {
                                                    reload_retention_period_setting(&db).await
                                                },
                                                MONITOR_LOGS_ON_OBJECT_STORE_SETTING => {
                                                    reload_delete_logs_periodically_setting(&db).await
                                                },
                                                JOB_DEFAULT_TIMEOUT_SECS_SETTING => {
                                                    reload_job_default_timeout_setting(&db).await
                                                },
                                                #[cfg(feature = "parquet")]
                                                OBJECT_STORE_CACHE_CONFIG_SETTING => {
                                                    if !disable_s3_store {
                                                        reload_s3_cache_setting(&db).await
                                                    }
                                                },
                                                SCIM_TOKEN_SETTING => {
                                                    reload_scim_token_setting(&db).await
                                                },
                                                EXTRA_PIP_INDEX_URL_SETTING => {
                                                    reload_extra_pip_index_url_setting(&db).await
                                                },
                                                PIP_INDEX_URL_SETTING => {
                                                    reload_pip_index_url_setting(&db).await
                                                },
                                                INSTANCE_PYTHON_VERSION_SETTING => {
                                                    reload_instance_python_version_setting(&db).await
                                                },
                                                NPM_CONFIG_REGISTRY_SETTING => {
                                                    reload_npm_config_registry_setting(&db).await
                                                },
                                                BUNFIG_INSTALL_SCOPES_SETTING => {
                                                    reload_bunfig_install_scopes_setting(&db).await
                                                },
                                                NUGET_CONFIG_SETTING => {
                                                    reload_nuget_config_setting(&db).await
                                                },
                                                KEEP_JOB_DIR_SETTING => {
                                                    load_keep_job_dir(&db).await;
                                                },
                                                REQUIRE_PREEXISTING_USER_FOR_OAUTH_SETTING => {
                                                    load_require_preexisting_user(&db).await;
                                                },
                                                EXPOSE_METRICS_SETTING  => {
                                                    tracing::info!("Metrics setting changed, restarting");
                                                    send_delayed_killpill(&tx, 40, "metrics setting change").await;
                                                },
                                                EMAIL_DOMAIN_SETTING => {
                                                    tracing::info!("Email domain setting changed");
                                                    if server_mode {
                                                        send_delayed_killpill(&tx, 4, "email domain setting change").await;
                                                    }
                                                },
                                                EXPOSE_DEBUG_METRICS_SETTING => {
                                                    if let Err(e) = load_metrics_debug_enabled(&db).await {
                                                        tracing::error!(error = %e, "Could not reload debug metrics setting");
                                                    }
                                                },
                                                OTEL_SETTING => {
                                                    tracing::info!("OTEL setting changed, restarting");
                                                    send_delayed_killpill(&tx, 4, "OTEL setting change").await;
                                                },
                                                REQUEST_SIZE_LIMIT_SETTING => {
                                                    if server_mode {
                                                        tracing::info!("Request limit size change detected, killing server expecting to be restarted");
                                                        send_delayed_killpill(&tx, 4, "request size limit change").await;
                                                    }
                                                },
                                                SAML_METADATA_SETTING => {
                                                    tracing::info!("SAML metadata change detected, killing server expecting to be restarted");
                                                    send_delayed_killpill(&tx, 0, "SAML metadata change").await;
                                                },
                                                HUB_BASE_URL_SETTING => {
                                                    if let Err(e) = reload_hub_base_url_setting(&db, server_mode).await {
                                                        tracing::error!(error = %e, "Could not reload hub base url setting");
                                                    }
                                                },
                                                CRITICAL_ERROR_CHANNELS_SETTING => {
                                                    if let Err(e) = reload_critical_error_channels_setting(&db).await {
                                                        tracing::error!(error = %e, "Could not reload critical error emails setting");
                                                    }
                                                },
                                                JWT_SECRET_SETTING => {
                                                    if let Err(e) = reload_jwt_secret_setting(&db).await {
                                                        tracing::error!(error = %e, "Could not reload jwt secret setting");
                                                    }
                                                },
                                                CRITICAL_ALERT_MUTE_UI_SETTING => {
                                                    tracing::info!("Critical alert UI setting changed");
                                                    if let Err(e) = reload_critical_alert_mute_ui_setting(&db).await {
                                                        tracing::error!(error = %e, "Could not reload critical alert UI setting");
                                                    }
                                                },
                                                a @_ => {
                                                    tracing::info!("Unrecognized Global Setting Change Payload: {:?}", a);
                                                }
                                            }
                                        },
                                        _ => {
                                            tracing::warn!("Unknown notification received");
                                            continue;
                                        }
                                    }
                                },
                                Err(e) => {
                                    tracing::error!(error = %e, "Could not receive notification, attempting to reconnect listener");
                                    tokio::select! {
                                        biased;
                                        _ = monitor_killpill_rx.recv() => {
                                            tracing::info!("received killpill for monitor job");
                                            break;
                                        },
                                        new_listener = retry_listen_pg(&db) => {
                                            listener = new_listener;
                                            continue;
                                        }
                                    }
                                }
                            };
                        }
                    }
                }
            });

            if let Err(e) = h.await {
                tracing::error!("Error waiting for monitor handle: {e:#}")
            }
            tracing::info!("Monitor exited");
            Ok(()) as anyhow::Result<()>
        };

        let metrics_f = async {
            if METRICS_ENABLED.load(std::sync::atomic::Ordering::Relaxed) {
                #[cfg(not(feature = "enterprise"))]
                tracing::error!("Metrics are only available in the EE, ignoring...");

                #[cfg(feature = "enterprise")]
                windmill_common::serve_metrics(*METRICS_ADDR, _killpill_phase2_rx, num_workers > 0)
                    .await;
            }
            Ok(()) as anyhow::Result<()>
        };

        if server_mode {
            schedule_stats(&db, &HTTP_CLIENT).await;
        }

        futures::try_join!(
            shutdown_signal,
            workers_f,
            monitor_f,
            server_f,
            metrics_f,
            indexer_f,
            log_indexer_f
        )?;
    } else {
        tracing::info!("Nothing to do, exiting.");
    }
    send_current_log_file_to_object_store(&db, &hostname, &mode).await;

    tracing::info!("Exiting connection pool");
    tokio::select! {
        _ = db.close() => {
            tracing::info!("Database connection pool closed");
        },
        _ = tokio::time::sleep(Duration::from_secs(15)) => {
            tracing::warn!("Could not close database connection pool in time (15s). Exiting anyway.");
        }
    }
    Ok(())
}

async fn listen_pg(db: &DB) -> Option<PgListener> {
    let mut listener = match PgListener::connect_with(&db).await {
        Ok(l) => l,
        Err(e) => {
            tracing::error!(error = %e, "Could not connect to database");
            return None;
        }
    };

    if let Err(e) = listener
        .listen_all(vec!["notify_config_change", "notify_global_setting_change"])
        .await
    {
        tracing::error!(error = %e, "Could not listen to database");
        return None;
    }

    return Some(listener);
}

async fn retry_listen_pg(db: &DB) -> PgListener {
    let mut listener = listen_pg(db).await;
    loop {
        if listener.is_none() {
            tracing::info!("Retrying listening to pg listen in 5 seconds");
            tokio::time::sleep(Duration::from_secs(5)).await;
            listener = listen_pg(db).await;
        } else {
            tracing::info!("Successfully connected to pg listen");
            return listener.unwrap();
        }
    }
}

fn display_config(envs: &[&str]) {
    tracing::info!(
        "config: {}",
        envs.iter()
            .filter(|env| std::env::var(env).is_ok())
            .map(|env| {
                format!(
                    "{}: {}",
                    env,
                    std::env::var(env).unwrap_or_else(|_| "not set".to_string())
                )
            })
            .collect::<Vec<String>>()
            .join(", ")
    )
}

pub async fn run_workers(
    db: Pool<Postgres>,
    mut rx: tokio::sync::broadcast::Receiver<()>,
    tx: tokio::sync::broadcast::Sender<()>,
    num_workers: i32,
    base_internal_url: String,
    agent_mode: bool,
    hostname: String,
) -> anyhow::Result<()> {
    let mut killpill_rxs = vec![];
    for _ in 0..num_workers {
        killpill_rxs.push(rx.resubscribe());
    }

    if rx.try_recv().is_ok() {
        tracing::info!("Received killpill, exiting");
        return Ok(());
    }
    let instance_name = hostname
        .clone()
        .replace(" ", "")
        .split("-")
        .last()
        .unwrap()
        .to_ascii_lowercase()
        .to_string();

    // #[cfg(tokio_unstable)]
    // let monitor = tokio_metrics::TaskMonitor::new();

    let ip = windmill_common::external_ip::get_ip()
        .await
        .unwrap_or_else(|e| {
            tracing::warn!(error = e.to_string(), "failed to get external IP");
            "unretrievable IP".to_string()
        });

    let mut handles = Vec::with_capacity(num_workers as usize);

    for x in [
        TMP_LOGS_DIR,
        UV_CACHE_DIR,
        DENO_CACHE_DIR,
        DENO_CACHE_DIR_DEPS,
        DENO_CACHE_DIR_NPM,
        BUN_CACHE_DIR,
        PY310_CACHE_DIR,
        PY311_CACHE_DIR,
        PY312_CACHE_DIR,
        PY313_CACHE_DIR,
        TAR_PY310_CACHE_DIR,
        TAR_PY311_CACHE_DIR,
        TAR_PY312_CACHE_DIR,
        TAR_PY313_CACHE_DIR,
<<<<<<< HEAD
        BUN_DEPSTAR_CACHE_DIR,
=======
        PIP_CACHE_DIR,
>>>>>>> 1069ad39
        BUN_BUNDLE_CACHE_DIR,
        GO_CACHE_DIR,
        GO_BIN_CACHE_DIR,
        RUST_CACHE_DIR,
        CSHARP_CACHE_DIR,
        HUB_CACHE_DIR,
        POWERSHELL_CACHE_DIR,
    ] {
        DirBuilder::new()
            .recursive(true)
            .create(x)
            .expect("could not create initial worker dir");
    }

    tracing::info!(
        "Starting {num_workers} workers and SLEEP_QUEUE={}ms",
        *windmill_worker::SLEEP_QUEUE
    );
    for i in 1..(num_workers + 1) {
        let db1 = db.clone();
        let instance_name = instance_name.clone();
        let worker_name = format!("wk-{}-{}-{}", *WORKER_GROUP, &instance_name, rd_string(5));
        let ip = ip.clone();
        let rx = killpill_rxs.pop().unwrap();
        let tx = tx.clone();
        let base_internal_url = base_internal_url.clone();
        let hostname = hostname.clone();

        handles.push(tokio::spawn(async move {
            if num_workers > 1 {
                tracing::info!(worker = %worker_name, "starting worker {i}");
            }

            let f = windmill_worker::run_worker(
                &db1,
                &hostname,
                worker_name,
                i as u64,
                num_workers as u32,
                &ip,
                rx,
                tx,
                &base_internal_url,
                agent_mode,
            );

            // #[cfg(tokio_unstable)]
            // {
            //     monitor.monitor(f, "worker").await
            // }

            // #[cfg(not(tokio_unstable))]
            // {
            f.await
            // }
        }));
    }

    futures::future::try_join_all(handles).await?;
    Ok(())
}

async fn send_delayed_killpill(
    tx: &tokio::sync::broadcast::Sender<()>,
    max_delay_secs: u64,
    context: &str,
) {
    // Random delay to avoid all servers/workers shutting down simultaneously
    let rd_delay = rand::rng().random_range(0..max_delay_secs);
    tracing::info!("Scheduling {context} shutdown in {rd_delay}s");
    tokio::time::sleep(Duration::from_secs(rd_delay)).await;

    if let Err(e) = tx.send(()) {
        tracing::error!(error = %e, "Could not send killpill for {context}");
    }
}<|MERGE_RESOLUTION|>--- conflicted
+++ resolved
@@ -66,19 +66,11 @@
 use windmill_common::global_settings::OBJECT_STORE_CACHE_CONFIG_SETTING;
 
 use windmill_worker::{
-<<<<<<< HEAD
-    get_hub_script_content_and_requirements, BUN_BUNDLE_CACHE_DIR, BUN_CACHE_DIR,
-    BUN_DEPSTAR_CACHE_DIR, CSHARP_CACHE_DIR, DENO_CACHE_DIR, DENO_CACHE_DIR_DEPS,
-    DENO_CACHE_DIR_NPM, GO_BIN_CACHE_DIR, GO_CACHE_DIR, POWERSHELL_CACHE_DIR, PY310_CACHE_DIR,
-    PY311_CACHE_DIR, PY312_CACHE_DIR, PY313_CACHE_DIR, RUST_CACHE_DIR, TAR_PY310_CACHE_DIR,
-    TAR_PY311_CACHE_DIR, TAR_PY312_CACHE_DIR, TAR_PY313_CACHE_DIR, TMP_LOGS_DIR, UV_CACHE_DIR,
-=======
     get_hub_script_content_and_requirements, BUN_BUNDLE_CACHE_DIR, BUN_CACHE_DIR, CSHARP_CACHE_DIR,
     DENO_CACHE_DIR, DENO_CACHE_DIR_DEPS, DENO_CACHE_DIR_NPM, GO_BIN_CACHE_DIR, GO_CACHE_DIR,
     LOCK_CACHE_DIR, PIP_CACHE_DIR, POWERSHELL_CACHE_DIR, PY310_CACHE_DIR, PY311_CACHE_DIR,
     PY312_CACHE_DIR, PY313_CACHE_DIR, RUST_CACHE_DIR, TAR_PIP_CACHE_DIR, TAR_PY310_CACHE_DIR,
     TAR_PY311_CACHE_DIR, TAR_PY312_CACHE_DIR, TAR_PY313_CACHE_DIR, UV_CACHE_DIR,
->>>>>>> 1069ad39
 };
 
 use crate::monitor::{
@@ -1055,11 +1047,7 @@
         TAR_PY311_CACHE_DIR,
         TAR_PY312_CACHE_DIR,
         TAR_PY313_CACHE_DIR,
-<<<<<<< HEAD
         BUN_DEPSTAR_CACHE_DIR,
-=======
-        PIP_CACHE_DIR,
->>>>>>> 1069ad39
         BUN_BUNDLE_CACHE_DIR,
         GO_CACHE_DIR,
         GO_BIN_CACHE_DIR,
