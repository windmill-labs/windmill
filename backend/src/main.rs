/*
 * Author: Ruben Fiszel
 * Copyright: Windmill Labs, Inc 2022
 * This file and its contents are licensed under the AGPLv3 License.
 * Please see the included NOTICE for copyright information and
 * LICENSE-AGPL for a copy of the license.
 */

use anyhow::Context;
use git_version::git_version;
use monitor::{
    reload_timeout_wait_result_setting, send_current_log_file_to_object_store,
    send_logs_to_object_store,
};
use rand::Rng;
use sqlx::{postgres::PgListener, Pool, Postgres};
use std::{
    collections::HashMap,
    net::{IpAddr, Ipv4Addr, SocketAddr},
    time::Duration,
};
use tokio::{
    fs::{create_dir_all, DirBuilder, File},
    io::AsyncReadExt,
};
use uuid::Uuid;
use windmill_api::HTTP_CLIENT;

#[cfg(feature = "enterprise")]
use windmill_common::ee::schedule_key_renewal;

use windmill_common::{
    global_settings::{
        BASE_URL_SETTING, BUNFIG_INSTALL_SCOPES_SETTING, CRITICAL_ERROR_CHANNELS_SETTING,
        CUSTOM_TAGS_SETTING, DEFAULT_TAGS_PER_WORKSPACE_SETTING, DEFAULT_TAGS_WORKSPACES_SETTING,
        ENV_SETTINGS, EXPOSE_DEBUG_METRICS_SETTING, EXPOSE_METRICS_SETTING,
        EXTRA_PIP_INDEX_URL_SETTING, HUB_BASE_URL_SETTING, JOB_DEFAULT_TIMEOUT_SECS_SETTING,
        JWT_SECRET_SETTING, KEEP_JOB_DIR_SETTING, LICENSE_KEY_SETTING, NPM_CONFIG_REGISTRY_SETTING,
        OAUTH_SETTING, PIP_INDEX_URL_SETTING, REQUEST_SIZE_LIMIT_SETTING,
        REQUIRE_PREEXISTING_USER_FOR_OAUTH_SETTING, RETENTION_PERIOD_SECS_SETTING,
        SAML_METADATA_SETTING, SCIM_TOKEN_SETTING, SMTP_SETTING, TIMEOUT_WAIT_RESULT_SETTING,
    },
    scripts::ScriptLang,
    stats_ee::schedule_stats,
    utils::{hostname, rd_string, Mode},
    worker::{reload_custom_tags_setting, HUB_CACHE_DIR, TMP_DIR, WORKER_GROUP},
    DB, METRICS_ENABLED,
};

#[cfg(all(not(target_env = "msvc"), feature = "jemalloc"))]
use monitor::monitor_mem;

#[cfg(all(not(target_env = "msvc"), feature = "jemalloc"))]
use tikv_jemallocator::Jemalloc;

#[cfg(all(not(target_env = "msvc"), feature = "jemalloc"))]
#[global_allocator]
static GLOBAL: Jemalloc = Jemalloc;

#[cfg(feature = "enterprise")]
use windmill_common::METRICS_ADDR;

#[cfg(feature = "parquet")]
use windmill_common::global_settings::OBJECT_STORE_CACHE_CONFIG_SETTING;

use windmill_worker::{
    get_hub_script_content_and_requirements, BUN_BUNDLE_CACHE_DIR, BUN_CACHE_DIR,
    BUN_DEPSTAR_CACHE_DIR, DENO_CACHE_DIR, DENO_CACHE_DIR_DEPS, DENO_CACHE_DIR_NPM,
    GO_BIN_CACHE_DIR, GO_CACHE_DIR, LOCK_CACHE_DIR, PIP_CACHE_DIR, POWERSHELL_CACHE_DIR,
    RUST_CACHE_DIR, TAR_PIP_CACHE_DIR, TMP_LOGS_DIR, UV_CACHE_DIR,
};

use crate::monitor::{
    initial_load, load_keep_job_dir, load_metrics_debug_enabled, load_require_preexisting_user,
    load_tag_per_workspace_enabled, load_tag_per_workspace_workspaces, monitor_db, monitor_pool,
    reload_base_url_setting, reload_bunfig_install_scopes_setting,
    reload_critical_error_channels_setting, reload_extra_pip_index_url_setting,
    reload_hub_base_url_setting, reload_job_default_timeout_setting, reload_jwt_secret_setting,
    reload_license_key, reload_npm_config_registry_setting, reload_pip_index_url_setting,
    reload_retention_period_setting, reload_scim_token_setting, reload_smtp_config,
    reload_worker_config,
};

#[cfg(feature = "parquet")]
use crate::monitor::reload_s3_cache_setting;

const GIT_VERSION: &str = git_version!(args = ["--tag", "--always"], fallback = "unknown-version");
const DEFAULT_NUM_WORKERS: usize = 1;
const DEFAULT_PORT: u16 = 8000;
const DEFAULT_SERVER_BIND_ADDR: Ipv4Addr = Ipv4Addr::new(0, 0, 0, 0);

mod ee;
mod monitor;

#[inline(always)]
fn create_and_run_current_thread_inner<F, R>(future: F) -> R
where
    F: std::future::Future<Output = R> + 'static,
    R: Send + 'static,
{
    let rt = tokio::runtime::Builder::new_multi_thread()
        .enable_all()
        .worker_threads(32)
        .build()
        .unwrap();

    // Since this is the main future, we want to box it in debug mode because it tends to be fairly
    // large and the compiler won't optimize repeated copies. We also make this runtime factory
    // function #[inline(always)] to avoid holding the unboxed, unused future on the stack.
    #[cfg(debug_assertions)]
    // SAFETY: this this is guaranteed to be running on a current-thread executor
    let future = Box::pin(future);

    rt.block_on(future)
}

pub fn main() -> anyhow::Result<()> {
    #[cfg(feature = "deno_core")]
    deno_core::JsRuntime::init_platform(None, false);
    create_and_run_current_thread_inner(windmill_main())
}

async fn cache_hub_scripts(file_path: Option<String>) -> anyhow::Result<()> {
    let file_path = file_path.unwrap_or("./hubPaths.json".to_string());
    let mut file = File::open(&file_path)
        .await
        .with_context(|| format!("Could not open {}, make sure it exists", &file_path))?;
    let mut contents = String::new();
    file.read_to_string(&mut contents).await?;
    let paths = serde_json::from_str::<HashMap<String, String>>(&contents).with_context(|| {
        format!(
            "Could not parse {}, make sure it is a valid JSON object with string keys and values",
            &file_path
        )
    })?;

    create_dir_all(HUB_CACHE_DIR).await?;
    create_dir_all(BUN_BUNDLE_CACHE_DIR).await?;

    for path in paths.values() {
        tracing::info!("Caching hub script at {path}");
        let res = get_hub_script_content_and_requirements(Some(path.to_string()), None).await?;
        if res
            .language
            .as_ref()
            .is_some_and(|x| x == &ScriptLang::Deno)
        {
            let job_dir = format!("{}/cache_init/{}", TMP_DIR, Uuid::new_v4());
            create_dir_all(&job_dir).await?;
            let _ = windmill_worker::generate_deno_lock(
                &Uuid::nil(),
                &res.content,
                &mut 0,
                &mut None,
                &job_dir,
                None,
                "global",
                "global",
                "",
                &mut None,
            )
            .await?;
            tokio::fs::remove_dir_all(job_dir).await?;
        } else if res.language.as_ref().is_some_and(|x| x == &ScriptLang::Bun) {
            let job_id = Uuid::new_v4();
            let job_dir = format!("{}/cache_init/{}", TMP_DIR, job_id);
            create_dir_all(&job_dir).await?;
            if let Some(lockfile) = res.lockfile {
                let _ = windmill_worker::prepare_job_dir(&lockfile, &job_dir).await?;
                let envs = windmill_worker::get_common_bun_proc_envs(None).await;
                let _ = windmill_worker::install_bun_lockfile(
                    &mut 0,
                    &mut None,
                    &job_id,
                    "admins",
                    None,
                    &job_dir,
                    "cache_init",
                    envs.clone(),
                    false,
                    &mut None,
                )
                .await?;

                let _ = windmill_common::worker::write_file(&job_dir, "main.js", &res.content)?;

                if let Err(e) = windmill_worker::prebundle_bun_script(
                    &res.content,
                    Some(lockfile),
                    &path,
                    &job_id,
                    "admins",
                    None,
                    &job_dir,
                    "",
                    "cache_init",
                    "",
                    &mut None,
                )
                .await
                {
                    panic!("Error prebundling bun script: {e:#}");
                }
            } else {
                tracing::warn!("No lockfile found for bun script {path}, skipping...");
            }
            tokio::fs::remove_dir_all(job_dir).await?;
        }
    }
    Ok(())
}

async fn windmill_main() -> anyhow::Result<()> {
    dotenv::dotenv().ok();

    if std::env::var("RUST_LOG").is_err() {
        std::env::set_var("RUST_LOG", "info")
    }

    let hostname = hostname();

    #[cfg(not(feature = "flamegraph"))]
    let _guard = windmill_common::tracing_init::initialize_tracing(&hostname);

    #[cfg(all(not(target_env = "msvc"), feature = "jemalloc"))]
    tracing::info!("jemalloc enabled");

    #[cfg(feature = "flamegraph")]
    let _guard = windmill_common::tracing_init::setup_flamegraph();

    let cli_arg = std::env::args().nth(1).unwrap_or_default();

    match cli_arg.as_str() {
        "cache" => {
            #[cfg(feature = "embedding")]
            {
                tracing::info!("Caching embedding model...");
                windmill_api::embeddings::ModelInstance::load_model_files().await?;
                tracing::info!("Cached embedding model");
            }
            #[cfg(not(feature = "embedding"))]
            {
                tracing::warn!("Embeddings are not enabled, ignoring...");
            }

            cache_hub_scripts(std::env::args().nth(2)).await?;

            return Ok(());
        }
        "-v" | "--version" | "version" => {
            println!("Windmill {}", GIT_VERSION);
            return Ok(());
        }
        _ => {}
    }

    let mut enable_standalone_indexer: bool = false;

    let mode = std::env::var("MODE")
        .map(|x| x.to_lowercase())
        .map(|x| {
            if &x == "server" {
                tracing::info!("Binary is in 'server' mode");
                Mode::Server
            } else if &x == "worker" {
                tracing::info!("Binary is in 'worker' mode");
                Mode::Worker
            } else if &x == "agent" {
                tracing::info!("Binary is in 'agent' mode");
                if std::env::var("BASE_INTERNAL_URL").is_err() {
                    panic!("BASE_INTERNAL_URL is required in agent mode")
                }
                if std::env::var("JOB_TOKEN").is_err() {
                    tracing::warn!("JOB_TOKEN is not passed, hence workers will still need to create permissions for each job and the DATABASE_URL needs to be of a role that can INSERT into the job_perms table")
                }

                #[cfg(not(feature = "enterprise"))]
                {
                    panic!("Agent mode is only available in the EE, ignoring...");
                }
                #[cfg(feature = "enterprise")]
                Mode::Agent
            } else if &x == "indexer" {
                tracing::info!("Binary is in 'indexer' mode");
                #[cfg(not(feature = "tantivy"))]
                {
                    panic!("Indexer mode requires the tantivy feature flag");
                }
                #[cfg(feature = "tantivy")]
                Mode::Indexer
            } else if &x == "standalone+search"{
                    enable_standalone_indexer = true;
                    tracing::info!("Binary is in 'standalone' mode with search enabled");
                    Mode::Standalone
            }
            else {
                if &x != "standalone" {
                    tracing::error!("mode not recognized, defaulting to standalone: {x}");
                } else {
                    tracing::info!("Binary is in 'standalone' mode");
                }
                Mode::Standalone
            }
        })
        .unwrap_or_else(|_| {
            tracing::info!("Mode not specified, defaulting to standalone");
            Mode::Standalone
        });

    let num_workers = if mode == Mode::Server || mode == Mode::Indexer {
        0
    } else {
        std::env::var("NUM_WORKERS")
            .ok()
            .and_then(|x| x.parse::<i32>().ok())
            .unwrap_or(DEFAULT_NUM_WORKERS as i32)
    };

    if num_workers > 1 {
        tracing::warn!(
            "We STRONGLY recommend using at most 1 worker per container, use at your own risks"
        );
    }

    let server_mode = !std::env::var("DISABLE_SERVER")
        .ok()
        .and_then(|x| x.parse::<bool>().ok())
        .unwrap_or(false)
        && (mode == Mode::Server || mode == Mode::Standalone);

    let indexer_mode = mode == Mode::Indexer;

    let server_bind_address: IpAddr = if server_mode || indexer_mode {
        std::env::var("SERVER_BIND_ADDR")
            .ok()
            .and_then(|x| x.parse().ok())
            .unwrap_or(IpAddr::from(DEFAULT_SERVER_BIND_ADDR))
    } else {
        IpAddr::V4(Ipv4Addr::new(127, 0, 0, 1))
    };

    let rsmq_config = std::env::var("REDIS_URL").ok().map(|x| {
        let url = x.parse::<url::Url>().unwrap();
        let mut config = rsmq_async::RsmqOptions { ..Default::default() };

        config.host = url.host_str().expect("redis host required").to_owned();
        config.password = url.password().map(|s| s.to_owned());
        config.db = url
            .path_segments()
            .and_then(|mut segments| segments.next())
            .and_then(|segment| segment.parse().ok())
            .unwrap_or(0);
        config.ns = url
            .query_pairs()
            .find(|s| s.0 == "rsmq_namespace")
            .map(|s| s.1)
            .unwrap_or(std::borrow::Cow::Borrowed("rsmq"))
            .into_owned();
        config.port = url.port().unwrap_or(6379).to_string();
        config
    });

    tracing::info!("Connecting to database...");
    let db = windmill_common::connect_db(server_mode, indexer_mode).await?;
    tracing::info!("Database connected");

    let num_version = sqlx::query_scalar!("SELECT version()").fetch_one(&db).await;

    tracing::info!(
        "PostgreSQL version: {} (windmill require PG >= 14)",
        num_version
            .ok()
            .flatten()
            .unwrap_or_else(|| "UNKNOWN".to_string())
    );

    let rsmq = if let Some(config) = rsmq_config {
        tracing::info!("Redis config set: {:?}", config);
        Some(rsmq_async::MultiplexedRsmq::new(config).await.unwrap())
    } else {
        None
    };

    let is_agent = mode == Mode::Agent;

    if !is_agent {
        let skip_migration = std::env::var("SKIP_MIGRATION")
            .map(|val| val == "true")
            .unwrap_or(false);

        if !skip_migration {
            // migration code to avoid break
            windmill_api::migrate_db(&db).await?;
        } else {
            tracing::info!("SKIP_MIGRATION set, skipping db migration...")
        }
    }

    let (killpill_tx, mut killpill_rx) = tokio::sync::broadcast::channel::<()>(2);
    let mut monitor_killpill_rx = killpill_tx.subscribe();
    let server_killpill_rx = killpill_tx.subscribe();
    let (killpill_phase2_tx, _killpill_phase2_rx) = tokio::sync::broadcast::channel::<()>(2);

    let shutdown_signal =
        windmill_common::shutdown_signal(killpill_tx.clone(), killpill_tx.subscribe());

    #[cfg(feature = "enterprise")]
    tracing::info!(
        "
##############################
Windmill Enterprise Edition {GIT_VERSION}
##############################"
    );

    #[cfg(not(feature = "enterprise"))]
    tracing::info!(
        "
##############################
Windmill Community Edition {GIT_VERSION}
##############################"
    );

    display_config(&ENV_SETTINGS);

    let worker_mode = num_workers > 0;

    if server_mode || worker_mode || indexer_mode {
        let port_var = std::env::var("PORT").ok().and_then(|x| x.parse().ok());

        let port = if server_mode || indexer_mode {
            port_var.unwrap_or(DEFAULT_PORT as u16)
        } else {
            port_var.unwrap_or(0)
        };

        let default_base_internal_url = format!("http://localhost:{}", port.to_string());
        // since it's only on server mode, the port is statically defined
        let base_internal_url: String = if let Ok(base_url) = std::env::var("BASE_INTERNAL_URL") {
            if !is_agent {
                tracing::warn!("BASE_INTERNAL_URL is now unecessary and ignored unless the mode is 'agent', you can remove it.");
                default_base_internal_url.clone()
            } else {
                base_url
            }
        } else {
            default_base_internal_url.clone()
        };

        initial_load(&db, killpill_tx.clone(), worker_mode, server_mode, is_agent).await;

        monitor_db(&db, &base_internal_url, rsmq.clone(), server_mode, true).await;

        monitor_pool(&db).await;

        send_logs_to_object_store(&db, &hostname, &mode);

        #[cfg(all(not(target_env = "msvc"), feature = "jemalloc"))]
        if !worker_mode {
            monitor_mem().await;
        }

        let addr = SocketAddr::from((server_bind_address, port));

        let rsmq2 = rsmq.clone();
        let (base_internal_tx, base_internal_rx) = tokio::sync::oneshot::channel::<String>();

        DirBuilder::new()
            .recursive(true)
            .create("/tmp/windmill")
            .await
            .expect("could not create initial server dir");

        #[cfg(feature = "tantivy")]
        let should_index_jobs =
            mode == Mode::Indexer || (enable_standalone_indexer && mode == Mode::Standalone);

        #[cfg(feature = "tantivy")]
        let (index_reader, index_writer) = if should_index_jobs {
<<<<<<< HEAD
            let (r, w) = windmill_indexer::completed_runs_ee::init_index().await?;
=======
            let (r, w) = windmill_indexer::indexer_ee::init_index(&db).await?;
>>>>>>> c3ba8324
            (Some(r), Some(w))
        } else {
            (None, None)
        };

        #[cfg(feature = "tantivy")]
        let indexer_f = {
            let indexer_rx = killpill_rx.resubscribe();
            let index_writer2 = index_writer.clone();
            async {
                if let Some(index_writer) = index_writer2 {
                    windmill_indexer::completed_runs_ee::run_indexer(
                        db.clone(),
                        index_writer,
                        indexer_rx,
                    )
                    .await;
                }
                Ok(())
            }
        };

        #[cfg(feature = "tantivy")]
        let (log_index_reader, log_index_writer) = if should_index_jobs {
            let (r, w) = windmill_indexer::service_logs_ee::init_index().await?;
            (Some(r), Some(w))
        } else {
            (None, None)
        };

        #[cfg(feature = "tantivy")]
        let log_indexer_f = {
            let log_indexer_rx = killpill_rx.resubscribe();
            let log_index_writer2 = log_index_writer.clone();
            async {
                if let Some(log_index_writer) = log_index_writer2 {
                    windmill_indexer::service_logs_ee::run_indexer(
                        db.clone(),
                        log_index_writer,
                        log_indexer_rx,
                    )
                    .await;
                }
                Ok(())
            }
        };

        #[cfg(not(feature = "tantivy"))]
        let (index_reader, index_writer) = (None, None);

        #[cfg(not(feature = "tantivy"))]
        let indexer_f = async { Ok(()) as anyhow::Result<()> };

        #[cfg(not(feature = "tantivy"))]
        let log_indexer_f = async { Ok(()) as anyhow::Result<()> };

        let server_f = async {
            if !is_agent {
                windmill_api::run_server(
                    db.clone(),
                    rsmq2,
                    index_reader,
                    log_index_reader,
                    addr,
                    server_killpill_rx,
                    base_internal_tx,
                    server_mode,
                    base_internal_url.clone(),
                )
                .await?;
            } else {
                base_internal_tx
                    .send(base_internal_url.clone())
                    .map_err(|e| {
                        anyhow::anyhow!("Could not send base_internal_url to agent: {e:#}")
                    })?;
            }
            Ok(()) as anyhow::Result<()>
        };

        let workers_f = async {
            let mut rx = killpill_rx.resubscribe();

            if !killpill_rx.try_recv().is_ok() {
                let base_internal_url = base_internal_rx.await?;
                if worker_mode {
                    run_workers(
                        db.clone(),
                        rx,
                        killpill_tx.clone(),
                        num_workers,
                        base_internal_url.clone(),
                        rsmq.clone(),
                        mode.clone() == Mode::Agent,
                        hostname.clone(),
                    )
                    .await?;
                    tracing::info!("All workers exited.");
                    killpill_tx.send(())?;
                } else {
                    rx.recv().await?;
                }
            }
            tracing::info!("Starting phase 2 of shutdown");
            killpill_phase2_tx.send(())?;
            Ok(()) as anyhow::Result<()>
        };

        let monitor_f = async {
            let db = db.clone();
            let tx = killpill_tx.clone();
            let rsmq = rsmq.clone();

            let base_internal_url = base_internal_url.to_string();
            let h = tokio::spawn(async move {
                let mut listener = retry_listen_pg(&db).await;

                loop {
                    tokio::select! {
                        biased;
                        _ = monitor_killpill_rx.recv() => {
                            tracing::info!("received killpill for monitor job");
                            break;
                        },
                        _ = tokio::time::sleep(Duration::from_secs(30))    => {
                            monitor_db(
                                &db,
                                &base_internal_url,
                                rsmq.clone(),
                                server_mode,
                                false
                            )
                            .await;
                        },
                        notification = listener.recv() => {
                            match notification {
                                Ok(n) => {
                                    tracing::info!("Received new pg notification: {n:?}");
                                    match n.channel() {
                                        "notify_config_change" => {
                                            match n.payload() {
                                                "server" if server_mode => {
                                                    tracing::error!("Server config change detected but server config is obsolete: {}", n.payload());
                                                },
                                                a@ _ if worker_mode && a == format!("worker__{}", *WORKER_GROUP) => {
                                                    tracing::info!("Worker config change detected: {}", n.payload());
                                                    reload_worker_config(&db, tx.clone(), true).await;
                                                },
                                                _ => {
                                                    tracing::debug!("config changed but did not target this server/worker");
                                                }
                                            }
                                        },
                                        "notify_global_setting_change" => {
                                            tracing::info!("Global setting change detected: {}", n.payload());
                                            match n.payload() {
                                                BASE_URL_SETTING => {
                                                    if let Err(e) = reload_base_url_setting(&db).await {
                                                        tracing::error!(error = %e, "Could not reload base url setting");
                                                    }
                                                },
                                                OAUTH_SETTING => {
                                                    if let Err(e) = reload_base_url_setting(&db).await {
                                                        tracing::error!(error = %e, "Could not reload oauth setting");
                                                    }
                                                },
                                                CUSTOM_TAGS_SETTING => {
                                                    if let Err(e) = reload_custom_tags_setting(&db).await {
                                                        tracing::error!(error = %e, "Could not reload custom tags setting");
                                                    }
                                                },
                                                LICENSE_KEY_SETTING => {
                                                    if let Err(e) = reload_license_key(&db).await {
                                                        tracing::error!(error = %e, "Could not reload license key setting");
                                                    }
                                                },
                                                DEFAULT_TAGS_PER_WORKSPACE_SETTING => {
                                                    if let Err(e) = load_tag_per_workspace_enabled(&db).await {
                                                        tracing::error!("Error loading default tag per workspace: {e:#}");
                                                    }
                                                },
                                                DEFAULT_TAGS_WORKSPACES_SETTING => {
                                                    if let Err(e) = load_tag_per_workspace_workspaces(&db).await {
                                                        tracing::error!("Error loading default tag per workspace workspaces: {e:#}");
                                                    }
                                                }
                                                SMTP_SETTING => {
                                                    reload_smtp_config(&db).await;
                                                },
                                                TIMEOUT_WAIT_RESULT_SETTING => {
                                                    reload_timeout_wait_result_setting(&db).await
                                                },
                                                RETENTION_PERIOD_SECS_SETTING => {
                                                    reload_retention_period_setting(&db).await
                                                },
                                                JOB_DEFAULT_TIMEOUT_SECS_SETTING => {
                                                    reload_job_default_timeout_setting(&db).await
                                                },
                                                #[cfg(feature = "parquet")]
                                                OBJECT_STORE_CACHE_CONFIG_SETTING if !is_agent => {
                                                    reload_s3_cache_setting(&db).await
                                                },
                                                SCIM_TOKEN_SETTING => {
                                                    reload_scim_token_setting(&db).await
                                                },
                                                EXTRA_PIP_INDEX_URL_SETTING => {
                                                    reload_extra_pip_index_url_setting(&db).await
                                                },
                                                PIP_INDEX_URL_SETTING => {
                                                    reload_pip_index_url_setting(&db).await
                                                },
                                                NPM_CONFIG_REGISTRY_SETTING => {
                                                    reload_npm_config_registry_setting(&db).await
                                                },
                                                BUNFIG_INSTALL_SCOPES_SETTING => {
                                                    reload_bunfig_install_scopes_setting(&db).await
                                                },
                                                KEEP_JOB_DIR_SETTING => {
                                                    load_keep_job_dir(&db).await;
                                                },
                                                REQUIRE_PREEXISTING_USER_FOR_OAUTH_SETTING => {
                                                    load_require_preexisting_user(&db).await;
                                                },
                                                EXPOSE_METRICS_SETTING  => {
                                                    tracing::info!("Metrics setting changed, restarting");
                                                    // we wait a bit randomly to avoid having all servers and workers shutdown at same time
                                                    let rd_delay = rand::thread_rng().gen_range(0..40);
                                                    tokio::time::sleep(Duration::from_secs(rd_delay)).await;
                                                    if let Err(e) = tx.send(()) {
                                                        tracing::error!(error = %e, "Could not send killpill to server");
                                                    }
                                                },
                                                EXPOSE_DEBUG_METRICS_SETTING => {
                                                    if let Err(e) = load_metrics_debug_enabled(&db).await {
                                                        tracing::error!(error = %e, "Could not reload debug metrics setting");
                                                    }
                                                },
                                                REQUEST_SIZE_LIMIT_SETTING => {
                                                    if server_mode {
                                                        tracing::info!("Request limit size change detected, killing server expecting to be restarted");
                                                        // we wait a bit randomly to avoid having all servers shutdown at same time
                                                        let rd_delay = rand::thread_rng().gen_range(0..4);
                                                        tokio::time::sleep(Duration::from_secs(rd_delay)).await;
                                                        if let Err(e) = tx.send(()) {
                                                            tracing::error!(error = %e, "Could not send killpill to server");
                                                        }
                                                    }
                                                },
                                                SAML_METADATA_SETTING => {
                                                    tracing::info!("SAML metadata change detected, killing server expecting to be restarted");
                                                    if let Err(e) = tx.send(()) {
                                                        tracing::error!(error = %e, "Could not send killpill to server");
                                                    }
                                                },
                                                HUB_BASE_URL_SETTING => {
                                                    if let Err(e) = reload_hub_base_url_setting(&db, server_mode).await {
                                                        tracing::error!(error = %e, "Could not reload hub base url setting");
                                                    }
                                                },
                                                CRITICAL_ERROR_CHANNELS_SETTING => {
                                                    if let Err(e) = reload_critical_error_channels_setting(&db).await {
                                                        tracing::error!(error = %e, "Could not reload critical error emails setting");
                                                    }
                                                },
                                                JWT_SECRET_SETTING => {
                                                    if let Err(e) = reload_jwt_secret_setting(&db).await {
                                                        tracing::error!(error = %e, "Could not reload jwt secret setting");
                                                    }
                                                },
                                                a @_ => {
                                                    tracing::info!("Unrecognized Global Setting Change Payload: {:?}", a);
                                                }
                                            }
                                        },
                                        _ => {
                                            tracing::warn!("Unknown notification received");
                                            continue;
                                        }
                                    }
                                },
                                Err(e) => {
                                    tracing::error!(error = %e, "Could not receive notification, attempting to reconnect listener");
                                    tokio::select! {
                                        biased;
                                        _ = monitor_killpill_rx.recv() => {
                                            tracing::info!("received killpill for monitor job");
                                            break;
                                        },
                                        new_listener = retry_listen_pg(&db) => {
                                            listener = new_listener;
                                            continue;
                                        }
                                    }
                                }
                            };
                        }
                    }
                }
            });

            if let Err(e) = h.await {
                tracing::error!("Error waiting for monitor handle: {e:#}")
            }
            tracing::info!("Monitor exited");
            Ok(()) as anyhow::Result<()>
        };

        let metrics_f = async {
            if METRICS_ENABLED.load(std::sync::atomic::Ordering::Relaxed) {
                #[cfg(not(feature = "enterprise"))]
                tracing::error!("Metrics are only available in the EE, ignoring...");

                #[cfg(feature = "enterprise")]
                windmill_common::serve_metrics(*METRICS_ADDR, _killpill_phase2_rx, num_workers > 0)
                    .await;
            }
            Ok(()) as anyhow::Result<()>
        };

        if mode == Mode::Server || mode == Mode::Standalone {
            schedule_stats(&db, &HTTP_CLIENT).await;
        }

        #[cfg(feature = "enterprise")]
        if mode == Mode::Server || mode == Mode::Standalone {
            schedule_key_renewal(&HTTP_CLIENT, &db).await;
        }

        futures::try_join!(
            shutdown_signal,
            workers_f,
            monitor_f,
            server_f,
            metrics_f,
            indexer_f,
            log_indexer_f
        )?;
    } else {
        tracing::info!("Nothing to do, exiting.");
    }
    send_current_log_file_to_object_store(&db, &hostname, &mode).await;

    tracing::info!("Exiting connection pool");
    tokio::select! {
        _ = db.close() => {
            tracing::info!("Database connection pool closed");
        },
        _ = tokio::time::sleep(Duration::from_secs(15)) => {
            tracing::warn!("Could not close database connection pool in time (15s). Exiting anyway.");
        }
    }
    Ok(())
}

async fn listen_pg(db: &DB) -> Option<PgListener> {
    let mut listener = match PgListener::connect_with(&db).await {
        Ok(l) => l,
        Err(e) => {
            tracing::error!(error = %e, "Could not connect to database");
            return None;
        }
    };

    if let Err(e) = listener
        .listen_all(vec!["notify_config_change", "notify_global_setting_change"])
        .await
    {
        tracing::error!(error = %e, "Could not listen to database");
        return None;
    }

    return Some(listener);
}

async fn retry_listen_pg(db: &DB) -> PgListener {
    let mut listener = listen_pg(db).await;
    loop {
        if listener.is_none() {
            tracing::info!("Retrying listening to pg listen in 5 seconds");
            tokio::time::sleep(Duration::from_secs(5)).await;
            listener = listen_pg(db).await;
        } else {
            tracing::info!("Successfully connected to pg listen");
            return listener.unwrap();
        }
    }
}

fn display_config(envs: &[&str]) {
    tracing::info!(
        "config: {}",
        envs.iter()
            .filter(|env| std::env::var(env).is_ok())
            .map(|env| {
                format!(
                    "{}: {}",
                    env,
                    std::env::var(env).unwrap_or_else(|_| "not set".to_string())
                )
            })
            .collect::<Vec<String>>()
            .join(", ")
    )
}

pub async fn run_workers<R: rsmq_async::RsmqConnection + Send + Sync + Clone + 'static>(
    db: Pool<Postgres>,
    mut rx: tokio::sync::broadcast::Receiver<()>,
    tx: tokio::sync::broadcast::Sender<()>,
    num_workers: i32,
    base_internal_url: String,
    rsmq: Option<R>,
    agent_mode: bool,
    hostname: String,
) -> anyhow::Result<()> {
    let mut killpill_rxs = vec![];
    for _ in 0..num_workers {
        killpill_rxs.push(rx.resubscribe());
    }

    if rx.try_recv().is_ok() {
        tracing::info!("Received killpill, exiting");
        return Ok(());
    }
    let instance_name = hostname
        .clone()
        .replace(" ", "")
        .split("-")
        .last()
        .unwrap()
        .to_ascii_lowercase()
        .to_string();

    // #[cfg(tokio_unstable)]
    // let monitor = tokio_metrics::TaskMonitor::new();

    let ip = windmill_common::external_ip::get_ip()
        .await
        .unwrap_or_else(|e| {
            tracing::warn!(error = e.to_string(), "failed to get external IP");
            "unretrievable IP".to_string()
        });

    let mut handles = Vec::with_capacity(num_workers as usize);

    for x in [
        LOCK_CACHE_DIR,
        TMP_LOGS_DIR,
        PIP_CACHE_DIR,
        UV_CACHE_DIR,
        TAR_PIP_CACHE_DIR,
        DENO_CACHE_DIR,
        DENO_CACHE_DIR_DEPS,
        DENO_CACHE_DIR_NPM,
        BUN_CACHE_DIR,
        BUN_DEPSTAR_CACHE_DIR,
        BUN_BUNDLE_CACHE_DIR,
        GO_CACHE_DIR,
        GO_BIN_CACHE_DIR,
        RUST_CACHE_DIR,
        HUB_CACHE_DIR,
        POWERSHELL_CACHE_DIR,
    ] {
        DirBuilder::new()
            .recursive(true)
            .create(x)
            .await
            .expect("could not create initial worker dir");
    }

    tracing::info!(
        "Starting {num_workers} workers and SLEEP_QUEUE={}ms",
        *windmill_worker::SLEEP_QUEUE
    );
    for i in 1..(num_workers + 1) {
        let db1 = db.clone();
        let instance_name = instance_name.clone();
        let worker_name = format!("wk-{}-{}-{}", *WORKER_GROUP, &instance_name, rd_string(5));
        let ip = ip.clone();
        let rx = killpill_rxs.pop().unwrap();
        let tx = tx.clone();
        let base_internal_url = base_internal_url.clone();
        let rsmq2 = rsmq.clone();
        let hostname = hostname.clone();

        handles.push(tokio::spawn(async move {
            if num_workers > 1 {
                tracing::info!(worker = %worker_name, "starting worker {i}");
            }

            let f = windmill_worker::run_worker(
                &db1,
                &hostname,
                worker_name,
                i as u64,
                num_workers as u32,
                &ip,
                rx,
                tx,
                &base_internal_url,
                rsmq2,
                agent_mode,
            );

            // #[cfg(tokio_unstable)]
            // {
            //     monitor.monitor(f, "worker").await
            // }

            // #[cfg(not(tokio_unstable))]
            // {
            f.await
            // }
        }));
    }

    futures::future::try_join_all(handles).await?;
    Ok(())
}<|MERGE_RESOLUTION|>--- conflicted
+++ resolved
@@ -476,11 +476,7 @@
 
         #[cfg(feature = "tantivy")]
         let (index_reader, index_writer) = if should_index_jobs {
-<<<<<<< HEAD
-            let (r, w) = windmill_indexer::completed_runs_ee::init_index().await?;
-=======
-            let (r, w) = windmill_indexer::indexer_ee::init_index(&db).await?;
->>>>>>> c3ba8324
+            let (r, w) = windmill_indexer::completed_runs_ee::init_index(&db).await?;
             (Some(r), Some(w))
         } else {
             (None, None)
