/*
 * Author: Ruben Fiszel
 * Copyright: Windmill Labs, Inc 2022
 * This file and its contents are licensed under the AGPLv3 License.
 * Please see the included NOTICE for copyright information and
 * LICENSE-AGPL for a copy of the license.
 */

<<<<<<< HEAD
 use anyhow::Context;
 use monitor::{
     load_base_url, load_otel, reload_delete_logs_periodically_setting, reload_indexer_config,
     reload_instance_python_version_setting, reload_nuget_config_setting,
     reload_timeout_wait_result_setting, send_current_log_file_to_object_store,
     send_logs_to_object_store,
 };
 use rand::Rng;
 use sqlx::{postgres::PgListener, Pool, Postgres};
 use std::{
     collections::HashMap,
     fs::{create_dir_all, DirBuilder},
     net::{IpAddr, Ipv4Addr, SocketAddr},
     time::Duration,
 };
 use tokio::{fs::File, io::AsyncReadExt, task::JoinHandle};
 use uuid::Uuid;
 use windmill_api::HTTP_CLIENT;
 
 #[cfg(feature = "enterprise")]
 use windmill_common::ee::{maybe_renew_license_key_on_start, LICENSE_KEY_ID, LICENSE_KEY_VALID};
 
 use windmill_common::{
     global_settings::{
         BASE_URL_SETTING, BUNFIG_INSTALL_SCOPES_SETTING, CRITICAL_ALERT_MUTE_UI_SETTING,
         CRITICAL_ERROR_CHANNELS_SETTING, CUSTOM_TAGS_SETTING, DEFAULT_TAGS_PER_WORKSPACE_SETTING,
         DEFAULT_TAGS_WORKSPACES_SETTING, EMAIL_DOMAIN_SETTING, ENV_SETTINGS,
         EXPOSE_DEBUG_METRICS_SETTING, EXPOSE_METRICS_SETTING, EXTRA_PIP_INDEX_URL_SETTING,
         HUB_BASE_URL_SETTING, INDEXER_SETTING, INSTANCE_PYTHON_VERSION_SETTING,
         JOB_DEFAULT_TIMEOUT_SECS_SETTING, JWT_SECRET_SETTING, KEEP_JOB_DIR_SETTING,
         LICENSE_KEY_SETTING, MONITOR_LOGS_ON_OBJECT_STORE_SETTING, NPM_CONFIG_REGISTRY_SETTING,
         NUGET_CONFIG_SETTING, OAUTH_SETTING, OTEL_SETTING, PIP_INDEX_URL_SETTING,
         REQUEST_SIZE_LIMIT_SETTING, REQUIRE_PREEXISTING_USER_FOR_OAUTH_SETTING,
         RETENTION_PERIOD_SECS_SETTING, SAML_METADATA_SETTING, SCIM_TOKEN_SETTING, SMTP_SETTING,
         TEAMS_SETTING, TIMEOUT_WAIT_RESULT_SETTING,
     },
     scripts::ScriptLang,
     stats_ee::schedule_stats,
     utils::{hostname, rd_string, Mode, GIT_VERSION},
     worker::{reload_custom_tags_setting, HUB_CACHE_DIR, TMP_DIR, TMP_LOGS_DIR, WORKER_GROUP},
     DB, METRICS_ENABLED,
 };
 
 #[cfg(all(not(target_env = "msvc"), feature = "jemalloc"))]
 use monitor::monitor_mem;
 
 #[cfg(all(not(target_env = "msvc"), feature = "jemalloc"))]
 use tikv_jemallocator::Jemalloc;
 
 #[cfg(all(not(target_env = "msvc"), feature = "jemalloc"))]
 #[global_allocator]
 static GLOBAL: Jemalloc = Jemalloc;
 
 #[cfg(feature = "parquet")]
 use windmill_common::global_settings::OBJECT_STORE_CACHE_CONFIG_SETTING;
 
 use windmill_worker::{
     get_hub_script_content_and_requirements, BUN_BUNDLE_CACHE_DIR, BUN_CACHE_DIR, CSHARP_CACHE_DIR,
     DENO_CACHE_DIR, DENO_CACHE_DIR_DEPS, DENO_CACHE_DIR_NPM, GO_BIN_CACHE_DIR, GO_CACHE_DIR,
     LOCK_CACHE_DIR, PIP_CACHE_DIR, POWERSHELL_CACHE_DIR, PY310_CACHE_DIR, PY311_CACHE_DIR,
     PY312_CACHE_DIR, PY313_CACHE_DIR, RUST_CACHE_DIR, TAR_PIP_CACHE_DIR, TAR_PY310_CACHE_DIR,
     TAR_PY311_CACHE_DIR, TAR_PY312_CACHE_DIR, TAR_PY313_CACHE_DIR, UV_CACHE_DIR,
 };
 
 use crate::monitor::{
     initial_load, load_keep_job_dir, load_metrics_debug_enabled, load_require_preexisting_user,
     load_tag_per_workspace_enabled, load_tag_per_workspace_workspaces, monitor_db,
     reload_base_url_setting, reload_bunfig_install_scopes_setting,
     reload_critical_alert_mute_ui_setting, reload_critical_error_channels_setting,
     reload_extra_pip_index_url_setting, reload_hub_base_url_setting,
     reload_job_default_timeout_setting, reload_jwt_secret_setting, reload_license_key,
     reload_npm_config_registry_setting, reload_pip_index_url_setting,
     reload_retention_period_setting, reload_scim_token_setting, reload_smtp_config,
     reload_worker_config,
 };
 
 #[cfg(feature = "parquet")]
 use crate::monitor::reload_s3_cache_setting;
 
 const DEFAULT_NUM_WORKERS: usize = 1;
 const DEFAULT_PORT: u16 = 8000;
 const DEFAULT_SERVER_BIND_ADDR: Ipv4Addr = Ipv4Addr::new(0, 0, 0, 0);
 
 mod ee;
 mod monitor;
 
 #[inline(always)]
 fn create_and_run_current_thread_inner<F, R>(future: F) -> R
 where
     F: std::future::Future<Output = R> + 'static,
     R: Send + 'static,
 {
     let rt = tokio::runtime::Builder::new_multi_thread()
         .enable_all()
         .worker_threads(32)
         .build()
         .unwrap();
 
     // Since this is the main future, we want to box it in debug mode because it tends to be fairly
     // large and the compiler won't optimize repeated copies. We also make this runtime factory
     // function #[inline(always)] to avoid holding the unboxed, unused future on the stack.
     #[cfg(debug_assertions)]
     // SAFETY: this this is guaranteed to be running on a current-thread executor
     let future = Box::pin(future);
 
     rt.block_on(future)
 }
 
 pub fn main() -> anyhow::Result<()> {
     #[cfg(feature = "deno_core")]
     deno_core::JsRuntime::init_platform(None, false);
     create_and_run_current_thread_inner(windmill_main())
 }
 
 async fn cache_hub_scripts(file_path: Option<String>) -> anyhow::Result<()> {
     let file_path = file_path.unwrap_or("./hubPaths.json".to_string());
     let mut file = File::open(&file_path)
         .await
         .with_context(|| format!("Could not open {}, make sure it exists", &file_path))?;
     let mut contents = String::new();
     file.read_to_string(&mut contents).await?;
     let paths = serde_json::from_str::<HashMap<String, String>>(&contents).with_context(|| {
         format!(
             "Could not parse {}, make sure it is a valid JSON object with string keys and values",
             &file_path
         )
     })?;
 
     create_dir_all(HUB_CACHE_DIR)?;
     create_dir_all(BUN_BUNDLE_CACHE_DIR)?;
 
     for path in paths.values() {
         tracing::info!("Caching hub script at {path}");
         let res = get_hub_script_content_and_requirements(Some(path), None).await?;
         if res
             .language
             .as_ref()
             .is_some_and(|x| x == &ScriptLang::Deno)
         {
             let job_dir = format!("{}/cache_init/{}", TMP_DIR, Uuid::new_v4());
             create_dir_all(&job_dir)?;
             let _ = windmill_worker::generate_deno_lock(
                 &Uuid::nil(),
                 &res.content,
                 &mut 0,
                 &mut None,
                 &job_dir,
                 None,
                 "global",
                 "global",
                 "",
                 &mut None,
             )
             .await?;
             tokio::fs::remove_dir_all(job_dir).await?;
         } else if res.language.as_ref().is_some_and(|x| x == &ScriptLang::Bun) {
             let job_id = Uuid::new_v4();
             let job_dir = format!("{}/cache_init/{}", TMP_DIR, job_id);
             create_dir_all(&job_dir)?;
             if let Some(lockfile) = res.lockfile {
                 let _ = windmill_worker::prepare_job_dir(&lockfile, &job_dir).await?;
                 let envs = windmill_worker::get_common_bun_proc_envs(None).await;
                 let _ = windmill_worker::install_bun_lockfile(
                     &mut 0,
                     &mut None,
                     &job_id,
                     "admins",
                     None,
                     &job_dir,
                     "cache_init",
                     envs.clone(),
                     false,
                     &mut None,
                 )
                 .await?;
 
                 let _ = windmill_common::worker::write_file(&job_dir, "main.js", &res.content)?;
 
                 if let Err(e) = windmill_worker::prebundle_bun_script(
                     &res.content,
                     Some(&lockfile),
                     &path,
                     &job_id,
                     "admins",
                     None,
                     &job_dir,
                     "",
                     "cache_init",
                     "",
                     &mut None,
                 )
                 .await
                 {
                     panic!("Error prebundling bun script: {e:#}");
                 }
             } else {
                 tracing::warn!("No lockfile found for bun script {path}, skipping...");
             }
             tokio::fs::remove_dir_all(job_dir).await?;
         }
     }
     Ok(())
 }
 
 async fn windmill_main() -> anyhow::Result<()> {
     dotenv::dotenv().ok();
 
     if std::env::var("RUST_LOG").is_err() {
         std::env::set_var("RUST_LOG", "info")
     }
 
     let hostname = hostname();
 
     let mut enable_standalone_indexer: bool = false;
 
     let mode = std::env::var("MODE")
         .map(|x| x.to_lowercase())
         .map(|x| {
             if &x == "server" {
                 println!("Binary is in 'server' mode");
                 Mode::Server
             } else if &x == "worker" {
                 tracing::info!("Binary is in 'worker' mode");
                 #[cfg(windows)]
                 {
                     println!("It is highly recommended to use the agent mode instead on windows (MODE=agent) and to pass a BASE_INTERNAL_URL");
                 }
                 Mode::Worker
             } else if &x == "agent" {
                 println!("Binary is in 'agent' mode");
                 if std::env::var("BASE_INTERNAL_URL").is_err() {
                     panic!("BASE_INTERNAL_URL is required in agent mode")
                 }
                 if std::env::var("JOB_TOKEN").is_err() {
                     println!("JOB_TOKEN is not passed, hence workers will still need to create permissions for each job and the DATABASE_URL needs to be of a role that can INSERT into the job_perms table")
                 }
 
                 #[cfg(not(feature = "enterprise"))]
                 {
                     panic!("Agent mode is only available in the EE, ignoring...");
                 }
                 #[cfg(feature = "enterprise")]
                 Mode::Agent
             } else if &x == "indexer" {
                 tracing::info!("Binary is in 'indexer' mode");
                 #[cfg(not(feature = "tantivy"))]
                 {
                     eprintln!("Cannot start the indexer because tantivy is not included in this binary/image. Make sure you are using the EE image if you want to access the full text search features.");
                     panic!("Indexer mode requires compiling with the tantivy feature flag.");
                 }
                 #[cfg(feature = "tantivy")]
                 Mode::Indexer
             } else if &x == "standalone+search"{
                     enable_standalone_indexer = true;
                     println!("Binary is in 'standalone' mode with search enabled");
                     Mode::Standalone
             }
             else {
                 if &x != "standalone" {
                     eprintln!("mode not recognized, defaulting to standalone: {x}");
                 } else {
                     println!("Binary is in 'standalone' mode");
                 }
                 Mode::Standalone
             }
         })
         .unwrap_or_else(|_| {
             tracing::info!("Mode not specified, defaulting to standalone");
             Mode::Standalone
         });
 
     #[cfg(all(not(target_env = "msvc"), feature = "jemalloc"))]
     println!("jemalloc enabled");
 
     let cli_arg = std::env::args().nth(1).unwrap_or_default();
 
     match cli_arg.as_str() {
         "cache" => {
             #[cfg(feature = "embedding")]
             {
                 println!("Caching embedding model...");
                 windmill_api::embeddings::ModelInstance::load_model_files().await?;
                 println!("Cached embedding model");
             }
             #[cfg(not(feature = "embedding"))]
             {
                 println!("Embeddings are not enabled, ignoring...");
             }
 
             cache_hub_scripts(std::env::args().nth(2)).await?;
 
             return Ok(());
         }
         "-v" | "--version" | "version" => {
             println!("Windmill {}", GIT_VERSION);
             return Ok(());
         }
         _ => {}
     }
 
     #[allow(unused_mut)]
     let mut num_workers = if mode == Mode::Server || mode == Mode::Indexer {
         0
     } else {
         std::env::var("NUM_WORKERS")
             .ok()
             .and_then(|x| x.parse::<i32>().ok())
             .unwrap_or(DEFAULT_NUM_WORKERS as i32)
     };
 
     if num_workers > 1 && !std::env::var("WORKER_GROUP").is_ok_and(|x| x == "native") {
         println!(
             "We STRONGLY recommend using at most 1 worker per container, use at your own risks"
         );
     }
 
     let server_mode = !std::env::var("DISABLE_SERVER")
         .ok()
         .and_then(|x| x.parse::<bool>().ok())
         .unwrap_or(false)
         && (mode == Mode::Server || mode == Mode::Standalone);
 
     let indexer_mode = mode == Mode::Indexer;
 
     let server_bind_address: IpAddr = if server_mode || indexer_mode {
         std::env::var("SERVER_BIND_ADDR")
             .ok()
             .and_then(|x| x.parse().ok())
             .unwrap_or(IpAddr::from(DEFAULT_SERVER_BIND_ADDR))
     } else {
         IpAddr::V4(Ipv4Addr::new(127, 0, 0, 1))
     };
 
     println!("Connecting to database...");
     let db = windmill_common::initial_connection().await?;
 
     let num_version = sqlx::query_scalar!("SELECT version()").fetch_one(&db).await;
 
     tracing::info!(
         "PostgreSQL version: {} (windmill require PG >= 14)",
         num_version
             .ok()
             .flatten()
             .unwrap_or_else(|| "UNKNOWN".to_string())
     );
     load_otel(&db).await;
 
     tracing::info!("Database connected");
 
     let environment = load_base_url(&db)
         .await
         .unwrap_or_else(|_| "local".to_string())
         .trim_start_matches("https://")
         .trim_start_matches("http://")
         .split(".")
         .next()
         .unwrap_or_else(|| "local")
         .to_string();
 
     let _guard = windmill_common::tracing_init::initialize_tracing(&hostname, &mode, &environment);
 
     let is_agent = mode == Mode::Agent;
 
     let mut migration_handle: Option<JoinHandle<()>> = None;
     #[cfg(feature = "parquet")]
     let disable_s3_store = std::env::var("DISABLE_S3_STORE")
         .ok()
         .is_some_and(|x| x == "1" || x == "true");
 
     if !is_agent && !indexer_mode {
         let skip_migration = std::env::var("SKIP_MIGRATION")
             .map(|val| val == "true")
             .unwrap_or(false);
 
         if !skip_migration {
             // migration code to avoid break
             migration_handle = windmill_api::migrate_db(&db).await?;
         } else {
             tracing::info!("SKIP_MIGRATION set, skipping db migration...")
         }
     }
 
     drop(db);
     let worker_mode = num_workers > 0;
 
     let db = windmill_common::connect_db(server_mode, indexer_mode, worker_mode).await?;
 
     let (killpill_tx, mut killpill_rx) = tokio::sync::broadcast::channel::<()>(2);
     let mut monitor_killpill_rx = killpill_tx.subscribe();
     let (killpill_phase2_tx, _killpill_phase2_rx) = tokio::sync::broadcast::channel::<()>(2);
     let server_killpill_rx = killpill_phase2_tx.subscribe();
 
     let shutdown_signal =
         windmill_common::shutdown_signal(killpill_tx.clone(), killpill_tx.subscribe());
 
     #[cfg(feature = "enterprise")]
     tracing::info!(
         "
 ##############################
 Windmill Enterprise Edition {GIT_VERSION}
 ##############################"
     );
 
     #[cfg(not(feature = "enterprise"))]
     tracing::info!(
         "
 ##############################
 Windmill Community Edition {GIT_VERSION}
 ##############################"
     );
 
     display_config(&ENV_SETTINGS);
 
     if let Err(e) = reload_base_url_setting(&db).await {
         tracing::error!("Error loading base url: {:?}", e)
     }
 
     if let Err(e) = reload_critical_error_channels_setting(&db).await {
         tracing::error!("Could loading critical error emails setting: {:?}", e);
     }
 
     #[cfg(feature = "enterprise")]
     {
         // load the license key and check if it's valid
         // if not valid and not server mode just quit
         // if not expired and server mode then force renewal
         // if key still invalid and num_workers > 0, set to 0
         if let Err(err) = reload_license_key(&db).await {
             tracing::error!("Failed to reload license key: {err:#}");
         }
         let valid_key = *LICENSE_KEY_VALID.read().await;
         if !valid_key && !server_mode {
             tracing::error!("Invalid license key, workers require a valid license key");
         }
         if server_mode {
             // only force renewal if invalid but not empty (= expired)
             let renewed_now = maybe_renew_license_key_on_start(
                 &HTTP_CLIENT,
                 &db,
                 !valid_key && !LICENSE_KEY_ID.read().await.is_empty(),
             )
             .await;
             if renewed_now {
                 if let Err(err) = reload_license_key(&db).await {
                     tracing::error!("Failed to reload license key: {err:#}");
                 }
             }
         }
     }
 
     if server_mode || worker_mode || indexer_mode {
         let port_var = std::env::var("PORT").ok().and_then(|x| x.parse().ok());
 
         let port = if server_mode || indexer_mode {
             port_var.unwrap_or(DEFAULT_PORT as u16)
         } else {
             port_var.unwrap_or(0)
         };
 
         let default_base_internal_url = format!("http://localhost:{}", port.to_string());
         // since it's only on server mode, the port is statically defined
         let base_internal_url: String = if let Ok(base_url) = std::env::var("BASE_INTERNAL_URL") {
             if !is_agent {
                 tracing::warn!("BASE_INTERNAL_URL is now unecessary and ignored unless the mode is 'agent', you can remove it.");
                 default_base_internal_url.clone()
             } else {
                 base_url
             }
         } else {
             default_base_internal_url.clone()
         };
 
         initial_load(
             &db,
             killpill_tx.clone(),
             worker_mode,
             server_mode,
             #[cfg(feature = "parquet")]
             disable_s3_store,
         )
         .await;
 
         monitor_db(
             &db,
             &base_internal_url,
             server_mode,
             worker_mode,
             true,
             killpill_tx.clone(),
         )
         .await;
 
         #[cfg(feature = "prometheus")]
         crate::monitor::monitor_pool(&db).await;
 
         send_logs_to_object_store(&db, &hostname, &mode);
 
         #[cfg(all(not(target_env = "msvc"), feature = "jemalloc"))]
         if !worker_mode {
             monitor_mem().await;
         }
 
         let addr = SocketAddr::from((server_bind_address, port));
 
         let (base_internal_tx, base_internal_rx) = tokio::sync::oneshot::channel::<String>();
 
         DirBuilder::new()
             .recursive(true)
             .create("/tmp/windmill")
             .expect("could not create initial server dir");
 
         #[cfg(feature = "tantivy")]
         let should_index_jobs =
             mode == Mode::Indexer || (enable_standalone_indexer && mode == Mode::Standalone);
 
         reload_indexer_config(&db).await;
 
         #[cfg(feature = "tantivy")]
         let (index_reader, index_writer) = if should_index_jobs {
             let mut indexer_rx = killpill_rx.resubscribe();
 
             let (mut reader, mut writer) = (None, None);
             tokio::select! {
                 _ = indexer_rx.recv() => {
                     tracing::info!("Received killpill, aborting index initialization");
                 },
                 res = windmill_indexer::completed_runs_ee::init_index(&db) => {
                         let res = res?;
                         reader = Some(res.0);
                         writer = Some(res.1);
                 }
 
             }
             (reader, writer)
         } else {
             (None, None)
         };
 
         #[cfg(feature = "tantivy")]
         let indexer_f = {
             let indexer_rx = killpill_rx.resubscribe();
             let index_writer2 = index_writer.clone();
             async {
                 if let Some(index_writer) = index_writer2 {
                     windmill_indexer::completed_runs_ee::run_indexer(
                         db.clone(),
                         index_writer,
                         indexer_rx,
                     )
                     .await?;
                 }
                 Ok(())
             }
         };
 
         #[cfg(all(feature = "tantivy", feature = "parquet"))]
         let (log_index_reader, log_index_writer) = if should_index_jobs {
             let mut indexer_rx = killpill_rx.resubscribe();
 
             let (mut reader, mut writer) = (None, None);
             tokio::select! {
                 _ = indexer_rx.recv() => {
                     tracing::info!("Received killpill, aborting index initialization");
                 },
                 res = windmill_indexer::service_logs_ee::init_index(&db, killpill_tx.clone()) => {
                         let res = res?;
                         reader = Some(res.0);
                         writer = Some(res.1);
                 }
 
             }
             (reader, writer)
         } else {
             (None, None)
         };
 
         #[cfg(all(feature = "tantivy", feature = "parquet"))]
         let log_indexer_f = {
             let log_indexer_rx = killpill_rx.resubscribe();
             let log_index_writer2 = log_index_writer.clone();
             async {
                 if let Some(log_index_writer) = log_index_writer2 {
                     windmill_indexer::service_logs_ee::run_indexer(
                         db.clone(),
                         log_index_writer,
                         log_indexer_rx,
                     )
                     .await?;
                 }
                 Ok(())
             }
         };
 
         #[cfg(not(feature = "tantivy"))]
         let index_reader = None;
 
         #[cfg(not(feature = "tantivy"))]
         let indexer_f = async { Ok(()) as anyhow::Result<()> };
 
         #[cfg(not(all(feature = "tantivy", feature = "parquet")))]
         let log_index_reader = None;
 
         #[cfg(not(all(feature = "tantivy", feature = "parquet")))]
         let log_indexer_f = async { Ok(()) as anyhow::Result<()> };
 
         let server_f = async {
             if !is_agent {
                 windmill_api::run_server(
                     db.clone(),
                     index_reader,
                     log_index_reader,
                     addr,
                     server_killpill_rx,
                     base_internal_tx,
                     server_mode,
                     #[cfg(feature = "smtp")]
                     base_internal_url.clone(),
                 )
                 .await?;
             } else {
                 base_internal_tx
                     .send(base_internal_url.clone())
                     .map_err(|e| {
                         anyhow::anyhow!("Could not send base_internal_url to agent: {e:#}")
                     })?;
             }
             Ok(()) as anyhow::Result<()>
         };
 
         let workers_f = async {
             let mut rx = killpill_rx.resubscribe();
 
             if !killpill_rx.try_recv().is_ok() {
                 let base_internal_url = base_internal_rx.await?;
                 if worker_mode {
                     run_workers(
                         db.clone(),
                         rx,
                         killpill_tx.clone(),
                         num_workers,
                         base_internal_url.clone(),
                         is_agent,
                         hostname.clone(),
                     )
                     .await?;
                     tracing::info!("All workers exited.");
                     killpill_tx.send(())?;
                 } else {
                     rx.recv().await?;
                 }
             }
             if killpill_phase2_tx.receiver_count() > 0 {
                 if worker_mode {
                     tracing::info!("Starting phase 2 of shutdown");
                 }
                 killpill_phase2_tx.send(())?;
                 if worker_mode {
                     tracing::info!("Phase 2 of shutdown completed");
                 }
             }
             Ok(())
         };
 
         let monitor_f = async {
             let db = db.clone();
             let tx = killpill_tx.clone();
 
             let base_internal_url = base_internal_url.to_string();
             let h = tokio::spawn(async move {
                 let mut listener = retry_listen_pg(&db).await;
 
                 loop {
                     tokio::select! {
                         biased;
                         Some(_) = async { if let Some(jh) = migration_handle.take() {
                             tracing::info!("migration job finished");
                             Some(jh.await)
                         } else {
                             None
                         }} => {
                            continue;
                         },
                         _ = monitor_killpill_rx.recv() => {
                             tracing::info!("received killpill for monitor job");
                             break;
                         },
                         _ = tokio::time::sleep(Duration::from_secs(30))    => {
                             monitor_db(
                                 &db,
                                 &base_internal_url,
                                 server_mode,
                                 worker_mode,
                                 false,
                                 tx.clone(),
                             )
                             .await;
                         },
                         notification = listener.recv() => {
                             match notification {
                                 Ok(n) => {
                                     tracing::info!("Received new pg notification: {n:?}");
                                     match n.channel() {
                                         "notify_config_change" => {
                                             match n.payload() {
                                                 "server" if server_mode => {
                                                     tracing::error!("Server config change detected but server config is obsolete: {}", n.payload());
                                                 },
                                                 a@ _ if worker_mode && a == format!("worker__{}", *WORKER_GROUP) => {
                                                     tracing::info!("Worker config change detected: {}", n.payload());
                                                     reload_worker_config(&db, tx.clone(), true).await;
                                                 },
                                                 _ => {
                                                     tracing::debug!("config changed but did not target this server/worker");
                                                 }
                                             }
                                         },
                                         "notify_global_setting_change" => {
                                             tracing::info!("Global setting change detected: {}", n.payload());
                                             match n.payload() {
                                                 BASE_URL_SETTING => {
                                                     if let Err(e) = reload_base_url_setting(&db).await {
                                                         tracing::error!(error = %e, "Could not reload base url setting");
                                                     }
                                                 },
                                                 OAUTH_SETTING => {
                                                     if let Err(e) = reload_base_url_setting(&db).await {
                                                         tracing::error!(error = %e, "Could not reload oauth setting");
                                                     }
                                                 },
                                                 CUSTOM_TAGS_SETTING => {
                                                     if let Err(e) = reload_custom_tags_setting(&db).await {
                                                         tracing::error!(error = %e, "Could not reload custom tags setting");
                                                     }
                                                 },
                                                 LICENSE_KEY_SETTING => {
                                                     if let Err(e) = reload_license_key(&db).await {
                                                         tracing::error!("Failed to reload license key: {e:#}");
                                                     }
                                                 },
                                                 DEFAULT_TAGS_PER_WORKSPACE_SETTING => {
                                                     if let Err(e) = load_tag_per_workspace_enabled(&db).await {
                                                         tracing::error!("Error loading default tag per workspace: {e:#}");
                                                     }
                                                 },
                                                 DEFAULT_TAGS_WORKSPACES_SETTING => {
                                                     if let Err(e) = load_tag_per_workspace_workspaces(&db).await {
                                                         tracing::error!("Error loading default tag per workspace workspaces: {e:#}");
                                                     }
                                                 }
                                                 SMTP_SETTING => {
                                                     reload_smtp_config(&db).await;
                                                 },
                                                 TEAMS_SETTING => {
                                                     tracing::info!("Teams setting changed.");
                                                 },
                                                 INDEXER_SETTING => {
                                                     reload_indexer_config(&db).await;
                                                 },
                                                 TIMEOUT_WAIT_RESULT_SETTING => {
                                                     reload_timeout_wait_result_setting(&db).await
                                                 },
                                                 RETENTION_PERIOD_SECS_SETTING => {
                                                     reload_retention_period_setting(&db).await
                                                 },
                                                 MONITOR_LOGS_ON_OBJECT_STORE_SETTING => {
                                                     reload_delete_logs_periodically_setting(&db).await
                                                 },
                                                 JOB_DEFAULT_TIMEOUT_SECS_SETTING => {
                                                     reload_job_default_timeout_setting(&db).await
                                                 },
                                                 #[cfg(feature = "parquet")]
                                                 OBJECT_STORE_CACHE_CONFIG_SETTING => {
                                                     if !disable_s3_store {
                                                         reload_s3_cache_setting(&db).await
                                                     }
                                                 },
                                                 SCIM_TOKEN_SETTING => {
                                                     reload_scim_token_setting(&db).await
                                                 },
                                                 EXTRA_PIP_INDEX_URL_SETTING => {
                                                     reload_extra_pip_index_url_setting(&db).await
                                                 },
                                                 PIP_INDEX_URL_SETTING => {
                                                     reload_pip_index_url_setting(&db).await
                                                 },
                                                 INSTANCE_PYTHON_VERSION_SETTING => {
                                                     reload_instance_python_version_setting(&db).await
                                                 },
                                                 NPM_CONFIG_REGISTRY_SETTING => {
                                                     reload_npm_config_registry_setting(&db).await
                                                 },
                                                 BUNFIG_INSTALL_SCOPES_SETTING => {
                                                     reload_bunfig_install_scopes_setting(&db).await
                                                 },
                                                 NUGET_CONFIG_SETTING => {
                                                     reload_nuget_config_setting(&db).await
                                                 },
                                                 KEEP_JOB_DIR_SETTING => {
                                                     load_keep_job_dir(&db).await;
                                                 },
                                                 REQUIRE_PREEXISTING_USER_FOR_OAUTH_SETTING => {
                                                     load_require_preexisting_user(&db).await;
                                                 },
                                                 EXPOSE_METRICS_SETTING  => {
                                                     tracing::info!("Metrics setting changed, restarting");
                                                     send_delayed_killpill(&tx, 40, "metrics setting change").await;
                                                 },
                                                 EMAIL_DOMAIN_SETTING => {
                                                     tracing::info!("Email domain setting changed");
                                                     if server_mode {
                                                         send_delayed_killpill(&tx, 4, "email domain setting change").await;
                                                     }
                                                 },
                                                 EXPOSE_DEBUG_METRICS_SETTING => {
                                                     if let Err(e) = load_metrics_debug_enabled(&db).await {
                                                         tracing::error!(error = %e, "Could not reload debug metrics setting");
                                                     }
                                                 },
                                                 OTEL_SETTING => {
                                                     tracing::info!("OTEL setting changed, restarting");
                                                     send_delayed_killpill(&tx, 4, "OTEL setting change").await;
                                                 },
                                                 REQUEST_SIZE_LIMIT_SETTING => {
                                                     if server_mode {
                                                         tracing::info!("Request limit size change detected, killing server expecting to be restarted");
                                                         send_delayed_killpill(&tx, 4, "request size limit change").await;
                                                     }
                                                 },
                                                 SAML_METADATA_SETTING => {
                                                     tracing::info!("SAML metadata change detected, killing server expecting to be restarted");
                                                     send_delayed_killpill(&tx, 0, "SAML metadata change").await;
                                                 },
                                                 HUB_BASE_URL_SETTING => {
                                                     if let Err(e) = reload_hub_base_url_setting(&db, server_mode).await {
                                                         tracing::error!(error = %e, "Could not reload hub base url setting");
                                                     }
                                                 },
                                                 CRITICAL_ERROR_CHANNELS_SETTING => {
                                                     if let Err(e) = reload_critical_error_channels_setting(&db).await {
                                                         tracing::error!(error = %e, "Could not reload critical error emails setting");
                                                     }
                                                 },
                                                 JWT_SECRET_SETTING => {
                                                     if let Err(e) = reload_jwt_secret_setting(&db).await {
                                                         tracing::error!(error = %e, "Could not reload jwt secret setting");
                                                     }
                                                 },
                                                 CRITICAL_ALERT_MUTE_UI_SETTING => {
                                                     tracing::info!("Critical alert UI setting changed");
                                                     if let Err(e) = reload_critical_alert_mute_ui_setting(&db).await {
                                                         tracing::error!(error = %e, "Could not reload critical alert UI setting");
                                                     }
                                                 },
                                                 a @_ => {
                                                     tracing::info!("Unrecognized Global Setting Change Payload: {:?}", a);
                                                 }
                                             }
                                         },
                                         _ => {
                                             tracing::warn!("Unknown notification received");
                                             continue;
                                         }
                                     }
                                 },
                                 Err(e) => {
                                     tracing::error!(error = %e, "Could not receive notification, attempting to reconnect listener");
                                     tokio::select! {
                                         biased;
                                         _ = monitor_killpill_rx.recv() => {
                                             tracing::info!("received killpill for monitor job");
                                             break;
                                         },
                                         new_listener = retry_listen_pg(&db) => {
                                             listener = new_listener;
                                             continue;
                                         }
                                     }
                                 }
                             };
                         }
                     }
                 }
             });
 
             if let Err(e) = h.await {
                 tracing::error!("Error waiting for monitor handle: {e:#}")
             }
             tracing::info!("Monitor exited");
             Ok(()) as anyhow::Result<()>
         };
 
         let metrics_f = async {
             let enabled = METRICS_ENABLED.load(std::sync::atomic::Ordering::Relaxed);
             #[cfg(not(all(feature = "enterprise", feature = "prometheus")))]
             if enabled {
                 tracing::error!("Metrics are only available in the EE, ignoring...");
             }
 
             #[cfg(all(feature = "enterprise", feature = "prometheus"))]
             if let Err(e) = windmill_common::serve_metrics(
                 *windmill_common::METRICS_ADDR,
                 _killpill_phase2_rx,
                 num_workers > 0,
                 enabled,
             )
             .await
             {
                 tracing::error!("Error serving metrics: {e:#}");
             }
 
             Ok(()) as anyhow::Result<()>
         };
 
         if server_mode {
             schedule_stats(&db, &HTTP_CLIENT).await;
         }
 
         futures::try_join!(
             shutdown_signal,
             workers_f,
             monitor_f,
             server_f,
             metrics_f,
             indexer_f,
             log_indexer_f
         )?;
     } else {
         tracing::info!("Nothing to do, exiting.");
     }
     send_current_log_file_to_object_store(&db, &hostname, &mode).await;
 
     tracing::info!("Exiting connection pool");
     tokio::select! {
         _ = db.close() => {
             tracing::info!("Database connection pool closed");
         },
         _ = tokio::time::sleep(Duration::from_secs(15)) => {
             tracing::warn!("Could not close database connection pool in time (15s). Exiting anyway.");
         }
     }
     Ok(())
 }
 
 async fn listen_pg(db: &DB) -> Option<PgListener> {
     let mut listener = match PgListener::connect_with(&db).await {
         Ok(l) => l,
         Err(e) => {
             tracing::error!(error = %e, "Could not connect to database");
             return None;
         }
     };
 
     if let Err(e) = listener
         .listen_all(vec!["notify_config_change", "notify_global_setting_change"])
         .await
     {
         tracing::error!(error = %e, "Could not listen to database");
         return None;
     }
 
     return Some(listener);
 }
 
 async fn retry_listen_pg(db: &DB) -> PgListener {
     let mut listener = listen_pg(db).await;
     loop {
         if listener.is_none() {
             tracing::info!("Retrying listening to pg listen in 5 seconds");
             tokio::time::sleep(Duration::from_secs(5)).await;
             listener = listen_pg(db).await;
         } else {
             tracing::info!("Successfully connected to pg listen");
             return listener.unwrap();
         }
     }
 }
 
 fn display_config(envs: &[&str]) {
     tracing::info!(
         "config: {}",
         envs.iter()
             .filter(|env| std::env::var(env).is_ok())
             .map(|env| {
                 format!(
                     "{}: {}",
                     env,
                     std::env::var(env).unwrap_or_else(|_| "not set".to_string())
                 )
             })
             .collect::<Vec<String>>()
             .join(", ")
     )
 }
 
 pub async fn run_workers(
     db: Pool<Postgres>,
     mut rx: tokio::sync::broadcast::Receiver<()>,
     tx: tokio::sync::broadcast::Sender<()>,
     num_workers: i32,
     base_internal_url: String,
     agent_mode: bool,
     hostname: String,
 ) -> anyhow::Result<()> {
     let mut killpill_rxs = vec![];
     for _ in 0..num_workers {
         killpill_rxs.push(rx.resubscribe());
     }
 
     if rx.try_recv().is_ok() {
         tracing::info!("Received killpill, exiting");
         return Ok(());
     }
     let instance_name = hostname
         .clone()
         .replace(" ", "")
         .split("-")
         .last()
         .unwrap()
         .to_ascii_lowercase()
         .to_string();
 
     // #[cfg(tokio_unstable)]
     // let monitor = tokio_metrics::TaskMonitor::new();
 
     let ip = windmill_common::external_ip::get_ip()
         .await
         .unwrap_or_else(|e| {
             tracing::warn!(error = e.to_string(), "failed to get external IP");
             "unretrievable IP".to_string()
         });
 
     let mut handles = Vec::with_capacity(num_workers as usize);
 
     for x in [
         LOCK_CACHE_DIR,
         TMP_LOGS_DIR,
         UV_CACHE_DIR,
         TAR_PIP_CACHE_DIR,
         DENO_CACHE_DIR,
         DENO_CACHE_DIR_DEPS,
         DENO_CACHE_DIR_NPM,
         BUN_CACHE_DIR,
         PY310_CACHE_DIR,
         PY311_CACHE_DIR,
         PY312_CACHE_DIR,
         PY313_CACHE_DIR,
         TAR_PY310_CACHE_DIR,
         TAR_PY311_CACHE_DIR,
         TAR_PY312_CACHE_DIR,
         TAR_PY313_CACHE_DIR,
         PIP_CACHE_DIR,
         BUN_BUNDLE_CACHE_DIR,
         GO_CACHE_DIR,
         GO_BIN_CACHE_DIR,
         RUST_CACHE_DIR,
         CSHARP_CACHE_DIR,
         HUB_CACHE_DIR,
         POWERSHELL_CACHE_DIR,
     ] {
         DirBuilder::new()
             .recursive(true)
             .create(x)
             .expect("could not create initial worker dir");
     }
 
     tracing::info!(
         "Starting {num_workers} workers and SLEEP_QUEUE={}ms",
         *windmill_worker::SLEEP_QUEUE
     );
     for i in 1..(num_workers + 1) {
         let db1 = db.clone();
         let instance_name = instance_name.clone();
         let worker_name = format!("wk-{}-{}-{}", *WORKER_GROUP, &instance_name, rd_string(5));
         let ip = ip.clone();
         let rx = killpill_rxs.pop().unwrap();
         let tx = tx.clone();
         let base_internal_url = base_internal_url.clone();
         let hostname = hostname.clone();
 
         handles.push(tokio::spawn(async move {
             if num_workers > 1 {
                 tracing::info!(worker = %worker_name, "starting worker {i}");
             }
 
             let f = windmill_worker::run_worker(
                 &db1,
                 &hostname,
                 worker_name,
                 i as u64,
                 num_workers as u32,
                 &ip,
                 rx,
                 tx,
                 &base_internal_url,
                 agent_mode,
             );
 
             // #[cfg(tokio_unstable)]
             // {
             //     monitor.monitor(f, "worker").await
             // }
 
             // #[cfg(not(tokio_unstable))]
             // {
             f.await
             // }
         }));
     }
 
     futures::future::try_join_all(handles).await?;
     Ok(())
 }
 
 async fn send_delayed_killpill(
     tx: &tokio::sync::broadcast::Sender<()>,
     max_delay_secs: u64,
     context: &str,
 ) {
     // Random delay to avoid all servers/workers shutting down simultaneously
     let rd_delay = rand::rng().random_range(0..max_delay_secs);
     tracing::info!("Scheduling {context} shutdown in {rd_delay}s");
     tokio::time::sleep(Duration::from_secs(rd_delay)).await;
 
     if let Err(e) = tx.send(()) {
         tracing::error!(error = %e, "Could not send killpill for {context}");
     }
 }
=======
use anyhow::Context;
use monitor::{
    load_base_url, load_otel, reload_delete_logs_periodically_setting, reload_indexer_config,
    reload_instance_python_version_setting, reload_nuget_config_setting,
    reload_timeout_wait_result_setting, send_current_log_file_to_object_store,
    send_logs_to_object_store,
};
use rand::Rng;
use sqlx::{postgres::PgListener, Pool, Postgres};
use std::{
    collections::HashMap,
    fs::{create_dir_all, DirBuilder},
    net::{IpAddr, Ipv4Addr, SocketAddr},
    time::Duration,
};
use tokio::{fs::File, io::AsyncReadExt, task::JoinHandle};
use uuid::Uuid;
use windmill_api::HTTP_CLIENT;

#[cfg(feature = "enterprise")]
use windmill_common::ee::{maybe_renew_license_key_on_start, LICENSE_KEY_ID, LICENSE_KEY_VALID};

use windmill_common::{
    global_settings::{
        BASE_URL_SETTING, BUNFIG_INSTALL_SCOPES_SETTING, CRITICAL_ALERT_MUTE_UI_SETTING,
        CRITICAL_ERROR_CHANNELS_SETTING, CUSTOM_TAGS_SETTING, DEFAULT_TAGS_PER_WORKSPACE_SETTING,
        DEFAULT_TAGS_WORKSPACES_SETTING, EMAIL_DOMAIN_SETTING, ENV_SETTINGS,
        EXPOSE_DEBUG_METRICS_SETTING, EXPOSE_METRICS_SETTING, EXTRA_PIP_INDEX_URL_SETTING,
        HUB_BASE_URL_SETTING, INDEXER_SETTING, INSTANCE_PYTHON_VERSION_SETTING,
        JOB_DEFAULT_TIMEOUT_SECS_SETTING, JWT_SECRET_SETTING, KEEP_JOB_DIR_SETTING,
        LICENSE_KEY_SETTING, MONITOR_LOGS_ON_OBJECT_STORE_SETTING, NPM_CONFIG_REGISTRY_SETTING,
        NUGET_CONFIG_SETTING, OAUTH_SETTING, OTEL_SETTING, PIP_INDEX_URL_SETTING,
        REQUEST_SIZE_LIMIT_SETTING, REQUIRE_PREEXISTING_USER_FOR_OAUTH_SETTING,
        RETENTION_PERIOD_SECS_SETTING, SAML_METADATA_SETTING, SCIM_TOKEN_SETTING, SMTP_SETTING,
        TEAMS_SETTING, TIMEOUT_WAIT_RESULT_SETTING,
    },
    scripts::ScriptLang,
    stats_ee::schedule_stats,
    utils::{hostname, rd_string, Mode, GIT_VERSION},
    worker::{reload_custom_tags_setting, HUB_CACHE_DIR, TMP_DIR, TMP_LOGS_DIR, WORKER_GROUP},
    DB, METRICS_ENABLED,
};

#[cfg(all(not(target_env = "msvc"), feature = "jemalloc"))]
use monitor::monitor_mem;

#[cfg(all(not(target_env = "msvc"), feature = "jemalloc"))]
use tikv_jemallocator::Jemalloc;

#[cfg(all(not(target_env = "msvc"), feature = "jemalloc"))]
#[global_allocator]
static GLOBAL: Jemalloc = Jemalloc;

#[cfg(feature = "parquet")]
use windmill_common::global_settings::OBJECT_STORE_CACHE_CONFIG_SETTING;

use windmill_worker::{
    get_hub_script_content_and_requirements, BUN_BUNDLE_CACHE_DIR, BUN_CACHE_DIR, CSHARP_CACHE_DIR,
    DENO_CACHE_DIR, DENO_CACHE_DIR_DEPS, DENO_CACHE_DIR_NPM, GO_BIN_CACHE_DIR, GO_CACHE_DIR,
    POWERSHELL_CACHE_DIR, PY310_CACHE_DIR, PY311_CACHE_DIR, PY312_CACHE_DIR, PY313_CACHE_DIR,
    RUST_CACHE_DIR, TAR_PY310_CACHE_DIR, TAR_PY311_CACHE_DIR, TAR_PY312_CACHE_DIR,
    TAR_PY313_CACHE_DIR, UV_CACHE_DIR,
};

use crate::monitor::{
    initial_load, load_keep_job_dir, load_metrics_debug_enabled, load_require_preexisting_user,
    load_tag_per_workspace_enabled, load_tag_per_workspace_workspaces, monitor_db,
    reload_base_url_setting, reload_bunfig_install_scopes_setting,
    reload_critical_alert_mute_ui_setting, reload_critical_error_channels_setting,
    reload_extra_pip_index_url_setting, reload_hub_base_url_setting,
    reload_job_default_timeout_setting, reload_jwt_secret_setting, reload_license_key,
    reload_npm_config_registry_setting, reload_pip_index_url_setting,
    reload_retention_period_setting, reload_scim_token_setting, reload_smtp_config,
    reload_worker_config,
};

#[cfg(feature = "parquet")]
use crate::monitor::reload_s3_cache_setting;

const DEFAULT_NUM_WORKERS: usize = 1;
const DEFAULT_PORT: u16 = 8000;
const DEFAULT_SERVER_BIND_ADDR: Ipv4Addr = Ipv4Addr::new(0, 0, 0, 0);

mod ee;
mod monitor;

#[inline(always)]
fn create_and_run_current_thread_inner<F, R>(future: F) -> R
where
    F: std::future::Future<Output = R> + 'static,
    R: Send + 'static,
{
    let rt = tokio::runtime::Builder::new_multi_thread()
        .enable_all()
        .worker_threads(32)
        .build()
        .unwrap();

    // Since this is the main future, we want to box it in debug mode because it tends to be fairly
    // large and the compiler won't optimize repeated copies. We also make this runtime factory
    // function #[inline(always)] to avoid holding the unboxed, unused future on the stack.
    #[cfg(debug_assertions)]
    // SAFETY: this this is guaranteed to be running on a current-thread executor
    let future = Box::pin(future);

    rt.block_on(future)
}

pub fn main() -> anyhow::Result<()> {
    #[cfg(feature = "deno_core")]
    deno_core::JsRuntime::init_platform(None, false);
    create_and_run_current_thread_inner(windmill_main())
}

async fn cache_hub_scripts(file_path: Option<String>) -> anyhow::Result<()> {
    let file_path = file_path.unwrap_or("./hubPaths.json".to_string());
    let mut file = File::open(&file_path)
        .await
        .with_context(|| format!("Could not open {}, make sure it exists", &file_path))?;
    let mut contents = String::new();
    file.read_to_string(&mut contents).await?;
    let paths = serde_json::from_str::<HashMap<String, String>>(&contents).with_context(|| {
        format!(
            "Could not parse {}, make sure it is a valid JSON object with string keys and values",
            &file_path
        )
    })?;

    create_dir_all(HUB_CACHE_DIR)?;
    create_dir_all(BUN_BUNDLE_CACHE_DIR)?;

    for path in paths.values() {
        tracing::info!("Caching hub script at {path}");
        let res = get_hub_script_content_and_requirements(Some(path), None).await?;
        if res
            .language
            .as_ref()
            .is_some_and(|x| x == &ScriptLang::Deno)
        {
            let job_dir = format!("{}/cache_init/{}", TMP_DIR, Uuid::new_v4());
            create_dir_all(&job_dir)?;
            let _ = windmill_worker::generate_deno_lock(
                &Uuid::nil(),
                &res.content,
                &mut 0,
                &mut None,
                &job_dir,
                None,
                "global",
                "global",
                "",
                &mut None,
            )
            .await?;
            tokio::fs::remove_dir_all(job_dir).await?;
        } else if res.language.as_ref().is_some_and(|x| x == &ScriptLang::Bun) {
            let job_id = Uuid::new_v4();
            let job_dir = format!("{}/cache_init/{}", TMP_DIR, job_id);
            create_dir_all(&job_dir)?;
            if let Some(lockfile) = res.lockfile {
                let _ = windmill_worker::prepare_job_dir(&lockfile, &job_dir).await?;
                let envs = windmill_worker::get_common_bun_proc_envs(None).await;
                let _ = windmill_worker::install_bun_lockfile(
                    &mut 0,
                    &mut None,
                    &job_id,
                    "admins",
                    None,
                    &job_dir,
                    "cache_init",
                    envs.clone(),
                    false,
                    &mut None,
                )
                .await?;

                let _ = windmill_common::worker::write_file(&job_dir, "main.js", &res.content)?;

                if let Err(e) = windmill_worker::prebundle_bun_script(
                    &res.content,
                    Some(&lockfile),
                    &path,
                    &job_id,
                    "admins",
                    None,
                    &job_dir,
                    "",
                    "cache_init",
                    "",
                    &mut None,
                )
                .await
                {
                    panic!("Error prebundling bun script: {e:#}");
                }
            } else {
                tracing::warn!("No lockfile found for bun script {path}, skipping...");
            }
            tokio::fs::remove_dir_all(job_dir).await?;
        }
    }
    Ok(())
}

async fn windmill_main() -> anyhow::Result<()> {
    dotenv::dotenv().ok();

    if std::env::var("RUST_LOG").is_err() {
        std::env::set_var("RUST_LOG", "info")
    }

    let hostname = hostname();

    let mut enable_standalone_indexer: bool = false;

    let mode = std::env::var("MODE")
        .map(|x| x.to_lowercase())
        .map(|x| {
            if &x == "server" {
                println!("Binary is in 'server' mode");
                Mode::Server
            } else if &x == "worker" {
                tracing::info!("Binary is in 'worker' mode");
                #[cfg(windows)]
                {
                    println!("It is highly recommended to use the agent mode instead on windows (MODE=agent) and to pass a BASE_INTERNAL_URL");
                }
                Mode::Worker
            } else if &x == "agent" {
                println!("Binary is in 'agent' mode");
                if std::env::var("BASE_INTERNAL_URL").is_err() {
                    panic!("BASE_INTERNAL_URL is required in agent mode")
                }
                if std::env::var("JOB_TOKEN").is_err() {
                    println!("JOB_TOKEN is not passed, hence workers will still need to create permissions for each job and the DATABASE_URL needs to be of a role that can INSERT into the job_perms table")
                }

                #[cfg(not(feature = "enterprise"))]
                {
                    panic!("Agent mode is only available in the EE, ignoring...");
                }
                #[cfg(feature = "enterprise")]
                Mode::Agent
            } else if &x == "indexer" {
                tracing::info!("Binary is in 'indexer' mode");
                #[cfg(not(feature = "tantivy"))]
                {
                    eprintln!("Cannot start the indexer because tantivy is not included in this binary/image. Make sure you are using the EE image if you want to access the full text search features.");
                    panic!("Indexer mode requires compiling with the tantivy feature flag.");
                }
                #[cfg(feature = "tantivy")]
                Mode::Indexer
            } else if &x == "standalone+search"{
                    enable_standalone_indexer = true;
                    println!("Binary is in 'standalone' mode with search enabled");
                    Mode::Standalone
            }
            else {
                if &x != "standalone" {
                    eprintln!("mode not recognized, defaulting to standalone: {x}");
                } else {
                    println!("Binary is in 'standalone' mode");
                }
                Mode::Standalone
            }
        })
        .unwrap_or_else(|_| {
            tracing::info!("Mode not specified, defaulting to standalone");
            Mode::Standalone
        });

    #[cfg(all(not(target_env = "msvc"), feature = "jemalloc"))]
    println!("jemalloc enabled");

    let cli_arg = std::env::args().nth(1).unwrap_or_default();

    match cli_arg.as_str() {
        "cache" => {
            #[cfg(feature = "embedding")]
            {
                println!("Caching embedding model...");
                windmill_api::embeddings::ModelInstance::load_model_files().await?;
                println!("Cached embedding model");
            }
            #[cfg(not(feature = "embedding"))]
            {
                println!("Embeddings are not enabled, ignoring...");
            }

            cache_hub_scripts(std::env::args().nth(2)).await?;

            return Ok(());
        }
        "-v" | "--version" | "version" => {
            println!("Windmill {}", GIT_VERSION);
            return Ok(());
        }
        _ => {}
    }

    #[allow(unused_mut)]
    let mut num_workers = if mode == Mode::Server || mode == Mode::Indexer {
        0
    } else {
        std::env::var("NUM_WORKERS")
            .ok()
            .and_then(|x| x.parse::<i32>().ok())
            .unwrap_or(DEFAULT_NUM_WORKERS as i32)
    };

    if num_workers > 1 && !std::env::var("WORKER_GROUP").is_ok_and(|x| x == "native") {
        println!(
            "We STRONGLY recommend using at most 1 worker per container, use at your own risks"
        );
    }

    let server_mode = !std::env::var("DISABLE_SERVER")
        .ok()
        .and_then(|x| x.parse::<bool>().ok())
        .unwrap_or(false)
        && (mode == Mode::Server || mode == Mode::Standalone);

    let indexer_mode = mode == Mode::Indexer;

    let server_bind_address: IpAddr = if server_mode || indexer_mode {
        std::env::var("SERVER_BIND_ADDR")
            .ok()
            .and_then(|x| x.parse().ok())
            .unwrap_or(IpAddr::from(DEFAULT_SERVER_BIND_ADDR))
    } else {
        IpAddr::V4(Ipv4Addr::new(127, 0, 0, 1))
    };

    println!("Connecting to database...");
    let db = windmill_common::initial_connection().await?;

    let num_version = sqlx::query_scalar!("SELECT version()").fetch_one(&db).await;

    tracing::info!(
        "PostgreSQL version: {} (windmill require PG >= 14)",
        num_version
            .ok()
            .flatten()
            .unwrap_or_else(|| "UNKNOWN".to_string())
    );
    load_otel(&db).await;

    tracing::info!("Database connected");

    let environment = load_base_url(&db)
        .await
        .unwrap_or_else(|_| "local".to_string())
        .trim_start_matches("https://")
        .trim_start_matches("http://")
        .split(".")
        .next()
        .unwrap_or_else(|| "local")
        .to_string();

    let _guard = windmill_common::tracing_init::initialize_tracing(&hostname, &mode, &environment);

    let is_agent = mode == Mode::Agent;

    let mut migration_handle: Option<JoinHandle<()>> = None;
    #[cfg(feature = "parquet")]
    let disable_s3_store = std::env::var("DISABLE_S3_STORE")
        .ok()
        .is_some_and(|x| x == "1" || x == "true");

    if !is_agent && !indexer_mode {
        let skip_migration = std::env::var("SKIP_MIGRATION")
            .map(|val| val == "true")
            .unwrap_or(false);

        if !skip_migration {
            // migration code to avoid break
            migration_handle = windmill_api::migrate_db(&db).await?;
        } else {
            tracing::info!("SKIP_MIGRATION set, skipping db migration...")
        }
    }

    drop(db);
    let worker_mode = num_workers > 0;

    let db = windmill_common::connect_db(server_mode, indexer_mode, worker_mode).await?;

    let (killpill_tx, mut killpill_rx) = tokio::sync::broadcast::channel::<()>(2);
    let mut monitor_killpill_rx = killpill_tx.subscribe();
    let (killpill_phase2_tx, _killpill_phase2_rx) = tokio::sync::broadcast::channel::<()>(2);
    let server_killpill_rx = killpill_phase2_tx.subscribe();

    let shutdown_signal =
        windmill_common::shutdown_signal(killpill_tx.clone(), killpill_tx.subscribe());

    #[cfg(feature = "enterprise")]
    tracing::info!(
        "
##############################
Windmill Enterprise Edition {GIT_VERSION}
##############################"
    );

    #[cfg(not(feature = "enterprise"))]
    tracing::info!(
        "
##############################
Windmill Community Edition {GIT_VERSION}
##############################"
    );

    display_config(&ENV_SETTINGS);

    if let Err(e) = reload_base_url_setting(&db).await {
        tracing::error!("Error loading base url: {:?}", e)
    }

    if let Err(e) = reload_critical_error_channels_setting(&db).await {
        tracing::error!("Could loading critical error emails setting: {:?}", e);
    }

    #[cfg(feature = "enterprise")]
    {
        // load the license key and check if it's valid
        // if not valid and not server mode just quit
        // if not expired and server mode then force renewal
        // if key still invalid and num_workers > 0, set to 0
        if let Err(err) = reload_license_key(&db).await {
            tracing::error!("Failed to reload license key: {err:#}");
        }
        let valid_key = *LICENSE_KEY_VALID.read().await;
        if !valid_key && !server_mode {
            tracing::error!("Invalid license key, workers require a valid license key");
        }
        if server_mode {
            // only force renewal if invalid but not empty (= expired)
            let renewed_now = maybe_renew_license_key_on_start(
                &HTTP_CLIENT,
                &db,
                !valid_key && !LICENSE_KEY_ID.read().await.is_empty(),
            )
            .await;
            if renewed_now {
                if let Err(err) = reload_license_key(&db).await {
                    tracing::error!("Failed to reload license key: {err:#}");
                }
            }
        }
    }

    if server_mode || worker_mode || indexer_mode {
        let port_var = std::env::var("PORT").ok().and_then(|x| x.parse().ok());

        let port = if server_mode || indexer_mode {
            port_var.unwrap_or(DEFAULT_PORT as u16)
        } else {
            port_var.unwrap_or(0)
        };

        let default_base_internal_url = format!("http://localhost:{}", port.to_string());
        // since it's only on server mode, the port is statically defined
        let base_internal_url: String = if let Ok(base_url) = std::env::var("BASE_INTERNAL_URL") {
            if !is_agent {
                tracing::warn!("BASE_INTERNAL_URL is now unecessary and ignored unless the mode is 'agent', you can remove it.");
                default_base_internal_url.clone()
            } else {
                base_url
            }
        } else {
            default_base_internal_url.clone()
        };

        initial_load(
            &db,
            killpill_tx.clone(),
            worker_mode,
            server_mode,
            #[cfg(feature = "parquet")]
            disable_s3_store,
        )
        .await;

        monitor_db(
            &db,
            &base_internal_url,
            server_mode,
            worker_mode,
            true,
            killpill_tx.clone(),
        )
        .await;

        #[cfg(feature = "prometheus")]
        crate::monitor::monitor_pool(&db).await;

        send_logs_to_object_store(&db, &hostname, &mode);

        #[cfg(all(not(target_env = "msvc"), feature = "jemalloc"))]
        if !worker_mode {
            monitor_mem().await;
        }

        let addr = SocketAddr::from((server_bind_address, port));

        let (base_internal_tx, base_internal_rx) = tokio::sync::oneshot::channel::<String>();

        DirBuilder::new()
            .recursive(true)
            .create("/tmp/windmill")
            .expect("could not create initial server dir");

        #[cfg(feature = "tantivy")]
        let should_index_jobs =
            mode == Mode::Indexer || (enable_standalone_indexer && mode == Mode::Standalone);

        reload_indexer_config(&db).await;

        #[cfg(feature = "tantivy")]
        let (index_reader, index_writer) = if should_index_jobs {
            let mut indexer_rx = killpill_rx.resubscribe();

            let (mut reader, mut writer) = (None, None);
            tokio::select! {
                _ = indexer_rx.recv() => {
                    tracing::info!("Received killpill, aborting index initialization");
                },
                res = windmill_indexer::completed_runs_ee::init_index(&db) => {
                        let res = res?;
                        reader = Some(res.0);
                        writer = Some(res.1);
                }

            }
            (reader, writer)
        } else {
            (None, None)
        };

        #[cfg(feature = "tantivy")]
        let indexer_f = {
            let indexer_rx = killpill_rx.resubscribe();
            let index_writer2 = index_writer.clone();
            async {
                if let Some(index_writer) = index_writer2 {
                    windmill_indexer::completed_runs_ee::run_indexer(
                        db.clone(),
                        index_writer,
                        indexer_rx,
                    )
                    .await?;
                }
                Ok(())
            }
        };

        #[cfg(all(feature = "tantivy", feature = "parquet"))]
        let (log_index_reader, log_index_writer) = if should_index_jobs {
            let mut indexer_rx = killpill_rx.resubscribe();

            let (mut reader, mut writer) = (None, None);
            tokio::select! {
                _ = indexer_rx.recv() => {
                    tracing::info!("Received killpill, aborting index initialization");
                },
                res = windmill_indexer::service_logs_ee::init_index(&db, killpill_tx.clone()) => {
                        let res = res?;
                        reader = Some(res.0);
                        writer = Some(res.1);
                }

            }
            (reader, writer)
        } else {
            (None, None)
        };

        #[cfg(all(feature = "tantivy", feature = "parquet"))]
        let log_indexer_f = {
            let log_indexer_rx = killpill_rx.resubscribe();
            let log_index_writer2 = log_index_writer.clone();
            async {
                if let Some(log_index_writer) = log_index_writer2 {
                    windmill_indexer::service_logs_ee::run_indexer(
                        db.clone(),
                        log_index_writer,
                        log_indexer_rx,
                    )
                    .await?;
                }
                Ok(())
            }
        };

        #[cfg(not(feature = "tantivy"))]
        let index_reader = None;

        #[cfg(not(feature = "tantivy"))]
        let indexer_f = async { Ok(()) as anyhow::Result<()> };

        #[cfg(not(all(feature = "tantivy", feature = "parquet")))]
        let log_index_reader = None;

        #[cfg(not(all(feature = "tantivy", feature = "parquet")))]
        let log_indexer_f = async { Ok(()) as anyhow::Result<()> };

        let server_f = async {
            if !is_agent {
                windmill_api::run_server(
                    db.clone(),
                    index_reader,
                    log_index_reader,
                    addr,
                    server_killpill_rx,
                    base_internal_tx,
                    server_mode,
                    #[cfg(feature = "smtp")]
                    base_internal_url.clone(),
                )
                .await?;
            } else {
                base_internal_tx
                    .send(base_internal_url.clone())
                    .map_err(|e| {
                        anyhow::anyhow!("Could not send base_internal_url to agent: {e:#}")
                    })?;
            }
            Ok(()) as anyhow::Result<()>
        };

        let workers_f = async {
            let mut rx = killpill_rx.resubscribe();

            if !killpill_rx.try_recv().is_ok() {
                let base_internal_url = base_internal_rx.await?;
                if worker_mode {
                    run_workers(
                        db.clone(),
                        rx,
                        killpill_tx.clone(),
                        num_workers,
                        base_internal_url.clone(),
                        is_agent,
                        hostname.clone(),
                    )
                    .await?;
                    tracing::info!("All workers exited.");
                    killpill_tx.send(())?;
                } else {
                    rx.recv().await?;
                }
            }
            if killpill_phase2_tx.receiver_count() > 0 {
                if worker_mode {
                    tracing::info!("Starting phase 2 of shutdown");
                }
                killpill_phase2_tx.send(())?;
                if worker_mode {
                    tracing::info!("Phase 2 of shutdown completed");
                }
            }
            Ok(())
        };

        let monitor_f = async {
            let db = db.clone();
            let tx = killpill_tx.clone();

            let base_internal_url = base_internal_url.to_string();
            let h = tokio::spawn(async move {
                let mut listener = retry_listen_pg(&db).await;

                loop {
                    tokio::select! {
                        biased;
                        Some(_) = async { if let Some(jh) = migration_handle.take() {
                            tracing::info!("migration job finished");
                            Some(jh.await)
                        } else {
                            None
                        }} => {
                           continue;
                        },
                        _ = monitor_killpill_rx.recv() => {
                            tracing::info!("received killpill for monitor job");
                            break;
                        },
                        _ = tokio::time::sleep(Duration::from_secs(30))    => {
                            monitor_db(
                                &db,
                                &base_internal_url,
                                server_mode,
                                worker_mode,
                                false,
                                tx.clone(),
                            )
                            .await;
                        },
                        notification = listener.recv() => {
                            match notification {
                                Ok(n) => {
                                    tracing::info!("Received new pg notification: {n:?}");
                                    match n.channel() {
                                        "notify_config_change" => {
                                            match n.payload() {
                                                "server" if server_mode => {
                                                    tracing::error!("Server config change detected but server config is obsolete: {}", n.payload());
                                                },
                                                a@ _ if worker_mode && a == format!("worker__{}", *WORKER_GROUP) => {
                                                    tracing::info!("Worker config change detected: {}", n.payload());
                                                    reload_worker_config(&db, tx.clone(), true).await;
                                                },
                                                _ => {
                                                    tracing::debug!("config changed but did not target this server/worker");
                                                }
                                            }
                                        },
                                        "notify_global_setting_change" => {
                                            tracing::info!("Global setting change detected: {}", n.payload());
                                            match n.payload() {
                                                BASE_URL_SETTING => {
                                                    if let Err(e) = reload_base_url_setting(&db).await {
                                                        tracing::error!(error = %e, "Could not reload base url setting");
                                                    }
                                                },
                                                OAUTH_SETTING => {
                                                    if let Err(e) = reload_base_url_setting(&db).await {
                                                        tracing::error!(error = %e, "Could not reload oauth setting");
                                                    }
                                                },
                                                CUSTOM_TAGS_SETTING => {
                                                    if let Err(e) = reload_custom_tags_setting(&db).await {
                                                        tracing::error!(error = %e, "Could not reload custom tags setting");
                                                    }
                                                },
                                                LICENSE_KEY_SETTING => {
                                                    if let Err(e) = reload_license_key(&db).await {
                                                        tracing::error!("Failed to reload license key: {e:#}");
                                                    }
                                                },
                                                DEFAULT_TAGS_PER_WORKSPACE_SETTING => {
                                                    if let Err(e) = load_tag_per_workspace_enabled(&db).await {
                                                        tracing::error!("Error loading default tag per workspace: {e:#}");
                                                    }
                                                },
                                                DEFAULT_TAGS_WORKSPACES_SETTING => {
                                                    if let Err(e) = load_tag_per_workspace_workspaces(&db).await {
                                                        tracing::error!("Error loading default tag per workspace workspaces: {e:#}");
                                                    }
                                                }
                                                SMTP_SETTING => {
                                                    reload_smtp_config(&db).await;
                                                },
                                                TEAMS_SETTING => {
                                                    tracing::info!("Teams setting changed.");
                                                },
                                                INDEXER_SETTING => {
                                                    reload_indexer_config(&db).await;
                                                },
                                                TIMEOUT_WAIT_RESULT_SETTING => {
                                                    reload_timeout_wait_result_setting(&db).await
                                                },
                                                RETENTION_PERIOD_SECS_SETTING => {
                                                    reload_retention_period_setting(&db).await
                                                },
                                                MONITOR_LOGS_ON_OBJECT_STORE_SETTING => {
                                                    reload_delete_logs_periodically_setting(&db).await
                                                },
                                                JOB_DEFAULT_TIMEOUT_SECS_SETTING => {
                                                    reload_job_default_timeout_setting(&db).await
                                                },
                                                #[cfg(feature = "parquet")]
                                                OBJECT_STORE_CACHE_CONFIG_SETTING => {
                                                    if !disable_s3_store {
                                                        reload_s3_cache_setting(&db).await
                                                    }
                                                },
                                                SCIM_TOKEN_SETTING => {
                                                    reload_scim_token_setting(&db).await
                                                },
                                                EXTRA_PIP_INDEX_URL_SETTING => {
                                                    reload_extra_pip_index_url_setting(&db).await
                                                },
                                                PIP_INDEX_URL_SETTING => {
                                                    reload_pip_index_url_setting(&db).await
                                                },
                                                INSTANCE_PYTHON_VERSION_SETTING => {
                                                    reload_instance_python_version_setting(&db).await
                                                },
                                                NPM_CONFIG_REGISTRY_SETTING => {
                                                    reload_npm_config_registry_setting(&db).await
                                                },
                                                BUNFIG_INSTALL_SCOPES_SETTING => {
                                                    reload_bunfig_install_scopes_setting(&db).await
                                                },
                                                NUGET_CONFIG_SETTING => {
                                                    reload_nuget_config_setting(&db).await
                                                },
                                                KEEP_JOB_DIR_SETTING => {
                                                    load_keep_job_dir(&db).await;
                                                },
                                                REQUIRE_PREEXISTING_USER_FOR_OAUTH_SETTING => {
                                                    load_require_preexisting_user(&db).await;
                                                },
                                                EXPOSE_METRICS_SETTING  => {
                                                    tracing::info!("Metrics setting changed, restarting");
                                                    send_delayed_killpill(&tx, 40, "metrics setting change").await;
                                                },
                                                EMAIL_DOMAIN_SETTING => {
                                                    tracing::info!("Email domain setting changed");
                                                    if server_mode {
                                                        send_delayed_killpill(&tx, 4, "email domain setting change").await;
                                                    }
                                                },
                                                EXPOSE_DEBUG_METRICS_SETTING => {
                                                    if let Err(e) = load_metrics_debug_enabled(&db).await {
                                                        tracing::error!(error = %e, "Could not reload debug metrics setting");
                                                    }
                                                },
                                                OTEL_SETTING => {
                                                    tracing::info!("OTEL setting changed, restarting");
                                                    send_delayed_killpill(&tx, 4, "OTEL setting change").await;
                                                },
                                                REQUEST_SIZE_LIMIT_SETTING => {
                                                    if server_mode {
                                                        tracing::info!("Request limit size change detected, killing server expecting to be restarted");
                                                        send_delayed_killpill(&tx, 4, "request size limit change").await;
                                                    }
                                                },
                                                SAML_METADATA_SETTING => {
                                                    tracing::info!("SAML metadata change detected, killing server expecting to be restarted");
                                                    send_delayed_killpill(&tx, 0, "SAML metadata change").await;
                                                },
                                                HUB_BASE_URL_SETTING => {
                                                    if let Err(e) = reload_hub_base_url_setting(&db, server_mode).await {
                                                        tracing::error!(error = %e, "Could not reload hub base url setting");
                                                    }
                                                },
                                                CRITICAL_ERROR_CHANNELS_SETTING => {
                                                    if let Err(e) = reload_critical_error_channels_setting(&db).await {
                                                        tracing::error!(error = %e, "Could not reload critical error emails setting");
                                                    }
                                                },
                                                JWT_SECRET_SETTING => {
                                                    if let Err(e) = reload_jwt_secret_setting(&db).await {
                                                        tracing::error!(error = %e, "Could not reload jwt secret setting");
                                                    }
                                                },
                                                CRITICAL_ALERT_MUTE_UI_SETTING => {
                                                    tracing::info!("Critical alert UI setting changed");
                                                    if let Err(e) = reload_critical_alert_mute_ui_setting(&db).await {
                                                        tracing::error!(error = %e, "Could not reload critical alert UI setting");
                                                    }
                                                },
                                                a @_ => {
                                                    tracing::info!("Unrecognized Global Setting Change Payload: {:?}", a);
                                                }
                                            }
                                        },
                                        _ => {
                                            tracing::warn!("Unknown notification received");
                                            continue;
                                        }
                                    }
                                },
                                Err(e) => {
                                    tracing::error!(error = %e, "Could not receive notification, attempting to reconnect listener");
                                    tokio::select! {
                                        biased;
                                        _ = monitor_killpill_rx.recv() => {
                                            tracing::info!("received killpill for monitor job");
                                            break;
                                        },
                                        new_listener = retry_listen_pg(&db) => {
                                            listener = new_listener;
                                            continue;
                                        }
                                    }
                                }
                            };
                        }
                    }
                }
            });

            if let Err(e) = h.await {
                tracing::error!("Error waiting for monitor handle: {e:#}")
            }
            tracing::info!("Monitor exited");
            Ok(()) as anyhow::Result<()>
        };

        let metrics_f = async {
            let enabled = METRICS_ENABLED.load(std::sync::atomic::Ordering::Relaxed);

            #[cfg(not(all(feature = "enterprise", feature = "prometheus")))]
            if enabled {
                tracing::error!("Metrics are only available in the EE, ignoring...");
            }

            #[cfg(all(feature = "enterprise", feature = "prometheus"))]
            if let Err(e) = windmill_common::serve_metrics(
                *windmill_common::METRICS_ADDR,
                _killpill_phase2_rx,
                num_workers > 0,
                enabled,
            )
            .await
            {
                tracing::error!("Error serving metrics: {e:#}");
            }

            Ok(()) as anyhow::Result<()>
        };

        if server_mode {
            schedule_stats(&db, &HTTP_CLIENT).await;
        }

        futures::try_join!(
            shutdown_signal,
            workers_f,
            monitor_f,
            server_f,
            metrics_f,
            indexer_f,
            log_indexer_f
        )?;
    } else {
        tracing::info!("Nothing to do, exiting.");
    }
    send_current_log_file_to_object_store(&db, &hostname, &mode).await;

    tracing::info!("Exiting connection pool");
    tokio::select! {
        _ = db.close() => {
            tracing::info!("Database connection pool closed");
        },
        _ = tokio::time::sleep(Duration::from_secs(15)) => {
            tracing::warn!("Could not close database connection pool in time (15s). Exiting anyway.");
        }
    }
    Ok(())
}

async fn listen_pg(db: &DB) -> Option<PgListener> {
    let mut listener = match PgListener::connect_with(&db).await {
        Ok(l) => l,
        Err(e) => {
            tracing::error!(error = %e, "Could not connect to database");
            return None;
        }
    };

    if let Err(e) = listener
        .listen_all(vec!["notify_config_change", "notify_global_setting_change"])
        .await
    {
        tracing::error!(error = %e, "Could not listen to database");
        return None;
    }

    return Some(listener);
}

async fn retry_listen_pg(db: &DB) -> PgListener {
    let mut listener = listen_pg(db).await;
    loop {
        if listener.is_none() {
            tracing::info!("Retrying listening to pg listen in 5 seconds");
            tokio::time::sleep(Duration::from_secs(5)).await;
            listener = listen_pg(db).await;
        } else {
            tracing::info!("Successfully connected to pg listen");
            return listener.unwrap();
        }
    }
}

fn display_config(envs: &[&str]) {
    tracing::info!(
        "config: {}",
        envs.iter()
            .filter(|env| std::env::var(env).is_ok())
            .map(|env| {
                format!(
                    "{}: {}",
                    env,
                    std::env::var(env).unwrap_or_else(|_| "not set".to_string())
                )
            })
            .collect::<Vec<String>>()
            .join(", ")
    )
}

pub async fn run_workers(
    db: Pool<Postgres>,
    mut rx: tokio::sync::broadcast::Receiver<()>,
    tx: tokio::sync::broadcast::Sender<()>,
    num_workers: i32,
    base_internal_url: String,
    agent_mode: bool,
    hostname: String,
) -> anyhow::Result<()> {
    let mut killpill_rxs = vec![];
    for _ in 0..num_workers {
        killpill_rxs.push(rx.resubscribe());
    }

    if rx.try_recv().is_ok() {
        tracing::info!("Received killpill, exiting");
        return Ok(());
    }
    let instance_name = hostname
        .clone()
        .replace(" ", "")
        .split("-")
        .last()
        .unwrap()
        .to_ascii_lowercase()
        .to_string();

    // #[cfg(tokio_unstable)]
    // let monitor = tokio_metrics::TaskMonitor::new();

    let ip = windmill_common::external_ip::get_ip()
        .await
        .unwrap_or_else(|e| {
            tracing::warn!(error = e.to_string(), "failed to get external IP");
            "unretrievable IP".to_string()
        });

    let mut handles = Vec::with_capacity(num_workers as usize);

    for x in [
        TMP_LOGS_DIR,
        UV_CACHE_DIR,
        DENO_CACHE_DIR,
        DENO_CACHE_DIR_DEPS,
        DENO_CACHE_DIR_NPM,
        BUN_CACHE_DIR,
        PY310_CACHE_DIR,
        PY311_CACHE_DIR,
        PY312_CACHE_DIR,
        PY313_CACHE_DIR,
        TAR_PY310_CACHE_DIR,
        TAR_PY311_CACHE_DIR,
        TAR_PY312_CACHE_DIR,
        TAR_PY313_CACHE_DIR,
        BUN_BUNDLE_CACHE_DIR,
        GO_CACHE_DIR,
        GO_BIN_CACHE_DIR,
        RUST_CACHE_DIR,
        CSHARP_CACHE_DIR,
        HUB_CACHE_DIR,
        POWERSHELL_CACHE_DIR,
    ] {
        DirBuilder::new()
            .recursive(true)
            .create(x)
            .expect("could not create initial worker dir");
    }

    tracing::info!(
        "Starting {num_workers} workers and SLEEP_QUEUE={}ms",
        *windmill_worker::SLEEP_QUEUE
    );
    for i in 1..(num_workers + 1) {
        let db1 = db.clone();
        let instance_name = instance_name.clone();
        let worker_name = format!("wk-{}-{}-{}", *WORKER_GROUP, &instance_name, rd_string(5));
        let ip = ip.clone();
        let rx = killpill_rxs.pop().unwrap();
        let tx = tx.clone();
        let base_internal_url = base_internal_url.clone();
        let hostname = hostname.clone();

        handles.push(tokio::spawn(async move {
            if num_workers > 1 {
                tracing::info!(worker = %worker_name, "starting worker {i}");
            }

            let f = windmill_worker::run_worker(
                &db1,
                &hostname,
                worker_name,
                i as u64,
                num_workers as u32,
                &ip,
                rx,
                tx,
                &base_internal_url,
                agent_mode,
            );

            // #[cfg(tokio_unstable)]
            // {
            //     monitor.monitor(f, "worker").await
            // }

            // #[cfg(not(tokio_unstable))]
            // {
            f.await
            // }
        }));
    }

    futures::future::try_join_all(handles).await?;
    Ok(())
}

async fn send_delayed_killpill(
    tx: &tokio::sync::broadcast::Sender<()>,
    max_delay_secs: u64,
    context: &str,
) {
    // Random delay to avoid all servers/workers shutting down simultaneously
    let rd_delay = rand::rng().random_range(0..max_delay_secs);
    tracing::info!("Scheduling {context} shutdown in {rd_delay}s");
    tokio::time::sleep(Duration::from_secs(rd_delay)).await;

    if let Err(e) = tx.send(()) {
        tracing::error!(error = %e, "Could not send killpill for {context}");
    }
}
>>>>>>> 4ad654fc
<|MERGE_RESOLUTION|>--- conflicted
+++ resolved
@@ -6,1135 +6,6 @@
  * LICENSE-AGPL for a copy of the license.
  */
 
-<<<<<<< HEAD
- use anyhow::Context;
- use monitor::{
-     load_base_url, load_otel, reload_delete_logs_periodically_setting, reload_indexer_config,
-     reload_instance_python_version_setting, reload_nuget_config_setting,
-     reload_timeout_wait_result_setting, send_current_log_file_to_object_store,
-     send_logs_to_object_store,
- };
- use rand::Rng;
- use sqlx::{postgres::PgListener, Pool, Postgres};
- use std::{
-     collections::HashMap,
-     fs::{create_dir_all, DirBuilder},
-     net::{IpAddr, Ipv4Addr, SocketAddr},
-     time::Duration,
- };
- use tokio::{fs::File, io::AsyncReadExt, task::JoinHandle};
- use uuid::Uuid;
- use windmill_api::HTTP_CLIENT;
- 
- #[cfg(feature = "enterprise")]
- use windmill_common::ee::{maybe_renew_license_key_on_start, LICENSE_KEY_ID, LICENSE_KEY_VALID};
- 
- use windmill_common::{
-     global_settings::{
-         BASE_URL_SETTING, BUNFIG_INSTALL_SCOPES_SETTING, CRITICAL_ALERT_MUTE_UI_SETTING,
-         CRITICAL_ERROR_CHANNELS_SETTING, CUSTOM_TAGS_SETTING, DEFAULT_TAGS_PER_WORKSPACE_SETTING,
-         DEFAULT_TAGS_WORKSPACES_SETTING, EMAIL_DOMAIN_SETTING, ENV_SETTINGS,
-         EXPOSE_DEBUG_METRICS_SETTING, EXPOSE_METRICS_SETTING, EXTRA_PIP_INDEX_URL_SETTING,
-         HUB_BASE_URL_SETTING, INDEXER_SETTING, INSTANCE_PYTHON_VERSION_SETTING,
-         JOB_DEFAULT_TIMEOUT_SECS_SETTING, JWT_SECRET_SETTING, KEEP_JOB_DIR_SETTING,
-         LICENSE_KEY_SETTING, MONITOR_LOGS_ON_OBJECT_STORE_SETTING, NPM_CONFIG_REGISTRY_SETTING,
-         NUGET_CONFIG_SETTING, OAUTH_SETTING, OTEL_SETTING, PIP_INDEX_URL_SETTING,
-         REQUEST_SIZE_LIMIT_SETTING, REQUIRE_PREEXISTING_USER_FOR_OAUTH_SETTING,
-         RETENTION_PERIOD_SECS_SETTING, SAML_METADATA_SETTING, SCIM_TOKEN_SETTING, SMTP_SETTING,
-         TEAMS_SETTING, TIMEOUT_WAIT_RESULT_SETTING,
-     },
-     scripts::ScriptLang,
-     stats_ee::schedule_stats,
-     utils::{hostname, rd_string, Mode, GIT_VERSION},
-     worker::{reload_custom_tags_setting, HUB_CACHE_DIR, TMP_DIR, TMP_LOGS_DIR, WORKER_GROUP},
-     DB, METRICS_ENABLED,
- };
- 
- #[cfg(all(not(target_env = "msvc"), feature = "jemalloc"))]
- use monitor::monitor_mem;
- 
- #[cfg(all(not(target_env = "msvc"), feature = "jemalloc"))]
- use tikv_jemallocator::Jemalloc;
- 
- #[cfg(all(not(target_env = "msvc"), feature = "jemalloc"))]
- #[global_allocator]
- static GLOBAL: Jemalloc = Jemalloc;
- 
- #[cfg(feature = "parquet")]
- use windmill_common::global_settings::OBJECT_STORE_CACHE_CONFIG_SETTING;
- 
- use windmill_worker::{
-     get_hub_script_content_and_requirements, BUN_BUNDLE_CACHE_DIR, BUN_CACHE_DIR, CSHARP_CACHE_DIR,
-     DENO_CACHE_DIR, DENO_CACHE_DIR_DEPS, DENO_CACHE_DIR_NPM, GO_BIN_CACHE_DIR, GO_CACHE_DIR,
-     LOCK_CACHE_DIR, PIP_CACHE_DIR, POWERSHELL_CACHE_DIR, PY310_CACHE_DIR, PY311_CACHE_DIR,
-     PY312_CACHE_DIR, PY313_CACHE_DIR, RUST_CACHE_DIR, TAR_PIP_CACHE_DIR, TAR_PY310_CACHE_DIR,
-     TAR_PY311_CACHE_DIR, TAR_PY312_CACHE_DIR, TAR_PY313_CACHE_DIR, UV_CACHE_DIR,
- };
- 
- use crate::monitor::{
-     initial_load, load_keep_job_dir, load_metrics_debug_enabled, load_require_preexisting_user,
-     load_tag_per_workspace_enabled, load_tag_per_workspace_workspaces, monitor_db,
-     reload_base_url_setting, reload_bunfig_install_scopes_setting,
-     reload_critical_alert_mute_ui_setting, reload_critical_error_channels_setting,
-     reload_extra_pip_index_url_setting, reload_hub_base_url_setting,
-     reload_job_default_timeout_setting, reload_jwt_secret_setting, reload_license_key,
-     reload_npm_config_registry_setting, reload_pip_index_url_setting,
-     reload_retention_period_setting, reload_scim_token_setting, reload_smtp_config,
-     reload_worker_config,
- };
- 
- #[cfg(feature = "parquet")]
- use crate::monitor::reload_s3_cache_setting;
- 
- const DEFAULT_NUM_WORKERS: usize = 1;
- const DEFAULT_PORT: u16 = 8000;
- const DEFAULT_SERVER_BIND_ADDR: Ipv4Addr = Ipv4Addr::new(0, 0, 0, 0);
- 
- mod ee;
- mod monitor;
- 
- #[inline(always)]
- fn create_and_run_current_thread_inner<F, R>(future: F) -> R
- where
-     F: std::future::Future<Output = R> + 'static,
-     R: Send + 'static,
- {
-     let rt = tokio::runtime::Builder::new_multi_thread()
-         .enable_all()
-         .worker_threads(32)
-         .build()
-         .unwrap();
- 
-     // Since this is the main future, we want to box it in debug mode because it tends to be fairly
-     // large and the compiler won't optimize repeated copies. We also make this runtime factory
-     // function #[inline(always)] to avoid holding the unboxed, unused future on the stack.
-     #[cfg(debug_assertions)]
-     // SAFETY: this this is guaranteed to be running on a current-thread executor
-     let future = Box::pin(future);
- 
-     rt.block_on(future)
- }
- 
- pub fn main() -> anyhow::Result<()> {
-     #[cfg(feature = "deno_core")]
-     deno_core::JsRuntime::init_platform(None, false);
-     create_and_run_current_thread_inner(windmill_main())
- }
- 
- async fn cache_hub_scripts(file_path: Option<String>) -> anyhow::Result<()> {
-     let file_path = file_path.unwrap_or("./hubPaths.json".to_string());
-     let mut file = File::open(&file_path)
-         .await
-         .with_context(|| format!("Could not open {}, make sure it exists", &file_path))?;
-     let mut contents = String::new();
-     file.read_to_string(&mut contents).await?;
-     let paths = serde_json::from_str::<HashMap<String, String>>(&contents).with_context(|| {
-         format!(
-             "Could not parse {}, make sure it is a valid JSON object with string keys and values",
-             &file_path
-         )
-     })?;
- 
-     create_dir_all(HUB_CACHE_DIR)?;
-     create_dir_all(BUN_BUNDLE_CACHE_DIR)?;
- 
-     for path in paths.values() {
-         tracing::info!("Caching hub script at {path}");
-         let res = get_hub_script_content_and_requirements(Some(path), None).await?;
-         if res
-             .language
-             .as_ref()
-             .is_some_and(|x| x == &ScriptLang::Deno)
-         {
-             let job_dir = format!("{}/cache_init/{}", TMP_DIR, Uuid::new_v4());
-             create_dir_all(&job_dir)?;
-             let _ = windmill_worker::generate_deno_lock(
-                 &Uuid::nil(),
-                 &res.content,
-                 &mut 0,
-                 &mut None,
-                 &job_dir,
-                 None,
-                 "global",
-                 "global",
-                 "",
-                 &mut None,
-             )
-             .await?;
-             tokio::fs::remove_dir_all(job_dir).await?;
-         } else if res.language.as_ref().is_some_and(|x| x == &ScriptLang::Bun) {
-             let job_id = Uuid::new_v4();
-             let job_dir = format!("{}/cache_init/{}", TMP_DIR, job_id);
-             create_dir_all(&job_dir)?;
-             if let Some(lockfile) = res.lockfile {
-                 let _ = windmill_worker::prepare_job_dir(&lockfile, &job_dir).await?;
-                 let envs = windmill_worker::get_common_bun_proc_envs(None).await;
-                 let _ = windmill_worker::install_bun_lockfile(
-                     &mut 0,
-                     &mut None,
-                     &job_id,
-                     "admins",
-                     None,
-                     &job_dir,
-                     "cache_init",
-                     envs.clone(),
-                     false,
-                     &mut None,
-                 )
-                 .await?;
- 
-                 let _ = windmill_common::worker::write_file(&job_dir, "main.js", &res.content)?;
- 
-                 if let Err(e) = windmill_worker::prebundle_bun_script(
-                     &res.content,
-                     Some(&lockfile),
-                     &path,
-                     &job_id,
-                     "admins",
-                     None,
-                     &job_dir,
-                     "",
-                     "cache_init",
-                     "",
-                     &mut None,
-                 )
-                 .await
-                 {
-                     panic!("Error prebundling bun script: {e:#}");
-                 }
-             } else {
-                 tracing::warn!("No lockfile found for bun script {path}, skipping...");
-             }
-             tokio::fs::remove_dir_all(job_dir).await?;
-         }
-     }
-     Ok(())
- }
- 
- async fn windmill_main() -> anyhow::Result<()> {
-     dotenv::dotenv().ok();
- 
-     if std::env::var("RUST_LOG").is_err() {
-         std::env::set_var("RUST_LOG", "info")
-     }
- 
-     let hostname = hostname();
- 
-     let mut enable_standalone_indexer: bool = false;
- 
-     let mode = std::env::var("MODE")
-         .map(|x| x.to_lowercase())
-         .map(|x| {
-             if &x == "server" {
-                 println!("Binary is in 'server' mode");
-                 Mode::Server
-             } else if &x == "worker" {
-                 tracing::info!("Binary is in 'worker' mode");
-                 #[cfg(windows)]
-                 {
-                     println!("It is highly recommended to use the agent mode instead on windows (MODE=agent) and to pass a BASE_INTERNAL_URL");
-                 }
-                 Mode::Worker
-             } else if &x == "agent" {
-                 println!("Binary is in 'agent' mode");
-                 if std::env::var("BASE_INTERNAL_URL").is_err() {
-                     panic!("BASE_INTERNAL_URL is required in agent mode")
-                 }
-                 if std::env::var("JOB_TOKEN").is_err() {
-                     println!("JOB_TOKEN is not passed, hence workers will still need to create permissions for each job and the DATABASE_URL needs to be of a role that can INSERT into the job_perms table")
-                 }
- 
-                 #[cfg(not(feature = "enterprise"))]
-                 {
-                     panic!("Agent mode is only available in the EE, ignoring...");
-                 }
-                 #[cfg(feature = "enterprise")]
-                 Mode::Agent
-             } else if &x == "indexer" {
-                 tracing::info!("Binary is in 'indexer' mode");
-                 #[cfg(not(feature = "tantivy"))]
-                 {
-                     eprintln!("Cannot start the indexer because tantivy is not included in this binary/image. Make sure you are using the EE image if you want to access the full text search features.");
-                     panic!("Indexer mode requires compiling with the tantivy feature flag.");
-                 }
-                 #[cfg(feature = "tantivy")]
-                 Mode::Indexer
-             } else if &x == "standalone+search"{
-                     enable_standalone_indexer = true;
-                     println!("Binary is in 'standalone' mode with search enabled");
-                     Mode::Standalone
-             }
-             else {
-                 if &x != "standalone" {
-                     eprintln!("mode not recognized, defaulting to standalone: {x}");
-                 } else {
-                     println!("Binary is in 'standalone' mode");
-                 }
-                 Mode::Standalone
-             }
-         })
-         .unwrap_or_else(|_| {
-             tracing::info!("Mode not specified, defaulting to standalone");
-             Mode::Standalone
-         });
- 
-     #[cfg(all(not(target_env = "msvc"), feature = "jemalloc"))]
-     println!("jemalloc enabled");
- 
-     let cli_arg = std::env::args().nth(1).unwrap_or_default();
- 
-     match cli_arg.as_str() {
-         "cache" => {
-             #[cfg(feature = "embedding")]
-             {
-                 println!("Caching embedding model...");
-                 windmill_api::embeddings::ModelInstance::load_model_files().await?;
-                 println!("Cached embedding model");
-             }
-             #[cfg(not(feature = "embedding"))]
-             {
-                 println!("Embeddings are not enabled, ignoring...");
-             }
- 
-             cache_hub_scripts(std::env::args().nth(2)).await?;
- 
-             return Ok(());
-         }
-         "-v" | "--version" | "version" => {
-             println!("Windmill {}", GIT_VERSION);
-             return Ok(());
-         }
-         _ => {}
-     }
- 
-     #[allow(unused_mut)]
-     let mut num_workers = if mode == Mode::Server || mode == Mode::Indexer {
-         0
-     } else {
-         std::env::var("NUM_WORKERS")
-             .ok()
-             .and_then(|x| x.parse::<i32>().ok())
-             .unwrap_or(DEFAULT_NUM_WORKERS as i32)
-     };
- 
-     if num_workers > 1 && !std::env::var("WORKER_GROUP").is_ok_and(|x| x == "native") {
-         println!(
-             "We STRONGLY recommend using at most 1 worker per container, use at your own risks"
-         );
-     }
- 
-     let server_mode = !std::env::var("DISABLE_SERVER")
-         .ok()
-         .and_then(|x| x.parse::<bool>().ok())
-         .unwrap_or(false)
-         && (mode == Mode::Server || mode == Mode::Standalone);
- 
-     let indexer_mode = mode == Mode::Indexer;
- 
-     let server_bind_address: IpAddr = if server_mode || indexer_mode {
-         std::env::var("SERVER_BIND_ADDR")
-             .ok()
-             .and_then(|x| x.parse().ok())
-             .unwrap_or(IpAddr::from(DEFAULT_SERVER_BIND_ADDR))
-     } else {
-         IpAddr::V4(Ipv4Addr::new(127, 0, 0, 1))
-     };
- 
-     println!("Connecting to database...");
-     let db = windmill_common::initial_connection().await?;
- 
-     let num_version = sqlx::query_scalar!("SELECT version()").fetch_one(&db).await;
- 
-     tracing::info!(
-         "PostgreSQL version: {} (windmill require PG >= 14)",
-         num_version
-             .ok()
-             .flatten()
-             .unwrap_or_else(|| "UNKNOWN".to_string())
-     );
-     load_otel(&db).await;
- 
-     tracing::info!("Database connected");
- 
-     let environment = load_base_url(&db)
-         .await
-         .unwrap_or_else(|_| "local".to_string())
-         .trim_start_matches("https://")
-         .trim_start_matches("http://")
-         .split(".")
-         .next()
-         .unwrap_or_else(|| "local")
-         .to_string();
- 
-     let _guard = windmill_common::tracing_init::initialize_tracing(&hostname, &mode, &environment);
- 
-     let is_agent = mode == Mode::Agent;
- 
-     let mut migration_handle: Option<JoinHandle<()>> = None;
-     #[cfg(feature = "parquet")]
-     let disable_s3_store = std::env::var("DISABLE_S3_STORE")
-         .ok()
-         .is_some_and(|x| x == "1" || x == "true");
- 
-     if !is_agent && !indexer_mode {
-         let skip_migration = std::env::var("SKIP_MIGRATION")
-             .map(|val| val == "true")
-             .unwrap_or(false);
- 
-         if !skip_migration {
-             // migration code to avoid break
-             migration_handle = windmill_api::migrate_db(&db).await?;
-         } else {
-             tracing::info!("SKIP_MIGRATION set, skipping db migration...")
-         }
-     }
- 
-     drop(db);
-     let worker_mode = num_workers > 0;
- 
-     let db = windmill_common::connect_db(server_mode, indexer_mode, worker_mode).await?;
- 
-     let (killpill_tx, mut killpill_rx) = tokio::sync::broadcast::channel::<()>(2);
-     let mut monitor_killpill_rx = killpill_tx.subscribe();
-     let (killpill_phase2_tx, _killpill_phase2_rx) = tokio::sync::broadcast::channel::<()>(2);
-     let server_killpill_rx = killpill_phase2_tx.subscribe();
- 
-     let shutdown_signal =
-         windmill_common::shutdown_signal(killpill_tx.clone(), killpill_tx.subscribe());
- 
-     #[cfg(feature = "enterprise")]
-     tracing::info!(
-         "
- ##############################
- Windmill Enterprise Edition {GIT_VERSION}
- ##############################"
-     );
- 
-     #[cfg(not(feature = "enterprise"))]
-     tracing::info!(
-         "
- ##############################
- Windmill Community Edition {GIT_VERSION}
- ##############################"
-     );
- 
-     display_config(&ENV_SETTINGS);
- 
-     if let Err(e) = reload_base_url_setting(&db).await {
-         tracing::error!("Error loading base url: {:?}", e)
-     }
- 
-     if let Err(e) = reload_critical_error_channels_setting(&db).await {
-         tracing::error!("Could loading critical error emails setting: {:?}", e);
-     }
- 
-     #[cfg(feature = "enterprise")]
-     {
-         // load the license key and check if it's valid
-         // if not valid and not server mode just quit
-         // if not expired and server mode then force renewal
-         // if key still invalid and num_workers > 0, set to 0
-         if let Err(err) = reload_license_key(&db).await {
-             tracing::error!("Failed to reload license key: {err:#}");
-         }
-         let valid_key = *LICENSE_KEY_VALID.read().await;
-         if !valid_key && !server_mode {
-             tracing::error!("Invalid license key, workers require a valid license key");
-         }
-         if server_mode {
-             // only force renewal if invalid but not empty (= expired)
-             let renewed_now = maybe_renew_license_key_on_start(
-                 &HTTP_CLIENT,
-                 &db,
-                 !valid_key && !LICENSE_KEY_ID.read().await.is_empty(),
-             )
-             .await;
-             if renewed_now {
-                 if let Err(err) = reload_license_key(&db).await {
-                     tracing::error!("Failed to reload license key: {err:#}");
-                 }
-             }
-         }
-     }
- 
-     if server_mode || worker_mode || indexer_mode {
-         let port_var = std::env::var("PORT").ok().and_then(|x| x.parse().ok());
- 
-         let port = if server_mode || indexer_mode {
-             port_var.unwrap_or(DEFAULT_PORT as u16)
-         } else {
-             port_var.unwrap_or(0)
-         };
- 
-         let default_base_internal_url = format!("http://localhost:{}", port.to_string());
-         // since it's only on server mode, the port is statically defined
-         let base_internal_url: String = if let Ok(base_url) = std::env::var("BASE_INTERNAL_URL") {
-             if !is_agent {
-                 tracing::warn!("BASE_INTERNAL_URL is now unecessary and ignored unless the mode is 'agent', you can remove it.");
-                 default_base_internal_url.clone()
-             } else {
-                 base_url
-             }
-         } else {
-             default_base_internal_url.clone()
-         };
- 
-         initial_load(
-             &db,
-             killpill_tx.clone(),
-             worker_mode,
-             server_mode,
-             #[cfg(feature = "parquet")]
-             disable_s3_store,
-         )
-         .await;
- 
-         monitor_db(
-             &db,
-             &base_internal_url,
-             server_mode,
-             worker_mode,
-             true,
-             killpill_tx.clone(),
-         )
-         .await;
- 
-         #[cfg(feature = "prometheus")]
-         crate::monitor::monitor_pool(&db).await;
- 
-         send_logs_to_object_store(&db, &hostname, &mode);
- 
-         #[cfg(all(not(target_env = "msvc"), feature = "jemalloc"))]
-         if !worker_mode {
-             monitor_mem().await;
-         }
- 
-         let addr = SocketAddr::from((server_bind_address, port));
- 
-         let (base_internal_tx, base_internal_rx) = tokio::sync::oneshot::channel::<String>();
- 
-         DirBuilder::new()
-             .recursive(true)
-             .create("/tmp/windmill")
-             .expect("could not create initial server dir");
- 
-         #[cfg(feature = "tantivy")]
-         let should_index_jobs =
-             mode == Mode::Indexer || (enable_standalone_indexer && mode == Mode::Standalone);
- 
-         reload_indexer_config(&db).await;
- 
-         #[cfg(feature = "tantivy")]
-         let (index_reader, index_writer) = if should_index_jobs {
-             let mut indexer_rx = killpill_rx.resubscribe();
- 
-             let (mut reader, mut writer) = (None, None);
-             tokio::select! {
-                 _ = indexer_rx.recv() => {
-                     tracing::info!("Received killpill, aborting index initialization");
-                 },
-                 res = windmill_indexer::completed_runs_ee::init_index(&db) => {
-                         let res = res?;
-                         reader = Some(res.0);
-                         writer = Some(res.1);
-                 }
- 
-             }
-             (reader, writer)
-         } else {
-             (None, None)
-         };
- 
-         #[cfg(feature = "tantivy")]
-         let indexer_f = {
-             let indexer_rx = killpill_rx.resubscribe();
-             let index_writer2 = index_writer.clone();
-             async {
-                 if let Some(index_writer) = index_writer2 {
-                     windmill_indexer::completed_runs_ee::run_indexer(
-                         db.clone(),
-                         index_writer,
-                         indexer_rx,
-                     )
-                     .await?;
-                 }
-                 Ok(())
-             }
-         };
- 
-         #[cfg(all(feature = "tantivy", feature = "parquet"))]
-         let (log_index_reader, log_index_writer) = if should_index_jobs {
-             let mut indexer_rx = killpill_rx.resubscribe();
- 
-             let (mut reader, mut writer) = (None, None);
-             tokio::select! {
-                 _ = indexer_rx.recv() => {
-                     tracing::info!("Received killpill, aborting index initialization");
-                 },
-                 res = windmill_indexer::service_logs_ee::init_index(&db, killpill_tx.clone()) => {
-                         let res = res?;
-                         reader = Some(res.0);
-                         writer = Some(res.1);
-                 }
- 
-             }
-             (reader, writer)
-         } else {
-             (None, None)
-         };
- 
-         #[cfg(all(feature = "tantivy", feature = "parquet"))]
-         let log_indexer_f = {
-             let log_indexer_rx = killpill_rx.resubscribe();
-             let log_index_writer2 = log_index_writer.clone();
-             async {
-                 if let Some(log_index_writer) = log_index_writer2 {
-                     windmill_indexer::service_logs_ee::run_indexer(
-                         db.clone(),
-                         log_index_writer,
-                         log_indexer_rx,
-                     )
-                     .await?;
-                 }
-                 Ok(())
-             }
-         };
- 
-         #[cfg(not(feature = "tantivy"))]
-         let index_reader = None;
- 
-         #[cfg(not(feature = "tantivy"))]
-         let indexer_f = async { Ok(()) as anyhow::Result<()> };
- 
-         #[cfg(not(all(feature = "tantivy", feature = "parquet")))]
-         let log_index_reader = None;
- 
-         #[cfg(not(all(feature = "tantivy", feature = "parquet")))]
-         let log_indexer_f = async { Ok(()) as anyhow::Result<()> };
- 
-         let server_f = async {
-             if !is_agent {
-                 windmill_api::run_server(
-                     db.clone(),
-                     index_reader,
-                     log_index_reader,
-                     addr,
-                     server_killpill_rx,
-                     base_internal_tx,
-                     server_mode,
-                     #[cfg(feature = "smtp")]
-                     base_internal_url.clone(),
-                 )
-                 .await?;
-             } else {
-                 base_internal_tx
-                     .send(base_internal_url.clone())
-                     .map_err(|e| {
-                         anyhow::anyhow!("Could not send base_internal_url to agent: {e:#}")
-                     })?;
-             }
-             Ok(()) as anyhow::Result<()>
-         };
- 
-         let workers_f = async {
-             let mut rx = killpill_rx.resubscribe();
- 
-             if !killpill_rx.try_recv().is_ok() {
-                 let base_internal_url = base_internal_rx.await?;
-                 if worker_mode {
-                     run_workers(
-                         db.clone(),
-                         rx,
-                         killpill_tx.clone(),
-                         num_workers,
-                         base_internal_url.clone(),
-                         is_agent,
-                         hostname.clone(),
-                     )
-                     .await?;
-                     tracing::info!("All workers exited.");
-                     killpill_tx.send(())?;
-                 } else {
-                     rx.recv().await?;
-                 }
-             }
-             if killpill_phase2_tx.receiver_count() > 0 {
-                 if worker_mode {
-                     tracing::info!("Starting phase 2 of shutdown");
-                 }
-                 killpill_phase2_tx.send(())?;
-                 if worker_mode {
-                     tracing::info!("Phase 2 of shutdown completed");
-                 }
-             }
-             Ok(())
-         };
- 
-         let monitor_f = async {
-             let db = db.clone();
-             let tx = killpill_tx.clone();
- 
-             let base_internal_url = base_internal_url.to_string();
-             let h = tokio::spawn(async move {
-                 let mut listener = retry_listen_pg(&db).await;
- 
-                 loop {
-                     tokio::select! {
-                         biased;
-                         Some(_) = async { if let Some(jh) = migration_handle.take() {
-                             tracing::info!("migration job finished");
-                             Some(jh.await)
-                         } else {
-                             None
-                         }} => {
-                            continue;
-                         },
-                         _ = monitor_killpill_rx.recv() => {
-                             tracing::info!("received killpill for monitor job");
-                             break;
-                         },
-                         _ = tokio::time::sleep(Duration::from_secs(30))    => {
-                             monitor_db(
-                                 &db,
-                                 &base_internal_url,
-                                 server_mode,
-                                 worker_mode,
-                                 false,
-                                 tx.clone(),
-                             )
-                             .await;
-                         },
-                         notification = listener.recv() => {
-                             match notification {
-                                 Ok(n) => {
-                                     tracing::info!("Received new pg notification: {n:?}");
-                                     match n.channel() {
-                                         "notify_config_change" => {
-                                             match n.payload() {
-                                                 "server" if server_mode => {
-                                                     tracing::error!("Server config change detected but server config is obsolete: {}", n.payload());
-                                                 },
-                                                 a@ _ if worker_mode && a == format!("worker__{}", *WORKER_GROUP) => {
-                                                     tracing::info!("Worker config change detected: {}", n.payload());
-                                                     reload_worker_config(&db, tx.clone(), true).await;
-                                                 },
-                                                 _ => {
-                                                     tracing::debug!("config changed but did not target this server/worker");
-                                                 }
-                                             }
-                                         },
-                                         "notify_global_setting_change" => {
-                                             tracing::info!("Global setting change detected: {}", n.payload());
-                                             match n.payload() {
-                                                 BASE_URL_SETTING => {
-                                                     if let Err(e) = reload_base_url_setting(&db).await {
-                                                         tracing::error!(error = %e, "Could not reload base url setting");
-                                                     }
-                                                 },
-                                                 OAUTH_SETTING => {
-                                                     if let Err(e) = reload_base_url_setting(&db).await {
-                                                         tracing::error!(error = %e, "Could not reload oauth setting");
-                                                     }
-                                                 },
-                                                 CUSTOM_TAGS_SETTING => {
-                                                     if let Err(e) = reload_custom_tags_setting(&db).await {
-                                                         tracing::error!(error = %e, "Could not reload custom tags setting");
-                                                     }
-                                                 },
-                                                 LICENSE_KEY_SETTING => {
-                                                     if let Err(e) = reload_license_key(&db).await {
-                                                         tracing::error!("Failed to reload license key: {e:#}");
-                                                     }
-                                                 },
-                                                 DEFAULT_TAGS_PER_WORKSPACE_SETTING => {
-                                                     if let Err(e) = load_tag_per_workspace_enabled(&db).await {
-                                                         tracing::error!("Error loading default tag per workspace: {e:#}");
-                                                     }
-                                                 },
-                                                 DEFAULT_TAGS_WORKSPACES_SETTING => {
-                                                     if let Err(e) = load_tag_per_workspace_workspaces(&db).await {
-                                                         tracing::error!("Error loading default tag per workspace workspaces: {e:#}");
-                                                     }
-                                                 }
-                                                 SMTP_SETTING => {
-                                                     reload_smtp_config(&db).await;
-                                                 },
-                                                 TEAMS_SETTING => {
-                                                     tracing::info!("Teams setting changed.");
-                                                 },
-                                                 INDEXER_SETTING => {
-                                                     reload_indexer_config(&db).await;
-                                                 },
-                                                 TIMEOUT_WAIT_RESULT_SETTING => {
-                                                     reload_timeout_wait_result_setting(&db).await
-                                                 },
-                                                 RETENTION_PERIOD_SECS_SETTING => {
-                                                     reload_retention_period_setting(&db).await
-                                                 },
-                                                 MONITOR_LOGS_ON_OBJECT_STORE_SETTING => {
-                                                     reload_delete_logs_periodically_setting(&db).await
-                                                 },
-                                                 JOB_DEFAULT_TIMEOUT_SECS_SETTING => {
-                                                     reload_job_default_timeout_setting(&db).await
-                                                 },
-                                                 #[cfg(feature = "parquet")]
-                                                 OBJECT_STORE_CACHE_CONFIG_SETTING => {
-                                                     if !disable_s3_store {
-                                                         reload_s3_cache_setting(&db).await
-                                                     }
-                                                 },
-                                                 SCIM_TOKEN_SETTING => {
-                                                     reload_scim_token_setting(&db).await
-                                                 },
-                                                 EXTRA_PIP_INDEX_URL_SETTING => {
-                                                     reload_extra_pip_index_url_setting(&db).await
-                                                 },
-                                                 PIP_INDEX_URL_SETTING => {
-                                                     reload_pip_index_url_setting(&db).await
-                                                 },
-                                                 INSTANCE_PYTHON_VERSION_SETTING => {
-                                                     reload_instance_python_version_setting(&db).await
-                                                 },
-                                                 NPM_CONFIG_REGISTRY_SETTING => {
-                                                     reload_npm_config_registry_setting(&db).await
-                                                 },
-                                                 BUNFIG_INSTALL_SCOPES_SETTING => {
-                                                     reload_bunfig_install_scopes_setting(&db).await
-                                                 },
-                                                 NUGET_CONFIG_SETTING => {
-                                                     reload_nuget_config_setting(&db).await
-                                                 },
-                                                 KEEP_JOB_DIR_SETTING => {
-                                                     load_keep_job_dir(&db).await;
-                                                 },
-                                                 REQUIRE_PREEXISTING_USER_FOR_OAUTH_SETTING => {
-                                                     load_require_preexisting_user(&db).await;
-                                                 },
-                                                 EXPOSE_METRICS_SETTING  => {
-                                                     tracing::info!("Metrics setting changed, restarting");
-                                                     send_delayed_killpill(&tx, 40, "metrics setting change").await;
-                                                 },
-                                                 EMAIL_DOMAIN_SETTING => {
-                                                     tracing::info!("Email domain setting changed");
-                                                     if server_mode {
-                                                         send_delayed_killpill(&tx, 4, "email domain setting change").await;
-                                                     }
-                                                 },
-                                                 EXPOSE_DEBUG_METRICS_SETTING => {
-                                                     if let Err(e) = load_metrics_debug_enabled(&db).await {
-                                                         tracing::error!(error = %e, "Could not reload debug metrics setting");
-                                                     }
-                                                 },
-                                                 OTEL_SETTING => {
-                                                     tracing::info!("OTEL setting changed, restarting");
-                                                     send_delayed_killpill(&tx, 4, "OTEL setting change").await;
-                                                 },
-                                                 REQUEST_SIZE_LIMIT_SETTING => {
-                                                     if server_mode {
-                                                         tracing::info!("Request limit size change detected, killing server expecting to be restarted");
-                                                         send_delayed_killpill(&tx, 4, "request size limit change").await;
-                                                     }
-                                                 },
-                                                 SAML_METADATA_SETTING => {
-                                                     tracing::info!("SAML metadata change detected, killing server expecting to be restarted");
-                                                     send_delayed_killpill(&tx, 0, "SAML metadata change").await;
-                                                 },
-                                                 HUB_BASE_URL_SETTING => {
-                                                     if let Err(e) = reload_hub_base_url_setting(&db, server_mode).await {
-                                                         tracing::error!(error = %e, "Could not reload hub base url setting");
-                                                     }
-                                                 },
-                                                 CRITICAL_ERROR_CHANNELS_SETTING => {
-                                                     if let Err(e) = reload_critical_error_channels_setting(&db).await {
-                                                         tracing::error!(error = %e, "Could not reload critical error emails setting");
-                                                     }
-                                                 },
-                                                 JWT_SECRET_SETTING => {
-                                                     if let Err(e) = reload_jwt_secret_setting(&db).await {
-                                                         tracing::error!(error = %e, "Could not reload jwt secret setting");
-                                                     }
-                                                 },
-                                                 CRITICAL_ALERT_MUTE_UI_SETTING => {
-                                                     tracing::info!("Critical alert UI setting changed");
-                                                     if let Err(e) = reload_critical_alert_mute_ui_setting(&db).await {
-                                                         tracing::error!(error = %e, "Could not reload critical alert UI setting");
-                                                     }
-                                                 },
-                                                 a @_ => {
-                                                     tracing::info!("Unrecognized Global Setting Change Payload: {:?}", a);
-                                                 }
-                                             }
-                                         },
-                                         _ => {
-                                             tracing::warn!("Unknown notification received");
-                                             continue;
-                                         }
-                                     }
-                                 },
-                                 Err(e) => {
-                                     tracing::error!(error = %e, "Could not receive notification, attempting to reconnect listener");
-                                     tokio::select! {
-                                         biased;
-                                         _ = monitor_killpill_rx.recv() => {
-                                             tracing::info!("received killpill for monitor job");
-                                             break;
-                                         },
-                                         new_listener = retry_listen_pg(&db) => {
-                                             listener = new_listener;
-                                             continue;
-                                         }
-                                     }
-                                 }
-                             };
-                         }
-                     }
-                 }
-             });
- 
-             if let Err(e) = h.await {
-                 tracing::error!("Error waiting for monitor handle: {e:#}")
-             }
-             tracing::info!("Monitor exited");
-             Ok(()) as anyhow::Result<()>
-         };
- 
-         let metrics_f = async {
-             let enabled = METRICS_ENABLED.load(std::sync::atomic::Ordering::Relaxed);
-             #[cfg(not(all(feature = "enterprise", feature = "prometheus")))]
-             if enabled {
-                 tracing::error!("Metrics are only available in the EE, ignoring...");
-             }
- 
-             #[cfg(all(feature = "enterprise", feature = "prometheus"))]
-             if let Err(e) = windmill_common::serve_metrics(
-                 *windmill_common::METRICS_ADDR,
-                 _killpill_phase2_rx,
-                 num_workers > 0,
-                 enabled,
-             )
-             .await
-             {
-                 tracing::error!("Error serving metrics: {e:#}");
-             }
- 
-             Ok(()) as anyhow::Result<()>
-         };
- 
-         if server_mode {
-             schedule_stats(&db, &HTTP_CLIENT).await;
-         }
- 
-         futures::try_join!(
-             shutdown_signal,
-             workers_f,
-             monitor_f,
-             server_f,
-             metrics_f,
-             indexer_f,
-             log_indexer_f
-         )?;
-     } else {
-         tracing::info!("Nothing to do, exiting.");
-     }
-     send_current_log_file_to_object_store(&db, &hostname, &mode).await;
- 
-     tracing::info!("Exiting connection pool");
-     tokio::select! {
-         _ = db.close() => {
-             tracing::info!("Database connection pool closed");
-         },
-         _ = tokio::time::sleep(Duration::from_secs(15)) => {
-             tracing::warn!("Could not close database connection pool in time (15s). Exiting anyway.");
-         }
-     }
-     Ok(())
- }
- 
- async fn listen_pg(db: &DB) -> Option<PgListener> {
-     let mut listener = match PgListener::connect_with(&db).await {
-         Ok(l) => l,
-         Err(e) => {
-             tracing::error!(error = %e, "Could not connect to database");
-             return None;
-         }
-     };
- 
-     if let Err(e) = listener
-         .listen_all(vec!["notify_config_change", "notify_global_setting_change"])
-         .await
-     {
-         tracing::error!(error = %e, "Could not listen to database");
-         return None;
-     }
- 
-     return Some(listener);
- }
- 
- async fn retry_listen_pg(db: &DB) -> PgListener {
-     let mut listener = listen_pg(db).await;
-     loop {
-         if listener.is_none() {
-             tracing::info!("Retrying listening to pg listen in 5 seconds");
-             tokio::time::sleep(Duration::from_secs(5)).await;
-             listener = listen_pg(db).await;
-         } else {
-             tracing::info!("Successfully connected to pg listen");
-             return listener.unwrap();
-         }
-     }
- }
- 
- fn display_config(envs: &[&str]) {
-     tracing::info!(
-         "config: {}",
-         envs.iter()
-             .filter(|env| std::env::var(env).is_ok())
-             .map(|env| {
-                 format!(
-                     "{}: {}",
-                     env,
-                     std::env::var(env).unwrap_or_else(|_| "not set".to_string())
-                 )
-             })
-             .collect::<Vec<String>>()
-             .join(", ")
-     )
- }
- 
- pub async fn run_workers(
-     db: Pool<Postgres>,
-     mut rx: tokio::sync::broadcast::Receiver<()>,
-     tx: tokio::sync::broadcast::Sender<()>,
-     num_workers: i32,
-     base_internal_url: String,
-     agent_mode: bool,
-     hostname: String,
- ) -> anyhow::Result<()> {
-     let mut killpill_rxs = vec![];
-     for _ in 0..num_workers {
-         killpill_rxs.push(rx.resubscribe());
-     }
- 
-     if rx.try_recv().is_ok() {
-         tracing::info!("Received killpill, exiting");
-         return Ok(());
-     }
-     let instance_name = hostname
-         .clone()
-         .replace(" ", "")
-         .split("-")
-         .last()
-         .unwrap()
-         .to_ascii_lowercase()
-         .to_string();
- 
-     // #[cfg(tokio_unstable)]
-     // let monitor = tokio_metrics::TaskMonitor::new();
- 
-     let ip = windmill_common::external_ip::get_ip()
-         .await
-         .unwrap_or_else(|e| {
-             tracing::warn!(error = e.to_string(), "failed to get external IP");
-             "unretrievable IP".to_string()
-         });
- 
-     let mut handles = Vec::with_capacity(num_workers as usize);
- 
-     for x in [
-         LOCK_CACHE_DIR,
-         TMP_LOGS_DIR,
-         UV_CACHE_DIR,
-         TAR_PIP_CACHE_DIR,
-         DENO_CACHE_DIR,
-         DENO_CACHE_DIR_DEPS,
-         DENO_CACHE_DIR_NPM,
-         BUN_CACHE_DIR,
-         PY310_CACHE_DIR,
-         PY311_CACHE_DIR,
-         PY312_CACHE_DIR,
-         PY313_CACHE_DIR,
-         TAR_PY310_CACHE_DIR,
-         TAR_PY311_CACHE_DIR,
-         TAR_PY312_CACHE_DIR,
-         TAR_PY313_CACHE_DIR,
-         PIP_CACHE_DIR,
-         BUN_BUNDLE_CACHE_DIR,
-         GO_CACHE_DIR,
-         GO_BIN_CACHE_DIR,
-         RUST_CACHE_DIR,
-         CSHARP_CACHE_DIR,
-         HUB_CACHE_DIR,
-         POWERSHELL_CACHE_DIR,
-     ] {
-         DirBuilder::new()
-             .recursive(true)
-             .create(x)
-             .expect("could not create initial worker dir");
-     }
- 
-     tracing::info!(
-         "Starting {num_workers} workers and SLEEP_QUEUE={}ms",
-         *windmill_worker::SLEEP_QUEUE
-     );
-     for i in 1..(num_workers + 1) {
-         let db1 = db.clone();
-         let instance_name = instance_name.clone();
-         let worker_name = format!("wk-{}-{}-{}", *WORKER_GROUP, &instance_name, rd_string(5));
-         let ip = ip.clone();
-         let rx = killpill_rxs.pop().unwrap();
-         let tx = tx.clone();
-         let base_internal_url = base_internal_url.clone();
-         let hostname = hostname.clone();
- 
-         handles.push(tokio::spawn(async move {
-             if num_workers > 1 {
-                 tracing::info!(worker = %worker_name, "starting worker {i}");
-             }
- 
-             let f = windmill_worker::run_worker(
-                 &db1,
-                 &hostname,
-                 worker_name,
-                 i as u64,
-                 num_workers as u32,
-                 &ip,
-                 rx,
-                 tx,
-                 &base_internal_url,
-                 agent_mode,
-             );
- 
-             // #[cfg(tokio_unstable)]
-             // {
-             //     monitor.monitor(f, "worker").await
-             // }
- 
-             // #[cfg(not(tokio_unstable))]
-             // {
-             f.await
-             // }
-         }));
-     }
- 
-     futures::future::try_join_all(handles).await?;
-     Ok(())
- }
- 
- async fn send_delayed_killpill(
-     tx: &tokio::sync::broadcast::Sender<()>,
-     max_delay_secs: u64,
-     context: &str,
- ) {
-     // Random delay to avoid all servers/workers shutting down simultaneously
-     let rd_delay = rand::rng().random_range(0..max_delay_secs);
-     tracing::info!("Scheduling {context} shutdown in {rd_delay}s");
-     tokio::time::sleep(Duration::from_secs(rd_delay)).await;
- 
-     if let Err(e) = tx.send(()) {
-         tracing::error!(error = %e, "Could not send killpill for {context}");
-     }
- }
-=======
 use anyhow::Context;
 use monitor::{
     load_base_url, load_otel, reload_delete_logs_periodically_setting, reload_indexer_config,
@@ -2259,5 +1130,4 @@
     if let Err(e) = tx.send(()) {
         tracing::error!(error = %e, "Could not send killpill for {context}");
     }
-}
->>>>>>> 4ad654fc
+}