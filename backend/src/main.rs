--- conflicted
+++ resolved
@@ -36,21 +36,12 @@
         CRITICAL_ERROR_CHANNELS_SETTING, CUSTOM_TAGS_SETTING, DEFAULT_TAGS_PER_WORKSPACE_SETTING,
         DEFAULT_TAGS_WORKSPACES_SETTING, ENV_SETTINGS, EXPOSE_DEBUG_METRICS_SETTING,
         EXPOSE_METRICS_SETTING, EXTRA_PIP_INDEX_URL_SETTING, HUB_BASE_URL_SETTING, INDEXER_SETTING,
-<<<<<<< HEAD
-        INSTANCE_PYTHON_VERSION_SETTING, JOB_DEFAULT_TIMEOUT_SECS_SETTING, JWT_SECRET_SETTING,
-        KEEP_JOB_DIR_SETTING, LICENSE_KEY_SETTING, MONITOR_LOGS_ON_OBJECT_STORE_SETTING,
-        NPM_CONFIG_REGISTRY_SETTING, NUGET_CONFIG_SETTING, OAUTH_SETTING, OTEL_SETTING,
-        PIP_INDEX_URL_SETTING, REQUEST_SIZE_LIMIT_SETTING,
-        REQUIRE_PREEXISTING_USER_FOR_OAUTH_SETTING, RETENTION_PERIOD_SECS_SETTING,
-        SAML_METADATA_SETTING, SCIM_TOKEN_SETTING, SMTP_SETTING, TIMEOUT_WAIT_RESULT_SETTING,
-=======
-        JOB_DEFAULT_TIMEOUT_SECS_SETTING, JWT_SECRET_SETTING, KEEP_JOB_DIR_SETTING,
+        INSTANCE_PYTHON_VERSION_SETTING, JOB_DEFAULT_TIMEOUT_SECS_SETTING, JWT_SECRET_SETTING, KEEP_JOB_DIR_SETTING,
         LICENSE_KEY_SETTING, MONITOR_LOGS_ON_OBJECT_STORE_SETTING, NPM_CONFIG_REGISTRY_SETTING,
         NUGET_CONFIG_SETTING, OAUTH_SETTING, OTEL_SETTING, PIP_INDEX_URL_SETTING,
         REQUEST_SIZE_LIMIT_SETTING, REQUIRE_PREEXISTING_USER_FOR_OAUTH_SETTING,
         RETENTION_PERIOD_SECS_SETTING, SAML_METADATA_SETTING, SCIM_TOKEN_SETTING, SMTP_SETTING,
         TIMEOUT_WAIT_RESULT_SETTING, TEAMS_SETTING
->>>>>>> a88fbb23
     },
     scripts::ScriptLang,
     stats_ee::schedule_stats,
