/*
 * Author: Ruben Fiszel
 * Copyright: Windmill Labs, Inc 2022
 * This file and its contents are licensed under the AGPLv3 License.
 * Please see the included NOTICE for copyright information and
 * LICENSE-AGPL for a copy of the license.
 */

use git_version::git_version;
use monitor::{send_current_log_file_to_object_store, send_logs_to_object_store};
use rand::Rng;
use sqlx::{postgres::PgListener, Pool, Postgres};
use std::{
    net::{IpAddr, Ipv4Addr, SocketAddr},
    time::Duration,
};
use tokio::fs::DirBuilder;
use windmill_api::HTTP_CLIENT;

#[cfg(feature = "enterprise")]
use windmill_common::ee::schedule_key_renewal;

use windmill_common::{
    global_settings::{
        BASE_URL_SETTING, BUNFIG_INSTALL_SCOPES_SETTING, CRITICAL_ERROR_CHANNELS_SETTING,
        CUSTOM_TAGS_SETTING, DEFAULT_TAGS_PER_WORKSPACE_SETTING, DEFAULT_TAGS_WORKSPACES_SETTING,
        ENV_SETTINGS, EXPOSE_DEBUG_METRICS_SETTING, EXPOSE_METRICS_SETTING,
        EXTRA_PIP_INDEX_URL_SETTING, HUB_BASE_URL_SETTING, JOB_DEFAULT_TIMEOUT_SECS_SETTING,
        JWT_SECRET_SETTING, KEEP_JOB_DIR_SETTING, LICENSE_KEY_SETTING, NPM_CONFIG_REGISTRY_SETTING,
        OAUTH_SETTING, PIP_INDEX_URL_SETTING, REQUEST_SIZE_LIMIT_SETTING,
        REQUIRE_PREEXISTING_USER_FOR_OAUTH_SETTING, RETENTION_PERIOD_SECS_SETTING,
        SAML_METADATA_SETTING, SCIM_TOKEN_SETTING,
    },
    stats_ee::schedule_stats,
    utils::{rd_string, Mode},
    worker::{reload_custom_tags_setting, WORKER_GROUP},
    DB, METRICS_ENABLED,
};

#[cfg(all(not(target_env = "msvc"), feature = "jemalloc"))]
use monitor::monitor_mem;

#[cfg(all(not(target_env = "msvc"), feature = "jemalloc"))]
use tikv_jemallocator::Jemalloc;

#[cfg(all(not(target_env = "msvc"), feature = "jemalloc"))]
#[global_allocator]
static GLOBAL: Jemalloc = Jemalloc;

#[cfg(feature = "enterprise")]
use windmill_common::METRICS_ADDR;

#[cfg(feature = "parquet")]
use windmill_common::global_settings::OBJECT_STORE_CACHE_CONFIG_SETTING;

use windmill_worker::{
    BUN_BUNDLE_CACHE_DIR, BUN_CACHE_DIR, BUN_DEPSTAR_CACHE_DIR, DENO_CACHE_DIR,
    DENO_CACHE_DIR_DEPS, DENO_CACHE_DIR_NPM, GO_BIN_CACHE_DIR, GO_CACHE_DIR, HUB_CACHE_DIR,
    LOCK_CACHE_DIR, PIP_CACHE_DIR, POWERSHELL_CACHE_DIR, TAR_PIP_CACHE_DIR, TMP_LOGS_DIR,
};

use crate::monitor::{
    initial_load, load_keep_job_dir, load_metrics_debug_enabled, load_require_preexisting_user,
    load_tag_per_workspace_enabled, load_tag_per_workspace_workspaces, monitor_db, monitor_pool,
    reload_base_url_setting, reload_bunfig_install_scopes_setting,
    reload_critical_error_channels_setting, reload_extra_pip_index_url_setting,
    reload_hub_base_url_setting, reload_job_default_timeout_setting, reload_jwt_secret_setting,
    reload_license_key, reload_npm_config_registry_setting, reload_pip_index_url_setting,
    reload_retention_period_setting, reload_scim_token_setting, reload_server_config,
    reload_worker_config,
};

#[cfg(feature = "parquet")]
use crate::monitor::reload_s3_cache_setting;

const GIT_VERSION: &str = git_version!(args = ["--tag", "--always"], fallback = "unknown-version");
const DEFAULT_NUM_WORKERS: usize = 1;
const DEFAULT_PORT: u16 = 8000;
const DEFAULT_SERVER_BIND_ADDR: Ipv4Addr = Ipv4Addr::new(0, 0, 0, 0);

mod ee;
mod monitor;

#[cfg(feature = "pg_embed")]
mod pg_embed;

#[inline(always)]
fn create_and_run_current_thread_inner<F, R>(future: F) -> R
where
    F: std::future::Future<Output = R> + 'static,
    R: Send + 'static,
{
    let rt = tokio::runtime::Builder::new_multi_thread()
        .enable_all()
        .worker_threads(32)
        .build()
        .unwrap();

    // Since this is the main future, we want to box it in debug mode because it tends to be fairly
    // large and the compiler won't optimize repeated copies. We also make this runtime factory
    // function #[inline(always)] to avoid holding the unboxed, unused future on the stack.
    #[cfg(debug_assertions)]
    // SAFETY: this this is guaranteed to be running on a current-thread executor
    let future = Box::pin(future);

    rt.block_on(future)
}

pub fn main() -> anyhow::Result<()> {
    deno_core::JsRuntime::init_platform(None);
    create_and_run_current_thread_inner(windmill_main())
}

async fn windmill_main() -> anyhow::Result<()> {
    dotenv::dotenv().ok();

    if std::env::var("RUST_LOG").is_err() {
        std::env::set_var("RUST_LOG", "info")
    }

    #[cfg(not(feature = "flamegraph"))]
    let _guard = windmill_common::tracing_init::initialize_tracing();

    #[cfg(all(not(target_env = "msvc"), feature = "jemalloc"))]
    tracing::info!("jemalloc enabled");

    #[cfg(feature = "flamegraph")]
    let _guard = windmill_common::tracing_init::setup_flamegraph();

    let cli_arg = std::env::args().nth(1).unwrap_or_default();

    match cli_arg.as_str() {
        "cache" => {
            #[cfg(feature = "embedding")]
            {
                tracing::info!("Caching embedding model...");
                windmill_api::embeddings::ModelInstance::load_model_files().await?;
                tracing::info!("Cached embedding model");
            }
            #[cfg(not(feature = "embedding"))]
            {
                tracing::warn!("Embeddings are not enabled, ignoring...");
            }
            return Ok(());
        }
        "-v" | "--version" | "version" => {
            println!("Windmill {}", GIT_VERSION);
            return Ok(());
        }
        _ => {}
    }

    let mut enable_standalone_indexer: bool = false;

    let mode = std::env::var("MODE")
        .map(|x| x.to_lowercase())
        .map(|x| {
            if &x == "server" {
                tracing::info!("Binary is in 'server' mode");
                Mode::Server
            } else if &x == "worker" {
                tracing::info!("Binary is in 'worker' mode");
                Mode::Worker
            } else if &x == "agent" {
                tracing::info!("Binary is in 'agent' mode");
                if std::env::var("BASE_INTERNAL_URL").is_err() {
                    panic!("BASE_INTERNAL_URL is required in agent mode")
                }
                if std::env::var("JOB_TOKEN").is_err() {
                    tracing::warn!("JOB_TOKEN is not passed, hence workers will still need to create permissions for each job and the DATABASE_URL needs to be of a role that can INSERT into the job_perms table")
                }

                #[cfg(not(feature = "enterprise"))]
                {
                    panic!("Agent mode is only available in the EE, ignoring...");
                }
                #[cfg(feature = "enterprise")]
                Mode::Agent
            } else if &x == "indexer" {
                tracing::info!("Binary is in 'indexer' mode");
                #[cfg(not(feature = "tantivy"))]
                {
                    panic!("Indexer mode requires the tantivy feature flag");
                }
                #[cfg(feature = "tantivy")]
                Mode::Indexer
            } else if &x == "standalone+search"{
                    enable_standalone_indexer = true;
                    tracing::info!("Binary is in 'standalone' mode with search enabled");
                    Mode::Standalone
            }
            else {
                if &x != "standalone" {
                    tracing::error!("mode not recognized, defaulting to standalone: {x}");
                } else {
                    tracing::info!("Binary is in 'standalone' mode");
                }
                Mode::Standalone
            }
        })
        .unwrap_or_else(|_| {
            tracing::info!("Mode not specified, defaulting to standalone");
            Mode::Standalone
        });

    let num_workers = if mode == Mode::Server || mode == Mode::Indexer {
        0
    } else {
        std::env::var("NUM_WORKERS")
            .ok()
            .and_then(|x| x.parse::<i32>().ok())
            .unwrap_or(DEFAULT_NUM_WORKERS as i32)
    };

    if num_workers > 1 {
        tracing::warn!(
            "We STRONGLY recommend using at most 1 worker per container, use at your own risks"
        );
    }

    let server_mode = !std::env::var("DISABLE_SERVER")
        .ok()
        .and_then(|x| x.parse::<bool>().ok())
        .unwrap_or(false)
        && (mode == Mode::Server || mode == Mode::Standalone);

    let indexer_mode = mode == Mode::Indexer;

    let server_bind_address: IpAddr = if server_mode || indexer_mode {
        std::env::var("SERVER_BIND_ADDR")
            .ok()
            .and_then(|x| x.parse().ok())
            .unwrap_or(IpAddr::from(DEFAULT_SERVER_BIND_ADDR))
    } else {
        IpAddr::V4(Ipv4Addr::new(127, 0, 0, 1))
    };

    let rsmq_config = std::env::var("REDIS_URL").ok().map(|x| {
        let url = x.parse::<url::Url>().unwrap();
        let mut config = rsmq_async::RsmqOptions { ..Default::default() };

        config.host = url.host_str().expect("redis host required").to_owned();
        config.password = url.password().map(|s| s.to_owned());
        config.db = url
            .path_segments()
            .and_then(|mut segments| segments.next())
            .and_then(|segment| segment.parse().ok())
            .unwrap_or(0);
        config.ns = url
            .query_pairs()
            .find(|s| s.0 == "rsmq_namespace")
            .map(|s| s.1)
            .unwrap_or(std::borrow::Cow::Borrowed("rsmq"))
            .into_owned();
        config.port = url.port().unwrap_or(6379).to_string();
        config
    });

    #[cfg(feature = "pg_embed")]
    let _pg = {
        let (db_url, pg) = pg_embed::start().await.expect("pg embed");
        tracing::info!("Use embedded pg: {db_url}");
        std::env::set_var("DATABASE_URL", db_url);
        pg
    };

    tracing::info!("Connecting to database...");
    let db = windmill_common::connect_db(server_mode, indexer_mode).await?;
    tracing::info!("Database connected");

    let num_version = sqlx::query_scalar!("SELECT version()").fetch_one(&db).await;

    tracing::info!(
        "PostgreSQL version: {} (windmill require PG >= 14)",
        num_version
            .ok()
            .flatten()
            .unwrap_or_else(|| "UNKNOWN".to_string())
    );

    let rsmq = if let Some(config) = rsmq_config {
        tracing::info!("Redis config set: {:?}", config);
        Some(rsmq_async::MultiplexedRsmq::new(config).await.unwrap())
    } else {
        None
    };

    let is_agent = mode == Mode::Agent;

    if !is_agent {
        // migration code to avoid break
        windmill_api::migrate_db(&db).await?;
    }
    let (killpill_tx, mut killpill_rx) = tokio::sync::broadcast::channel::<()>(2);
    let mut monitor_killpill_rx = killpill_tx.subscribe();
    let server_killpill_rx = killpill_tx.subscribe();
    let (killpill_phase2_tx, _killpill_phase2_rx) = tokio::sync::broadcast::channel::<()>(2);

    let shutdown_signal =
        windmill_common::shutdown_signal(killpill_tx.clone(), killpill_tx.subscribe());

    #[cfg(feature = "enterprise")]
    tracing::info!(
        "
##############################
Windmill Enterprise Edition {GIT_VERSION}
##############################"
    );

    #[cfg(not(feature = "enterprise"))]
    tracing::info!(
        "
##############################
Windmill Community Edition {GIT_VERSION}
##############################"
    );

    display_config(&ENV_SETTINGS);

    let worker_mode = num_workers > 0;

<<<<<<< HEAD
    let hostname = windmill_common::utils::hostname();

    if server_mode || worker_mode {
=======
    if server_mode || worker_mode || indexer_mode {
>>>>>>> 11b81e3d
        let port_var = std::env::var("PORT").ok().and_then(|x| x.parse().ok());

        let port = if server_mode || indexer_mode {
            port_var.unwrap_or(DEFAULT_PORT as u16)
        } else {
            port_var.unwrap_or(0)
        };

        let default_base_internal_url = format!("http://localhost:{}", port.to_string());
        // since it's only on server mode, the port is statically defined
        let base_internal_url: String = if let Ok(base_url) = std::env::var("BASE_INTERNAL_URL") {
            if !is_agent {
                tracing::warn!("BASE_INTERNAL_URL is now unecessary and ignored unless the mode is 'agent', you can remove it.");
                default_base_internal_url.clone()
            } else {
                base_url
            }
        } else {
            default_base_internal_url.clone()
        };

        initial_load(&db, killpill_tx.clone(), worker_mode, server_mode, is_agent).await;

        monitor_db(&db, &base_internal_url, rsmq.clone(), server_mode, true).await;

        monitor_pool(&db).await;

        send_logs_to_object_store(&db, &hostname, &mode);

        #[cfg(all(not(target_env = "msvc"), feature = "jemalloc"))]
        if !worker_mode {
            monitor_mem().await;
        }

        let addr = SocketAddr::from((server_bind_address, port));

        let rsmq2 = rsmq.clone();
        let (base_internal_tx, base_internal_rx) = tokio::sync::oneshot::channel::<String>();

        DirBuilder::new()
            .recursive(true)
            .create("/tmp/windmill")
            .await
            .expect("could not create initial server dir");

        #[cfg(feature = "tantivy")]
        let should_index_jobs =
            mode == Mode::Indexer || (enable_standalone_indexer && mode == Mode::Standalone);

        #[cfg(feature = "tantivy")]
        let (index_reader, index_writer) = if should_index_jobs {
            let (r, w) = windmill_indexer::indexer_ee::init_index().await?;
            (Some(r), Some(w))
        } else {
            (None, None)
        };

        #[cfg(feature = "tantivy")]
        let indexer_f = {
            let indexer_rx = killpill_rx.resubscribe();
            let index_writer2 = index_writer.clone();
            async {
                if let Some(index_writer) = index_writer2 {
                    windmill_indexer::indexer_ee::run_indexer(db.clone(), index_writer, indexer_rx)
                        .await;
                }
                Ok(())
            }
        };

        #[cfg(not(feature = "tantivy"))]
        let (index_reader, index_writer) = (None, None);

        #[cfg(not(feature = "tantivy"))]
        let indexer_f = async { Ok(()) as anyhow::Result<()> };

        let server_f = async {
            if !is_agent {
                windmill_api::run_server(
                    db.clone(),
                    rsmq2,
                    index_reader,
                    index_writer,
                    addr,
                    server_killpill_rx,
                    base_internal_tx,
                    server_mode,
                    base_internal_url.clone(),
                )
                .await?;
            } else {
                base_internal_tx
                    .send(base_internal_url.clone())
                    .map_err(|e| {
                        anyhow::anyhow!("Could not send base_internal_url to agent: {e:#}")
                    })?;
            }
            Ok(()) as anyhow::Result<()>
        };

        let workers_f = async {
            let mut rx = killpill_rx.resubscribe();

            if !killpill_rx.try_recv().is_ok() {
                let base_internal_url = base_internal_rx.await?;
                if worker_mode {
                    run_workers(
                        db.clone(),
                        rx,
                        killpill_tx.clone(),
                        num_workers,
                        base_internal_url.clone(),
                        rsmq.clone(),
                        mode.clone() == Mode::Agent,
                        hostname.clone(),
                    )
                    .await?;
                    tracing::info!("All workers exited.");
                    killpill_tx.send(())?;
                } else {
                    rx.recv().await?;
                }
            }
            tracing::info!("Starting phase 2 of shutdown");
            killpill_phase2_tx.send(())?;
            Ok(()) as anyhow::Result<()>
        };

        let monitor_f = async {
            let db = db.clone();
            let tx = killpill_tx.clone();
            let rsmq = rsmq.clone();

            let base_internal_url = base_internal_url.to_string();
            let h = tokio::spawn(async move {
                let mut listener = retry_listen_pg(&db).await;

                loop {
                    tokio::select! {
                        _ = tokio::time::sleep(Duration::from_secs(30))    => {
                            monitor_db(
                                &db,
                                &base_internal_url,
                                rsmq.clone(),
                                server_mode,
                                false
                            )
                            .await;
                        },
                        notification = listener.recv() => {
                            match notification {
                                Ok(n) => {
                                    tracing::info!("Received new pg notification: {n:?}");
                                    match n.channel() {
                                        "notify_config_change" => {
                                            match n.payload() {
                                                "server" if server_mode => {
                                                    tracing::info!("Server config change detected: {}", n.payload());

                                                    reload_server_config(&db).await;
                                                },
                                                a@ _ if worker_mode && a == format!("worker__{}", *WORKER_GROUP) => {
                                                    tracing::info!("Worker config change detected: {}", n.payload());
                                                    reload_worker_config(&db, tx.clone(), true).await;
                                                },
                                                _ => {
                                                    tracing::debug!("config changed but did not target this server/worker");
                                                }
                                            }
                                        },
                                        "notify_global_setting_change" => {
                                            tracing::info!("Global setting change detected: {}", n.payload());
                                            match n.payload() {
                                                BASE_URL_SETTING => {
                                                    if let Err(e) = reload_base_url_setting(&db).await {
                                                        tracing::error!(error = %e, "Could not reload base url setting");
                                                    }
                                                },
                                                OAUTH_SETTING => {
                                                    if let Err(e) = reload_base_url_setting(&db).await {
                                                        tracing::error!(error = %e, "Could not reload oauth setting");
                                                    }
                                                },
                                                CUSTOM_TAGS_SETTING => {
                                                    if let Err(e) = reload_custom_tags_setting(&db).await {
                                                        tracing::error!(error = %e, "Could not reload custom tags setting");
                                                    }
                                                },
                                                LICENSE_KEY_SETTING => {
                                                    if let Err(e) = reload_license_key(&db).await {
                                                        tracing::error!(error = %e, "Could not reload license key setting");
                                                    }
                                                },
                                                DEFAULT_TAGS_PER_WORKSPACE_SETTING => {
                                                    if let Err(e) = load_tag_per_workspace_enabled(&db).await {
                                                        tracing::error!("Error loading default tag per workspace: {e:#}");
                                                    }
                                                },
                                                DEFAULT_TAGS_WORKSPACES_SETTING => {
                                                    if let Err(e) = load_tag_per_workspace_workspaces(&db).await {
                                                        tracing::error!("Error loading default tag per workspace workspaces: {e:#}");
                                                    }
                                                }
                                                RETENTION_PERIOD_SECS_SETTING => {
                                                    reload_retention_period_setting(&db).await
                                                },
                                                JOB_DEFAULT_TIMEOUT_SECS_SETTING => {
                                                    reload_job_default_timeout_setting(&db).await
                                                },
                                                #[cfg(feature = "parquet")]
                                                OBJECT_STORE_CACHE_CONFIG_SETTING if !is_agent => {
                                                    reload_s3_cache_setting(&db).await
                                                },
                                                SCIM_TOKEN_SETTING => {
                                                    reload_scim_token_setting(&db).await
                                                },
                                                EXTRA_PIP_INDEX_URL_SETTING => {
                                                    reload_extra_pip_index_url_setting(&db).await
                                                },
                                                PIP_INDEX_URL_SETTING => {
                                                    reload_pip_index_url_setting(&db).await
                                                },
                                                NPM_CONFIG_REGISTRY_SETTING => {
                                                    reload_npm_config_registry_setting(&db).await
                                                },
                                                BUNFIG_INSTALL_SCOPES_SETTING => {
                                                    reload_bunfig_install_scopes_setting(&db).await
                                                },
                                                KEEP_JOB_DIR_SETTING => {
                                                    load_keep_job_dir(&db).await;
                                                },
                                                REQUIRE_PREEXISTING_USER_FOR_OAUTH_SETTING => {
                                                    load_require_preexisting_user(&db).await;
                                                },
                                                EXPOSE_METRICS_SETTING  => {
                                                    tracing::info!("Metrics setting changed, restarting");
                                                    // we wait a bit randomly to avoid having all servers and workers shutdown at same time
                                                    let rd_delay = rand::thread_rng().gen_range(0..40);
                                                    tokio::time::sleep(Duration::from_secs(rd_delay)).await;
                                                    if let Err(e) = tx.send(()) {
                                                        tracing::error!(error = %e, "Could not send killpill to server");
                                                    }
                                                },
                                                EXPOSE_DEBUG_METRICS_SETTING => {
                                                    if let Err(e) = load_metrics_debug_enabled(&db).await {
                                                        tracing::error!(error = %e, "Could not reload debug metrics setting");
                                                    }
                                                },
                                                REQUEST_SIZE_LIMIT_SETTING => {
                                                    if server_mode {
                                                        tracing::info!("Request limit size change detected, killing server expecting to be restarted");
                                                        // we wait a bit randomly to avoid having all servers shutdown at same time
                                                        let rd_delay = rand::thread_rng().gen_range(0..4);
                                                        tokio::time::sleep(Duration::from_secs(rd_delay)).await;
                                                        if let Err(e) = tx.send(()) {
                                                            tracing::error!(error = %e, "Could not send killpill to server");
                                                        }
                                                    }
                                                },
                                                SAML_METADATA_SETTING => {
                                                    tracing::info!("SAML metadata change detected, killing server expecting to be restarted");
                                                    if let Err(e) = tx.send(()) {
                                                        tracing::error!(error = %e, "Could not send killpill to server");
                                                    }
                                                },
                                                HUB_BASE_URL_SETTING => {
                                                    if let Err(e) = reload_hub_base_url_setting(&db, server_mode).await {
                                                        tracing::error!(error = %e, "Could not reload hub base url setting");
                                                    }
                                                },
                                                CRITICAL_ERROR_CHANNELS_SETTING => {
                                                    if let Err(e) = reload_critical_error_channels_setting(&db).await {
                                                        tracing::error!(error = %e, "Could not reload critical error emails setting");
                                                    }
                                                },
                                                JWT_SECRET_SETTING => {
                                                    if let Err(e) = reload_jwt_secret_setting(&db).await {
                                                        tracing::error!(error = %e, "Could not reload jwt secret setting");
                                                    }
                                                },
                                                a @_ => {
                                                    tracing::info!("Unrecognized Global Setting Change Payload: {:?}", a);
                                                }
                                            }
                                        },
                                        _ => {
                                            tracing::warn!("Unknown notification received");
                                            continue;
                                        }
                                    }
                                },
                                Err(e) => {
                                    tracing::error!(error = %e, "Could not receive notification, attempting to reconnect listener");
                                    listener = retry_listen_pg(&db).await;
                                    continue;
                                }
                            };
                        },
                        _ = monitor_killpill_rx.recv() => {
                                println!("received killpill for monitor job");
                                break;
                        }
                    }
                }
            });

            if let Err(e) = h.await {
                tracing::error!("Error waiting for monitor handle:{e:#}")
            }
            Ok(()) as anyhow::Result<()>
        };

        let metrics_f = async {
            if METRICS_ENABLED.load(std::sync::atomic::Ordering::Relaxed) {
                #[cfg(not(feature = "enterprise"))]
                tracing::error!("Metrics are only available in the EE, ignoring...");

                #[cfg(feature = "enterprise")]
                windmill_common::serve_metrics(*METRICS_ADDR, _killpill_phase2_rx, num_workers > 0)
                    .await;
            }
            Ok(()) as anyhow::Result<()>
        };

        let instance_name = rd_string(8);
        if mode == Mode::Server || mode == Mode::Standalone {
            schedule_stats(instance_name, &db, &HTTP_CLIENT).await;
        }

        #[cfg(feature = "enterprise")]
        if mode == Mode::Server || mode == Mode::Standalone {
            schedule_key_renewal(&HTTP_CLIENT, &db).await;
        }

        futures::try_join!(
            shutdown_signal,
            workers_f,
            monitor_f,
            server_f,
            metrics_f,
            indexer_f
        )?;
    } else {
        tracing::info!("Nothing to do, exiting.");
    }
    send_current_log_file_to_object_store(&db, &hostname, &mode).await;

    tracing::info!("Exiting connection pool");
    tokio::select! {
        _ = db.close() => {
            tracing::info!("Database connection pool closed");
        },
        _ = tokio::time::sleep(Duration::from_secs(15)) => {
            tracing::warn!("Could not close database connection pool in time (15s). Exiting anyway.");
        }
    }
    Ok(())
}

async fn listen_pg(db: &DB) -> Option<PgListener> {
    let mut listener = match PgListener::connect_with(&db).await {
        Ok(l) => l,
        Err(e) => {
            tracing::error!(error = %e, "Could not connect to database");
            return None;
        }
    };

    if let Err(e) = listener
        .listen_all(vec!["notify_config_change", "notify_global_setting_change"])
        .await
    {
        tracing::error!(error = %e, "Could not listen to database");
        return None;
    }

    return Some(listener);
}

async fn retry_listen_pg(db: &DB) -> PgListener {
    let mut listener = listen_pg(db).await;
    loop {
        if listener.is_none() {
            tracing::info!("Retrying listening to pg listen in 5 seconds");
            tokio::time::sleep(Duration::from_secs(5)).await;
            listener = listen_pg(db).await;
        } else {
            tracing::info!("Successfully connected to pg listen");
            return listener.unwrap();
        }
    }
}

fn display_config(envs: &[&str]) {
    tracing::info!(
        "config: {}",
        envs.iter()
            .filter(|env| std::env::var(env).is_ok())
            .map(|env| {
                format!(
                    "{}: {}",
                    env,
                    std::env::var(env).unwrap_or_else(|_| "not set".to_string())
                )
            })
            .collect::<Vec<String>>()
            .join(", ")
    )
}

pub async fn run_workers<R: rsmq_async::RsmqConnection + Send + Sync + Clone + 'static>(
    db: Pool<Postgres>,
    mut rx: tokio::sync::broadcast::Receiver<()>,
    tx: tokio::sync::broadcast::Sender<()>,
    num_workers: i32,
    base_internal_url: String,
    rsmq: Option<R>,
    agent_mode: bool,
    hostname: String,
) -> anyhow::Result<()> {
    let mut killpill_rxs = vec![];
    for _ in 0..num_workers {
        killpill_rxs.push(rx.resubscribe());
    }

    if rx.try_recv().is_ok() {
        tracing::info!("Received killpill, exiting");
        return Ok(());
    }
    let instance_name = hostname
        .clone()
        .replace(" ", "")
        .split("-")
        .last()
        .unwrap()
        .to_ascii_lowercase()
        .to_string();

    // #[cfg(tokio_unstable)]
    // let monitor = tokio_metrics::TaskMonitor::new();

    let ip = windmill_common::external_ip::get_ip()
        .await
        .unwrap_or_else(|e| {
            tracing::warn!(error = e.to_string(), "failed to get external IP");
            "unretrievable IP".to_string()
        });

    let mut handles = Vec::with_capacity(num_workers as usize);

    for x in [
        LOCK_CACHE_DIR,
        TMP_LOGS_DIR,
        PIP_CACHE_DIR,
        TAR_PIP_CACHE_DIR,
        DENO_CACHE_DIR,
        DENO_CACHE_DIR_DEPS,
        DENO_CACHE_DIR_NPM,
        BUN_CACHE_DIR,
        BUN_DEPSTAR_CACHE_DIR,
        BUN_BUNDLE_CACHE_DIR,
        GO_CACHE_DIR,
        GO_BIN_CACHE_DIR,
        HUB_CACHE_DIR,
        POWERSHELL_CACHE_DIR,
    ] {
        DirBuilder::new()
            .recursive(true)
            .create(x)
            .await
            .expect("could not create initial worker dir");
    }

    tracing::info!(
        "Starting {num_workers} workers and SLEEP_QUEUE={}ms",
        *windmill_worker::SLEEP_QUEUE
    );
    for i in 1..(num_workers + 1) {
        let db1 = db.clone();
        let instance_name = instance_name.clone();
        let worker_name = format!("wk-{}-{}-{}", *WORKER_GROUP, &instance_name, rd_string(5));
        let ip = ip.clone();
        let rx = killpill_rxs.pop().unwrap();
        let tx = tx.clone();
        let base_internal_url = base_internal_url.clone();
        let rsmq2 = rsmq.clone();
        let hostname = hostname.clone();

        handles.push(tokio::spawn(async move {
            if num_workers > 1 {
                tracing::info!(worker = %worker_name, "starting worker {i}");
            }

            let f = windmill_worker::run_worker(
                &db1,
                &hostname,
                worker_name,
                i as u64,
                num_workers as u32,
                &ip,
                rx,
                tx,
                &base_internal_url,
                rsmq2,
                agent_mode,
            );

            // #[cfg(tokio_unstable)]
            // {
            //     monitor.monitor(f, "worker").await
            // }

            // #[cfg(not(tokio_unstable))]
            // {
            f.await
            // }
        }));
    }

    futures::future::try_join_all(handles).await?;
    Ok(())
}<|MERGE_RESOLUTION|>--- conflicted
+++ resolved
@@ -319,13 +319,7 @@
 
     let worker_mode = num_workers > 0;
 
-<<<<<<< HEAD
-    let hostname = windmill_common::utils::hostname();
-
-    if server_mode || worker_mode {
-=======
     if server_mode || worker_mode || indexer_mode {
->>>>>>> 11b81e3d
         let port_var = std::env::var("PORT").ok().and_then(|x| x.parse().ok());
 
         let port = if server_mode || indexer_mode {
