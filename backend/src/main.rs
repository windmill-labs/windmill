/*
 * Author: Ruben Fiszel
 * Copyright: Windmill Labs, Inc 2022
 * This file and its contents are licensed under the AGPLv3 License.
 * Please see the included NOTICE for copyright information and
 * LICENSE-AGPL for a copy of the license.
 */

use gethostname::gethostname;
use git_version::git_version;
use rand::Rng;
use sqlx::{postgres::PgListener, Pool, Postgres};
use std::{
    net::{IpAddr, Ipv4Addr, SocketAddr},
    sync::Arc,
    time::Duration,
};
use tokio::{
    fs::{metadata, DirBuilder},
    sync::RwLock,
};
use windmill_api::LICENSE_KEY;
use windmill_common::{
    global_settings::{
        BASE_URL_SETTING, CUSTOM_TAGS_SETTING, ENV_SETTINGS, OAUTH_SETTING,
        REQUEST_SIZE_LIMIT_SETTING, RETENTION_PERIOD_SECS_SETTING,
    },
    utils::rd_string,
    worker::{reload_custom_tags_setting, WORKER_GROUP},
    METRICS_ADDR,
};
use windmill_worker::{
    BUN_CACHE_DIR, BUN_TMP_CACHE_DIR, DENO_CACHE_DIR, DENO_CACHE_DIR_DEPS, DENO_CACHE_DIR_NPM,
    DENO_TMP_CACHE_DIR, DENO_TMP_CACHE_DIR_DEPS, DENO_TMP_CACHE_DIR_NPM, GO_BIN_CACHE_DIR,
    GO_CACHE_DIR, GO_TMP_CACHE_DIR, HUB_CACHE_DIR, HUB_TMP_CACHE_DIR, LOCK_CACHE_DIR,
    PIP_CACHE_DIR, ROOT_TMP_CACHE_DIR, TAR_PIP_TMP_CACHE_DIR,
};

use crate::monitor::{
    initial_load, monitor_db, reload_base_url_setting, reload_retention_period_setting,
    reload_server_config, reload_worker_config,
};

const GIT_VERSION: &str = git_version!(args = ["--tag", "--always"], fallback = "unknown-version");
const DEFAULT_NUM_WORKERS: usize = 1;
const DEFAULT_PORT: u16 = 8000;
const DEFAULT_SERVER_BIND_ADDR: Ipv4Addr = Ipv4Addr::new(0, 0, 0, 0);

mod ee;
mod monitor;

#[tokio::main]
async fn main() -> anyhow::Result<()> {
    dotenv::dotenv().ok();

    #[cfg(not(feature = "flamegraph"))]
    windmill_common::tracing_init::initialize_tracing();

    #[cfg(feature = "flamegraph")]
    let _guard = windmill_common::tracing_init::setup_flamegraph();

    let num_workers = std::env::var("NUM_WORKERS")
        .ok()
        .and_then(|x| x.parse::<i32>().ok())
        .unwrap_or(DEFAULT_NUM_WORKERS as i32);

    if num_workers > 1 {
        tracing::warn!("We STRONGLY recommend using at most 1 worker per container, unless this worker is dedicated to native jobs only. ");
    }
    let metrics_addr: Option<SocketAddr> = *METRICS_ADDR;

    let server_mode = !std::env::var("DISABLE_SERVER")
        .ok()
        .and_then(|x| x.parse::<bool>().ok())
        .unwrap_or(false);

    let server_bind_address: IpAddr = if server_mode {
        std::env::var("SERVER_BIND_ADDR")
            .ok()
            .and_then(|x| x.parse().ok())
            .unwrap_or(IpAddr::from(DEFAULT_SERVER_BIND_ADDR))
    } else {
        IpAddr::V4(Ipv4Addr::new(127, 0, 0, 1))
    };

    let rsmq_config = std::env::var("REDIS_URL").ok().map(|x| {
        let url = x.parse::<url::Url>().unwrap();
        let mut config = rsmq_async::RsmqOptions { ..Default::default() };

        config.host = url.host_str().expect("redis host required").to_owned();
        config.password = url.password().map(|s| s.to_owned());
        config.db = url
            .path_segments()
            .and_then(|mut segments| segments.next())
            .and_then(|segment| segment.parse().ok())
            .unwrap_or(0);
        config.ns = url
            .query_pairs()
            .find(|s| s.0 == "rsmq_namespace")
            .map(|s| s.1)
            .unwrap_or(std::borrow::Cow::Borrowed("rsmq"))
            .into_owned();
        config.port = url.port().unwrap_or(6379).to_string();
        config
    });

    tracing::info!("Connecting to database...");
    let db = windmill_common::connect_db(server_mode).await?;
    tracing::info!("Database connected");

    let rsmq = if let Some(config) = rsmq_config {
        tracing::info!("Redis config set: {:?}", config);
        Some(rsmq_async::MultiplexedRsmq::new(config).await.unwrap())
    } else {
        None
    };

    // migration code to avoid break
    windmill_api::migrate_db(&db).await?;

    let (tx, rx) = tokio::sync::broadcast::channel::<()>(3);
    let shutdown_signal = windmill_common::shutdown_signal(tx.clone(), rx.resubscribe());

    #[cfg(feature = "enterprise")]
    tracing::info!(
        "
##############################
Windmill Enterprise Edition {GIT_VERSION}
##############################"
    );

    #[cfg(not(feature = "enterprise"))]
    tracing::info!(
        "
##############################
Windmill Community Edition {GIT_VERSION}
##############################"
    );

    display_config(&ENV_SETTINGS);

    let worker_mode = num_workers > 0;

    if server_mode || worker_mode {
        let port_var = std::env::var("PORT").ok().and_then(|x| x.parse().ok());

        let port = if server_mode {
            port_var.unwrap_or(DEFAULT_PORT as u16)
        } else {
            port_var.unwrap_or(0)
        };

        // since it's only on server mode, the port is statically defined
        let base_internal_url: String = format!("http://localhost:{}", port.to_string());

<<<<<<< HEAD
        monitor_db(
            &db,
            tx.clone(),
            &base_internal_url,
            rsmq.clone(),
            worker_mode,
            server_mode,
            false,
        )
        .await;
=======
        monitor_db(&db, &base_internal_url, rsmq.clone(), server_mode).await;

        initial_load(&db, tx.clone(), worker_mode, server_mode).await;
>>>>>>> b9ab5d8f

        if std::env::var("BASE_INTERNAL_URL").is_ok() {
            tracing::warn!("BASE_INTERNAL_URL is now unecessary and ignored, you can remove it.");
        }

        let addr = SocketAddr::from((server_bind_address, port));

        let rsmq2 = rsmq.clone();
        let (port_tx, port_rx) = tokio::sync::oneshot::channel::<u16>();

        let server_f = async {
            windmill_api::run_server(db.clone(), rsmq2, addr, rx.resubscribe(), port_tx).await?;
            Ok(()) as anyhow::Result<()>
        };

        let workers_f = async {
            let port = port_rx.await?;
            let base_internal_url: String = format!("http://localhost:{}", port.to_string());
            if worker_mode {
                run_workers(
                    db.clone(),
                    rx.resubscribe(),
                    tx.clone(),
                    num_workers,
                    base_internal_url.clone(),
                    rsmq.clone(),
                )
                .await?;
                tracing::info!("All workers exited.");
                tx.send(())?; // signal server to shutdown
            }
            Ok(()) as anyhow::Result<()>
        };

        let monitor_f = async {
            let db = db.clone();
            let tx = tx.clone();
            let rsmq = rsmq.clone();

            let mut rx = rx.resubscribe();
            let base_internal_url = base_internal_url.to_string();
            let rd_delay = rand::thread_rng().gen_range(0..30);
            tokio::spawn(async move {
                //monitor_db is applied at start, no need to apply it twice
                tokio::time::sleep(Duration::from_secs(rd_delay)).await;

                let mut listener = match PgListener::connect_with(&db).await {
                    Ok(l) => l,
                    Err(e) => {
                        tracing::error!(error = %e, "Could not connect to database");
                        return;
                    }
                };

                if let Err(e) = listener
                    .listen_all(vec!["notify_config_change", "notify_global_setting_change"])
                    .await
                {
                    tracing::error!(error = %e, "Could not listen to database");
                    return;
                }

                loop {
<<<<<<< HEAD
                    monitor_db(
                        &db,
                        tx.clone(),
                        &base_internal_url,
                        rsmq.clone(),
                        worker_mode,
                        server_mode,
                        true,
                    )
                    .await;
=======
>>>>>>> b9ab5d8f
                    tokio::select! {
                        _ = tokio::time::sleep(Duration::from_secs(30))    => {
                            monitor_db(
                                &db,
                                &base_internal_url,
                                rsmq.clone(),
                                server_mode,
                            )
                            .await;
                        },
                        notification = listener.recv() => {
                            match notification {
                                Ok(n) => {
                                    tracing::info!("Received new pg notification: {n:?}");
                                    match n.channel() {
                                        "notify_config_change" => {
                                            tracing::info!("Config change detected");
                                            match n.payload() {
                                                "server" if server_mode => {
                                                    tracing::info!("Server config change detected");
                                                    reload_server_config(&db).await;
                                                },
                                                a@ _ if worker_mode && a == format!("worker__{}", *WORKER_GROUP) => {
                                                    tracing::info!("Worker config change detected");
                                                    reload_worker_config(&db, tx.clone(), true).await;
                                                },
                                                _ => {
                                                    ()
                                                }
                                            }
                                        },
                                        "notify_global_setting_change" => {
                                            tracing::info!("Global setting change detected");
                                            match n.payload() {
                                                BASE_URL_SETTING => {
                                                    tracing::info!("Base URL setting change detected");
                                                    if let Err(e) = reload_base_url_setting(&db).await {
                                                        tracing::error!(error = %e, "Could not reload base url setting");
                                                    }
                                                },
                                                OAUTH_SETTING => {
                                                    tracing::info!("OAuth setting change detected");
                                                    if let Err(e) = reload_base_url_setting(&db).await {
                                                        tracing::error!(error = %e, "Could not reload oauth setting");
                                                    }
                                                },
                                                CUSTOM_TAGS_SETTING => {
                                                    tracing::info!("Custom tags setting change detected");
                                                    if let Err(e) = reload_custom_tags_setting(&db).await {
                                                        tracing::error!(error = %e, "Could not reload custom tags setting");
                                                    }
                                                },
                                                RETENTION_PERIOD_SECS_SETTING => {
                                                    tracing::info!("Retention period setting change detected");
                                                    reload_retention_period_setting(&db).await
                                                },
                                                REQUEST_SIZE_LIMIT_SETTING => {
                                                    tracing::info!("Request limit size change detected, killing server expecting to be restarted");
                                                    // we wait a bit randomly to avoid having all servers shutdown at same time
                                                    let rd_delay = rand::thread_rng().gen_range(0..4);
                                                    tokio::time::sleep(Duration::from_secs(rd_delay)).await;
                                                    if let Err(e) = tx.send(()) {
                                                        tracing::error!(error = %e, "Could not send killpill to server");
                                                    }
                                                }
                                                a @_ => {
                                                    tracing::info!("Unrecognized Global Setting Change Payload: {:?}", a);
                                                }
                                            }
                                        },
                                        _ => {
                                            tracing::warn!("Unknown notification received");
                                            continue;
                                        }
                                    }
                                },
                                Err(e) => {
                                    tracing::error!(error = %e, "Could not receive notification");
                                    continue;
                                }
                            };
                        },
                        _ = rx.recv() => {
                                println!("received killpill for monitor job");
                                break;
                        }
                    }
                }
            });

            Ok(()) as anyhow::Result<()>
        };

        let metrics_f = async {
            if let Some(_addr) = metrics_addr {
                #[cfg(not(feature = "enterprise"))]
                panic!("Metrics are only available in the Enterprise Edition");

                #[cfg(feature = "enterprise")]
                windmill_common::serve_metrics(_addr, rx.resubscribe(), num_workers > 0).await;
            }
            Ok(()) as anyhow::Result<()>
        };

        futures::try_join!(shutdown_signal, server_f, metrics_f, workers_f, monitor_f)?;
    } else {
        tracing::info!("Nothing to do, exiting.");
    }
    Ok(())
}

fn display_config(envs: &[&str]) {
    tracing::info!(
        "config: {}",
        envs.iter()
            .filter(|env| std::env::var(env).is_ok())
            .map(|env| {
                format!(
                    "{}: {}",
                    env,
                    std::env::var(env).unwrap_or_else(|_| "not set".to_string())
                )
            })
            .collect::<Vec<String>>()
            .join(", ")
    )
}

pub async fn run_workers<R: rsmq_async::RsmqConnection + Send + Sync + Clone + 'static>(
    db: Pool<Postgres>,
    rx: tokio::sync::broadcast::Receiver<()>,
    tx: tokio::sync::broadcast::Sender<()>,
    num_workers: i32,
    base_internal_url: String,
    rsmq: Option<R>,
) -> anyhow::Result<()> {
    #[cfg(feature = "enterprise")]
    ee::verify_license_key(LICENSE_KEY.clone())?;

    #[cfg(not(feature = "enterprise"))]
    if LICENSE_KEY.as_ref().is_some_and(|x| !x.is_empty()) {
        panic!("License key is required ONLY for the enterprise edition");
    }

    let instance_name = gethostname()
        .to_str()
        .map(|x| {
            x.replace(" ", "")
                .split("-")
                .last()
                .unwrap()
                .to_ascii_lowercase()
                .to_string()
        })
        .unwrap_or_else(|| rd_string(5));

    let monitor = tokio_metrics::TaskMonitor::new();

    let ip = windmill_common::external_ip::get_ip()
        .await
        .unwrap_or_else(|e| {
            tracing::warn!(error = e.to_string(), "failed to get external IP");
            "unretrievable IP".to_string()
        });

    let mut handles = Vec::with_capacity(num_workers as usize);

    if metadata(&ROOT_TMP_CACHE_DIR).await.is_ok() {
        if let Err(e) = tokio::fs::remove_dir_all(&ROOT_TMP_CACHE_DIR).await {
            tracing::info!(error = %e, "Could not remove root tmp cache dir");
        }
    }

    for x in [
        LOCK_CACHE_DIR,
        PIP_CACHE_DIR,
        DENO_CACHE_DIR,
        DENO_CACHE_DIR_DEPS,
        DENO_CACHE_DIR_NPM,
        BUN_CACHE_DIR,
        GO_CACHE_DIR,
        GO_BIN_CACHE_DIR,
        HUB_CACHE_DIR,
        TAR_PIP_TMP_CACHE_DIR,
        DENO_TMP_CACHE_DIR,
        DENO_TMP_CACHE_DIR_DEPS,
        DENO_TMP_CACHE_DIR_NPM,
        BUN_TMP_CACHE_DIR,
        GO_TMP_CACHE_DIR,
        HUB_TMP_CACHE_DIR,
    ] {
        DirBuilder::new()
            .recursive(true)
            .create(x)
            .await
            .expect("could not create initial worker dir");
    }

    let sync_barrier = Arc::new(RwLock::new(None));
    for i in 1..(num_workers + 1) {
        let db1 = db.clone();
        let instance_name = instance_name.clone();
        let worker_name = format!("wk-{}-{}", &instance_name, rd_string(5));
        let ip = ip.clone();
        let rx = rx.resubscribe();
        let tx = tx.clone();
        let base_internal_url = base_internal_url.clone();
        let rsmq2 = rsmq.clone();
        let sync_barrier = sync_barrier.clone();
        handles.push(tokio::spawn(monitor.instrument(async move {
            tracing::info!(worker = %worker_name, "starting worker");
            windmill_worker::run_worker(
                &db1,
                &instance_name,
                worker_name,
                i as u64,
                num_workers as u32,
                &ip,
                rx,
                tx,
                &base_internal_url,
                rsmq2,
                sync_barrier,
            )
            .await
        })));
    }

    futures::future::try_join_all(handles).await?;
    Ok(())
}<|MERGE_RESOLUTION|>--- conflicted
+++ resolved
@@ -153,22 +153,9 @@
         // since it's only on server mode, the port is statically defined
         let base_internal_url: String = format!("http://localhost:{}", port.to_string());
 
-<<<<<<< HEAD
-        monitor_db(
-            &db,
-            tx.clone(),
-            &base_internal_url,
-            rsmq.clone(),
-            worker_mode,
-            server_mode,
-            false,
-        )
-        .await;
-=======
         monitor_db(&db, &base_internal_url, rsmq.clone(), server_mode).await;
 
         initial_load(&db, tx.clone(), worker_mode, server_mode).await;
->>>>>>> b9ab5d8f
 
         if std::env::var("BASE_INTERNAL_URL").is_ok() {
             tracing::warn!("BASE_INTERNAL_URL is now unecessary and ignored, you can remove it.");
@@ -232,19 +219,6 @@
                 }
 
                 loop {
-<<<<<<< HEAD
-                    monitor_db(
-                        &db,
-                        tx.clone(),
-                        &base_internal_url,
-                        rsmq.clone(),
-                        worker_mode,
-                        server_mode,
-                        true,
-                    )
-                    .await;
-=======
->>>>>>> b9ab5d8f
                     tokio::select! {
                         _ = tokio::time::sleep(Duration::from_secs(30))    => {
                             monitor_db(
