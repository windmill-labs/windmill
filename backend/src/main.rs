--- conflicted
+++ resolved
@@ -8,14 +8,9 @@
 
 use anyhow::Context;
 use monitor::{
-<<<<<<< HEAD
-    reload_indexer_config, reload_timeout_wait_result_setting,
-    send_current_log_file_to_object_store, send_logs_to_object_store,
-=======
     reload_delete_logs_periodically_setting, reload_indexer_config,
     reload_timeout_wait_result_setting, send_current_log_file_to_object_store,
     send_logs_to_object_store,
->>>>>>> 73a783d1
 };
 use rand::Rng;
 use sqlx::{postgres::PgListener, Pool, Postgres};
@@ -41,17 +36,10 @@
         DEFAULT_TAGS_WORKSPACES_SETTING, ENV_SETTINGS, EXPOSE_DEBUG_METRICS_SETTING,
         EXPOSE_METRICS_SETTING, EXTRA_PIP_INDEX_URL_SETTING, HUB_BASE_URL_SETTING, INDEXER_SETTING,
         JOB_DEFAULT_TIMEOUT_SECS_SETTING, JWT_SECRET_SETTING, KEEP_JOB_DIR_SETTING,
-<<<<<<< HEAD
-        LICENSE_KEY_SETTING, NPM_CONFIG_REGISTRY_SETTING, OAUTH_SETTING, PIP_INDEX_URL_SETTING,
-        REQUEST_SIZE_LIMIT_SETTING, REQUIRE_PREEXISTING_USER_FOR_OAUTH_SETTING,
-        RETENTION_PERIOD_SECS_SETTING, SAML_METADATA_SETTING, SCIM_TOKEN_SETTING, SMTP_SETTING,
-        TIMEOUT_WAIT_RESULT_SETTING,
-=======
         LICENSE_KEY_SETTING, MONITOR_LOGS_ON_OBJECT_STORE_SETTING, NPM_CONFIG_REGISTRY_SETTING,
         OAUTH_SETTING, PIP_INDEX_URL_SETTING, REQUEST_SIZE_LIMIT_SETTING,
         REQUIRE_PREEXISTING_USER_FOR_OAUTH_SETTING, RETENTION_PERIOD_SECS_SETTING,
         SAML_METADATA_SETTING, SCIM_TOKEN_SETTING, SMTP_SETTING, TIMEOUT_WAIT_RESULT_SETTING,
->>>>>>> 73a783d1
     },
     scripts::ScriptLang,
     stats_ee::schedule_stats,
@@ -236,97 +224,6 @@
     let mut enable_standalone_indexer: bool = false;
 
     let mode = std::env::var("MODE")
-    .map(|x| x.to_lowercase())
-    .map(|x| {
-        if &x == "server" {
-            tracing::info!("Binary is in 'server' mode");
-            Mode::Server
-        } else if &x == "worker" {
-            tracing::info!("Binary is in 'worker' mode");
-            Mode::Worker
-        } else if &x == "agent" {
-            tracing::info!("Binary is in 'agent' mode");
-            if std::env::var("BASE_INTERNAL_URL").is_err() {
-                panic!("BASE_INTERNAL_URL is required in agent mode")
-            }
-            if std::env::var("JOB_TOKEN").is_err() {
-                tracing::warn!("JOB_TOKEN is not passed, hence workers will still need to create permissions for each job and the DATABASE_URL needs to be of a role that can INSERT into the job_perms table")
-            }
-
-            #[cfg(not(feature = "enterprise"))]
-            {
-                panic!("Agent mode is only available in the EE, ignoring...");
-            }
-            #[cfg(feature = "enterprise")]
-            Mode::Agent
-        } else if &x == "indexer" {
-            tracing::info!("Binary is in 'indexer' mode");
-            #[cfg(not(feature = "tantivy"))]
-            {
-                tracing::error!("Cannot start the indexer because tantivy is not included in this binary/image. Make sure you are using the EE image if you want to access the full text search features.");
-                panic!("Indexer mode requires compiling with the tantivy feature flag.");
-            }
-            #[cfg(feature = "tantivy")]
-            Mode::Indexer
-        } else if &x == "standalone+search"{
-                enable_standalone_indexer = true;
-                tracing::info!("Binary is in 'standalone' mode with search enabled");
-                Mode::Standalone
-        }
-        else {
-            if &x != "standalone" {
-                tracing::error!("mode not recognized, defaulting to standalone: {x}");
-            } else {
-                tracing::info!("Binary is in 'standalone' mode");
-            }
-            Mode::Standalone
-        }
-    })
-    .unwrap_or_else(|_| {
-        tracing::info!("Mode not specified, defaulting to standalone");
-        Mode::Standalone
-    });
-
-    #[cfg(not(feature = "flamegraph"))]
-    let _guard = windmill_common::tracing_init::initialize_tracing(&hostname, &mode);
-
-    #[cfg(all(not(target_env = "msvc"), feature = "jemalloc"))]
-    tracing::info!("jemalloc enabled");
-
-    #[cfg(feature = "flamegraph")]
-    let _guard = windmill_common::tracing_init::setup_flamegraph();
-
-    let cli_arg = std::env::args().nth(1).unwrap_or_default();
-
-    match cli_arg.as_str() {
-        "cache" => {
-            #[cfg(feature = "embedding")]
-            {
-                tracing::info!("Caching embedding model...");
-                windmill_api::embeddings::ModelInstance::load_model_files().await?;
-                tracing::info!("Cached embedding model");
-            }
-            #[cfg(not(feature = "embedding"))]
-            {
-                tracing::warn!("Embeddings are not enabled, ignoring...");
-            }
-
-            cache_hub_scripts(std::env::args().nth(2)).await?;
-
-            return Ok(());
-        }
-        "-v" | "--version" | "version" => {
-            println!("Windmill {}", GIT_VERSION);
-            return Ok(());
-        }
-        _ => {}
-    }
-
-<<<<<<< HEAD
-=======
-    let mut enable_standalone_indexer: bool = false;
-
-    let mode = std::env::var("MODE")
         .map(|x| x.to_lowercase())
         .map(|x| {
             if &x == "server" {
@@ -382,7 +279,41 @@
             Mode::Standalone
         });
 
->>>>>>> 73a783d1
+    #[cfg(not(feature = "flamegraph"))]
+    let _guard = windmill_common::tracing_init::initialize_tracing(&hostname, &mode);
+
+    #[cfg(all(not(target_env = "msvc"), feature = "jemalloc"))]
+    tracing::info!("jemalloc enabled");
+
+    #[cfg(feature = "flamegraph")]
+    let _guard = windmill_common::tracing_init::setup_flamegraph();
+
+    let cli_arg = std::env::args().nth(1).unwrap_or_default();
+
+    match cli_arg.as_str() {
+        "cache" => {
+            #[cfg(feature = "embedding")]
+            {
+                tracing::info!("Caching embedding model...");
+                windmill_api::embeddings::ModelInstance::load_model_files().await?;
+                tracing::info!("Cached embedding model");
+            }
+            #[cfg(not(feature = "embedding"))]
+            {
+                tracing::warn!("Embeddings are not enabled, ignoring...");
+            }
+
+            cache_hub_scripts(std::env::args().nth(2)).await?;
+
+            return Ok(());
+        }
+        "-v" | "--version" | "version" => {
+            println!("Windmill {}", GIT_VERSION);
+            return Ok(());
+        }
+        _ => {}
+    }
+
     #[allow(unused_mut)]
     let mut num_workers = if mode == Mode::Server || mode == Mode::Indexer {
         0
