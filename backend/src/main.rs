/*
 * Author: Ruben Fiszel
 * Copyright: Windmill Labs, Inc 2022
 * This file and its contents are licensed under the AGPLv3 License.
 * Please see the included NOTICE for copyright information and
 * LICENSE-AGPL for a copy of the license.
 */

use anyhow::Context;
use monitor::{
    load_base_url, load_otel, reload_delete_logs_periodically_setting, reload_indexer_config,
    reload_instance_python_version_setting, reload_nuget_config_setting,
    reload_timeout_wait_result_setting, send_current_log_file_to_object_store,
    send_logs_to_object_store,
};
use rand::Rng;
use sqlx::{postgres::PgListener, Pool, Postgres};
use std::{
    collections::HashMap,
    fs::{create_dir_all, DirBuilder},
    net::{IpAddr, Ipv4Addr, SocketAddr},
    time::Duration,
};
use tokio::{fs::File, io::AsyncReadExt, task::JoinHandle};
use uuid::Uuid;
use windmill_api::HTTP_CLIENT;

#[cfg(feature = "enterprise")]
use windmill_common::ee::{maybe_renew_license_key_on_start, LICENSE_KEY_ID, LICENSE_KEY_VALID};

use windmill_common::{
    global_settings::{
        BASE_URL_SETTING, BUNFIG_INSTALL_SCOPES_SETTING, CRITICAL_ALERT_MUTE_UI_SETTING,
        CRITICAL_ERROR_CHANNELS_SETTING, CUSTOM_TAGS_SETTING, DEFAULT_TAGS_PER_WORKSPACE_SETTING,
        DEFAULT_TAGS_WORKSPACES_SETTING, EMAIL_DOMAIN_SETTING, ENV_SETTINGS,
        EXPOSE_DEBUG_METRICS_SETTING, EXPOSE_METRICS_SETTING, EXTRA_PIP_INDEX_URL_SETTING,
        HUB_BASE_URL_SETTING, INDEXER_SETTING, INSTANCE_PYTHON_VERSION_SETTING,
        JOB_DEFAULT_TIMEOUT_SECS_SETTING, JWT_SECRET_SETTING, KEEP_JOB_DIR_SETTING,
        LICENSE_KEY_SETTING, MONITOR_LOGS_ON_OBJECT_STORE_SETTING, NPM_CONFIG_REGISTRY_SETTING,
        NUGET_CONFIG_SETTING, OAUTH_SETTING, OTEL_SETTING, PIP_INDEX_URL_SETTING,
        REQUEST_SIZE_LIMIT_SETTING, REQUIRE_PREEXISTING_USER_FOR_OAUTH_SETTING,
        RETENTION_PERIOD_SECS_SETTING, SAML_METADATA_SETTING, SCIM_TOKEN_SETTING, SMTP_SETTING,
        TEAMS_SETTING, TIMEOUT_WAIT_RESULT_SETTING,
    },
    scripts::ScriptLang,
    stats_ee::schedule_stats,
    utils::{hostname, rd_string, Mode, GIT_VERSION, MODE_AND_ADDONS},
    worker::{reload_custom_tags_setting, HUB_CACHE_DIR, TMP_DIR, TMP_LOGS_DIR, WORKER_GROUP},
    DB, METRICS_ENABLED,
};

#[cfg(all(not(target_env = "msvc"), feature = "jemalloc"))]
use monitor::monitor_mem;

#[cfg(all(not(target_env = "msvc"), feature = "jemalloc"))]
use tikv_jemallocator::Jemalloc;

#[cfg(all(not(target_env = "msvc"), feature = "jemalloc"))]
#[global_allocator]
static GLOBAL: Jemalloc = Jemalloc;

#[cfg(feature = "parquet")]
use windmill_common::global_settings::OBJECT_STORE_CACHE_CONFIG_SETTING;

use windmill_worker::{
    get_hub_script_content_and_requirements, BUN_BUNDLE_CACHE_DIR, BUN_CACHE_DIR, CSHARP_CACHE_DIR,
    DENO_CACHE_DIR, DENO_CACHE_DIR_DEPS, DENO_CACHE_DIR_NPM, GO_BIN_CACHE_DIR, GO_CACHE_DIR,
    POWERSHELL_CACHE_DIR, PY310_CACHE_DIR, PY311_CACHE_DIR, PY312_CACHE_DIR, PY313_CACHE_DIR,
    RUST_CACHE_DIR, TAR_PY310_CACHE_DIR, TAR_PY311_CACHE_DIR, TAR_PY312_CACHE_DIR,
    TAR_PY313_CACHE_DIR, UV_CACHE_DIR,
};

use crate::monitor::{
    initial_load, load_keep_job_dir, load_metrics_debug_enabled, load_require_preexisting_user,
    load_tag_per_workspace_enabled, load_tag_per_workspace_workspaces, monitor_db,
    reload_base_url_setting, reload_bunfig_install_scopes_setting,
    reload_critical_alert_mute_ui_setting, reload_critical_error_channels_setting,
    reload_extra_pip_index_url_setting, reload_hub_base_url_setting,
    reload_job_default_timeout_setting, reload_jwt_secret_setting, reload_license_key,
    reload_npm_config_registry_setting, reload_pip_index_url_setting,
    reload_retention_period_setting, reload_scim_token_setting, reload_smtp_config,
    reload_worker_config,
};

#[cfg(feature = "parquet")]
use crate::monitor::reload_s3_cache_setting;

const DEFAULT_NUM_WORKERS: usize = 1;
const DEFAULT_PORT: u16 = 8000;
const DEFAULT_SERVER_BIND_ADDR: Ipv4Addr = Ipv4Addr::new(0, 0, 0, 0);

mod ee;
mod monitor;

#[inline(always)]
fn create_and_run_current_thread_inner<F, R>(future: F) -> R
where
    F: std::future::Future<Output = R> + 'static,
    R: Send + 'static,
{
    let rt = tokio::runtime::Builder::new_multi_thread()
        .enable_all()
        .worker_threads(32)
        .build()
        .unwrap();

    // Since this is the main future, we want to box it in debug mode because it tends to be fairly
    // large and the compiler won't optimize repeated copies. We also make this runtime factory
    // function #[inline(always)] to avoid holding the unboxed, unused future on the stack.
    #[cfg(debug_assertions)]
    // SAFETY: this this is guaranteed to be running on a current-thread executor
    let future = Box::pin(future);

    rt.block_on(future)
}

pub fn main() -> anyhow::Result<()> {
    // https://github.com/denoland/deno/blob/main/cli/main.rs#L477
    #[cfg(feature = "deno_core")]
    let unrecognized_v8_flags = deno_core::v8_set_flags(vec![
        "--stack-size=1024".to_string(),
        // TODO(bartlomieju): I think this can be removed as it's handled by `deno_core`
        // and its settings.
        // deno_ast removes TypeScript `assert` keywords, so this flag only affects JavaScript
        // TODO(petamoriken): Need to check TypeScript `assert` keywords in deno_ast
        "--no-harmony-import-assertions".to_string(),
    ])
    .into_iter()
    .skip(1)
    .collect::<Vec<_>>();

    #[cfg(feature = "deno_core")]
    if !unrecognized_v8_flags.is_empty() {
        println!("Unrecognized V8 flags: {:?}", unrecognized_v8_flags);
    }

    #[cfg(feature = "deno_core")]
    deno_core::JsRuntime::init_platform(None, false);
    create_and_run_current_thread_inner(windmill_main())
}

async fn cache_hub_scripts(file_path: Option<String>) -> anyhow::Result<()> {
    let file_path = file_path.unwrap_or("./hubPaths.json".to_string());
    let mut file = File::open(&file_path)
        .await
        .with_context(|| format!("Could not open {}, make sure it exists", &file_path))?;
    let mut contents = String::new();
    file.read_to_string(&mut contents).await?;
    let paths = serde_json::from_str::<HashMap<String, String>>(&contents).with_context(|| {
        format!(
            "Could not parse {}, make sure it is a valid JSON object with string keys and values",
            &file_path
        )
    })?;

    create_dir_all(HUB_CACHE_DIR)?;
    create_dir_all(BUN_BUNDLE_CACHE_DIR)?;

    for path in paths.values() {
        tracing::info!("Caching hub script at {path}");
        let res = get_hub_script_content_and_requirements(Some(path), None).await?;
        if res
            .language
            .as_ref()
            .is_some_and(|x| x == &ScriptLang::Deno)
        {
            let job_dir = format!("{}/cache_init/{}", TMP_DIR, Uuid::new_v4());
            create_dir_all(&job_dir)?;
            let _ = windmill_worker::generate_deno_lock(
                &Uuid::nil(),
                &res.content,
                &mut 0,
                &mut None,
                &job_dir,
                None,
                "global",
                "global",
                "",
                &mut None,
            )
            .await?;
            tokio::fs::remove_dir_all(job_dir).await?;
        } else if res.language.as_ref().is_some_and(|x| x == &ScriptLang::Bun) {
            let job_id = Uuid::new_v4();
            let job_dir = format!("{}/cache_init/{}", TMP_DIR, job_id);
            create_dir_all(&job_dir)?;
            if let Some(lockfile) = res.lockfile {
                let _ = windmill_worker::prepare_job_dir(&lockfile, &job_dir).await?;
                let envs = windmill_worker::get_common_bun_proc_envs(None).await;
                let _ = windmill_worker::install_bun_lockfile(
                    &mut 0,
                    &mut None,
                    &job_id,
                    "admins",
                    None,
                    &job_dir,
                    "cache_init",
                    envs.clone(),
                    false,
                    &mut None,
                )
                .await?;

                let _ = windmill_common::worker::write_file(&job_dir, "main.js", &res.content)?;

                if let Err(e) = windmill_worker::prebundle_bun_script(
                    &res.content,
                    Some(&lockfile),
                    &path,
                    &job_id,
                    "admins",
                    None,
                    &job_dir,
                    "",
                    "cache_init",
                    "",
                    &mut None,
                )
                .await
                {
                    panic!("Error prebundling bun script: {e:#}");
                }
            } else {
                tracing::warn!("No lockfile found for bun script {path}, skipping...");
            }
            tokio::fs::remove_dir_all(job_dir).await?;
        }
    }
    Ok(())
}

async fn windmill_main() -> anyhow::Result<()> {
    dotenv::dotenv().ok();

    if std::env::var("RUST_LOG").is_err() {
        std::env::set_var("RUST_LOG", "info")
    }

    let hostname = hostname();

<<<<<<< HEAD
    let mut enable_standalone_indexer: bool = false;

    let mode = std::env::var("MODE")
        .map(|x| x.to_lowercase())
        .map(|x| {
            if &x == "server" {
                println!("server mode");
                Mode::Server
            } else if &x == "worker" {
                tracing::info!("worker mode");
                #[cfg(windows)]
                {
                    println!("It is highly recommended to use the agent mode instead on windows (MODE=agent) and to pass a BASE_INTERNAL_URL");
                }
                Mode::Worker
            } else if &x == "agent" {
                println!("worker agent mode");
                if std::env::var("BASE_INTERNAL_URL").is_err() {
                    panic!("BASE_INTERNAL_URL is required in agent mode")
                }
                if std::env::var("JOB_TOKEN").is_err() {
                    println!("JOB_TOKEN is not passed, hence workers will still need to create permissions for each job and the DATABASE_URL needs to be of a role that can INSERT into the job_perms table")
                }

                #[cfg(not(feature = "enterprise"))]
                {
                    panic!("Agent mode is only available in the EE, ignoring...");
                }
                #[cfg(feature = "enterprise")]
                Mode::Agent
            } else if &x == "indexer" {
                tracing::info!("indexer mode");
                #[cfg(not(feature = "tantivy"))]
                {
                    eprintln!("Cannot start the indexer because tantivy is not included in this binary/image. Make sure you are using the EE image if you want to access the full text search features.");
                    panic!("Indexer mode requires compiling with the tantivy feature flag.");
                }
                #[cfg(feature = "tantivy")]
                Mode::Indexer
            } else if &x == "standalone+search"{
                    enable_standalone_indexer = true;
                    println!("standalone mode with search enabled");
                    Mode::Standalone
            }
            else {
                if &x != "standalone" {
                    eprintln!("mode not recognized, defaulting to standalone: {x}");
                } else {
                    println!("standalone mode");
                }
                Mode::Standalone
            }
        })
        .unwrap_or_else(|_| {
            tracing::info!("Mode not specified, defaulting to standalone");
            Mode::Standalone
        });
=======
    let mode_and_addons = MODE_AND_ADDONS.clone();
    let mode = mode_and_addons.mode;

    if mode == Mode::Standalone {
        println!("Running in standalone mode");
    }
>>>>>>> 11ed81a6

    #[cfg(all(not(target_env = "msvc"), feature = "jemalloc"))]
    println!("jemalloc enabled");

    let cli_arg = std::env::args().nth(1).unwrap_or_default();

    match cli_arg.as_str() {
        "cache" => {
            #[cfg(feature = "embedding")]
            {
                println!("Caching embedding model...");
                windmill_api::embeddings::ModelInstance::load_model_files().await?;
                println!("Cached embedding model");
            }
            #[cfg(not(feature = "embedding"))]
            {
                println!("Embeddings are not enabled, ignoring...");
            }

            cache_hub_scripts(std::env::args().nth(2)).await?;

            return Ok(());
        }
        "-v" | "--version" | "version" => {
            println!("Windmill {}", GIT_VERSION);
            return Ok(());
        }
        _ => {}
    }

    #[allow(unused_mut)]
    let mut num_workers = if mode == Mode::Server || mode == Mode::Indexer {
        0
    } else {
        std::env::var("NUM_WORKERS")
            .ok()
            .and_then(|x| x.parse::<i32>().ok())
            .unwrap_or(DEFAULT_NUM_WORKERS as i32)
    };

    if num_workers > 1 && !std::env::var("WORKER_GROUP").is_ok_and(|x| x == "native") {
        println!(
            "We STRONGLY recommend using at most 1 worker per container, use at your own risks"
        );
    }

    let server_mode = !std::env::var("DISABLE_SERVER")
        .ok()
        .and_then(|x| x.parse::<bool>().ok())
        .unwrap_or(false)
        && (mode == Mode::Server || mode == Mode::Standalone);

    let indexer_mode = mode == Mode::Indexer;

    let server_bind_address: IpAddr = if server_mode || indexer_mode {
        std::env::var("SERVER_BIND_ADDR")
            .ok()
            .and_then(|x| x.parse().ok())
            .unwrap_or(IpAddr::from(DEFAULT_SERVER_BIND_ADDR))
    } else {
        IpAddr::V4(Ipv4Addr::new(127, 0, 0, 1))
    };

    println!("Connecting to database...");
    let db = windmill_common::initial_connection().await?;

    let num_version = sqlx::query_scalar!("SELECT version()").fetch_one(&db).await;

    tracing::info!(
        "PostgreSQL version: {} (windmill require PG >= 14)",
        num_version
            .ok()
            .flatten()
            .unwrap_or_else(|| "UNKNOWN".to_string())
    );
    load_otel(&db).await;

    tracing::info!("Database connected");

    let environment = load_base_url(&db)
        .await
        .unwrap_or_else(|_| "local".to_string())
        .trim_start_matches("https://")
        .trim_start_matches("http://")
        .split(".")
        .next()
        .unwrap_or_else(|| "local")
        .to_string();

    let _guard = windmill_common::tracing_init::initialize_tracing(&hostname, &mode, &environment);

    let is_agent = mode == Mode::Agent;

    let mut migration_handle: Option<JoinHandle<()>> = None;
    #[cfg(feature = "parquet")]
    let disable_s3_store = std::env::var("DISABLE_S3_STORE")
        .ok()
        .is_some_and(|x| x == "1" || x == "true");

    if !is_agent && !indexer_mode {
        let skip_migration = std::env::var("SKIP_MIGRATION")
            .map(|val| val == "true")
            .unwrap_or(false);

        if !skip_migration {
            // migration code to avoid break
            migration_handle = windmill_api::migrate_db(&db).await?;
        } else {
            tracing::info!("SKIP_MIGRATION set, skipping db migration...")
        }
    }

    drop(db);
    let worker_mode = num_workers > 0;

    let db = windmill_common::connect_db(server_mode, indexer_mode, worker_mode).await?;

    let (killpill_tx, mut killpill_rx) = tokio::sync::broadcast::channel::<()>(2);
    let mut monitor_killpill_rx = killpill_tx.subscribe();
    let (killpill_phase2_tx, _killpill_phase2_rx) = tokio::sync::broadcast::channel::<()>(2);
    let server_killpill_rx = killpill_phase2_tx.subscribe();

    let shutdown_signal =
        windmill_common::shutdown_signal(killpill_tx.clone(), killpill_tx.subscribe());

    #[cfg(feature = "enterprise")]
    tracing::info!(
        "
##############################
Windmill Enterprise Edition {GIT_VERSION}
##############################"
    );

    #[cfg(not(feature = "enterprise"))]
    tracing::info!(
        "
##############################
Windmill Community Edition {GIT_VERSION}
##############################"
    );

    display_config(&ENV_SETTINGS);

    if let Err(e) = reload_base_url_setting(&db).await {
        tracing::error!("Error loading base url: {:?}", e)
    }

    if let Err(e) = reload_critical_error_channels_setting(&db).await {
        tracing::error!("Could loading critical error emails setting: {:?}", e);
    }

    #[cfg(feature = "enterprise")]
    {
        // load the license key and check if it's valid
        // if not valid and not server mode just quit
        // if not expired and server mode then force renewal
        // if key still invalid and num_workers > 0, set to 0
        if let Err(err) = reload_license_key(&db).await {
            tracing::error!("Failed to reload license key: {err:#}");
        }
        let valid_key = *LICENSE_KEY_VALID.read().await;
        if !valid_key && !server_mode {
            tracing::error!("Invalid license key, workers require a valid license key");
        }
        if server_mode {
            // only force renewal if invalid but not empty (= expired)
            let renewed_now = maybe_renew_license_key_on_start(
                &HTTP_CLIENT,
                &db,
                !valid_key && !LICENSE_KEY_ID.read().await.is_empty(),
            )
            .await;
            if renewed_now {
                if let Err(err) = reload_license_key(&db).await {
                    tracing::error!("Failed to reload license key: {err:#}");
                }
            }
        }
    }

    if server_mode || worker_mode || indexer_mode {
        let port_var = std::env::var("PORT").ok().and_then(|x| x.parse().ok());

        let port = if server_mode || indexer_mode {
            port_var.unwrap_or(DEFAULT_PORT as u16)
        } else {
            port_var.unwrap_or(0)
        };

        let default_base_internal_url = format!("http://localhost:{}", port.to_string());
        // since it's only on server mode, the port is statically defined
        let base_internal_url: String = if let Ok(base_url) = std::env::var("BASE_INTERNAL_URL") {
            if !is_agent {
                tracing::warn!("BASE_INTERNAL_URL is now unecessary and ignored unless the mode is 'agent', you can remove it.");
                default_base_internal_url.clone()
            } else {
                base_url
            }
        } else {
            default_base_internal_url.clone()
        };

        initial_load(
            &db,
            killpill_tx.clone(),
            worker_mode,
            server_mode,
            #[cfg(feature = "parquet")]
            disable_s3_store,
        )
        .await;

        monitor_db(
            &db,
            &base_internal_url,
            server_mode,
            worker_mode,
            true,
            killpill_tx.clone(),
        )
        .await;

        #[cfg(feature = "prometheus")]
        crate::monitor::monitor_pool(&db).await;

        send_logs_to_object_store(&db, &hostname, &mode);

        #[cfg(all(not(target_env = "msvc"), feature = "jemalloc"))]
        if !worker_mode {
            monitor_mem().await;
        }

        let addr = SocketAddr::from((server_bind_address, port));

        let (base_internal_tx, base_internal_rx) = tokio::sync::oneshot::channel::<String>();

        DirBuilder::new()
            .recursive(true)
            .create("/tmp/windmill")
            .expect("could not create initial server dir");

        #[cfg(feature = "tantivy")]
        let should_index_jobs = mode == Mode::Indexer || mode_and_addons.indexer;

        reload_indexer_config(&db).await;

        #[cfg(feature = "tantivy")]
        let (index_reader, index_writer) = if should_index_jobs {
            let mut indexer_rx = killpill_rx.resubscribe();

            let (mut reader, mut writer) = (None, None);
            tokio::select! {
                _ = indexer_rx.recv() => {
                    tracing::info!("Received killpill, aborting index initialization");
                },
                res = windmill_indexer::completed_runs_ee::init_index(&db) => {
                        let res = res?;
                        reader = Some(res.0);
                        writer = Some(res.1);
                }

            }
            (reader, writer)
        } else {
            (None, None)
        };

        #[cfg(feature = "tantivy")]
        let indexer_f = {
            let indexer_rx = killpill_rx.resubscribe();
            let index_writer2 = index_writer.clone();
            async {
                if let Some(index_writer) = index_writer2 {
                    windmill_indexer::completed_runs_ee::run_indexer(
                        db.clone(),
                        index_writer,
                        indexer_rx,
                    )
                    .await?;
                }
                Ok(())
            }
        };

        #[cfg(all(feature = "tantivy", feature = "parquet"))]
        let (log_index_reader, log_index_writer) = if should_index_jobs {
            let mut indexer_rx = killpill_rx.resubscribe();

            let (mut reader, mut writer) = (None, None);
            tokio::select! {
                _ = indexer_rx.recv() => {
                    tracing::info!("Received killpill, aborting index initialization");
                },
                res = windmill_indexer::service_logs_ee::init_index(&db, killpill_tx.clone()) => {
                        let res = res?;
                        reader = Some(res.0);
                        writer = Some(res.1);
                }

            }
            (reader, writer)
        } else {
            (None, None)
        };

        #[cfg(all(feature = "tantivy", feature = "parquet"))]
        let log_indexer_f = {
            let log_indexer_rx = killpill_rx.resubscribe();
            let log_index_writer2 = log_index_writer.clone();
            async {
                if let Some(log_index_writer) = log_index_writer2 {
                    windmill_indexer::service_logs_ee::run_indexer(
                        db.clone(),
                        log_index_writer,
                        log_indexer_rx,
                    )
                    .await?;
                }
                Ok(())
            }
        };

        #[cfg(not(feature = "tantivy"))]
        let index_reader = None;

        #[cfg(not(feature = "tantivy"))]
        let indexer_f = async { Ok(()) as anyhow::Result<()> };

        #[cfg(not(all(feature = "tantivy", feature = "parquet")))]
        let log_index_reader = None;

        #[cfg(not(all(feature = "tantivy", feature = "parquet")))]
        let log_indexer_f = async { Ok(()) as anyhow::Result<()> };

        let server_f = async {
            if !is_agent {
                windmill_api::run_server(
                    db.clone(),
                    index_reader,
                    log_index_reader,
                    addr,
                    server_killpill_rx,
                    base_internal_tx,
                    server_mode,
                    #[cfg(feature = "smtp")]
                    base_internal_url.clone(),
                )
                .await?;
            } else {
                base_internal_tx
                    .send(base_internal_url.clone())
                    .map_err(|e| {
                        anyhow::anyhow!("Could not send base_internal_url to agent: {e:#}")
                    })?;
            }
            Ok(()) as anyhow::Result<()>
        };

        let workers_f = async {
            let mut rx = killpill_rx.resubscribe();

            if !killpill_rx.try_recv().is_ok() {
                let base_internal_url = base_internal_rx.await?;
                if worker_mode {
                    run_workers(
                        db.clone(),
                        rx,
                        killpill_tx.clone(),
                        num_workers,
                        base_internal_url.clone(),
                        is_agent,
                        hostname.clone(),
                    )
                    .await?;
                    tracing::info!("All workers exited.");
                    killpill_tx.send(())?;
                } else {
                    rx.recv().await?;
                }
            }
            if killpill_phase2_tx.receiver_count() > 0 {
                if worker_mode {
                    tracing::info!("Starting phase 2 of shutdown");
                }
                killpill_phase2_tx.send(())?;
                if worker_mode {
                    tracing::info!("Phase 2 of shutdown completed");
                }
            }
            Ok(())
        };

        let monitor_f = async {
            let db = db.clone();
            let tx = killpill_tx.clone();

            let base_internal_url = base_internal_url.to_string();
            let h = tokio::spawn(async move {
                let mut listener = retry_listen_pg(&db).await;

                loop {
                    tokio::select! {
                        biased;
                        Some(_) = async { if let Some(jh) = migration_handle.take() {
                            tracing::info!("migration job finished");
                            Some(jh.await)
                        } else {
                            None
                        }} => {
                           continue;
                        },
                        _ = monitor_killpill_rx.recv() => {
                            tracing::info!("received killpill for monitor job");
                            break;
                        },
                        _ = tokio::time::sleep(Duration::from_secs(30))    => {
                            monitor_db(
                                &db,
                                &base_internal_url,
                                server_mode,
                                worker_mode,
                                false,
                                tx.clone(),
                            )
                            .await;
                        },
                        notification = listener.recv() => {
                            match notification {
                                Ok(n) => {
                                    tracing::info!("Received new pg notification: {n:?}");
                                    match n.channel() {
                                        "notify_config_change" => {
                                            match n.payload() {
                                                "server" if server_mode => {
                                                    tracing::error!("Server config change detected but server config is obsolete: {}", n.payload());
                                                },
                                                a@ _ if worker_mode && a == format!("worker__{}", *WORKER_GROUP) => {
                                                    tracing::info!("Worker config change detected: {}", n.payload());
                                                    reload_worker_config(&db, tx.clone(), true).await;
                                                },
                                                _ => {
                                                    tracing::debug!("config changed but did not target this server/worker");
                                                }
                                            }
                                        },
                                        "notify_webhook_change" => {
                                            let workspace_id = n.payload();
                                            tracing::info!("Webhook change detected, invalidating webhook cache: {}", workspace_id);
                                            windmill_api::webhook_util::WEBHOOK_CACHE.remove(workspace_id);
                                        },
                                        "notify_global_setting_change" => {
                                            tracing::info!("Global setting change detected: {}", n.payload());
                                            match n.payload() {
                                                BASE_URL_SETTING => {
                                                    if let Err(e) = reload_base_url_setting(&db).await {
                                                        tracing::error!(error = %e, "Could not reload base url setting");
                                                    }
                                                },
                                                OAUTH_SETTING => {
                                                    if let Err(e) = reload_base_url_setting(&db).await {
                                                        tracing::error!(error = %e, "Could not reload oauth setting");
                                                    }
                                                },
                                                CUSTOM_TAGS_SETTING => {
                                                    if let Err(e) = reload_custom_tags_setting(&db).await {
                                                        tracing::error!(error = %e, "Could not reload custom tags setting");
                                                    }
                                                },
                                                LICENSE_KEY_SETTING => {
                                                    if let Err(e) = reload_license_key(&db).await {
                                                        tracing::error!("Failed to reload license key: {e:#}");
                                                    }
                                                },
                                                DEFAULT_TAGS_PER_WORKSPACE_SETTING => {
                                                    if let Err(e) = load_tag_per_workspace_enabled(&db).await {
                                                        tracing::error!("Error loading default tag per workspace: {e:#}");
                                                    }
                                                },
                                                DEFAULT_TAGS_WORKSPACES_SETTING => {
                                                    if let Err(e) = load_tag_per_workspace_workspaces(&db).await {
                                                        tracing::error!("Error loading default tag per workspace workspaces: {e:#}");
                                                    }
                                                }
                                                SMTP_SETTING => {
                                                    reload_smtp_config(&db).await;
                                                },
                                                TEAMS_SETTING => {
                                                    tracing::info!("Teams setting changed.");
                                                },
                                                INDEXER_SETTING => {
                                                    reload_indexer_config(&db).await;
                                                },
                                                TIMEOUT_WAIT_RESULT_SETTING => {
                                                    reload_timeout_wait_result_setting(&db).await
                                                },
                                                RETENTION_PERIOD_SECS_SETTING => {
                                                    reload_retention_period_setting(&db).await
                                                },
                                                MONITOR_LOGS_ON_OBJECT_STORE_SETTING => {
                                                    reload_delete_logs_periodically_setting(&db).await
                                                },
                                                JOB_DEFAULT_TIMEOUT_SECS_SETTING => {
                                                    reload_job_default_timeout_setting(&db).await
                                                },
                                                #[cfg(feature = "parquet")]
                                                OBJECT_STORE_CACHE_CONFIG_SETTING => {
                                                    if !disable_s3_store {
                                                        reload_s3_cache_setting(&db).await
                                                    }
                                                },
                                                SCIM_TOKEN_SETTING => {
                                                    reload_scim_token_setting(&db).await
                                                },
                                                EXTRA_PIP_INDEX_URL_SETTING => {
                                                    reload_extra_pip_index_url_setting(&db).await
                                                },
                                                PIP_INDEX_URL_SETTING => {
                                                    reload_pip_index_url_setting(&db).await
                                                },
                                                INSTANCE_PYTHON_VERSION_SETTING => {
                                                    reload_instance_python_version_setting(&db).await
                                                },
                                                NPM_CONFIG_REGISTRY_SETTING => {
                                                    reload_npm_config_registry_setting(&db).await
                                                },
                                                BUNFIG_INSTALL_SCOPES_SETTING => {
                                                    reload_bunfig_install_scopes_setting(&db).await
                                                },
                                                NUGET_CONFIG_SETTING => {
                                                    reload_nuget_config_setting(&db).await
                                                },
                                                KEEP_JOB_DIR_SETTING => {
                                                    load_keep_job_dir(&db).await;
                                                },
                                                REQUIRE_PREEXISTING_USER_FOR_OAUTH_SETTING => {
                                                    load_require_preexisting_user(&db).await;
                                                },
                                                EXPOSE_METRICS_SETTING  => {
                                                    tracing::info!("Metrics setting changed, restarting");
                                                    send_delayed_killpill(&tx, 40, "metrics setting change").await;
                                                },
                                                EMAIL_DOMAIN_SETTING => {
                                                    tracing::info!("Email domain setting changed");
                                                    if server_mode {
                                                        send_delayed_killpill(&tx, 4, "email domain setting change").await;
                                                    }
                                                },
                                                EXPOSE_DEBUG_METRICS_SETTING => {
                                                    if let Err(e) = load_metrics_debug_enabled(&db).await {
                                                        tracing::error!(error = %e, "Could not reload debug metrics setting");
                                                    }
                                                },
                                                OTEL_SETTING => {
                                                    tracing::info!("OTEL setting changed, restarting");
                                                    send_delayed_killpill(&tx, 4, "OTEL setting change").await;
                                                },
                                                REQUEST_SIZE_LIMIT_SETTING => {
                                                    if server_mode {
                                                        tracing::info!("Request limit size change detected, killing server expecting to be restarted");
                                                        send_delayed_killpill(&tx, 4, "request size limit change").await;
                                                    }
                                                },
                                                SAML_METADATA_SETTING => {
                                                    tracing::info!("SAML metadata change detected, killing server expecting to be restarted");
                                                    send_delayed_killpill(&tx, 0, "SAML metadata change").await;
                                                },
                                                HUB_BASE_URL_SETTING => {
                                                    if let Err(e) = reload_hub_base_url_setting(&db, server_mode).await {
                                                        tracing::error!(error = %e, "Could not reload hub base url setting");
                                                    }
                                                },
                                                CRITICAL_ERROR_CHANNELS_SETTING => {
                                                    if let Err(e) = reload_critical_error_channels_setting(&db).await {
                                                        tracing::error!(error = %e, "Could not reload critical error emails setting");
                                                    }
                                                },
                                                JWT_SECRET_SETTING => {
                                                    if let Err(e) = reload_jwt_secret_setting(&db).await {
                                                        tracing::error!(error = %e, "Could not reload jwt secret setting");
                                                    }
                                                },
                                                CRITICAL_ALERT_MUTE_UI_SETTING => {
                                                    tracing::info!("Critical alert UI setting changed");
                                                    if let Err(e) = reload_critical_alert_mute_ui_setting(&db).await {
                                                        tracing::error!(error = %e, "Could not reload critical alert UI setting");
                                                    }
                                                },
                                                a @_ => {
                                                    tracing::info!("Unrecognized Global Setting Change Payload: {:?}", a);
                                                }
                                            }
                                        },
                                        _ => {
                                            tracing::warn!("Unknown notification received");
                                            continue;
                                        }
                                    }
                                },
                                Err(e) => {
                                    tracing::error!(error = %e, "Could not receive notification, attempting to reconnect listener");
                                    tokio::select! {
                                        biased;
                                        _ = monitor_killpill_rx.recv() => {
                                            tracing::info!("received killpill for monitor job");
                                            break;
                                        },
                                        new_listener = retry_listen_pg(&db) => {
                                            listener = new_listener;
                                            continue;
                                        }
                                    }
                                }
                            };
                        }
                    }
                }
            });

            if let Err(e) = h.await {
                tracing::error!("Error waiting for monitor handle: {e:#}")
            }
            tracing::info!("Monitor exited");
            Ok(()) as anyhow::Result<()>
        };

        let metrics_f = async {
            let enabled = METRICS_ENABLED.load(std::sync::atomic::Ordering::Relaxed);

            #[cfg(not(all(feature = "enterprise", feature = "prometheus")))]
            if enabled {
                tracing::error!("Metrics are only available in the EE, ignoring...");
            }

            #[cfg(all(feature = "enterprise", feature = "prometheus"))]
            if let Err(e) = windmill_common::serve_metrics(
                *windmill_common::METRICS_ADDR,
                _killpill_phase2_rx,
                num_workers > 0,
                enabled,
            )
            .await
            {
                tracing::error!("Error serving metrics: {e:#}");
            }

            Ok(()) as anyhow::Result<()>
        };

        if server_mode {
            schedule_stats(&db, &HTTP_CLIENT).await;
        }

        futures::try_join!(
            shutdown_signal,
            workers_f,
            monitor_f,
            server_f,
            metrics_f,
            indexer_f,
            log_indexer_f
        )?;
    } else {
        tracing::info!("Nothing to do, exiting.");
    }
    send_current_log_file_to_object_store(&db, &hostname, &mode).await;

    tracing::info!("Exiting connection pool");
    tokio::select! {
        _ = db.close() => {
            tracing::info!("Database connection pool closed");
        },
        _ = tokio::time::sleep(Duration::from_secs(15)) => {
            tracing::warn!("Could not close database connection pool in time (15s). Exiting anyway.");
        }
    }
    Ok(())
}

async fn listen_pg(db: &DB) -> Option<PgListener> {
    let mut listener = match PgListener::connect_with(&db).await {
        Ok(l) => l,
        Err(e) => {
            tracing::error!(error = %e, "Could not connect to database");
            return None;
        }
    };

    if let Err(e) = listener
        .listen_all(vec![
            "notify_config_change",
            "notify_global_setting_change",
            "notify_webhook_change",
        ])
        .await
    {
        tracing::error!(error = %e, "Could not listen to database");
        return None;
    }

    return Some(listener);
}

async fn retry_listen_pg(db: &DB) -> PgListener {
    let mut listener = listen_pg(db).await;
    loop {
        if listener.is_none() {
            tracing::info!("Retrying listening to pg listen in 5 seconds");
            tokio::time::sleep(Duration::from_secs(5)).await;
            listener = listen_pg(db).await;
        } else {
            tracing::info!("Successfully connected to pg listen");
            return listener.unwrap();
        }
    }
}

fn display_config(envs: &[&str]) {
    tracing::info!(
        "config: {}",
        envs.iter()
            .filter(|env| std::env::var(env).is_ok())
            .map(|env| {
                format!(
                    "{}: {}",
                    env,
                    std::env::var(env).unwrap_or_else(|_| "not set".to_string())
                )
            })
            .collect::<Vec<String>>()
            .join(", ")
    )
}

pub async fn run_workers(
    db: Pool<Postgres>,
    mut rx: tokio::sync::broadcast::Receiver<()>,
    tx: tokio::sync::broadcast::Sender<()>,
    num_workers: i32,
    base_internal_url: String,
    agent_mode: bool,
    hostname: String,
) -> anyhow::Result<()> {
    let mut killpill_rxs = vec![];
    for _ in 0..num_workers {
        killpill_rxs.push(rx.resubscribe());
    }

    if rx.try_recv().is_ok() {
        tracing::info!("Received killpill, exiting");
        return Ok(());
    }
    let instance_name = hostname
        .clone()
        .replace(" ", "")
        .split("-")
        .last()
        .unwrap()
        .to_ascii_lowercase()
        .to_string();

    // #[cfg(tokio_unstable)]
    // let monitor = tokio_metrics::TaskMonitor::new();

    let ip = windmill_common::external_ip::get_ip()
        .await
        .unwrap_or_else(|e| {
            tracing::warn!(error = e.to_string(), "failed to get external IP");
            "unretrievable IP".to_string()
        });

    let mut handles = Vec::with_capacity(num_workers as usize);

    for x in [
        TMP_LOGS_DIR,
        UV_CACHE_DIR,
        DENO_CACHE_DIR,
        DENO_CACHE_DIR_DEPS,
        DENO_CACHE_DIR_NPM,
        BUN_CACHE_DIR,
        PY310_CACHE_DIR,
        PY311_CACHE_DIR,
        PY312_CACHE_DIR,
        PY313_CACHE_DIR,
        TAR_PY310_CACHE_DIR,
        TAR_PY311_CACHE_DIR,
        TAR_PY312_CACHE_DIR,
        TAR_PY313_CACHE_DIR,
        BUN_BUNDLE_CACHE_DIR,
        GO_CACHE_DIR,
        GO_BIN_CACHE_DIR,
        RUST_CACHE_DIR,
        CSHARP_CACHE_DIR,
        HUB_CACHE_DIR,
        POWERSHELL_CACHE_DIR,
    ] {
        DirBuilder::new()
            .recursive(true)
            .create(x)
            .expect("could not create initial worker dir");
    }

    tracing::info!(
        "Starting {num_workers} workers and SLEEP_QUEUE={}ms",
        *windmill_worker::SLEEP_QUEUE
    );
    for i in 1..(num_workers + 1) {
        let db1 = db.clone();
        let instance_name = instance_name.clone();
        let worker_name = format!("wk-{}-{}-{}", *WORKER_GROUP, &instance_name, rd_string(5));
        let ip = ip.clone();
        let rx = killpill_rxs.pop().unwrap();
        let tx = tx.clone();
        let base_internal_url = base_internal_url.clone();
        let hostname = hostname.clone();

        handles.push(tokio::spawn(async move {
            if num_workers > 1 {
                tracing::info!(worker = %worker_name, "starting worker {i}");
            }

            let f = windmill_worker::run_worker(
                &db1,
                &hostname,
                worker_name,
                i as u64,
                num_workers as u32,
                &ip,
                rx,
                tx,
                &base_internal_url,
                agent_mode,
            );

            // #[cfg(tokio_unstable)]
            // {
            //     monitor.monitor(f, "worker").await
            // }

            // #[cfg(not(tokio_unstable))]
            // {
            f.await
            // }
        }));
    }

    futures::future::try_join_all(handles).await?;
    Ok(())
}

async fn send_delayed_killpill(
    tx: &tokio::sync::broadcast::Sender<()>,
    mut max_delay_secs: u64,
    context: &str,
) {
    if max_delay_secs == 0 {
        max_delay_secs = 1;
    }
    // Random delay to avoid all servers/workers shutting down simultaneously
    let rd_delay = rand::rng().random_range(0..max_delay_secs);
    tracing::info!("Scheduling {context} shutdown in {rd_delay}s");
    tokio::time::sleep(Duration::from_secs(rd_delay)).await;

    if let Err(e) = tx.send(()) {
        tracing::error!(error = %e, "Could not send killpill for {context}");
    }
}<|MERGE_RESOLUTION|>--- conflicted
+++ resolved
@@ -238,72 +238,12 @@
 
     let hostname = hostname();
 
-<<<<<<< HEAD
-    let mut enable_standalone_indexer: bool = false;
-
-    let mode = std::env::var("MODE")
-        .map(|x| x.to_lowercase())
-        .map(|x| {
-            if &x == "server" {
-                println!("server mode");
-                Mode::Server
-            } else if &x == "worker" {
-                tracing::info!("worker mode");
-                #[cfg(windows)]
-                {
-                    println!("It is highly recommended to use the agent mode instead on windows (MODE=agent) and to pass a BASE_INTERNAL_URL");
-                }
-                Mode::Worker
-            } else if &x == "agent" {
-                println!("worker agent mode");
-                if std::env::var("BASE_INTERNAL_URL").is_err() {
-                    panic!("BASE_INTERNAL_URL is required in agent mode")
-                }
-                if std::env::var("JOB_TOKEN").is_err() {
-                    println!("JOB_TOKEN is not passed, hence workers will still need to create permissions for each job and the DATABASE_URL needs to be of a role that can INSERT into the job_perms table")
-                }
-
-                #[cfg(not(feature = "enterprise"))]
-                {
-                    panic!("Agent mode is only available in the EE, ignoring...");
-                }
-                #[cfg(feature = "enterprise")]
-                Mode::Agent
-            } else if &x == "indexer" {
-                tracing::info!("indexer mode");
-                #[cfg(not(feature = "tantivy"))]
-                {
-                    eprintln!("Cannot start the indexer because tantivy is not included in this binary/image. Make sure you are using the EE image if you want to access the full text search features.");
-                    panic!("Indexer mode requires compiling with the tantivy feature flag.");
-                }
-                #[cfg(feature = "tantivy")]
-                Mode::Indexer
-            } else if &x == "standalone+search"{
-                    enable_standalone_indexer = true;
-                    println!("standalone mode with search enabled");
-                    Mode::Standalone
-            }
-            else {
-                if &x != "standalone" {
-                    eprintln!("mode not recognized, defaulting to standalone: {x}");
-                } else {
-                    println!("standalone mode");
-                }
-                Mode::Standalone
-            }
-        })
-        .unwrap_or_else(|_| {
-            tracing::info!("Mode not specified, defaulting to standalone");
-            Mode::Standalone
-        });
-=======
     let mode_and_addons = MODE_AND_ADDONS.clone();
     let mode = mode_and_addons.mode;
 
     if mode == Mode::Standalone {
         println!("Running in standalone mode");
     }
->>>>>>> 11ed81a6
 
     #[cfg(all(not(target_env = "msvc"), feature = "jemalloc"))]
     println!("jemalloc enabled");
