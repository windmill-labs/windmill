--- conflicted
+++ resolved
@@ -504,11 +504,7 @@
                     .into(),
                     value: FlowModuleValue::ForloopFlow {
                         iterator: InputTransform::Static { value: serde_json::json!([1, 2, 3]) },
-<<<<<<< HEAD
-                        value: Box::new(FlowValue::default()),
-=======
                         modules: vec![],
->>>>>>> cf7209bd
                         skip_failures: true,
                     },
                     stop_after_if: Some(StopAfterIf {
@@ -542,8 +538,7 @@
                 "type": "script",
                 "path": "test"
               },
-              "stop_after_if_expr": null,
-              "skip_if_stopped": false,
+              "stop_after_if": null,
               "summary": null
             },
             {
@@ -554,8 +549,10 @@
                 "path": null,
                 "language": "deno"
               },
-              "stop_after_if_expr": "foo = 'bar'",
-              "skip_if_stopped": null,
+              "stop_after_if": {
+                  "expr": "foo = 'bar'",
+                  "skip_if_stopped": false
+              },
               "summary": null
             },
             {
@@ -579,14 +576,13 @@
                     3
                   ]
                 },
-                "value": {
-                  "modules": [],
-                  "failure_module": null
-                },
-                "skip_failures": true
+                "skip_failures": true,
+                "modules": []
               },
-              "stop_after_if_expr": "previous.isEmpty()",
-              "skip_if_stopped": null,
+              "stop_after_if": {
+                  "expr": "previous.isEmpty()",
+                  "skip_if_stopped": false,
+              },
               "summary": null
             }
           ],
@@ -596,12 +592,14 @@
               "type": "flow",
               "path": "test"
             },
-            "stop_after_if_expr": "previous.isEmpty()",
-            "skip_if_stopped": null,
+            "stop_after_if": {
+                "expr": "previous.isEmpty()",
+                "skip_if_stopped": false
+            },
             "summary": null
           }
         });
-        assert_eq!(dbg!(serde_json::json!(fv)), expect);
+        assert_eq!(dbg!(serde_json::json!(fv)), dbg!(expect));
     }
 
     #[test]
