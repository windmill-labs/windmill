use std::{
    collections::HashMap,
    fmt::Display,
    ops::Mul,
    str::FromStr,
    sync::{atomic::Ordering, Arc},
    time::Duration,
};

use chrono::{NaiveDateTime, Utc};
use rsmq_async::MultiplexedRsmq;
use serde::de::DeserializeOwned;
use sqlx::{Pool, Postgres};
use tokio::{
    join,
    sync::{mpsc, RwLock},
};

#[cfg(feature = "embedding")]
use windmill_api::embeddings::update_embeddings_db;
use windmill_api::{
    oauth2_ee::{build_oauth_clients, OAuthClient},
    DEFAULT_BODY_LIMIT, IS_SECURE, OAUTH_CLIENTS, REQUEST_SIZE_LIMIT, SAML_METADATA, SCIM_TOKEN,
};
use windmill_common::{
    auth::JWT_SECRET,
    ee::CriticalErrorChannel,
    error,
    flow_status::FlowStatusModule,
    global_settings::{
        BASE_URL_SETTING, BUNFIG_INSTALL_SCOPES_SETTING, CRITICAL_ERROR_CHANNELS_SETTING,
        DEFAULT_TAGS_PER_WORKSPACE_SETTING, DEFAULT_TAGS_WORKSPACES_SETTING,
        EXPOSE_DEBUG_METRICS_SETTING, EXPOSE_METRICS_SETTING, EXTRA_PIP_INDEX_URL_SETTING,
        HUB_BASE_URL_SETTING, JOB_DEFAULT_TIMEOUT_SECS_SETTING, JWT_SECRET_SETTING,
        KEEP_JOB_DIR_SETTING, LICENSE_KEY_SETTING, NPM_CONFIG_REGISTRY_SETTING, OAUTH_SETTING,
        PIP_INDEX_URL_SETTING, REQUEST_SIZE_LIMIT_SETTING,
        REQUIRE_PREEXISTING_USER_FOR_OAUTH_SETTING, RETENTION_PERIOD_SECS_SETTING,
        SAML_METADATA_SETTING, SCIM_TOKEN_SETTING,
    },
    jobs::QueuedJob,
    oauth2::REQUIRE_PREEXISTING_USER_FOR_OAUTH,
    server::load_server_config,
<<<<<<< HEAD
    stats_ee::get_user_usage,
    tracing_init::TMP_WINDMILL_LOGS_SERVICE,
=======
>>>>>>> 11b81e3d
    users::truncate_token,
    utils::{now_from_db, rd_string, Mode},
    worker::{
        load_worker_config, make_pull_query, make_suspended_pull_query, reload_custom_tags_setting,
        DEFAULT_TAGS_PER_WORKSPACE, DEFAULT_TAGS_WORKSPACES, SERVER_CONFIG, WORKER_CONFIG,
    },
    BASE_URL, CRITICAL_ERROR_CHANNELS, DB, DEFAULT_HUB_BASE_URL, HUB_BASE_URL, JOB_RETENTION_SECS,
    METRICS_DEBUG_ENABLED, METRICS_ENABLED,
};
use windmill_queue::cancel_job;
use windmill_worker::{
    create_token_for_owner, handle_job_error, AuthedClient, SameWorkerPayload, SendResult,
    BUNFIG_INSTALL_SCOPES, JOB_DEFAULT_TIMEOUT, KEEP_JOB_DIR, NPM_CONFIG_REGISTRY,
    PIP_EXTRA_INDEX_URL, PIP_INDEX_URL, SCRIPT_TOKEN_EXPIRY,
};

#[cfg(feature = "parquet")]
use windmill_common::s3_helpers::{
    build_object_store_from_settings, build_s3_client_from_settings, S3Settings,
    OBJECT_STORE_CACHE_SETTINGS,
};

#[cfg(feature = "parquet")]
use windmill_common::global_settings::OBJECT_STORE_CACHE_CONFIG_SETTING;

#[cfg(feature = "enterprise")]
use crate::ee::verify_license_key;

#[cfg(feature = "enterprise")]
use windmill_common::ee::LICENSE_KEY_VALID;

use crate::ee::set_license_key;

lazy_static::lazy_static! {
    static ref ZOMBIE_JOB_TIMEOUT: String = std::env::var("ZOMBIE_JOB_TIMEOUT")
    .ok()
    .and_then(|x| x.parse::<String>().ok())
    .unwrap_or_else(|| "30".to_string());

    static ref FLOW_ZOMBIE_TRANSITION_TIMEOUT: String = std::env::var("FLOW_ZOMBIE_TRANSITION_TIMEOUT")
    .ok()
    .and_then(|x| x.parse::<String>().ok())
    .unwrap_or_else(|| "30".to_string());


    pub static ref RESTART_ZOMBIE_JOBS: bool = std::env::var("RESTART_ZOMBIE_JOBS")
    .ok()
    .and_then(|x| x.parse::<bool>().ok())
    .unwrap_or(true);

    static ref QUEUE_ZOMBIE_RESTART_COUNT: prometheus::IntCounter = prometheus::register_int_counter!(
        "queue_zombie_restart_count",
        "Total number of jobs restarted due to ping timeout."
    )
    .unwrap();
    static ref QUEUE_ZOMBIE_DELETE_COUNT: prometheus::IntCounter = prometheus::register_int_counter!(
        "queue_zombie_delete_count",
        "Total number of jobs deleted due to their ping timing out in an unrecoverable state."
    )
    .unwrap();

    static ref QUEUE_COUNT: prometheus::IntGaugeVec = prometheus::register_int_gauge_vec!(
        "queue_count",
        "Number of jobs in the queue",
        &["tag"]
    ).unwrap();
}

pub async fn initial_load(
    db: &Pool<Postgres>,
    tx: tokio::sync::broadcast::Sender<()>,
    worker_mode: bool,
    server_mode: bool,
    _is_agent: bool,
) {
    if let Err(e) = load_metrics_enabled(db).await {
        tracing::error!("Error loading expose metrics: {e:#}");
    }

    if let Err(e) = load_metrics_debug_enabled(db).await {
        tracing::error!("Error loading expose debug metrics: {e:#}");
    }

    if let Err(e) = load_tag_per_workspace_enabled(db).await {
        tracing::error!("Error loading default tag per workpsace: {e:#}");
    }

    if let Err(e) = load_tag_per_workspace_workspaces(db).await {
        tracing::error!("Error loading default tag per workpsace workspaces: {e:#}");
    }

    if server_mode {
        load_require_preexisting_user(db).await;
    }

    if worker_mode {
        load_keep_job_dir(db).await;
        reload_worker_config(&db, tx, false).await;
    }

    if let Err(e) = reload_custom_tags_setting(db).await {
        tracing::error!("Error reloading custom tags: {:?}", e)
    }

    if let Err(e) = reload_base_url_setting(db).await {
        tracing::error!("Error reloading base url: {:?}", e)
    }

    if let Err(e) = reload_hub_base_url_setting(db, server_mode).await {
        tracing::error!("Error reloading hub base url: {:?}", e)
    }

    if let Err(e) = reload_critical_error_channels_setting(&db).await {
        tracing::error!("Could not reload critical error emails setting: {:?}", e);
    }

    if let Err(e) = reload_jwt_secret_setting(&db).await {
        tracing::error!("Could not reload jwt secret setting: {:?}", e);
    }

    #[cfg(feature = "parquet")]
    if !_is_agent {
        reload_s3_cache_setting(&db).await;
    }

    if server_mode {
        reload_server_config(&db).await;
        reload_retention_period_setting(&db).await;
        reload_request_size(&db).await;
        reload_saml_metadata_setting(&db).await;
        reload_scim_token_setting(&db).await;
    }

    #[cfg(feature = "enterprise")]
    if let Err(e) = reload_license_key(&db).await {
        tracing::error!("Error reloading license key: {:?}", e)
    }

    if worker_mode {
        reload_extra_pip_index_url_setting(&db).await;
        reload_pip_index_url_setting(&db).await;
        reload_npm_config_registry_setting(&db).await;
        reload_bunfig_install_scopes_setting(&db).await;
    }
}

pub async fn load_metrics_enabled(db: &DB) -> error::Result<()> {
    let metrics_enabled = load_value_from_global_settings(db, EXPOSE_METRICS_SETTING).await;
    match metrics_enabled {
        Ok(Some(serde_json::Value::Bool(t))) => METRICS_ENABLED.store(t, Ordering::Relaxed),
        _ => (),
    };
    Ok(())
}

pub async fn load_tag_per_workspace_enabled(db: &DB) -> error::Result<()> {
    let metrics_enabled =
        load_value_from_global_settings(db, DEFAULT_TAGS_PER_WORKSPACE_SETTING).await;

    match metrics_enabled {
        Ok(Some(serde_json::Value::Bool(t))) => {
            DEFAULT_TAGS_PER_WORKSPACE.store(t, Ordering::Relaxed)
        }
        _ => (),
    };
    Ok(())
}

pub async fn load_tag_per_workspace_workspaces(db: &DB) -> error::Result<()> {
    let workspaces = load_value_from_global_settings(db, DEFAULT_TAGS_WORKSPACES_SETTING).await;

    match workspaces {
        Ok(Some(serde_json::Value::Array(t))) => {
            let workspaces = t
                .iter()
                .filter_map(|x| x.as_str())
                .map(|x| x.to_string())
                .collect::<Vec<String>>();
            let mut w = DEFAULT_TAGS_WORKSPACES.write().await;
            *w = Some(workspaces);
        }
        Ok(None) => {
            let mut w = DEFAULT_TAGS_WORKSPACES.write().await;
            *w = None;
        }
        _ => (),
    };
    Ok(())
}

pub async fn load_metrics_debug_enabled(db: &DB) -> error::Result<()> {
    let metrics_enabled = load_value_from_global_settings(db, EXPOSE_DEBUG_METRICS_SETTING).await;
    match metrics_enabled {
        Ok(Some(serde_json::Value::Bool(t))) => {
            METRICS_DEBUG_ENABLED.store(t, Ordering::Relaxed);
            //_RJEM_MALLOC_CONF=prof:true,prof_active:false,lg_prof_interval:30,lg_prof_sample:21,prof_prefix:/tmp/jeprof
            #[cfg(all(not(target_env = "msvc"), feature = "jemalloc"))]
            if std::env::var("_RJEM_MALLOC_CONF").is_ok() {
                if let Err(e) = set_prof_active(t) {
                    tracing::error!("Error setting jemalloc prof_active: {e:?}");
                }
            }
        }
        _ => (),
    };
    Ok(())
}

#[cfg(all(not(target_env = "msvc"), feature = "jemalloc"))]
#[derive(Debug, Clone)]
pub struct MallctlError {
    pub code: i32,
}

#[cfg(all(not(target_env = "msvc"), feature = "jemalloc"))]
fn set_prof_active(new_value: bool) -> Result<(), MallctlError> {
    let option_name = std::ffi::CString::new("prof.active").unwrap();

    tracing::info!("Setting jemalloc prof_active to {}", new_value);
    let result = unsafe {
        tikv_jemalloc_sys::mallctl(
            option_name.as_ptr(),              // const char *name
            std::ptr::null_mut(),              // void *oldp
            std::ptr::null_mut(),              // size_t *oldlenp
            &new_value as *const _ as *mut _,  // void *newp
            std::mem::size_of_val(&new_value), // size_t newlen
        )
    };

    if result != 0 {
        return Err(MallctlError { code: result });
    }

    Ok(())
}

#[cfg(all(not(target_env = "msvc"), feature = "jemalloc"))]
pub fn bytes_to_mb(bytes: u64) -> f64 {
    const BYTES_PER_MB: f64 = 1_048_576.0;
    bytes as f64 / BYTES_PER_MB
}

#[cfg(all(not(target_env = "msvc"), feature = "jemalloc"))]
pub async fn monitor_mem() {
    use std::time::Duration;
    use tikv_jemalloc_ctl::{epoch, stats};

    tokio::spawn(async move {
        // Obtain a MIB for the `epoch`, `stats.allocated`, and
        // `atats.resident` keys:
        let e = match epoch::mib() {
            Ok(mib) => mib,
            Err(e) => {
                tracing::error!("Error getting jemalloc epoch mib: {:?}", e);
                return;
            }
        };
        let allocated = match stats::allocated::mib() {
            Ok(mib) => mib,
            Err(e) => {
                tracing::error!("Error getting jemalloc allocated mib: {:?}", e);
                return;
            }
        };
        let resident = match stats::resident::mib() {
            Ok(mib) => mib,
            Err(e) => {
                tracing::error!("Error getting jemalloc resident mib: {:?}", e);
                return;
            }
        };

        loop {
            // Many statistics are cached and only updated
            // when the epoch is advanced:
            match e.advance() {
                Ok(_) => {
                    // Read statistics using MIB key:
                    let allocated = allocated.read().unwrap_or_default();
                    let resident = resident.read().unwrap_or_default();
                    tracing::info!(
                        "{} mb allocated/{} mb resident",
                        bytes_to_mb(allocated as u64),
                        bytes_to_mb(resident as u64)
                    );
                }
                Err(e) => {
                    tracing::error!("Error advancing jemalloc epoch: {:?}", e);
                }
            }
            tokio::time::sleep(Duration::from_secs(30)).await;
        }
    });
}

async fn sleep_until_next_minute_start_plus_one_s() {
    let now = Utc::now();
    let next_minute = now + Duration::from_secs(60 - now.timestamp() as u64 % 60 + 1);
    tokio::time::sleep(tokio::time::Duration::from_secs(
        next_minute.timestamp() as u64 - now.timestamp() as u64,
    ))
    .await;
}

async fn find_two_highest_files() -> (Option<String>, Option<String>) {
    let rd_dir = tokio::fs::read_dir(TMP_WINDMILL_LOGS_SERVICE).await;
    if let Ok(mut log_files) = rd_dir {
        let mut highest_file: Option<String> = None;
        let mut second_highest_file: Option<String> = None;
        while let Ok(Some(file)) = log_files.next_entry().await {
            let file_name = file
                .file_name()
                .to_str()
                .map(|x| x.to_string())
                .unwrap_or_default();
            if file_name > highest_file.clone().unwrap_or_default() {
                second_highest_file = highest_file;
                highest_file = Some(file_name);
            }
        }
        (highest_file, second_highest_file)
    } else {
        tracing::error!(
            "Error reading log files: {TMP_WINDMILL_LOGS_SERVICE}, {:#?}",
            rd_dir.unwrap_err()
        );
        (None, None)
    }
}

pub fn send_logs_to_object_store(db: &DB, hostname: &str, mode: &Mode) {
    let db = db.clone();
    let hostname = hostname.to_string();
    let mode = mode.clone();
    tokio::spawn(async move {
        let mut interval = tokio::time::interval(Duration::from_secs(60));
        tracing::error!("Starting log file upload to object store");
        sleep_until_next_minute_start_plus_one_s().await;
        loop {
            interval.tick().await;
            let (_, snd_highest_file) = find_two_highest_files().await;
            send_log_file_to_object_store(&hostname, &mode, &db, snd_highest_file, false).await;
        }
    });
}

pub async fn send_current_log_file_to_object_store(db: &DB, hostname: &str, mode: &Mode) {
    tracing::info!("Sending current log file to object store");
    let (highest_file, _) = find_two_highest_files().await;
    send_log_file_to_object_store(hostname, mode, db, highest_file, true).await;
}

async fn send_log_file_to_object_store(
    hostname: &str,
    mode: &Mode,
    db: &Pool<Postgres>,
    snd_highest_file: Option<String>,
    use_now: bool,
) {
    if let Some(highest_file) = snd_highest_file {
        let path = std::path::Path::new(TMP_WINDMILL_LOGS_SERVICE).join(&highest_file);
        #[cfg(feature = "parquet")]
        let s3_client = OBJECT_STORE_CACHE_SETTINGS.read().await.clone();
        #[cfg(feature = "parquet")]
        if let Some(s3_client) = s3_client {
            //read file as byte stream
            let bytes = tokio::fs::read(&path).await.unwrap();
            let path = object_store::path::Path::from_url_path(format!(
                "{}{highest_file}",
                windmill_common::tracing_init::LOGS_SERVICE
            ))
            .unwrap();
            tracing::info!("Sending logs to object store at {path}");
            if let Err(e) = s3_client.put(&path, bytes.into()).await {
                tracing::error!("Error sending logs to object store: {:?}", e);
            }
        }
        //parse datetime frome file xxxx.yyyy-MM-dd-HH-mm
        let ts: NaiveDateTime = if use_now {
            Utc::now().naive_utc()
        } else {
            highest_file
                .split(".")
                .last()
                .and_then(|x| NaiveDateTime::parse_from_str(x, "%Y-%m-%d-%H-%M").ok())
                .unwrap_or_else(|| Utc::now().naive_utc())
        };
        if let Err(e) = sqlx::query!("INSERT INTO log_file (hostname, mode, file_ts, file_path) VALUES ($1, $2::text::LOG_MODE, $3, $4)", hostname, mode.to_string(), ts, highest_file)
            .execute(db)
            .await {
            tracing::error!("Error inserting log file: {:?}", e);
            }
    }
}

pub async fn load_keep_job_dir(db: &DB) {
    let value = load_value_from_global_settings(db, KEEP_JOB_DIR_SETTING).await;
    match value {
        Ok(Some(serde_json::Value::Bool(t))) => KEEP_JOB_DIR.store(t, Ordering::Relaxed),
        Err(e) => {
            tracing::error!("Error loading keep job dir metrics: {e:#}");
        }
        _ => (),
    };
}

pub async fn load_require_preexisting_user(db: &DB) {
    let value =
        load_value_from_global_settings(db, REQUIRE_PREEXISTING_USER_FOR_OAUTH_SETTING).await;
    match value {
        Ok(Some(serde_json::Value::Bool(t))) => {
            REQUIRE_PREEXISTING_USER_FOR_OAUTH.store(t, Ordering::Relaxed)
        }
        Err(e) => {
            tracing::error!("Error loading keep job dir metrics: {e:#}");
        }
        _ => (),
    };
}

pub async fn delete_expired_items(db: &DB) -> () {
    let tokens_deleted_r: std::result::Result<Vec<String>, _> = sqlx::query_scalar(
        "DELETE FROM token WHERE expiration <= now()
        RETURNING concat(substring(token for 10), '*****')",
    )
    .fetch_all(db)
    .await;

    match tokens_deleted_r {
        Ok(tokens) => {
            if tokens.len() > 0 {
                tracing::info!("deleted {} tokens: {:?}", tokens.len(), tokens)
            }
        }
        Err(e) => tracing::error!("Error deleting token: {}", e.to_string()),
    }

    let pip_resolution_r = sqlx::query_scalar!(
        "DELETE FROM pip_resolution_cache WHERE expiration <= now() RETURNING hash",
    )
    .fetch_all(db)
    .await;

    match pip_resolution_r {
        Ok(res) => {
            if res.len() > 0 {
                tracing::info!("deleted {} pip_resolution: {:?}", res.len(), res)
            }
        }
        Err(e) => tracing::error!("Error deleting pip_resolution: {}", e.to_string()),
    }

    let deleted_cache = sqlx::query_scalar!(
            "DELETE FROM resource WHERE resource_type = 'cache' AND to_timestamp((value->>'expire')::int) < now() RETURNING path",
        )
        .fetch_all(db)
        .await;

    match deleted_cache {
        Ok(res) => {
            if res.len() > 0 {
                tracing::info!("deleted {} cache resource: {:?}", res.len(), res)
            }
        }
        Err(e) => tracing::error!("Error deleting cache resource {}", e.to_string()),
    }

    let deleted_expired_variables = sqlx::query_scalar!(
        "DELETE FROM variable WHERE expires_at IS NOT NULL AND expires_at > now() RETURNING path",
    )
    .fetch_all(db)
    .await;

    match deleted_expired_variables {
        Ok(res) => {
            if res.len() > 0 {
                tracing::info!("deleted {} expired variables {:?}", res.len(), res)
            }
        }
        Err(e) => tracing::error!("Error deleting cache resource {}", e.to_string()),
    }

    let job_retention_secs = *JOB_RETENTION_SECS.read().await;
    if job_retention_secs > 0 {
        match db.begin().await {
            Ok(mut tx) => {
                let deleted_jobs = sqlx::query_scalar!(
                            "DELETE FROM completed_job WHERE created_at <= now() - ($1::bigint::text || ' s')::interval  AND started_at + ((duration_ms/1000 + $1::bigint) || ' s')::interval <= now() RETURNING id",
                            job_retention_secs
                        )
                        .fetch_all(&mut *tx)
                        .await;

                match deleted_jobs {
                    Ok(deleted_jobs) => {
                        if deleted_jobs.len() > 0 {
                            tracing::info!(
                                "deleted {} jobs completed JOB_RETENTION_SECS {} ago: {:?}",
                                deleted_jobs.len(),
                                job_retention_secs,
                                deleted_jobs,
                            );
                            if let Err(e) = sqlx::query!(
                                "DELETE FROM job_stats WHERE job_id = ANY($1)",
                                &deleted_jobs
                            )
                            .execute(&mut *tx)
                            .await
                            {
                                tracing::error!("Error deleting job stats: {:?}", e);
                            }
                            if let Err(e) = sqlx::query!(
                                "DELETE FROM job_logs WHERE job_id = ANY($1)",
                                &deleted_jobs
                            )
                            .execute(&mut *tx)
                            .await
                            {
                                tracing::error!("Error deleting job stats: {:?}", e);
                            }
                            if let Err(e) = sqlx::query!(
                                "DELETE FROM concurrency_key WHERE  ended_at <= now() - ($1::bigint::text || ' s')::interval ",
                                job_retention_secs
                            )
                            .execute(&mut *tx)
                            .await
                            {
                                tracing::error!("Error deleting  custom concurrency key: {:?}", e);
                            }
                        }
                    }
                    Err(e) => {
                        tracing::error!("Error deleting expired jobs: {:?}", e)
                    }
                }

                match tx.commit().await {
                    Ok(_) => (),
                    Err(err) => tracing::error!("Error deleting expired jobs: {:?}", err),
                }
            }
            Err(err) => {
                tracing::error!("Error deleting expired jobs: {:?}", err)
            }
        }
    }
}

pub async fn reload_scim_token_setting(db: &DB) {
    reload_option_setting_with_tracing(db, SCIM_TOKEN_SETTING, "SCIM_TOKEN", SCIM_TOKEN.clone())
        .await;
}

pub async fn reload_saml_metadata_setting(db: &DB) {
    reload_option_setting_with_tracing(
        db,
        SAML_METADATA_SETTING,
        "SAML_METADATA",
        SAML_METADATA.clone(),
    )
    .await;
}

pub async fn reload_extra_pip_index_url_setting(db: &DB) {
    reload_option_setting_with_tracing(
        db,
        EXTRA_PIP_INDEX_URL_SETTING,
        "PIP_EXTRA_INDEX_URL",
        PIP_EXTRA_INDEX_URL.clone(),
    )
    .await;
}

pub async fn reload_pip_index_url_setting(db: &DB) {
    reload_option_setting_with_tracing(
        db,
        PIP_INDEX_URL_SETTING,
        "PIP_INDEX_URL",
        PIP_INDEX_URL.clone(),
    )
    .await;
}

pub async fn reload_npm_config_registry_setting(db: &DB) {
    reload_option_setting_with_tracing(
        db,
        NPM_CONFIG_REGISTRY_SETTING,
        "NPM_CONFIG_REGISTRY",
        NPM_CONFIG_REGISTRY.clone(),
    )
    .await;
}

pub async fn reload_bunfig_install_scopes_setting(db: &DB) {
    reload_option_setting_with_tracing(
        db,
        BUNFIG_INSTALL_SCOPES_SETTING,
        "BUNFIG_INSTALL_SCOPES",
        BUNFIG_INSTALL_SCOPES.clone(),
    )
    .await;
}

pub async fn reload_retention_period_setting(db: &DB) {
    if let Err(e) = reload_setting(
        db,
        RETENTION_PERIOD_SECS_SETTING,
        "JOB_RETENTION_SECS",
        60 * 60 * 24 * 30,
        JOB_RETENTION_SECS.clone(),
        |x| x,
    )
    .await
    {
        tracing::error!("Error reloading retention period: {:?}", e)
    }
}

#[cfg(feature = "parquet")]
pub async fn reload_s3_cache_setting(db: &DB) {
    use windmill_common::{
        ee::{get_license_plan, LicensePlan},
        s3_helpers::ObjectSettings,
    };

    let s3_config = load_value_from_global_settings(db, OBJECT_STORE_CACHE_CONFIG_SETTING).await;
    if let Err(e) = s3_config {
        tracing::error!("Error reloading s3 cache config: {:?}", e)
    } else {
        if let Some(v) = s3_config.unwrap() {
            if matches!(get_license_plan().await, LicensePlan::Pro) {
                tracing::error!("S3 cache is not available for pro plan");
                return;
            }
            let mut s3_cache_settings = OBJECT_STORE_CACHE_SETTINGS.write().await;
            let setting = serde_json::from_value::<ObjectSettings>(v);
            if let Err(e) = setting {
                tracing::error!("Error parsing s3 cache config: {:?}", e)
            } else {
                let s3_client = build_object_store_from_settings(setting.unwrap()).await;
                if let Err(e) = s3_client {
                    tracing::error!("Error building s3 client from settings: {:?}", e)
                } else {
                    *s3_cache_settings = Some(s3_client.unwrap());
                }
            }
        } else {
            let mut s3_cache_settings = OBJECT_STORE_CACHE_SETTINGS.write().await;
            if std::env::var("S3_CACHE_BUCKET").is_ok() {
                if matches!(get_license_plan().await, LicensePlan::Pro) {
                    tracing::error!("S3 cache is not available for pro plan");
                    return;
                }
                *s3_cache_settings = build_s3_client_from_settings(S3Settings {
                    bucket: None,
                    region: None,
                    access_key: None,
                    secret_key: None,
                    endpoint: None,
                    store_logs: None,
                    allow_http: None,
                })
                .await
                .ok();
            } else {
                *s3_cache_settings = None;
            }
        }
    }
}

pub async fn reload_job_default_timeout_setting(db: &DB) {
    reload_option_setting_with_tracing(
        db,
        JOB_DEFAULT_TIMEOUT_SECS_SETTING,
        "JOB_DEFAULT_TIMEOUT_SECS",
        JOB_DEFAULT_TIMEOUT.clone(),
    )
    .await;
}

pub async fn reload_request_size(db: &DB) {
    if let Err(e) = reload_setting(
        db,
        REQUEST_SIZE_LIMIT_SETTING,
        "REQUEST_SIZE_LIMIT",
        DEFAULT_BODY_LIMIT,
        REQUEST_SIZE_LIMIT.clone(),
        |x| x.mul(1024 * 1024),
    )
    .await
    {
        tracing::error!("Error reloading retention period: {:?}", e)
    }
}

pub async fn reload_license_key(db: &DB) -> error::Result<()> {
    let q = load_value_from_global_settings(db, LICENSE_KEY_SETTING).await?;

    let mut value = std::env::var("LICENSE_KEY")
        .ok()
        .and_then(|x| x.parse::<String>().ok())
        .unwrap_or(String::new());

    if let Some(q) = q {
        if let Ok(v) = serde_json::from_value::<String>(q.clone()) {
            tracing::info!(
                "Loaded setting LICENSE_KEY from db config: {}",
                truncate_token(&v)
            );
            value = v;
        } else {
            tracing::error!("Could not parse LICENSE_KEY found: {:#?}", &q);
        }
    };

    set_license_key(value).await?;

    Ok(())
}

pub async fn reload_option_setting_with_tracing<T: FromStr + DeserializeOwned>(
    db: &DB,
    setting_name: &str,
    std_env_var: &str,
    lock: Arc<RwLock<Option<T>>>,
) {
    if let Err(e) = reload_option_setting(db, setting_name, std_env_var, lock.clone()).await {
        tracing::error!("Error reloading setting {}: {:?}", setting_name, e)
    }
}

async fn load_value_from_global_settings(
    db: &DB,
    setting_name: &str,
) -> error::Result<Option<serde_json::Value>> {
    let r = sqlx::query!(
        "SELECT value FROM global_settings WHERE name = $1",
        setting_name
    )
    .fetch_optional(db)
    .await?
    .map(|x| x.value);
    Ok(r)
}
pub async fn reload_option_setting<T: FromStr + DeserializeOwned>(
    db: &DB,
    setting_name: &str,
    std_env_var: &str,
    lock: Arc<RwLock<Option<T>>>,
) -> error::Result<()> {
    let force_value = std::env::var(format!("FORCE_{}", std_env_var))
        .ok()
        .and_then(|x| x.parse::<T>().ok());

    if let Some(force_value) = force_value {
        let mut l = lock.write().await;
        *l = Some(force_value);
        return Ok(());
    }

    let q = load_value_from_global_settings(db, setting_name).await?;

    let mut value = std::env::var(std_env_var)
        .ok()
        .and_then(|x| x.parse::<T>().ok());

    if let Some(q) = q {
        if let Ok(v) = serde_json::from_value::<T>(q.clone()) {
            tracing::info!("Loaded setting {setting_name} from db config: {:#?}", &q);
            value = Some(v)
        } else {
            tracing::error!("Could not parse {setting_name} found: {:#?}", &q);
        }
    };

    {
        if value.is_none() {
            tracing::info!("Loaded {setting_name} setting to None");
        }
        let mut l = lock.write().await;
        *l = value;
    }

    Ok(())
}

pub async fn reload_setting<T: FromStr + DeserializeOwned + Display>(
    db: &DB,
    setting_name: &str,
    std_env_var: &str,
    default: T,
    lock: Arc<RwLock<T>>,
    transformer: fn(T) -> T,
) -> error::Result<()> {
    let q = load_value_from_global_settings(db, setting_name).await?;

    let mut value = std::env::var(std_env_var)
        .ok()
        .and_then(|x| x.parse::<T>().ok())
        .unwrap_or(default);

    if let Some(q) = q {
        if let Ok(v) = serde_json::from_value::<T>(q.clone()) {
            tracing::info!("Loaded setting {setting_name} from db config: {:#?}", &q);
            value = transformer(v);
        } else {
            tracing::error!("Could not parse {setting_name} found: {:#?}", &q);
        }
    };

    {
        let mut l = lock.write().await;
        *l = value;
    }

    Ok(())
}

pub async fn monitor_pool(db: &DB) {
    if METRICS_ENABLED.load(Ordering::Relaxed) {
        let db = db.clone();
        tokio::spawn(async move {
            let active_pool_connections: prometheus::IntGauge = prometheus::register_int_gauge!(
                "pool_connections_active",
                "Number of active postgresql connections in the pool"
            )
            .unwrap();

            let idle_pool_connections: prometheus::IntGauge = prometheus::register_int_gauge!(
                "pool_connections_idle",
                "Number of idle postgresql connections in the pool"
            )
            .unwrap();

            let max_pool_connections: prometheus::IntGauge = prometheus::register_int_gauge!(
                "pool_connections_max",
                "Number of max postgresql connections in the pool"
            )
            .unwrap();

            max_pool_connections.set(db.options().get_max_connections() as i64);
            loop {
                active_pool_connections.set(db.size() as i64);
                idle_pool_connections.set(db.num_idle() as i64);
                tokio::time::sleep(Duration::from_secs(30)).await;
            }
        });
    }
}

pub async fn monitor_db(
    db: &Pool<Postgres>,
    base_internal_url: &str,
    rsmq: Option<MultiplexedRsmq>,
    server_mode: bool,
    initial_load: bool,
) {
    let zombie_jobs_f = async {
        if server_mode && !initial_load {
            handle_zombie_jobs(db, base_internal_url, rsmq.clone(), "server").await;
            match handle_zombie_flows(db, rsmq.clone()).await {
                Err(err) => {
                    tracing::error!("Error handling zombie flows: {:?}", err);
                }
                _ => {}
            }
        }
    };
    let expired_items_f = async {
        if server_mode && !initial_load {
            delete_expired_items(&db).await;
        }
    };

    let verify_license_key_f = async {
        #[cfg(feature = "enterprise")]
        if let Err(e) = verify_license_key().await {
            tracing::error!("Error verifying license key: {:?}", e);
            let mut l = LICENSE_KEY_VALID.write().await;
            *l = false;
        } else {
            let is_valid = LICENSE_KEY_VALID.read().await.clone();
            if !is_valid {
                let mut l = LICENSE_KEY_VALID.write().await;
                *l = true;
            }
        }
    };

    let expose_queue_metrics_f = async {
        if !initial_load && server_mode {
            expose_queue_metrics(&db).await;
        }
    };

    join!(
        expired_items_f,
        zombie_jobs_f,
        expose_queue_metrics_f,
        verify_license_key_f
    );
}

pub async fn expose_queue_metrics(db: &Pool<Postgres>) {
    let tx = db.begin().await;
    if let Ok(mut tx) = tx {
        let last_check = sqlx::query_scalar!(
            "SELECT created_at FROM metrics WHERE id LIKE 'queue_count_%' ORDER BY created_at DESC LIMIT 1"
        )
        .fetch_optional(db)
        .await
        .unwrap_or(Some(chrono::Utc::now()));

        let metrics_enabled = METRICS_ENABLED.load(std::sync::atomic::Ordering::Relaxed);
        let save_metrics = last_check
            .map(|last_check| chrono::Utc::now() - last_check > chrono::Duration::seconds(25))
            .unwrap_or(true);

        if metrics_enabled || save_metrics {
            let queue_counts = sqlx::query!(
                "SELECT tag, count(*) as count FROM queue WHERE
                scheduled_for <= now() - ('3 seconds')::interval AND running = false
                GROUP BY tag"
            )
            .fetch_all(&mut *tx)
            .await
            .ok()
            .unwrap_or_else(|| vec![]);

            for q in queue_counts {
                let count = q.count.unwrap_or(0);
                let tag = q.tag;
                if metrics_enabled {
                    let metric = (*QUEUE_COUNT).with_label_values(&[&tag]);
                    metric.set(count as i64);
                }

                // save queue_count and delay metrics per tag
                if save_metrics {
                    sqlx::query!(
                        "INSERT INTO metrics (id, value) VALUES ($1, $2)",
                        format!("queue_count_{}", tag),
                        serde_json::json!(count)
                    )
                    .execute(&mut *tx)
                    .await
                    .ok();
                    if count > 0 {
                        sqlx::query!(
                            "INSERT INTO metrics (id, value)
                            VALUES ($1, to_jsonb((SELECT EXTRACT(EPOCH FROM now() - scheduled_for)
                            FROM queue WHERE tag = $2 AND running = false AND scheduled_for <= now() - ('3 seconds')::interval
                            ORDER BY priority DESC NULLS LAST, scheduled_for, created_at LIMIT 1)))",
                            format!("queue_delay_{}", tag),
                            tag
                        ).execute(&mut *tx).await.ok();
                    }
                }
            }
        }

        // clean queue metrics older than 14 days
        sqlx::query!(
            "DELETE FROM metrics WHERE id LIKE 'queue_%' AND created_at < NOW() - INTERVAL '14 day'"
        )
        .execute(&mut *tx)
        .await
        .ok();

        tx.commit().await.ok();
    }
}

pub async fn reload_server_config(db: &Pool<Postgres>) {
    let config = load_server_config(&db).await;
    if let Err(e) = config {
        tracing::error!("Error reloading server config: {:?}", e)
    } else {
        let mut wc = SERVER_CONFIG.write().await;
        tracing::info!("Reloading server config...");
        *wc = config.unwrap()
    }
}

pub async fn reload_worker_config(
    db: &DB,
    tx: tokio::sync::broadcast::Sender<()>,
    kill_if_change: bool,
) {
    let config = load_worker_config(&db, tx.clone()).await;
    if let Err(e) = config {
        tracing::error!("Error reloading worker config: {:?}", e)
    } else {
        let wc = WORKER_CONFIG.read().await;
        let config = config.unwrap();
        if *wc != config || config.dedicated_worker.is_some() {
            if kill_if_change {
                if config.dedicated_worker.is_some()
                    || (*wc).dedicated_worker != config.dedicated_worker
                {
                    tracing::info!("Dedicated worker config changed, sending killpill. Expecting to be restarted by supervisor.");
                    let _ = tx.send(());
                }

                if (*wc).init_bash != config.init_bash {
                    tracing::info!("Init bash config changed, sending killpill. Expecting to be restarted by supervisor.");
                    let _ = tx.send(());
                }

                if (*wc).cache_clear != config.cache_clear {
                    tracing::info!("Cache clear changed, sending killpill. Expecting to be restarted by supervisor.");
                    let _ = tx.send(());
                    tracing::info!("Waiting 5 seconds to allow others workers to start potential jobs that depend on a potential shared cache volume");
                    tokio::time::sleep(Duration::from_secs(5)).await;
                    if let Err(e) = windmill_worker::common::clean_cache().await {
                        tracing::error!("Error cleaning the cache: {e:#}");
                    }
                }
            }
            drop(wc);

            let mut wc = WORKER_CONFIG.write().await;
            tracing::info!("Reloading worker config...");
            make_suspended_pull_query(&config).await;
            make_pull_query(&config).await;
            *wc = config
        }
    }
}

pub async fn reload_base_url_setting(db: &DB) -> error::Result<()> {
    let q_base_url = load_value_from_global_settings(db, BASE_URL_SETTING).await?;

    let std_base_url = std::env::var("BASE_URL")
        .ok()
        .unwrap_or_else(|| "http://localhost".to_string());
    let base_url = if let Some(q) = q_base_url {
        if let Ok(v) = serde_json::from_value::<String>(q.clone()) {
            if v != "" {
                v
            } else {
                std_base_url
            }
        } else {
            tracing::error!(
                "Could not parse base_url setting as a string, found: {:#?}",
                &q
            );
            std_base_url
        }
    } else {
        std_base_url
    };

    let q_oauth = load_value_from_global_settings(db, OAUTH_SETTING).await?;

    let oauths = if let Some(q) = q_oauth {
        if let Ok(v) = serde_json::from_value::<Option<HashMap<String, OAuthClient>>>(q.clone()) {
            v
        } else {
            tracing::error!("Could not parse oauth setting as a json, found: {:#?}", &q);
            None
        }
    } else {
        None
    };

    let is_secure = base_url.starts_with("https://");

    {
        let mut l = OAUTH_CLIENTS.write().await;
        *l = build_oauth_clients(&base_url, oauths)
        .map_err(|e| tracing::error!("Error building oauth clients (is the oauth.json mounted and in correct format? Use '{}' as minimal oauth.json): {}", "{}", e))
        .unwrap();
    }

    {
        let mut l = BASE_URL.write().await;
        *l = base_url
    }

    {
        let mut l = IS_SECURE.write().await;
        *l = is_secure;
    }

    Ok(())
}

async fn handle_zombie_jobs<R: rsmq_async::RsmqConnection + Send + Sync + Clone>(
    db: &Pool<Postgres>,
    base_internal_url: &str,
    rsmq: Option<R>,
    worker_name: &str,
) {
    if *RESTART_ZOMBIE_JOBS {
        let restarted = sqlx::query!(
                "UPDATE queue SET running = false, started_at = null, logs = logs || '\nRestarted job after not receiving job''s ping for too long the ' || now() || '\n\n' 
                WHERE last_ping < now() - ($1 || ' seconds')::interval
                 AND running = true AND job_kind NOT IN ('flow', 'flowpreview', 'singlescriptflow') AND same_worker = false RETURNING id, workspace_id, last_ping",
                *ZOMBIE_JOB_TIMEOUT,
            )
            .fetch_all(db)
            .await
            .ok()
            .unwrap_or_else(|| vec![]);

        if METRICS_ENABLED.load(std::sync::atomic::Ordering::Relaxed) {
            QUEUE_ZOMBIE_RESTART_COUNT.inc_by(restarted.len() as _);
        }
        for r in restarted {
            tracing::error!(
                "Zombie job detected, restarting it: {} {} {:?}",
                r.id,
                r.workspace_id,
                r.last_ping
            );
        }
    }

    let mut timeout_query =
        "SELECT * FROM queue WHERE last_ping < now() - ($1 || ' seconds')::interval 
    AND running = true  AND job_kind NOT IN ('flow', 'flowpreview', 'singlescriptflow')"
            .to_string();
    if *RESTART_ZOMBIE_JOBS {
        timeout_query.push_str(" AND same_worker = true");
    };
    let timeouts = sqlx::query_as::<_, QueuedJob>(&timeout_query)
        .bind(ZOMBIE_JOB_TIMEOUT.as_str())
        .fetch_all(db)
        .await
        .ok()
        .unwrap_or_else(|| vec![]);

    if METRICS_ENABLED.load(std::sync::atomic::Ordering::Relaxed) {
        QUEUE_ZOMBIE_DELETE_COUNT.inc_by(timeouts.len() as _);
    }

    for job in timeouts {
        tracing::info!("timedout zombie job {} {}", job.id, job.workspace_id,);

        // since the job is unrecoverable, the same worker queue should never be sent anything
        let (same_worker_tx_never_used, _same_worker_rx_never_used) =
            mpsc::channel::<SameWorkerPayload>(1);
        let (send_result_never_used, _send_result_rx_never_used) = mpsc::channel::<SendResult>(1);

        let label = if job.permissioned_as != format!("u/{}", job.created_by)
            && job.permissioned_as != job.created_by
        {
            format!("ephemeral-script-end-user-{}", job.created_by)
        } else {
            "ephemeral-script".to_string()
        };
        let token = create_token_for_owner(
            &db,
            &job.workspace_id,
            &job.permissioned_as,
            &label,
            *SCRIPT_TOKEN_EXPIRY,
            &job.email,
            &job.id,
        )
        .await
        .expect("could not create job token");

        let client = AuthedClient {
            base_internal_url: base_internal_url.to_string(),
            token,
            workspace: job.workspace_id.to_string(),
            force_client: None,
        };

        let last_ping = job.last_ping.clone();
        let _ = handle_job_error(
            db,
            &client,
            &job,
            0,
            None,
            error::Error::ExecutionErr(format!(
                "Job timed out after no ping from job since {} (ZOMBIE_JOB_TIMEOUT: {})",
                last_ping
                    .map(|x| x.to_string())
                    .unwrap_or_else(|| "no ping".to_string()),
                *ZOMBIE_JOB_TIMEOUT
            )),
            true,
            same_worker_tx_never_used,
            "",
            rsmq.clone(),
            worker_name,
            send_result_never_used,
        )
        .await;
    }
}

async fn handle_zombie_flows(
    db: &DB,
    rsmq: Option<rsmq_async::MultiplexedRsmq>,
) -> error::Result<()> {
    let flows = sqlx::query_as::<_, QueuedJob>(
        r#"
        SELECT *
        FROM queue
        WHERE running = true AND suspend = 0 AND suspend_until IS null AND scheduled_for <= now() AND (job_kind = 'flow' OR job_kind = 'flowpreview')
            AND last_ping IS NOT NULL AND last_ping < NOW() - ($1 || ' seconds')::interval AND canceled = false
        "#,
    ).bind(FLOW_ZOMBIE_TRANSITION_TIMEOUT.as_str())
    .fetch_all(db)
    .await?;

    for flow in flows {
        let status = flow.parse_flow_status();
        if status.is_some_and(|s| {
            s.modules
                .get(0)
                .is_some_and(|x| matches!(x, FlowStatusModule::WaitingForPriorSteps { .. }))
        }) {
            tracing::error!(
                "Zombie flow detected: {} in workspace {}. It hasn't started yet, restarting it.",
                flow.id,
                flow.workspace_id
            );
            // if the flow hasn't started and is a zombie, we can simply restart it
            sqlx::query!(
                "UPDATE queue SET running = false, started_at = null WHERE id = $1 AND canceled = false",
                flow.id
            )
            .execute(db)
            .await?;
        } else {
            let id = flow.id.clone();
            let last_ping = flow.last_ping.clone();
            let now = now_from_db(db).await?;
            let reason = format!(
                "{} was hanging in between 2 steps. Last ping: {last_ping:?} (now: {now})",
                if flow.is_flow_step && flow.parent_job.is_some() {
                    format!("Flow was cancelled because subflow {id}")
                } else {
                    format!("Flow {id} was cancelled because it")
                }
            );
            cancel_zombie_flow_job(db, flow, &rsmq, reason).await?;
        }
    }

    let flows2 = sqlx::query!(
        "
    DELETE
    FROM parallel_monitor_lock
    WHERE last_ping IS NOT NULL AND last_ping < NOW() - ($1 || ' seconds')::interval 
    RETURNING parent_flow_id, job_id, last_ping
        ",
        FLOW_ZOMBIE_TRANSITION_TIMEOUT.as_str()
    )
    .fetch_all(db)
    .await?;

    for flow in flows2 {
        let in_queue = sqlx::query_as::<_, QueuedJob>(
            "SELECT * FROM queue WHERE id = $1 AND running = true AND canceled = false",
        )
        .bind(flow.parent_flow_id)
        .fetch_optional(db)
        .await?;
        if let Some(job) = in_queue {
            tracing::error!(
                "parallel Zombie flow detected: {} in workspace {}. Last ping was: {:?}.",
                job.id,
                job.workspace_id,
                flow.last_ping
            );
            cancel_zombie_flow_job(db, job, &rsmq,
                format!("Flow {} cancelled as one of the parallel branch {} was unable to make the last transition ", flow.parent_flow_id, flow.job_id))
                .await?;
        } else {
            tracing::info!("releasing lock for parallel flow: {}", flow.parent_flow_id);
        }
    }
    Ok(())
}

async fn cancel_zombie_flow_job(
    db: &Pool<Postgres>,
    flow: QueuedJob,
    rsmq: &Option<MultiplexedRsmq>,
    message: String,
) -> Result<(), error::Error> {
    let tx = db.begin().await.unwrap();
    tracing::error!(
        "zombie flow detected: {} in workspace {}. Cancelling it.",
        flow.id,
        flow.workspace_id
    );
    let (ntx, _) = cancel_job(
        "monitor",
        Some(message),
        flow.id,
        flow.workspace_id.as_str(),
        tx,
        db,
        rsmq.clone(),
        true,
        false,
    )
    .await?;
    ntx.commit().await?;
    Ok(())
}

pub async fn reload_hub_base_url_setting(db: &DB, server_mode: bool) -> error::Result<()> {
    let hub_base_url = load_value_from_global_settings(db, HUB_BASE_URL_SETTING).await?;

    let base_url = if let Some(q) = hub_base_url {
        if let Ok(v) = serde_json::from_value::<String>(q.clone()) {
            if v != "" {
                v
            } else {
                DEFAULT_HUB_BASE_URL.to_string()
            }
        } else {
            tracing::error!(
                "Could not parse hub_base_url setting as a string, found: {:#?}",
                &q
            );
            DEFAULT_HUB_BASE_URL.to_string()
        }
    } else {
        DEFAULT_HUB_BASE_URL.to_string()
    };

    let mut l = HUB_BASE_URL.write().await;
    if server_mode {
        #[cfg(feature = "embedding")]
        if *l != base_url {
            let disable_embedding = std::env::var("DISABLE_EMBEDDING")
                .ok()
                .map(|x| x.parse::<bool>().unwrap_or(false))
                .unwrap_or(false);
            if !disable_embedding {
                let db_clone = db.clone();
                tokio::spawn(async move {
                    update_embeddings_db(&db_clone).await;
                });
            }
        }
    }
    *l = base_url;

    Ok(())
}

pub async fn reload_critical_error_channels_setting(db: &DB) -> error::Result<()> {
    let critical_error_channels =
        load_value_from_global_settings(db, CRITICAL_ERROR_CHANNELS_SETTING).await?;

    let critical_error_channels = if let Some(q) = critical_error_channels {
        if let Ok(v) = serde_json::from_value::<Vec<CriticalErrorChannel>>(q.clone()) {
            v
        } else {
            tracing::error!(
                "Could not parse critical_error_emails setting as an array of channels, found: {:#?}",
                &q
            );
            vec![]
        }
    } else {
        vec![]
    };

    let mut l = CRITICAL_ERROR_CHANNELS.write().await;
    *l = critical_error_channels;

    Ok(())
}

async fn generate_and_save_jwt_secret(db: &DB) -> error::Result<String> {
    let secret = rd_string(32);
    sqlx::query!(
        "INSERT INTO global_settings (name, value) VALUES ($1, $2) ON CONFLICT (name) DO UPDATE SET value = $2",
        JWT_SECRET_SETTING,
        serde_json::to_value(&secret).unwrap()
    ).execute(db).await?;

    Ok(secret)
}

pub async fn reload_jwt_secret_setting(db: &DB) -> error::Result<()> {
    let jwt_secret = load_value_from_global_settings(db, JWT_SECRET_SETTING).await?;

    let jwt_secret = if let Some(q) = jwt_secret {
        if let Ok(v) = serde_json::from_value::<String>(q.clone()) {
            v
        } else {
            tracing::error!("Could not parse jwt_secret setting, generating new one");
            generate_and_save_jwt_secret(db).await?
        }
    } else {
        tracing::info!("Not jwt secret found, generating one");
        generate_and_save_jwt_secret(db).await?
    };

    let mut l = JWT_SECRET.write().await;
    *l = jwt_secret;

    Ok(())
}<|MERGE_RESOLUTION|>--- conflicted
+++ resolved
@@ -40,11 +40,6 @@
     jobs::QueuedJob,
     oauth2::REQUIRE_PREEXISTING_USER_FOR_OAUTH,
     server::load_server_config,
-<<<<<<< HEAD
-    stats_ee::get_user_usage,
-    tracing_init::TMP_WINDMILL_LOGS_SERVICE,
-=======
->>>>>>> 11b81e3d
     users::truncate_token,
     utils::{now_from_db, rd_string, Mode},
     worker::{
