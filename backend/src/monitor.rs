--- conflicted
+++ resolved
@@ -40,29 +40,11 @@
         DEFAULT_TAGS_WORKSPACES_SETTING, EXPOSE_DEBUG_METRICS_SETTING, EXPOSE_METRICS_SETTING,
         EXTRA_PIP_INDEX_URL_SETTING, HUB_BASE_URL_SETTING, INSTANCE_PYTHON_VERSION_SETTING,
         JOB_DEFAULT_TIMEOUT_SECS_SETTING, JWT_SECRET_SETTING, KEEP_JOB_DIR_SETTING,
-<<<<<<< HEAD
-        LICENSE_KEY_SETTING, MAVEN_SETTING, MONITOR_LOGS_ON_OBJECT_STORE_SETTING,
-        NPM_CONFIG_REGISTRY_SETTING, NUGET_CONFIG_SETTING, OTEL_SETTING, PIP_INDEX_URL_SETTING,
-        REQUEST_SIZE_LIMIT_SETTING, REQUIRE_PREEXISTING_USER_FOR_OAUTH_SETTING,
-        RETENTION_PERIOD_SECS_SETTING, SAML_METADATA_SETTING, SCIM_TOKEN_SETTING,
-        TIMEOUT_WAIT_RESULT_SETTING,
-    },
-    indexer::load_indexer_config,
-    jobs::QueuedJob,
-    jwt::JWT_SECRET,
-    oauth2::REQUIRE_PREEXISTING_USER_FOR_OAUTH,
-    server::load_smtp_config,
-    tracing_init::JSON_FMT,
-    users::truncate_token,
-    utils::{now_from_db, rd_string, report_critical_error, Mode},
-    worker::{
-=======
         LICENSE_KEY_SETTING, MONITOR_LOGS_ON_OBJECT_STORE_SETTING, NPM_CONFIG_REGISTRY_SETTING,
         NUGET_CONFIG_SETTING, OTEL_SETTING, PIP_INDEX_URL_SETTING, REQUEST_SIZE_LIMIT_SETTING,
         REQUIRE_PREEXISTING_USER_FOR_OAUTH_SETTING, RETENTION_PERIOD_SECS_SETTING,
         SAML_METADATA_SETTING, SCIM_TOKEN_SETTING, TIMEOUT_WAIT_RESULT_SETTING,
     }, indexer::load_indexer_config, jobs::QueuedJob, jwt::JWT_SECRET, oauth2::REQUIRE_PREEXISTING_USER_FOR_OAUTH, server::load_smtp_config, tracing_init::JSON_FMT, users::truncate_token, utils::{now_from_db, rd_string, report_critical_error, Mode}, worker::{
->>>>>>> 8a7b119d
         load_worker_config, make_pull_query, make_suspended_pull_query, reload_custom_tags_setting,
         update_min_version, DEFAULT_TAGS_PER_WORKSPACE, DEFAULT_TAGS_WORKSPACES, INDEXER_CONFIG,
         SMTP_CONFIG, TMP_DIR, WORKER_CONFIG, WORKER_GROUP,
