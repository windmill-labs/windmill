--- conflicted
+++ resolved
@@ -22,7 +22,11 @@
     DEFAULT_BODY_LIMIT, IS_SECURE, OAUTH_CLIENTS, REQUEST_SIZE_LIMIT, SAML_METADATA, SCIM_TOKEN,
 };
 use windmill_common::{
-    auth::JWT_SECRET, ee::CriticalErrorChannel, error, flow_status::FlowStatusModule, global_settings::{
+    auth::JWT_SECRET,
+    ee::CriticalErrorChannel,
+    error,
+    flow_status::FlowStatusModule,
+    global_settings::{
         BASE_URL_SETTING, BUNFIG_INSTALL_SCOPES_SETTING, CRITICAL_ERROR_CHANNELS_SETTING,
         DEFAULT_TAGS_PER_WORKSPACE_SETTING, DEFAULT_TAGS_WORKSPACES_SETTING,
         EXPOSE_DEBUG_METRICS_SETTING, EXPOSE_METRICS_SETTING, EXTRA_PIP_INDEX_URL_SETTING,
@@ -31,12 +35,6 @@
         PIP_INDEX_URL_SETTING, REQUEST_SIZE_LIMIT_SETTING,
         REQUIRE_PREEXISTING_USER_FOR_OAUTH_SETTING, RETENTION_PERIOD_SECS_SETTING,
         SAML_METADATA_SETTING, SCIM_TOKEN_SETTING,
-<<<<<<< HEAD
-    }, jobs::QueuedJob, oauth2::REQUIRE_PREEXISTING_USER_FOR_OAUTH, server::load_server_config, users::truncate_token, utils::{now_from_db, rd_string}, worker::{
-        load_worker_config, reload_custom_tags_setting, DEFAULT_TAGS_PER_WORKSPACE, SERVER_CONFIG,
-        WORKER_CONFIG,
-    }, BASE_URL, CRITICAL_ERROR_CHANNELS, DB, DEFAULT_HUB_BASE_URL, HUB_BASE_URL, JOB_RETENTION_SECS, METRICS_DEBUG_ENABLED, METRICS_ENABLED
-=======
     },
     jobs::QueuedJob,
     oauth2::REQUIRE_PREEXISTING_USER_FOR_OAUTH,
@@ -47,9 +45,8 @@
         load_worker_config, reload_custom_tags_setting, DEFAULT_TAGS_PER_WORKSPACE,
         DEFAULT_TAGS_WORKSPACES, SERVER_CONFIG, WORKER_CONFIG,
     },
-    BASE_URL, CRITICAL_ERROR_CHANNELS, DB, DEFAULT_HUB_BASE_URL, HUB_BASE_URL,
+    BASE_URL, CRITICAL_ERROR_CHANNELS, DB, DEFAULT_HUB_BASE_URL, HUB_BASE_URL, JOB_RETENTION_SECS,
     METRICS_DEBUG_ENABLED, METRICS_ENABLED,
->>>>>>> 14a4f128
 };
 use windmill_queue::cancel_job;
 use windmill_worker::{
