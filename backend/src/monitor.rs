#[cfg(feature = "oauth2")]
use std::collections::HashMap;
use std::{
    fmt::Display,
    ops::Mul,
    str::FromStr,
    sync::{
        atomic::{AtomicU16, Ordering},
        Arc, Mutex,
    },
    time::Duration,
};

use chrono::{NaiveDateTime, Utc};
use futures::{stream::FuturesUnordered, StreamExt};
use serde::{de::DeserializeOwned, Deserialize};
use sqlx::{Pool, Postgres};
use tokio::{
    join,
    sync::{mpsc, RwLock},
};
use uuid::Uuid;

#[cfg(feature = "embedding")]
use windmill_api::embeddings::update_embeddings_db;
use windmill_api::{
    jobs::TIMEOUT_WAIT_RESULT, DEFAULT_BODY_LIMIT, IS_SECURE, REQUEST_SIZE_LIMIT, SAML_METADATA,
    SCIM_TOKEN,
};

#[cfg(feature = "enterprise")]
use windmill_common::ee::{jobs_waiting_alerts, low_disk_alerts, worker_groups_alerts};

#[cfg(feature = "oauth2")]
use windmill_common::global_settings::OAUTH_SETTING;
use windmill_common::{
    agent_workers::DECODED_AGENT_TOKEN,
    auth::create_token_for_owner,
    ee::CriticalErrorChannel,
    error,
    flow_status::{FlowStatus, FlowStatusModule},
    global_settings::{
        BASE_URL_SETTING, BUNFIG_INSTALL_SCOPES_SETTING, CRITICAL_ALERTS_ON_DB_OVERSIZE_SETTING,
        CRITICAL_ALERT_MUTE_UI_SETTING, CRITICAL_ERROR_CHANNELS_SETTING,
        DEFAULT_TAGS_PER_WORKSPACE_SETTING, DEFAULT_TAGS_WORKSPACES_SETTING,
        EXPOSE_DEBUG_METRICS_SETTING, EXPOSE_METRICS_SETTING, EXTRA_PIP_INDEX_URL_SETTING,
        HUB_BASE_URL_SETTING, INSTANCE_PYTHON_VERSION_SETTING, JOB_DEFAULT_TIMEOUT_SECS_SETTING,
        JWT_SECRET_SETTING, KEEP_JOB_DIR_SETTING, LICENSE_KEY_SETTING,
        MONITOR_LOGS_ON_OBJECT_STORE_SETTING, NPM_CONFIG_REGISTRY_SETTING, NUGET_CONFIG_SETTING,
        OTEL_SETTING, PIP_INDEX_URL_SETTING, REQUEST_SIZE_LIMIT_SETTING,
        REQUIRE_PREEXISTING_USER_FOR_OAUTH_SETTING, RETENTION_PERIOD_SECS_SETTING,
        SAML_METADATA_SETTING, SCIM_TOKEN_SETTING, TIMEOUT_WAIT_RESULT_SETTING,
    },
    indexer::load_indexer_config,
    jobs::QueuedJob,
    jwt::JWT_SECRET,
    oauth2::REQUIRE_PREEXISTING_USER_FOR_OAUTH,
    server::load_smtp_config,
    tracing_init::JSON_FMT,
    users::truncate_token,
    utils::{empty_string_as_none, now_from_db, rd_string, report_critical_error, Mode},
    worker::{
        load_worker_config, reload_custom_tags_setting, store_pull_query,
        store_suspended_pull_query, update_min_version, Connection, DEFAULT_TAGS_PER_WORKSPACE,
        DEFAULT_TAGS_WORKSPACES, INDEXER_CONFIG, SCRIPT_TOKEN_EXPIRY, SMTP_CONFIG, TMP_DIR,
        WORKER_CONFIG, WORKER_GROUP,
    },
    KillpillSender, BASE_URL, CRITICAL_ALERTS_ON_DB_OVERSIZE, CRITICAL_ALERT_MUTE_UI_ENABLED,
    CRITICAL_ERROR_CHANNELS, DB, DEFAULT_HUB_BASE_URL, HUB_BASE_URL, JOB_RETENTION_SECS,
    METRICS_DEBUG_ENABLED, METRICS_ENABLED, MONITOR_LOGS_ON_OBJECT_STORE, OTEL_LOGS_ENABLED,
    OTEL_METRICS_ENABLED, OTEL_TRACING_ENABLED, SERVICE_LOG_RETENTION_SECS,
};
use windmill_queue::{cancel_job, MiniPulledJob, SameWorkerPayload};
use windmill_worker::{
    handle_job_error, AuthedClient, JobCompletedSender, SameWorkerSender, BUNFIG_INSTALL_SCOPES,
    INSTANCE_PYTHON_VERSION, JOB_DEFAULT_TIMEOUT, KEEP_JOB_DIR, MAVEN_REPOS, NO_DEFAULT_MAVEN,
    NPM_CONFIG_REGISTRY, NUGET_CONFIG, PIP_EXTRA_INDEX_URL, PIP_INDEX_URL,
};

#[cfg(feature = "parquet")]
use windmill_common::s3_helpers::{
    build_object_store_from_settings, build_s3_client_from_settings, S3Settings,
    OBJECT_STORE_CACHE_SETTINGS,
};

#[cfg(feature = "parquet")]
use windmill_common::global_settings::OBJECT_STORE_CACHE_CONFIG_SETTING;

#[cfg(feature = "enterprise")]
use crate::ee::verify_license_key;

use crate::ee::set_license_key;

#[cfg(feature = "prometheus")]
lazy_static::lazy_static! {

    static ref QUEUE_ZOMBIE_RESTART_COUNT: prometheus::IntCounter = prometheus::register_int_counter!(
        "queue_zombie_restart_count",
        "Total number of jobs restarted due to ping timeout."
    )
    .unwrap();
    static ref QUEUE_ZOMBIE_DELETE_COUNT: prometheus::IntCounter = prometheus::register_int_counter!(
        "queue_zombie_delete_count",
        "Total number of jobs deleted due to their ping timing out in an unrecoverable state."
    )
    .unwrap();

    static ref QUEUE_COUNT: prometheus::IntGaugeVec = prometheus::register_int_gauge_vec!(
        "queue_count",
        "Number of jobs in the queue",
        &["tag"]
    ).unwrap();

}
lazy_static::lazy_static! {
    static ref ZOMBIE_JOB_TIMEOUT: String = std::env::var("ZOMBIE_JOB_TIMEOUT")
    .ok()
    .and_then(|x| x.parse::<String>().ok())
    .unwrap_or_else(|| "60".to_string());

    static ref FLOW_ZOMBIE_TRANSITION_TIMEOUT: String = std::env::var("FLOW_ZOMBIE_TRANSITION_TIMEOUT")
    .ok()
    .and_then(|x| x.parse::<String>().ok())
    .unwrap_or_else(|| "60".to_string());


    pub static ref RESTART_ZOMBIE_JOBS: bool = std::env::var("RESTART_ZOMBIE_JOBS")
    .ok()
    .and_then(|x| x.parse::<bool>().ok())
    .unwrap_or(true);

    pub static ref DISABLE_ZOMBIE_JOBS_MONITORING: bool = std::env::var("DISABLE_ZOMBIE_JOBS_MONITORING")
    .ok()
    .and_then(|x| x.parse::<bool>().ok())
    .unwrap_or(false);

    pub static ref WORKERS_NAMES: Arc<RwLock<Vec<String>>> = Arc::new(RwLock::new(Vec::new()));

    static ref QUEUE_COUNT_TAGS: Arc<RwLock<Vec<String>>> = Arc::new(RwLock::new(Vec::new()));
    static ref DISABLE_CONCURRENCY_LIMIT: bool = std::env::var("DISABLE_CONCURRENCY_LIMIT").is_ok_and(|s| s == "true");

}

pub async fn initial_load(
    conn: &Connection,
    tx: KillpillSender,
    worker_mode: bool,
    server_mode: bool,
    #[cfg(feature = "parquet")] disable_s3_store: bool,
) {
    if let Err(e) = reload_base_url_setting(&conn).await {
        tracing::error!("Error loading base url: {:?}", e)
    }

    if let Some(db) = conn.as_sql() {
        if let Err(e) = reload_critical_error_channels_setting(&db).await {
            tracing::error!("Could loading critical error emails setting: {:?}", e);
        }
    }

<<<<<<< HEAD
=======

>>>>>>> dc5c8d8c
    if let Err(e) = load_metrics_enabled(conn).await {
        tracing::error!("Error loading expose metrics: {e:#}");
    }

    if let Err(e) = load_metrics_debug_enabled(conn).await {
        tracing::error!("Error loading expose debug metrics: {e:#}");
    }

    if let Err(e) = reload_critical_alert_mute_ui_setting(conn).await {
        tracing::error!("Error loading critical alert mute ui setting: {e:#}");
    }

    if let Some(db) = conn.as_sql() {
        if let Err(e) = load_tag_per_workspace_enabled(db).await {
            tracing::error!("Error loading default tag per workpsace: {e:#}");
        }

        if let Err(e) = load_tag_per_workspace_workspaces(db).await {
            tracing::error!("Error loading default tag per workpsace workspaces: {e:#}");
        }
    }

    if server_mode {
        if let Some(db) = conn.as_sql() {
            load_require_preexisting_user(db).await;
            if let Err(e) = reload_critical_alerts_on_db_oversize(db).await {
                tracing::error!(
                    "Error reloading critical alerts on db oversize setting: {:?}",
                    e
                )
            }
        }
    }

    if worker_mode {
        load_keep_job_dir(conn).await;
        match conn {
            Connection::Sql(db) => {
                reload_worker_config(&db, tx, false).await;
            }
            Connection::Http(_) => {
                // TODO: reload worker config from http
                WORKER_CONFIG.write().await.worker_tags = DECODED_AGENT_TOKEN.as_ref().map(|x| x.tags.clone()).unwrap_or_default();
            }
        }
    }


    if let Err(e) = reload_hub_base_url_setting(conn, server_mode).await {
        tracing::error!("Error reloading hub base url: {:?}", e)
    }

    if let Some(db) = conn.as_sql() {
        if let Err(e) = reload_jwt_secret_setting(db).await {
            tracing::error!("Could not reload jwt secret setting: {:?}", e);
        }

        if let Err(e) = reload_custom_tags_setting(db).await {
            tracing::error!("Error reloading custom tags: {:?}", e)
        }
    }

    #[cfg(feature = "parquet")]
    if !disable_s3_store {
        if let Some(db) = conn.as_sql() {
            reload_s3_cache_setting(db).await;
        }
    }

    if let Some(db) = conn.as_sql() {
        reload_smtp_config(db).await;
    }

    if server_mode {
        reload_retention_period_setting(&conn).await;
        reload_request_size(&conn).await;
        reload_saml_metadata_setting(&conn).await;
        reload_scim_token_setting(&conn).await;
    }

    if worker_mode {
        reload_job_default_timeout_setting(&conn).await;
        reload_extra_pip_index_url_setting(&conn).await;
        reload_pip_index_url_setting(&conn).await;
        reload_npm_config_registry_setting(&conn).await;
        reload_bunfig_install_scopes_setting(&conn).await;
        reload_instance_python_version_setting(&conn).await;
        reload_nuget_config_setting(&conn).await;
        reload_maven_repos_setting(&conn).await;
        reload_no_default_maven_setting(&conn).await;
    }
}

pub async fn load_metrics_enabled(conn: &Connection) -> error::Result<()> {
    let metrics_enabled = load_value_from_global_settings_with_conn(conn, EXPOSE_METRICS_SETTING, true).await;
    match metrics_enabled {
        Ok(Some(serde_json::Value::Bool(t))) => METRICS_ENABLED.store(t, Ordering::Relaxed),
        _ => (),
    };
    Ok(())
}

#[derive(serde::Deserialize)]
struct OtelSetting {
    metrics_enabled: Option<bool>,
    logs_enabled: Option<bool>,
    tracing_enabled: Option<bool>,
    #[serde(default, deserialize_with = "empty_string_as_none")]
    otel_exporter_otlp_endpoint: Option<String>,
    #[serde(default, deserialize_with = "empty_string_as_none")]
    otel_exporter_otlp_headers: Option<String>,
    #[serde(default, deserialize_with = "empty_string_as_none")]
    otel_exporter_otlp_protocol: Option<String>,
    #[serde(default, deserialize_with = "empty_string_as_none")]
    otel_exporter_otlp_compression: Option<String>,
}

pub async fn load_otel(db: &DB) {
    let otel = load_value_from_global_settings(db, OTEL_SETTING).await;
    if let Ok(v) = otel {
        if let Some(v) = v {
            let deser = serde_json::from_value::<OtelSetting>(v);
            if let Ok(o) = deser {
                let metrics_enabled = o.metrics_enabled.unwrap_or_else(|| {
                    std::env::var("OTEL_METRICS_ENABLED")
                        .map(|x| x.parse::<bool>().unwrap_or(false))
                        .unwrap_or(false)
                });
                let logs_enabled = o.logs_enabled.unwrap_or_else(|| {
                    std::env::var("OTEL_LOGS_ENABLED")
                        .map(|x| x.parse::<bool>().unwrap_or(false))
                        .unwrap_or(false)
                });
                let tracing_enabled = o.tracing_enabled.unwrap_or_else(|| {
                    std::env::var("OTEL_TRACING_ENABLED")
                        .map(|x| x.parse::<bool>().unwrap_or(false))
                        .unwrap_or(false)
                });

                OTEL_METRICS_ENABLED.store(metrics_enabled, Ordering::Relaxed);
                OTEL_LOGS_ENABLED.store(logs_enabled, Ordering::Relaxed);
                OTEL_TRACING_ENABLED.store(tracing_enabled, Ordering::Relaxed);

                let endpoint = if let Some(endpoint) = o.otel_exporter_otlp_endpoint {
                    std::env::set_var("OTEL_EXPORTER_OTLP_ENDPOINT", endpoint.clone());
                    Some(endpoint.clone())
                } else {
                    std::env::var("OTEL_EXPORTER_OTLP_ENDPOINT").ok()
                };

                let headers = if let Some(headers) = o.otel_exporter_otlp_headers {
                    std::env::set_var("OTEL_EXPORTER_OTLP_HEADERS", headers.clone());
                    Some(headers.clone())
                } else {
                    std::env::var("OTEL_EXPORTER_OTLP_HEADERS").ok()
                };

                if let Some(protocol) = o.otel_exporter_otlp_protocol {
                    std::env::set_var("OTEL_EXPORTER_OTLP_PROTOCOL", protocol);
                }
                if let Some(compression) = o.otel_exporter_otlp_compression {
                    std::env::set_var("OTEL_EXPORTER_OTLP_COMPRESSION", compression);
                }
                println!("OTEL settings loaded: tracing ({tracing_enabled}), logs ({logs_enabled}), metrics ({metrics_enabled}), endpoint ({:?}), headers defined: ({})",
                endpoint, headers.is_some());
            } else {
                tracing::error!("Error deserializing otel settings");
            }
        }
    } else {
        tracing::error!("Error loading otel settings: {}", otel.unwrap_err());
    }
}

pub async fn load_tag_per_workspace_enabled(db: &DB) -> error::Result<()> {
    let metrics_enabled =
        load_value_from_global_settings(db, DEFAULT_TAGS_PER_WORKSPACE_SETTING).await;

    match metrics_enabled {
        Ok(Some(serde_json::Value::Bool(t))) => {
            DEFAULT_TAGS_PER_WORKSPACE.store(t, Ordering::Relaxed)
        }
        _ => (),
    };
    Ok(())
}

pub async fn load_tag_per_workspace_workspaces(db: &DB) -> error::Result<()> {
    let workspaces = load_value_from_global_settings(db, DEFAULT_TAGS_WORKSPACES_SETTING).await;

    match workspaces {
        Ok(Some(serde_json::Value::Array(t))) => {
            let workspaces = t
                .iter()
                .filter_map(|x| x.as_str())
                .map(|x| x.to_string())
                .collect::<Vec<String>>();
            let mut w = DEFAULT_TAGS_WORKSPACES.write().await;
            *w = Some(workspaces);
        }
        Ok(None) => {
            let mut w = DEFAULT_TAGS_WORKSPACES.write().await;
            *w = None;
        }
        _ => (),
    };
    Ok(())
}

pub async fn reload_critical_alert_mute_ui_setting(conn: &Connection) -> error::Result<()> {
    if let Ok(Some(serde_json::Value::Bool(t))) =
        load_value_from_global_settings_with_conn(conn, CRITICAL_ALERT_MUTE_UI_SETTING, true).await
    {
        CRITICAL_ALERT_MUTE_UI_ENABLED.store(t, Ordering::Relaxed);

    }
    Ok(())
}

pub async fn load_metrics_debug_enabled(conn: &Connection) -> error::Result<()> {
    let metrics_enabled = load_value_from_global_settings_with_conn(conn, EXPOSE_DEBUG_METRICS_SETTING, true).await;
    match metrics_enabled {
        Ok(Some(serde_json::Value::Bool(t))) => {
            METRICS_DEBUG_ENABLED.store(t, Ordering::Relaxed);
            //_RJEM_MALLOC_CONF=prof:true,prof_active:false,lg_prof_interval:30,lg_prof_sample:21,prof_prefix:/tmp/jeprof
            #[cfg(all(not(target_env = "msvc"), feature = "jemalloc"))]
            if std::env::var("_RJEM_MALLOC_CONF").is_ok() {
                if let Err(e) = set_prof_active(t) {
                    tracing::error!("Error setting jemalloc prof_active: {e:?}");
                }
            }
        }
        _ => (),
    };
    Ok(())
}

#[cfg(all(not(target_env = "msvc"), feature = "jemalloc"))]
#[derive(Debug, Clone)]
pub struct MallctlError {
    #[allow(unused)]
    pub code: i32,
}

#[cfg(all(not(target_env = "msvc"), feature = "jemalloc"))]
fn set_prof_active(new_value: bool) -> Result<(), MallctlError> {
    let option_name = std::ffi::CString::new("prof.active").unwrap();

    tracing::info!("Setting jemalloc prof_active to {}", new_value);
    let result = unsafe {
        tikv_jemalloc_sys::mallctl(
            option_name.as_ptr(),              // const char *name
            std::ptr::null_mut(),              // void *oldp
            std::ptr::null_mut(),              // size_t *oldlenp
            &new_value as *const _ as *mut _,  // void *newp
            std::mem::size_of_val(&new_value), // size_t newlen
        )
    };

    if result != 0 {
        return Err(MallctlError { code: result });
    }

    Ok(())
}

#[cfg(all(not(target_env = "msvc"), feature = "jemalloc"))]
pub fn bytes_to_mb(bytes: u64) -> f64 {
    const BYTES_PER_MB: f64 = 1_048_576.0;
    bytes as f64 / BYTES_PER_MB
}

#[cfg(all(not(target_env = "msvc"), feature = "jemalloc"))]
pub async fn monitor_mem() {
    use std::time::Duration;
    use tikv_jemalloc_ctl::{epoch, stats};

    tokio::spawn(async move {
        // Obtain a MIB for the `epoch`, `stats.allocated`, and
        // `atats.resident` keys:
        let e = match epoch::mib() {
            Ok(mib) => mib,
            Err(e) => {
                tracing::error!("Error getting jemalloc epoch mib: {:?}", e);
                return;
            }
        };
        let allocated = match stats::allocated::mib() {
            Ok(mib) => mib,
            Err(e) => {
                tracing::error!("Error getting jemalloc allocated mib: {:?}", e);
                return;
            }
        };
        let resident = match stats::resident::mib() {
            Ok(mib) => mib,
            Err(e) => {
                tracing::error!("Error getting jemalloc resident mib: {:?}", e);
                return;
            }
        };

        loop {
            // Many statistics are cached and only updated
            // when the epoch is advanced:
            match e.advance() {
                Ok(_) => {
                    // Read statistics using MIB key:
                    let allocated = allocated.read().unwrap_or_default();
                    let resident = resident.read().unwrap_or_default();
                    tracing::info!(
                        "{} mb allocated/{} mb resident",
                        bytes_to_mb(allocated as u64),
                        bytes_to_mb(resident as u64)
                    );
                }
                Err(e) => {
                    tracing::error!("Error advancing jemalloc epoch: {:?}", e);
                }
            }
            tokio::time::sleep(Duration::from_secs(30)).await;
        }
    });
}

async fn sleep_until_next_minute_start_plus_one_s() {
    let now = Utc::now();
    let next_minute = now + Duration::from_secs(60 - now.timestamp() as u64 % 60 + 1);
    tokio::time::sleep(tokio::time::Duration::from_secs(
        next_minute.timestamp() as u64 - now.timestamp() as u64,
    ))
    .await;
}

use windmill_common::tracing_init::TMP_WINDMILL_LOGS_SERVICE;
async fn find_two_highest_files(hostname: &str) -> (Option<String>, Option<String>) {
    let log_dir = format!("{}/{}/", TMP_WINDMILL_LOGS_SERVICE, hostname);
    let rd_dir = tokio::fs::read_dir(log_dir).await;
    if let Ok(mut log_files) = rd_dir {
        let mut highest_file: Option<String> = None;
        let mut second_highest_file: Option<String> = None;
        while let Ok(Some(file)) = log_files.next_entry().await {
            let file_name = file
                .file_name()
                .to_str()
                .map(|x| x.to_string())
                .unwrap_or_default();
            if file_name > highest_file.clone().unwrap_or_default() {
                second_highest_file = highest_file;
                highest_file = Some(file_name);
            }
        }
        (highest_file, second_highest_file)
    } else {
        tracing::error!(
            "Error reading log files: {TMP_WINDMILL_LOGS_SERVICE}, {:#?}",
            rd_dir.unwrap_err()
        );
        (None, None)
    }
}

fn get_worker_group(mode: &Mode) -> Option<String> {
    let worker_group = WORKER_GROUP.clone();
    if worker_group.is_empty() || mode == &Mode::Server || mode == &Mode::Indexer {
        None
    } else {
        Some(worker_group)
    }
}

pub fn send_logs_to_object_store(conn: &Connection, hostname: &str, mode: &Mode) {
    let conn = conn.clone();
    let hostname = hostname.to_string();
    let mode = mode.clone();
    let worker_group = get_worker_group(&mode);
    tokio::spawn(async move {
        let mut interval = tokio::time::interval(Duration::from_secs(10));
        interval.set_missed_tick_behavior(tokio::time::MissedTickBehavior::Skip);
        sleep_until_next_minute_start_plus_one_s().await;
        loop {
            interval.tick().await;
            let (_, snd_highest_file) = find_two_highest_files(&hostname).await;
            send_log_file_to_object_store(
                &hostname,
                &mode,
                &worker_group,
                &conn,
                snd_highest_file,
                false,
            )
            .await;
        }
    });
}

pub async fn send_current_log_file_to_object_store(conn: &Connection, hostname: &str, mode: &Mode) {
    tracing::info!("Sending current log file to object store");
    let (highest_file, _) = find_two_highest_files(hostname).await;
    let worker_group = get_worker_group(&mode);
    send_log_file_to_object_store(hostname, mode, &worker_group, conn, highest_file, true).await;
}

fn get_now_and_str() -> (NaiveDateTime, String) {
    let ts = Utc::now().naive_utc();
    (
        ts,
        ts.format(windmill_common::tracing_init::LOG_TIMESTAMP_FMT)
            .to_string(),
    )
}

lazy_static::lazy_static! {
    static ref LAST_LOG_FILE_SENT: Arc<Mutex<Option<NaiveDateTime>>> = Arc::new(Mutex::new(None));
}

async fn send_log_file_to_object_store(
    hostname: &str,
    mode: &Mode,
    worker_group: &Option<String>,
    conn: &Connection,
    snd_highest_file: Option<String>,
    use_now: bool,
) {
    if let Some(highest_file) = snd_highest_file {
        //parse datetime frome file xxxx.yyyy-MM-dd-HH-mm
        let (ts, ts_str) = if use_now {
            get_now_and_str()
        } else {
            highest_file
                .split(".")
                .last()
                .and_then(|x| {
                    NaiveDateTime::parse_from_str(
                        x,
                        windmill_common::tracing_init::LOG_TIMESTAMP_FMT,
                    )
                    .ok()
                    .map(|y| (y, x.to_string()))
                })
                .unwrap_or_else(get_now_and_str)
        };

        let exists = LAST_LOG_FILE_SENT.lock().map(|last_log_file_sent| {
            last_log_file_sent.map(|last_log_file_sent| last_log_file_sent >= ts).unwrap_or(false)
        });

        if exists.unwrap_or(false) {
            return;
        }

        #[cfg(feature = "parquet")]
        let s3_client = OBJECT_STORE_CACHE_SETTINGS.read().await.clone();
        #[cfg(feature = "parquet")]
        if let Some(s3_client) = s3_client {
            let path = std::path::Path::new(TMP_WINDMILL_LOGS_SERVICE)
                .join(hostname)
                .join(&highest_file);

            //read file as byte stream
            let bytes = tokio::fs::read(&path).await;
            if let Err(e) = bytes {
                tracing::error!("Error reading log file: {:?}", e);
                return;
            }
            let path = object_store::path::Path::from_url_path(format!(
                "{}{hostname}/{highest_file}",
                windmill_common::tracing_init::LOGS_SERVICE
            ));
            if let Err(e) = path {
                tracing::error!("Error creating log file path: {:?}", e);
                return;
            }
            if let Err(e) = s3_client.put(&path.unwrap(), bytes.unwrap().into()).await {
                tracing::error!("Error sending logs to object store: {:?}", e);
            }
        }

        let (ok_lines, err_lines) = read_log_counters(ts_str);

        if let Some(db) = conn.as_sql() {
            if let Err(e) = sqlx::query!("INSERT INTO log_file (hostname, mode, worker_group, log_ts, file_path, ok_lines, err_lines, json_fmt) VALUES ($1, $2::text::LOG_MODE, $3, $4, $5, $6, $7, $8)",
                hostname, mode.to_string(), worker_group.clone(), ts, highest_file, ok_lines as i64, err_lines as i64, *JSON_FMT)
                .execute(db)
                .await {
                tracing::error!("Error inserting log file: {:?}", e);
            } else {
                if let Err(e) = LAST_LOG_FILE_SENT.lock().map(|mut last_log_file_sent| {
                    last_log_file_sent.replace(ts);
                }) {
                    tracing::error!("Error updating last log file sent: {:?}", e);
                }
                tracing::info!("Log file sent: {}", highest_file);
            }
        } else {
            // tracing::warn!("Not sending log file to object store in agent mode");
            ()
        }
    }
}

fn read_log_counters(ts_str: String) -> (usize, usize) {
    let counters = windmill_common::tracing_init::LOG_COUNTING_BY_MIN.read();
    let mut ok_lines = 0;
    let mut err_lines = 0;
    if let Ok(ref c) = counters {
        let counter = c.get(&ts_str);
        if let Some(counter) = counter {
            ok_lines = counter.non_error_count;
            err_lines = counter.error_count;
        } else {
            // println!("no counter found for {ts_str}");
        }
    } else {
        println!("Error reading log counters 2");
    }
    (ok_lines, err_lines)
}

pub async fn load_keep_job_dir(conn: &Connection) {
    let value = load_value_from_global_settings_with_conn(conn, KEEP_JOB_DIR_SETTING, true).await;
    match value {
        Ok(Some(serde_json::Value::Bool(t))) => KEEP_JOB_DIR.store(t, Ordering::Relaxed),
        Err(e) => {
            tracing::error!("Error loading keep job dir metrics: {e:#}");
        }
        _ => (),
    };
}

pub async fn load_require_preexisting_user(db: &DB) {
    let value =
        load_value_from_global_settings(db, REQUIRE_PREEXISTING_USER_FOR_OAUTH_SETTING).await;
    match value {
        Ok(Some(serde_json::Value::Bool(t))) => {
            REQUIRE_PREEXISTING_USER_FOR_OAUTH.store(t, Ordering::Relaxed)
        }
        Err(e) => {
            tracing::error!("Error loading keep job dir metrics: {e:#}");
        }
        _ => (),
    };
}

struct LogFile {
    file_path: String,
    hostname: String,
}

pub async fn delete_expired_items(db: &DB) -> () {
    let tokens_deleted_r: std::result::Result<Vec<String>, _> = sqlx::query_scalar(
        "DELETE FROM token WHERE expiration <= now()
        RETURNING concat(substring(token for 10), '*****')",
    )
    .fetch_all(db)
    .await;

    match tokens_deleted_r {
        Ok(tokens) => {
            if tokens.len() > 0 {
                tracing::info!("deleted {} tokens: {:?}", tokens.len(), tokens)
            }
        }
        Err(e) => tracing::error!("Error deleting token: {}", e.to_string()),
    }

    let pip_resolution_r = sqlx::query_scalar!(
        "DELETE FROM pip_resolution_cache WHERE expiration <= now() RETURNING hash",
    )
    .fetch_all(db)
    .await;

    match pip_resolution_r {
        Ok(res) => {
            if res.len() > 0 {
                tracing::info!("deleted {} pip_resolution: {:?}", res.len(), res)
            }
        }
        Err(e) => tracing::error!("Error deleting pip_resolution: {}", e.to_string()),
    }

    let deleted_cache = sqlx::query_scalar!(
            "DELETE FROM resource WHERE resource_type = 'cache' AND to_timestamp((value->>'expire')::int) < now() RETURNING path",
        )
        .fetch_all(db)
        .await;

    match deleted_cache {
        Ok(res) => {
            if res.len() > 0 {
                tracing::info!("deleted {} cache resource: {:?}", res.len(), res)
            }
        }
        Err(e) => tracing::error!("Error deleting cache resource {}", e.to_string()),
    }

    let deleted_expired_variables = sqlx::query_scalar!(
        "DELETE FROM variable WHERE expires_at IS NOT NULL AND expires_at < now() RETURNING path",
    )
    .fetch_all(db)
    .await;

    match deleted_expired_variables {
        Ok(res) => {
            if res.len() > 0 {
                tracing::info!("deleted {} expired variables {:?}", res.len(), res)
            }
        }
        Err(e) => tracing::error!("Error deleting cache resource {}", e.to_string()),
    }

    match sqlx::query_as!(
        LogFile,
        "DELETE FROM log_file WHERE log_ts <= now() - ($1::bigint::text || ' s')::interval RETURNING file_path, hostname",
        SERVICE_LOG_RETENTION_SECS,
    )
    .fetch_all(db)
    .await
    {
        Ok(log_files_to_delete) => {
                let paths = log_files_to_delete
                    .iter()
                    .map(|f| format!("{}/{}", f.hostname, f.file_path))
                    .collect();
                delete_log_files_from_disk_and_store(paths, TMP_WINDMILL_LOGS_SERVICE, windmill_common::tracing_init::LOGS_SERVICE).await;

        }
        Err(e) => tracing::error!("Error deleting log file: {:?}", e),
    }

    #[cfg(not(feature = "enterprise"))]
    let audit_retention_secs = 1 * 60 * 60 * 24 * 14;

    #[cfg(feature = "enterprise")]
    let audit_retention_secs = 1 * 60 * 60 * 24 * 365;

    if let Err(e) = sqlx::query_scalar!(
        "DELETE FROM audit WHERE timestamp <= now() - ($1::bigint::text || ' s')::interval",
        audit_retention_secs,
    )
    .fetch_all(db)
    .await
    {
        tracing::error!("Error deleting audit log on CE: {:?}", e);
    }

    let job_retention_secs = *JOB_RETENTION_SECS.read().await;
    if job_retention_secs > 0 {
        match db.begin().await {
            Ok(mut tx) => {
                let deleted_jobs = sqlx::query_scalar!(
                    "DELETE FROM v2_job_completed c
                    USING v2_job j
                    WHERE
                        created_at <= now() - ($1::bigint::text || ' s')::interval
                        AND completed_at + ($1::bigint::text || ' s')::interval <= now()
                        AND c.id = j.id
                    RETURNING c.id",
                    job_retention_secs
                )
                .fetch_all(&mut *tx)
                .await;

                match deleted_jobs {
                    Ok(deleted_jobs) => {
                        if deleted_jobs.len() > 0 {
                            tracing::info!(
                                "deleted {} jobs completed JOB_RETENTION_SECS {} ago: {:?}",
                                deleted_jobs.len(),
                                job_retention_secs,
                                deleted_jobs,
                            );
                            if let Err(e) = sqlx::query!(
                                "DELETE FROM job_stats WHERE job_id = ANY($1)",
                                &deleted_jobs
                            )
                            .execute(&mut *tx)
                            .await
                            {
                                tracing::error!("Error deleting job stats: {:?}", e);
                            }
                            match sqlx::query_scalar!(
                                "DELETE FROM job_logs WHERE job_id = ANY($1) RETURNING log_file_index",
                                &deleted_jobs
                            )
                            .fetch_all(&mut *tx)
                            .await
                            {
                                Ok(log_file_index) => {
                                    let paths = log_file_index
                                        .into_iter()
                                        .filter_map(|opt| opt)
                                        .flat_map(|inner_vec| inner_vec.into_iter())
                                        .collect();
                                    delete_log_files_from_disk_and_store(paths, TMP_DIR, "").await;
                                }
                                Err(e) => tracing::error!("Error deleting job stats: {:?}", e),
                            }
                            if let Err(e) = sqlx::query!(
                                "DELETE FROM concurrency_key WHERE  ended_at <= now() - ($1::bigint::text || ' s')::interval ",
                                job_retention_secs
                            )
                            .execute(&mut *tx)
                            .await
                            {
                                tracing::error!("Error deleting  custom concurrency key: {:?}", e);
                            }

                            if let Err(e) =
                                sqlx::query!("DELETE FROM v2_job WHERE id = ANY($1)", &deleted_jobs)
                                    .execute(&mut *tx)
                                    .await
                            {
                                tracing::error!("Error deleting job: {:?}", e);
                            }
                        }
                    }
                    Err(e) => {
                        tracing::error!("Error deleting expired jobs: {:?}", e)
                    }
                }

                match tx.commit().await {
                    Ok(_) => (),
                    Err(err) => tracing::error!("Error deleting expired jobs: {:?}", err),
                }
            }
            Err(err) => {
                tracing::error!("Error deleting expired jobs: {:?}", err)
            }
        }
    }
}

async fn delete_log_files_from_disk_and_store(
    paths_to_delete: Vec<String>,
    tmp_dir: &str,
    _s3_prefix: &str,
) {
    #[cfg(feature = "parquet")]
    let os = windmill_common::s3_helpers::OBJECT_STORE_CACHE_SETTINGS
        .read()
        .await
        .clone();
    #[cfg(not(feature = "parquet"))]
    let os: Option<()> = None;

    let _should_del_from_store = MONITOR_LOGS_ON_OBJECT_STORE.read().await.clone();

    let delete_futures = FuturesUnordered::new();

    for path in paths_to_delete {
        let _os2 = &os;

        delete_futures.push(async move {
            let disk_path = std::path::Path::new(tmp_dir).join(&path);
            if tokio::fs::metadata(&disk_path).await.is_ok() {
                if let Err(e) = tokio::fs::remove_file(&disk_path).await {
                    tracing::error!(
                        "Failed to delete from disk {}: {e}",
                        disk_path.to_string_lossy()
                    );
                } else {
                    tracing::debug!(
                        "Succesfully deleted {} from disk",
                        disk_path.to_string_lossy()
                    );
                }
            }

            #[cfg(feature = "parquet")]
            if _should_del_from_store {
                if let Some(os) = _os2 {
                    let p = object_store::path::Path::from(format!("{}{}", _s3_prefix, path));
                    if let Err(e) = os.delete(&p).await {
                        tracing::error!("Failed to delete from object store {}: {e}", p.to_string())
                    } else {
                        tracing::debug!("Succesfully deleted {} from object store", p.to_string());
                    }
                }
            }
        });
    }

    let _: Vec<_> = delete_futures.collect().await;
}

pub async fn reload_scim_token_setting(conn: &Connection) {
    reload_option_setting_with_tracing(conn, SCIM_TOKEN_SETTING, "SCIM_TOKEN", SCIM_TOKEN.clone())
        .await;
}

pub async fn reload_timeout_wait_result_setting(conn: &Connection) {
    reload_option_setting_with_tracing(
        conn,
        TIMEOUT_WAIT_RESULT_SETTING,
        "TIMEOUT_WAIT_RESULT",
        TIMEOUT_WAIT_RESULT.clone(),
    )
    .await;
}
pub async fn reload_saml_metadata_setting(conn: &Connection) {
    reload_option_setting_with_tracing(
        conn,
        SAML_METADATA_SETTING,
        "SAML_METADATA",
        SAML_METADATA.clone(),
    )
    .await;
}

pub async fn reload_extra_pip_index_url_setting(conn: &Connection) {
    reload_option_setting_with_tracing(
        conn,
        EXTRA_PIP_INDEX_URL_SETTING,
        "PIP_EXTRA_INDEX_URL",
        PIP_EXTRA_INDEX_URL.clone(),
    )
    .await;
}

pub async fn reload_pip_index_url_setting(conn: &Connection) {
    reload_option_setting_with_tracing(
        conn,
        PIP_INDEX_URL_SETTING,
        "PIP_INDEX_URL",
        PIP_INDEX_URL.clone(),
    )
    .await;
}

pub async fn reload_instance_python_version_setting(conn: &Connection) {
    reload_option_setting_with_tracing(
        conn,
        INSTANCE_PYTHON_VERSION_SETTING,
        "INSTANCE_PYTHON_VERSION",
        INSTANCE_PYTHON_VERSION.clone(),
    )
    .await;
}

pub async fn reload_npm_config_registry_setting(conn: &Connection) {
    reload_option_setting_with_tracing(
        conn,
        NPM_CONFIG_REGISTRY_SETTING,
        "NPM_CONFIG_REGISTRY",
        NPM_CONFIG_REGISTRY.clone(),
    )
    .await;
}

pub async fn reload_bunfig_install_scopes_setting(conn: &Connection) {
    reload_option_setting_with_tracing(
        conn,
        BUNFIG_INSTALL_SCOPES_SETTING,
        "BUNFIG_INSTALL_SCOPES",
        BUNFIG_INSTALL_SCOPES.clone(),
    )
    .await;
}

pub async fn reload_nuget_config_setting(conn: &Connection) {
    reload_option_setting_with_tracing(
        conn,
        NUGET_CONFIG_SETTING,
        "NUGET_CONFIG",
        NUGET_CONFIG.clone(),
    )
    .await;
}
pub async fn reload_maven_repos_setting(conn: &Connection) {
    reload_option_setting_with_tracing(conn, windmill_common::global_settings::MAVEN_REPOS_SETTING, "MAVEN_REPOS", MAVEN_REPOS.clone())
        .await;
}
pub async fn reload_no_default_maven_setting(conn: &Connection) {
    let value = load_value_from_global_settings_with_conn(conn, windmill_common::global_settings::NO_DEFAULT_MAVEN_SETTING, true).await;
    match value {
        Ok(Some(serde_json::Value::Bool(t))) => NO_DEFAULT_MAVEN.store(t, Ordering::Relaxed),
        Err(e) => {
            tracing::error!("Error loading no default maven repository: {e:#}");
        }
        _ => (),
    };
}

pub async fn reload_retention_period_setting(conn: &Connection) {
    if let Err(e) = reload_setting(
        conn,
        RETENTION_PERIOD_SECS_SETTING,
        "JOB_RETENTION_SECS",
        60 * 60 * 24 * 30,
        JOB_RETENTION_SECS.clone(),
        |x| x,
    )
    .await
    {
        tracing::error!("Error reloading retention period: {:?}", e)
    }
}
pub async fn reload_delete_logs_periodically_setting(conn: &Connection) {
    if let Err(e) = reload_setting(
        conn,
        MONITOR_LOGS_ON_OBJECT_STORE_SETTING,
        "MONITOR_LOGS_ON_OBJECT_STORE",
        false,
        MONITOR_LOGS_ON_OBJECT_STORE.clone(),
        |x| x,
    )
    .await
    {
        tracing::error!("Error reloading retention period: {:?}", e)
    }
}

#[cfg(feature = "parquet")]
pub async fn reload_s3_cache_setting(db: &DB) {
    use windmill_common::{
        ee::{get_license_plan, LicensePlan},
        s3_helpers::ObjectSettings,
    };

    let s3_config = load_value_from_global_settings(db, OBJECT_STORE_CACHE_CONFIG_SETTING).await;
    if let Err(e) = s3_config {
        tracing::error!("Error reloading s3 cache config: {:?}", e)
    } else {
        if let Some(v) = s3_config.unwrap() {
            if matches!(get_license_plan().await, LicensePlan::Pro) {
                tracing::error!("S3 cache is not available for pro plan");
                return;
            }
            let mut s3_cache_settings = OBJECT_STORE_CACHE_SETTINGS.write().await;
            let setting = serde_json::from_value::<ObjectSettings>(v);
            if let Err(e) = setting {
                tracing::error!("Error parsing s3 cache config: {:?}", e)
            } else {
                let s3_client = build_object_store_from_settings(setting.unwrap()).await;
                if let Err(e) = s3_client {
                    tracing::error!("Error building s3 client from settings: {:?}", e)
                } else {
                    *s3_cache_settings = Some(s3_client.unwrap());
                }
            }
        } else {
            let mut s3_cache_settings = OBJECT_STORE_CACHE_SETTINGS.write().await;
            if std::env::var("S3_CACHE_BUCKET").is_ok() {
                if matches!(get_license_plan().await, LicensePlan::Pro) {
                    tracing::error!("S3 cache is not available for pro plan");
                    return;
                }
                *s3_cache_settings = build_s3_client_from_settings(S3Settings {
                    bucket: None,
                    region: None,
                    access_key: None,
                    secret_key: None,
                    endpoint: None,
                    store_logs: None,
                    path_style: None,
                    allow_http: None,
                    port: None,
                })
                .await
                .ok();
            } else {
                *s3_cache_settings = None;
            }
        }
    }
}

pub async fn reload_job_default_timeout_setting(conn: &Connection) {
    reload_option_setting_with_tracing(
        conn,
        JOB_DEFAULT_TIMEOUT_SECS_SETTING,
        "JOB_DEFAULT_TIMEOUT_SECS",
        JOB_DEFAULT_TIMEOUT.clone(),
    )
    .await;
}

pub async fn reload_request_size(conn: &Connection) {
    if let Err(e) = reload_setting(
        conn,
        REQUEST_SIZE_LIMIT_SETTING,
        "REQUEST_SIZE_LIMIT",
        DEFAULT_BODY_LIMIT,
        REQUEST_SIZE_LIMIT.clone(),
        |x| x.mul(1024 * 1024),
    )
    .await
    {
        tracing::error!("Error reloading retention period: {:?}", e)
    }
}

pub async fn reload_license_key(conn: &Connection) -> anyhow::Result<()> {
    let q = load_value_from_global_settings_with_conn(conn, LICENSE_KEY_SETTING, true)
        .await
        .map_err(|err| anyhow::anyhow!("Error reloading license key: {}", err.to_string()))?;

    let mut value = std::env::var("LICENSE_KEY")
        .ok()
        .and_then(|x| x.parse::<String>().ok())
        .unwrap_or(String::new());

    if let Some(q) = q {
        if let Ok(v) = serde_json::from_value::<String>(q.clone()) {
            tracing::info!(
                "Loaded setting LICENSE_KEY from db config: {}",
                truncate_token(&v)
            );
            value = v;
        } else {
            tracing::error!("Could not parse LICENSE_KEY found: {:#?}", &q);
        }
    };
    set_license_key(value).await;
    Ok(())
}

pub async fn reload_option_setting_with_tracing<T: FromStr + DeserializeOwned>(
    conn: &Connection,
    setting_name: &str,
    std_env_var: &str,
    lock: Arc<RwLock<Option<T>>>,
) {
    if let Err(e) = reload_option_setting(conn, setting_name, std_env_var, lock.clone()).await {
        tracing::error!("Error reloading setting {}: {:?}", setting_name, e)
    }
}

pub async fn load_value_from_global_settings(
    db: &DB,
    setting_name: &str,
) -> error::Result<Option<serde_json::Value>> {
    let r = sqlx::query!(
        "SELECT value FROM global_settings WHERE name = $1",
        setting_name
    )
    .fetch_optional(db)
    .await?
    .map(|x| x.value);
    Ok(r)
}

pub async fn load_value_from_global_settings_with_conn(
    conn: &Connection,
    setting_name: &str,
    load_from_http: bool,
) -> anyhow::Result<Option<serde_json::Value>> {
    match conn {
        Connection::Sql(db) => Ok(load_value_from_global_settings(db, setting_name).await?),
        Connection::Http(client) => {
            if load_from_http {
                client.get::<Option<serde_json::Value>>(&format!("/api/agent_workers/get_global_setting/{}", setting_name)).await
                .map_err(|e| anyhow::anyhow!("Error loading setting {}: {}", setting_name, e))
            } else {
                Ok(None)
            }
        }
    }

}

pub async fn reload_option_setting<T: FromStr + DeserializeOwned>(
    conn: &Connection,
    setting_name: &str,
    std_env_var: &str,
    lock: Arc<RwLock<Option<T>>>,
) -> error::Result<()> {
    let force_value = std::env::var(format!("FORCE_{}", std_env_var))
        .ok()
        .and_then(|x| x.parse::<T>().ok());

    if let Some(force_value) = force_value {
        let mut l = lock.write().await;
        *l = Some(force_value);
        return Ok(());
    }

    let q = load_value_from_global_settings_with_conn(conn, setting_name, true).await?;

    let mut value = std::env::var(std_env_var)
        .ok()
        .and_then(|x| x.parse::<T>().ok());

    if let Some(q) = q {
        if let Ok(v) = serde_json::from_value::<T>(q.clone()) {
            tracing::info!("Loaded setting {setting_name} from db config: {:#?}", &q);
            value = Some(v)
        } else {
            tracing::error!("Could not parse {setting_name} found: {:#?}", &q);
        }
    };

    {
        if value.is_none() {
            tracing::info!("Loaded {setting_name} setting to None");
        }
        let mut l = lock.write().await;
        *l = value;
    }

    Ok(())
}

pub async fn reload_setting<T: FromStr + DeserializeOwned + Display>(
    conn: &Connection,
    setting_name: &str,
    std_env_var: &str,
    default: T,
    lock: Arc<RwLock<T>>,
    transformer: fn(T) -> T,
) -> error::Result<()> {
    let q = load_value_from_global_settings_with_conn(conn, setting_name, true).await?;

    let mut value = std::env::var(std_env_var)
        .ok()
        .and_then(|x| x.parse::<T>().ok())
        .unwrap_or(default);

    if let Some(q) = q {
        if let Ok(v) = serde_json::from_value::<T>(q.clone()) {
            tracing::info!("Loaded setting {setting_name} from db config: {:#?}", &q);
            value = transformer(v);
        } else {
            tracing::error!("Could not parse {setting_name} found: {:#?}", &q);
        }
    };

    {
        let mut l = lock.write().await;
        *l = value;
    }

    Ok(())
}

#[cfg(feature = "prometheus")]
pub async fn monitor_pool(db: &DB) {
    if METRICS_ENABLED.load(Ordering::Relaxed) {
        let db = db.clone();
        tokio::spawn(async move {
            let active_pool_connections: prometheus::IntGauge = prometheus::register_int_gauge!(
                "pool_connections_active",
                "Number of active postgresql connections in the pool"
            )
            .unwrap();

            let idle_pool_connections: prometheus::IntGauge = prometheus::register_int_gauge!(
                "pool_connections_idle",
                "Number of idle postgresql connections in the pool"
            )
            .unwrap();

            let max_pool_connections: prometheus::IntGauge = prometheus::register_int_gauge!(
                "pool_connections_max",
                "Number of max postgresql connections in the pool"
            )
            .unwrap();

            max_pool_connections.set(db.options().get_max_connections() as i64);
            loop {
                active_pool_connections.set(db.size() as i64);
                idle_pool_connections.set(db.num_idle() as i64);
                tokio::time::sleep(Duration::from_secs(30)).await;
            }
        });
    }
}

pub async fn monitor_db(
    conn: &Connection,
    base_internal_url: &str,
    server_mode: bool,
    #[cfg(feature = "enterprise")]
    worker_mode: bool,
    #[cfg(not(feature = "enterprise"))]
    _worker_mode: bool,
    initial_load: bool,
    _killpill_tx: KillpillSender,
) {
    tracing::info!("Starting periodic monitor task");
    let zombie_jobs_f = async {
        if server_mode && !initial_load && !*DISABLE_ZOMBIE_JOBS_MONITORING {
            if let Some(db) = conn.as_sql() {
            handle_zombie_jobs(db, base_internal_url, "server").await;
            match handle_zombie_flows(db).await {
                Err(err) => {
                    tracing::error!("Error handling zombie flows: {:?}", err);
                },
                _ => {}
                }
            }
        }
    };
    let expired_items_f = async {
        if server_mode && !initial_load {
            if let Some(db) = conn.as_sql() {
            delete_expired_items(&db).await;
            }
        }
    };

    let verify_license_key_f = async {
        #[cfg(feature = "enterprise")]
        if !initial_load {
            verify_license_key().await;
        }
    };

    let expose_queue_metrics_f = async {
        if !initial_load && server_mode {
            if let Some(db) = conn.as_sql() {
                expose_queue_metrics(&db).await;
            }
        }
    };

    let worker_groups_alerts_f = async {
        #[cfg(feature = "enterprise")]
        if server_mode && !initial_load {
            if let Some(db) = conn.as_sql() {
                worker_groups_alerts(&db).await;
            }
        }
    };

    let jobs_waiting_alerts_f = async {
        #[cfg(feature = "enterprise")]
        if server_mode {
            if let Some(db) = conn.as_sql() {
                jobs_waiting_alerts(&db).await;
            }
        }
    };

    let low_disk_alerts_f = async {
        #[cfg(feature = "enterprise")]
        if let Some(db) = conn.as_sql() {
            low_disk_alerts(
                &db,
                server_mode,
                worker_mode,
                WORKERS_NAMES.read().await.clone(),
            )
            .await;
        }
    };

    let apply_autoscaling_f = async {
        #[cfg(feature = "enterprise")]
        if server_mode && !initial_load {
            if let Some(db) = conn.as_sql() {
                if let Err(e) = windmill_autoscaling::apply_all_autoscaling(db).await {
                    tracing::error!("Error applying autoscaling: {:?}", e);
                }
            }
        }
    };

    let update_min_worker_version_f = async {
        update_min_version(conn).await;
    };

    join!(
        expired_items_f,
        zombie_jobs_f,
        expose_queue_metrics_f,
        verify_license_key_f,
        worker_groups_alerts_f,
        jobs_waiting_alerts_f,
        low_disk_alerts_f,
        apply_autoscaling_f,
        update_min_worker_version_f,
    );
    tracing::info!("Periodic monitor task completed");
}

pub async fn expose_queue_metrics(db: &Pool<Postgres>) {
    let last_check = sqlx::query_scalar!(
            "SELECT created_at FROM metrics WHERE id LIKE 'queue_count_%' ORDER BY created_at DESC LIMIT 1"
        )
        .fetch_optional(db)
        .await
        .unwrap_or(Some(chrono::Utc::now()));

    let metrics_enabled = METRICS_ENABLED.load(std::sync::atomic::Ordering::Relaxed);
    let save_metrics = last_check
        .map(|last_check| chrono::Utc::now() - last_check > chrono::Duration::seconds(25))
        .unwrap_or(true);

    if metrics_enabled || save_metrics {
        let queue_counts = windmill_common::queue::get_queue_counts(db).await;

        #[cfg(feature = "prometheus")]
        if metrics_enabled {
            for q in QUEUE_COUNT_TAGS.read().await.iter() {
                if queue_counts.get(q).is_none() {
                    (*QUEUE_COUNT).with_label_values(&[q]).set(0);
                }
            }
        }

        #[allow(unused_mut)]
        let mut tags_to_watch = vec![];
        for q in queue_counts {
            let count = q.1;
            let tag = q.0;

            #[cfg(feature = "prometheus")]
            if metrics_enabled {
                let metric = (*QUEUE_COUNT).with_label_values(&[&tag]);
                metric.set(count as i64);
                tags_to_watch.push(tag.to_string());
            }

            // save queue_count and delay metrics per tag
            if save_metrics {
                sqlx::query!(
                    "INSERT INTO metrics (id, value) VALUES ($1, $2)",
                    format!("queue_count_{}", tag),
                    serde_json::json!(count)
                )
                .execute(db)
                .await
                .ok();
                if count > 0 {
                    sqlx::query!(
                        "INSERT INTO metrics (id, value)
                        VALUES ($1, to_jsonb((
                            SELECT EXTRACT(EPOCH FROM now() - scheduled_for)
                            FROM v2_job_queue
                            WHERE tag = $2 AND running = false AND scheduled_for <= now() - ('3 seconds')::interval
                            ORDER BY priority DESC NULLS LAST, scheduled_for LIMIT 1
                        )))",
                        format!("queue_delay_{}", tag),
                        tag
                    )
                    .execute(db)
                    .await
                    .ok();
                }
            }
        }
        if metrics_enabled {
            let mut w = QUEUE_COUNT_TAGS.write().await;
            *w = tags_to_watch;
        }
    }

    // clean queue metrics older than 14 days
    sqlx::query!(
        "DELETE FROM metrics WHERE id LIKE 'queue_%' AND created_at < NOW() - INTERVAL '14 day'"
    )
    .execute(db)
    .await
    .ok();
}

pub async fn reload_smtp_config(db: &Pool<Postgres>) {
    let smtp_config = load_smtp_config(&db).await;
    if let Err(e) = smtp_config {
        tracing::error!("Error reloading smtp config: {:?}", e)
    } else {
        let mut wc = SMTP_CONFIG.write().await;
        tracing::info!("Reloading smtp config...");
        *wc = smtp_config.unwrap()
    }
}

pub async fn reload_indexer_config(db: &Pool<Postgres>) {
    let indexer_config = load_indexer_config(&db).await;
    if let Err(e) = indexer_config {
        tracing::error!("Error reloading indexer config: {:?}", e)
    } else {
        let mut wc = INDEXER_CONFIG.write().await;
        tracing::info!("Reloading smtp config...");
        *wc = indexer_config.unwrap()
    }
}

pub async fn reload_worker_config(
    db: &DB,
    tx: KillpillSender,
    kill_if_change: bool,
) {
    let config = load_worker_config(db, tx.clone()).await;
    if let Err(e) = config {
        tracing::error!("Error reloading worker config: {:?}", e)
    } else {
        let wc = WORKER_CONFIG.read().await;
        let config = config.unwrap();
        if *wc != config || config.dedicated_worker.is_some() {
            if kill_if_change {
                if config.dedicated_worker.is_some()
                    || (*wc).dedicated_worker != config.dedicated_worker
                {
                    tracing::info!("Dedicated worker config changed, sending killpill. Expecting to be restarted by supervisor.");
                    let _ = tx.send();
                }

                if (*wc).init_bash != config.init_bash {
                    tracing::info!("Init bash config changed, sending killpill. Expecting to be restarted by supervisor.");
                    let _ = tx.send();
                }

                if (*wc).cache_clear != config.cache_clear {
                    tracing::info!("Cache clear changed, sending killpill. Expecting to be restarted by supervisor.");
                    let _ = tx.send();
                    tracing::info!("Waiting 5 seconds to allow others workers to start potential jobs that depend on a potential shared cache volume");
                    tokio::time::sleep(Duration::from_secs(5)).await;
                    if let Err(e) = windmill_worker::common::clean_cache().await {
                        tracing::error!("Error cleaning the cache: {e:#}");
                    }
                }
            }
            drop(wc);

            let mut wc = WORKER_CONFIG.write().await;
            tracing::info!("Reloading worker config...");
            store_suspended_pull_query(&config).await;
            store_pull_query(&config).await;
            *wc = config
        }
    }
}

pub async fn load_base_url(conn: &Connection) -> error::Result<String> {
    let q_base_url = load_value_from_global_settings_with_conn(conn, BASE_URL_SETTING, false).await?;

    let std_base_url = std::env::var("BASE_URL")
        .ok()
        .unwrap_or_else(|| "http://localhost".to_string());
    let base_url = if let Some(q) = q_base_url {
        if let Ok(v) = serde_json::from_value::<String>(q.clone()) {
            if v != "" {
                v
            } else {
                std_base_url
            }
        } else {
            tracing::error!(
                "Could not parse base_url setting as a string, found: {:#?}",
                &q
            );
            std_base_url
        }
    } else {
        std_base_url
    };

    {
        let mut l = BASE_URL.write().await;
        *l = base_url.clone();
    }
    Ok(base_url)
}

pub async fn reload_base_url_setting(conn: &Connection) -> error::Result<()> {

    #[cfg(feature = "oauth2")]
    let oauths = if let Some(db) = conn.as_sql() {
        let q_oauth = load_value_from_global_settings (db, OAUTH_SETTING).await?;

        if let Some(q) = q_oauth {
            if let Ok(v) = serde_json::from_value::<
                Option<HashMap<String, windmill_api::oauth2_ee::OAuthClient>>,
            >(q.clone())
            {
                v
            } else {
                tracing::error!("Could not parse oauth setting as a json, found: {:#?}", &q);
                None
            }
        } else {
            None
        }
    } else {
        None
    };
    let base_url = load_base_url(conn).await?;
    let is_secure = base_url.starts_with("https://");

    #[cfg(feature = "oauth2")]
    {
        if let Some(db) = conn.as_sql() {
            let mut l = windmill_api::OAUTH_CLIENTS.write().await;
            *l = windmill_api::oauth2_ee::build_oauth_clients(&base_url, oauths, db).await
            .map_err(|e| tracing::error!("Error building oauth clients (is the oauth.json mounted and in correct format? Use '{}' as minimal oauth.json): {}", "{}", e))
            .unwrap();
        }
    }

    {
        let mut l = IS_SECURE.write().await;
        *l = is_secure;
    }

    Ok(())
}

const RESTART_LIMIT: i32 = 3;

async fn handle_zombie_jobs(db: &Pool<Postgres>, base_internal_url: &str, worker_name: &str) {
    let mut zombie_jobs_uuid_restart_limit_reached = vec![];

    if *RESTART_ZOMBIE_JOBS {
        let restarted = sqlx::query!(
            "WITH to_update AS (
                SELECT q.id, q.workspace_id, r.ping, COALESCE(zjc.counter, 0) as counter
                FROM v2_job_queue q
                JOIN v2_job j ON j.id = q.id
                JOIN v2_job_runtime r ON r.id = j.id
                LEFT JOIN zombie_job_counter zjc ON zjc.job_id = q.id
                WHERE ping < now() - ($1 || ' seconds')::interval
                    AND running = true
                    AND kind NOT IN ('flow', 'flowpreview', 'flownode', 'singlescriptflow')
                    AND same_worker = false
                    AND (zjc.counter IS NULL OR zjc.counter <= $2)
                FOR UPDATE of q SKIP LOCKED
            ),
            zombie_jobs AS (
                UPDATE v2_job_queue q
                SET running = false, started_at = null
                FROM to_update tu
                WHERE q.id = tu.id AND (tu.counter IS NULL OR tu.counter < $2)
                RETURNING q.id, q.workspace_id, ping, tu.counter
            ),
            update_ping AS (
                UPDATE v2_job_runtime r
                SET ping = null
                FROM zombie_jobs zj
                WHERE r.id = zj.id
            ),
            increment_counter AS (
                INSERT INTO zombie_job_counter (job_id, counter)
                SELECT id, 1 FROM to_update WHERE counter < $2
                ON CONFLICT (job_id) DO UPDATE
                SET counter = zombie_job_counter.counter + 1
            ),
            update_concurrency AS (
                UPDATE concurrency_counter cc
                SET job_uuids = job_uuids - zj.id::text
                FROM zombie_jobs zj
                INNER JOIN concurrency_key ck ON ck.job_id = zj.id
                WHERE cc.concurrency_id = ck.key
            )
            SELECT id AS \"id!\", workspace_id AS \"workspace_id!\", ping, counter + 1 AS counter FROM to_update",
            *ZOMBIE_JOB_TIMEOUT,
            RESTART_LIMIT
        )
        .fetch_all(db)
        .await
        .ok()
        .unwrap_or_else(|| vec![]);

        #[cfg(feature = "prometheus")]
        if METRICS_ENABLED.load(std::sync::atomic::Ordering::Relaxed) {
            QUEUE_ZOMBIE_RESTART_COUNT.inc_by(restarted.len() as _);
        }

        let base_url = BASE_URL.read().await.clone();
        for r in restarted {
            let last_ping = if let Some(x) = r.ping {
                format!("last ping at {x}")
            } else {
                "no last ping".to_string()
            };
            let url = format!("{}/run/{}?workspace={}", base_url, r.id, r.workspace_id,);
            let restart = r.counter.is_none_or(|x| x < RESTART_LIMIT);
            let (critical_error_message, restart_message) = if restart {
                (
                        format!(
                        "Zombie job {} on {} ({}) detected, restarting it ({}/{} attempts), last ping: {}",
                        r.id,
                        r.workspace_id,
                        url,
                        r.counter.unwrap_or(0) + 1,
                        RESTART_LIMIT,
                        last_ping
                    ),
                    format!(
                        "Restarted job after not receiving job's ping for too long the {} ({}/{} attempts)\n\n",
                        last_ping,
                        r.counter.unwrap_or(0) + 1,
                        RESTART_LIMIT
                    )
                )
            } else {
                (
                        format!(
                        "Zombie job {} on {} ({}) detected, but restart limit ({}) reached, job will be processed as an error, last ping: {}",
                        r.id, r.workspace_id, url, RESTART_LIMIT, last_ping
                    ),
                    format!(
                        "job's ping was received last at {}, job will be processed as an error since all {} restart attempts failed",
                        last_ping, RESTART_LIMIT
                    )
                )
            };

            let _ = sqlx::query!(
                "
                INSERT INTO job_logs (job_id, logs)
                VALUES ($1, $2)
                ON CONFLICT (job_id) DO UPDATE SET logs = job_logs.logs || '\n' || EXCLUDED.logs
                WHERE job_logs.job_id = $1",
                r.id,
                restart_message
            )
            .execute(db)
            .await;
            tracing::error!(critical_error_message);
            report_critical_error(
                critical_error_message,
                db.clone(),
                Some(&r.workspace_id),
                None,
            )
            .await;

            if !restart {
                zombie_jobs_uuid_restart_limit_reached.push(r.id);
            }
        }
    }

    let same_worker_timeout_jobs = {
        let long_same_worker_jobs = sqlx::query!(
            "SELECT worker, array_agg(v2_job_queue.id) as ids FROM v2_job_queue LEFT JOIN v2_job ON v2_job_queue.id = v2_job.id LEFT JOIN v2_job_runtime ON v2_job_queue.id = v2_job_runtime.id WHERE v2_job_queue.created_at < now() - ('60 seconds')::interval
    AND running = true AND ping IS NULL AND same_worker = true AND worker IS NOT NULL GROUP BY worker",
        )
        .fetch_all(db)
        .await
        .ok()
        .unwrap_or_else(|| vec![]);

        let worker_ids = long_same_worker_jobs
            .iter()
            .map(|x| x.worker.clone().unwrap_or_default())
            .collect::<Vec<_>>();

        let long_dead_workers: std::collections::HashSet<String> = sqlx::query_scalar!(
            "WITH worker_ids AS (SELECT unnest($1::text[]) as worker)
            SELECT worker_ids.worker FROM worker_ids
            LEFT JOIN worker_ping ON worker_ids.worker = worker_ping.worker
                WHERE worker_ping.worker IS NULL OR worker_ping.ping_at < now() - ('60 seconds')::interval",
            &worker_ids[..]
        )
        .fetch_all(db)
        .await
        .ok()
        .unwrap_or_else(|| vec![])
        .into_iter()
        .filter_map(|x| x)
        .collect();

        let mut timeouts: Vec<Uuid> = vec![];
        for worker in long_same_worker_jobs {
            if worker.worker.is_some() && long_dead_workers.contains(&worker.worker.unwrap()) {
                if let Some(ids) = worker.ids {
                    timeouts.extend(ids);
                }
            }
        }
        if !timeouts.is_empty() {
            tracing::error!(
                "Failing same worker zombie jobs: {:?}",
                timeouts
                    .iter()
                    .map(|x| x.hyphenated().to_string())
                    .collect::<Vec<_>>()
                    .join(",")
            );
        }

        let jobs = sqlx::query_as::<_, QueuedJob>("SELECT * FROM v2_as_queue WHERE id = ANY($1)")
            .bind(&timeouts[..])
            .fetch_all(db)
            .await
            .map_err(|e| tracing::error!("Error fetching same worker jobs: {:?}", e))
            .unwrap_or_default();

        jobs
    };

    let non_restartable_jobs = if *RESTART_ZOMBIE_JOBS {
        vec![]
    } else {
        sqlx::query_as::<_, QueuedJob>("SELECT * FROM v2_as_queue WHERE last_ping < now() - ($1 || ' seconds')::interval
    AND running = true  AND job_kind NOT IN ('flow', 'flowpreview', 'flownode', 'singlescriptflow') AND same_worker = false")
        .bind(ZOMBIE_JOB_TIMEOUT.as_str())
        .fetch_all(db)
        .await
        .ok()
            .unwrap_or_else(|| vec![])
    };

    enum ErrorMessage {
        RestartLimit,
        SameWorker,
        RestartDisabled,
    }

    impl ErrorMessage {
        fn to_string(&self) -> String {
            match self {
                ErrorMessage::RestartLimit => format!("RestartLimit ({})", RESTART_LIMIT),
                ErrorMessage::SameWorker => "SameWorker".to_string(),
                ErrorMessage::RestartDisabled => "RestartDisabled".to_string(),
            }
        }
    }

    let zombie_jobs_restart_limit_reached =
        sqlx::query_as::<_, QueuedJob>("SELECT * FROM v2_as_queue WHERE id = ANY($1)")
            .bind(&zombie_jobs_uuid_restart_limit_reached[..])
            .fetch_all(db)
            .await
            .ok()
            .unwrap_or_else(|| vec![]);

    let timeouts = non_restartable_jobs
        .into_iter()
        .map(|x| (x, ErrorMessage::RestartDisabled))
        .chain(
            same_worker_timeout_jobs
                .into_iter()
                .map(|x| (x, ErrorMessage::SameWorker)),
        )
        .chain(
            zombie_jobs_restart_limit_reached
                .into_iter()
                .map(|x| (x, ErrorMessage::RestartLimit)),
        )
        .collect::<Vec<_>>();

    #[cfg(feature = "prometheus")]
    if METRICS_ENABLED.load(std::sync::atomic::Ordering::Relaxed) {
        QUEUE_ZOMBIE_DELETE_COUNT.inc_by(timeouts.len() as _);
    }

    for (job, error_kind) in timeouts {
        // since the job is unrecoverable, the same worker queue should never be sent anything
        let (same_worker_tx_never_used, _same_worker_rx_never_used) =
            mpsc::channel::<SameWorkerPayload>(1);
        let same_worker_tx_never_used =
            SameWorkerSender(same_worker_tx_never_used, Arc::new(AtomicU16::new(0)));
        let (send_result_never_used, _send_result_rx_never_used) = JobCompletedSender::new_never_used();

        let label = if job.permissioned_as != format!("u/{}", job.created_by)
            && job.permissioned_as != job.created_by
        {
            format!("ephemeral-script-end-user-{}", job.created_by)
        } else {
            "ephemeral-script".to_string()
        };
        let token = create_token_for_owner(
            &db,
            &job.workspace_id,
            &job.permissioned_as,
            &label,
            *SCRIPT_TOKEN_EXPIRY,
            &job.email,
            &job.id,
            None,
        )
        .await
        .expect("could not create job token");

        let client = AuthedClient {
            base_internal_url: base_internal_url.to_string(),
            token,
            workspace: job.workspace_id.to_string(),
            force_client: None,
        };

        let last_ping = job.last_ping.clone();
        let error_message = format!(
            "Job timed out after no ping from job since {} (ZOMBIE_JOB_TIMEOUT: {}, reason: {:?})",
            last_ping
                .map(|x| x.to_string())
                .unwrap_or_else(|| "no ping".to_string()),
            *ZOMBIE_JOB_TIMEOUT,
            error_kind.to_string()
        );
        let _ = handle_job_error(
            db,
            &client,
            &MiniPulledJob::from(&job),
            0,
            None,
            error::Error::ExecutionErr(error_message),
            true,
            same_worker_tx_never_used,
            "",
            worker_name,
            send_result_never_used,
            #[cfg(feature = "benchmark")]
            &mut windmill_common::bench::BenchmarkIter::new(),
        )
        .await;
    }
}

async fn handle_zombie_flows(db: &DB) -> error::Result<()> {
    let flows = sqlx::query!(
        r#"
        SELECT
            id AS "id!", workspace_id AS "workspace_id!", parent_job, is_flow_step,
            flow_status AS "flow_status: Box<str>", last_ping, same_worker
        FROM v2_as_queue
        WHERE running = true AND suspend = 0 AND suspend_until IS null AND scheduled_for <= now()
            AND (job_kind = 'flow' OR job_kind = 'flowpreview' OR job_kind = 'flownode')
            AND last_ping IS NOT NULL AND last_ping < NOW() - ($1 || ' seconds')::interval
            AND canceled = false
        "#,
        FLOW_ZOMBIE_TRANSITION_TIMEOUT.as_str()
    )
    .fetch_all(db)
    .await?;

    for flow in flows {
        let status = flow
            .flow_status
            .as_deref()
            .and_then(|x| serde_json::from_str::<FlowStatus>(x).ok());
        if !flow.same_worker.unwrap_or(false)
            && status.is_some_and(|s| {
                s.modules
                    .get(0)
                    .is_some_and(|x| matches!(x, FlowStatusModule::WaitingForPriorSteps { .. }))
            })
        {
            let error_message = format!(
                "Zombie flow detected: {} in workspace {}. It hasn't started yet, restarting it.",
                flow.id, flow.workspace_id
            );
            tracing::error!(error_message);
            report_critical_error(error_message, db.clone(), Some(&flow.workspace_id), None).await;
            // if the flow hasn't started and is a zombie, we can simply restart it
            let mut tx = db.begin().await?;

            let concurrency_key =
                sqlx::query_scalar!("SELECT key FROM concurrency_key WHERE job_id = $1", flow.id)
                    .fetch_optional(&mut *tx)
                    .await?;

            if let Some(key) = concurrency_key {
                if *DISABLE_CONCURRENCY_LIMIT {
                    tracing::warn!("Concurrency limit is disabled, skipping");
                } else {
                    sqlx::query!(
                        "UPDATE concurrency_counter SET job_uuids = job_uuids - $2 WHERE concurrency_id = $1",
                        key,
                        flow.id.hyphenated().to_string()
                    )
                    .execute(&mut *tx)
                    .await?;
                }
            }

            sqlx::query!(
                "UPDATE v2_job_queue SET running = false, started_at = null
                WHERE id = $1 AND canceled_by IS NULL",
                flow.id
            )
            .execute(&mut *tx)
            .await?;

            tx.commit().await?;
        } else {
            let id = flow.id.clone();
            let last_ping = flow.last_ping.clone();
            let now = now_from_db(db).await?;
            let base_url = BASE_URL.read().await;
            let workspace_id = flow.workspace_id.clone();
            let reason = format!(
                "{} was hanging in between 2 steps. Last ping: {last_ping:?} (now: {now})",
                if flow.is_flow_step.unwrap_or(false) && flow.parent_job.is_some() {
                    format!("Flow was cancelled because subflow {id} ({base_url}/run/{id}?workspace={workspace_id})")
                } else {
                    format!("Flow {id} ({base_url}/run/{id}?workspace={workspace_id}) was cancelled because it")
                }
            );
            report_critical_error(reason.clone(), db.clone(), Some(&flow.workspace_id), None).await;
            cancel_zombie_flow_job(db, flow.id, &flow.workspace_id,
                format!(r#"{reason}
This would happen if a worker was interrupted, killed or crashed while doing a state transition at the end of a job which is always an unexpected behavior that should never happen.
Please check your worker logs for more details and feel free to report it to the Windmill team on our Discord or support@windmill.dev (response for non EE customers will be best effort) with as much context as possible, ideally:
- Windmill version
- Worker logs right after the job referenced has finished running
- Is the error consistent when running the same flow
- A minimal flow and its flow.yaml that reproduces the error and that is importable in a fresh workspace
- Your infra setup (helm, docker-compose, configuration of the workers and their number, memory of the database, etc.)
"#)).await?;
        }
    }

    let flows2 = sqlx::query!(
        r#"
        DELETE
        FROM parallel_monitor_lock
        WHERE last_ping IS NOT NULL AND last_ping < NOW() - ($1 || ' seconds')::interval
        RETURNING parent_flow_id, job_id, last_ping, (SELECT workspace_id FROM v2_job_queue q
            WHERE q.id = parent_flow_id AND q.running = true AND q.canceled_by IS NULL
        ) AS workspace_id
        "#,
        FLOW_ZOMBIE_TRANSITION_TIMEOUT.as_str()
    )
    .fetch_all(db)
    .await?;

    for flow in flows2 {
        if let Some(parent_flow_workspace_id) = flow.workspace_id {
            tracing::error!(
                "parallel Zombie flow detected: {} in workspace {}. Last ping was: {:?}.",
                flow.parent_flow_id,
                parent_flow_workspace_id,
                flow.last_ping
            );
            cancel_zombie_flow_job(db, flow.parent_flow_id, &parent_flow_workspace_id,
                format!("Flow {} cancelled as one of the parallel branch {} was unable to make the last transition ", flow.parent_flow_id, flow.job_id))
                .await?;
        } else {
            tracing::info!("releasing lock for parallel flow: {}", flow.parent_flow_id);
        }
    }
    Ok(())
}

async fn cancel_zombie_flow_job(
    db: &Pool<Postgres>,
    id: Uuid,
    workspace_id: &str,
    message: String,
) -> Result<(), error::Error> {
    let mut tx = db.begin().await?;
    tracing::error!(
        "zombie flow detected: {} in workspace {}. Cancelling it.",
        id,
        workspace_id
    );
    (tx, _) = cancel_job(
        "monitor",
        Some(message),
        id,
        workspace_id,
        tx,
        db,
        true,
        false,
    )
    .await?;
    tx.commit().await?;
    Ok(())
}

pub async fn reload_hub_base_url_setting(
    conn: &Connection,
    server_mode: bool,
) -> error::Result<()> {
    let hub_base_url =
        load_value_from_global_settings_with_conn(conn, HUB_BASE_URL_SETTING, true).await?;

    let base_url = if let Some(q) = hub_base_url {
        if let Ok(v) = serde_json::from_value::<String>(q.clone()) {
            if v != "" {
                v
            } else {
                DEFAULT_HUB_BASE_URL.to_string()
            }
        } else {
            tracing::error!(
                "Could not parse hub_base_url setting as a string, found: {:#?}",
                &q
            );
            DEFAULT_HUB_BASE_URL.to_string()
        }
    } else {
        DEFAULT_HUB_BASE_URL.to_string()
    };

    let mut l = HUB_BASE_URL.write().await;
    if server_mode {
        #[cfg(feature = "embedding")]
        if let Some(db) = conn.as_sql() {
            if *l != base_url {
                let disable_embedding = std::env::var("DISABLE_EMBEDDING")
                    .ok()
                    .map(|x| x.parse::<bool>().unwrap_or(false))
                    .unwrap_or(false);
                if !disable_embedding {
                    let db_clone = db.clone();
                    tokio::spawn(async move {
                        update_embeddings_db(&db_clone).await;
                    });
                }
            }
        }
    }
    *l = base_url;

    Ok(())
}

pub async fn reload_critical_error_channels_setting(conn: &DB) -> error::Result<()> {
    let critical_error_channels =
        load_value_from_global_settings(conn, CRITICAL_ERROR_CHANNELS_SETTING).await?;

    let critical_error_channels = if let Some(q) = critical_error_channels {
        if let Ok(v) = serde_json::from_value::<Vec<CriticalErrorChannel>>(q.clone()) {
            v
        } else {
            tracing::error!(
                "Could not parse critical_error_channels setting as an array of channels, found: {:#?}",
                &q
            );
            vec![]
        }
    } else {
        vec![]
    };

    let mut l = CRITICAL_ERROR_CHANNELS.write().await;
    *l = critical_error_channels;

    Ok(())
}

pub async fn reload_critical_alerts_on_db_oversize(conn: &DB) -> error::Result<()> {
    #[derive(Deserialize)]
    struct DBOversize {
        enabled: bool,
        value: f32,
    }
    let db_oversize_value =
        load_value_from_global_settings(conn, CRITICAL_ALERTS_ON_DB_OVERSIZE_SETTING).await?;

    let db_oversize = if let Some(q) = db_oversize_value {
        match serde_json::from_value::<DBOversize>(q.clone()) {
            Ok(DBOversize { enabled: true, value }) => Some(value),
            Ok(_) => None,
            Err(q) => {
                tracing::error!(
                    "Could not parse critical_alerts_on_db_oversize setting, found: {:#?}",
                    &q
                );
                None
            }
        }
    } else {
        None
    };

    let mut l = CRITICAL_ALERTS_ON_DB_OVERSIZE.write().await;
    *l = db_oversize;

    Ok(())
}

async fn generate_and_save_jwt_secret(db: &DB) -> error::Result<String> {
    let secret = rd_string(32);
    sqlx::query!(
        "INSERT INTO global_settings (name, value) VALUES ($1, $2) ON CONFLICT (name) DO UPDATE SET value = $2",
        JWT_SECRET_SETTING,
        serde_json::to_value(&secret).unwrap()
    ).execute(db).await?;

    Ok(secret)
}

pub async fn reload_jwt_secret_setting(db: &DB) -> error::Result<()> {
    let jwt_secret = load_value_from_global_settings(db, JWT_SECRET_SETTING).await?;

    let jwt_secret = if let Some(q) = jwt_secret {
        if let Ok(v) = serde_json::from_value::<String>(q.clone()) {
            v
        } else {
            tracing::error!("Could not parse jwt_secret setting, generating new one");
            generate_and_save_jwt_secret(db).await?
        }
    } else {
        tracing::info!("Not jwt secret found, generating one");
        generate_and_save_jwt_secret(db).await?
    };

    let mut l = JWT_SECRET.write().await;
    *l = jwt_secret;

    Ok(())
}<|MERGE_RESOLUTION|>--- conflicted
+++ resolved
@@ -158,10 +158,6 @@
         }
     }
 
-<<<<<<< HEAD
-=======
-
->>>>>>> dc5c8d8c
     if let Err(e) = load_metrics_enabled(conn).await {
         tracing::error!("Error loading expose metrics: {e:#}");
     }
