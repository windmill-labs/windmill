--- conflicted
+++ resolved
@@ -2069,7 +2069,6 @@
     Ok(())
 }
 
-<<<<<<< HEAD
 pub fn monitor_disk_usage(
     mut killpill_rx: tokio::sync::broadcast::Receiver<()>,
     worker_name: String,
@@ -2147,12 +2146,9 @@
     });
 }
 
-pub async fn reload_hub_base_url_setting(db: &DB, server_mode: bool) -> error::Result<()> {
-    let hub_base_url = load_value_from_global_settings(db, HUB_BASE_URL_SETTING).await?;
-=======
 pub async fn reload_hub_base_url_setting(conn: &Connection, server_mode: bool) -> error::Result<()> {
     let hub_base_url = load_value_from_global_settings_with_conn(conn, HUB_BASE_URL_SETTING, true).await?;
->>>>>>> 9b9006c1
+
 
     let base_url = if let Some(q) = hub_base_url {
         if let Ok(v) = serde_json::from_value::<String>(q.clone()) {
