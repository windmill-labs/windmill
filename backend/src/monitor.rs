use std::{
    collections::HashMap,
    fmt::Display,
    ops::Mul,
    str::FromStr,
    sync::{atomic::Ordering, Arc},
    time::Duration,
};

use chrono::{NaiveDateTime, Utc};
use rsmq_async::MultiplexedRsmq;
use serde::{de::DeserializeOwned, Serialize};
use sqlx::{Pool, Postgres};
use tokio::{
    join,
    sync::{mpsc, RwLock},
};

#[cfg(feature = "embedding")]
use windmill_api::embeddings::update_embeddings_db;
use windmill_api::{
    oauth2_ee::{build_oauth_clients, OAuthClient},
    DEFAULT_BODY_LIMIT, IS_SECURE, OAUTH_CLIENTS, REQUEST_SIZE_LIMIT, SAML_METADATA, SCIM_TOKEN,
};
use windmill_common::{
    auth::JWT_SECRET,
    ee::CriticalErrorChannel,
    error,
    flow_status::FlowStatusModule,
    global_settings::{
        BASE_URL_SETTING, BUNFIG_INSTALL_SCOPES_SETTING, CRITICAL_ERROR_CHANNELS_SETTING,
        DEFAULT_TAGS_PER_WORKSPACE_SETTING, EXPOSE_DEBUG_METRICS_SETTING, EXPOSE_METRICS_SETTING,
        EXTRA_PIP_INDEX_URL_SETTING, HUB_BASE_URL_SETTING, JOB_DEFAULT_TIMEOUT_SECS_SETTING,
        JWT_SECRET_SETTING, KEEP_JOB_DIR_SETTING, LICENSE_KEY_SETTING, NPM_CONFIG_REGISTRY_SETTING,
        OAUTH_SETTING, PIP_INDEX_URL_SETTING, REQUEST_SIZE_LIMIT_SETTING,
        REQUIRE_PREEXISTING_USER_FOR_OAUTH_SETTING, RETENTION_PERIOD_SECS_SETTING,
        SAML_METADATA_SETTING, SCIM_TOKEN_SETTING,
<<<<<<< HEAD
    }, jobs::QueuedJob, oauth2::REQUIRE_PREEXISTING_USER_FOR_OAUTH, server::load_server_config, stats_ee::get_user_usage, tracing_init::{LOGS_SERVICE, TMP_WINDMILL_LOGS_SERVICE}, users::truncate_token, utils::{now_from_db, Mode}, worker::{
=======
    },
    jobs::QueuedJob,
    oauth2::REQUIRE_PREEXISTING_USER_FOR_OAUTH,
    server::load_server_config,
    stats_ee::get_user_usage,
    users::truncate_token,
    utils::{now_from_db, rd_string},
    worker::{
>>>>>>> d518e235
        load_worker_config, reload_custom_tags_setting, DEFAULT_TAGS_PER_WORKSPACE, SERVER_CONFIG,
        WORKER_CONFIG,
    },
    BASE_URL, CRITICAL_ERROR_CHANNELS, DB, DEFAULT_HUB_BASE_URL, HUB_BASE_URL,
    METRICS_DEBUG_ENABLED, METRICS_ENABLED,
};
use windmill_queue::cancel_job;
use windmill_worker::{
    create_token_for_owner, handle_job_error, AuthedClient, SameWorkerPayload, SendResult,
    BUNFIG_INSTALL_SCOPES, JOB_DEFAULT_TIMEOUT, KEEP_JOB_DIR, NPM_CONFIG_REGISTRY,
    PIP_EXTRA_INDEX_URL, PIP_INDEX_URL, SCRIPT_TOKEN_EXPIRY,
};

#[cfg(feature = "parquet")]
use windmill_common::s3_helpers::{
    build_object_store_from_settings, build_s3_client_from_settings, S3Settings,
    OBJECT_STORE_CACHE_SETTINGS,
};

#[cfg(feature = "parquet")]
use windmill_common::global_settings::OBJECT_STORE_CACHE_CONFIG_SETTING;

#[cfg(feature = "enterprise")]
use crate::ee::verify_license_key;

#[cfg(feature = "enterprise")]
use windmill_common::ee::LICENSE_KEY_VALID;

use crate::ee::set_license_key;

lazy_static::lazy_static! {
    static ref ZOMBIE_JOB_TIMEOUT: String = std::env::var("ZOMBIE_JOB_TIMEOUT")
    .ok()
    .and_then(|x| x.parse::<String>().ok())
    .unwrap_or_else(|| "30".to_string());

    static ref FLOW_ZOMBIE_TRANSITION_TIMEOUT: String = std::env::var("FLOW_ZOMBIE_TRANSITION_TIMEOUT")
    .ok()
    .and_then(|x| x.parse::<String>().ok())
    .unwrap_or_else(|| "30".to_string());


    pub static ref RESTART_ZOMBIE_JOBS: bool = std::env::var("RESTART_ZOMBIE_JOBS")
    .ok()
    .and_then(|x| x.parse::<bool>().ok())
    .unwrap_or(true);

    static ref QUEUE_ZOMBIE_RESTART_COUNT: prometheus::IntCounter = prometheus::register_int_counter!(
        "queue_zombie_restart_count",
        "Total number of jobs restarted due to ping timeout."
    )
    .unwrap();
    static ref QUEUE_ZOMBIE_DELETE_COUNT: prometheus::IntCounter = prometheus::register_int_counter!(
        "queue_zombie_delete_count",
        "Total number of jobs deleted due to their ping timing out in an unrecoverable state."
    )
    .unwrap();

    static ref QUEUE_COUNT: prometheus::IntGaugeVec = prometheus::register_int_gauge_vec!(
        "queue_count",
        "Number of jobs in the queue",
        &["tag"]
    ).unwrap();

    static ref JOB_RETENTION_SECS: Arc<RwLock<i64>> = Arc::new(RwLock::new(0));
}

pub async fn initial_load(
    db: &Pool<Postgres>,
    tx: tokio::sync::broadcast::Sender<()>,
    worker_mode: bool,
    server_mode: bool,
    _is_agent: bool,
) {
    if let Err(e) = load_metrics_enabled(db).await {
        tracing::error!("Error loading expose metrics: {e:#}");
    }

    if let Err(e) = load_metrics_debug_enabled(db).await {
        tracing::error!("Error loading expose debug metrics: {e:#}");
    }

    if let Err(e) = load_tag_per_workspace_enabled(db).await {
        tracing::error!("Error loading default tag per workpsace: {e:#}");
    }

    if server_mode {
        load_require_preexisting_user(db).await;
    }

    if worker_mode {
        load_keep_job_dir(db).await;
        reload_worker_config(&db, tx, false).await;
    }

    if let Err(e) = reload_custom_tags_setting(db).await {
        tracing::error!("Error reloading custom tags: {:?}", e)
    }

    if let Err(e) = reload_base_url_setting(db).await {
        tracing::error!("Error reloading base url: {:?}", e)
    }

    if let Err(e) = reload_hub_base_url_setting(db, server_mode).await {
        tracing::error!("Error reloading hub base url: {:?}", e)
    }

    if let Err(e) = reload_critical_error_channels_setting(&db).await {
        tracing::error!("Could not reload critical error emails setting: {:?}", e);
    }

    if let Err(e) = reload_jwt_secret_setting(&db).await {
        tracing::error!("Could not reload jwt secret setting: {:?}", e);
    }

    #[cfg(feature = "parquet")]
    if !_is_agent {
        reload_s3_cache_setting(&db).await;
    }

    if server_mode {
        reload_server_config(&db).await;
        reload_retention_period_setting(&db).await;
        reload_request_size(&db).await;
        reload_saml_metadata_setting(&db).await;
        reload_scim_token_setting(&db).await;
    }

    #[cfg(feature = "enterprise")]
    if let Err(e) = reload_license_key(&db).await {
        tracing::error!("Error reloading license key: {:?}", e)
    }

    if worker_mode {
        reload_extra_pip_index_url_setting(&db).await;
        reload_pip_index_url_setting(&db).await;
        reload_npm_config_registry_setting(&db).await;
        reload_bunfig_install_scopes_setting(&db).await;
    }
}

pub async fn load_metrics_enabled(db: &DB) -> error::Result<()> {
    let metrics_enabled = load_value_from_global_settings(db, EXPOSE_METRICS_SETTING).await;
    match metrics_enabled {
        Ok(Some(serde_json::Value::Bool(t))) => METRICS_ENABLED.store(t, Ordering::Relaxed),
        _ => (),
    };
    Ok(())
}

pub async fn load_tag_per_workspace_enabled(db: &DB) -> error::Result<()> {
    let metrics_enabled =
        load_value_from_global_settings(db, DEFAULT_TAGS_PER_WORKSPACE_SETTING).await;

    match metrics_enabled {
        Ok(Some(serde_json::Value::Bool(t))) => {
            DEFAULT_TAGS_PER_WORKSPACE.store(t, Ordering::Relaxed)
        }
        _ => (),
    };
    Ok(())
}

pub async fn load_metrics_debug_enabled(db: &DB) -> error::Result<()> {
    let metrics_enabled = load_value_from_global_settings(db, EXPOSE_DEBUG_METRICS_SETTING).await;
    match metrics_enabled {
        Ok(Some(serde_json::Value::Bool(t))) => {
            METRICS_DEBUG_ENABLED.store(t, Ordering::Relaxed);
            //_RJEM_MALLOC_CONF=prof:true,prof_active:false,lg_prof_interval:30,lg_prof_sample:21,prof_prefix:/tmp/jeprof
            #[cfg(all(not(target_env = "msvc"), feature = "jemalloc"))]
            if std::env::var("_RJEM_MALLOC_CONF").is_ok() {
                if let Err(e) = set_prof_active(t) {
                    tracing::error!("Error setting jemalloc prof_active: {e:?}");
                }
            }
        }
        _ => (),
    };
    Ok(())
}

#[cfg(all(not(target_env = "msvc"), feature = "jemalloc"))]
#[derive(Debug, Clone)]
pub struct MallctlError {
    pub code: i32,
}

#[cfg(all(not(target_env = "msvc"), feature = "jemalloc"))]
fn set_prof_active(new_value: bool) -> Result<(), MallctlError> {
    let option_name = std::ffi::CString::new("prof.active").unwrap();

    tracing::info!("Setting jemalloc prof_active to {}", new_value);
    let result = unsafe {
        tikv_jemalloc_sys::mallctl(
            option_name.as_ptr(),              // const char *name
            std::ptr::null_mut(),              // void *oldp
            std::ptr::null_mut(),              // size_t *oldlenp
            &new_value as *const _ as *mut _,  // void *newp
            std::mem::size_of_val(&new_value), // size_t newlen
        )
    };

    if result != 0 {
        return Err(MallctlError { code: result });
    }

    Ok(())
}

#[cfg(all(not(target_env = "msvc"), feature = "jemalloc"))]
pub fn bytes_to_mb(bytes: u64) -> f64 {
    const BYTES_PER_MB: f64 = 1_048_576.0;
    bytes as f64 / BYTES_PER_MB
}

#[cfg(all(not(target_env = "msvc"), feature = "jemalloc"))]
pub async fn monitor_mem() {
    use std::time::Duration;
    use tikv_jemalloc_ctl::{epoch, stats};

    tokio::spawn(async move {
        // Obtain a MIB for the `epoch`, `stats.allocated`, and
        // `atats.resident` keys:
        let e = match epoch::mib() {
            Ok(mib) => mib,
            Err(e) => {
                tracing::error!("Error getting jemalloc epoch mib: {:?}", e);
                return;
            }
        };
        let allocated = match stats::allocated::mib() {
            Ok(mib) => mib,
            Err(e) => {
                tracing::error!("Error getting jemalloc allocated mib: {:?}", e);
                return;
            }
        };
        let resident = match stats::resident::mib() {
            Ok(mib) => mib,
            Err(e) => {
                tracing::error!("Error getting jemalloc resident mib: {:?}", e);
                return;
            }
        };

        loop {
            // Many statistics are cached and only updated
            // when the epoch is advanced:
            match e.advance() {
                Ok(_) => {
                    // Read statistics using MIB key:
                    let allocated = allocated.read().unwrap_or_default();
                    let resident = resident.read().unwrap_or_default();
                    tracing::info!(
                        "{} mb allocated/{} mb resident",
                        bytes_to_mb(allocated as u64),
                        bytes_to_mb(resident as u64)
                    );
                }
                Err(e) => {
                    tracing::error!("Error advancing jemalloc epoch: {:?}", e);
                }
            }
            tokio::time::sleep(Duration::from_secs(30)).await;
        }
    });
}

async fn sleep_until_next_minute_start_plus_one_s() {
    let now = Utc::now();
    let next_minute = now + Duration::from_secs(60 - now.timestamp() as u64 % 60 + 1);
    tokio::time::sleep(tokio::time::Duration::from_secs(next_minute.timestamp() as u64 - now.timestamp() as u64)).await;
}

async fn find_two_highest_files() -> (Option<String>, Option<String>) {
    let rd_dir = tokio::fs::read_dir(TMP_WINDMILL_LOGS_SERVICE).await;
    if let Ok(mut log_files) = rd_dir {
        let mut highest_file: Option<String> = None;
        let mut second_highest_file: Option<String> = None;
        while let Ok(Some(file)) = log_files.next_entry().await {
            let file_name = file.file_name().to_str().map(|x| x.to_string()).unwrap_or_default();
            if file_name > highest_file.clone().unwrap_or_default() {
                second_highest_file = highest_file;
                highest_file = Some(file_name);
            }
        }
        (highest_file, second_highest_file) 
    } else {
        tracing::error!("Error reading log files: {TMP_WINDMILL_LOGS_SERVICE}, {:#?}", rd_dir.unwrap_err());
        (None, None)
    }
}

pub fn send_logs_to_object_store(db: &DB, hostname: &str, mode: &Mode) {
    let db = db.clone();
    let hostname = hostname.to_string();
    let mode = mode.clone();
    tokio::spawn(async move {
        let mut interval = tokio::time::interval(Duration::from_secs(60));
        tracing::error!("Starting log file upload to object store");
        sleep_until_next_minute_start_plus_one_s().await;
        loop {
            interval.tick().await;
            let (_, snd_highest_file) = find_two_highest_files().await;
            send_log_file_to_object_store(&hostname, &mode, &db, snd_highest_file, false).await;
        }
    });
}

pub async fn send_current_log_file_to_object_store(db: &DB, hostname: &str, mode: &Mode) {
    tracing::info!("Sending current log file to object store");
    let (highest_file, _) = find_two_highest_files().await;
    send_log_file_to_object_store(hostname, mode, db, highest_file, true).await;
}

async fn send_log_file_to_object_store(hostname: &str, mode: &Mode, db: &Pool<Postgres>, snd_highest_file: Option<String>, use_now: bool) {
    if let Some(highest_file) = snd_highest_file  {
        let path = std::path::Path::new(TMP_WINDMILL_LOGS_SERVICE).join(&highest_file);
        #[cfg(feature = "parquet")]
        let s3_client = OBJECT_STORE_CACHE_SETTINGS.read().await.clone();
        #[cfg(feature = "parquet")]
        if let Some(s3_client) = s3_client {
                //read file as byte stream
                let bytes = tokio::fs::read(&path).await.unwrap();
                let path = object_store::path::Path::from_url_path(format!("{}{highest_file}", LOGS_SERVICE)).unwrap();
                tracing::info!("Sending logs to object store at {path}");
                if let Err(e) = s3_client.put(&path, bytes.into()).await {
                    tracing::error!("Error sending logs to object store: {:?}", e);
                }         
            }
        //parse datetime frome file xxxx.yyyy-MM-dd-HH-mm
        let ts: NaiveDateTime = if use_now {
            Utc::now().naive_utc()
         } else { highest_file
            .split(".")
            .last()
            .and_then(|x| NaiveDateTime::parse_from_str(x, 
                "%Y-%m-%d-%H-%M"
            ).ok())
            .unwrap_or_else(|| Utc::now().naive_utc()) 
        };
        if let Err(e) = sqlx::query!("INSERT INTO log_file (hostname, mode, file_ts, file_path) VALUES ($1, $2::text::LOG_MODE, $3, $4)", hostname, mode.to_string(), ts, highest_file)
            .execute(db)
            .await {
            tracing::error!("Error inserting log file: {:?}", e);
            }
        }
}

pub async fn load_keep_job_dir(db: &DB) {
    let value = load_value_from_global_settings(db, KEEP_JOB_DIR_SETTING).await;
    match value {
        Ok(Some(serde_json::Value::Bool(t))) => KEEP_JOB_DIR.store(t, Ordering::Relaxed),
        Err(e) => {
            tracing::error!("Error loading keep job dir metrics: {e:#}");
        }
        _ => (),
    };
}

pub async fn load_require_preexisting_user(db: &DB) {
    let value =
        load_value_from_global_settings(db, REQUIRE_PREEXISTING_USER_FOR_OAUTH_SETTING).await;
    match value {
        Ok(Some(serde_json::Value::Bool(t))) => {
            REQUIRE_PREEXISTING_USER_FOR_OAUTH.store(t, Ordering::Relaxed)
        }
        Err(e) => {
            tracing::error!("Error loading keep job dir metrics: {e:#}");
        }
        _ => (),
    };
}

pub async fn delete_expired_items(db: &DB) -> () {
    let tokens_deleted_r: std::result::Result<Vec<String>, _> = sqlx::query_scalar(
        "DELETE FROM token WHERE expiration <= now()
        RETURNING concat(substring(token for 10), '*****')",
    )
    .fetch_all(db)
    .await;

    match tokens_deleted_r {
        Ok(tokens) => {
            if tokens.len() > 0 {
                tracing::info!("deleted {} tokens: {:?}", tokens.len(), tokens)
            }
        }
        Err(e) => tracing::error!("Error deleting token: {}", e.to_string()),
    }

    let pip_resolution_r = sqlx::query_scalar!(
        "DELETE FROM pip_resolution_cache WHERE expiration <= now() RETURNING hash",
    )
    .fetch_all(db)
    .await;

    match pip_resolution_r {
        Ok(res) => {
            if res.len() > 0 {
                tracing::info!("deleted {} pip_resolution: {:?}", res.len(), res)
            }
        }
        Err(e) => tracing::error!("Error deleting pip_resolution: {}", e.to_string()),
    }

    let deleted_cache = sqlx::query_scalar!(
            "DELETE FROM resource WHERE resource_type = 'cache' AND to_timestamp((value->>'expire')::int) < now() RETURNING path",
        )
        .fetch_all(db)
        .await;

    match deleted_cache {
        Ok(res) => {
            if res.len() > 0 {
                tracing::info!("deleted {} cache resource: {:?}", res.len(), res)
            }
        }
        Err(e) => tracing::error!("Error deleting cache resource {}", e.to_string()),
    }

    let job_retention_secs = *JOB_RETENTION_SECS.read().await;
    if job_retention_secs > 0 {
        match db.begin().await {
            Ok(mut tx) => {
                let deleted_jobs = sqlx::query_scalar!(
                            "DELETE FROM completed_job WHERE created_at <= now() - ($1::bigint::text || ' s')::interval  AND started_at + ((duration_ms/1000 + $1::bigint) || ' s')::interval <= now() RETURNING id",
                            job_retention_secs
                        )
                        .fetch_all(&mut *tx)
                        .await;

                match deleted_jobs {
                    Ok(deleted_jobs) => {
                        if deleted_jobs.len() > 0 {
                            tracing::info!(
                                "deleted {} jobs completed JOB_RETENTION_SECS {} ago: {:?}",
                                deleted_jobs.len(),
                                job_retention_secs,
                                deleted_jobs,
                            );
                            if let Err(e) = sqlx::query!(
                                "DELETE FROM job_stats WHERE job_id = ANY($1)",
                                &deleted_jobs
                            )
                            .execute(&mut *tx)
                            .await
                            {
                                tracing::error!("Error deleting job stats: {:?}", e);
                            }
                            if let Err(e) = sqlx::query!(
                                "DELETE FROM job_logs WHERE job_id = ANY($1)",
                                &deleted_jobs
                            )
                            .execute(&mut *tx)
                            .await
                            {
                                tracing::error!("Error deleting job stats: {:?}", e);
                            }
                            if let Err(e) = sqlx::query!(
                                "DELETE FROM concurrency_key WHERE  ended_at <= now() - ($1::bigint::text || ' s')::interval ",
                                job_retention_secs
                            )
                            .execute(&mut *tx)
                            .await
                            {
                                tracing::error!("Error deleting  custom concurrency key: {:?}", e);
                            }
                        }
                    }
                    Err(e) => {
                        tracing::error!("Error deleting expired jobs: {:?}", e)
                    }
                }

                match tx.commit().await {
                    Ok(_) => (),
                    Err(err) => tracing::error!("Error deleting expired jobs: {:?}", err),
                }
            }
            Err(err) => {
                tracing::error!("Error deleting expired jobs: {:?}", err)
            }
        }
    }
}

pub async fn reload_scim_token_setting(db: &DB) {
    reload_option_setting_with_tracing(db, SCIM_TOKEN_SETTING, "SCIM_TOKEN", SCIM_TOKEN.clone())
        .await;
}

pub async fn reload_saml_metadata_setting(db: &DB) {
    reload_option_setting_with_tracing(
        db,
        SAML_METADATA_SETTING,
        "SAML_METADATA",
        SAML_METADATA.clone(),
    )
    .await;
}

pub async fn reload_extra_pip_index_url_setting(db: &DB) {
    reload_option_setting_with_tracing(
        db,
        EXTRA_PIP_INDEX_URL_SETTING,
        "PIP_EXTRA_INDEX_URL",
        PIP_EXTRA_INDEX_URL.clone(),
    )
    .await;
}

pub async fn reload_pip_index_url_setting(db: &DB) {
    reload_option_setting_with_tracing(
        db,
        PIP_INDEX_URL_SETTING,
        "PIP_INDEX_URL",
        PIP_INDEX_URL.clone(),
    )
    .await;
}

pub async fn reload_npm_config_registry_setting(db: &DB) {
    reload_option_setting_with_tracing(
        db,
        NPM_CONFIG_REGISTRY_SETTING,
        "NPM_CONFIG_REGISTRY",
        NPM_CONFIG_REGISTRY.clone(),
    )
    .await;
}

pub async fn reload_bunfig_install_scopes_setting(db: &DB) {
    reload_option_setting_with_tracing(
        db,
        BUNFIG_INSTALL_SCOPES_SETTING,
        "BUNFIG_INSTALL_SCOPES",
        BUNFIG_INSTALL_SCOPES.clone(),
    )
    .await;
}

pub async fn reload_retention_period_setting(db: &DB) {
    if let Err(e) = reload_setting(
        db,
        RETENTION_PERIOD_SECS_SETTING,
        "JOB_RETENTION_SECS",
        60 * 60 * 24 * 30,
        JOB_RETENTION_SECS.clone(),
        |x| x,
    )
    .await
    {
        tracing::error!("Error reloading retention period: {:?}", e)
    }
}

#[cfg(feature = "parquet")]
pub async fn reload_s3_cache_setting(db: &DB) {
    use windmill_common::{
        ee::{get_license_plan, LicensePlan},
        s3_helpers::ObjectSettings,
    };

    let s3_config = load_value_from_global_settings(db, OBJECT_STORE_CACHE_CONFIG_SETTING).await;
    if let Err(e) = s3_config {
        tracing::error!("Error reloading s3 cache config: {:?}", e)
    } else {
        if let Some(v) = s3_config.unwrap() {
            if matches!(get_license_plan().await, LicensePlan::Pro) {
                tracing::error!("S3 cache is not available for pro plan");
                return;
            }
            let mut s3_cache_settings = OBJECT_STORE_CACHE_SETTINGS.write().await;
            let setting = serde_json::from_value::<ObjectSettings>(v);
            if let Err(e) = setting {
                tracing::error!("Error parsing s3 cache config: {:?}", e)
            } else {
                let s3_client = build_object_store_from_settings(setting.unwrap()).await;
                if let Err(e) = s3_client {
                    tracing::error!("Error building s3 client from settings: {:?}", e)
                } else {
                    *s3_cache_settings = Some(s3_client.unwrap());
                }
            }
        } else {
            let mut s3_cache_settings = OBJECT_STORE_CACHE_SETTINGS.write().await;
            if std::env::var("S3_CACHE_BUCKET").is_ok() {
                if matches!(get_license_plan().await, LicensePlan::Pro) {
                    tracing::error!("S3 cache is not available for pro plan");
                    return;
                }
                *s3_cache_settings = build_s3_client_from_settings(S3Settings {
                    bucket: None,
                    region: None,
                    access_key: None,
                    secret_key: None,
                    endpoint: None,
                    store_logs: None,
                    allow_http: None,
                })
                .await
                .ok();
            } else {
                *s3_cache_settings = None;
            }
        }
    }
}

pub async fn reload_job_default_timeout_setting(db: &DB) {
    reload_option_setting_with_tracing(
        db,
        JOB_DEFAULT_TIMEOUT_SECS_SETTING,
        "JOB_DEFAULT_TIMEOUT_SECS",
        JOB_DEFAULT_TIMEOUT.clone(),
    )
    .await;
}

pub async fn reload_request_size(db: &DB) {
    if let Err(e) = reload_setting(
        db,
        REQUEST_SIZE_LIMIT_SETTING,
        "REQUEST_SIZE_LIMIT",
        DEFAULT_BODY_LIMIT,
        REQUEST_SIZE_LIMIT.clone(),
        |x| x.mul(1024 * 1024),
    )
    .await
    {
        tracing::error!("Error reloading retention period: {:?}", e)
    }
}

pub async fn reload_license_key(db: &DB) -> error::Result<()> {
    let q = load_value_from_global_settings(db, LICENSE_KEY_SETTING).await?;

    let mut value = std::env::var("LICENSE_KEY")
        .ok()
        .and_then(|x| x.parse::<String>().ok())
        .unwrap_or(String::new());

    if let Some(q) = q {
        if let Ok(v) = serde_json::from_value::<String>(q.clone()) {
            tracing::info!(
                "Loaded setting LICENSE_KEY from db config: {}",
                truncate_token(&v)
            );
            value = v;
        } else {
            tracing::error!("Could not parse LICENSE_KEY found: {:#?}", &q);
        }
    };

    set_license_key(value).await?;

    Ok(())
}

pub async fn reload_option_setting_with_tracing<T: FromStr + DeserializeOwned>(
    db: &DB,
    setting_name: &str,
    std_env_var: &str,
    lock: Arc<RwLock<Option<T>>>,
) {
    if let Err(e) = reload_option_setting(db, setting_name, std_env_var, lock.clone()).await {
        tracing::error!("Error reloading setting {}: {:?}", setting_name, e)
    }
}

async fn load_value_from_global_settings(
    db: &DB,
    setting_name: &str,
) -> error::Result<Option<serde_json::Value>> {
    let r = sqlx::query!(
        "SELECT value FROM global_settings WHERE name = $1",
        setting_name
    )
    .fetch_optional(db)
    .await?
    .map(|x| x.value);
    Ok(r)
}
pub async fn reload_option_setting<T: FromStr + DeserializeOwned>(
    db: &DB,
    setting_name: &str,
    std_env_var: &str,
    lock: Arc<RwLock<Option<T>>>,
) -> error::Result<()> {
    let q = load_value_from_global_settings(db, setting_name).await?;

    let mut value = std::env::var(std_env_var)
        .ok()
        .and_then(|x| x.parse::<T>().ok());

    if let Some(q) = q {
        if let Ok(v) = serde_json::from_value::<T>(q.clone()) {
            tracing::info!("Loaded setting {setting_name} from db config: {:#?}", &q);
            value = Some(v)
        } else {
            tracing::error!("Could not parse {setting_name} found: {:#?}", &q);
        }
    };

    {
        if value.is_none() {
            tracing::info!("Loaded {setting_name} setting to None");
        }
        let mut l = lock.write().await;
        *l = value;
    }

    Ok(())
}

pub async fn reload_setting<T: FromStr + DeserializeOwned + Display>(
    db: &DB,
    setting_name: &str,
    std_env_var: &str,
    default: T,
    lock: Arc<RwLock<T>>,
    transformer: fn(T) -> T,
) -> error::Result<()> {
    let q = load_value_from_global_settings(db, setting_name).await?;

    let mut value = std::env::var(std_env_var)
        .ok()
        .and_then(|x| x.parse::<T>().ok())
        .unwrap_or(default);

    if let Some(q) = q {
        if let Ok(v) = serde_json::from_value::<T>(q.clone()) {
            tracing::info!("Loaded setting {setting_name} from db config: {:#?}", &q);
            value = transformer(v);
        } else {
            tracing::error!("Could not parse {setting_name} found: {:#?}", &q);
        }
    };

    {
        let mut l = lock.write().await;
        *l = value;
    }

    Ok(())
}

pub async fn monitor_pool(db: &DB) {
    if METRICS_ENABLED.load(Ordering::Relaxed) {
        let db = db.clone();
        tokio::spawn(async move {
            let active_pool_connections: prometheus::IntGauge = prometheus::register_int_gauge!(
                "pool_connections_active",
                "Number of active postgresql connections in the pool"
            )
            .unwrap();

            let idle_pool_connections: prometheus::IntGauge = prometheus::register_int_gauge!(
                "pool_connections_idle",
                "Number of idle postgresql connections in the pool"
            )
            .unwrap();

            let max_pool_connections: prometheus::IntGauge = prometheus::register_int_gauge!(
                "pool_connections_max",
                "Number of max postgresql connections in the pool"
            )
            .unwrap();

            max_pool_connections.set(db.options().get_max_connections() as i64);
            loop {
                active_pool_connections.set(db.size() as i64);
                idle_pool_connections.set(db.num_idle() as i64);
                tokio::time::sleep(Duration::from_secs(30)).await;
            }
        });
    }
}

pub async fn monitor_db(
    db: &Pool<Postgres>,
    base_internal_url: &str,
    rsmq: Option<MultiplexedRsmq>,
    server_mode: bool,
    initial_load: bool,
) {
    let zombie_jobs_f = async {
        if server_mode && !initial_load {
            handle_zombie_jobs(db, base_internal_url, rsmq.clone(), "server").await;
            match handle_zombie_flows(db, rsmq.clone()).await {
                Err(err) => {
                    tracing::error!("Error handling zombie flows: {:?}", err);
                }
                _ => {}
            }
        }
    };
    let expired_items_f = async {
        if server_mode && !initial_load {
            delete_expired_items(&db).await;
        }
    };

    let verify_license_key_f = async {
        #[cfg(feature = "enterprise")]
        if let Err(e) = verify_license_key().await {
            tracing::error!("Error verifying license key: {:?}", e);
            let mut l = LICENSE_KEY_VALID.write().await;
            *l = false;
        } else {
            let is_valid = LICENSE_KEY_VALID.read().await.clone();
            if !is_valid {
                let mut l = LICENSE_KEY_VALID.write().await;
                *l = true;
            }
        }
    };

    let expose_queue_metrics_f = async {
        if !initial_load && server_mode {
            expose_queue_metrics(&db).await;
        }
    };

    let save_usage_metrics_f = async {
        if !initial_load && server_mode {
            save_usage_metrics(&db).await;
        }
    };

    join!(
        expired_items_f,
        zombie_jobs_f,
        expose_queue_metrics_f,
        save_usage_metrics_f,
        verify_license_key_f
    );
}

pub async fn expose_queue_metrics(db: &Pool<Postgres>) {
    let tx = db.begin().await;
    if let Ok(mut tx) = tx {
        let last_check = sqlx::query_scalar!(
            "SELECT created_at FROM metrics WHERE id LIKE 'queue_count_%' ORDER BY created_at DESC LIMIT 1"
        )
        .fetch_optional(db)
        .await
        .unwrap_or(Some(chrono::Utc::now()));

        let metrics_enabled = METRICS_ENABLED.load(std::sync::atomic::Ordering::Relaxed);
        let save_metrics = last_check
            .map(|last_check| chrono::Utc::now() - last_check > chrono::Duration::seconds(25))
            .unwrap_or(true);

        if metrics_enabled || save_metrics {
            let queue_counts = sqlx::query!(
                "SELECT tag, count(*) as count FROM queue WHERE
                scheduled_for <= now() - ('3 seconds')::interval AND running = false
                GROUP BY tag"
            )
            .fetch_all(&mut *tx)
            .await
            .ok()
            .unwrap_or_else(|| vec![]);

            for q in queue_counts {
                let count = q.count.unwrap_or(0);
                let tag = q.tag;
                if metrics_enabled {
                    let metric = (*QUEUE_COUNT).with_label_values(&[&tag]);
                    metric.set(count as i64);
                }

                // save queue_count and delay metrics per tag
                if save_metrics {
                    sqlx::query!(
                        "INSERT INTO metrics (id, value) VALUES ($1, $2)",
                        format!("queue_count_{}", tag),
                        serde_json::json!(count)
                    )
                    .execute(&mut *tx)
                    .await
                    .ok();
                    if count > 0 {
                        sqlx::query!(
                            "INSERT INTO metrics (id, value)
                            VALUES ($1, to_jsonb((SELECT EXTRACT(EPOCH FROM now() - scheduled_for)
                            FROM queue WHERE tag = $2 AND running = false AND scheduled_for <= now() - ('3 seconds')::interval
                            ORDER BY priority DESC NULLS LAST, scheduled_for, created_at LIMIT 1)))",
                            format!("queue_delay_{}", tag),
                            tag
                        ).execute(&mut *tx).await.ok();
                    }
                }
            }
        }

        // clean queue metrics older than 14 days
        sqlx::query!(
            "DELETE FROM metrics WHERE id LIKE 'queue_%' AND created_at < NOW() - INTERVAL '14 day'"
        )
        .execute(&mut *tx)
        .await
        .ok();

        tx.commit().await.ok();
    }
}

#[derive(Serialize)]
struct WorkerUsage {
    worker: String,
    worker_instance: String,
    vcpus: Option<i64>,
    memory: Option<i64>,
}

pub async fn save_usage_metrics(db: &Pool<Postgres>) {
    let tx = db.begin().await;

    if let Ok(mut tx) = tx {
        let last_check = sqlx::query_scalar!(
            "SELECT created_at FROM metrics WHERE id = 'author_count' ORDER BY created_at DESC LIMIT 1"
        )
        .fetch_optional(db)
        .await
        .unwrap_or(Some(chrono::Utc::now()));

        let random_nb = rand::random::<i64>();

        // save author and operator count every ~24 hours
        if last_check
            .map(|last_check| {
                chrono::Utc::now() - last_check
                    > chrono::Duration::hours(24) - chrono::Duration::minutes(random_nb % 60)
            })
            .unwrap_or(true)
        {
            let user_usage = get_user_usage(&mut *tx).await.ok();

            if let Some(user_usage) = user_usage {
                sqlx::query!(
                    "INSERT INTO metrics (id, value) VALUES ('author_count', $1), ('operator_count', $2)",
                    serde_json::json!(user_usage.author_count.unwrap_or(0)),
                    serde_json::json!(user_usage.operator_count.unwrap_or(0))
                )
                .execute(&mut *tx)
                .await
                .ok();
            }

            // clean metrics older than 6 months (including worker usage)
            sqlx::query!(
                "DELETE FROM metrics 
                WHERE (id = 'author_count' OR id = 'operator_count' OR id = 'worker_usage') AND created_at < NOW() - INTERVAL '6 month'"
            )
            .execute(&mut *tx)
            .await
            .ok();
        }

        // save worker usage every ~60 minutes
        if last_check
            .map(|last_check| {
                chrono::Utc::now() - last_check
                    > chrono::Duration::minutes(60) - chrono::Duration::seconds(random_nb % 300)
            })
            .unwrap_or(true)
        {
            let worker_usage = sqlx::query_as!(
                WorkerUsage,
                "SELECT worker, worker_instance, vcpus, memory FROM worker_ping WHERE ping_at > NOW() - INTERVAL '2 minutes'"
            )
            .fetch_all(&mut *tx)
            .await
            .ok();

            if let Some(worker_usage) = worker_usage {
                sqlx::query!(
                    "INSERT INTO metrics (id, value) VALUES ('worker_usage', $1)",
                    serde_json::json!(worker_usage)
                )
                .execute(&mut *tx)
                .await
                .ok();
            }
        }

        tx.commit().await.ok();
    }
}

pub async fn reload_server_config(db: &Pool<Postgres>) {
    let config = load_server_config(&db).await;
    if let Err(e) = config {
        tracing::error!("Error reloading server config: {:?}", e)
    } else {
        let mut wc = SERVER_CONFIG.write().await;
        tracing::info!("Reloading server config...");
        *wc = config.unwrap()
    }
}

pub async fn reload_worker_config(
    db: &DB,
    tx: tokio::sync::broadcast::Sender<()>,
    kill_if_change: bool,
) {
    let config = load_worker_config(&db, tx.clone()).await;
    if let Err(e) = config {
        tracing::error!("Error reloading worker config: {:?}", e)
    } else {
        let wc = WORKER_CONFIG.read().await;
        let config = config.unwrap();
        if *wc != config || config.dedicated_worker.is_some() {
            if kill_if_change {
                if config.dedicated_worker.is_some()
                    || (*wc).dedicated_worker != config.dedicated_worker
                {
                    tracing::info!("Dedicated worker config changed, sending killpill. Expecting to be restarted by supervisor.");
                    let _ = tx.send(());
                }

                if (*wc).init_bash != config.init_bash {
                    tracing::info!("Init bash config changed, sending killpill. Expecting to be restarted by supervisor.");
                    let _ = tx.send(());
                }

                if (*wc).cache_clear != config.cache_clear {
                    tracing::info!("Cache clear changed, sending killpill. Expecting to be restarted by supervisor.");
                    let _ = tx.send(());
                    tracing::info!("Waiting 5 seconds to allow others workers to start potential jobs that depend on a potential shared cache volume");
                    tokio::time::sleep(Duration::from_secs(5)).await;
                    if let Err(e) = windmill_worker::common::clean_cache().await {
                        tracing::error!("Error cleaning the cache: {e:#}");
                    }
                }
            }
            drop(wc);

            let mut wc = WORKER_CONFIG.write().await;
            tracing::info!("Reloading worker config...");
            *wc = config
        }
    }
}

pub async fn reload_base_url_setting(db: &DB) -> error::Result<()> {
    let q_base_url = load_value_from_global_settings(db, BASE_URL_SETTING).await?;

    let std_base_url = std::env::var("BASE_URL")
        .ok()
        .unwrap_or_else(|| "http://localhost".to_string());
    let base_url = if let Some(q) = q_base_url {
        if let Ok(v) = serde_json::from_value::<String>(q.clone()) {
            if v != "" {
                v
            } else {
                std_base_url
            }
        } else {
            tracing::error!(
                "Could not parse base_url setting as a string, found: {:#?}",
                &q
            );
            std_base_url
        }
    } else {
        std_base_url
    };

    let q_oauth = load_value_from_global_settings(db, OAUTH_SETTING).await?;

    let oauths = if let Some(q) = q_oauth {
        if let Ok(v) = serde_json::from_value::<Option<HashMap<String, OAuthClient>>>(q.clone()) {
            v
        } else {
            tracing::error!("Could not parse oauth setting as a json, found: {:#?}", &q);
            None
        }
    } else {
        None
    };

    let is_secure = base_url.starts_with("https://");

    {
        let mut l = OAUTH_CLIENTS.write().await;
        *l = build_oauth_clients(&base_url, oauths)
        .map_err(|e| tracing::error!("Error building oauth clients (is the oauth.json mounted and in correct format? Use '{}' as minimal oauth.json): {}", "{}", e))
        .unwrap();
    }

    {
        let mut l = BASE_URL.write().await;
        *l = base_url
    }

    {
        let mut l = IS_SECURE.write().await;
        *l = is_secure;
    }

    Ok(())
}

async fn handle_zombie_jobs<R: rsmq_async::RsmqConnection + Send + Sync + Clone>(
    db: &Pool<Postgres>,
    base_internal_url: &str,
    rsmq: Option<R>,
    worker_name: &str,
) {
    if *RESTART_ZOMBIE_JOBS {
        let restarted = sqlx::query!(
                "UPDATE queue SET running = false, started_at = null, logs = logs || '\nRestarted job after not receiving job''s ping for too long the ' || now() || '\n\n' 
                WHERE last_ping < now() - ($1 || ' seconds')::interval
                 AND running = true AND job_kind NOT IN ('flow', 'flowpreview', 'singlescriptflow') AND same_worker = false RETURNING id, workspace_id, last_ping",
                *ZOMBIE_JOB_TIMEOUT,
            )
            .fetch_all(db)
            .await
            .ok()
            .unwrap_or_else(|| vec![]);

        if METRICS_ENABLED.load(std::sync::atomic::Ordering::Relaxed) {
            QUEUE_ZOMBIE_RESTART_COUNT.inc_by(restarted.len() as _);
        }
        for r in restarted {
            tracing::error!(
                "Zombie job detected, restarting it: {} {} {:?}",
                r.id,
                r.workspace_id,
                r.last_ping
            );
        }
    }

    let mut timeout_query =
        "SELECT * FROM queue WHERE last_ping < now() - ($1 || ' seconds')::interval 
    AND running = true  AND job_kind NOT IN ('flow', 'flowpreview', 'singlescriptflow')"
            .to_string();
    if *RESTART_ZOMBIE_JOBS {
        timeout_query.push_str(" AND same_worker = true");
    };
    let timeouts = sqlx::query_as::<_, QueuedJob>(&timeout_query)
        .bind(ZOMBIE_JOB_TIMEOUT.as_str())
        .fetch_all(db)
        .await
        .ok()
        .unwrap_or_else(|| vec![]);

    if METRICS_ENABLED.load(std::sync::atomic::Ordering::Relaxed) {
        QUEUE_ZOMBIE_DELETE_COUNT.inc_by(timeouts.len() as _);
    }

    for job in timeouts {
        tracing::info!("timedout zombie job {} {}", job.id, job.workspace_id,);

        // since the job is unrecoverable, the same worker queue should never be sent anything
        let (same_worker_tx_never_used, _same_worker_rx_never_used) =
            mpsc::channel::<SameWorkerPayload>(1);
        let (send_result_never_used, _send_result_rx_never_used) = mpsc::channel::<SendResult>(1);

        let label = if job.permissioned_as != format!("u/{}", job.created_by)
            && job.permissioned_as != job.created_by
        {
            format!("ephemeral-script-end-user-{}", job.created_by)
        } else {
            "ephemeral-script".to_string()
        };
        let token = create_token_for_owner(
            &db,
            &job.workspace_id,
            &job.permissioned_as,
            &label,
            *SCRIPT_TOKEN_EXPIRY,
            &job.email,
            &job.id,
        )
        .await
        .expect("could not create job token");

        let client = AuthedClient {
            base_internal_url: base_internal_url.to_string(),
            token,
            workspace: job.workspace_id.to_string(),
            force_client: None,
        };

        let last_ping = job.last_ping.clone();
        let _ = handle_job_error(
            db,
            &client,
            &job,
            0,
            None,
            error::Error::ExecutionErr(format!(
                "Job timed out after no ping from job since {} (ZOMBIE_JOB_TIMEOUT: {})",
                last_ping
                    .map(|x| x.to_string())
                    .unwrap_or_else(|| "no ping".to_string()),
                *ZOMBIE_JOB_TIMEOUT
            )),
            true,
            same_worker_tx_never_used,
            "",
            rsmq.clone(),
            worker_name,
            send_result_never_used,
        )
        .await;
    }
}

async fn handle_zombie_flows(
    db: &DB,
    rsmq: Option<rsmq_async::MultiplexedRsmq>,
) -> error::Result<()> {
    let flows = sqlx::query_as::<_, QueuedJob>(
        r#"
        SELECT *
        FROM queue
        WHERE running = true AND suspend = 0 AND suspend_until IS null AND scheduled_for <= now() AND (job_kind = 'flow' OR job_kind = 'flowpreview')
            AND last_ping IS NOT NULL AND last_ping < NOW() - ($1 || ' seconds')::interval 
        "#,
    ).bind(FLOW_ZOMBIE_TRANSITION_TIMEOUT.as_str())
    .fetch_all(db)
    .await?;

    for flow in flows {
        let status = flow.parse_flow_status();
        if status.is_some_and(|s| {
            s.modules
                .get(0)
                .is_some_and(|x| matches!(x, FlowStatusModule::WaitingForPriorSteps { .. }))
        }) {
            tracing::error!(
                "Zombie flow detected: {} in workspace {}. It hasn't started yet, restarting it.",
                flow.id,
                flow.workspace_id
            );
            // if the flow hasn't started and is a zombie, we can simply restart it
            sqlx::query!(
                "UPDATE queue SET running = false, started_at = null WHERE id = $1",
                flow.id
            )
            .execute(db)
            .await?;
        } else {
            let id = flow.id.clone();
            let last_ping = flow.last_ping.clone();
            let now = now_from_db(db).await?;
            cancel_zombie_flow_job(
                db,
                flow,
                &rsmq,
                format!("Flow {} cancelled as it was hanging in between 2 steps. Last ping: {last_ping:?} (now: {now})", id),
            )
            .await?;
        }
    }

    let flows2 = sqlx::query!(
        "
    DELETE
    FROM parallel_monitor_lock
    WHERE last_ping IS NOT NULL AND last_ping < NOW() - ($1 || ' seconds')::interval 
    RETURNING parent_flow_id, job_id, last_ping
        ",
        FLOW_ZOMBIE_TRANSITION_TIMEOUT.as_str()
    )
    .fetch_all(db)
    .await?;

    for flow in flows2 {
        let in_queue =
            sqlx::query_as::<_, QueuedJob>("SELECT * FROM queue WHERE id = $1 AND running = true")
                .bind(flow.parent_flow_id)
                .fetch_optional(db)
                .await?;
        if let Some(job) = in_queue {
            tracing::error!(
                "parallel Zombie flow detected: {} in workspace {}. Last ping was: {:?}.",
                job.id,
                job.workspace_id,
                flow.last_ping
            );
            cancel_zombie_flow_job(db, job, &rsmq,
                format!("Flow {} cancelled as one of the parallel branch {} was unable to make the last transition ", flow.parent_flow_id, flow.job_id))
                .await?;
        } else {
            tracing::info!("releasing lock for parallel flow: {}", flow.parent_flow_id);
        }
    }
    Ok(())
}

async fn cancel_zombie_flow_job(
    db: &Pool<Postgres>,
    flow: QueuedJob,
    rsmq: &Option<MultiplexedRsmq>,
    message: String,
) -> Result<(), error::Error> {
    let tx = db.begin().await.unwrap();
    tracing::error!(
        "zombie flow detected: {} in workspace {}. Cancelling it.",
        flow.id,
        flow.workspace_id
    );
    let (mut ntx, _) = cancel_job(
        "monitor",
        Some(message),
        flow.id,
        flow.workspace_id.as_str(),
        tx,
        db,
        rsmq.clone(),
        false,
        false,
    )
    .await?;
    sqlx::query!(
        "UPDATE queue SET running = false, started_at = null WHERE id = $1",
        flow.id
    )
    .execute(&mut *ntx)
    .await?;
    ntx.commit().await?;
    Ok(())
}

pub async fn reload_hub_base_url_setting(db: &DB, server_mode: bool) -> error::Result<()> {
    let hub_base_url = load_value_from_global_settings(db, HUB_BASE_URL_SETTING).await?;

    let base_url = if let Some(q) = hub_base_url {
        if let Ok(v) = serde_json::from_value::<String>(q.clone()) {
            if v != "" {
                v
            } else {
                DEFAULT_HUB_BASE_URL.to_string()
            }
        } else {
            tracing::error!(
                "Could not parse hub_base_url setting as a string, found: {:#?}",
                &q
            );
            DEFAULT_HUB_BASE_URL.to_string()
        }
    } else {
        DEFAULT_HUB_BASE_URL.to_string()
    };

    let mut l = HUB_BASE_URL.write().await;
    if server_mode {
        #[cfg(feature = "embedding")]
        if *l != base_url {
            let disable_embedding = std::env::var("DISABLE_EMBEDDING")
                .ok()
                .map(|x| x.parse::<bool>().unwrap_or(false))
                .unwrap_or(false);
            if !disable_embedding {
                let db_clone = db.clone();
                tokio::spawn(async move {
                    update_embeddings_db(&db_clone).await;
                });
            }
        }
    }
    *l = base_url;

    Ok(())
}

pub async fn reload_critical_error_channels_setting(db: &DB) -> error::Result<()> {
    let critical_error_channels =
        load_value_from_global_settings(db, CRITICAL_ERROR_CHANNELS_SETTING).await?;

    let critical_error_channels = if let Some(q) = critical_error_channels {
        if let Ok(v) = serde_json::from_value::<Vec<CriticalErrorChannel>>(q.clone()) {
            v
        } else {
            tracing::error!(
                "Could not parse critical_error_emails setting as an array of channels, found: {:#?}",
                &q
            );
            vec![]
        }
    } else {
        vec![]
    };

    let mut l = CRITICAL_ERROR_CHANNELS.write().await;
    *l = critical_error_channels;

    Ok(())
}

async fn generate_and_save_jwt_secret(db: &DB) -> error::Result<String> {
    let secret = rd_string(32);
    sqlx::query!(
        "INSERT INTO global_settings (name, value) VALUES ($1, $2) ON CONFLICT (name) DO UPDATE SET value = $2",
        JWT_SECRET_SETTING,
        serde_json::to_value(&secret).unwrap()
    ).execute(db).await?;

    Ok(secret)
}

pub async fn reload_jwt_secret_setting(db: &DB) -> error::Result<()> {
    let jwt_secret = load_value_from_global_settings(db, JWT_SECRET_SETTING).await?;

    let jwt_secret = if let Some(q) = jwt_secret {
        if let Ok(v) = serde_json::from_value::<String>(q.clone()) {
            v
        } else {
            tracing::error!("Could not parse jwt_secret setting, generating new one");
            generate_and_save_jwt_secret(db).await?
        }
    } else {
        tracing::info!("Not jwt secret found, generating one");
        generate_and_save_jwt_secret(db).await?
    };

    let mut l = JWT_SECRET.write().await;
    *l = jwt_secret;

    Ok(())
}<|MERGE_RESOLUTION|>--- conflicted
+++ resolved
@@ -35,18 +35,15 @@
         OAUTH_SETTING, PIP_INDEX_URL_SETTING, REQUEST_SIZE_LIMIT_SETTING,
         REQUIRE_PREEXISTING_USER_FOR_OAUTH_SETTING, RETENTION_PERIOD_SECS_SETTING,
         SAML_METADATA_SETTING, SCIM_TOKEN_SETTING,
-<<<<<<< HEAD
-    }, jobs::QueuedJob, oauth2::REQUIRE_PREEXISTING_USER_FOR_OAUTH, server::load_server_config, stats_ee::get_user_usage, tracing_init::{LOGS_SERVICE, TMP_WINDMILL_LOGS_SERVICE}, users::truncate_token, utils::{now_from_db, Mode}, worker::{
-=======
     },
     jobs::QueuedJob,
     oauth2::REQUIRE_PREEXISTING_USER_FOR_OAUTH,
     server::load_server_config,
     stats_ee::get_user_usage,
+    tracing_init::TMP_WINDMILL_LOGS_SERVICE,
     users::truncate_token,
-    utils::{now_from_db, rd_string},
+    utils::{now_from_db, rd_string, Mode},
     worker::{
->>>>>>> d518e235
         load_worker_config, reload_custom_tags_setting, DEFAULT_TAGS_PER_WORKSPACE, SERVER_CONFIG,
         WORKER_CONFIG,
     },
@@ -318,7 +315,10 @@
 async fn sleep_until_next_minute_start_plus_one_s() {
     let now = Utc::now();
     let next_minute = now + Duration::from_secs(60 - now.timestamp() as u64 % 60 + 1);
-    tokio::time::sleep(tokio::time::Duration::from_secs(next_minute.timestamp() as u64 - now.timestamp() as u64)).await;
+    tokio::time::sleep(tokio::time::Duration::from_secs(
+        next_minute.timestamp() as u64 - now.timestamp() as u64,
+    ))
+    .await;
 }
 
 async fn find_two_highest_files() -> (Option<String>, Option<String>) {
@@ -327,15 +327,22 @@
         let mut highest_file: Option<String> = None;
         let mut second_highest_file: Option<String> = None;
         while let Ok(Some(file)) = log_files.next_entry().await {
-            let file_name = file.file_name().to_str().map(|x| x.to_string()).unwrap_or_default();
+            let file_name = file
+                .file_name()
+                .to_str()
+                .map(|x| x.to_string())
+                .unwrap_or_default();
             if file_name > highest_file.clone().unwrap_or_default() {
                 second_highest_file = highest_file;
                 highest_file = Some(file_name);
             }
         }
-        (highest_file, second_highest_file) 
+        (highest_file, second_highest_file)
     } else {
-        tracing::error!("Error reading log files: {TMP_WINDMILL_LOGS_SERVICE}, {:#?}", rd_dir.unwrap_err());
+        tracing::error!(
+            "Error reading log files: {TMP_WINDMILL_LOGS_SERVICE}, {:#?}",
+            rd_dir.unwrap_err()
+        );
         (None, None)
     }
 }
@@ -362,38 +369,47 @@
     send_log_file_to_object_store(hostname, mode, db, highest_file, true).await;
 }
 
-async fn send_log_file_to_object_store(hostname: &str, mode: &Mode, db: &Pool<Postgres>, snd_highest_file: Option<String>, use_now: bool) {
-    if let Some(highest_file) = snd_highest_file  {
+async fn send_log_file_to_object_store(
+    hostname: &str,
+    mode: &Mode,
+    db: &Pool<Postgres>,
+    snd_highest_file: Option<String>,
+    use_now: bool,
+) {
+    if let Some(highest_file) = snd_highest_file {
         let path = std::path::Path::new(TMP_WINDMILL_LOGS_SERVICE).join(&highest_file);
         #[cfg(feature = "parquet")]
         let s3_client = OBJECT_STORE_CACHE_SETTINGS.read().await.clone();
         #[cfg(feature = "parquet")]
         if let Some(s3_client) = s3_client {
-                //read file as byte stream
-                let bytes = tokio::fs::read(&path).await.unwrap();
-                let path = object_store::path::Path::from_url_path(format!("{}{highest_file}", LOGS_SERVICE)).unwrap();
-                tracing::info!("Sending logs to object store at {path}");
-                if let Err(e) = s3_client.put(&path, bytes.into()).await {
-                    tracing::error!("Error sending logs to object store: {:?}", e);
-                }         
-            }
+            //read file as byte stream
+            let bytes = tokio::fs::read(&path).await.unwrap();
+            let path = object_store::path::Path::from_url_path(format!(
+                "{}{highest_file}",
+                windmill_common::tracing_init::LOGS_SERVICE
+            ))
+            .unwrap();
+            tracing::info!("Sending logs to object store at {path}");
+            if let Err(e) = s3_client.put(&path, bytes.into()).await {
+                tracing::error!("Error sending logs to object store: {:?}", e);
+            }
+        }
         //parse datetime frome file xxxx.yyyy-MM-dd-HH-mm
         let ts: NaiveDateTime = if use_now {
             Utc::now().naive_utc()
-         } else { highest_file
-            .split(".")
-            .last()
-            .and_then(|x| NaiveDateTime::parse_from_str(x, 
-                "%Y-%m-%d-%H-%M"
-            ).ok())
-            .unwrap_or_else(|| Utc::now().naive_utc()) 
+        } else {
+            highest_file
+                .split(".")
+                .last()
+                .and_then(|x| NaiveDateTime::parse_from_str(x, "%Y-%m-%d-%H-%M").ok())
+                .unwrap_or_else(|| Utc::now().naive_utc())
         };
         if let Err(e) = sqlx::query!("INSERT INTO log_file (hostname, mode, file_ts, file_path) VALUES ($1, $2::text::LOG_MODE, $3, $4)", hostname, mode.to_string(), ts, highest_file)
             .execute(db)
             .await {
             tracing::error!("Error inserting log file: {:?}", e);
             }
-        }
+    }
 }
 
 pub async fn load_keep_job_dir(db: &DB) {
