--- conflicted
+++ resolved
@@ -84,7 +84,7 @@
 #[cfg(feature = "parquet")]
 use windmill_common::s3_helpers::{
     build_object_store_from_settings, build_s3_client_from_settings, S3Settings,
-    OBJECT_STORE_CACHE_SETTINGS,
+    OBJECT_STORE_SETTINGS,
 };
 
 #[cfg(feature = "parquet")]
@@ -632,7 +632,7 @@
         }
 
         #[cfg(feature = "parquet")]
-        let s3_client = OBJECT_STORE_CACHE_SETTINGS.read().await.clone();
+        let s3_client = OBJECT_STORE_SETTINGS.read().await.clone();
         #[cfg(feature = "parquet")]
         if let Some(s3_client) = s3_client {
             let path = std::path::Path::new(TMP_WINDMILL_LOGS_SERVICE)
@@ -834,11 +834,7 @@
             Ok(mut tx) => {
                 let deleted_jobs = sqlx::query_scalar!(
                     "DELETE FROM v2_job_completed c
-<<<<<<< HEAD
-                    WHERE completed_at + ($1::bigint::text || ' s')::interval <= now()
-=======
                     WHERE completed_at <= now() - ($1::bigint::text || ' s')::interval 
->>>>>>> 31dae406
                     RETURNING c.id",
                     job_retention_secs
                 )
@@ -922,7 +918,7 @@
     _s3_prefix: &str,
 ) {
     #[cfg(feature = "parquet")]
-    let os = windmill_common::s3_helpers::OBJECT_STORE_CACHE_SETTINGS
+    let os = windmill_common::s3_helpers::OBJECT_STORE_SETTINGS
         .read()
         .await
         .clone();
@@ -1106,67 +1102,6 @@
     }
 }
 
-<<<<<<< HEAD
-=======
-#[cfg(feature = "parquet")]
-pub async fn reload_s3_cache_setting(db: &DB) {
-    use windmill_common::{
-        ee::{get_license_plan, LicensePlan},
-        s3_helpers::ObjectSettings,
-    };
-
-    let s3_config = load_value_from_global_settings(db, OBJECT_STORE_CACHE_CONFIG_SETTING).await;
-    if let Err(e) = s3_config {
-        tracing::error!("Error reloading s3 cache config: {:?}", e)
-    } else {
-        if let Some(v) = s3_config.unwrap() {
-            if matches!(get_license_plan().await, LicensePlan::Pro) {
-                tracing::error!("S3 cache is not available for pro plan");
-                return;
-            }
-            let mut s3_cache_settings = OBJECT_STORE_CACHE_SETTINGS.write().await;
-            let setting = serde_json::from_value::<ObjectSettings>(v);
-            if let Err(e) = setting {
-                tracing::error!("Error parsing s3 cache config: {:?}", e)
-            } else {
-                let setting = setting.unwrap();
-                let bucket = setting.get_bucket().map(|b| b.to_string());
-                let s3_client = build_object_store_from_settings(setting).await;
-                if let Err(e) = s3_client {
-                    tracing::error!("Error building s3 client from settings: {:?}", e)
-                } else {
-                    tracing::info!("Loaded object store {:?}", bucket);
-                    *s3_cache_settings = Some(s3_client.unwrap());
-                }
-            }
-        } else {
-            let mut s3_cache_settings = OBJECT_STORE_CACHE_SETTINGS.write().await;
-            if std::env::var("S3_CACHE_BUCKET").is_ok() {
-                if matches!(get_license_plan().await, LicensePlan::Pro) {
-                    tracing::error!("S3 cache is not available for pro plan");
-                    return;
-                }
-                *s3_cache_settings = build_s3_client_from_settings(S3Settings {
-                    bucket: None,
-                    region: None,
-                    access_key: None,
-                    secret_key: None,
-                    endpoint: None,
-                    store_logs: None,
-                    path_style: None,
-                    allow_http: None,
-                    port: None,
-                })
-                .await
-                .ok();
-            } else {
-                *s3_cache_settings = None;
-            }
-        }
-    }
-}
-
->>>>>>> 31dae406
 pub async fn reload_job_default_timeout_setting(conn: &Connection) {
     reload_option_setting_with_tracing(
         conn,
