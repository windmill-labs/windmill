--- conflicted
+++ resolved
@@ -1590,11 +1590,7 @@
     };
 
     let cleanup_debounce_keys_f = async {
-<<<<<<< HEAD
         if server_mode && iteration.is_some() && iteration.as_ref().unwrap().should_run(10) {
-=======
-        if server_mode && iteration.is_some() && iteration.as_ref().unwrap().should_run(20) {
->>>>>>> 032f0c1f
             if let Some(db) = conn.as_sql() {
                 if let Err(e) = cleanup_debounce_orphaned_keys(&db).await {
                     tracing::error!("Error cleaning up debounce keys: {:?}", e);
