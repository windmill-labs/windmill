#[cfg(feature = "oauth2")]
use std::collections::HashMap;
use std::{
    fmt::Display,
    ops::Mul,
    str::FromStr,
    sync::{
        atomic::{AtomicU16, Ordering},
        Arc, Mutex,
    },
    time::{Duration, Instant},
};

use chrono::{DateTime, NaiveDateTime, Utc};
use futures::{stream::FuturesUnordered, StreamExt};
use serde::{de::DeserializeOwned, Deserialize};
use sqlx::{Pool, Postgres};
use tokio::{
    join,
    sync::{mpsc, RwLock},
    time::timeout,
};
use uuid::Uuid;

#[cfg(feature = "embedding")]
use windmill_api::embeddings::update_embeddings_db;
use windmill_api::{
    jobs::TIMEOUT_WAIT_RESULT, DEFAULT_BODY_LIMIT, IS_SECURE, REQUEST_SIZE_LIMIT, SAML_METADATA,
    SCIM_TOKEN,
};

#[cfg(feature = "enterprise")]
use windmill_common::ee_oss::low_disk_alerts;
#[cfg(feature = "enterprise")]
use windmill_common::ee_oss::{jobs_waiting_alerts, worker_groups_alerts};

#[cfg(feature = "oauth2")]
use windmill_common::global_settings::OAUTH_SETTING;
#[cfg(feature = "parquet")]
use windmill_common::s3_helpers::reload_object_store_setting;
use windmill_common::{
    agent_workers::DECODED_AGENT_TOKEN,
    apps::APP_WORKSPACED_ROUTE,
    auth::create_token_for_owner,
    ee_oss::CriticalErrorChannel,
    error,
    flow_status::{FlowStatus, FlowStatusModule},
    global_settings::{
        BASE_URL_SETTING, BUNFIG_INSTALL_SCOPES_SETTING, CRITICAL_ALERTS_ON_DB_OVERSIZE_SETTING,
        CRITICAL_ALERT_MUTE_UI_SETTING, CRITICAL_ERROR_CHANNELS_SETTING,
        DEFAULT_TAGS_PER_WORKSPACE_SETTING, DEFAULT_TAGS_WORKSPACES_SETTING,
        EXPOSE_DEBUG_METRICS_SETTING, EXPOSE_METRICS_SETTING, EXTRA_PIP_INDEX_URL_SETTING,
        HUB_API_SECRET_SETTING, HUB_BASE_URL_SETTING, INSTANCE_PYTHON_VERSION_SETTING,
        JOB_DEFAULT_TIMEOUT_SECS_SETTING, JWT_SECRET_SETTING, KEEP_JOB_DIR_SETTING,
        LICENSE_KEY_SETTING, MONITOR_LOGS_ON_OBJECT_STORE_SETTING, NPM_CONFIG_REGISTRY_SETTING,
        NUGET_CONFIG_SETTING, OTEL_SETTING, PIP_INDEX_URL_SETTING, POWERSHELL_REPO_PAT_SETTING,
        POWERSHELL_REPO_URL_SETTING, REQUEST_SIZE_LIMIT_SETTING,
        REQUIRE_PREEXISTING_USER_FOR_OAUTH_SETTING, RETENTION_PERIOD_SECS_SETTING,
        SAML_METADATA_SETTING, SCIM_TOKEN_SETTING, TIMEOUT_WAIT_RESULT_SETTING,
    },
    indexer::load_indexer_config,
    jobs::QueuedJob,
    jwt::JWT_SECRET,
    oauth2::REQUIRE_PREEXISTING_USER_FOR_OAUTH,
    server::load_smtp_config,
    tracing_init::JSON_FMT,
    users::truncate_token,
    utils::{empty_as_none, now_from_db, rd_string, report_critical_error, Mode, HUB_API_SECRET},
    worker::{
        load_env_vars, load_init_bash_from_env, load_periodic_bash_script_from_env,
        load_periodic_bash_script_interval_from_env, load_whitelist_env_vars_from_env,
        load_worker_config, reload_custom_tags_setting, store_pull_query,
        store_suspended_pull_query, Connection, WorkerConfig, DEFAULT_TAGS_PER_WORKSPACE,
        DEFAULT_TAGS_WORKSPACES, INDEXER_CONFIG, SCRIPT_TOKEN_EXPIRY, SMTP_CONFIG, TMP_DIR,
        WORKER_CONFIG, WORKER_GROUP,
    },
    KillpillSender, BASE_URL, CRITICAL_ALERTS_ON_DB_OVERSIZE, CRITICAL_ALERT_MUTE_UI_ENABLED,
    CRITICAL_ERROR_CHANNELS, DB, DEFAULT_HUB_BASE_URL, HUB_BASE_URL, JOB_RETENTION_SECS,
    METRICS_DEBUG_ENABLED, METRICS_ENABLED, MONITOR_LOGS_ON_OBJECT_STORE, OTEL_LOGS_ENABLED,
    OTEL_METRICS_ENABLED, OTEL_TRACING_ENABLED, SERVICE_LOG_RETENTION_SECS,
};
use windmill_common::{client::AuthedClient, global_settings::APP_WORKSPACED_ROUTE_SETTING};
use windmill_queue::{cancel_job, MiniPulledJob, SameWorkerPayload};
use windmill_worker::{
    handle_job_error, JobCompletedSender, SameWorkerSender, BUNFIG_INSTALL_SCOPES,
    INSTANCE_PYTHON_VERSION, JOB_DEFAULT_TIMEOUT, KEEP_JOB_DIR, MAVEN_REPOS, NO_DEFAULT_MAVEN,
    NPM_CONFIG_REGISTRY, NUGET_CONFIG, PIP_EXTRA_INDEX_URL, PIP_INDEX_URL, POWERSHELL_REPO_PAT,
    POWERSHELL_REPO_URL,
};

#[cfg(feature = "parquet")]
use windmill_common::s3_helpers::ObjectStoreReload;

#[cfg(feature = "enterprise")]
use crate::ee_oss::verify_license_key;

use crate::ee_oss::set_license_key;

#[cfg(feature = "prometheus")]
lazy_static::lazy_static! {

    static ref QUEUE_ZOMBIE_RESTART_COUNT: prometheus::IntCounter = prometheus::register_int_counter!(
        "queue_zombie_restart_count",
        "Total number of jobs restarted due to ping timeout."
    )
    .unwrap();
    static ref QUEUE_ZOMBIE_DELETE_COUNT: prometheus::IntCounter = prometheus::register_int_counter!(
        "queue_zombie_delete_count",
        "Total number of jobs deleted due to their ping timing out in an unrecoverable state."
    )
    .unwrap();

    static ref QUEUE_COUNT: prometheus::IntGaugeVec = prometheus::register_int_gauge_vec!(
        "queue_count",
        "Number of jobs in the queue",
        &["tag"]
    ).unwrap();

    static ref QUEUE_RUNNING_COUNT: prometheus::IntGaugeVec = prometheus::register_int_gauge_vec!(
        "queue_running_count",
        "Number of running jobs in the queue",
        &["tag"]
    ).unwrap();

}
lazy_static::lazy_static! {
    static ref ZOMBIE_JOB_TIMEOUT: String = std::env::var("ZOMBIE_JOB_TIMEOUT")
    .ok()
    .and_then(|x| x.parse::<String>().ok())
    .unwrap_or_else(|| "60".to_string());

    static ref FLOW_ZOMBIE_TRANSITION_TIMEOUT: String = std::env::var("FLOW_ZOMBIE_TRANSITION_TIMEOUT")
    .ok()
    .and_then(|x| x.parse::<String>().ok())
    .unwrap_or_else(|| "60".to_string());


    pub static ref RESTART_ZOMBIE_JOBS: bool = std::env::var("RESTART_ZOMBIE_JOBS")
    .ok()
    .and_then(|x| x.parse::<bool>().ok())
    .unwrap_or(true);

    pub static ref DISABLE_ZOMBIE_JOBS_MONITORING: bool = std::env::var("DISABLE_ZOMBIE_JOBS_MONITORING")
    .ok()
    .and_then(|x| x.parse::<bool>().ok())
    .unwrap_or(false);

    pub static ref WORKERS_NAMES: Arc<RwLock<Vec<String>>> = Arc::new(RwLock::new(Vec::new()));

    static ref QUEUE_COUNT_TAGS: Arc<RwLock<Vec<String>>> = Arc::new(RwLock::new(Vec::new()));
    static ref QUEUE_RUNNING_COUNT_TAGS: Arc<RwLock<Vec<String>>> = Arc::new(RwLock::new(Vec::new()));
    static ref DISABLE_CONCURRENCY_LIMIT: bool = std::env::var("DISABLE_CONCURRENCY_LIMIT").is_ok_and(|s| s == "true");

    //legacy typo
    static ref STALE_JOB_THRESHOLD_MINUTES: Option<u64> = std::env::var("STALE_JOB_THRESHOLD_MINUTES").or_else(|_| std::env::var("STALE_JOB_THRESHOLD_MINUTES"))

    .ok()
    .and_then(|x| x.parse::<u64>().ok());
}

pub async fn initial_load(
    conn: &Connection,
    tx: KillpillSender,
    worker_mode: bool,
    server_mode: bool,
    #[cfg(feature = "parquet")] disable_s3_store: bool,
) {
    if let Err(e) = reload_base_url_setting(&conn).await {
        tracing::error!("Error loading base url: {:?}", e)
    }

    if let Some(db) = conn.as_sql() {
        if let Err(e) = reload_critical_error_channels_setting(&db).await {
            tracing::error!("Could loading critical error emails setting: {:?}", e);
        }
    }

    if let Err(e) = load_metrics_enabled(conn).await {
        tracing::error!("Error loading expose metrics: {e:#}");
    }

    if let Err(e) = load_metrics_debug_enabled(conn).await {
        tracing::error!("Error loading expose debug metrics: {e:#}");
    }

    if let Err(e) = reload_critical_alert_mute_ui_setting(conn).await {
        tracing::error!("Error loading critical alert mute ui setting: {e:#}");
    }

    if let Some(db) = conn.as_sql() {
        if let Err(e) = load_tag_per_workspace_enabled(db).await {
            tracing::error!("Error loading default tag per workpsace: {e:#}");
        }

        if let Err(e) = load_tag_per_workspace_workspaces(db).await {
            tracing::error!("Error loading default tag per workpsace workspaces: {e:#}");
        }
    }

    if server_mode {
        if let Some(db) = conn.as_sql() {
            load_require_preexisting_user(db).await;
            if let Err(e) = reload_critical_alerts_on_db_oversize(db).await {
                tracing::error!(
                    "Error reloading critical alerts on db oversize setting: {:?}",
                    e
                )
            }
        }
    }

    if worker_mode {
        load_keep_job_dir(conn).await;
        match conn {
            Connection::Sql(db) => {
                reload_worker_config(&db, tx, false).await;
            }
            Connection::Http(_) => {
                // TODO: reload worker config from http
                let mut config = WORKER_CONFIG.write().await;
                *config = WorkerConfig {
                    worker_tags: DECODED_AGENT_TOKEN
                        .as_ref()
                        .map(|x| x.tags.clone())
                        .unwrap_or_default(),
                    env_vars: load_env_vars(
                        load_whitelist_env_vars_from_env(),
                        &std::collections::HashMap::new(),
                    ),
                    priority_tags_sorted: vec![],
                    dedicated_worker: None,
                    init_bash: load_init_bash_from_env(),
                    periodic_script_bash: load_periodic_bash_script_from_env(),
                    periodic_script_interval_seconds: load_periodic_bash_script_interval_from_env(),
                    cache_clear: None,
                    additional_python_paths: None,
                    pip_local_dependencies: None,
                };
            }
        }
    }

    if let Err(e) = reload_hub_base_url_setting(conn, server_mode).await {
        tracing::error!("Error reloading hub base url: {:?}", e)
    }

    if let Some(db) = conn.as_sql() {
        if let Err(e) = reload_jwt_secret_setting(db).await {
            tracing::error!("Could not reload jwt secret setting: {:?}", e);
        }

        if let Err(e) = reload_custom_tags_setting(db).await {
            tracing::error!("Error reloading custom tags: {:?}", e)
        }

        if let Err(e) = reload_app_workspaced_route_setting(db).await {
            tracing::error!("Error reloading app workspaced route: {:?}", e)
        }
    }

    #[cfg(feature = "parquet")]
    if !disable_s3_store {
        if let Some(db) = conn.as_sql() {
            let db2 = db.clone();
            match reload_object_store_setting(db).await {
                ObjectStoreReload::Later => {
                    tokio::spawn(async move {
                        tokio::time::sleep(Duration::from_secs(10)).await;
                        match reload_object_store_setting(&db2).await {
                            ObjectStoreReload::Later => {
                                tracing::error!("Giving up on loading object store setting");
                            }
                            ObjectStoreReload::Never => {
                                tracing::info!("Object store setting successfully loaded");
                            }
                        }
                    });
                }
                ObjectStoreReload::Never => (),
            }
        }
    }

    if let Some(db) = conn.as_sql() {
        reload_smtp_config(db).await;
    }

    reload_hub_api_secret_setting(&conn).await;

    if server_mode {
        reload_retention_period_setting(&conn).await;
        reload_request_size(&conn).await;
        reload_saml_metadata_setting(&conn).await;
        reload_scim_token_setting(&conn).await;
    }

    if worker_mode {
        reload_job_default_timeout_setting(&conn).await;
        reload_extra_pip_index_url_setting(&conn).await;
        reload_pip_index_url_setting(&conn).await;
        reload_npm_config_registry_setting(&conn).await;
        reload_bunfig_install_scopes_setting(&conn).await;
        reload_instance_python_version_setting(&conn).await;
        reload_nuget_config_setting(&conn).await;
        reload_powershell_repo_url_setting(&conn).await;
        reload_powershell_repo_pat_setting(&conn).await;
        reload_maven_repos_setting(&conn).await;
        reload_no_default_maven_setting(&conn).await;
        reload_ruby_repos_setting(&conn).await;
    }
}

pub async fn load_metrics_enabled(conn: &Connection) -> error::Result<()> {
    let metrics_enabled =
        load_value_from_global_settings_with_conn(conn, EXPOSE_METRICS_SETTING, true).await;
    match metrics_enabled {
        Ok(Some(serde_json::Value::Bool(t))) => METRICS_ENABLED.store(t, Ordering::Relaxed),
        _ => (),
    };
    Ok(())
}

#[derive(serde::Deserialize)]
struct OtelSetting {
    metrics_enabled: Option<bool>,
    logs_enabled: Option<bool>,
    tracing_enabled: Option<bool>,
    #[serde(default, deserialize_with = "empty_as_none")]
    otel_exporter_otlp_endpoint: Option<String>,
    #[serde(default, deserialize_with = "empty_as_none")]
    otel_exporter_otlp_headers: Option<String>,
    #[serde(default, deserialize_with = "empty_as_none")]
    otel_exporter_otlp_protocol: Option<String>,
    #[serde(default, deserialize_with = "empty_as_none")]
    otel_exporter_otlp_compression: Option<String>,
}

pub async fn load_otel(db: &DB) {
    let otel = load_value_from_global_settings(db, OTEL_SETTING).await;
    if let Ok(v) = otel {
        if let Some(v) = v {
            let deser = serde_json::from_value::<OtelSetting>(v);
            if let Ok(o) = deser {
                let metrics_enabled = o.metrics_enabled.unwrap_or_else(|| {
                    std::env::var("OTEL_METRICS_ENABLED")
                        .map(|x| x.parse::<bool>().unwrap_or(false))
                        .unwrap_or(false)
                });
                let logs_enabled = o.logs_enabled.unwrap_or_else(|| {
                    std::env::var("OTEL_LOGS_ENABLED")
                        .map(|x| x.parse::<bool>().unwrap_or(false))
                        .unwrap_or(false)
                });
                let tracing_enabled = o.tracing_enabled.unwrap_or_else(|| {
                    std::env::var("OTEL_TRACING_ENABLED")
                        .map(|x| x.parse::<bool>().unwrap_or(false))
                        .unwrap_or(false)
                });

                OTEL_METRICS_ENABLED.store(metrics_enabled, Ordering::Relaxed);
                OTEL_LOGS_ENABLED.store(logs_enabled, Ordering::Relaxed);
                OTEL_TRACING_ENABLED.store(tracing_enabled, Ordering::Relaxed);

                let endpoint = if let Some(endpoint) = o.otel_exporter_otlp_endpoint {
                    std::env::set_var("OTEL_EXPORTER_OTLP_ENDPOINT", endpoint.clone());
                    Some(endpoint.clone())
                } else {
                    std::env::var("OTEL_EXPORTER_OTLP_ENDPOINT").ok()
                };

                let headers = if let Some(headers) = o.otel_exporter_otlp_headers {
                    std::env::set_var("OTEL_EXPORTER_OTLP_HEADERS", headers.clone());
                    Some(headers.clone())
                } else {
                    std::env::var("OTEL_EXPORTER_OTLP_HEADERS").ok()
                };

                if let Some(protocol) = o.otel_exporter_otlp_protocol {
                    std::env::set_var("OTEL_EXPORTER_OTLP_PROTOCOL", protocol);
                }
                if let Some(compression) = o.otel_exporter_otlp_compression {
                    std::env::set_var("OTEL_EXPORTER_OTLP_COMPRESSION", compression);
                }
                println!("OTEL settings loaded: tracing ({tracing_enabled}), logs ({logs_enabled}), metrics ({metrics_enabled}), endpoint ({:?}), headers defined: ({})",
                endpoint, headers.is_some());
            } else {
                tracing::error!("Error deserializing otel settings");
            }
        }
    } else {
        tracing::error!("Error loading otel settings: {}", otel.unwrap_err());
    }
}

pub async fn load_tag_per_workspace_enabled(db: &DB) -> error::Result<()> {
    let metrics_enabled =
        load_value_from_global_settings(db, DEFAULT_TAGS_PER_WORKSPACE_SETTING).await;

    match metrics_enabled {
        Ok(Some(serde_json::Value::Bool(t))) => {
            DEFAULT_TAGS_PER_WORKSPACE.store(t, Ordering::Relaxed)
        }
        _ => (),
    };
    Ok(())
}

pub async fn load_tag_per_workspace_workspaces(db: &DB) -> error::Result<()> {
    let workspaces = load_value_from_global_settings(db, DEFAULT_TAGS_WORKSPACES_SETTING).await;

    match workspaces {
        Ok(Some(serde_json::Value::Array(t))) => {
            let workspaces = t
                .iter()
                .filter_map(|x| x.as_str())
                .map(|x| x.to_string())
                .collect::<Vec<String>>();
            let mut w = DEFAULT_TAGS_WORKSPACES.write().await;
            *w = Some(workspaces);
        }
        Ok(None) => {
            let mut w = DEFAULT_TAGS_WORKSPACES.write().await;
            *w = None;
        }
        _ => (),
    };
    Ok(())
}

pub async fn reload_critical_alert_mute_ui_setting(conn: &Connection) -> error::Result<()> {
    if let Ok(Some(serde_json::Value::Bool(t))) =
        load_value_from_global_settings_with_conn(conn, CRITICAL_ALERT_MUTE_UI_SETTING, true).await
    {
        CRITICAL_ALERT_MUTE_UI_ENABLED.store(t, Ordering::Relaxed);
    }
    Ok(())
}

pub async fn load_metrics_debug_enabled(conn: &Connection) -> error::Result<()> {
    let metrics_enabled =
        load_value_from_global_settings_with_conn(conn, EXPOSE_DEBUG_METRICS_SETTING, true).await;
    match metrics_enabled {
        Ok(Some(serde_json::Value::Bool(t))) => {
            METRICS_DEBUG_ENABLED.store(t, Ordering::Relaxed);
            //_RJEM_MALLOC_CONF=prof:true,prof_active:false,lg_prof_interval:30,lg_prof_sample:21,prof_prefix:/tmp/jeprof
            #[cfg(all(not(target_env = "msvc"), feature = "jemalloc"))]
            if std::env::var("_RJEM_MALLOC_CONF").is_ok() {
                if let Err(e) = set_prof_active(t) {
                    tracing::error!("Error setting jemalloc prof_active: {e:?}");
                }
            }
        }
        _ => (),
    };
    Ok(())
}

#[cfg(all(not(target_env = "msvc"), feature = "jemalloc"))]
#[derive(Debug, Clone)]
pub struct MallctlError {
    #[allow(unused)]
    pub code: i32,
}

#[cfg(all(not(target_env = "msvc"), feature = "jemalloc"))]
fn set_prof_active(new_value: bool) -> Result<(), MallctlError> {
    let option_name = std::ffi::CString::new("prof.active").unwrap();

    tracing::info!("Setting jemalloc prof_active to {}", new_value);
    let result = unsafe {
        tikv_jemalloc_sys::mallctl(
            option_name.as_ptr(),              // const char *name
            std::ptr::null_mut(),              // void *oldp
            std::ptr::null_mut(),              // size_t *oldlenp
            &new_value as *const _ as *mut _,  // void *newp
            std::mem::size_of_val(&new_value), // size_t newlen
        )
    };

    if result != 0 {
        return Err(MallctlError { code: result });
    }

    Ok(())
}

#[cfg(all(not(target_env = "msvc"), feature = "jemalloc"))]
pub fn bytes_to_mb(bytes: u64) -> f64 {
    const BYTES_PER_MB: f64 = 1_048_576.0;
    bytes as f64 / BYTES_PER_MB
}

#[cfg(all(not(target_env = "msvc"), feature = "jemalloc"))]
pub async fn monitor_mem() {
    use std::time::Duration;
    use tikv_jemalloc_ctl::{epoch, stats};

    tokio::spawn(async move {
        // Obtain a MIB for the `epoch`, `stats.allocated`, and
        // `atats.resident` keys:
        let e = match epoch::mib() {
            Ok(mib) => mib,
            Err(e) => {
                tracing::error!("Error getting jemalloc epoch mib: {:?}", e);
                return;
            }
        };
        let allocated = match stats::allocated::mib() {
            Ok(mib) => mib,
            Err(e) => {
                tracing::error!("Error getting jemalloc allocated mib: {:?}", e);
                return;
            }
        };
        let resident = match stats::resident::mib() {
            Ok(mib) => mib,
            Err(e) => {
                tracing::error!("Error getting jemalloc resident mib: {:?}", e);
                return;
            }
        };

        loop {
            // Many statistics are cached and only updated
            // when the epoch is advanced:
            match e.advance() {
                Ok(_) => {
                    // Read statistics using MIB key:
                    let allocated = allocated.read().unwrap_or_default();
                    let resident = resident.read().unwrap_or_default();
                    tracing::info!(
                        "{} mb allocated/{} mb resident",
                        bytes_to_mb(allocated as u64),
                        bytes_to_mb(resident as u64)
                    );
                }
                Err(e) => {
                    tracing::error!("Error advancing jemalloc epoch: {:?}", e);
                }
            }
            tokio::time::sleep(Duration::from_secs(30)).await;
        }
    });
}

async fn sleep_until_next_minute_start_plus_one_s() {
    let now = Utc::now();
    let next_minute = now + Duration::from_secs(60 - now.timestamp() as u64 % 60 + 1);
    tokio::time::sleep(tokio::time::Duration::from_secs(
        next_minute.timestamp() as u64 - now.timestamp() as u64,
    ))
    .await;
}

use windmill_common::tracing_init::TMP_WINDMILL_LOGS_SERVICE;
async fn find_two_highest_files(hostname: &str) -> (Option<String>, Option<String>) {
    let log_dir = format!("{}/{}/", TMP_WINDMILL_LOGS_SERVICE, hostname);
    let rd_dir = tokio::fs::read_dir(log_dir).await;
    if let Ok(mut log_files) = rd_dir {
        let mut highest_file: Option<String> = None;
        let mut second_highest_file: Option<String> = None;
        while let Ok(Some(file)) = log_files.next_entry().await {
            let file_name = file
                .file_name()
                .to_str()
                .map(|x| x.to_string())
                .unwrap_or_default();
            if file_name > highest_file.clone().unwrap_or_default() {
                second_highest_file = highest_file;
                highest_file = Some(file_name);
            }
        }
        (highest_file, second_highest_file)
    } else {
        tracing::error!(
            "Error reading log files: {TMP_WINDMILL_LOGS_SERVICE}, {:#?}",
            rd_dir.unwrap_err()
        );
        (None, None)
    }
}

fn get_worker_group(mode: &Mode) -> Option<String> {
    let worker_group = WORKER_GROUP.clone();
    if worker_group.is_empty() || mode == &Mode::Server || mode == &Mode::Indexer {
        None
    } else {
        Some(worker_group)
    }
}

pub fn send_logs_to_object_store(conn: &Connection, hostname: &str, mode: &Mode) {
    let conn = conn.clone();
    let hostname = hostname.to_string();
    let mode = mode.clone();
    let worker_group = get_worker_group(&mode);
    tokio::spawn(async move {
        let mut interval = tokio::time::interval(Duration::from_secs(10));
        interval.set_missed_tick_behavior(tokio::time::MissedTickBehavior::Skip);
        sleep_until_next_minute_start_plus_one_s().await;
        loop {
            interval.tick().await;
            let (_, snd_highest_file) = find_two_highest_files(&hostname).await;
            send_log_file_to_object_store(
                &hostname,
                &mode,
                &worker_group,
                &conn,
                snd_highest_file,
                false,
            )
            .await;
        }
    });
}

pub async fn send_current_log_file_to_object_store(conn: &Connection, hostname: &str, mode: &Mode) {
    tracing::info!("Sending current log file to object store");
    let (highest_file, _) = find_two_highest_files(hostname).await;
    let worker_group = get_worker_group(&mode);
    send_log_file_to_object_store(hostname, mode, &worker_group, conn, highest_file, true).await;
}

fn get_now_and_str() -> (NaiveDateTime, String) {
    let ts = Utc::now().naive_utc();
    (
        ts,
        ts.format(windmill_common::tracing_init::LOG_TIMESTAMP_FMT)
            .to_string(),
    )
}

lazy_static::lazy_static! {
    static ref LAST_LOG_FILE_SENT: Arc<Mutex<Option<NaiveDateTime>>> = Arc::new(Mutex::new(None));
}

async fn send_log_file_to_object_store(
    hostname: &str,
    mode: &Mode,
    worker_group: &Option<String>,
    conn: &Connection,
    snd_highest_file: Option<String>,
    use_now: bool,
) {
    if let Some(highest_file) = snd_highest_file {
        //parse datetime frome file xxxx.yyyy-MM-dd-HH-mm
        let (ts, ts_str) = if use_now {
            get_now_and_str()
        } else {
            highest_file
                .split(".")
                .last()
                .and_then(|x| {
                    NaiveDateTime::parse_from_str(
                        x,
                        windmill_common::tracing_init::LOG_TIMESTAMP_FMT,
                    )
                    .ok()
                    .map(|y| (y, x.to_string()))
                })
                .unwrap_or_else(get_now_and_str)
        };

        let exists = LAST_LOG_FILE_SENT.lock().map(|last_log_file_sent| {
            last_log_file_sent
                .map(|last_log_file_sent| last_log_file_sent >= ts)
                .unwrap_or(false)
        });

        if exists.unwrap_or(false) {
            return;
        }

        #[cfg(feature = "parquet")]
        let s3_client = windmill_common::s3_helpers::get_object_store().await;
        #[cfg(feature = "parquet")]
        if let Some(s3_client) = s3_client {
            let path = std::path::Path::new(TMP_WINDMILL_LOGS_SERVICE)
                .join(hostname)
                .join(&highest_file);

            //read file as byte stream
            let bytes = tokio::fs::read(&path).await;
            if let Err(e) = bytes {
                tracing::error!("Error reading log file: {:?}", e);
                return;
            }
            let path = object_store::path::Path::from_url_path(format!(
                "{}{hostname}/{highest_file}",
                windmill_common::tracing_init::LOGS_SERVICE
            ));
            if let Err(e) = path {
                tracing::error!("Error creating log file path: {:?}", e);
                return;
            }
            if let Err(e) = s3_client.put(&path.unwrap(), bytes.unwrap().into()).await {
                tracing::error!("Error sending logs to object store: {:?}", e);
            }
        }

        let (ok_lines, err_lines) = read_log_counters(ts_str);

        if let Some(db) = conn.as_sql() {
            match timeout(Duration::from_secs(10), sqlx::query!("INSERT INTO log_file (hostname, mode, worker_group, log_ts, file_path, ok_lines, err_lines, json_fmt)
             VALUES ($1, $2::text::LOG_MODE, $3, $4, $5, $6, $7, $8)
             ON CONFLICT (hostname, log_ts) DO UPDATE SET ok_lines = log_file.ok_lines + $6, err_lines = log_file.err_lines + $7",
                hostname, mode.to_string(), worker_group.clone(), ts, highest_file, ok_lines as i64, err_lines as i64, *JSON_FMT)
                .execute(db)).await {
                Ok(Ok(_)) => {
                    if let Err(e) = LAST_LOG_FILE_SENT.lock().map(|mut last_log_file_sent| {
                        last_log_file_sent.replace(ts);
                    }) {
                        tracing::error!("Error updating last log file sent: {:?}", e);
                    }
                    tracing::info!("Log file sent: {}", highest_file);
                }
                Ok(Err(e)) => {
                    tracing::error!("Error inserting log file: {:?}", e);
                }
                Err(e) => {
                    tracing::error!("Error inserting log file, timeout elapsed: {:?}", e);
                }
            }
        } else {
            // tracing::warn!("Not sending log file to object store in agent mode");
            ()
        }
    }
}

fn read_log_counters(ts_str: String) -> (usize, usize) {
    let counters = windmill_common::tracing_init::LOG_COUNTING_BY_MIN.read();
    let mut ok_lines = 0;
    let mut err_lines = 0;
    if let Ok(ref c) = counters {
        let counter = c.get(&ts_str);
        if let Some(counter) = counter {
            ok_lines = counter.non_error_count;
            err_lines = counter.error_count;
        } else {
            // println!("no counter found for {ts_str}");
        }
    } else {
        println!("Error reading log counters 2");
    }
    (ok_lines, err_lines)
}

pub async fn load_keep_job_dir(conn: &Connection) {
    let value = load_value_from_global_settings_with_conn(conn, KEEP_JOB_DIR_SETTING, true).await;
    match value {
        Ok(Some(serde_json::Value::Bool(t))) => KEEP_JOB_DIR.store(t, Ordering::Relaxed),
        Err(e) => {
            tracing::error!("Error loading keep job dir metrics: {e:#}");
        }
        _ => (),
    };
}

pub async fn load_require_preexisting_user(db: &DB) {
    let value =
        load_value_from_global_settings(db, REQUIRE_PREEXISTING_USER_FOR_OAUTH_SETTING).await;
    match value {
        Ok(Some(serde_json::Value::Bool(t))) => {
            REQUIRE_PREEXISTING_USER_FOR_OAUTH.store(t, Ordering::Relaxed)
        }
        Err(e) => {
            tracing::error!("Error loading keep job dir metrics: {e:#}");
        }
        _ => (),
    };
}

struct LogFile {
    file_path: String,
    hostname: String,
}

pub async fn delete_expired_items(db: &DB) -> () {
    let tokens_deleted_r: std::result::Result<Vec<String>, _> = sqlx::query_scalar(
        "DELETE FROM token WHERE expiration <= now()
        RETURNING concat(substring(token for 10), '*****')",
    )
    .fetch_all(db)
    .await;

    match tokens_deleted_r {
        Ok(tokens) => {
            if tokens.len() > 0 {
                tracing::info!("deleted {} tokens: {:?}", tokens.len(), tokens)
            }
        }
        Err(e) => tracing::error!("Error deleting token: {}", e.to_string()),
    }

    let pip_resolution_r = sqlx::query_scalar!(
        "DELETE FROM pip_resolution_cache WHERE expiration <= now() RETURNING hash",
    )
    .fetch_all(db)
    .await;

    match pip_resolution_r {
        Ok(res) => {
            if res.len() > 0 {
                tracing::info!("deleted {} pip_resolution: {:?}", res.len(), res)
            }
        }
        Err(e) => tracing::error!("Error deleting pip_resolution: {}", e.to_string()),
    }

    let deleted_cache = sqlx::query_scalar!(
            "DELETE FROM resource WHERE resource_type = 'cache' AND to_timestamp((value->>'expire')::int) < now() RETURNING path",
        )
        .fetch_all(db)
        .await;

    match deleted_cache {
        Ok(res) => {
            if res.len() > 0 {
                tracing::info!("deleted {} cache resource: {:?}", res.len(), res)
            }
        }
        Err(e) => tracing::error!("Error deleting cache resource {}", e.to_string()),
    }

    let deleted_expired_variables = sqlx::query_scalar!(
        "DELETE FROM variable WHERE expires_at IS NOT NULL AND expires_at < now() RETURNING path",
    )
    .fetch_all(db)
    .await;

    match deleted_expired_variables {
        Ok(res) => {
            if res.len() > 0 {
                tracing::info!("deleted {} expired variables {:?}", res.len(), res)
            }
        }
        Err(e) => tracing::error!("Error deleting cache resource {}", e.to_string()),
    }

    match sqlx::query_as!(
        LogFile,
        "DELETE FROM log_file WHERE log_ts <= now() - ($1::bigint::text || ' s')::interval RETURNING file_path, hostname",
        SERVICE_LOG_RETENTION_SECS,
    )
    .fetch_all(db)
    .await
    {
        Ok(log_files_to_delete) => {
                let paths = log_files_to_delete
                    .iter()
                    .map(|f| format!("{}/{}", f.hostname, f.file_path))
                    .collect();
                delete_log_files_from_disk_and_store(paths, TMP_WINDMILL_LOGS_SERVICE, windmill_common::tracing_init::LOGS_SERVICE).await;

        }
        Err(e) => tracing::error!("Error deleting log file: {:?}", e),
    }

    #[cfg(not(feature = "enterprise"))]
    let audit_retention_secs = 1 * 60 * 60 * 24 * 14;

    #[cfg(feature = "enterprise")]
    let audit_retention_secs = 1 * 60 * 60 * 24 * 365;

    if let Err(e) = sqlx::query_scalar!(
        "DELETE FROM audit WHERE timestamp <= now() - ($1::bigint::text || ' s')::interval",
        audit_retention_secs,
    )
    .fetch_all(db)
    .await
    {
        tracing::error!("Error deleting audit log on CE: {:?}", e);
    }

    if let Err(e) = sqlx::query_scalar!(
        "DELETE FROM autoscaling_event WHERE applied_at <= now() - ($1::bigint::text || ' s')::interval",
        30 * 24 * 60 * 60, // 30 days
    )
    .fetch_all(db)
    .await
    {
        tracing::error!("Error deleting autoscaling event on CE: {:?}", e);
    }

    match sqlx::query_scalar!(
        "DELETE FROM agent_token_blacklist WHERE expires_at <= now() RETURNING token",
    )
    .fetch_all(db)
    .await
    {
        Ok(deleted_tokens) => {
            if deleted_tokens.len() > 0 {
                tracing::info!(
                    "deleted {} expired blacklisted agent tokens: {:?}",
                    deleted_tokens.len(),
                    deleted_tokens
                );
            }
        }
        Err(e) => tracing::error!("Error deleting expired blacklisted agent tokens: {:?}", e),
    }

    let job_retention_secs = *JOB_RETENTION_SECS.read().await;
    if job_retention_secs > 0 {
        match db.begin().await {
            Ok(mut tx) => {
                let deleted_jobs = sqlx::query_scalar!(
                    "DELETE FROM v2_job_completed c
                    WHERE completed_at <= now() - ($1::bigint::text || ' s')::interval 
                    RETURNING c.id",
                    job_retention_secs
                )
                .fetch_all(&mut *tx)
                .await;

                match deleted_jobs {
                    Ok(deleted_jobs) => {
                        if deleted_jobs.len() > 0 {
                            tracing::info!(
                                "deleted {} jobs completed JOB_RETENTION_SECS {} ago: {:?}",
                                deleted_jobs.len(),
                                job_retention_secs,
                                deleted_jobs,
                            );
                            if let Err(e) = sqlx::query!(
                                "DELETE FROM job_stats WHERE job_id = ANY($1)",
                                &deleted_jobs
                            )
                            .execute(&mut *tx)
                            .await
                            {
                                tracing::error!("Error deleting job stats: {:?}", e);
                            }
                            match sqlx::query_scalar!(
                                "DELETE FROM job_logs WHERE job_id = ANY($1) RETURNING log_file_index",
                                &deleted_jobs
                            )
                            .fetch_all(&mut *tx)
                            .await
                            {
                                Ok(log_file_index) => {
                                    let paths = log_file_index
                                        .into_iter()
                                        .filter_map(|opt| opt)
                                        .flat_map(|inner_vec| inner_vec.into_iter())
                                        .collect();
                                    delete_log_files_from_disk_and_store(paths, TMP_DIR, "").await;
                                }
                                Err(e) => tracing::error!("Error deleting job stats: {:?}", e),
                            }
                            if let Err(e) = sqlx::query!(
                                "DELETE FROM concurrency_key WHERE  ended_at <= now() - ($1::bigint::text || ' s')::interval ",
                                job_retention_secs
                            )
                            .execute(&mut *tx)
                            .await
                            {
                                tracing::error!("Error deleting  custom concurrency key: {:?}", e);
                            }

                            if let Err(e) =
                                sqlx::query!("DELETE FROM v2_job WHERE id = ANY($1)", &deleted_jobs)
                                    .execute(&mut *tx)
                                    .await
                            {
                                tracing::error!("Error deleting job: {:?}", e);
                            }

                            // should already be deleted but just in case
                            if let Err(e) = sqlx::query!(
                                "DELETE FROM job_result_stream_v2 WHERE job_id = ANY($1)",
                                &deleted_jobs
                            )
                            .execute(&mut *tx)
                            .await
                            {
                                tracing::error!("Error deleting job result stream: {:?}", e);
                            }
                        }
                    }
                    Err(e) => {
                        tracing::error!("Error deleting expired jobs: {:?}", e)
                    }
                }

                match tx.commit().await {
                    Ok(_) => (),
                    Err(err) => tracing::error!("Error deleting expired jobs: {:?}", err),
                }
            }
            Err(err) => {
                tracing::error!("Error deleting expired jobs: {:?}", err)
            }
        }
    }
}

async fn delete_log_files_from_disk_and_store(
    paths_to_delete: Vec<String>,
    tmp_dir: &str,
    _s3_prefix: &str,
) {
    #[cfg(feature = "parquet")]
    let os = windmill_common::s3_helpers::get_object_store().await;
    #[cfg(not(feature = "parquet"))]
    let os: Option<()> = None;

    let _should_del_from_store = MONITOR_LOGS_ON_OBJECT_STORE.read().await.clone();

    let delete_futures = FuturesUnordered::new();

    for path in paths_to_delete {
        let _os2 = &os;

        delete_futures.push(async move {
            let disk_path = std::path::Path::new(tmp_dir).join(&path);
            if tokio::fs::metadata(&disk_path).await.is_ok() {
                if let Err(e) = tokio::fs::remove_file(&disk_path).await {
                    tracing::error!(
                        "Failed to delete from disk {}: {e}",
                        disk_path.to_string_lossy()
                    );
                } else {
                    tracing::debug!(
                        "Succesfully deleted {} from disk",
                        disk_path.to_string_lossy()
                    );
                }
            }

            #[cfg(feature = "parquet")]
            if _should_del_from_store {
                if let Some(os) = _os2 {
                    let p = object_store::path::Path::from(format!("{}{}", _s3_prefix, path));
                    if let Err(e) = os.delete(&p).await {
                        tracing::error!("Failed to delete from object store {}: {e}", p.to_string())
                    } else {
                        tracing::debug!("Succesfully deleted {} from object store", p.to_string());
                    }
                }
            }
        });
    }

    let _: Vec<_> = delete_futures.collect().await;
}

pub async fn reload_scim_token_setting(conn: &Connection) {
    reload_option_setting_with_tracing(conn, SCIM_TOKEN_SETTING, "SCIM_TOKEN", SCIM_TOKEN.clone())
        .await;
}

pub async fn reload_timeout_wait_result_setting(conn: &Connection) {
    reload_option_setting_with_tracing(
        conn,
        TIMEOUT_WAIT_RESULT_SETTING,
        "TIMEOUT_WAIT_RESULT",
        TIMEOUT_WAIT_RESULT.clone(),
    )
    .await;
}

pub async fn reload_saml_metadata_setting(conn: &Connection) {
    reload_option_setting_with_tracing(
        conn,
        SAML_METADATA_SETTING,
        "SAML_METADATA",
        SAML_METADATA.clone(),
    )
    .await;
}

pub async fn reload_extra_pip_index_url_setting(conn: &Connection) {
    reload_option_setting_with_tracing(
        conn,
        EXTRA_PIP_INDEX_URL_SETTING,
        "PIP_EXTRA_INDEX_URL",
        PIP_EXTRA_INDEX_URL.clone(),
    )
    .await;
}

pub async fn reload_pip_index_url_setting(conn: &Connection) {
    reload_option_setting_with_tracing(
        conn,
        PIP_INDEX_URL_SETTING,
        "PIP_INDEX_URL",
        PIP_INDEX_URL.clone(),
    )
    .await;
}

pub async fn reload_instance_python_version_setting(conn: &Connection) {
    reload_option_setting_with_tracing(
        conn,
        INSTANCE_PYTHON_VERSION_SETTING,
        "INSTANCE_PYTHON_VERSION",
        INSTANCE_PYTHON_VERSION.clone(),
    )
    .await;
}

pub async fn reload_npm_config_registry_setting(conn: &Connection) {
    reload_option_setting_with_tracing(
        conn,
        NPM_CONFIG_REGISTRY_SETTING,
        "NPM_CONFIG_REGISTRY",
        NPM_CONFIG_REGISTRY.clone(),
    )
    .await;
}

pub async fn reload_bunfig_install_scopes_setting(conn: &Connection) {
    reload_option_setting_with_tracing(
        conn,
        BUNFIG_INSTALL_SCOPES_SETTING,
        "BUNFIG_INSTALL_SCOPES",
        BUNFIG_INSTALL_SCOPES.clone(),
    )
    .await;
}

pub async fn reload_nuget_config_setting(conn: &Connection) {
    reload_option_setting_with_tracing(
        conn,
        NUGET_CONFIG_SETTING,
        "NUGET_CONFIG",
        NUGET_CONFIG.clone(),
    )
    .await;
}

pub async fn reload_powershell_repo_url_setting(conn: &Connection) {
    reload_option_setting_with_tracing(
        conn,
        POWERSHELL_REPO_URL_SETTING,
        "POWERSHELL_REPO_URL",
        POWERSHELL_REPO_URL.clone(),
    )
    .await;
}

pub async fn reload_powershell_repo_pat_setting(conn: &Connection) {
    reload_option_setting_with_tracing(
        conn,
        POWERSHELL_REPO_PAT_SETTING,
        "POWERSHELL_REPO_PAT",
        POWERSHELL_REPO_PAT.clone(),
    )
    .await;
}

pub async fn reload_maven_repos_setting(conn: &Connection) {
    reload_option_setting_with_tracing(
        conn,
        windmill_common::global_settings::MAVEN_REPOS_SETTING,
        "MAVEN_REPOS",
        MAVEN_REPOS.clone(),
    )
    .await;
}

pub async fn reload_no_default_maven_setting(conn: &Connection) {
    let value = load_value_from_global_settings_with_conn(
        conn,
        windmill_common::global_settings::NO_DEFAULT_MAVEN_SETTING,
        true,
    )
    .await;
    match value {
        Ok(Some(serde_json::Value::Bool(t))) => NO_DEFAULT_MAVEN.store(t, Ordering::Relaxed),
        Err(e) => {
            tracing::error!("Error loading no default maven repository: {e:#}");
        }
        _ => (),
    };
}

pub async fn reload_ruby_repos_setting(conn: &Connection) {
    reload_url_list_setting_with_tracing(
        conn,
        windmill_common::global_settings::RUBY_REPOS_SETTING,
        "RUBY_REPOS",
        windmill_worker::RUBY_REPOS.clone(),
    )
    .await;
}

pub async fn reload_hub_api_secret_setting(conn: &Connection) {
    reload_option_setting_with_tracing(
        conn,
        HUB_API_SECRET_SETTING,
        "HUB_API_SECRET",
        HUB_API_SECRET.clone(),
    )
    .await;
}

pub async fn reload_retention_period_setting(conn: &Connection) {
    if let Err(e) = reload_setting(
        conn,
        RETENTION_PERIOD_SECS_SETTING,
        "JOB_RETENTION_SECS",
        60 * 60 * 24 * 30,
        JOB_RETENTION_SECS.clone(),
        |x| x,
    )
    .await
    {
        tracing::error!("Error reloading retention period: {:?}", e)
    }
}
pub async fn reload_delete_logs_periodically_setting(conn: &Connection) {
    if let Err(e) = reload_setting(
        conn,
        MONITOR_LOGS_ON_OBJECT_STORE_SETTING,
        "MONITOR_LOGS_ON_OBJECT_STORE",
        false,
        MONITOR_LOGS_ON_OBJECT_STORE.clone(),
        |x| x,
    )
    .await
    {
        tracing::error!("Error reloading retention period: {:?}", e)
    }
}

pub async fn reload_job_default_timeout_setting(conn: &Connection) {
    reload_option_setting_with_tracing(
        conn,
        JOB_DEFAULT_TIMEOUT_SECS_SETTING,
        "JOB_DEFAULT_TIMEOUT_SECS",
        JOB_DEFAULT_TIMEOUT.clone(),
    )
    .await;
}

pub async fn reload_request_size(conn: &Connection) {
    if let Err(e) = reload_setting(
        conn,
        REQUEST_SIZE_LIMIT_SETTING,
        "REQUEST_SIZE_LIMIT",
        DEFAULT_BODY_LIMIT,
        REQUEST_SIZE_LIMIT.clone(),
        |x| x.mul(1024 * 1024),
    )
    .await
    {
        tracing::error!("Error reloading retention period: {:?}", e)
    }
}

pub async fn reload_license_key(conn: &Connection) -> anyhow::Result<()> {
    let q = load_value_from_global_settings_with_conn(conn, LICENSE_KEY_SETTING, true)
        .await
        .map_err(|err| anyhow::anyhow!("Error reloading license key: {}", err.to_string()))?;

    let mut value = std::env::var("LICENSE_KEY")
        .ok()
        .and_then(|x| x.parse::<String>().ok())
        .unwrap_or(String::new());

    if let Some(q) = q {
        if let Ok(v) = serde_json::from_value::<String>(q.clone()) {
            tracing::info!(
                "Loaded setting LICENSE_KEY from db config: {}",
                truncate_token(&v)
            );
            value = v;
        } else {
            tracing::error!("Could not parse LICENSE_KEY found: {:#?}", &q);
        }
    };
    set_license_key(value).await;
    Ok(())
}

pub async fn reload_option_setting_with_tracing<T: FromStr + DeserializeOwned>(
    conn: &Connection,
    setting_name: &str,
    std_env_var: &str,
    lock: Arc<RwLock<Option<T>>>,
) {
    if let Err(e) = reload_option_setting(conn, setting_name, std_env_var, lock.clone()).await {
        tracing::error!("Error reloading setting {}: {:?}", setting_name, e)
    }
}

pub async fn load_value_from_global_settings(
    db: &DB,
    setting_name: &str,
) -> error::Result<Option<serde_json::Value>> {
    let r = sqlx::query!(
        "SELECT value FROM global_settings WHERE name = $1",
        setting_name
    )
    .fetch_optional(db)
    .await?
    .map(|x| x.value);
    Ok(r)
}

pub async fn load_value_from_global_settings_with_conn(
    conn: &Connection,
    setting_name: &str,
    load_from_http: bool,
) -> anyhow::Result<Option<serde_json::Value>> {
    match conn {
        Connection::Sql(db) => Ok(load_value_from_global_settings(db, setting_name).await?),
        Connection::Http(client) => {
            if load_from_http {
                client
                    .get::<Option<serde_json::Value>>(&format!(
                        "/api/agent_workers/get_global_setting/{}",
                        setting_name
                    ))
                    .await
                    .map_err(|e| anyhow::anyhow!("Error loading setting {}: {}", setting_name, e))
            } else {
                Ok(None)
            }
        }
    }
}

pub async fn reload_option_setting<T: FromStr + DeserializeOwned>(
    conn: &Connection,
    setting_name: &str,
    std_env_var: &str,
    lock: Arc<RwLock<Option<T>>>,
) -> error::Result<()> {
    let force_value = std::env::var(format!("FORCE_{}", std_env_var))
        .ok()
        .and_then(|x| x.parse::<T>().ok());

    if let Some(force_value) = force_value {
        let mut l = lock.write().await;
        *l = Some(force_value);
        return Ok(());
    }

    let q = load_value_from_global_settings_with_conn(conn, setting_name, true).await?;

    let mut value = std::env::var(std_env_var)
        .ok()
        .and_then(|x| x.parse::<T>().ok());

    if let Some(q) = q {
        if let Ok(v) = serde_json::from_value::<T>(q.clone()) {
            tracing::info!("Loaded setting {setting_name} from db config: {:#?}", &q);
            value = Some(v)
        } else {
            tracing::error!("Could not parse {setting_name} found: {:#?}", &q);
        }
    };

    {
        if value.is_none() {
            tracing::info!("Loaded {setting_name} setting to None");
        }
        let mut l = lock.write().await;
        *l = value;
    }

    Ok(())
}

pub async fn reload_url_list_setting_with_tracing(
    conn: &Connection,
    setting_name: &str,
    std_env_var: &str,
    lock: Arc<RwLock<Option<Vec<url::Url>>>>,
) {
    if let Err(e) = reload_url_list_setting(conn, setting_name, std_env_var, lock.clone()).await {
        tracing::error!("Error reloading setting {}: {:?}", setting_name, e)
    }
}

pub async fn reload_url_list_setting(
    conn: &Connection,
    setting_name: &str,
    std_env_var: &str,
    lock: Arc<RwLock<Option<Vec<url::Url>>>>,
) -> error::Result<()> {
    // Check for force environment variable
    if let Ok(force_value) = std::env::var(format!("FORCE_{}", std_env_var)) {
        let mut urls = Vec::new();
        for url_str in force_value.trim().split_whitespace() {
            match url::Url::parse(url_str) {
                Ok(url) => urls.push(url),
                Err(e) => {
                    return Err(error::Error::BadRequest(format!(
                        "Invalid URL in FORCE_{}: '{}': {}",
                        std_env_var, url_str, e
                    )));
                }
            }
        }
        let mut l = lock.write().await;
        *l = if urls.is_empty() { None } else { Some(urls) };
        return Ok(());
    }

    let q = load_value_from_global_settings_with_conn(conn, setting_name, true).await?;

    // Check regular environment variable
    let mut value = if let Ok(env_value) = std::env::var(std_env_var) {
        let mut urls = Vec::new();
        for url_str in env_value.trim().split_whitespace() {
            match url::Url::parse(url_str) {
                Ok(url) => urls.push(url),
                Err(_) => {
                    // Log error but continue, similar to force variable handling
                    tracing::error!("Invalid URL in {}: '{}'", std_env_var, url_str);
                }
            }
        }
        if urls.is_empty() {
            None
        } else {
            Some(urls)
        }
    } else {
        None
    };

    // Check database setting
    if let Some(q) = q {
        if let Ok(repos_str) = serde_json::from_value::<String>(q.clone()) {
            let mut urls = Vec::new();
            for url_str in repos_str.trim().split_whitespace() {
                match url::Url::parse(url_str) {
                    Ok(url) => urls.push(url),
                    Err(e) => {
                        tracing::error!("Invalid URL in {}: '{}': {}", setting_name, url_str, e);
                        // Continue with other URLs, just skip invalid ones
                    }
                }
            }
            tracing::info!(
                "Loaded setting {} from db config: {} URLs",
                setting_name,
                urls.len()
            );
            value = if urls.is_empty() { None } else { Some(urls) };
        } else {
            tracing::error!("Could not parse {} found: {:#?}", setting_name, &q);
        }
    }

    {
        if value.is_none() {
            tracing::info!("Loaded {} setting to None", setting_name);
        }
        let mut l = lock.write().await;
        *l = value;
    }

    Ok(())
}

pub async fn reload_setting<T: FromStr + DeserializeOwned + Display>(
    conn: &Connection,
    setting_name: &str,
    std_env_var: &str,
    default: T,
    lock: Arc<RwLock<T>>,
    transformer: fn(T) -> T,
) -> error::Result<()> {
    let q = load_value_from_global_settings_with_conn(conn, setting_name, true).await?;

    let mut value = std::env::var(std_env_var)
        .ok()
        .and_then(|x| x.parse::<T>().ok())
        .unwrap_or(default);

    if let Some(q) = q {
        if let Ok(v) = serde_json::from_value::<T>(q.clone()) {
            tracing::info!("Loaded setting {setting_name} from db config: {:#?}", &q);
            value = transformer(v);
        } else {
            tracing::error!("Could not parse {setting_name} found: {:#?}", &q);
        }
    };

    {
        let mut l = lock.write().await;
        *l = value;
    }

    Ok(())
}

#[cfg(feature = "prometheus")]
pub async fn monitor_pool(db: &DB) {
    if METRICS_ENABLED.load(Ordering::Relaxed) {
        let db = db.clone();
        tokio::spawn(async move {
            let active_pool_connections: prometheus::IntGauge = prometheus::register_int_gauge!(
                "pool_connections_active",
                "Number of active postgresql connections in the pool"
            )
            .unwrap();

            let idle_pool_connections: prometheus::IntGauge = prometheus::register_int_gauge!(
                "pool_connections_idle",
                "Number of idle postgresql connections in the pool"
            )
            .unwrap();

            let max_pool_connections: prometheus::IntGauge = prometheus::register_int_gauge!(
                "pool_connections_max",
                "Number of max postgresql connections in the pool"
            )
            .unwrap();

            max_pool_connections.set(db.options().get_max_connections() as i64);
            loop {
                active_pool_connections.set(db.size() as i64);
                idle_pool_connections.set(db.num_idle() as i64);
                tokio::time::sleep(Duration::from_secs(30)).await;
            }
        });
    }
}

pub struct MonitorIteration {
    pub rd_shift: u8,
    pub iter: u64,
}

impl MonitorIteration {
    pub fn should_run(&self, period: u8) -> bool {
        (self.iter + self.rd_shift as u64) % (period as u64) == 0
    }
}

pub async fn monitor_db(
    conn: &Connection,
    base_internal_url: &str,
    server_mode: bool,
    _worker_mode: bool,
    initial_load: bool,
    _killpill_tx: KillpillSender,
    iteration: Option<MonitorIteration>,
) {
    let zombie_jobs_f = async {
        if server_mode && !initial_load && !*DISABLE_ZOMBIE_JOBS_MONITORING {
            if let Some(db) = conn.as_sql() {
                handle_zombie_jobs(db, base_internal_url, "server").await;
                match handle_zombie_flows(db).await {
                    Err(err) => {
                        tracing::error!("Error handling zombie flows: {:?}", err);
                    }
                    _ => {}
                }
            }
        }
    };

    let stale_jobs_f = async {
        if server_mode && !initial_load {
            if let Some(db) = conn.as_sql() {
                stale_job_cancellation(&db).await;
            }
        }
    };

    // run every 5 minutes
    let cleanup_concurrency_counters_f = async {
        if server_mode && iteration.is_some() && iteration.as_ref().unwrap().should_run(10) {
            if let Some(db) = conn.as_sql() {
                if let Err(e) = cleanup_concurrency_counters_orphaned_keys(&db).await {
                    tracing::error!("Error cleaning up concurrency counters: {:?}", e);
                }
            }
        }
    };

    // run every 10 minutes
    let cleanup_concurrency_counters_empty_keys_f = async {
        if server_mode && iteration.is_some() && iteration.as_ref().unwrap().should_run(20) {
            if let Some(db) = conn.as_sql() {
                if let Err(e) = cleanup_concurrency_counters_empty_keys(&db).await {
                    tracing::error!("Error cleaning up concurrency counters: {:?}", e);
                }
            }
        }
    };

    let cleanup_debounce_keys_f = async {
        if server_mode && iteration.is_some() && iteration.as_ref().unwrap().should_run(10) {
            if let Some(db) = conn.as_sql() {
                if let Err(e) = cleanup_debounce_orphaned_keys(&db).await {
                    tracing::error!("Error cleaning up debounce keys: {:?}", e);
                }
            }
        }
    };

    // run every hour (60 minutes / 30 seconds = 120)
    let cleanup_worker_group_stats_f = async {
        if server_mode && iteration.is_some() && iteration.as_ref().unwrap().should_run(120) {
            if let Some(db) = conn.as_sql() {
                match windmill_common::worker_group_job_stats::cleanup_old_stats(db, 60).await {
                    Ok(count) if count > 0 => {
                        tracing::info!("Deleted {} old worker group job stats rows", count);
                    }
                    Err(e) => {
                        tracing::error!("Error cleaning up worker group job stats: {:?}", e);
                    }
                    _ => {}
                }
            }
        }
    };

    // run every hour
    let vacuum_queue_f = async {
        if server_mode && iteration.is_some() && iteration.as_ref().unwrap().should_run(60) {
            if let Some(db) = conn.as_sql() {
                let instant = Instant::now();
                tracing::info!("vacuuming tables");
                if let Err(e) = vacuuming_tables(&db).await {
                    tracing::error!("Error vacuuming v2_job: {:?}", e);
                }
                tracing::info!("vacuum tables done in {}s", instant.elapsed().as_secs());
            }
        }
    };

    let expired_items_f = async {
        if server_mode && !initial_load {
            if let Some(db) = conn.as_sql() {
                delete_expired_items(&db).await;
            }
        }
    };

    let verify_license_key_f = async {
        #[cfg(feature = "enterprise")]
        if !initial_load {
            verify_license_key().await;
        }
    };

    let expose_queue_metrics_f = async {
        if !initial_load && server_mode {
            if let Some(db) = conn.as_sql() {
                expose_queue_metrics(&db).await;
            }
        }
    };

    let worker_groups_alerts_f = async {
        #[cfg(feature = "enterprise")]
        if server_mode && !initial_load {
            if let Some(db) = conn.as_sql() {
                worker_groups_alerts(&db).await;
            }
        }
    };

    let jobs_waiting_alerts_f = async {
        #[cfg(feature = "enterprise")]
        if server_mode {
            if let Some(db) = conn.as_sql() {
                jobs_waiting_alerts(&db).await;
            }
        }
    };

    let low_disk_alerts_f = async {
        #[cfg(feature = "enterprise")]
        if let Some(db) = conn.as_sql() {
            low_disk_alerts(
                &db,
                server_mode,
                _worker_mode,
                WORKERS_NAMES.read().await.clone(),
            )
            .await;
        }
        #[cfg(not(feature = "enterprise"))]
        {
            ()
        }
    };

    let apply_autoscaling_f = async {
        #[cfg(feature = "enterprise")]
        if server_mode && !initial_load {
            if let Some(db) = conn.as_sql() {
                if let Err(e) = windmill_autoscaling::apply_all_autoscaling(db).await {
                    tracing::error!("Error applying autoscaling: {:?}", e);
                }
            }
        }
    };

    let update_min_worker_version_f = async {
        #[cfg(not(feature = "test_job_debouncing"))]
        windmill_common::worker::update_min_version(conn).await;
    };

    join!(
        expired_items_f,
        zombie_jobs_f,
        stale_jobs_f,
        vacuum_queue_f,
        expose_queue_metrics_f,
        verify_license_key_f,
        worker_groups_alerts_f,
        jobs_waiting_alerts_f,
        low_disk_alerts_f,
        apply_autoscaling_f,
        update_min_worker_version_f,
        cleanup_concurrency_counters_f,
        cleanup_concurrency_counters_empty_keys_f,
        cleanup_debounce_keys_f,
        cleanup_worker_group_stats_f,
    );
}

async fn vacuuming_tables(db: &Pool<Postgres>) -> error::Result<()> {
    sqlx::query!("VACUUM v2_job, v2_job_completed, job_result_stream_v2, job_stats, job_logs, concurrency_key, log_file, metrics")
        .execute(db)
        .await?;
    Ok(())
}

pub async fn expose_queue_metrics(db: &Pool<Postgres>) {
    let last_check = sqlx::query_scalar!(
            "SELECT created_at FROM metrics WHERE id LIKE 'queue_count_%' ORDER BY created_at DESC LIMIT 1"
        )
        .fetch_optional(db)
        .await
        .unwrap_or(Some(chrono::Utc::now()));

    let metrics_enabled = METRICS_ENABLED.load(std::sync::atomic::Ordering::Relaxed);
    let save_metrics = last_check
        .map(|last_check| chrono::Utc::now() - last_check > chrono::Duration::seconds(25))
        .unwrap_or(true);

    if metrics_enabled || save_metrics {
        let queue_counts = windmill_common::queue::get_queue_counts(db).await;

        #[cfg(feature = "prometheus")]
        if metrics_enabled {
            for q in QUEUE_COUNT_TAGS.read().await.iter() {
                if queue_counts.get(q).is_none() {
                    (*QUEUE_COUNT).with_label_values(&[q]).set(0);
                }
            }
        }

        #[allow(unused_mut)]
        let mut tags_to_watch = vec![];
        for q in queue_counts {
            let count = q.1;
            let tag = q.0;

            #[cfg(feature = "prometheus")]
            if metrics_enabled {
                let metric = (*QUEUE_COUNT).with_label_values(&[&tag]);
                metric.set(count as i64);
                tags_to_watch.push(tag.to_string());
            }

            // save queue_count and delay metrics per tag
            if save_metrics {
                sqlx::query!(
                    "INSERT INTO metrics (id, value) VALUES ($1, $2)",
                    format!("queue_count_{}", tag),
                    serde_json::json!(count)
                )
                .execute(db)
                .await
                .ok();
                if count > 0 {
                    sqlx::query!(
                        "INSERT INTO metrics (id, value)
                        VALUES ($1, to_jsonb((
                            SELECT EXTRACT(EPOCH FROM now() - scheduled_for)
                            FROM v2_job_queue
                            WHERE tag = $2 AND running = false AND scheduled_for <= now() - ('3 seconds')::interval
                            ORDER BY priority DESC NULLS LAST, scheduled_for LIMIT 1
                        )))",
                        format!("queue_delay_{}", tag),
                        tag
                    )
                    .execute(db)
                    .await
                    .ok();
                }
            }
        }
        if metrics_enabled {
            let mut w = QUEUE_COUNT_TAGS.write().await;
            *w = tags_to_watch;
        }

        #[cfg(feature = "prometheus")]
        if metrics_enabled {
            // Handle queue running count metrics
            let queue_running_counts = windmill_common::queue::get_queue_running_counts(db).await;

            for q in QUEUE_RUNNING_COUNT_TAGS.read().await.iter() {
                if queue_running_counts.get(q).is_none() {
                    (*QUEUE_RUNNING_COUNT).with_label_values(&[q]).set(0);
                }
            }

            let mut running_tags_to_watch = vec![];
            for q in queue_running_counts {
                let count = q.1;
                let tag = q.0;

                let metric = (*QUEUE_RUNNING_COUNT).with_label_values(&[&tag]);
                metric.set(count as i64);
                running_tags_to_watch.push(tag.to_string());
            }
            let mut w = QUEUE_RUNNING_COUNT_TAGS.write().await;
            *w = running_tags_to_watch;
        }
    }

    // clean queue metrics older than 14 days
    sqlx::query!(
        "DELETE FROM metrics WHERE id LIKE 'queue_%' AND created_at < NOW() - INTERVAL '14 day'"
    )
    .execute(db)
    .await
    .ok();
}

pub async fn reload_smtp_config(db: &Pool<Postgres>) {
    let smtp_config = load_smtp_config(&db).await;
    if let Err(e) = smtp_config {
        tracing::error!("Error reloading smtp config: {:?}", e)
    } else {
        let mut wc = SMTP_CONFIG.write().await;
        tracing::info!("Reloading smtp config...");
        *wc = smtp_config.unwrap()
    }
}

pub async fn reload_indexer_config(db: &Pool<Postgres>) {
    let indexer_config = load_indexer_config(&db).await;
    if let Err(e) = indexer_config {
        tracing::error!("Error reloading indexer config: {:?}", e)
    } else {
        let mut wc = INDEXER_CONFIG.write().await;
        tracing::info!("Reloading smtp config...");
        *wc = indexer_config.unwrap()
    }
}

pub async fn reload_worker_config(db: &DB, tx: KillpillSender, kill_if_change: bool) {
    let config = load_worker_config(db, tx.clone()).await;
    if let Err(e) = config {
        tracing::error!("Error reloading worker config: {:?}", e)
    } else {
        let wc = WORKER_CONFIG.read().await;
        let config = config.unwrap();
        if *wc != config || config.dedicated_worker.is_some() {
            if kill_if_change {
                if config.dedicated_worker.is_some()
                    || (*wc).dedicated_worker != config.dedicated_worker
                {
                    tracing::info!("Dedicated worker config changed, sending killpill. Expecting to be restarted by supervisor.");
                    let _ = tx.send();
                }

                if (*wc).init_bash != config.init_bash {
                    tracing::info!("Init bash config changed, sending killpill. Expecting to be restarted by supervisor.");
                    let _ = tx.send();
                }

                if (*wc).cache_clear != config.cache_clear {
                    tracing::info!("Cache clear changed, sending killpill. Expecting to be restarted by supervisor.");
                    let _ = tx.send();
                    tracing::info!("Waiting 5 seconds to allow others workers to start potential jobs that depend on a potential shared cache volume");
                    tokio::time::sleep(Duration::from_secs(5)).await;
                    if let Err(e) = windmill_worker::common::clean_cache().await {
                        tracing::error!("Error cleaning the cache: {e:#}");
                    }
                }

                if (*wc).periodic_script_bash != config.periodic_script_bash {
                    tracing::info!("Periodic script bash config changed, sending killpill. Expecting to be restarted by supervisor.");
                    let _ = tx.send();
                }

                if (*wc).periodic_script_interval_seconds != config.periodic_script_interval_seconds
                {
                    tracing::info!("Periodic script interval config changed, sending killpill. Expecting to be restarted by supervisor.");
                    let _ = tx.send();
                }
            }
            drop(wc);

            let mut wc = WORKER_CONFIG.write().await;
            tracing::info!("Reloading worker config...");
            store_suspended_pull_query(&config).await;
            store_pull_query(&config).await;
            *wc = config
        }
    }
}

pub async fn load_base_url(conn: &Connection) -> error::Result<String> {
    let q_base_url =
        load_value_from_global_settings_with_conn(conn, BASE_URL_SETTING, false).await?;

    let std_base_url = std::env::var("BASE_URL")
        .ok()
        .unwrap_or_else(|| "http://localhost".to_string());
    let base_url = if let Some(q) = q_base_url {
        if let Ok(v) = serde_json::from_value::<String>(q.clone()) {
            if v != "" {
                v
            } else {
                std_base_url
            }
        } else {
            tracing::error!(
                "Could not parse base_url setting as a string, found: {:#?}",
                &q
            );
            std_base_url
        }
    } else {
        std_base_url
    };

    {
        let mut l = BASE_URL.write().await;
        *l = base_url.clone();
    }
    Ok(base_url)
}

pub async fn reload_base_url_setting(conn: &Connection) -> error::Result<()> {
    #[cfg(feature = "oauth2")]
    let oauths = if let Some(db) = conn.as_sql() {
        let q_oauth = load_value_from_global_settings(db, OAUTH_SETTING).await?;

        if let Some(q) = q_oauth {
            if let Ok(v) = serde_json::from_value::<
                Option<HashMap<String, windmill_api::oauth2_oss::OAuthClient>>,
            >(q.clone())
            {
                v
            } else {
                tracing::error!("Could not parse oauth setting as a json, found: {:#?}", &q);
                None
            }
        } else {
            None
        }
    } else {
        None
    };
    let base_url = load_base_url(conn).await?;
    let is_secure = base_url.starts_with("https://");

    #[cfg(feature = "oauth2")]
    {
        if let Some(db) = conn.as_sql() {
            let mut l = windmill_api::OAUTH_CLIENTS.write().await;
            *l = windmill_api::oauth2_oss::build_oauth_clients(&base_url, oauths, db).await
            .map_err(|e| tracing::error!("Error building oauth clients (is the oauth.json mounted and in correct format? Use '{}' as minimal oauth.json): {}", "{}", e))
            .unwrap();
        }
    }

    {
        let mut l = IS_SECURE.write().await;
        *l = is_secure;
    }

    Ok(())
}

async fn stale_job_cancellation(db: &Pool<Postgres>) {
    if let Some(threshold) = *STALE_JOB_THRESHOLD_MINUTES {
        let stale_jobs = sqlx::query!(
            "SELECT v2_job_queue.id, v2_job.tag, v2_job_queue.scheduled_for, v2_job_queue.workspace_id FROM v2_job_queue LEFT JOIN v2_job ON v2_job_queue.id = v2_job.id WHERE running = false AND scheduled_for < now() - ($1 || ' minutes')::interval",
            threshold.to_string()
        )
        .fetch_all(db)
            .await
            .ok()
            .unwrap_or_else(|| vec![]);

        if !stale_jobs.is_empty() {
            tracing::info!(
                "Cancelling {} stale jobs (> {} minutes old)",
                stale_jobs.len(),
                threshold
            );
        }
        for job in stale_jobs {
            if let Err(e) =
                cancel_stale_job(db, job.id, job.tag, job.workspace_id, job.scheduled_for).await
            {
                tracing::error!("Error cancelling stale job {}: {}", job.id, e);
            }
        }
    }
}

async fn cancel_stale_job(
    db: &Pool<Postgres>,
    id: Uuid,
    tag: String,
    workspace_id: String,
    scheduled_for: DateTime<Utc>,
) -> error::Result<()> {
    let mut tx = db.begin().await?;
    tracing::error!(
        "Stale job detected: {} in workspace {} with tag {} (scheduled for: {}) . Cancelling it.",
        id,
        workspace_id,
        tag,
        scheduled_for
    );
    (tx, _) = cancel_job(
        "monitor",
        Some(format!(
            "Stale job cancellation (scheduled for: {})",
            scheduled_for
        )),
        id,
        &workspace_id,
        tx,
        db,
        true,
        false,
    )
    .await?;
    tx.commit().await?;
    Ok(())
}

const RESTART_LIMIT: i32 = 3;

async fn handle_zombie_jobs(db: &Pool<Postgres>, base_internal_url: &str, worker_name: &str) {
    let mut zombie_jobs_uuid_restart_limit_reached = vec![];

    if *RESTART_ZOMBIE_JOBS {
        let restarted = sqlx::query!(
            "WITH to_update AS (
                SELECT q.id, q.workspace_id, r.ping, COALESCE(zjc.counter, 0) as counter
                FROM v2_job_queue q
                JOIN v2_job j ON j.id = q.id
                JOIN v2_job_runtime r ON r.id = j.id
                LEFT JOIN zombie_job_counter zjc ON zjc.job_id = q.id
                WHERE ping < now() - ($1 || ' seconds')::interval
                    AND running = true
                    AND kind NOT IN ('flow', 'flowpreview', 'flownode', 'singlestepflow')
                    AND same_worker = false
                    AND (zjc.counter IS NULL OR zjc.counter <= $2)
                FOR UPDATE of q SKIP LOCKED
            ),
            zombie_jobs AS (
                UPDATE v2_job_queue q
                SET running = false, started_at = null
                FROM to_update tu
                WHERE q.id = tu.id AND (tu.counter IS NULL OR tu.counter < $2)
                RETURNING q.id, q.workspace_id, ping, tu.counter
            ),
            update_ping AS (
                UPDATE v2_job_runtime r
                SET ping = null
                FROM zombie_jobs zj
                WHERE r.id = zj.id
            ),
            increment_counter AS (
                INSERT INTO zombie_job_counter (job_id, counter)
                SELECT id, 1 FROM to_update WHERE counter < $2
                ON CONFLICT (job_id) DO UPDATE
                SET counter = zombie_job_counter.counter + 1
            ),
            update_concurrency AS (
                UPDATE concurrency_counter cc
                SET job_uuids = job_uuids - zj.id::text
                FROM zombie_jobs zj
                INNER JOIN concurrency_key ck ON ck.job_id = zj.id
                WHERE cc.concurrency_id = ck.key
            )
            SELECT id AS \"id!\", workspace_id AS \"workspace_id!\", ping, counter + 1 AS counter FROM to_update",
            *ZOMBIE_JOB_TIMEOUT,
            RESTART_LIMIT
        )
        .fetch_all(db)
        .await
        .ok()
        .unwrap_or_else(|| vec![]);

        #[cfg(feature = "prometheus")]
        if METRICS_ENABLED.load(std::sync::atomic::Ordering::Relaxed) {
            QUEUE_ZOMBIE_RESTART_COUNT.inc_by(restarted.len() as _);
        }

        let base_url = BASE_URL.read().await.clone();
        for r in restarted {
            let last_ping = if let Some(x) = r.ping {
                format!("last ping at {x}")
            } else {
                "no last ping".to_string()
            };
            let url = format!("{}/run/{}?workspace={}", base_url, r.id, r.workspace_id,);
            let restart = r.counter.is_none_or(|x| x < RESTART_LIMIT);
            let (critical_error_message, restart_message) = if restart {
                (
                        format!(
                        "Zombie job {} on {} ({}) detected, restarting it ({}/{} attempts), last ping: {}",
                        r.id,
                        r.workspace_id,
                        url,
                        r.counter.unwrap_or(0) + 1,
                        RESTART_LIMIT,
                        last_ping
                    ),
                    format!(
                        "Restarted job after not receiving job's ping for too long the {} ({}/{} attempts)\n\n",
                        last_ping,
                        r.counter.unwrap_or(0) + 1,
                        RESTART_LIMIT
                    )
                )
            } else {
                (
                        format!(
                        "Zombie job {} on {} ({}) detected, but restart limit ({}) reached, job will be processed as an error, last ping: {}",
                        r.id, r.workspace_id, url, RESTART_LIMIT, last_ping
                    ),
                    format!(
                        "job's ping was received last at {}, job will be processed as an error since all {} restart attempts failed",
                        last_ping, RESTART_LIMIT
                    )
                )
            };

            let _ = sqlx::query!(
                "
                INSERT INTO job_logs (job_id, logs)
                VALUES ($1, $2)
                ON CONFLICT (job_id) DO UPDATE SET logs = job_logs.logs || '\n' || EXCLUDED.logs
                WHERE job_logs.job_id = $1",
                r.id,
                restart_message
            )
            .execute(db)
            .await;
            tracing::error!(critical_error_message);
            report_critical_error(
                critical_error_message,
                db.clone(),
                Some(&r.workspace_id),
                None,
            )
            .await;

            if !restart {
                zombie_jobs_uuid_restart_limit_reached.push(r.id);
            }
        }
    }

    let same_worker_timeout_jobs = {
        let long_same_worker_jobs = sqlx::query!(
            "SELECT worker, array_agg(v2_job_queue.id) as ids FROM v2_job_queue LEFT JOIN v2_job ON v2_job_queue.id = v2_job.id LEFT JOIN v2_job_runtime ON v2_job_queue.id = v2_job_runtime.id WHERE v2_job_queue.created_at < now() - ('60 seconds')::interval
    AND running = true AND (ping IS NULL OR ping < now() - ('60 seconds')::interval) AND same_worker = true AND worker IS NOT NULL GROUP BY worker",
        )
        .fetch_all(db)
        .await
        .ok()
        .unwrap_or_else(|| vec![]);

        let worker_ids = long_same_worker_jobs
            .iter()
            .map(|x| x.worker.clone().unwrap_or_default())
            .collect::<Vec<_>>();

        let long_dead_workers: std::collections::HashSet<String> = sqlx::query_scalar!(
            "WITH worker_ids AS (SELECT unnest($1::text[]) as worker)
            SELECT worker_ids.worker FROM worker_ids
            LEFT JOIN worker_ping ON worker_ids.worker = worker_ping.worker
                WHERE worker_ping.worker IS NULL OR worker_ping.ping_at < now() - ('60 seconds')::interval",
            &worker_ids[..]
        )
        .fetch_all(db)
        .await
        .ok()
        .unwrap_or_else(|| vec![])
        .into_iter()
        .filter_map(|x| x)
        .collect();

        let mut timeouts: Vec<Uuid> = vec![];
        for worker in long_same_worker_jobs {
            if worker.worker.is_some() && long_dead_workers.contains(&worker.worker.unwrap()) {
                if let Some(ids) = worker.ids {
                    timeouts.extend(ids);
                }
            }
        }
        if !timeouts.is_empty() {
            tracing::error!(
                "Failing same worker zombie jobs: {:?}",
                timeouts
                    .iter()
                    .map(|x| x.hyphenated().to_string())
                    .collect::<Vec<_>>()
                    .join(",")
            );
        }

        let jobs = sqlx::query_as::<_, QueuedJob>(
            "SELECT j.id, j.workspace_id, j.parent_job, j.created_by, j.created_at, q.started_at, q.scheduled_for, q.running,
             j.runnable_id AS script_hash, j.runnable_path AS script_path, j.args, j.raw_code,
             q.canceled_by IS NOT NULL AS canceled, q.canceled_by, q.canceled_reason, r.ping AS last_ping,
             j.kind AS job_kind, CASE WHEN j.trigger_kind = 'schedule'::job_trigger_kind THEN j.trigger END AS schedule_path,
             j.permissioned_as, COALESCE(s.flow_status, s.workflow_as_code_status) AS flow_status, j.raw_flow,
             j.flow_step_id IS NOT NULL AS is_flow_step, j.script_lang AS language, q.suspend, q.suspend_until,
             j.same_worker, j.raw_lock, j.pre_run_error, j.permissioned_as_email AS email, j.visible_to_owner,
             r.memory_peak AS mem_peak, j.flow_innermost_root_job AS root_job, s.flow_leaf_jobs AS leaf_jobs,
             j.tag, j.concurrent_limit, j.concurrency_time_window_s, j.timeout, j.flow_step_id, j.cache_ttl,
             j.priority, NULL::TEXT AS logs, j.script_entrypoint_override, j.preprocessed, null as workflow_as_code_status
             FROM v2_job_queue q JOIN v2_job j USING (id) LEFT JOIN v2_job_runtime r USING (id) LEFT JOIN v2_job_status s USING (id)
             WHERE j.id = ANY($1)",
        )
        .bind(&timeouts[..])
        .fetch_all(db)
        .await
        .map_err(|e| tracing::error!("Error fetching same worker jobs: {:?}", e))
        .unwrap_or_default();

        jobs
    };

    let non_restartable_jobs = if *RESTART_ZOMBIE_JOBS {
        vec![]
    } else {
<<<<<<< HEAD
        sqlx::query_as::<_, QueuedJob>("SELECT j.id, j.workspace_id, j.parent_job, j.created_by, j.created_at, q.started_at, q.scheduled_for, q.running,
             j.runnable_id AS script_hash, j.runnable_path AS script_path, j.args, j.raw_code,
             q.canceled_by IS NOT NULL AS canceled, q.canceled_by, q.canceled_reason, r.ping AS last_ping,
             j.kind AS job_kind, CASE WHEN j.trigger_kind = 'schedule'::job_trigger_kind THEN j.trigger END AS schedule_path,
             j.permissioned_as, COALESCE(s.flow_status, s.workflow_as_code_status) AS flow_status, j.raw_flow,
             j.flow_step_id IS NOT NULL AS is_flow_step, j.script_lang AS language, q.suspend, q.suspend_until,
             j.same_worker, j.raw_lock, j.pre_run_error, j.permissioned_as_email AS email, j.visible_to_owner,
             r.memory_peak AS mem_peak, j.flow_innermost_root_job AS root_job, s.flow_leaf_jobs AS leaf_jobs,
             j.tag, j.concurrent_limit, j.concurrency_time_window_s, j.timeout, j.flow_step_id, j.cache_ttl,
             j.priority, NULL::TEXT AS logs, j.script_entrypoint_override, j.preprocessed, null as workflow_as_code_status
             FROM v2_job_queue q JOIN v2_job j USING (id) LEFT JOIN v2_job_runtime r USING (id) LEFT JOIN v2_job_status s USING (id)
             WHERE r.ping < now() - ($1 || ' seconds')::interval
             AND q.running = true AND j.kind NOT IN ('flow', 'flowpreview', 'flownode', 'singlescriptflow') AND j.same_worker = false")
=======
        sqlx::query_as::<_, QueuedJob>("SELECT *, null as workflow_as_code_status FROM v2_as_queue WHERE last_ping < now() - ($1 || ' seconds')::interval
    AND running = true  AND job_kind NOT IN ('flow', 'flowpreview', 'flownode', 'singlestepflow') AND same_worker = false")
>>>>>>> f7b5595d
        .bind(ZOMBIE_JOB_TIMEOUT.as_str())
        .fetch_all(db)
        .await
        .ok()
            .unwrap_or_else(|| vec![])
    };

    enum ErrorMessage {
        RestartLimit,
        SameWorker,
        RestartDisabled,
    }

    impl ErrorMessage {
        fn to_string(&self) -> String {
            match self {
                ErrorMessage::RestartLimit => format!("RestartLimit ({})", RESTART_LIMIT),
                ErrorMessage::SameWorker => "SameWorker".to_string(),
                ErrorMessage::RestartDisabled => "RestartDisabled".to_string(),
            }
        }
    }

    let zombie_jobs_restart_limit_reached = sqlx::query_as::<_, QueuedJob>(
        "SELECT j.id, j.workspace_id, j.parent_job, j.created_by, j.created_at, q.started_at, q.scheduled_for, q.running,
         j.runnable_id AS script_hash, j.runnable_path AS script_path, j.args, j.raw_code,
         q.canceled_by IS NOT NULL AS canceled, q.canceled_by, q.canceled_reason, r.ping AS last_ping,
         j.kind AS job_kind, CASE WHEN j.trigger_kind = 'schedule'::job_trigger_kind THEN j.trigger END AS schedule_path,
         j.permissioned_as, COALESCE(s.flow_status, s.workflow_as_code_status) AS flow_status, j.raw_flow,
         j.flow_step_id IS NOT NULL AS is_flow_step, j.script_lang AS language, q.suspend, q.suspend_until,
         j.same_worker, j.raw_lock, j.pre_run_error, j.permissioned_as_email AS email, j.visible_to_owner,
         r.memory_peak AS mem_peak, j.flow_innermost_root_job AS root_job, s.flow_leaf_jobs AS leaf_jobs,
         j.tag, j.concurrent_limit, j.concurrency_time_window_s, j.timeout, j.flow_step_id, j.cache_ttl,
         j.priority, NULL::TEXT AS logs, j.script_entrypoint_override, j.preprocessed, null as workflow_as_code_status
         FROM v2_job_queue q JOIN v2_job j USING (id) LEFT JOIN v2_job_runtime r USING (id) LEFT JOIN v2_job_status s USING (id)
         WHERE j.id = ANY($1)",
    )
    .bind(&zombie_jobs_uuid_restart_limit_reached[..])
    .fetch_all(db)
    .await
    .ok()
    .unwrap_or_else(|| vec![]);

    let timeouts = non_restartable_jobs
        .into_iter()
        .map(|x| (x, ErrorMessage::RestartDisabled))
        .chain(
            same_worker_timeout_jobs
                .into_iter()
                .map(|x| (x, ErrorMessage::SameWorker)),
        )
        .chain(
            zombie_jobs_restart_limit_reached
                .into_iter()
                .map(|x| (x, ErrorMessage::RestartLimit)),
        )
        .collect::<Vec<_>>();

    #[cfg(feature = "prometheus")]
    if METRICS_ENABLED.load(std::sync::atomic::Ordering::Relaxed) {
        QUEUE_ZOMBIE_DELETE_COUNT.inc_by(timeouts.len() as _);
    }

    for (job, error_kind) in timeouts {
        // since the job is unrecoverable, the same worker queue should never be sent anything
        let (same_worker_tx_never_used, _same_worker_rx_never_used) =
            mpsc::channel::<SameWorkerPayload>(1);
        let same_worker_tx_never_used =
            SameWorkerSender(same_worker_tx_never_used, Arc::new(AtomicU16::new(0)));
        let (send_result_never_used, _send_result_rx_never_used) =
            JobCompletedSender::new_never_used();

        let label = if job.permissioned_as != format!("u/{}", job.created_by)
            && job.permissioned_as != job.created_by
        {
            format!("ephemeral-script-end-user-{}", job.created_by)
        } else {
            "ephemeral-script".to_string()
        };
        let token = create_token_for_owner(
            &db,
            &job.workspace_id,
            &job.permissioned_as,
            &label,
            *SCRIPT_TOKEN_EXPIRY,
            &job.email,
            &job.id,
            None,
            Some(format!("handle_zombie_jobs")),
        )
        .await
        .expect("could not create job token");

        let client = AuthedClient::new(
            base_internal_url.to_string(),
            job.workspace_id.to_string(),
            token,
            None,
        );

        let last_ping = job.last_ping.clone();
        let error_message = format!(
            "Job timed out after no ping from job since {} (ZOMBIE_JOB_TIMEOUT: {}, reason: {:?})",
            last_ping
                .map(|x| x.to_string())
                .unwrap_or_else(|| "no ping".to_string()),
            *ZOMBIE_JOB_TIMEOUT,
            error_kind.to_string()
        );
        let _ = handle_job_error(
            db,
            &client,
            &MiniPulledJob::from(&job),
            0,
            None,
            error::Error::ExecutionErr(error_message),
            true,
            Some(&same_worker_tx_never_used),
            "",
            worker_name,
            send_result_never_used,
            #[cfg(feature = "benchmark")]
            &mut windmill_common::bench::BenchmarkIter::new(),
        )
        .await;
    }
}

async fn cleanup_concurrency_counters_orphaned_keys(db: &DB) -> error::Result<()> {
    let result = sqlx::query!(
        "
WITH lockable_counters AS (
    SELECT concurrency_id, job_uuids
    FROM concurrency_counter
    WHERE job_uuids != '{}'::jsonb
    FOR UPDATE SKIP LOCKED
),
all_job_uuids AS (
    SELECT DISTINCT jsonb_object_keys(job_uuids) AS job_uuid
    FROM lockable_counters
),
orphaned_job_uuids AS (
    SELECT job_uuid
    FROM all_job_uuids
    WHERE job_uuid NOT IN (
        SELECT id::text 
        FROM v2_job_queue 
        FOR SHARE SKIP LOCKED
    )
),
orphaned_array AS (
    SELECT ARRAY(SELECT job_uuid FROM orphaned_job_uuids) AS orphaned_keys
),
before_update AS (
    SELECT lc.concurrency_id, lc.job_uuids, oa.orphaned_keys
    FROM lockable_counters lc, orphaned_array oa
    WHERE lc.job_uuids ?| oa.orphaned_keys
),
affected_rows AS (
    UPDATE concurrency_counter 
    SET job_uuids = job_uuids - orphaned_array.orphaned_keys
    FROM orphaned_array
    WHERE concurrency_counter.concurrency_id IN (
        SELECT concurrency_id FROM before_update
    )
    RETURNING concurrency_id, job_uuids AS updated_job_uuids
),
expanded_orphaned AS (
    SELECT bu.concurrency_id, 
           bu.job_uuids AS original_job_uuids,
           unnest(bu.orphaned_keys) AS orphaned_key
    FROM before_update bu
)
SELECT 
    eo.concurrency_id,
    eo.orphaned_key,
    eo.original_job_uuids,
    ar.updated_job_uuids
FROM expanded_orphaned eo
JOIN affected_rows ar ON eo.concurrency_id = ar.concurrency_id
WHERE eo.original_job_uuids ? eo.orphaned_key
ORDER BY eo.concurrency_id, eo.orphaned_key
",
    )
    .fetch_all(db)
    .await?;

    if result.len() > 0 {
        tracing::info!("Cleaned up {} concurrency counters", result.len());
        for row in result {
            tracing::info!("Concurrency counter cleaned up: concurrency_id: {}, orphaned_key: {:?}, original_job_uuids: {:?}, updated_job_uuids: {:?}", row.concurrency_id, row.orphaned_key, row.original_job_uuids, row.updated_job_uuids);
        }
    }
    Ok(())
}

async fn cleanup_concurrency_counters_empty_keys(db: &DB) -> error::Result<()> {
    let result = sqlx::query!(
        "
WITH rows_to_delete AS (
    SELECT concurrency_id
    FROM concurrency_counter
    
    WHERE job_uuids = '{}'::jsonb
    FOR UPDATE SKIP LOCKED
)
DELETE FROM concurrency_counter
WHERE concurrency_id IN (SELECT concurrency_id FROM rows_to_delete)  RETURNING concurrency_id",
    )
    .fetch_all(db)
    .await?;

    if result.len() > 0 {
        tracing::info!(
            "Cleaned up {} empty concurrency counters: {:?}",
            result.len(),
            result
                .iter()
                .map(|x| x.concurrency_id.to_string())
                .collect::<Vec<_>>()
                .join(",")
        );
    }

    Ok(())
}

async fn handle_zombie_flows(db: &DB) -> error::Result<()> {
    let flows = sqlx::query!(
        r#"
        SELECT
            j.id AS "id!", j.workspace_id AS "workspace_id!", j.parent_job, j.flow_step_id IS NOT NULL AS "is_flow_step?",
            COALESCE(s.flow_status, s.workflow_as_code_status) AS "flow_status: Box<str>", r.ping AS last_ping, j.same_worker AS "same_worker?"
        FROM v2_job_queue q JOIN v2_job j USING (id) LEFT JOIN v2_job_runtime r USING (id) LEFT JOIN v2_job_status s USING (id)
        WHERE q.running = true AND q.suspend = 0 AND q.suspend_until IS null AND q.scheduled_for <= now()
            AND (j.kind = 'flow' OR j.kind = 'flowpreview' OR j.kind = 'flownode')
            AND r.ping IS NOT NULL AND r.ping < NOW() - ($1 || ' seconds')::interval
            AND q.canceled_by IS NULL
            
        "#,
        FLOW_ZOMBIE_TRANSITION_TIMEOUT.as_str()
    )
    .fetch_all(db)
    .await?;

    for flow in flows {
        let status = flow
            .flow_status
            .as_deref()
            .and_then(|x| serde_json::from_str::<FlowStatus>(x).ok());
        if !flow.same_worker.unwrap_or(false)
            && status.is_some_and(|s| {
                s.modules
                    .get(0)
                    .is_some_and(|x| matches!(x, FlowStatusModule::WaitingForPriorSteps { .. }))
            })
        {
            let error_message = format!(
                "Zombie flow detected: {} in workspace {}. It hasn't started yet, restarting it.",
                flow.id, flow.workspace_id
            );
            tracing::error!(error_message);
            report_critical_error(error_message, db.clone(), Some(&flow.workspace_id), None).await;
            // if the flow hasn't started and is a zombie, we can simply restart it
            let mut tx = db.begin().await?;

            let concurrency_key =
                sqlx::query_scalar!("SELECT key FROM concurrency_key WHERE job_id = $1", flow.id)
                    .fetch_optional(&mut *tx)
                    .await?;

            if let Some(key) = concurrency_key {
                if *DISABLE_CONCURRENCY_LIMIT {
                    tracing::warn!("Concurrency limit is disabled, skipping");
                } else {
                    sqlx::query!(
                        "UPDATE concurrency_counter SET job_uuids = job_uuids - $2 WHERE concurrency_id = $1",
                        key,
                        flow.id.hyphenated().to_string()
                    )
                    .execute(&mut *tx)
                    .await?;
                }
            }

            sqlx::query!(
                "UPDATE v2_job_queue SET running = false, started_at = null
                WHERE id = $1 AND canceled_by IS NULL",
                flow.id
            )
            .execute(&mut *tx)
            .await?;

            tx.commit().await?;
        } else {
            let id = flow.id.clone();
            let last_ping = flow.last_ping.clone();
            let now = now_from_db(db).await?;
            let base_url = BASE_URL.read().await;
            let workspace_id = flow.workspace_id.clone();
            let reason = format!(
                "{} was hanging in between 2 steps. Last ping: {last_ping:?} (now: {now})",
                if flow.is_flow_step.unwrap_or(false) && flow.parent_job.is_some() {
                    format!("Flow was cancelled because subflow {id} ({base_url}/run/{id}?workspace={workspace_id})")
                } else {
                    format!("Flow {id} ({base_url}/run/{id}?workspace={workspace_id}) was cancelled because it")
                }
            );
            report_critical_error(reason.clone(), db.clone(), Some(&flow.workspace_id), None).await;
            cancel_zombie_flow_job(db, flow.id, &flow.workspace_id,
                format!(r#"{reason}
This would happen if a worker was interrupted, killed or crashed while doing a state transition at the end of a job which is always an unexpected behavior that should never happen.
Please check your worker logs for more details and feel free to report it to the Windmill team on our Discord or support@windmill.dev (response for non EE customers will be best effort) with as much context as possible, ideally:
- Windmill version
- Worker logs right after the job referenced has finished running
- Is the error consistent when running the same flow
- A minimal flow and its flow.yaml that reproduces the error and that is importable in a fresh workspace
- Your infra setup (helm, docker-compose, configuration of the workers and their number, memory of the database, etc.)
"#)).await?;
        }
    }

    let flows2 = sqlx::query!(
        r#"
        DELETE
        FROM parallel_monitor_lock
        WHERE last_ping IS NOT NULL AND last_ping < NOW() - ($1 || ' seconds')::interval
        RETURNING parent_flow_id, job_id, last_ping, (SELECT workspace_id FROM v2_job_queue q
            WHERE q.id = parent_flow_id AND q.running = true AND q.canceled_by IS NULL
        ) AS workspace_id
        "#,
        FLOW_ZOMBIE_TRANSITION_TIMEOUT.as_str()
    )
    .fetch_all(db)
    .await?;

    for flow in flows2 {
        if let Some(parent_flow_workspace_id) = flow.workspace_id {
            tracing::error!(
                "parallel Zombie flow detected: {} in workspace {}. Last ping was: {:?}.",
                flow.parent_flow_id,
                parent_flow_workspace_id,
                flow.last_ping
            );
            cancel_zombie_flow_job(db, flow.parent_flow_id, &parent_flow_workspace_id,
                format!("Flow {} cancelled as one of the parallel branch {} was unable to make the last transition ", flow.parent_flow_id, flow.job_id))
                .await?;
        } else {
            tracing::info!("releasing lock for parallel flow: {}", flow.parent_flow_id);
        }
    }
    Ok(())
}

async fn cancel_zombie_flow_job(
    db: &Pool<Postgres>,
    id: Uuid,
    workspace_id: &str,
    message: String,
) -> Result<(), error::Error> {
    let mut tx = db.begin().await?;
    tracing::error!(
        "zombie flow detected: {} in workspace {}. Cancelling it.",
        id,
        workspace_id
    );
    (tx, _) = cancel_job(
        "monitor",
        Some(message),
        id,
        workspace_id,
        tx,
        db,
        true,
        false,
    )
    .await?;
    tx.commit().await?;
    Ok(())
}

pub async fn reload_hub_base_url_setting(
    conn: &Connection,
    server_mode: bool,
) -> error::Result<()> {
    let hub_base_url =
        load_value_from_global_settings_with_conn(conn, HUB_BASE_URL_SETTING, true).await?;

    let base_url = if let Some(q) = hub_base_url {
        if let Ok(v) = serde_json::from_value::<String>(q.clone()) {
            if v != "" {
                v
            } else {
                DEFAULT_HUB_BASE_URL.to_string()
            }
        } else {
            tracing::error!(
                "Could not parse hub_base_url setting as a string, found: {:#?}",
                &q
            );
            DEFAULT_HUB_BASE_URL.to_string()
        }
    } else {
        DEFAULT_HUB_BASE_URL.to_string()
    };

    let mut l = HUB_BASE_URL.write().await;
    if server_mode {
        #[cfg(feature = "embedding")]
        if let Some(db) = conn.as_sql() {
            if *l != base_url {
                let disable_embedding = std::env::var("DISABLE_EMBEDDING")
                    .ok()
                    .map(|x| x.parse::<bool>().unwrap_or(false))
                    .unwrap_or(false);
                if !disable_embedding {
                    let db_clone = db.clone();
                    tokio::spawn(async move {
                        update_embeddings_db(&db_clone).await;
                    });
                }
            }
        }
    }
    *l = base_url;

    Ok(())
}

pub async fn reload_critical_error_channels_setting(conn: &DB) -> error::Result<()> {
    let critical_error_channels =
        load_value_from_global_settings(conn, CRITICAL_ERROR_CHANNELS_SETTING).await?;

    let critical_error_channels = if let Some(q) = critical_error_channels {
        if let Ok(v) = serde_json::from_value::<Vec<CriticalErrorChannel>>(q.clone()) {
            v
        } else {
            tracing::error!(
                "Could not parse critical_error_channels setting as an array of channels, found: {:#?}",
                &q
            );
            vec![]
        }
    } else {
        vec![]
    };

    let mut l = CRITICAL_ERROR_CHANNELS.write().await;
    *l = critical_error_channels;

    Ok(())
}

pub async fn reload_app_workspaced_route_setting(conn: &DB) -> error::Result<()> {
    let app_workspaced_route =
        load_value_from_global_settings(conn, APP_WORKSPACED_ROUTE_SETTING).await?;

    let ws_route = match app_workspaced_route {
        Some(serde_json::Value::Bool(ws_route)) => ws_route,
        None => false,
        _ => {
            tracing::error!(
                "Expected {} to be a boolean got: {:?}. Defaulting to false",
                APP_WORKSPACED_ROUTE_SETTING,
                app_workspaced_route
            );
            false
        }
    };

    let mut l = APP_WORKSPACED_ROUTE.write().await;

    *l = ws_route;
    Ok(())
}

pub async fn reload_critical_alerts_on_db_oversize(conn: &DB) -> error::Result<()> {
    #[derive(Deserialize)]
    struct DBOversize {
        #[serde(default)]
        enabled: bool,
        #[serde(default)]
        value: f32,
    }
    let db_oversize_value =
        load_value_from_global_settings(conn, CRITICAL_ALERTS_ON_DB_OVERSIZE_SETTING).await?;

    let db_oversize = if let Some(q) = db_oversize_value {
        match serde_json::from_value::<DBOversize>(q.clone()) {
            Ok(DBOversize { enabled: true, value }) => Some(value),
            Ok(_) => None,
            Err(q) => {
                tracing::error!(
                    "Could not parse critical_alerts_on_db_oversize setting, found: {:#?}",
                    &q
                );
                None
            }
        }
    } else {
        None
    };

    let mut l = CRITICAL_ALERTS_ON_DB_OVERSIZE.write().await;
    *l = db_oversize;

    Ok(())
}

async fn generate_and_save_jwt_secret(db: &DB) -> error::Result<String> {
    let secret = rd_string(32);
    sqlx::query!(
        "INSERT INTO global_settings (name, value) VALUES ($1, $2) ON CONFLICT (name) DO UPDATE SET value = EXCLUDED.value",
        JWT_SECRET_SETTING,
        serde_json::to_value(&secret).unwrap()
    ).execute(db).await?;

    Ok(secret)
}

pub async fn reload_jwt_secret_setting(db: &DB) -> error::Result<()> {
    let jwt_secret = load_value_from_global_settings(db, JWT_SECRET_SETTING).await?;

    let jwt_secret = if let Some(q) = jwt_secret {
        if let Ok(v) = serde_json::from_value::<String>(q.clone()) {
            v
        } else {
            tracing::error!("Could not parse jwt_secret setting, generating new one");
            generate_and_save_jwt_secret(db).await?
        }
    } else {
        tracing::info!("Not jwt secret found, generating one");
        generate_and_save_jwt_secret(db).await?
    };

    let mut l = JWT_SECRET.write().await;
    *l = jwt_secret;

    Ok(())
}

async fn cleanup_debounce_orphaned_keys(db: &DB) -> error::Result<()> {
    let result = sqlx::query!(
        "
DELETE FROM debounce_key
WHERE job_id NOT IN (SELECT id FROM v2_job_queue)
RETURNING key,job_id
        ",
    )
    .fetch_all(db)
    .await?;

    tracing::debug!("Cleaning up debounce keys");

    if result.len() > 0 {
        tracing::info!("Cleaned up {} debounce keys", result.len());
        for row in result {
            tracing::info!(
                "Debounce key cleaned up: key: {}, job_id: {:?}",
                row.key,
                row.job_id
            );
        }
    }
    Ok(())
}<|MERGE_RESOLUTION|>--- conflicted
+++ resolved
@@ -2246,7 +2246,6 @@
     let non_restartable_jobs = if *RESTART_ZOMBIE_JOBS {
         vec![]
     } else {
-<<<<<<< HEAD
         sqlx::query_as::<_, QueuedJob>("SELECT j.id, j.workspace_id, j.parent_job, j.created_by, j.created_at, q.started_at, q.scheduled_for, q.running,
              j.runnable_id AS script_hash, j.runnable_path AS script_path, j.args, j.raw_code,
              q.canceled_by IS NOT NULL AS canceled, q.canceled_by, q.canceled_reason, r.ping AS last_ping,
@@ -2259,11 +2258,7 @@
              j.priority, NULL::TEXT AS logs, j.script_entrypoint_override, j.preprocessed, null as workflow_as_code_status
              FROM v2_job_queue q JOIN v2_job j USING (id) LEFT JOIN v2_job_runtime r USING (id) LEFT JOIN v2_job_status s USING (id)
              WHERE r.ping < now() - ($1 || ' seconds')::interval
-             AND q.running = true AND j.kind NOT IN ('flow', 'flowpreview', 'flownode', 'singlescriptflow') AND j.same_worker = false")
-=======
-        sqlx::query_as::<_, QueuedJob>("SELECT *, null as workflow_as_code_status FROM v2_as_queue WHERE last_ping < now() - ($1 || ' seconds')::interval
-    AND running = true  AND job_kind NOT IN ('flow', 'flowpreview', 'flownode', 'singlestepflow') AND same_worker = false")
->>>>>>> f7b5595d
+             AND q.running = true AND j.kind NOT IN ('flow', 'flowpreview', 'flownode', 'singlestepflow') AND j.same_worker = false")
         .bind(ZOMBIE_JOB_TIMEOUT.as_str())
         .fetch_all(db)
         .await
