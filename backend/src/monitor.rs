#[cfg(feature = "oauth2")]
use std::collections::HashMap;
use std::{
    fmt::Display,
    ops::Mul,
    str::FromStr,
    sync::{
        atomic::{AtomicU16, Ordering},
        Arc, Mutex,
    },
    time::Duration,
};

use chrono::{NaiveDateTime, Utc};
use futures::{stream::FuturesUnordered, StreamExt};
use serde::{de::DeserializeOwned, Deserialize};
use sqlx::{Pool, Postgres};
use tokio::{
    join,
    sync::{mpsc, RwLock},
};
use uuid::Uuid;

#[cfg(feature = "embedding")]
use windmill_api::embeddings::update_embeddings_db;
use windmill_api::{
    jobs::TIMEOUT_WAIT_RESULT, DEFAULT_BODY_LIMIT, IS_SECURE, REQUEST_SIZE_LIMIT, SAML_METADATA,
    SCIM_TOKEN,
};

#[cfg(feature = "enterprise")]
use windmill_common::ee::low_disk_alerts;
#[cfg(feature = "enterprise")]
use windmill_common::ee::{jobs_waiting_alerts, worker_groups_alerts};

#[cfg(feature = "oauth2")]
use windmill_common::global_settings::OAUTH_SETTING;
use windmill_common::{
    agent_workers::DECODED_AGENT_TOKEN,
    auth::create_token_for_owner,
    ee::CriticalErrorChannel,
    error,
    flow_status::{FlowStatus, FlowStatusModule},
    global_settings::{
        BASE_URL_SETTING, BUNFIG_INSTALL_SCOPES_SETTING, CRITICAL_ALERTS_ON_DB_OVERSIZE_SETTING,
        CRITICAL_ALERT_MUTE_UI_SETTING, CRITICAL_ERROR_CHANNELS_SETTING,
        DEFAULT_TAGS_PER_WORKSPACE_SETTING, DEFAULT_TAGS_WORKSPACES_SETTING,
        EXPOSE_DEBUG_METRICS_SETTING, EXPOSE_METRICS_SETTING, EXTRA_PIP_INDEX_URL_SETTING,
        HUB_BASE_URL_SETTING, INSTANCE_PYTHON_VERSION_SETTING, JOB_DEFAULT_TIMEOUT_SECS_SETTING,
        JWT_SECRET_SETTING, KEEP_JOB_DIR_SETTING, LICENSE_KEY_SETTING,
        MONITOR_LOGS_ON_OBJECT_STORE_SETTING, NPM_CONFIG_REGISTRY_SETTING, NUGET_CONFIG_SETTING,
        OTEL_SETTING, PIP_INDEX_URL_SETTING, REQUEST_SIZE_LIMIT_SETTING,
        REQUIRE_PREEXISTING_USER_FOR_OAUTH_SETTING, RETENTION_PERIOD_SECS_SETTING,
        SAML_METADATA_SETTING, SCIM_TOKEN_SETTING, TIMEOUT_WAIT_RESULT_SETTING,
    },
    indexer::load_indexer_config,
    jobs::QueuedJob,
    jwt::JWT_SECRET,
    oauth2::REQUIRE_PREEXISTING_USER_FOR_OAUTH,
    server::load_smtp_config,
    tracing_init::JSON_FMT,
    users::truncate_token,
<<<<<<< HEAD
    utils::empty_as_none,
    utils::{now_from_db, rd_string, report_critical_error, Mode},
=======
    utils::{empty_string_as_none, now_from_db, rd_string, report_critical_error, Mode},
>>>>>>> a23a4c0f
    worker::{
        load_env_vars, load_init_bash_from_env, load_whitelist_env_vars_from_env, load_worker_config, reload_custom_tags_setting, store_pull_query, store_suspended_pull_query, update_min_version, Connection, WorkerConfig, DEFAULT_TAGS_PER_WORKSPACE, DEFAULT_TAGS_WORKSPACES, INDEXER_CONFIG, SCRIPT_TOKEN_EXPIRY, SMTP_CONFIG, TMP_DIR, WORKER_CONFIG, WORKER_GROUP
    },
    KillpillSender, BASE_URL, CRITICAL_ALERTS_ON_DB_OVERSIZE, CRITICAL_ALERT_MUTE_UI_ENABLED,
    CRITICAL_ERROR_CHANNELS, DB, DEFAULT_HUB_BASE_URL, HUB_BASE_URL, JOB_RETENTION_SECS,
    METRICS_DEBUG_ENABLED, METRICS_ENABLED, MONITOR_LOGS_ON_OBJECT_STORE, OTEL_LOGS_ENABLED,
    OTEL_METRICS_ENABLED, OTEL_TRACING_ENABLED, SERVICE_LOG_RETENTION_SECS,
};
use windmill_queue::{cancel_job, MiniPulledJob, SameWorkerPayload};
use windmill_worker::{
    handle_job_error, AuthedClient, JobCompletedSender, SameWorkerSender, BUNFIG_INSTALL_SCOPES,
    INSTANCE_PYTHON_VERSION, JOB_DEFAULT_TIMEOUT, KEEP_JOB_DIR, MAVEN_REPOS, NO_DEFAULT_MAVEN,
    NPM_CONFIG_REGISTRY, NUGET_CONFIG, PIP_EXTRA_INDEX_URL, PIP_INDEX_URL,
};

#[cfg(feature = "parquet")]
use windmill_common::s3_helpers::{
    build_object_store_from_settings, build_s3_client_from_settings, S3Settings,
    OBJECT_STORE_CACHE_SETTINGS,
};

#[cfg(feature = "parquet")]
use windmill_common::global_settings::OBJECT_STORE_CACHE_CONFIG_SETTING;

#[cfg(feature = "enterprise")]
use crate::ee::verify_license_key;

use crate::ee::set_license_key;

#[cfg(feature = "prometheus")]
lazy_static::lazy_static! {

    static ref QUEUE_ZOMBIE_RESTART_COUNT: prometheus::IntCounter = prometheus::register_int_counter!(
        "queue_zombie_restart_count",
        "Total number of jobs restarted due to ping timeout."
    )
    .unwrap();
    static ref QUEUE_ZOMBIE_DELETE_COUNT: prometheus::IntCounter = prometheus::register_int_counter!(
        "queue_zombie_delete_count",
        "Total number of jobs deleted due to their ping timing out in an unrecoverable state."
    )
    .unwrap();

    static ref QUEUE_COUNT: prometheus::IntGaugeVec = prometheus::register_int_gauge_vec!(
        "queue_count",
        "Number of jobs in the queue",
        &["tag"]
    ).unwrap();

}
lazy_static::lazy_static! {
    static ref ZOMBIE_JOB_TIMEOUT: String = std::env::var("ZOMBIE_JOB_TIMEOUT")
    .ok()
    .and_then(|x| x.parse::<String>().ok())
    .unwrap_or_else(|| "60".to_string());

    static ref FLOW_ZOMBIE_TRANSITION_TIMEOUT: String = std::env::var("FLOW_ZOMBIE_TRANSITION_TIMEOUT")
    .ok()
    .and_then(|x| x.parse::<String>().ok())
    .unwrap_or_else(|| "60".to_string());


    pub static ref RESTART_ZOMBIE_JOBS: bool = std::env::var("RESTART_ZOMBIE_JOBS")
    .ok()
    .and_then(|x| x.parse::<bool>().ok())
    .unwrap_or(true);

    pub static ref DISABLE_ZOMBIE_JOBS_MONITORING: bool = std::env::var("DISABLE_ZOMBIE_JOBS_MONITORING")
    .ok()
    .and_then(|x| x.parse::<bool>().ok())
    .unwrap_or(false);

    pub static ref WORKERS_NAMES: Arc<RwLock<Vec<String>>> = Arc::new(RwLock::new(Vec::new()));

    static ref QUEUE_COUNT_TAGS: Arc<RwLock<Vec<String>>> = Arc::new(RwLock::new(Vec::new()));
    static ref DISABLE_CONCURRENCY_LIMIT: bool = std::env::var("DISABLE_CONCURRENCY_LIMIT").is_ok_and(|s| s == "true");

}

pub async fn initial_load(
    conn: &Connection,
    tx: KillpillSender,
    worker_mode: bool,
    server_mode: bool,
    #[cfg(feature = "parquet")] disable_s3_store: bool,
) {
    if let Err(e) = reload_base_url_setting(&conn).await {
        tracing::error!("Error loading base url: {:?}", e)
    }

    if let Some(db) = conn.as_sql() {
        if let Err(e) = reload_critical_error_channels_setting(&db).await {
            tracing::error!("Could loading critical error emails setting: {:?}", e);
        }
    }

    if let Err(e) = load_metrics_enabled(conn).await {
        tracing::error!("Error loading expose metrics: {e:#}");
    }

    if let Err(e) = load_metrics_debug_enabled(conn).await {
        tracing::error!("Error loading expose debug metrics: {e:#}");
    }

    if let Err(e) = reload_critical_alert_mute_ui_setting(conn).await {
        tracing::error!("Error loading critical alert mute ui setting: {e:#}");
    }

    if let Some(db) = conn.as_sql() {
        if let Err(e) = load_tag_per_workspace_enabled(db).await {
            tracing::error!("Error loading default tag per workpsace: {e:#}");
        }

        if let Err(e) = load_tag_per_workspace_workspaces(db).await {
            tracing::error!("Error loading default tag per workpsace workspaces: {e:#}");
        }
    }

    if server_mode {
        if let Some(db) = conn.as_sql() {
            load_require_preexisting_user(db).await;
            if let Err(e) = reload_critical_alerts_on_db_oversize(db).await {
                tracing::error!(
                    "Error reloading critical alerts on db oversize setting: {:?}",
                    e
                )
            }
        }
    }

    if worker_mode {
        load_keep_job_dir(conn).await;
        match conn {
            Connection::Sql(db) => {
                reload_worker_config(&db, tx, false).await;
            }
            Connection::Http(_) => {
                // TODO: reload worker config from http
                let mut config = WORKER_CONFIG.write().await;
                *config = WorkerConfig {
                    worker_tags: DECODED_AGENT_TOKEN
                        .as_ref()
                        .map(|x| x.tags.clone())
                        .unwrap_or_default(),
                    env_vars: load_env_vars(
                        load_whitelist_env_vars_from_env(),
                        &std::collections::HashMap::new(),
                    ),
                    priority_tags_sorted: vec![],
                    dedicated_worker: None,
                    init_bash: load_init_bash_from_env(),
                    cache_clear: None,
                    additional_python_paths: None,
                    pip_local_dependencies: None,
                };
            }
        }
    }

    if let Err(e) = reload_hub_base_url_setting(conn, server_mode).await {
        tracing::error!("Error reloading hub base url: {:?}", e)
    }

    if let Some(db) = conn.as_sql() {
        if let Err(e) = reload_jwt_secret_setting(db).await {
            tracing::error!("Could not reload jwt secret setting: {:?}", e);
        }

        if let Err(e) = reload_custom_tags_setting(db).await {
            tracing::error!("Error reloading custom tags: {:?}", e)
        }
    }

    #[cfg(feature = "parquet")]
    if !disable_s3_store {
        if let Some(db) = conn.as_sql() {
            reload_s3_cache_setting(db).await;
        }
    }

    if let Some(db) = conn.as_sql() {
        reload_smtp_config(db).await;
    }

    if server_mode {
        reload_retention_period_setting(&conn).await;
        reload_request_size(&conn).await;
        reload_saml_metadata_setting(&conn).await;
        reload_scim_token_setting(&conn).await;
    }

    if worker_mode {
        reload_job_default_timeout_setting(&conn).await;
        reload_extra_pip_index_url_setting(&conn).await;
        reload_pip_index_url_setting(&conn).await;
        reload_npm_config_registry_setting(&conn).await;
        reload_bunfig_install_scopes_setting(&conn).await;
        reload_instance_python_version_setting(&conn).await;
        reload_nuget_config_setting(&conn).await;
        reload_maven_repos_setting(&conn).await;
        reload_no_default_maven_setting(&conn).await;
    }
}

pub async fn load_metrics_enabled(conn: &Connection) -> error::Result<()> {
    let metrics_enabled =
        load_value_from_global_settings_with_conn(conn, EXPOSE_METRICS_SETTING, true).await;
    match metrics_enabled {
        Ok(Some(serde_json::Value::Bool(t))) => METRICS_ENABLED.store(t, Ordering::Relaxed),
        _ => (),
    };
    Ok(())
}

#[derive(serde::Deserialize)]
struct OtelSetting {
    metrics_enabled: Option<bool>,
    logs_enabled: Option<bool>,
    tracing_enabled: Option<bool>,
    #[serde(default, deserialize_with = "empty_as_none")]
    otel_exporter_otlp_endpoint: Option<String>,
    #[serde(default, deserialize_with = "empty_as_none")]
    otel_exporter_otlp_headers: Option<String>,
    #[serde(default, deserialize_with = "empty_as_none")]
    otel_exporter_otlp_protocol: Option<String>,
    #[serde(default, deserialize_with = "empty_as_none")]
    otel_exporter_otlp_compression: Option<String>,
}

pub async fn load_otel(db: &DB) {
    let otel = load_value_from_global_settings(db, OTEL_SETTING).await;
    if let Ok(v) = otel {
        if let Some(v) = v {
            let deser = serde_json::from_value::<OtelSetting>(v);
            if let Ok(o) = deser {
                let metrics_enabled = o.metrics_enabled.unwrap_or_else(|| {
                    std::env::var("OTEL_METRICS_ENABLED")
                        .map(|x| x.parse::<bool>().unwrap_or(false))
                        .unwrap_or(false)
                });
                let logs_enabled = o.logs_enabled.unwrap_or_else(|| {
                    std::env::var("OTEL_LOGS_ENABLED")
                        .map(|x| x.parse::<bool>().unwrap_or(false))
                        .unwrap_or(false)
                });
                let tracing_enabled = o.tracing_enabled.unwrap_or_else(|| {
                    std::env::var("OTEL_TRACING_ENABLED")
                        .map(|x| x.parse::<bool>().unwrap_or(false))
                        .unwrap_or(false)
                });

                OTEL_METRICS_ENABLED.store(metrics_enabled, Ordering::Relaxed);
                OTEL_LOGS_ENABLED.store(logs_enabled, Ordering::Relaxed);
                OTEL_TRACING_ENABLED.store(tracing_enabled, Ordering::Relaxed);

                let endpoint = if let Some(endpoint) = o.otel_exporter_otlp_endpoint {
                    std::env::set_var("OTEL_EXPORTER_OTLP_ENDPOINT", endpoint.clone());
                    Some(endpoint.clone())
                } else {
                    std::env::var("OTEL_EXPORTER_OTLP_ENDPOINT").ok()
                };

                let headers = if let Some(headers) = o.otel_exporter_otlp_headers {
                    std::env::set_var("OTEL_EXPORTER_OTLP_HEADERS", headers.clone());
                    Some(headers.clone())
                } else {
                    std::env::var("OTEL_EXPORTER_OTLP_HEADERS").ok()
                };

                if let Some(protocol) = o.otel_exporter_otlp_protocol {
                    std::env::set_var("OTEL_EXPORTER_OTLP_PROTOCOL", protocol);
                }
                if let Some(compression) = o.otel_exporter_otlp_compression {
                    std::env::set_var("OTEL_EXPORTER_OTLP_COMPRESSION", compression);
                }
                println!("OTEL settings loaded: tracing ({tracing_enabled}), logs ({logs_enabled}), metrics ({metrics_enabled}), endpoint ({:?}), headers defined: ({})",
                endpoint, headers.is_some());
            } else {
                tracing::error!("Error deserializing otel settings");
            }
        }
    } else {
        tracing::error!("Error loading otel settings: {}", otel.unwrap_err());
    }
}

pub async fn load_tag_per_workspace_enabled(db: &DB) -> error::Result<()> {
    let metrics_enabled =
        load_value_from_global_settings(db, DEFAULT_TAGS_PER_WORKSPACE_SETTING).await;

    match metrics_enabled {
        Ok(Some(serde_json::Value::Bool(t))) => {
            DEFAULT_TAGS_PER_WORKSPACE.store(t, Ordering::Relaxed)
        }
        _ => (),
    };
    Ok(())
}

pub async fn load_tag_per_workspace_workspaces(db: &DB) -> error::Result<()> {
    let workspaces = load_value_from_global_settings(db, DEFAULT_TAGS_WORKSPACES_SETTING).await;

    match workspaces {
        Ok(Some(serde_json::Value::Array(t))) => {
            let workspaces = t
                .iter()
                .filter_map(|x| x.as_str())
                .map(|x| x.to_string())
                .collect::<Vec<String>>();
            let mut w = DEFAULT_TAGS_WORKSPACES.write().await;
            *w = Some(workspaces);
        }
        Ok(None) => {
            let mut w = DEFAULT_TAGS_WORKSPACES.write().await;
            *w = None;
        }
        _ => (),
    };
    Ok(())
}

pub async fn reload_critical_alert_mute_ui_setting(conn: &Connection) -> error::Result<()> {
    if let Ok(Some(serde_json::Value::Bool(t))) =
        load_value_from_global_settings_with_conn(conn, CRITICAL_ALERT_MUTE_UI_SETTING, true).await
    {
        CRITICAL_ALERT_MUTE_UI_ENABLED.store(t, Ordering::Relaxed);
    }
    Ok(())
}

pub async fn load_metrics_debug_enabled(conn: &Connection) -> error::Result<()> {
    let metrics_enabled =
        load_value_from_global_settings_with_conn(conn, EXPOSE_DEBUG_METRICS_SETTING, true).await;
    match metrics_enabled {
        Ok(Some(serde_json::Value::Bool(t))) => {
            METRICS_DEBUG_ENABLED.store(t, Ordering::Relaxed);
            //_RJEM_MALLOC_CONF=prof:true,prof_active:false,lg_prof_interval:30,lg_prof_sample:21,prof_prefix:/tmp/jeprof
            #[cfg(all(not(target_env = "msvc"), feature = "jemalloc"))]
            if std::env::var("_RJEM_MALLOC_CONF").is_ok() {
                if let Err(e) = set_prof_active(t) {
                    tracing::error!("Error setting jemalloc prof_active: {e:?}");
                }
            }
        }
        _ => (),
    };
    Ok(())
}

#[cfg(all(not(target_env = "msvc"), feature = "jemalloc"))]
#[derive(Debug, Clone)]
pub struct MallctlError {
    #[allow(unused)]
    pub code: i32,
}

#[cfg(all(not(target_env = "msvc"), feature = "jemalloc"))]
fn set_prof_active(new_value: bool) -> Result<(), MallctlError> {
    let option_name = std::ffi::CString::new("prof.active").unwrap();

    tracing::info!("Setting jemalloc prof_active to {}", new_value);
    let result = unsafe {
        tikv_jemalloc_sys::mallctl(
            option_name.as_ptr(),              // const char *name
            std::ptr::null_mut(),              // void *oldp
            std::ptr::null_mut(),              // size_t *oldlenp
            &new_value as *const _ as *mut _,  // void *newp
            std::mem::size_of_val(&new_value), // size_t newlen
        )
    };

    if result != 0 {
        return Err(MallctlError { code: result });
    }

    Ok(())
}

#[cfg(all(not(target_env = "msvc"), feature = "jemalloc"))]
pub fn bytes_to_mb(bytes: u64) -> f64 {
    const BYTES_PER_MB: f64 = 1_048_576.0;
    bytes as f64 / BYTES_PER_MB
}

#[cfg(all(not(target_env = "msvc"), feature = "jemalloc"))]
pub async fn monitor_mem() {
    use std::time::Duration;
    use tikv_jemalloc_ctl::{epoch, stats};

    tokio::spawn(async move {
        // Obtain a MIB for the `epoch`, `stats.allocated`, and
        // `atats.resident` keys:
        let e = match epoch::mib() {
            Ok(mib) => mib,
            Err(e) => {
                tracing::error!("Error getting jemalloc epoch mib: {:?}", e);
                return;
            }
        };
        let allocated = match stats::allocated::mib() {
            Ok(mib) => mib,
            Err(e) => {
                tracing::error!("Error getting jemalloc allocated mib: {:?}", e);
                return;
            }
        };
        let resident = match stats::resident::mib() {
            Ok(mib) => mib,
            Err(e) => {
                tracing::error!("Error getting jemalloc resident mib: {:?}", e);
                return;
            }
        };

        loop {
            // Many statistics are cached and only updated
            // when the epoch is advanced:
            match e.advance() {
                Ok(_) => {
                    // Read statistics using MIB key:
                    let allocated = allocated.read().unwrap_or_default();
                    let resident = resident.read().unwrap_or_default();
                    tracing::info!(
                        "{} mb allocated/{} mb resident",
                        bytes_to_mb(allocated as u64),
                        bytes_to_mb(resident as u64)
                    );
                }
                Err(e) => {
                    tracing::error!("Error advancing jemalloc epoch: {:?}", e);
                }
            }
            tokio::time::sleep(Duration::from_secs(30)).await;
        }
    });
}

async fn sleep_until_next_minute_start_plus_one_s() {
    let now = Utc::now();
    let next_minute = now + Duration::from_secs(60 - now.timestamp() as u64 % 60 + 1);
    tokio::time::sleep(tokio::time::Duration::from_secs(
        next_minute.timestamp() as u64 - now.timestamp() as u64,
    ))
    .await;
}

use windmill_common::tracing_init::TMP_WINDMILL_LOGS_SERVICE;
async fn find_two_highest_files(hostname: &str) -> (Option<String>, Option<String>) {
    let log_dir = format!("{}/{}/", TMP_WINDMILL_LOGS_SERVICE, hostname);
    let rd_dir = tokio::fs::read_dir(log_dir).await;
    if let Ok(mut log_files) = rd_dir {
        let mut highest_file: Option<String> = None;
        let mut second_highest_file: Option<String> = None;
        while let Ok(Some(file)) = log_files.next_entry().await {
            let file_name = file
                .file_name()
                .to_str()
                .map(|x| x.to_string())
                .unwrap_or_default();
            if file_name > highest_file.clone().unwrap_or_default() {
                second_highest_file = highest_file;
                highest_file = Some(file_name);
            }
        }
        (highest_file, second_highest_file)
    } else {
        tracing::error!(
            "Error reading log files: {TMP_WINDMILL_LOGS_SERVICE}, {:#?}",
            rd_dir.unwrap_err()
        );
        (None, None)
    }
}

fn get_worker_group(mode: &Mode) -> Option<String> {
    let worker_group = WORKER_GROUP.clone();
    if worker_group.is_empty() || mode == &Mode::Server || mode == &Mode::Indexer {
        None
    } else {
        Some(worker_group)
    }
}

pub fn send_logs_to_object_store(conn: &Connection, hostname: &str, mode: &Mode) {
    let conn = conn.clone();
    let hostname = hostname.to_string();
    let mode = mode.clone();
    let worker_group = get_worker_group(&mode);
    tokio::spawn(async move {
        let mut interval = tokio::time::interval(Duration::from_secs(10));
        interval.set_missed_tick_behavior(tokio::time::MissedTickBehavior::Skip);
        sleep_until_next_minute_start_plus_one_s().await;
        loop {
            interval.tick().await;
            let (_, snd_highest_file) = find_two_highest_files(&hostname).await;
            send_log_file_to_object_store(
                &hostname,
                &mode,
                &worker_group,
                &conn,
                snd_highest_file,
                false,
            )
            .await;
        }
    });
}

pub async fn send_current_log_file_to_object_store(conn: &Connection, hostname: &str, mode: &Mode) {
    tracing::info!("Sending current log file to object store");
    let (highest_file, _) = find_two_highest_files(hostname).await;
    let worker_group = get_worker_group(&mode);
    send_log_file_to_object_store(hostname, mode, &worker_group, conn, highest_file, true).await;
}

fn get_now_and_str() -> (NaiveDateTime, String) {
    let ts = Utc::now().naive_utc();
    (
        ts,
        ts.format(windmill_common::tracing_init::LOG_TIMESTAMP_FMT)
            .to_string(),
    )
}

lazy_static::lazy_static! {
    static ref LAST_LOG_FILE_SENT: Arc<Mutex<Option<NaiveDateTime>>> = Arc::new(Mutex::new(None));
}

async fn send_log_file_to_object_store(
    hostname: &str,
    mode: &Mode,
    worker_group: &Option<String>,
    conn: &Connection,
    snd_highest_file: Option<String>,
    use_now: bool,
) {
    if let Some(highest_file) = snd_highest_file {
        //parse datetime frome file xxxx.yyyy-MM-dd-HH-mm
        let (ts, ts_str) = if use_now {
            get_now_and_str()
        } else {
            highest_file
                .split(".")
                .last()
                .and_then(|x| {
                    NaiveDateTime::parse_from_str(
                        x,
                        windmill_common::tracing_init::LOG_TIMESTAMP_FMT,
                    )
                    .ok()
                    .map(|y| (y, x.to_string()))
                })
                .unwrap_or_else(get_now_and_str)
        };

        let exists = LAST_LOG_FILE_SENT.lock().map(|last_log_file_sent| {
            last_log_file_sent
                .map(|last_log_file_sent| last_log_file_sent >= ts)
                .unwrap_or(false)
        });

        if exists.unwrap_or(false) {
            return;
        }

        #[cfg(feature = "parquet")]
        let s3_client = OBJECT_STORE_CACHE_SETTINGS.read().await.clone();
        #[cfg(feature = "parquet")]
        if let Some(s3_client) = s3_client {
            let path = std::path::Path::new(TMP_WINDMILL_LOGS_SERVICE)
                .join(hostname)
                .join(&highest_file);

            //read file as byte stream
            let bytes = tokio::fs::read(&path).await;
            if let Err(e) = bytes {
                tracing::error!("Error reading log file: {:?}", e);
                return;
            }
            let path = object_store::path::Path::from_url_path(format!(
                "{}{hostname}/{highest_file}",
                windmill_common::tracing_init::LOGS_SERVICE
            ));
            if let Err(e) = path {
                tracing::error!("Error creating log file path: {:?}", e);
                return;
            }
            if let Err(e) = s3_client.put(&path.unwrap(), bytes.unwrap().into()).await {
                tracing::error!("Error sending logs to object store: {:?}", e);
            }
        }

        let (ok_lines, err_lines) = read_log_counters(ts_str);

        if let Some(db) = conn.as_sql() {
            if let Err(e) = sqlx::query!("INSERT INTO log_file (hostname, mode, worker_group, log_ts, file_path, ok_lines, err_lines, json_fmt)
             VALUES ($1, $2::text::LOG_MODE, $3, $4, $5, $6, $7, $8)
             ON CONFLICT (hostname, log_ts) DO UPDATE SET ok_lines = log_file.ok_lines + $6, err_lines = log_file.err_lines + $7",
                hostname, mode.to_string(), worker_group.clone(), ts, highest_file, ok_lines as i64, err_lines as i64, *JSON_FMT)
                .execute(db)
                .await {
                tracing::error!("Error inserting log file: {:?}", e);
            } else {
                if let Err(e) = LAST_LOG_FILE_SENT.lock().map(|mut last_log_file_sent| {
                    last_log_file_sent.replace(ts);
                }) {
                    tracing::error!("Error updating last log file sent: {:?}", e);
                }
                tracing::info!("Log file sent: {}", highest_file);
            }
        } else {
            // tracing::warn!("Not sending log file to object store in agent mode");
            ()
        }
    }
}

fn read_log_counters(ts_str: String) -> (usize, usize) {
    let counters = windmill_common::tracing_init::LOG_COUNTING_BY_MIN.read();
    let mut ok_lines = 0;
    let mut err_lines = 0;
    if let Ok(ref c) = counters {
        let counter = c.get(&ts_str);
        if let Some(counter) = counter {
            ok_lines = counter.non_error_count;
            err_lines = counter.error_count;
        } else {
            // println!("no counter found for {ts_str}");
        }
    } else {
        println!("Error reading log counters 2");
    }
    (ok_lines, err_lines)
}

pub async fn load_keep_job_dir(conn: &Connection) {
    let value = load_value_from_global_settings_with_conn(conn, KEEP_JOB_DIR_SETTING, true).await;
    match value {
        Ok(Some(serde_json::Value::Bool(t))) => KEEP_JOB_DIR.store(t, Ordering::Relaxed),
        Err(e) => {
            tracing::error!("Error loading keep job dir metrics: {e:#}");
        }
        _ => (),
    };
}

pub async fn load_require_preexisting_user(db: &DB) {
    let value =
        load_value_from_global_settings(db, REQUIRE_PREEXISTING_USER_FOR_OAUTH_SETTING).await;
    match value {
        Ok(Some(serde_json::Value::Bool(t))) => {
            REQUIRE_PREEXISTING_USER_FOR_OAUTH.store(t, Ordering::Relaxed)
        }
        Err(e) => {
            tracing::error!("Error loading keep job dir metrics: {e:#}");
        }
        _ => (),
    };
}

struct LogFile {
    file_path: String,
    hostname: String,
}

pub async fn delete_expired_items(db: &DB) -> () {
    let tokens_deleted_r: std::result::Result<Vec<String>, _> = sqlx::query_scalar(
        "DELETE FROM token WHERE expiration <= now()
        RETURNING concat(substring(token for 10), '*****')",
    )
    .fetch_all(db)
    .await;

    match tokens_deleted_r {
        Ok(tokens) => {
            if tokens.len() > 0 {
                tracing::info!("deleted {} tokens: {:?}", tokens.len(), tokens)
            }
        }
        Err(e) => tracing::error!("Error deleting token: {}", e.to_string()),
    }

    let pip_resolution_r = sqlx::query_scalar!(
        "DELETE FROM pip_resolution_cache WHERE expiration <= now() RETURNING hash",
    )
    .fetch_all(db)
    .await;

    match pip_resolution_r {
        Ok(res) => {
            if res.len() > 0 {
                tracing::info!("deleted {} pip_resolution: {:?}", res.len(), res)
            }
        }
        Err(e) => tracing::error!("Error deleting pip_resolution: {}", e.to_string()),
    }

    let deleted_cache = sqlx::query_scalar!(
            "DELETE FROM resource WHERE resource_type = 'cache' AND to_timestamp((value->>'expire')::int) < now() RETURNING path",
        )
        .fetch_all(db)
        .await;

    match deleted_cache {
        Ok(res) => {
            if res.len() > 0 {
                tracing::info!("deleted {} cache resource: {:?}", res.len(), res)
            }
        }
        Err(e) => tracing::error!("Error deleting cache resource {}", e.to_string()),
    }

    let deleted_expired_variables = sqlx::query_scalar!(
        "DELETE FROM variable WHERE expires_at IS NOT NULL AND expires_at < now() RETURNING path",
    )
    .fetch_all(db)
    .await;

    match deleted_expired_variables {
        Ok(res) => {
            if res.len() > 0 {
                tracing::info!("deleted {} expired variables {:?}", res.len(), res)
            }
        }
        Err(e) => tracing::error!("Error deleting cache resource {}", e.to_string()),
    }

    match sqlx::query_as!(
        LogFile,
        "DELETE FROM log_file WHERE log_ts <= now() - ($1::bigint::text || ' s')::interval RETURNING file_path, hostname",
        SERVICE_LOG_RETENTION_SECS,
    )
    .fetch_all(db)
    .await
    {
        Ok(log_files_to_delete) => {
                let paths = log_files_to_delete
                    .iter()
                    .map(|f| format!("{}/{}", f.hostname, f.file_path))
                    .collect();
                delete_log_files_from_disk_and_store(paths, TMP_WINDMILL_LOGS_SERVICE, windmill_common::tracing_init::LOGS_SERVICE).await;

        }
        Err(e) => tracing::error!("Error deleting log file: {:?}", e),
    }

    #[cfg(not(feature = "enterprise"))]
    let audit_retention_secs = 1 * 60 * 60 * 24 * 14;

    #[cfg(feature = "enterprise")]
    let audit_retention_secs = 1 * 60 * 60 * 24 * 365;

    if let Err(e) = sqlx::query_scalar!(
        "DELETE FROM audit WHERE timestamp <= now() - ($1::bigint::text || ' s')::interval",
        audit_retention_secs,
    )
    .fetch_all(db)
    .await
    {
        tracing::error!("Error deleting audit log on CE: {:?}", e);
    }

    let job_retention_secs = *JOB_RETENTION_SECS.read().await;
    if job_retention_secs > 0 {
        match db.begin().await {
            Ok(mut tx) => {
                let deleted_jobs = sqlx::query_scalar!(
                    "DELETE FROM v2_job_completed c
                    USING v2_job j
                    WHERE
                        created_at <= now() - ($1::bigint::text || ' s')::interval
                        AND completed_at + ($1::bigint::text || ' s')::interval <= now()
                        AND c.id = j.id
                    RETURNING c.id",
                    job_retention_secs
                )
                .fetch_all(&mut *tx)
                .await;

                match deleted_jobs {
                    Ok(deleted_jobs) => {
                        if deleted_jobs.len() > 0 {
                            tracing::info!(
                                "deleted {} jobs completed JOB_RETENTION_SECS {} ago: {:?}",
                                deleted_jobs.len(),
                                job_retention_secs,
                                deleted_jobs,
                            );
                            if let Err(e) = sqlx::query!(
                                "DELETE FROM job_stats WHERE job_id = ANY($1)",
                                &deleted_jobs
                            )
                            .execute(&mut *tx)
                            .await
                            {
                                tracing::error!("Error deleting job stats: {:?}", e);
                            }
                            match sqlx::query_scalar!(
                                "DELETE FROM job_logs WHERE job_id = ANY($1) RETURNING log_file_index",
                                &deleted_jobs
                            )
                            .fetch_all(&mut *tx)
                            .await
                            {
                                Ok(log_file_index) => {
                                    let paths = log_file_index
                                        .into_iter()
                                        .filter_map(|opt| opt)
                                        .flat_map(|inner_vec| inner_vec.into_iter())
                                        .collect();
                                    delete_log_files_from_disk_and_store(paths, TMP_DIR, "").await;
                                }
                                Err(e) => tracing::error!("Error deleting job stats: {:?}", e),
                            }
                            if let Err(e) = sqlx::query!(
                                "DELETE FROM concurrency_key WHERE  ended_at <= now() - ($1::bigint::text || ' s')::interval ",
                                job_retention_secs
                            )
                            .execute(&mut *tx)
                            .await
                            {
                                tracing::error!("Error deleting  custom concurrency key: {:?}", e);
                            }

                            if let Err(e) =
                                sqlx::query!("DELETE FROM v2_job WHERE id = ANY($1)", &deleted_jobs)
                                    .execute(&mut *tx)
                                    .await
                            {
                                tracing::error!("Error deleting job: {:?}", e);
                            }
                        }
                    }
                    Err(e) => {
                        tracing::error!("Error deleting expired jobs: {:?}", e)
                    }
                }

                match tx.commit().await {
                    Ok(_) => (),
                    Err(err) => tracing::error!("Error deleting expired jobs: {:?}", err),
                }
            }
            Err(err) => {
                tracing::error!("Error deleting expired jobs: {:?}", err)
            }
        }
    }
}

async fn delete_log_files_from_disk_and_store(
    paths_to_delete: Vec<String>,
    tmp_dir: &str,
    _s3_prefix: &str,
) {
    #[cfg(feature = "parquet")]
    let os = windmill_common::s3_helpers::OBJECT_STORE_CACHE_SETTINGS
        .read()
        .await
        .clone();
    #[cfg(not(feature = "parquet"))]
    let os: Option<()> = None;

    let _should_del_from_store = MONITOR_LOGS_ON_OBJECT_STORE.read().await.clone();

    let delete_futures = FuturesUnordered::new();

    for path in paths_to_delete {
        let _os2 = &os;

        delete_futures.push(async move {
            let disk_path = std::path::Path::new(tmp_dir).join(&path);
            if tokio::fs::metadata(&disk_path).await.is_ok() {
                if let Err(e) = tokio::fs::remove_file(&disk_path).await {
                    tracing::error!(
                        "Failed to delete from disk {}: {e}",
                        disk_path.to_string_lossy()
                    );
                } else {
                    tracing::debug!(
                        "Succesfully deleted {} from disk",
                        disk_path.to_string_lossy()
                    );
                }
            }

            #[cfg(feature = "parquet")]
            if _should_del_from_store {
                if let Some(os) = _os2 {
                    let p = object_store::path::Path::from(format!("{}{}", _s3_prefix, path));
                    if let Err(e) = os.delete(&p).await {
                        tracing::error!("Failed to delete from object store {}: {e}", p.to_string())
                    } else {
                        tracing::debug!("Succesfully deleted {} from object store", p.to_string());
                    }
                }
            }
        });
    }

    let _: Vec<_> = delete_futures.collect().await;
}

pub async fn reload_scim_token_setting(conn: &Connection) {
    reload_option_setting_with_tracing(conn, SCIM_TOKEN_SETTING, "SCIM_TOKEN", SCIM_TOKEN.clone())
        .await;
}

pub async fn reload_timeout_wait_result_setting(conn: &Connection) {
    reload_option_setting_with_tracing(
        conn,
        TIMEOUT_WAIT_RESULT_SETTING,
        "TIMEOUT_WAIT_RESULT",
        TIMEOUT_WAIT_RESULT.clone(),
    )
    .await;
}
pub async fn reload_saml_metadata_setting(conn: &Connection) {
    reload_option_setting_with_tracing(
        conn,
        SAML_METADATA_SETTING,
        "SAML_METADATA",
        SAML_METADATA.clone(),
    )
    .await;
}

pub async fn reload_extra_pip_index_url_setting(conn: &Connection) {
    reload_option_setting_with_tracing(
        conn,
        EXTRA_PIP_INDEX_URL_SETTING,
        "PIP_EXTRA_INDEX_URL",
        PIP_EXTRA_INDEX_URL.clone(),
    )
    .await;
}

pub async fn reload_pip_index_url_setting(conn: &Connection) {
    reload_option_setting_with_tracing(
        conn,
        PIP_INDEX_URL_SETTING,
        "PIP_INDEX_URL",
        PIP_INDEX_URL.clone(),
    )
    .await;
}

pub async fn reload_instance_python_version_setting(conn: &Connection) {
    reload_option_setting_with_tracing(
        conn,
        INSTANCE_PYTHON_VERSION_SETTING,
        "INSTANCE_PYTHON_VERSION",
        INSTANCE_PYTHON_VERSION.clone(),
    )
    .await;
}

pub async fn reload_npm_config_registry_setting(conn: &Connection) {
    reload_option_setting_with_tracing(
        conn,
        NPM_CONFIG_REGISTRY_SETTING,
        "NPM_CONFIG_REGISTRY",
        NPM_CONFIG_REGISTRY.clone(),
    )
    .await;
}

pub async fn reload_bunfig_install_scopes_setting(conn: &Connection) {
    reload_option_setting_with_tracing(
        conn,
        BUNFIG_INSTALL_SCOPES_SETTING,
        "BUNFIG_INSTALL_SCOPES",
        BUNFIG_INSTALL_SCOPES.clone(),
    )
    .await;
}

pub async fn reload_nuget_config_setting(conn: &Connection) {
    reload_option_setting_with_tracing(
        conn,
        NUGET_CONFIG_SETTING,
        "NUGET_CONFIG",
        NUGET_CONFIG.clone(),
    )
    .await;
}
pub async fn reload_maven_repos_setting(conn: &Connection) {
    reload_option_setting_with_tracing(
        conn,
        windmill_common::global_settings::MAVEN_REPOS_SETTING,
        "MAVEN_REPOS",
        MAVEN_REPOS.clone(),
    )
    .await;
}
pub async fn reload_no_default_maven_setting(conn: &Connection) {
    let value = load_value_from_global_settings_with_conn(
        conn,
        windmill_common::global_settings::NO_DEFAULT_MAVEN_SETTING,
        true,
    )
    .await;
    match value {
        Ok(Some(serde_json::Value::Bool(t))) => NO_DEFAULT_MAVEN.store(t, Ordering::Relaxed),
        Err(e) => {
            tracing::error!("Error loading no default maven repository: {e:#}");
        }
        _ => (),
    };
}

pub async fn reload_retention_period_setting(conn: &Connection) {
    if let Err(e) = reload_setting(
        conn,
        RETENTION_PERIOD_SECS_SETTING,
        "JOB_RETENTION_SECS",
        60 * 60 * 24 * 30,
        JOB_RETENTION_SECS.clone(),
        |x| x,
    )
    .await
    {
        tracing::error!("Error reloading retention period: {:?}", e)
    }
}
pub async fn reload_delete_logs_periodically_setting(conn: &Connection) {
    if let Err(e) = reload_setting(
        conn,
        MONITOR_LOGS_ON_OBJECT_STORE_SETTING,
        "MONITOR_LOGS_ON_OBJECT_STORE",
        false,
        MONITOR_LOGS_ON_OBJECT_STORE.clone(),
        |x| x,
    )
    .await
    {
        tracing::error!("Error reloading retention period: {:?}", e)
    }
}

#[cfg(feature = "parquet")]
pub async fn reload_s3_cache_setting(db: &DB) {
    use windmill_common::{
        ee::{get_license_plan, LicensePlan},
        s3_helpers::ObjectSettings,
    };

    let s3_config = load_value_from_global_settings(db, OBJECT_STORE_CACHE_CONFIG_SETTING).await;
    if let Err(e) = s3_config {
        tracing::error!("Error reloading s3 cache config: {:?}", e)
    } else {
        if let Some(v) = s3_config.unwrap() {
            if matches!(get_license_plan().await, LicensePlan::Pro) {
                tracing::error!("S3 cache is not available for pro plan");
                return;
            }
            let mut s3_cache_settings = OBJECT_STORE_CACHE_SETTINGS.write().await;
            let setting = serde_json::from_value::<ObjectSettings>(v);
            if let Err(e) = setting {
                tracing::error!("Error parsing s3 cache config: {:?}", e)
            } else {
                let s3_client = build_object_store_from_settings(setting.unwrap()).await;
                if let Err(e) = s3_client {
                    tracing::error!("Error building s3 client from settings: {:?}", e)
                } else {
                    *s3_cache_settings = Some(s3_client.unwrap());
                }
            }
        } else {
            let mut s3_cache_settings = OBJECT_STORE_CACHE_SETTINGS.write().await;
            if std::env::var("S3_CACHE_BUCKET").is_ok() {
                if matches!(get_license_plan().await, LicensePlan::Pro) {
                    tracing::error!("S3 cache is not available for pro plan");
                    return;
                }
                *s3_cache_settings = build_s3_client_from_settings(S3Settings {
                    bucket: None,
                    region: None,
                    access_key: None,
                    secret_key: None,
                    endpoint: None,
                    store_logs: None,
                    path_style: None,
                    allow_http: None,
                    port: None,
                })
                .await
                .ok();
            } else {
                *s3_cache_settings = None;
            }
        }
    }
}

pub async fn reload_job_default_timeout_setting(conn: &Connection) {
    reload_option_setting_with_tracing(
        conn,
        JOB_DEFAULT_TIMEOUT_SECS_SETTING,
        "JOB_DEFAULT_TIMEOUT_SECS",
        JOB_DEFAULT_TIMEOUT.clone(),
    )
    .await;
}

pub async fn reload_request_size(conn: &Connection) {
    if let Err(e) = reload_setting(
        conn,
        REQUEST_SIZE_LIMIT_SETTING,
        "REQUEST_SIZE_LIMIT",
        DEFAULT_BODY_LIMIT,
        REQUEST_SIZE_LIMIT.clone(),
        |x| x.mul(1024 * 1024),
    )
    .await
    {
        tracing::error!("Error reloading retention period: {:?}", e)
    }
}

pub async fn reload_license_key(conn: &Connection) -> anyhow::Result<()> {
    let q = load_value_from_global_settings_with_conn(conn, LICENSE_KEY_SETTING, true)
        .await
        .map_err(|err| anyhow::anyhow!("Error reloading license key: {}", err.to_string()))?;

    let mut value = std::env::var("LICENSE_KEY")
        .ok()
        .and_then(|x| x.parse::<String>().ok())
        .unwrap_or(String::new());

    if let Some(q) = q {
        if let Ok(v) = serde_json::from_value::<String>(q.clone()) {
            tracing::info!(
                "Loaded setting LICENSE_KEY from db config: {}",
                truncate_token(&v)
            );
            value = v;
        } else {
            tracing::error!("Could not parse LICENSE_KEY found: {:#?}", &q);
        }
    };
    set_license_key(value).await;
    Ok(())
}

pub async fn reload_option_setting_with_tracing<T: FromStr + DeserializeOwned>(
    conn: &Connection,
    setting_name: &str,
    std_env_var: &str,
    lock: Arc<RwLock<Option<T>>>,
) {
    if let Err(e) = reload_option_setting(conn, setting_name, std_env_var, lock.clone()).await {
        tracing::error!("Error reloading setting {}: {:?}", setting_name, e)
    }
}

pub async fn load_value_from_global_settings(
    db: &DB,
    setting_name: &str,
) -> error::Result<Option<serde_json::Value>> {
    let r = sqlx::query!(
        "SELECT value FROM global_settings WHERE name = $1",
        setting_name
    )
    .fetch_optional(db)
    .await?
    .map(|x| x.value);
    Ok(r)
}

pub async fn load_value_from_global_settings_with_conn(
    conn: &Connection,
    setting_name: &str,
    load_from_http: bool,
) -> anyhow::Result<Option<serde_json::Value>> {
    match conn {
        Connection::Sql(db) => Ok(load_value_from_global_settings(db, setting_name).await?),
        Connection::Http(client) => {
            if load_from_http {
                client
                    .get::<Option<serde_json::Value>>(&format!(
                        "/api/agent_workers/get_global_setting/{}",
                        setting_name
                    ))
                    .await
                    .map_err(|e| anyhow::anyhow!("Error loading setting {}: {}", setting_name, e))
            } else {
                Ok(None)
            }
        }
    }
}

pub async fn reload_option_setting<T: FromStr + DeserializeOwned>(
    conn: &Connection,
    setting_name: &str,
    std_env_var: &str,
    lock: Arc<RwLock<Option<T>>>,
) -> error::Result<()> {
    let force_value = std::env::var(format!("FORCE_{}", std_env_var))
        .ok()
        .and_then(|x| x.parse::<T>().ok());

    if let Some(force_value) = force_value {
        let mut l = lock.write().await;
        *l = Some(force_value);
        return Ok(());
    }

    let q = load_value_from_global_settings_with_conn(conn, setting_name, true).await?;

    let mut value = std::env::var(std_env_var)
        .ok()
        .and_then(|x| x.parse::<T>().ok());

    if let Some(q) = q {
        if let Ok(v) = serde_json::from_value::<T>(q.clone()) {
            tracing::info!("Loaded setting {setting_name} from db config: {:#?}", &q);
            value = Some(v)
        } else {
            tracing::error!("Could not parse {setting_name} found: {:#?}", &q);
        }
    };

    {
        if value.is_none() {
            tracing::info!("Loaded {setting_name} setting to None");
        }
        let mut l = lock.write().await;
        *l = value;
    }

    Ok(())
}

pub async fn reload_setting<T: FromStr + DeserializeOwned + Display>(
    conn: &Connection,
    setting_name: &str,
    std_env_var: &str,
    default: T,
    lock: Arc<RwLock<T>>,
    transformer: fn(T) -> T,
) -> error::Result<()> {
    let q = load_value_from_global_settings_with_conn(conn, setting_name, true).await?;

    let mut value = std::env::var(std_env_var)
        .ok()
        .and_then(|x| x.parse::<T>().ok())
        .unwrap_or(default);

    if let Some(q) = q {
        if let Ok(v) = serde_json::from_value::<T>(q.clone()) {
            tracing::info!("Loaded setting {setting_name} from db config: {:#?}", &q);
            value = transformer(v);
        } else {
            tracing::error!("Could not parse {setting_name} found: {:#?}", &q);
        }
    };

    {
        let mut l = lock.write().await;
        *l = value;
    }

    Ok(())
}

#[cfg(feature = "prometheus")]
pub async fn monitor_pool(db: &DB) {
    if METRICS_ENABLED.load(Ordering::Relaxed) {
        let db = db.clone();
        tokio::spawn(async move {
            let active_pool_connections: prometheus::IntGauge = prometheus::register_int_gauge!(
                "pool_connections_active",
                "Number of active postgresql connections in the pool"
            )
            .unwrap();

            let idle_pool_connections: prometheus::IntGauge = prometheus::register_int_gauge!(
                "pool_connections_idle",
                "Number of idle postgresql connections in the pool"
            )
            .unwrap();

            let max_pool_connections: prometheus::IntGauge = prometheus::register_int_gauge!(
                "pool_connections_max",
                "Number of max postgresql connections in the pool"
            )
            .unwrap();

            max_pool_connections.set(db.options().get_max_connections() as i64);
            loop {
                active_pool_connections.set(db.size() as i64);
                idle_pool_connections.set(db.num_idle() as i64);
                tokio::time::sleep(Duration::from_secs(30)).await;
            }
        });
    }
}

pub async fn monitor_db(
    conn: &Connection,
    base_internal_url: &str,
    server_mode: bool,
    _worker_mode: bool,
    initial_load: bool,
    _killpill_tx: KillpillSender,
) {
    tracing::info!("Starting periodic monitor task");
    let zombie_jobs_f = async {
        if server_mode && !initial_load && !*DISABLE_ZOMBIE_JOBS_MONITORING {
            if let Some(db) = conn.as_sql() {
                handle_zombie_jobs(db, base_internal_url, "server").await;
                match handle_zombie_flows(db).await {
                    Err(err) => {
                        tracing::error!("Error handling zombie flows: {:?}", err);
                    }
                    _ => {}
                }
            }
        }
    };
    let expired_items_f = async {
        if server_mode && !initial_load {
            if let Some(db) = conn.as_sql() {
                delete_expired_items(&db).await;
            }
        }
    };

    let verify_license_key_f = async {
        #[cfg(feature = "enterprise")]
        if !initial_load {
            verify_license_key().await;
        }
    };

    let expose_queue_metrics_f = async {
        if !initial_load && server_mode {
            if let Some(db) = conn.as_sql() {
                expose_queue_metrics(&db).await;
            }
        }
    };

    let worker_groups_alerts_f = async {
        #[cfg(feature = "enterprise")]
        if server_mode && !initial_load {
            if let Some(db) = conn.as_sql() {
                worker_groups_alerts(&db).await;
            }
        }
    };

    let jobs_waiting_alerts_f = async {
        #[cfg(feature = "enterprise")]
        if server_mode {
            if let Some(db) = conn.as_sql() {
                jobs_waiting_alerts(&db).await;
            }
        }
    };

    let low_disk_alerts_f = async {
        #[cfg(feature = "enterprise")]
        if let Some(db) = conn.as_sql() {
            low_disk_alerts(
                &db,
                server_mode,
                _worker_mode,
                WORKERS_NAMES.read().await.clone(),
            )
            .await;
        }
        #[cfg(not(feature = "enterprise"))]
        {
            ()
        }
    };

    let apply_autoscaling_f = async {
        #[cfg(feature = "enterprise")]
        if server_mode && !initial_load {
            if let Some(db) = conn.as_sql() {
                if let Err(e) = windmill_autoscaling::apply_all_autoscaling(db).await {
                    tracing::error!("Error applying autoscaling: {:?}", e);
                }
            }
        }
    };

    let update_min_worker_version_f = async {
        update_min_version(conn).await;
    };

    join!(
        expired_items_f,
        zombie_jobs_f,
        expose_queue_metrics_f,
        verify_license_key_f,
        worker_groups_alerts_f,
        jobs_waiting_alerts_f,
        low_disk_alerts_f,
        apply_autoscaling_f,
        update_min_worker_version_f,
    );
    tracing::info!("Periodic monitor task completed");
}

pub async fn expose_queue_metrics(db: &Pool<Postgres>) {
    let last_check = sqlx::query_scalar!(
            "SELECT created_at FROM metrics WHERE id LIKE 'queue_count_%' ORDER BY created_at DESC LIMIT 1"
        )
        .fetch_optional(db)
        .await
        .unwrap_or(Some(chrono::Utc::now()));

    let metrics_enabled = METRICS_ENABLED.load(std::sync::atomic::Ordering::Relaxed);
    let save_metrics = last_check
        .map(|last_check| chrono::Utc::now() - last_check > chrono::Duration::seconds(25))
        .unwrap_or(true);

    if metrics_enabled || save_metrics {
        let queue_counts = windmill_common::queue::get_queue_counts(db).await;

        #[cfg(feature = "prometheus")]
        if metrics_enabled {
            for q in QUEUE_COUNT_TAGS.read().await.iter() {
                if queue_counts.get(q).is_none() {
                    (*QUEUE_COUNT).with_label_values(&[q]).set(0);
                }
            }
        }

        #[allow(unused_mut)]
        let mut tags_to_watch = vec![];
        for q in queue_counts {
            let count = q.1;
            let tag = q.0;

            #[cfg(feature = "prometheus")]
            if metrics_enabled {
                let metric = (*QUEUE_COUNT).with_label_values(&[&tag]);
                metric.set(count as i64);
                tags_to_watch.push(tag.to_string());
            }

            // save queue_count and delay metrics per tag
            if save_metrics {
                sqlx::query!(
                    "INSERT INTO metrics (id, value) VALUES ($1, $2)",
                    format!("queue_count_{}", tag),
                    serde_json::json!(count)
                )
                .execute(db)
                .await
                .ok();
                if count > 0 {
                    sqlx::query!(
                        "INSERT INTO metrics (id, value)
                        VALUES ($1, to_jsonb((
                            SELECT EXTRACT(EPOCH FROM now() - scheduled_for)
                            FROM v2_job_queue
                            WHERE tag = $2 AND running = false AND scheduled_for <= now() - ('3 seconds')::interval
                            ORDER BY priority DESC NULLS LAST, scheduled_for LIMIT 1
                        )))",
                        format!("queue_delay_{}", tag),
                        tag
                    )
                    .execute(db)
                    .await
                    .ok();
                }
            }
        }
        if metrics_enabled {
            let mut w = QUEUE_COUNT_TAGS.write().await;
            *w = tags_to_watch;
        }
    }

    // clean queue metrics older than 14 days
    sqlx::query!(
        "DELETE FROM metrics WHERE id LIKE 'queue_%' AND created_at < NOW() - INTERVAL '14 day'"
    )
    .execute(db)
    .await
    .ok();
}

pub async fn reload_smtp_config(db: &Pool<Postgres>) {
    let smtp_config = load_smtp_config(&db).await;
    if let Err(e) = smtp_config {
        tracing::error!("Error reloading smtp config: {:?}", e)
    } else {
        let mut wc = SMTP_CONFIG.write().await;
        tracing::info!("Reloading smtp config...");
        *wc = smtp_config.unwrap()
    }
}

pub async fn reload_indexer_config(db: &Pool<Postgres>) {
    let indexer_config = load_indexer_config(&db).await;
    if let Err(e) = indexer_config {
        tracing::error!("Error reloading indexer config: {:?}", e)
    } else {
        let mut wc = INDEXER_CONFIG.write().await;
        tracing::info!("Reloading smtp config...");
        *wc = indexer_config.unwrap()
    }
}

pub async fn reload_worker_config(db: &DB, tx: KillpillSender, kill_if_change: bool) {
    let config = load_worker_config(db, tx.clone()).await;
    if let Err(e) = config {
        tracing::error!("Error reloading worker config: {:?}", e)
    } else {
        let wc = WORKER_CONFIG.read().await;
        let config = config.unwrap();
        if *wc != config || config.dedicated_worker.is_some() {
            if kill_if_change {
                if config.dedicated_worker.is_some()
                    || (*wc).dedicated_worker != config.dedicated_worker
                {
                    tracing::info!("Dedicated worker config changed, sending killpill. Expecting to be restarted by supervisor.");
                    let _ = tx.send();
                }

                if (*wc).init_bash != config.init_bash {
                    tracing::info!("Init bash config changed, sending killpill. Expecting to be restarted by supervisor.");
                    let _ = tx.send();
                }

                if (*wc).cache_clear != config.cache_clear {
                    tracing::info!("Cache clear changed, sending killpill. Expecting to be restarted by supervisor.");
                    let _ = tx.send();
                    tracing::info!("Waiting 5 seconds to allow others workers to start potential jobs that depend on a potential shared cache volume");
                    tokio::time::sleep(Duration::from_secs(5)).await;
                    if let Err(e) = windmill_worker::common::clean_cache().await {
                        tracing::error!("Error cleaning the cache: {e:#}");
                    }
                }
            }
            drop(wc);

            let mut wc = WORKER_CONFIG.write().await;
            tracing::info!("Reloading worker config...");
            store_suspended_pull_query(&config).await;
            store_pull_query(&config).await;
            *wc = config
        }
    }
}

pub async fn load_base_url(conn: &Connection) -> error::Result<String> {
    let q_base_url =
        load_value_from_global_settings_with_conn(conn, BASE_URL_SETTING, false).await?;

    let std_base_url = std::env::var("BASE_URL")
        .ok()
        .unwrap_or_else(|| "http://localhost".to_string());
    let base_url = if let Some(q) = q_base_url {
        if let Ok(v) = serde_json::from_value::<String>(q.clone()) {
            if v != "" {
                v
            } else {
                std_base_url
            }
        } else {
            tracing::error!(
                "Could not parse base_url setting as a string, found: {:#?}",
                &q
            );
            std_base_url
        }
    } else {
        std_base_url
    };

    {
        let mut l = BASE_URL.write().await;
        *l = base_url.clone();
    }
    Ok(base_url)
}

pub async fn reload_base_url_setting(conn: &Connection) -> error::Result<()> {
    #[cfg(feature = "oauth2")]
    let oauths = if let Some(db) = conn.as_sql() {
        let q_oauth = load_value_from_global_settings(db, OAUTH_SETTING).await?;

        if let Some(q) = q_oauth {
            if let Ok(v) = serde_json::from_value::<
                Option<HashMap<String, windmill_api::oauth2_ee::OAuthClient>>,
            >(q.clone())
            {
                v
            } else {
                tracing::error!("Could not parse oauth setting as a json, found: {:#?}", &q);
                None
            }
        } else {
            None
        }
    } else {
        None
    };
    let base_url = load_base_url(conn).await?;
    let is_secure = base_url.starts_with("https://");

    #[cfg(feature = "oauth2")]
    {
        if let Some(db) = conn.as_sql() {
            let mut l = windmill_api::OAUTH_CLIENTS.write().await;
            *l = windmill_api::oauth2_ee::build_oauth_clients(&base_url, oauths, db).await
            .map_err(|e| tracing::error!("Error building oauth clients (is the oauth.json mounted and in correct format? Use '{}' as minimal oauth.json): {}", "{}", e))
            .unwrap();
        }
    }

    {
        let mut l = IS_SECURE.write().await;
        *l = is_secure;
    }

    Ok(())
}

const RESTART_LIMIT: i32 = 3;

async fn handle_zombie_jobs(db: &Pool<Postgres>, base_internal_url: &str, worker_name: &str) {
    let mut zombie_jobs_uuid_restart_limit_reached = vec![];

    if *RESTART_ZOMBIE_JOBS {
        let restarted = sqlx::query!(
            "WITH to_update AS (
                SELECT q.id, q.workspace_id, r.ping, COALESCE(zjc.counter, 0) as counter
                FROM v2_job_queue q
                JOIN v2_job j ON j.id = q.id
                JOIN v2_job_runtime r ON r.id = j.id
                LEFT JOIN zombie_job_counter zjc ON zjc.job_id = q.id
                WHERE ping < now() - ($1 || ' seconds')::interval
                    AND running = true
                    AND kind NOT IN ('flow', 'flowpreview', 'flownode', 'singlescriptflow')
                    AND same_worker = false
                    AND (zjc.counter IS NULL OR zjc.counter <= $2)
                FOR UPDATE of q SKIP LOCKED
            ),
            zombie_jobs AS (
                UPDATE v2_job_queue q
                SET running = false, started_at = null
                FROM to_update tu
                WHERE q.id = tu.id AND (tu.counter IS NULL OR tu.counter < $2)
                RETURNING q.id, q.workspace_id, ping, tu.counter
            ),
            update_ping AS (
                UPDATE v2_job_runtime r
                SET ping = null
                FROM zombie_jobs zj
                WHERE r.id = zj.id
            ),
            increment_counter AS (
                INSERT INTO zombie_job_counter (job_id, counter)
                SELECT id, 1 FROM to_update WHERE counter < $2
                ON CONFLICT (job_id) DO UPDATE
                SET counter = zombie_job_counter.counter + 1
            ),
            update_concurrency AS (
                UPDATE concurrency_counter cc
                SET job_uuids = job_uuids - zj.id::text
                FROM zombie_jobs zj
                INNER JOIN concurrency_key ck ON ck.job_id = zj.id
                WHERE cc.concurrency_id = ck.key
            )
            SELECT id AS \"id!\", workspace_id AS \"workspace_id!\", ping, counter + 1 AS counter FROM to_update",
            *ZOMBIE_JOB_TIMEOUT,
            RESTART_LIMIT
        )
        .fetch_all(db)
        .await
        .ok()
        .unwrap_or_else(|| vec![]);

        #[cfg(feature = "prometheus")]
        if METRICS_ENABLED.load(std::sync::atomic::Ordering::Relaxed) {
            QUEUE_ZOMBIE_RESTART_COUNT.inc_by(restarted.len() as _);
        }

        let base_url = BASE_URL.read().await.clone();
        for r in restarted {
            let last_ping = if let Some(x) = r.ping {
                format!("last ping at {x}")
            } else {
                "no last ping".to_string()
            };
            let url = format!("{}/run/{}?workspace={}", base_url, r.id, r.workspace_id,);
            let restart = r.counter.is_none_or(|x| x < RESTART_LIMIT);
            let (critical_error_message, restart_message) = if restart {
                (
                        format!(
                        "Zombie job {} on {} ({}) detected, restarting it ({}/{} attempts), last ping: {}",
                        r.id,
                        r.workspace_id,
                        url,
                        r.counter.unwrap_or(0) + 1,
                        RESTART_LIMIT,
                        last_ping
                    ),
                    format!(
                        "Restarted job after not receiving job's ping for too long the {} ({}/{} attempts)\n\n",
                        last_ping,
                        r.counter.unwrap_or(0) + 1,
                        RESTART_LIMIT
                    )
                )
            } else {
                (
                        format!(
                        "Zombie job {} on {} ({}) detected, but restart limit ({}) reached, job will be processed as an error, last ping: {}",
                        r.id, r.workspace_id, url, RESTART_LIMIT, last_ping
                    ),
                    format!(
                        "job's ping was received last at {}, job will be processed as an error since all {} restart attempts failed",
                        last_ping, RESTART_LIMIT
                    )
                )
            };

            let _ = sqlx::query!(
                "
                INSERT INTO job_logs (job_id, logs)
                VALUES ($1, $2)
                ON CONFLICT (job_id) DO UPDATE SET logs = job_logs.logs || '\n' || EXCLUDED.logs
                WHERE job_logs.job_id = $1",
                r.id,
                restart_message
            )
            .execute(db)
            .await;
            tracing::error!(critical_error_message);
            report_critical_error(
                critical_error_message,
                db.clone(),
                Some(&r.workspace_id),
                None,
            )
            .await;

            if !restart {
                zombie_jobs_uuid_restart_limit_reached.push(r.id);
            }
        }
    }

    let same_worker_timeout_jobs = {
        let long_same_worker_jobs = sqlx::query!(
            "SELECT worker, array_agg(v2_job_queue.id) as ids FROM v2_job_queue LEFT JOIN v2_job ON v2_job_queue.id = v2_job.id LEFT JOIN v2_job_runtime ON v2_job_queue.id = v2_job_runtime.id WHERE v2_job_queue.created_at < now() - ('60 seconds')::interval
    AND running = true AND ping IS NULL AND same_worker = true AND worker IS NOT NULL GROUP BY worker",
        )
        .fetch_all(db)
        .await
        .ok()
        .unwrap_or_else(|| vec![]);

        let worker_ids = long_same_worker_jobs
            .iter()
            .map(|x| x.worker.clone().unwrap_or_default())
            .collect::<Vec<_>>();

        let long_dead_workers: std::collections::HashSet<String> = sqlx::query_scalar!(
            "WITH worker_ids AS (SELECT unnest($1::text[]) as worker)
            SELECT worker_ids.worker FROM worker_ids
            LEFT JOIN worker_ping ON worker_ids.worker = worker_ping.worker
                WHERE worker_ping.worker IS NULL OR worker_ping.ping_at < now() - ('60 seconds')::interval",
            &worker_ids[..]
        )
        .fetch_all(db)
        .await
        .ok()
        .unwrap_or_else(|| vec![])
        .into_iter()
        .filter_map(|x| x)
        .collect();

        let mut timeouts: Vec<Uuid> = vec![];
        for worker in long_same_worker_jobs {
            if worker.worker.is_some() && long_dead_workers.contains(&worker.worker.unwrap()) {
                if let Some(ids) = worker.ids {
                    timeouts.extend(ids);
                }
            }
        }
        if !timeouts.is_empty() {
            tracing::error!(
                "Failing same worker zombie jobs: {:?}",
                timeouts
                    .iter()
                    .map(|x| x.hyphenated().to_string())
                    .collect::<Vec<_>>()
                    .join(",")
            );
        }

        let jobs = sqlx::query_as::<_, QueuedJob>("SELECT * FROM v2_as_queue WHERE id = ANY($1)")
            .bind(&timeouts[..])
            .fetch_all(db)
            .await
            .map_err(|e| tracing::error!("Error fetching same worker jobs: {:?}", e))
            .unwrap_or_default();

        jobs
    };

    let non_restartable_jobs = if *RESTART_ZOMBIE_JOBS {
        vec![]
    } else {
        sqlx::query_as::<_, QueuedJob>("SELECT * FROM v2_as_queue WHERE last_ping < now() - ($1 || ' seconds')::interval
    AND running = true  AND job_kind NOT IN ('flow', 'flowpreview', 'flownode', 'singlescriptflow') AND same_worker = false")
        .bind(ZOMBIE_JOB_TIMEOUT.as_str())
        .fetch_all(db)
        .await
        .ok()
            .unwrap_or_else(|| vec![])
    };

    enum ErrorMessage {
        RestartLimit,
        SameWorker,
        RestartDisabled,
    }

    impl ErrorMessage {
        fn to_string(&self) -> String {
            match self {
                ErrorMessage::RestartLimit => format!("RestartLimit ({})", RESTART_LIMIT),
                ErrorMessage::SameWorker => "SameWorker".to_string(),
                ErrorMessage::RestartDisabled => "RestartDisabled".to_string(),
            }
        }
    }

    let zombie_jobs_restart_limit_reached =
        sqlx::query_as::<_, QueuedJob>("SELECT * FROM v2_as_queue WHERE id = ANY($1)")
            .bind(&zombie_jobs_uuid_restart_limit_reached[..])
            .fetch_all(db)
            .await
            .ok()
            .unwrap_or_else(|| vec![]);

    let timeouts = non_restartable_jobs
        .into_iter()
        .map(|x| (x, ErrorMessage::RestartDisabled))
        .chain(
            same_worker_timeout_jobs
                .into_iter()
                .map(|x| (x, ErrorMessage::SameWorker)),
        )
        .chain(
            zombie_jobs_restart_limit_reached
                .into_iter()
                .map(|x| (x, ErrorMessage::RestartLimit)),
        )
        .collect::<Vec<_>>();

    #[cfg(feature = "prometheus")]
    if METRICS_ENABLED.load(std::sync::atomic::Ordering::Relaxed) {
        QUEUE_ZOMBIE_DELETE_COUNT.inc_by(timeouts.len() as _);
    }

    for (job, error_kind) in timeouts {
        // since the job is unrecoverable, the same worker queue should never be sent anything
        let (same_worker_tx_never_used, _same_worker_rx_never_used) =
            mpsc::channel::<SameWorkerPayload>(1);
        let same_worker_tx_never_used =
            SameWorkerSender(same_worker_tx_never_used, Arc::new(AtomicU16::new(0)));
        let (send_result_never_used, _send_result_rx_never_used) =
            JobCompletedSender::new_never_used();

        let label = if job.permissioned_as != format!("u/{}", job.created_by)
            && job.permissioned_as != job.created_by
        {
            format!("ephemeral-script-end-user-{}", job.created_by)
        } else {
            "ephemeral-script".to_string()
        };
        let token = create_token_for_owner(
            &db,
            &job.workspace_id,
            &job.permissioned_as,
            &label,
            *SCRIPT_TOKEN_EXPIRY,
            &job.email,
            &job.id,
            None,
        )
        .await
        .expect("could not create job token");

        let client = AuthedClient {
            base_internal_url: base_internal_url.to_string(),
            token,
            workspace: job.workspace_id.to_string(),
            force_client: None,
        };

        let last_ping = job.last_ping.clone();
        let error_message = format!(
            "Job timed out after no ping from job since {} (ZOMBIE_JOB_TIMEOUT: {}, reason: {:?})",
            last_ping
                .map(|x| x.to_string())
                .unwrap_or_else(|| "no ping".to_string()),
            *ZOMBIE_JOB_TIMEOUT,
            error_kind.to_string()
        );
        let _ = handle_job_error(
            db,
            &client,
            &MiniPulledJob::from(&job),
            0,
            None,
            error::Error::ExecutionErr(error_message),
            true,
            same_worker_tx_never_used,
            "",
            worker_name,
            send_result_never_used,
            #[cfg(feature = "benchmark")]
            &mut windmill_common::bench::BenchmarkIter::new(),
        )
        .await;
    }
}

async fn handle_zombie_flows(db: &DB) -> error::Result<()> {
    let flows = sqlx::query!(
        r#"
        SELECT
            id AS "id!", workspace_id AS "workspace_id!", parent_job, is_flow_step,
            flow_status AS "flow_status: Box<str>", last_ping, same_worker
        FROM v2_as_queue
        WHERE running = true AND suspend = 0 AND suspend_until IS null AND scheduled_for <= now()
            AND (job_kind = 'flow' OR job_kind = 'flowpreview' OR job_kind = 'flownode')
            AND last_ping IS NOT NULL AND last_ping < NOW() - ($1 || ' seconds')::interval
            AND canceled = false
        "#,
        FLOW_ZOMBIE_TRANSITION_TIMEOUT.as_str()
    )
    .fetch_all(db)
    .await?;

    for flow in flows {
        let status = flow
            .flow_status
            .as_deref()
            .and_then(|x| serde_json::from_str::<FlowStatus>(x).ok());
        if !flow.same_worker.unwrap_or(false)
            && status.is_some_and(|s| {
                s.modules
                    .get(0)
                    .is_some_and(|x| matches!(x, FlowStatusModule::WaitingForPriorSteps { .. }))
            })
        {
            let error_message = format!(
                "Zombie flow detected: {} in workspace {}. It hasn't started yet, restarting it.",
                flow.id, flow.workspace_id
            );
            tracing::error!(error_message);
            report_critical_error(error_message, db.clone(), Some(&flow.workspace_id), None).await;
            // if the flow hasn't started and is a zombie, we can simply restart it
            let mut tx = db.begin().await?;

            let concurrency_key =
                sqlx::query_scalar!("SELECT key FROM concurrency_key WHERE job_id = $1", flow.id)
                    .fetch_optional(&mut *tx)
                    .await?;

            if let Some(key) = concurrency_key {
                if *DISABLE_CONCURRENCY_LIMIT {
                    tracing::warn!("Concurrency limit is disabled, skipping");
                } else {
                    sqlx::query!(
                        "UPDATE concurrency_counter SET job_uuids = job_uuids - $2 WHERE concurrency_id = $1",
                        key,
                        flow.id.hyphenated().to_string()
                    )
                    .execute(&mut *tx)
                    .await?;
                }
            }

            sqlx::query!(
                "UPDATE v2_job_queue SET running = false, started_at = null
                WHERE id = $1 AND canceled_by IS NULL",
                flow.id
            )
            .execute(&mut *tx)
            .await?;

            tx.commit().await?;
        } else {
            let id = flow.id.clone();
            let last_ping = flow.last_ping.clone();
            let now = now_from_db(db).await?;
            let base_url = BASE_URL.read().await;
            let workspace_id = flow.workspace_id.clone();
            let reason = format!(
                "{} was hanging in between 2 steps. Last ping: {last_ping:?} (now: {now})",
                if flow.is_flow_step.unwrap_or(false) && flow.parent_job.is_some() {
                    format!("Flow was cancelled because subflow {id} ({base_url}/run/{id}?workspace={workspace_id})")
                } else {
                    format!("Flow {id} ({base_url}/run/{id}?workspace={workspace_id}) was cancelled because it")
                }
            );
            report_critical_error(reason.clone(), db.clone(), Some(&flow.workspace_id), None).await;
            cancel_zombie_flow_job(db, flow.id, &flow.workspace_id,
                format!(r#"{reason}
This would happen if a worker was interrupted, killed or crashed while doing a state transition at the end of a job which is always an unexpected behavior that should never happen.
Please check your worker logs for more details and feel free to report it to the Windmill team on our Discord or support@windmill.dev (response for non EE customers will be best effort) with as much context as possible, ideally:
- Windmill version
- Worker logs right after the job referenced has finished running
- Is the error consistent when running the same flow
- A minimal flow and its flow.yaml that reproduces the error and that is importable in a fresh workspace
- Your infra setup (helm, docker-compose, configuration of the workers and their number, memory of the database, etc.)
"#)).await?;
        }
    }

    let flows2 = sqlx::query!(
        r#"
        DELETE
        FROM parallel_monitor_lock
        WHERE last_ping IS NOT NULL AND last_ping < NOW() - ($1 || ' seconds')::interval
        RETURNING parent_flow_id, job_id, last_ping, (SELECT workspace_id FROM v2_job_queue q
            WHERE q.id = parent_flow_id AND q.running = true AND q.canceled_by IS NULL
        ) AS workspace_id
        "#,
        FLOW_ZOMBIE_TRANSITION_TIMEOUT.as_str()
    )
    .fetch_all(db)
    .await?;

    for flow in flows2 {
        if let Some(parent_flow_workspace_id) = flow.workspace_id {
            tracing::error!(
                "parallel Zombie flow detected: {} in workspace {}. Last ping was: {:?}.",
                flow.parent_flow_id,
                parent_flow_workspace_id,
                flow.last_ping
            );
            cancel_zombie_flow_job(db, flow.parent_flow_id, &parent_flow_workspace_id,
                format!("Flow {} cancelled as one of the parallel branch {} was unable to make the last transition ", flow.parent_flow_id, flow.job_id))
                .await?;
        } else {
            tracing::info!("releasing lock for parallel flow: {}", flow.parent_flow_id);
        }
    }
    Ok(())
}

async fn cancel_zombie_flow_job(
    db: &Pool<Postgres>,
    id: Uuid,
    workspace_id: &str,
    message: String,
) -> Result<(), error::Error> {
    let mut tx = db.begin().await?;
    tracing::error!(
        "zombie flow detected: {} in workspace {}. Cancelling it.",
        id,
        workspace_id
    );
    (tx, _) = cancel_job(
        "monitor",
        Some(message),
        id,
        workspace_id,
        tx,
        db,
        true,
        false,
    )
    .await?;
    tx.commit().await?;
    Ok(())
}

pub async fn reload_hub_base_url_setting(
    conn: &Connection,
    server_mode: bool,
) -> error::Result<()> {
    let hub_base_url =
        load_value_from_global_settings_with_conn(conn, HUB_BASE_URL_SETTING, true).await?;

    let base_url = if let Some(q) = hub_base_url {
        if let Ok(v) = serde_json::from_value::<String>(q.clone()) {
            if v != "" {
                v
            } else {
                DEFAULT_HUB_BASE_URL.to_string()
            }
        } else {
            tracing::error!(
                "Could not parse hub_base_url setting as a string, found: {:#?}",
                &q
            );
            DEFAULT_HUB_BASE_URL.to_string()
        }
    } else {
        DEFAULT_HUB_BASE_URL.to_string()
    };

    let mut l = HUB_BASE_URL.write().await;
    if server_mode {
        #[cfg(feature = "embedding")]
        if let Some(db) = conn.as_sql() {
            if *l != base_url {
                let disable_embedding = std::env::var("DISABLE_EMBEDDING")
                    .ok()
                    .map(|x| x.parse::<bool>().unwrap_or(false))
                    .unwrap_or(false);
                if !disable_embedding {
                    let db_clone = db.clone();
                    tokio::spawn(async move {
                        update_embeddings_db(&db_clone).await;
                    });
                }
            }
        }
    }
    *l = base_url;

    Ok(())
}

pub async fn reload_critical_error_channels_setting(conn: &DB) -> error::Result<()> {
    let critical_error_channels =
        load_value_from_global_settings(conn, CRITICAL_ERROR_CHANNELS_SETTING).await?;

    let critical_error_channels = if let Some(q) = critical_error_channels {
        if let Ok(v) = serde_json::from_value::<Vec<CriticalErrorChannel>>(q.clone()) {
            v
        } else {
            tracing::error!(
                "Could not parse critical_error_channels setting as an array of channels, found: {:#?}",
                &q
            );
            vec![]
        }
    } else {
        vec![]
    };

    let mut l = CRITICAL_ERROR_CHANNELS.write().await;
    *l = critical_error_channels;

    Ok(())
}

pub async fn reload_critical_alerts_on_db_oversize(conn: &DB) -> error::Result<()> {
    #[derive(Deserialize)]
    struct DBOversize {
        #[serde(default)]
        enabled: bool,
        #[serde(default)]
        value: f32,
    }
    let db_oversize_value =
        load_value_from_global_settings(conn, CRITICAL_ALERTS_ON_DB_OVERSIZE_SETTING).await?;

    let db_oversize = if let Some(q) = db_oversize_value {
        match serde_json::from_value::<DBOversize>(q.clone()) {
            Ok(DBOversize { enabled: true, value }) => Some(value),
            Ok(_) => None,
            Err(q) => {
                tracing::error!(
                    "Could not parse critical_alerts_on_db_oversize setting, found: {:#?}",
                    &q
                );
                None
            }
        }
    } else {
        None
    };

    let mut l = CRITICAL_ALERTS_ON_DB_OVERSIZE.write().await;
    *l = db_oversize;

    Ok(())
}

async fn generate_and_save_jwt_secret(db: &DB) -> error::Result<String> {
    let secret = rd_string(32);
    sqlx::query!(
        "INSERT INTO global_settings (name, value) VALUES ($1, $2) ON CONFLICT (name) DO UPDATE SET value = $2",
        JWT_SECRET_SETTING,
        serde_json::to_value(&secret).unwrap()
    ).execute(db).await?;

    Ok(secret)
}

pub async fn reload_jwt_secret_setting(db: &DB) -> error::Result<()> {
    let jwt_secret = load_value_from_global_settings(db, JWT_SECRET_SETTING).await?;

    let jwt_secret = if let Some(q) = jwt_secret {
        if let Ok(v) = serde_json::from_value::<String>(q.clone()) {
            v
        } else {
            tracing::error!("Could not parse jwt_secret setting, generating new one");
            generate_and_save_jwt_secret(db).await?
        }
    } else {
        tracing::info!("Not jwt secret found, generating one");
        generate_and_save_jwt_secret(db).await?
    };

    let mut l = JWT_SECRET.write().await;
    *l = jwt_secret;

    Ok(())
}<|MERGE_RESOLUTION|>--- conflicted
+++ resolved
@@ -60,12 +60,7 @@
     server::load_smtp_config,
     tracing_init::JSON_FMT,
     users::truncate_token,
-<<<<<<< HEAD
-    utils::empty_as_none,
-    utils::{now_from_db, rd_string, report_critical_error, Mode},
-=======
-    utils::{empty_string_as_none, now_from_db, rd_string, report_critical_error, Mode},
->>>>>>> a23a4c0f
+    utils::{empty_as_none, now_from_db, rd_string, report_critical_error, Mode},
     worker::{
         load_env_vars, load_init_bash_from_env, load_whitelist_env_vars_from_env, load_worker_config, reload_custom_tags_setting, store_pull_query, store_suspended_pull_query, update_min_version, Connection, WorkerConfig, DEFAULT_TAGS_PER_WORKSPACE, DEFAULT_TAGS_WORKSPACES, INDEXER_CONFIG, SCRIPT_TOKEN_EXPIRY, SMTP_CONFIG, TMP_DIR, WORKER_CONFIG, WORKER_GROUP
     },
