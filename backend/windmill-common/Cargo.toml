--- conflicted
+++ resolved
@@ -61,11 +61,8 @@
 const_format.workspace = true
 crc.workspace = true
 windmill-macros.workspace = true
-<<<<<<< HEAD
 jsonwebtoken.workspace = true
-=======
 backon.workspace = true
->>>>>>> 30630014
 
 semver.workspace = true
 croner = "2.0.6"
