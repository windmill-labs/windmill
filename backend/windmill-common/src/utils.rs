--- conflicted
+++ resolved
@@ -492,13 +492,8 @@
     D: Deserializer<'de>,
     T: Deserialize<'de> + IsEmpty,
 {
-<<<<<<< HEAD
-    let option = Option::<T>::deserialize(deserializer)?;
-    Ok(option.filter(|v| !v.is_empty()))
-=======
     let option = <Option<T> as serde::Deserialize>::deserialize(deserializer)?;
     Ok(option.filter(|s| !s.is_empty()))
->>>>>>> 26222539
 }
 
 pub async fn fetch_mute_workspace(_db: &DB, workspace_id: &str) -> Result<bool> {
