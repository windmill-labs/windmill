--- conflicted
+++ resolved
@@ -193,7 +193,8 @@
     #[serde(skip_serializing_if = "Option::is_none")]
     pub chat_input_enabled: Option<bool>,
     #[serde(skip_serializing_if = "Option::is_none")]
-<<<<<<< HEAD
+    pub flow_env: Option<HashMap<String, Box<RawValue>>>,
+    #[serde(skip_serializing_if = "Option::is_none")]
     pub notes: Option<Vec<FlowNote>>,
 }
 
@@ -231,9 +232,6 @@
 pub struct FlowNoteSize {
     pub width: f64,
     pub height: f64,
-=======
-    pub flow_env: Option<HashMap<String, Box<RawValue>>>
->>>>>>> 77316cbd
 }
 
 impl FlowValue {
