--- conflicted
+++ resolved
@@ -819,13 +819,7 @@
     // AI agent node
     AIAgent {
         input_transforms: HashMap<String, InputTransform>,
-<<<<<<< HEAD
         tools: Vec<AgentTool>,
-        #[serde(skip_serializing_if = "Option::is_none")]
-        modules_node: Option<FlowNodeId>,
-=======
-        tools: Vec<FlowModule>,
->>>>>>> f723a1fb
     },
 }
 
@@ -1154,40 +1148,6 @@
                 .await?;
             }
         }
-<<<<<<< HEAD
-        AIAgent { tools, modules_node, .. } => {
-            // Convert AgentTools to FlowModules (filtering out MCP tools which don't need resolution)
-            let mut flow_modules: Vec<FlowModule> = tools
-                .iter()
-                .filter_map(|tool| Option::<FlowModule>::from(tool))
-                .collect();
-
-            // Reuse existing resolve_modules function
-            resolve_modules(
-                db,
-                workspace_id,
-                &mut flow_modules,
-                modules_node.take(),
-                with_code,
-            )
-            .await?;
-
-            // Convert back: resolved FlowModules -> AgentTools
-            let mut resolved_tools: Vec<AgentTool> =
-                flow_modules.into_iter().map(AgentTool::from).collect();
-
-            // Add back MCP tools (they don't need resolution)
-            resolved_tools.extend(
-                tools
-                    .iter()
-                    .filter(|t| matches!(t.value, ToolValue::Mcp(_)))
-                    .cloned(),
-            );
-
-            *tools = resolved_tools;
-        }
-=======
->>>>>>> f723a1fb
         _ => {}
     }
     *value = to_raw_value(&val);
