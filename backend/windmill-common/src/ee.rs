<<<<<<< HEAD
/git/windmill/../windmill-ee-private/windmill-common/src/ee.rs
=======
#[cfg(feature = "enterprise")]
use crate::db::DB;
use crate::ee::LicensePlan::Community;
#[cfg(feature = "enterprise")]
use crate::error;
use serde::Deserialize;
use std::sync::Arc;
use tokio::sync::RwLock;

lazy_static::lazy_static! {
  pub static ref LICENSE_KEY_VALID: Arc<RwLock<bool>> = Arc::new(RwLock::new(true));
  pub static ref LICENSE_KEY_ID: Arc<RwLock<String>> = Arc::new(RwLock::new("".to_string()));
  pub static ref LICENSE_KEY: Arc<RwLock<String>> = Arc::new(RwLock::new("".to_string()));
}

pub enum LicensePlan {
    Community,
    Pro,
    Enterprise,
}

pub async fn get_license_plan() -> LicensePlan {
    // Implementation is not open source
    return Community;
}

#[derive(Deserialize)]
#[serde(untagged)]
pub enum CriticalErrorChannel {
    Email { email: String },
    Slack { slack_channel: String },
}

pub enum CriticalAlertKind {
    #[cfg(feature = "enterprise")]
    CriticalError,
    #[cfg(feature = "enterprise")]
    RecoveredCriticalError,
}

#[cfg(feature = "enterprise")]
pub async fn send_critical_alert(
    _error_message: String,
    _db: &DB,
    _kind: CriticalAlertKind,
    _channels: Option<Vec<CriticalErrorChannel>>,
) {
}

#[cfg(feature = "enterprise")]
pub async fn schedule_key_renewal(_http_client: &reqwest::Client, _db: &crate::db::DB) -> () {
    // Implementation is not open source
}

#[cfg(feature = "enterprise")]
pub async fn renew_license_key(
    _http_client: &reqwest::Client,
    _db: &crate::db::DB,
    _key: Option<String>,
    _manual: bool,
) -> String {
    // Implementation is not open source
    "".to_string()
}

#[cfg(feature = "enterprise")]
pub async fn create_customer_portal_session(
    _http_client: &reqwest::Client,
    _key: Option<String>,
) -> error::Result<String> {
    // Implementation is not open source
    Ok("".to_string())
}

#[cfg(feature = "enterprise")]
pub async fn worker_groups_alerts(_db: &DB) {}
>>>>>>> 590321fd
<|MERGE_RESOLUTION|>--- conflicted
+++ resolved
@@ -1,6 +1,3 @@
-<<<<<<< HEAD
-/git/windmill/../windmill-ee-private/windmill-common/src/ee.rs
-=======
 #[cfg(feature = "enterprise")]
 use crate::db::DB;
 use crate::ee::LicensePlan::Community;
@@ -29,10 +26,7 @@
 
 #[derive(Deserialize)]
 #[serde(untagged)]
-pub enum CriticalErrorChannel {
-    Email { email: String },
-    Slack { slack_channel: String },
-}
+pub enum CriticalErrorChannel {}
 
 pub enum CriticalAlertKind {
     #[cfg(feature = "enterprise")]
@@ -76,5 +70,4 @@
 }
 
 #[cfg(feature = "enterprise")]
-pub async fn worker_groups_alerts(_db: &DB) {}
->>>>>>> 590321fd
+pub async fn worker_groups_alerts(_db: &DB) {}