//! Windmill cache system.
//!
//! # Features
//! - `scoped_cache`: Use scoped cache instead of global cache.
//!   1. The cache is made thread-local, so each thread has its own entries.
//!   2. The cache is made temporary, so it is deleted when the program exits.
//!   This shall only be used for testing, e.g. [`sqlx::test`] spawn a database per test,
//!   and there is only one test per thread, so using thread-local cache avoid unexpected results.

use anyhow::anyhow;
use crate::{
    apps::AppScriptId,
    error,
    flows::{FlowNodeId, FlowValue},
    schema::SchemaValidator,
    scripts::{ScriptHash, ScriptLang},
};

#[cfg(feature = "scoped_cache")]
use std::thread::ThreadId;
use std::{
    future::Future,
    hash::Hash,
    panic::Location,
    path::{Path, PathBuf},
    sync::Arc,
};

use futures::TryFutureExt;
use serde::{Deserialize, Serialize};
use sqlx::{
    types::{Json, JsonRawValue as RawValue},
    PgExecutor,
};
use uuid::Uuid;

pub use const_format::concatcp;
pub use lazy_static::lazy_static;
pub use quick_cache::sync::Cache;

#[cfg(not(feature = "scoped_cache"))]
lazy_static! {
    /// Cache directory for windmill server/worker(s).
    /// 1. If `XDG_CACHE_HOME` is set, use `"${XDG_CACHE_HOME}/windmill"`.
    /// 2. If `HOME` is set, use `"${HOME}/.cache/windmill"`.
    /// 3. Otherwise, use `"{std::env::temp_dir()}/windmill/cache"`.
    pub static ref CACHE_PATH: PathBuf = {
        std::env::var("XDG_CACHE_HOME")
            .map(PathBuf::from)
            .or_else(|_| std::env::var("HOME").map(|home| PathBuf::from(home).join(".cache")))
            .map(|cache| cache.join("windmill"))
            .unwrap_or_else(|_| std::env::temp_dir().join("windmill/cache"))
    };
}

#[cfg(feature = "scoped_cache")]
lazy_static! {
    /// Temporary directory for thread-local cache.
    pub static ref CACHE_PATH_TMP: tempfile::TempDir = {
        tempfile::tempdir().expect("Failed to create temporary directory")
    };

    /// Cache directory for windmill server/worker(s).
    pub static ref CACHE_PATH: PathBuf = CACHE_PATH_TMP.as_ref().to_path_buf();
}

/// An item that can be imported/exported from/into the file-system.
pub trait Item: Sized {
    /// Returns the path of the item within the given `root` path.
    fn path(&self, root: impl AsRef<Path>) -> PathBuf;
}

/// Bytes storage.
pub trait Storage {
    /// Get bytes for `item`.
    fn get(&self, item: impl Item) -> std::io::Result<Vec<u8>>;
    /// Put bytes for `item`.
    fn put(&self, item: impl Item, data: impl AsRef<[u8]>) -> std::io::Result<()>;

    /// Get utf8 string for `item`.
    #[inline(always)]
    fn get_utf8(&self, item: impl Item) -> error::Result<String> {
        Ok(String::from_utf8(self.get(item)?)?)
    }

    /// Get json for `item`.
    #[inline(always)]
    fn get_json<T: for<'de> Deserialize<'de>>(&self, item: impl Item) -> error::Result<T> {
        Ok(serde_json::from_slice(&self.get(item)?)?)
    }

    /// Get json raw value for `item`.
    #[inline(always)]
    fn get_json_raw(&self, item: impl Item) -> error::Result<Box<RawValue>> {
        Ok(RawValue::from_string(self.get_utf8(item)?)?)
    }
}

/// A type that can be imported from [`Storage`].
pub trait Import: Sized {
    fn import(src: &impl Storage) -> error::Result<Self>;
}

/// A type that can be exported to [`Storage`].
pub trait Export: Clone {
    /// The untrusted type that can be imported from [`Storage`].
    type Untrusted: Import;

    /// Resolve the untrusted type into the trusted type.
    fn resolve(src: Self::Untrusted) -> error::Result<Self>;
    /// Export the trusted type into storage.
    fn export(&self, dst: &impl Storage) -> error::Result<()>;
}

/// A file-system backed concurrent cache.
pub struct FsBackedCache<Key, Val, Root> {
    #[cfg(not(feature = "scoped_cache"))]
    cache: Cache<Key, Val>,
    #[cfg(feature = "scoped_cache")]
    cache: Cache<(ThreadId, Key), Val>,
    root: Root,
}

impl<Key: Eq + Hash + Item + Clone, Val: Export, Root: AsRef<Path>> FsBackedCache<Key, Val, Root> {
    /// Create a new file-system backed cache with `items_capacity` capacity.
    /// The cache will be stored in the `root` directory.
    pub fn new(root: Root, items_capacity: usize) -> Self {
        Self { cache: Cache::new(items_capacity), root }
    }

    /// Build a path for the given `key`.
    pub fn path(&self, key: &Key) -> PathBuf {
        #[cfg(feature = "scoped_cache")]
        let key = &(std::thread::current().id(), key.clone());
        key.path(&self.root)
    }

    /// Clear the cache.
    pub fn clear(&self) {
        let _ = std::fs::remove_dir_all(&self.root);
        self.cache.clear();
    }

    /// Remove the item with the given `key` from the cache.
    pub fn remove(&self, key: &Key) -> Option<(Key, Val)> {
        let _ = std::fs::remove_dir_all(self.path(key));
        #[cfg(feature = "scoped_cache")]
        let key = &(std::thread::current().id(), key.clone());
        let res = self.cache.remove(key);
        #[cfg(feature = "scoped_cache")]
        let res = res.map(|(k, v)| (k.1, v));
        res
    }

    /// Gets or inserts an item in the cache with key `key`.
    pub async fn get_or_insert_async<'a, F>(&'a self, key: Key, with: F) -> error::Result<Val>
    where
        F: Future<Output = error::Result<Val::Untrusted>>,
    {
        let import_or_fetch = async {
            let path = &self.path(&key);
            // Retrieve the data from the cache directory or the database.
            if std::fs::metadata(path).is_ok() {
                // Cache path exists, read its contents.
                match <Val as Export>::Untrusted::import(path).and_then(Val::resolve) {
                    Ok(data) => return Ok(data),
                    Err(err) => tracing::warn!(
                        "Failed to import from file-system, fetch source: {path:?}: {err:?}"
                    ),
                }
            }
            // Cache path doesn't exist or import failed, generate the content.
            let data = Val::resolve(with.await?)?;
            // Try to export data to the file-system.
            // If failed, remove the directory but still return the data.
            if let Err(err) = std::fs::create_dir_all(path)
                .map_err(Into::into)
                .and_then(|_| data.export(&path))
            {
                tracing::warn!("Failed to export to file-system: {path:?}: {err:?}");
                let _ = std::fs::remove_dir_all(path);
            }
            Ok(data)
        };
        #[cfg(feature = "scoped_cache")]
        let key = (std::thread::current().id(), key.clone());
        self.cache.get_or_insert_async(&key, import_or_fetch).await
    }
}

/// Like [`lazy_static`]`, but for file-system backed caches.
///
/// # Example
/// ```rust
/// use windmill_common::make_static;
///
/// make_static! {
///     /// String cache with a maximum capacity of 1000 items stored in the
///     /// "subdirectory" directory.
///    static ref CACHE: { u64 => String } in "subdirectory" <= 1000;
///    /// Another cache.
///    static ref ANOTHER_CACHE: { u64 => Vec<String> } in "another" <= 100;
/// }
/// ```
#[macro_export]
macro_rules! make_static {
    { $( $(#[$attr:meta])* static ref $name:ident: { $Key:ty => $Val:ty } in $root:literal <= $cap:literal; )+ } => {
        $crate::cache::lazy_static! {
            $(
                $(#[$attr])*
                static ref $name: $crate::cache::FsBackedCache<$Key, $Val, ::std::path::PathBuf> =
                    $crate::cache::FsBackedCache::new(
                        $crate::cache::CACHE_PATH.join($root),
                        $cap
                    );
            )+
        }
    };
}

// re-export:
pub use make_static;

/// Create an anonymous file-system backed cache for one-time use.
///
/// # Example
/// ```rust
/// use windmill_common::anon;
/// let cache = anon!({ u64 => String } in "subdirectory" <= 1000);
/// ```
#[macro_export]
macro_rules! anon {
    ({ $Key:ty => $Val:ty } in $root:literal <= $cap:literal) => {{
        $crate::cache::make_static! {
            static ref __ANON__: { $Key => $Val } in $root <= $cap;
        }

        &__ANON__
    }};
}

// re-export:
pub use anon;

pub mod future {
    use super::*;

    /// Extension trait for futures that can be cached.
    pub trait FutureCachedExt<T: Import>: Future<Output = error::Result<T>> + Sized {
        /// Get or insert the future result in the cache.
        ///
        /// # Example
        /// ```rust
        /// use windmill_common::cache::{self, future::FutureCachedExt};
        /// use sqlx::types::Json;
        ///
        /// #[allow(unused)]
        /// async {
        ///     let result = std::future::ready(Ok(42u64))
        ///         .cached(cache::anon!({ u64 => u64 } in "test" <= 1), 42u64)
        ///         .await;
        ///
        ///     assert_eq!(result.unwrap(), 42u64);
        /// };
        /// ```
        fn cached<Key: Eq + Hash + Item + Clone, Val: Export<Untrusted = T>, Root: AsRef<Path>>(
            self,
            cache: &FsBackedCache<Key, Val, Root>,
            key: Key,
        ) -> impl Future<Output = error::Result<Val>> {
            cache.get_or_insert_async(key.to_owned(), self)
        }
    }

    impl<T: Import, F: Future<Output = error::Result<T>> + Sized> FutureCachedExt<T> for F {}
}

/// Flow data: i.e. a cached `raw_flow`.
/// Contains the original json raw value and a pre-parsed [`FlowValue`].
#[derive(Debug, Clone)]
pub struct FlowData {
    pub raw_flow: Box<RawValue>,
    pub flow: FlowValue,
}

impl FlowData {
    pub fn from_raw(raw_flow: Box<RawValue>) -> error::Result<Self> {
        let flow = serde_json::from_str(raw_flow.get())?;
        Ok(Self { raw_flow, flow })
    }

    pub fn value(&self) -> &FlowValue {
        &self.flow
    }
}

#[derive(Debug, Clone)]
pub struct ScriptData {
    pub lock: Option<String>,
    pub code: String,
}

#[derive(Debug, Clone)]
pub enum RawData {
    Flow(Arc<FlowData>),
    Script(Arc<ScriptData>),
}

#[derive(Serialize, Deserialize, Debug, Clone)]
pub struct ScriptMetadata {
    pub language: Option<ScriptLang>,
    pub envs: Option<Vec<String>>,
    pub codebase: Option<String>,
<<<<<<< HEAD
    pub validate_schema: bool,
=======
    pub schema: Option<String>,
>>>>>>> be0a02cb
    pub schema_validator: Option<SchemaValidator>,
}

#[derive(Debug)]
pub struct RawScript {
    pub content: String,
    pub lock: Option<String>,
    pub meta: Option<ScriptMetadata>,
}

#[derive(Debug)]
pub struct RawFlow {
    pub raw_flow: Box<RawValue>,
}

#[derive(Debug)]
pub struct RawNode {
    pub raw_code: Option<String>,
    pub raw_lock: Option<String>,
    pub raw_flow: Option<Box<RawValue>>,
}

#[derive(Debug, Clone)]
struct Entry<T>(Arc<T>);

#[derive(Debug, Clone)]
struct ScriptFull {
    pub data: Arc<ScriptData>,
    pub meta: Arc<ScriptMetadata>,
}

fn unwrap_or_error<Key: std::fmt::Debug, Val>(
    at: &'static Location,
    entity: &'static str,
    key: Key,
) -> impl FnOnce(Option<Val>) -> error::Result<Val> {
    move |optional| {
        optional
            .ok_or_else(|| error::Error::InternalErrAt(at, format!("{key:?}: {entity} not found")))
    }
}

/// Clear all caches.
pub fn clear() {
    flow::clear();
    script::clear();
    app::clear();
    job::clear();
}

pub mod flow {
    use super::*;

    make_static! {
        /// Flow node cache.
        /// FIXME: Use `Arc<Node>` for cheap cloning.
        static ref NODES: { FlowNodeId => RawData } in "flow" <= 1000;
        /// Flow version value cache (version id => value).
        static ref FLOWS: { i64 => Entry<FlowData> } in "flows" <= 1000;
        /// Flow version lite value cache (version id => value).
        static ref FLOWS_LITE: { i64 => Entry<FlowData> } in "flowslite" <= 1000;
    }

    /// Clear the flow cache.
    pub fn clear() {
        NODES.clear();
        FLOWS.clear();
        FLOWS_LITE.clear();
    }

    /// Fetch the flow node script referenced by `node` from the cache.
    /// If not present, import from the file-system cache or fetch it from the database and write
    /// it to the file system and cache.
    /// This should be preferred over fetching the database directly.
    #[track_caller]
    pub fn fetch_script<'c>(
        e: impl PgExecutor<'c>,
        node: FlowNodeId,
    ) -> impl Future<Output = error::Result<Arc<ScriptData>>> {
        let fetch_node = fetch_node(e, node);
        async move {
            fetch_node.await.and_then(|data| match data {
                RawData::Script(data) => Ok(data),
                RawData::Flow(_) => Err(error::Error::internal_err(format!(
                    "Flow node ({:x}) isn't a script node.",
                    node.0
                ))),
            })
        }
    }

    /// Fetch the flow node flow value referenced by `node` from the cache.
    /// If not present, import from the file-system cache or fetch it from the database and write
    /// it to the file system and cache.
    /// This should be preferred over fetching the database directly.
    #[track_caller]
    pub fn fetch_flow<'c>(
        e: impl PgExecutor<'c>,
        node: FlowNodeId,
    ) -> impl Future<Output = error::Result<Arc<FlowData>>> {
        let fetch_node = fetch_node(e, node);
        async move {
            fetch_node.await.and_then(|data| match data {
                RawData::Flow(data) => Ok(data),
                RawData::Script(_) => Err(error::Error::internal_err(format!(
                    "Flow node ({:x}) isn't a flow node.",
                    node.0
                ))),
            })
        }
    }

    /// Fetch the flow node referenced by `node` from the cache.
    /// If not present, import from the file-system cache or fetch it from the database and write
    /// it to the file system and cache.
    /// This should be preferred over fetching the database directly.
    #[track_caller]
    pub(super) fn fetch_node<'c>(
        e: impl PgExecutor<'c>,
        node: FlowNodeId,
    ) -> impl Future<Output = error::Result<RawData>> {
        let loc = Location::caller();
        // If not present, `get_or_insert_async` will lock the key until the future completes,
        // so only one thread will be able to fetch the data from the database and write it to
        // the file system and cache, hence no race on the file system.
        NODES.get_or_insert_async(node, async move {
            sqlx::query!(
                "SELECT \
                    code AS \"raw_code: String\", \
                    lock AS \"raw_lock: String\", \
                    flow AS \"raw_flow: Json<Box<RawValue>>\" \
                FROM flow_node WHERE id = $1 LIMIT 1",
                node.0,
            )
            .fetch_optional(e)
            .await
            .map_err(Into::into)
            .and_then(unwrap_or_error(&loc, "Flow node", node))
            .map(|r| RawNode {
                raw_code: r.raw_code,
                raw_lock: r.raw_lock,
                raw_flow: r.raw_flow.map(|Json(raw_flow)| raw_flow),
            })
        })
    }

    #[track_caller]
    pub fn fetch_version<'c>(
        e: impl PgExecutor<'c>,
        id: i64,
    ) -> impl Future<Output = error::Result<Arc<FlowData>>> {
        let loc = Location::caller();
        let fut = FLOWS.get_or_insert_async(id, async move {
            sqlx::query_scalar!(
                "SELECT value AS \"value!: Json<Box<RawValue>>\"
                FROM flow_version WHERE id = $1 LIMIT 1",
                id,
            )
            .fetch_optional(e)
            .await
            .map_err(Into::into)
            .and_then(unwrap_or_error(&loc, "Flow version", id))
            .map(|Json(raw_flow)| RawFlow { raw_flow })
        });
        fut.map_ok(|Entry(data)| data)
    }

    #[track_caller]
    pub fn fetch_version_lite<'c>(
        e: impl PgExecutor<'c>,
        id: i64,
    ) -> impl Future<Output = error::Result<Arc<FlowData>>> {
        let loc = Location::caller();
        let fut = FLOWS_LITE.get_or_insert_async(id, async move {
            sqlx::query_scalar!(
                "SELECT value AS \"value!: Json<Box<RawValue>>\"
                FROM flow_version_lite WHERE id = $1 LIMIT 1",
                id,
            )
            .fetch_optional(e)
            .await
            .map_err(Into::into)
            .and_then(unwrap_or_error(&loc, "Flow version \"lite\"", id))
            .map(|Json(raw_flow)| RawFlow { raw_flow })
        });
        fut.map_ok(|Entry(data)| data)
    }
}

pub mod script {
    use super::*;

    make_static! {
        /// Scripts cache.
        /// FIXME: Use `Arc<Val>` for cheap cloning.
        static ref CACHE: { ScriptHash => ScriptFull } in "script" <= 1000;
    }

    /// Clear the script cache.
    pub fn clear() {
        CACHE.clear();
    }

    /// Fetch the script referenced by `hash` from the cache.
    /// If not present, import from the file-system cache or fetch it from the database and write
    /// it to the file system and cache.
    /// This should be preferred over fetching the database directly.
    #[track_caller]
    pub fn fetch<'c>(
        e: impl PgExecutor<'c>,
        hash: ScriptHash,
    ) -> impl Future<Output = error::Result<(Arc<ScriptData>, Arc<ScriptMetadata>)>> {
        // If not present, `get_or_insert_async` will lock the key until the future completes,
        // so only one thread will be able to fetch the data from the database and write it to
        // the file system and cache, hence no race on the file system.
        let loc = Location::caller();
        let fut = CACHE.get_or_insert_async(hash, async move {
            sqlx::query!(
                "SELECT \
                    content AS \"content!: String\",
                    lock AS \"lock: String\", \
                    language AS \"language: Option<ScriptLang>\", \
                    envs AS \"envs: Vec<String>\", \
                    schema AS \"schema: String\", \
                    schema_validation AS \"schema_validation: bool\", \
                    codebase LIKE '%.tar' as use_tar \
                FROM script WHERE hash = $1 LIMIT 1",
                hash.0
            )
            .fetch_optional(e)
            .await
            .map_err(Into::into)
            .and_then(unwrap_or_error(&loc, "Script", hash))
            .and_then(|r| {
                Ok(RawScript {
                    content: r.content,
                    lock: r.lock,
                    meta: Some(ScriptMetadata {
                        language: r.language,
                        envs: r.envs,
                        codebase: if let Some(use_tar) = r.use_tar {
                            let sh = hash.to_string();
                            if use_tar {
                                Some(format!("{sh}.tar"))
                            } else {
                                Some(sh)
                            }
                        } else {
                            None
                        },
<<<<<<< HEAD
                        validate_schema: r.schema_validation,
                        schema_validator: if r.schema_validation {
                            r.schema
                                .map(|schema_str| {
                                    SchemaValidator::from_schema(&schema_str).map_err(|e| anyhow!("Couldn't create schema validator for script requiring schema validation: {e}"))
=======
                        schema_validator: if r.schema_validation {
                            r.schema
                                .as_ref()
                                .map(|schema_str| {
                                    SchemaValidator::from_schema(schema_str).map_err(|e| anyhow!("Couldn't create schema validator for script requiring schema validation: {e}"))
>>>>>>> be0a02cb
                                })
                                .transpose()?
                        } else {
                            None
                        },
<<<<<<< HEAD
=======
                        schema: r.schema,
>>>>>>> be0a02cb
                    }),
                })
            })
        });
        fut.map_ok(|ScriptFull { data, meta }| (data, meta))
    }

    /// Invalidate the script cache for the given `hash`.
    pub fn invalidate(hash: ScriptHash) {
        let _ = CACHE.remove(&hash);
    }
}

pub mod app {
    use super::*;

    make_static! {
        /// App scripts cache.
        static ref CACHE: { AppScriptId => Entry<ScriptData> } in "app" <= 1000;
    }

    /// Clear the app scripts cache.
    pub fn clear() {
        CACHE.clear();
    }

    /// Fetch the app script referenced by `id` from the cache.
    /// If not present, import from the file-system cache or fetch it from the database and write
    /// it to the file system and cache.
    /// This should be preferred over fetching the database directly.
    #[track_caller]
    pub fn fetch_script<'c>(
        e: impl PgExecutor<'c>,
        id: AppScriptId,
    ) -> impl Future<Output = error::Result<Arc<ScriptData>>> {
        // If not present, `get_or_insert_async` will lock the key until the future completes,
        // so only one thread will be able to fetch the data from the database and write it to
        // the file system and cache, hence no race on the file system.
        let loc = Location::caller();
        let fut = CACHE.get_or_insert_async(id, async move {
            sqlx::query!(
                "SELECT lock, code FROM app_script WHERE id = $1 LIMIT 1",
                id.0,
            )
            .fetch_optional(e)
            .await
            .map_err(Into::into)
            .and_then(unwrap_or_error(&loc, "Application script", id))
            .map(|r| RawScript { content: r.code, lock: r.lock, meta: None })
        });
        fut.map_ok(|Entry(data)| data)
    }
}

pub mod job {
    use super::*;
    use crate::jobs::JobKind;

    #[cfg(not(feature = "scoped_cache"))]
    lazy_static! {
        /// Very small in-memory cache for "preview" jobs raw data.
        static ref PREVIEWS: Cache<Uuid, RawData> = Cache::new(50);
    }

    #[cfg(feature = "scoped_cache")]
    lazy_static! {
        /// Very small in-memory cache for "preview" jobs raw data.
        static ref PREVIEWS: Cache<(ThreadId, Uuid), RawData> = Cache::new(50);
    }

    /// Clear the job cache.
    pub fn clear() {
        PREVIEWS.clear();
    }

    #[track_caller]
    pub fn fetch_preview_flow<'a, 'c>(
        e: impl PgExecutor<'c> + 'a,
        job: &'a Uuid,
        // original raw values from `queue` or `completed_job` tables:
        // kept for backward compatibility.
        raw_flow: Option<Json<Box<RawValue>>>,
    ) -> impl Future<Output = error::Result<Arc<FlowData>>> + 'a {
        let fetch_preview = fetch_preview(e, job, None, None, raw_flow);
        async move {
            fetch_preview.await.and_then(|data| match data {
                RawData::Flow(data) => Ok(data),
                RawData::Script(_) => Err(error::Error::internal_err(format!(
                    "Job ({job}) isn't a flow job."
                ))),
            })
        }
    }

    #[track_caller]
    pub fn fetch_preview_script<'a, 'c>(
        e: impl PgExecutor<'c> + 'a,
        job: &'a Uuid,
        // original raw values from `queue` or `completed_job` tables:
        // kept for backward compatibility.
        raw_lock: Option<String>,
        raw_code: Option<String>,
    ) -> impl Future<Output = error::Result<Arc<ScriptData>>> + 'a {
        let fetch_preview = fetch_preview(e, job, raw_lock, raw_code, None);
        async move {
            fetch_preview.await.and_then(|data| match data {
                RawData::Script(data) => Ok(data),
                RawData::Flow(_) => Err(error::Error::internal_err(format!(
                    "Job ({job}) isn't a script job."
                ))),
            })
        }
    }

    #[track_caller]
    pub fn fetch_preview<'a, 'c>(
        e: impl PgExecutor<'c> + 'a,
        job: &'a Uuid,
        // original raw values from `queue` or `completed_job` tables:
        // kept for backward compatibility.
        raw_lock: Option<String>,
        raw_code: Option<String>,
        raw_flow: Option<Json<Box<RawValue>>>,
    ) -> impl Future<Output = error::Result<RawData>> + 'a {
        let loc = Location::caller();
        let fetch = async move {
            match (raw_lock, raw_code, raw_flow) {
                (None, None, None) => sqlx::query!(
                    "SELECT raw_code, raw_lock, raw_flow AS \"raw_flow: Json<Box<RawValue>>\" \
                    FROM v2_job WHERE id = $1 LIMIT 1",
                    job
                )
                .fetch_optional(e)
                .await
                .map_err(Into::into)
                .and_then(unwrap_or_error(&loc, "Preview", job))
                .map(|r| (r.raw_lock, r.raw_code, r.raw_flow)),
                (lock, code, flow) => Ok((lock, code, flow)),
            }
            .and_then(|(lock, code, flow)| match flow {
                Some(Json(flow)) => FlowData::from_raw(flow).map(Arc::new).map(RawData::Flow),
                _ => Ok(RawData::Script(Arc::new(ScriptData {
                    code: code.unwrap_or_default(),
                    lock,
                }))),
            })
        };
        #[cfg(not(feature = "scoped_cache"))]
        return PREVIEWS.get_or_insert_async(job, fetch);
        #[cfg(feature = "scoped_cache")]
        async move {
            let job = &(std::thread::current().id(), job.clone());
            PREVIEWS.get_or_insert_async(job, fetch).await
        }
    }

    #[track_caller]
    pub fn fetch_script<'c>(
        e: impl PgExecutor<'c>,
        kind: JobKind,
        hash: Option<ScriptHash>,
    ) -> impl Future<Output = error::Result<Arc<ScriptData>>> {
        use JobKind::*;
        let loc = Location::caller();
        async move {
            match (kind, hash.map(|ScriptHash(id)| id)) {
                (FlowScript, Some(id)) => flow::fetch_script(e, FlowNodeId(id)).await,
                (Script | Dependencies, Some(hash)) => script::fetch(e, ScriptHash(hash))
                    .await
                    .map(|(data, _meta)| data),
                (AppScript, Some(id)) => app::fetch_script(e, AppScriptId(id)).await,
                _ => Err(error::Error::internal_err(format!(
                    "Isn't a script job: {:?}",
                    kind
                ))),
            }
            .map_err(error::relocate_internal(loc))
        }
    }

    #[track_caller]
    pub fn fetch_flow<'c>(
        e: impl PgExecutor<'c> + Copy,
        kind: JobKind,
        hash: Option<ScriptHash>,
    ) -> impl Future<Output = error::Result<Arc<FlowData>>> {
        use JobKind::*;
        let loc = Location::caller();
        async move {
            match (kind, hash.map(|ScriptHash(id)| id)) {
                (FlowDependencies, Some(id)) => flow::fetch_version(e, id).await,
                (FlowNode, Some(id)) => flow::fetch_flow(e, FlowNodeId(id)).await,
                (Flow, Some(id)) => match flow::fetch_version_lite(e, id).await {
                    Ok(raw_flow) => Ok(raw_flow),
                    Err(_) => flow::fetch_version(e, id).await,
                },
                _ => Err(error::Error::internal_err(format!(
                    "Isn't a flow job {:?}",
                    kind
                ))),
            }
            .map_err(error::relocate_internal(loc))
        }
    }
}

const _: () = {
    impl Import for RawFlow {
        fn import(src: &impl Storage) -> error::Result<Self> {
            Ok(Self { raw_flow: src.get_json_raw("flow.json")? })
        }
    }

    impl Export for FlowData {
        type Untrusted = RawFlow;

        fn resolve(src: Self::Untrusted) -> error::Result<Self> {
            FlowData::from_raw(src.raw_flow)
        }

        fn export(&self, dst: &impl Storage) -> error::Result<()> {
            Ok(dst.put("flow.json", self.raw_flow.get().as_bytes())?)
        }
    }

    impl Import for RawScript {
        fn import(src: &impl Storage) -> error::Result<Self> {
            let content = src.get_utf8("code.txt")?;
            let lock = src.get_utf8("lock.txt").ok();
            let meta = src.get_json("info.json").ok();
            Ok(Self { content, lock, meta })
        }
    }

    impl Export for ScriptData {
        type Untrusted = RawScript;

        fn resolve(src: Self::Untrusted) -> error::Result<Self> {
            Ok(ScriptData { code: src.content, lock: src.lock })
        }

        fn export(&self, dst: &impl Storage) -> error::Result<()> {
            dst.put("code.txt", self.code.as_bytes())?;
            if let Some(lock) = self.lock.as_ref() {
                dst.put("lock.txt", lock.as_bytes())?;
            }
            Ok(())
        }
    }

    impl ScriptMetadata {
        fn export_metadata(&self, dst: &impl Storage) -> error::Result<()> {
            Ok(dst.put("info.json", serde_json::to_vec(self)?)?)
        }
    }

    impl Export for ScriptFull {
        type Untrusted = RawScript;

        fn resolve(mut src: Self::Untrusted) -> error::Result<Self> {
            let Some(meta) = src.meta.take() else {
                return Err(error::Error::internal_err("Invalid script src".to_string()));
            };
            Ok(ScriptFull {
                data: Arc::new(ScriptData { code: src.content, lock: src.lock }),
                meta: Arc::new(meta),
            })
        }

        fn export(&self, dst: &impl Storage) -> error::Result<()> {
            self.data.export(dst)?;
            self.meta.export_metadata(dst)?;
            Ok(())
        }
    }

    impl Import for RawNode {
        fn import(src: &impl Storage) -> error::Result<Self> {
            let code = src.get_utf8("code.txt").ok();
            let lock = src.get_utf8("lock.txt").ok();
            let flow = src.get_json_raw("flow.json").ok();
            Ok(Self { raw_code: code, raw_lock: lock, raw_flow: flow })
        }
    }

    impl Export for RawData {
        type Untrusted = RawNode;

        fn resolve(src: Self::Untrusted) -> error::Result<Self> {
            match src {
                RawNode { raw_flow: Some(flow), .. } => {
                    FlowData::from_raw(flow).map(Arc::new).map(Self::Flow)
                }
                RawNode { raw_code: Some(code), raw_lock: lock, .. } => {
                    Ok(Self::Script(Arc::new(ScriptData { code, lock })))
                }
                _ => Err(error::Error::internal_err(
                    "Invalid raw data src".to_string(),
                )),
            }
        }

        fn export(&self, dst: &impl Storage) -> error::Result<()> {
            match self {
                RawData::Flow(data) => data.export(dst),
                RawData::Script(data) => data.export(dst),
            }
        }
    }

    impl<T: Export> Export for Entry<T> {
        type Untrusted = T::Untrusted;

        fn resolve(src: Self::Untrusted) -> error::Result<Self> {
            Ok(Entry(Arc::new(T::resolve(src)?)))
        }

        fn export(&self, dst: &impl Storage) -> error::Result<()> {
            self.0.export(dst)
        }
    }

    impl<T: for<'de> Deserialize<'de> + Serialize> Import for T {
        fn import(src: &impl Storage) -> error::Result<Self> {
            let data = src.get("self.json")?;
            Ok(serde_json::from_slice(&data)?)
        }
    }

    impl<T: Clone + for<'de> Deserialize<'de> + Serialize> Export for T {
        type Untrusted = Self;

        fn resolve(src: Self::Untrusted) -> error::Result<Self> {
            Ok(src)
        }

        fn export(&self, dst: &impl Storage) -> error::Result<()> {
            Ok(dst.put("self.json", serde_json::to_vec(self)?)?)
        }
    }

    impl<T: AsRef<Path>> Storage for T {
        fn get(&self, item: impl Item) -> std::io::Result<Vec<u8>> {
            use std::fs::OpenOptions;
            use std::io::Read;

            OpenOptions::new()
                .read(true)
                .open(item.path(self))
                .and_then(|mut file| {
                    let mut buf = vec![];
                    file.read_to_end(&mut buf)?;
                    Ok(buf)
                })
        }

        fn put(&self, item: impl Item, data: impl AsRef<[u8]>) -> std::io::Result<()> {
            use std::fs::OpenOptions;
            use std::io::Write;

            OpenOptions::new()
                .write(true)
                .create(true)
                .open(item.path(self))
                .and_then(|mut file| file.write_all(data.as_ref()))
        }
    }

    macro_rules! impl_item {
        ($( ($t:ty, |$x:ident| $join:expr) ),*) => {
            $(
                impl Item for $t {
                    fn path(&self, root: impl AsRef<Path>) -> PathBuf {
                        let $x = self;
                        root.as_ref().join($join)
                    }
                }
            )*
        };
    }

    impl_item! {
        (&'static str, |x| x),
        (i64, |x| format!("{:016x}", *x as u64)),
        (u64, |x| format!("{:016x}", x)),
        (Uuid, |x| format!("{:032x}", x.as_u128())),
        (ScriptHash, |x| format!("{:016x}", x.0)),
        ((u8, ScriptHash), |x| format!("{:02x}-{:016x}", x.0, x.1.0)),
        (FlowNodeId, |x| format!("{:016x}", x.0)),
        (AppScriptId, |x| format!("{:016x}", x.0))
    }

    #[cfg(feature = "scoped_cache")]
    impl<T: Item> Item for (ThreadId, T) {
        fn path(&self, root: impl AsRef<Path>) -> PathBuf {
            let (id, item) = self;
            item.path(root.as_ref().join(format!("{id:?}")))
        }
    }
};<|MERGE_RESOLUTION|>--- conflicted
+++ resolved
@@ -311,11 +311,7 @@
     pub language: Option<ScriptLang>,
     pub envs: Option<Vec<String>>,
     pub codebase: Option<String>,
-<<<<<<< HEAD
-    pub validate_schema: bool,
-=======
     pub schema: Option<String>,
->>>>>>> be0a02cb
     pub schema_validator: Option<SchemaValidator>,
 }
 
@@ -566,28 +562,17 @@
                         } else {
                             None
                         },
-<<<<<<< HEAD
-                        validate_schema: r.schema_validation,
-                        schema_validator: if r.schema_validation {
-                            r.schema
-                                .map(|schema_str| {
-                                    SchemaValidator::from_schema(&schema_str).map_err(|e| anyhow!("Couldn't create schema validator for script requiring schema validation: {e}"))
-=======
                         schema_validator: if r.schema_validation {
                             r.schema
                                 .as_ref()
                                 .map(|schema_str| {
                                     SchemaValidator::from_schema(schema_str).map_err(|e| anyhow!("Couldn't create schema validator for script requiring schema validation: {e}"))
->>>>>>> be0a02cb
                                 })
                                 .transpose()?
                         } else {
                             None
                         },
-<<<<<<< HEAD
-=======
                         schema: r.schema,
->>>>>>> be0a02cb
                     }),
                 })
             })
