--- conflicted
+++ resolved
@@ -41,11 +41,7 @@
 pub const EMAIL_DOMAIN_SETTING: &str = "email_domain";
 pub const OTEL_SETTING: &str = "otel";
 
-<<<<<<< HEAD
 pub const ENV_SETTINGS: [&str; 59] = [
-=======
-pub const ENV_SETTINGS: [&str; 58] = [
->>>>>>> 8a7b119d
     "DISABLE_NSJAIL",
     "MODE",
     "NUM_WORKERS",
