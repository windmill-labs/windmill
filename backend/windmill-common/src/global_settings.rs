pub const CUSTOM_TAGS_SETTING: &str = "custom_tags";
pub const DEFAULT_TAGS_PER_WORKSPACE_SETTING: &str = "default_tags_per_workspace";
pub const DEFAULT_TAGS_WORKSPACES_SETTING: &str = "default_tags_workspaces";
pub const BASE_URL_SETTING: &str = "base_url";
pub const OAUTH_SETTING: &str = "oauths";
pub const RETENTION_PERIOD_SECS_SETTING: &str = "retention_period_secs";
pub const MONITOR_LOGS_ON_OBJECT_STORE_SETTING: &str = "monitor_logs_on_s3";
pub const JOB_DEFAULT_TIMEOUT_SECS_SETTING: &str = "job_default_timeout";
pub const REQUEST_SIZE_LIMIT_SETTING: &str = "request_size_limit_mb";
pub const LICENSE_KEY_SETTING: &str = "license_key";
pub const NPM_CONFIG_REGISTRY_SETTING: &str = "npm_config_registry";
pub const BUNFIG_INSTALL_SCOPES_SETTING: &str = "bunfig_install_scopes";

pub const EXTRA_PIP_INDEX_URL_SETTING: &str = "pip_extra_index_url";
pub const PIP_INDEX_URL_SETTING: &str = "pip_index_url";
pub const INSTANCE_PYTHON_VERSION_SETTING: &str = "instance_python_version";
pub const SCIM_TOKEN_SETTING: &str = "scim_token";
pub const SAML_METADATA_SETTING: &str = "saml_metadata";
pub const SMTP_SETTING: &str = "smtp_settings";
pub const INDEXER_SETTING: &str = "indexer_settings";
pub const TIMEOUT_WAIT_RESULT_SETTING: &str = "timeout_wait_result";

pub const UNIQUE_ID_SETTING: &str = "uid";
pub const DISABLE_STATS_SETTING: &str = "disable_stats";
pub const EXPOSE_METRICS_SETTING: &str = "expose_metrics";
pub const EXPOSE_DEBUG_METRICS_SETTING: &str = "expose_debug_metrics";
pub const KEEP_JOB_DIR_SETTING: &str = "keep_job_dir";
pub const REQUIRE_PREEXISTING_USER_FOR_OAUTH_SETTING: &str = "require_preexisting_user_for_oauth";
pub const OBJECT_STORE_CACHE_CONFIG_SETTING: &str = "object_store_cache_config";

pub const AUTOMATE_USERNAME_CREATION_SETTING: &str = "automate_username_creation";
pub const HUB_BASE_URL_SETTING: &str = "hub_base_url";
pub const HUB_ACCESSIBLE_URL_SETTING: &str = "hub_accessible_url";
pub const CRITICAL_ERROR_CHANNELS_SETTING: &str = "critical_error_channels";
pub const CRITICAL_ALERT_MUTE_UI_SETTING: &str = "critical_alert_mute_ui";
pub const DEV_INSTANCE_SETTING: &str = "dev_instance";
pub const JWT_SECRET_SETTING: &str = "jwt_secret";
pub const EMAIL_DOMAIN_SETTING: &str = "email_domain";
pub const OTEL_SETTING: &str = "otel";

<<<<<<< HEAD
pub const ENV_SETTINGS: [&str; 52] = [
=======
pub const ENV_SETTINGS: [&str; 54] = [
>>>>>>> 1b922f3b
    "DISABLE_NSJAIL",
    "MODE",
    "NUM_WORKERS",
    "METRICS_ADDR",
    "JSON_FMT",
    "BASE_URL",
    "TIMEOUT",
    "ZOMBIE_JOB_TIMEOUT",
    "RESTART_ZOMBIE_JOBS",
    "SLEEP_QUEUE",
    "MAX_LOG_SIZE",
    "SERVER_BIND_ADDR",
    "PORT",
    "KEEP_JOB_DIR",
    "S3_CACHE_BUCKET",
    "COOKIE_DOMAIN",
    "PYTHON_PATH",
    "DENO_PATH",
    "GO_PATH",
    "GOPRIVATE",
    "GOPROXY",
    "NETRC",
    "INSTANCE_PYTHON_VERSION",
    "PIP_INDEX_URL",
    "PIP_EXTRA_INDEX_URL",
    "PIP_TRUSTED_HOST",
    "PATH",
    "HOME",
    "DATABASE_CONNECTIONS",
    "TIMEOUT_WAIT_RESULT",
    "QUEUE_LIMIT_WAIT_RESULT",
    "DENO_AUTH_TOKENS",
    "DENO_FLAGS",
    "NPM_CONFIG_REGISTRY",
    "PIP_LOCAL_DEPENDENCIES",
    "ADDITIONAL_PYTHON_PATHS",
    "INCLUDE_HEADERS",
    "INSTANCE_EVENTS_WEBHOOK",
    "CLOUD_HOSTED",
    "GLOBAL_CACHE_INTERVAL",
    "WAIT_RESULT_FAST_POLL_DURATION_SECS",
    "WAIT_RESULT_SLOW_POLL_INTERVAL_MS",
    "WAIT_RESULT_FAST_POLL_INTERVAL_MS",
    "EXIT_AFTER_NO_JOB_FOR_SECS",
    "REQUEST_SIZE_LIMIT",
    "CREATE_WORKSPACE_REQUIRE_SUPERADMIN",
    "GLOBAL_ERROR_HANDLER_PATH_IN_ADMINS_WORKSPACE",
    "MAX_WAIT_FOR_SIGINT",
    "MAX_WAIT_FOR_SIGTERM",
    "WORKER_GROUP",
    "SAML_METADATA",
    "INSTANCE_IS_DEV",
    "OTEL_METRICS",
    "OTEL_TRACING",
    "OTEL_LOGS",
];<|MERGE_RESOLUTION|>--- conflicted
+++ resolved
@@ -38,11 +38,7 @@
 pub const EMAIL_DOMAIN_SETTING: &str = "email_domain";
 pub const OTEL_SETTING: &str = "otel";
 
-<<<<<<< HEAD
-pub const ENV_SETTINGS: [&str; 52] = [
-=======
 pub const ENV_SETTINGS: [&str; 54] = [
->>>>>>> 1b922f3b
     "DISABLE_NSJAIL",
     "MODE",
     "NUM_WORKERS",
