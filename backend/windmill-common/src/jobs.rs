--- conflicted
+++ resolved
@@ -427,13 +427,9 @@
         path: Option<String>,
         restarted_from: Option<RestartedFrom>,
     },
-<<<<<<< HEAD
 
     /// Flow consisting of single script
     SingleScriptFlow {
-=======
-    SingleStepFlow {
->>>>>>> e1d2eb28
         path: String,
         hash: Option<ScriptHash>,
         flow_version: Option<i64>,
