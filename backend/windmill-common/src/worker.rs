use const_format::concatcp;
use itertools::Itertools;
use regex::Regex;
use serde::{Deserialize, Serialize};
use serde_json::value::RawValue;
use std::{
    cmp::Reverse,
    collections::{HashMap, HashSet},
    fs::File,
    io::Write,
    path::{Component, Path, PathBuf},
    str::FromStr,
    sync::{atomic::AtomicBool, Arc},
};
use tokio::sync::RwLock;

use crate::{error, global_settings::CUSTOM_TAGS_SETTING, server::Smtp, DB};

lazy_static::lazy_static! {
    pub static ref WORKER_GROUP: String = std::env::var("WORKER_GROUP").unwrap_or_else(|_| "default".to_string());
    pub static ref NO_LOGS: bool = std::env::var("NO_LOGS").ok().is_some_and(|x| x == "1" || x == "true");

    pub static ref CGROUP_V2_PATH_RE: Regex = Regex::new(r#"(?m)^0::(/.*)$"#).unwrap();
    pub static ref CGROUP_V2_CPU_RE: Regex = Regex::new(r#"(?m)^(\d+) \S+$"#).unwrap();
    pub static ref CGROUP_V1_INACTIVE_FILE_RE: Regex = Regex::new(r#"(?m)^total_inactive_file (\d+)$"#).unwrap();
    pub static ref CGROUP_V2_INACTIVE_FILE_RE: Regex = Regex::new(r#"(?m)^inactive_file (\d+)$"#).unwrap();

    pub static ref DEFAULT_TAGS: Vec<String> = vec![
        "deno".to_string(),
        "python3".to_string(),
        "go".to_string(),
        "bash".to_string(),
        "powershell".to_string(),
        "nativets".to_string(),
        "mysql".to_string(),
        "bun".to_string(),
        "postgresql".to_string(),
        "bigquery".to_string(),
        "snowflake".to_string(),
        "mssql".to_string(),
        "graphql".to_string(),
        "php".to_string(),
        "rust".to_string(),
        "ansible".to_string(),
        "dependency".to_string(),
        "flow".to_string(),
        "other".to_string()
    ];

    pub static ref DEFAULT_TAGS_PER_WORKSPACE: AtomicBool = AtomicBool::new(false);
    pub static ref DEFAULT_TAGS_WORKSPACES: Arc<RwLock<Option<Vec<String>>>> = Arc::new(RwLock::new(None));


    pub static ref WORKER_CONFIG: Arc<RwLock<WorkerConfig>> = Arc::new(RwLock::new(WorkerConfig {
        worker_tags: Default::default(),
        priority_tags_sorted: Default::default(),
        dedicated_worker: Default::default(),
        cache_clear: Default::default(),
        init_bash: Default::default(),
        additional_python_paths: Default::default(),
        pip_local_dependencies: Default::default(),
        env_vars: Default::default(),
    }));

    pub static ref WORKER_PULL_QUERIES: Arc<RwLock<Vec<String>>> = Arc::new(RwLock::new(vec![]));
    pub static ref WORKER_SUSPENDED_PULL_QUERY: Arc<RwLock<String>> = Arc::new(RwLock::new("".to_string()));


    pub static ref SMTP_CONFIG: Arc<RwLock<Option<Smtp>>> = Arc::new(RwLock::new(None));


    pub static ref CLOUD_HOSTED: bool = std::env::var("CLOUD_HOSTED").is_ok();

    pub static ref CUSTOM_TAGS: Vec<String> = std::env::var("CUSTOM_TAGS")
        .ok()
        .map(|x| x.split(',').map(|x| x.to_string()).collect::<Vec<_>>()).unwrap_or_default();


    pub static ref CUSTOM_TAGS_PER_WORKSPACE: Arc<RwLock<(Vec<String>, HashMap<String, Vec<String>>)>> = Arc::new(RwLock::new((vec![], HashMap::new())));

    pub static ref ALL_TAGS: Arc<RwLock<Vec<String>>> = Arc::new(RwLock::new(vec![]));

    static ref CUSTOM_TAG_REGEX: Regex =  Regex::new(r"^(\w+)\(((?:\w+)\+?)+\)$").unwrap();

    pub static ref DISABLE_BUNDLING: bool = std::env::var("DISABLE_BUNDLING")
    .ok()
    .and_then(|x| x.parse::<bool>().ok())
    .unwrap_or(false);

}

pub async fn make_suspended_pull_query(wc: &WorkerConfig) {
    if wc.worker_tags.len() == 0 {
        tracing::error!("Empty tags in worker tags, skipping");
        return;
    }
    let query = format!(
        "UPDATE queue
            SET running = true
              , started_at = coalesce(started_at, now())
              , last_ping = now()
              , suspend_until = null
            WHERE id = (
                SELECT id
                FROM queue
                WHERE suspend_until IS NOT NULL AND (suspend <= 0 OR suspend_until <= now()) AND tag IN ({})
                ORDER BY priority DESC NULLS LAST, created_at
                FOR UPDATE SKIP LOCKED
                LIMIT 1
            )
            RETURNING  id,  workspace_id,  parent_job,  created_by,  created_at,  started_at,  scheduled_for,
            running,  script_hash,  script_path,  args,   null as logs,  raw_code,  canceled,  canceled_by,
            canceled_reason,  last_ping,  job_kind, schedule_path,  permissioned_as,
            flow_status,  raw_flow,  is_flow_step,  language,  suspend,  suspend_until,
            same_worker,  raw_lock,  pre_run_error,  email,  visible_to_owner,  mem_peak,
             root_job,  leaf_jobs,  tag,  concurrent_limit,  concurrency_time_window_s,
             timeout,  flow_step_id,  cache_ttl, priority", wc.worker_tags.iter().map(|x| format!("'{x}'")).join(", "));
    let mut l = WORKER_SUSPENDED_PULL_QUERY.write().await;
    *l = query;
}

pub async fn make_pull_query(wc: &WorkerConfig) {
    let mut queries = vec![];
    for tags in wc.priority_tags_sorted.iter() {
        if tags.tags.len() == 0 {
            tracing::error!("Empty tags in priority tags, skipping");
            continue;
        }
        let query = format!("UPDATE queue
        SET running = true
        , started_at = coalesce(started_at, now())
        , last_ping = now()
        , suspend_until = null
        WHERE id = (
            SELECT id
            FROM queue
            WHERE running = false AND tag IN ({}) AND scheduled_for <= now()
            ORDER BY priority DESC NULLS LAST, scheduled_for
            FOR UPDATE SKIP LOCKED
            LIMIT 1
        )
        RETURNING  id,  workspace_id,  parent_job,  created_by,  created_at,  started_at,  scheduled_for,
        running,  script_hash,  script_path,  args,  null as logs,  raw_code,  canceled,  canceled_by,
        canceled_reason,  last_ping,  job_kind,  schedule_path,  permissioned_as,
        flow_status,  raw_flow,  is_flow_step,  language,  suspend,  suspend_until,
        same_worker,  raw_lock,  pre_run_error,  email,  visible_to_owner,  mem_peak,
         root_job,  leaf_jobs,  tag,  concurrent_limit,  concurrency_time_window_s,
         timeout,  flow_step_id,  cache_ttl, priority", tags.tags.iter().map(|x| format!("'{x}'")).join(", "));

        queries.push(query);
    }

    let mut l = WORKER_PULL_QUERIES.write().await;
    *l = queries;
}

pub const TMP_DIR: &str = "/tmp/windmill";
pub const HUB_CACHE_DIR: &str = concatcp!(ROOT_CACHE_DIR, "hub");

pub const ROOT_CACHE_DIR: &str = concatcp!(TMP_DIR, "/cache/");

pub fn write_file(dir: &str, path: &str, content: &str) -> error::Result<File> {
    let path = format!("{}/{}", dir, path);
    let mut file = File::create(&path)?;
    file.write_all(content.as_bytes())?;
    file.flush()?;
    Ok(file)
}

/// from : https://github.com/rust-lang/cargo/blob/fede83ccf973457de319ba6fa0e36ead454d2e20/src/cargo/util/paths.rs#L61
fn normalize_path(path: &Path) -> PathBuf {
    let mut components = path.components().peekable();
    let mut ret = if let Some(c @ Component::Prefix(..)) = components.peek().cloned() {
        components.next();
        PathBuf::from(c.as_os_str())
    } else {
        PathBuf::new()
    };

    for component in components {
        match component {
            Component::Prefix(..) => unreachable!(),
            Component::RootDir => {
                ret.push(component.as_os_str());
            }
            Component::CurDir => {}
            Component::ParentDir => {
                ret.pop();
            }
            Component::Normal(c) => {
                ret.push(c);
            }
        }
    }
    ret
}
<<<<<<< HEAD
pub fn write_file_at_user_defined_location(job_dir: &str, user_defined_path: &str, content: &str) -> error::Result<PathBuf> {
=======
pub fn write_file_at_user_defined_location(
    job_dir: &str,
    user_defined_path: &str,
    content: &str,
) -> error::Result<File> {
>>>>>>> a17195d8
    let job_dir = Path::new(job_dir);
    let user_path = PathBuf::from(user_defined_path);

    let full_path = job_dir.join(&user_path);

    // let normalized_job_dir = std::fs::canonicalize(job_dir)?;
    // let normalized_full_path = std::fs::canonicalize(&full_path)?;
    let normalized_job_dir = normalize_path(job_dir);
    let normalized_full_path = normalize_path(&full_path);

    if !normalized_full_path.starts_with(&normalized_job_dir) {
        return Err(std::io::Error::new(
            std::io::ErrorKind::PermissionDenied,
            "Path is outside the allowed job directory.",
        )
        .into());
    }

    let full_path = normalized_full_path.as_path();
    if let Some(parent_dir) = full_path.parent() {
        std::fs::create_dir_all(parent_dir)?;
    }

    let mut file = File::create(full_path)?;
    file.write_all(content.as_bytes())?;
    file.flush()?;
    Ok(normalized_full_path)
}

pub async fn reload_custom_tags_setting(db: &DB) -> error::Result<()> {
    let q = sqlx::query!(
        "SELECT value FROM global_settings WHERE name = $1",
        CUSTOM_TAGS_SETTING
    )
    .fetch_optional(db)
    .await?;

    let tags = if let Some(q) = q {
        if let Ok(v) = serde_json::from_value::<Vec<String>>(q.value.clone()) {
            v
        } else {
            tracing::error!(
                "Could not parse custom tags setting as vec of strings, found: {:#?}",
                &q.value
            );
            vec![]
        }
    } else {
        CUSTOM_TAGS.clone()
    };

    let custom_tags = process_custom_tags(tags);

    tracing::info!(
        "Loaded setting custom_tags, common: {:?}, per-workspace: {:?}",
        custom_tags.0,
        custom_tags.1,
    );

    {
        let mut l = CUSTOM_TAGS_PER_WORKSPACE.write().await;
        *l = custom_tags.clone()
    }
    {
        let mut l = ALL_TAGS.write().await;
        *l = [
            custom_tags.0.clone(),
            custom_tags.1.keys().map(|x| x.to_string()).collect_vec(),
        ]
        .concat();
    }
    Ok(())
}

fn process_custom_tags(tags: Vec<String>) -> (Vec<String>, HashMap<String, Vec<String>>) {
    let mut global = vec![];
    let mut specific: HashMap<String, Vec<String>> = HashMap::new();
    for e in tags {
        if let Some(cap) = CUSTOM_TAG_REGEX.captures(&e) {
            let tag = cap.get(1).unwrap().as_str().to_string();
            let workspaces = cap.get(2).unwrap().as_str().split("+");
            specific.insert(tag, workspaces.map(|x| x.to_string()).collect_vec());
        } else {
            global.push(e.to_string());
        }
    }
    (global, specific)
}

fn parse_file<T: FromStr>(path: &str) -> Option<T> {
    std::process::Command::new("cat")
        .args([path])
        .output()
        .ok()
        .map(|o| {
            String::from_utf8_lossy(&o.stdout)
                .to_string()
                .trim()
                .parse::<T>()
                .ok()
        })
        .flatten()
}

pub struct Annotations {
    pub npm_mode: bool,
    pub nodejs_mode: bool,
    pub native_mode: bool,
    pub nobundling: bool,
}

pub fn get_annotation(inner_content: &str) -> Annotations {
    let annotations = inner_content
        .lines()
        .take_while(|x| x.starts_with("//"))
        .map(|x| x.to_string().replace("//", "").trim().to_string())
        .collect_vec();
    let nodejs_mode: bool = annotations.contains(&"nodejs".to_string());
    let npm_mode: bool = annotations.contains(&"npm".to_string());
    let native_mode: bool = annotations.contains(&"native".to_string());

    //TODO: remove || npm_mode when bun build is more powerful
    let nobundling: bool =
        annotations.contains(&"nobundling".to_string()) || nodejs_mode || *DISABLE_BUNDLING;

    Annotations { npm_mode, nodejs_mode, native_mode, nobundling }
}

pub async fn load_cache(bin_path: &str, _remote_path: &str) -> (bool, String) {
    if tokio::fs::metadata(&bin_path).await.is_ok() {
        (true, format!("loaded from local cache: {}\n", bin_path))
    } else {
        #[cfg(all(feature = "enterprise", feature = "parquet"))]
        if let Some(os) = crate::s3_helpers::OBJECT_STORE_CACHE_SETTINGS
            .read()
            .await
            .clone()
        {
            let started = std::time::Instant::now();
            use crate::s3_helpers::attempt_fetch_bytes;

            if let Ok(mut x) = attempt_fetch_bytes(os, _remote_path).await {
                if let Err(e) = write_binary_file(bin_path, &mut x) {
                    tracing::error!("could not write bundle/bin file locally: {e:?}");
                    return (
                        false,
                        "error writing bundle/bin file from object store".to_string(),
                    );
                }
                tracing::info!("loaded from object store {}", bin_path);
                return (
                    true,
                    format!(
                        "loaded bin/bundle from object store {} in {}ms",
                        bin_path,
                        started.elapsed().as_millis()
                    ),
                );
            }
        }
        (false, "".to_string())
    }
}

pub async fn exists_in_cache(bin_path: &str, _remote_path: &str) -> bool {
    if tokio::fs::metadata(&bin_path).await.is_ok() {
        return true;
    } else {
        #[cfg(all(feature = "enterprise", feature = "parquet"))]
        if let Some(os) = crate::s3_helpers::OBJECT_STORE_CACHE_SETTINGS
            .read()
            .await
            .clone()
        {
            return os
                .get(&object_store::path::Path::from(_remote_path))
                .await
                .is_ok();
        }
        return false;
    }
}

pub async fn save_cache(
    local_cache_path: &str,
    _remote_cache_path: &str,
    origin: &str,
) -> crate::error::Result<String> {
    let mut _cached_to_s3 = false;
    #[cfg(all(feature = "enterprise", feature = "parquet"))]
    if let Some(os) = crate::s3_helpers::OBJECT_STORE_CACHE_SETTINGS
        .read()
        .await
        .clone()
    {
        use object_store::path::Path;

        if let Err(e) = os
            .put(
                &Path::from(_remote_cache_path),
                std::fs::read(origin)?.into(),
            )
            .await
        {
            tracing::error!(
                "Failed to put go bin to object store: {_remote_cache_path}. Error: {:?}",
                e
            );
        } else {
            _cached_to_s3 = true;
        }
    }

    // if !*CLOUD_HOSTED {
    if true {
        std::fs::copy(origin, local_cache_path)?;
        Ok(format!(
            "\nwrote cached binary: {} (backed by EE distributed object store: {_cached_to_s3})\n",
            local_cache_path
        ))
    } else if _cached_to_s3 {
        Ok(format!(
            "wrote cached binary to object store {}\n",
            local_cache_path
        ))
    } else {
        Ok("".to_string())
    }
}

#[cfg(all(feature = "enterprise", feature = "parquet"))]
fn write_binary_file(main_path: &str, byts: &mut bytes::Bytes) -> error::Result<()> {
    use std::fs::{File, Permissions};
    use std::io::Write;
    use std::os::unix::fs::PermissionsExt;

    let mut file = File::create(main_path)?;
    file.write_all(byts)?;
    file.set_permissions(Permissions::from_mode(0o755))?;
    file.flush()?;
    Ok(())
}

fn get_cgroupv2_path() -> Option<String> {
    let cgroup_path: String = parse_file("/proc/self/cgroup")?;

    CGROUP_V2_PATH_RE
        .captures(&cgroup_path)
        .map(|x| format!("/sys/fs/cgroup{}", x.get(1).unwrap().as_str()))
}

pub fn get_vcpus() -> Option<i64> {
    if Path::new("/sys/fs/cgroup/cpu/cpu.cfs_quota_us").exists() {
        // cgroup v1
        parse_file("/sys/fs/cgroup/cpu/cpu.cfs_quota_us")
            .map(|x: i64| if x > 0 { Some(x) } else { None })
            .flatten()
    } else {
        // cgroup v2
        let cgroup_path = get_cgroupv2_path()?;

        let cpu_max_path = format!("{cgroup_path}/cpu.max");

        parse_file(&cpu_max_path)
            .map(|x: String| {
                CGROUP_V2_CPU_RE
                    .captures(&x)
                    .map(|x| x.get(1).unwrap().as_str().parse::<i64>().ok())
                    .flatten()
            })
            .flatten()
            .map(|x| if x > 0 { Some(x) } else { None })
            .flatten()
    }
}

pub fn get_memory() -> Option<i64> {
    if Path::new("/sys/fs/cgroup/memory/memory.limit_in_bytes").exists() {
        // cgroup v1
        parse_file("/sys/fs/cgroup/memory/memory.limit_in_bytes")
    } else {
        // cgroup v2
        let cgroup_path = get_cgroupv2_path()?;
        let memory_max_path = format!("{cgroup_path}/memory.max");

        parse_file(&memory_max_path)
    }
}

pub fn get_worker_memory_usage() -> Option<i64> {
    if Path::new("/sys/fs/cgroup/memory/memory.usage_in_bytes").exists() {
        // cgroup v1
        let total_memory_usage: i64 = parse_file("/sys/fs/cgroup/memory/memory.usage_in_bytes")?;

        let inactive_file = parse_file("/sys/fs/cgroup/memory/memory.stat")
            .map(|x: String| {
                CGROUP_V1_INACTIVE_FILE_RE
                    .captures(&x)
                    .map(|x| x.get(1).unwrap().as_str().parse::<i64>().ok())
                    .flatten()
            })
            .flatten()?;

        Some(total_memory_usage - inactive_file)
    } else {
        // cgroup v2
        let cgroup_path = get_cgroupv2_path()?;
        let memory_current_path = format!("{cgroup_path}/memory.current");

        let total_memory_usage: i64 = parse_file(&memory_current_path)?;

        let memory_stat_path = format!("{cgroup_path}/memory.stat");

        let inactive_file = parse_file(&memory_stat_path)
            .map(|x: String| {
                CGROUP_V2_INACTIVE_FILE_RE
                    .captures(&x)
                    .map(|x| x.get(1).unwrap().as_str().parse::<i64>().ok())
                    .flatten()
            })
            .flatten()?;

        Some(total_memory_usage - inactive_file)
    }
}

pub fn get_windmill_memory_usage() -> Option<i64> {
    #[cfg(all(not(target_env = "msvc"), feature = "jemalloc"))]
    {
        match tikv_jemalloc_ctl::epoch::advance() {
            Ok(_) => match tikv_jemalloc_ctl::stats::resident::read() {
                Ok(resident) => i64::try_from(resident).ok(),
                Err(e) => {
                    tracing::error!("jemalloc resident memory read failed: {:?}", e);
                    None
                }
            },
            Err(e) => {
                tracing::error!("jemalloc epoch advance failed: {:?}", e);
                None
            }
        }
    }

    #[cfg(any(target_env = "msvc", not(feature = "jemalloc")))]
    {
        None
    }
}

pub async fn update_ping(worker_instance: &str, worker_name: &str, ip: &str, db: &DB) {
    let (tags, dw) = {
        let wc = WORKER_CONFIG.read().await.clone();
        (
            wc.worker_tags,
            wc.dedicated_worker
                .as_ref()
                .map(|x| format!("{}:{}", x.workspace_id, x.path)),
        )
    };

    let vcpus = get_vcpus();
    let memory = get_memory();

    sqlx::query!(
        "INSERT INTO worker_ping (worker_instance, worker, ip, custom_tags, worker_group, dedicated_worker, wm_version, vcpus, memory) VALUES ($1, $2, $3, $4, $5, $6, $7, $8, $9) ON CONFLICT (worker) DO UPDATE set ip = $3, custom_tags = $4, worker_group = $5",
        worker_instance,
        worker_name,
        ip,
        tags.as_slice(),
        *WORKER_GROUP,
        dw,
        crate::utils::GIT_VERSION,
        vcpus,
        memory
    )
    .execute(db)
    .await
    .expect("insert worker_ping initial value");
}

pub async fn load_worker_config(
    db: &DB,
    killpill_tx: tokio::sync::broadcast::Sender<()>,
) -> error::Result<WorkerConfig> {
    tracing::info!("Loading config from WORKER_GROUP: {}", *WORKER_GROUP);
    let mut config: WorkerConfigOpt = sqlx::query_scalar!(
        "SELECT config FROM config WHERE name = $1",
        format!("worker__{}", *WORKER_GROUP)
    )
    .fetch_optional(db)
    .await?
    .flatten()
    .map(|x| serde_json::from_value(x).ok())
    .flatten()
    .unwrap_or_default();

    if config.dedicated_worker.is_none() {
        let dw = std::env::var("DEDICATED_WORKER").ok();
        if dw.is_some() {
            tracing::info!(
                "DEDICATED_WORKER set from env variable: {}",
                dw.as_ref().unwrap()
            );
            config.dedicated_worker = dw;
        }
    } else {
        tracing::info!(
            "DEDICATED_WORKER set from config: {}",
            config.dedicated_worker.as_ref().unwrap()
        );
    }
    let dedicated_worker = config
        .dedicated_worker
        .map(|x| {
            let splitted = x.split(':').to_owned().collect_vec();
            if splitted.len() != 2 {
                killpill_tx.send(()).expect("send");
                return Err(anyhow::anyhow!(
                    "Invalid dedicated_worker format. Got {x}, expects <workspace_id>:<path>"
                ));
            } else {
                let workspace = splitted[0];
                let script_path = splitted[1];
                Ok(WorkspacedPath {
                    workspace_id: workspace.to_string(),
                    path: script_path.to_string(),
                })
            }
        })
        .transpose()?;
    if *WORKER_GROUP == "default" && dedicated_worker.is_none() {
        let mut all_tags = config
            .worker_tags
            .unwrap_or_default()
            .into_iter()
            .chain(
                std::env::var("WORKER_TAGS")
                    .ok()
                    .map(|x| x.split(',').map(|x| x.to_string()).collect_vec())
                    .unwrap_or_default(),
            )
            .sorted()
            .collect_vec();
        all_tags.dedup();
        config.worker_tags = Some(all_tags);
    }

    if let Some(force_worker_tags) = std::env::var("FORCE_WORKER_TAGS")
        .ok()
        .filter(|x| !x.is_empty())
        .map(|x| x.split(',').map(|x| x.to_string()).collect::<Vec<String>>())
    {
        tracing::info!(
            "Detected FORCE_WORKER_TAGS, forcing worker tags to: {:#?}",
            force_worker_tags
        );
        config.worker_tags = Some(force_worker_tags);
    }

    // set worker_tags using default if none. If priority tags is set, compute the sorted priority tags as well
    let worker_tags = config
        .worker_tags
        .or_else(|| {
            if let Some(ref dedicated_worker) = dedicated_worker.as_ref() {
                let mut dedi_tags = vec![format!(
                    "{}:{}",
                    dedicated_worker.workspace_id, dedicated_worker.path
                )];
                if std::env::var("ADD_FLOW_TAG").is_ok() {
                    dedi_tags.push("flow".to_string());
                }
                Some(dedi_tags)
            } else {
                std::env::var("WORKER_TAGS")
                    .ok()
                    .map(|x| x.split(',').map(|x| x.to_string()).collect())
            }
        })
        .unwrap_or_else(|| DEFAULT_TAGS.clone());

    let mut priority_tags_sorted: Vec<PriorityTags> = Vec::new();
    let priority_tags_map = config.priority_tags.unwrap_or_else(HashMap::new);
    if priority_tags_map.len() > 0 {
        let mut all_tags_set: HashSet<String> = HashSet::from_iter(worker_tags.clone());

        let mut tags_by_priority: HashMap<u8, Vec<String>> = HashMap::new();

        for (tag, priority) in priority_tags_map.iter() {
            if *priority == 0 {
                // ignore tags with no priority as they will be added at the end from the `all_tags` set
                continue;
            }
            match tags_by_priority.get_mut(priority) {
                Some(tags) => {
                    tags.push(tag.clone());
                }
                None => {
                    let mut t: Vec<String> = Vec::new();
                    t.push(tag.clone());
                    tags_by_priority.insert(*priority, t);
                }
            };
            all_tags_set.remove(tag);
        }
        priority_tags_sorted = tags_by_priority
            .iter()
            .map(|(priority, tags)| PriorityTags { priority: priority.clone(), tags: tags.clone() })
            .collect();
        priority_tags_sorted.push(PriorityTags { priority: 0, tags: Vec::from_iter(all_tags_set) }); // push the tags that were not listed as high priority with a priority = 0
        priority_tags_sorted.sort_by_key(|elt| Reverse(elt.priority)); // sort by priority DESC
    } else {
        // if no priority is used, push all tags with a priority to 0
        priority_tags_sorted.push(PriorityTags { priority: 0, tags: worker_tags.clone() });
    }
    tracing::debug!("Custom tags priority set: {:?}", priority_tags_sorted);

    let env_vars_static = config.env_vars_static.unwrap_or_default().clone();
    let resolved_env_vars: HashMap<String, String> = env_vars_static
        .keys()
        .map(|x| x.to_string())
        .chain(config.env_vars_allowlist.unwrap_or_default())
        .chain(
            std::env::var("WHITELIST_ENVS")
                .ok()
                .map(|x| x.split(',').map(|x| x.to_string()).collect_vec())
                .unwrap_or_default()
                .into_iter(),
        )
        .sorted()
        .unique()
        .map(|envvar_name| {
            (
                envvar_name.clone(),
                env_vars_static
                    .get::<String>(&envvar_name)
                    .map(|v| v.to_owned())
                    .unwrap_or_else(|| {
                        std::env::var(envvar_name.clone()).unwrap_or("".to_string())
                    }),
            )
        })
        .collect();

    Ok(WorkerConfig {
        worker_tags,
        priority_tags_sorted,
        dedicated_worker,
        init_bash: config
            .init_bash
            .or_else(|| std::env::var("INIT_SCRIPT").ok())
            .and_then(|x| if x.is_empty() { None } else { Some(x) }),
        cache_clear: config.cache_clear,
        pip_local_dependencies: config.pip_local_dependencies.or_else(|| {
            let pip_local_dependencies = std::env::var("PIP_LOCAL_DEPENDENCIES")
                .ok()
                .map(|x| x.split(',').map(|x| x.to_string()).collect());
            if pip_local_dependencies == Some(vec!["".to_string()]) {
                None
            } else {
                pip_local_dependencies
            }
        }),
        additional_python_paths: config.additional_python_paths.or_else(|| {
            std::env::var("ADDITIONAL_PYTHON_PATHS")
                .ok()
                .map(|x| x.split(':').map(|x| x.to_string()).collect())
        }),
        env_vars: resolved_env_vars,
    })
}

#[derive(Clone, PartialEq, Debug)]
pub struct WorkspacedPath {
    pub workspace_id: String,
    pub path: String,
}

#[derive(Serialize, Deserialize)]
pub struct WorkerConfigOpt {
    pub worker_tags: Option<Vec<String>>,
    pub priority_tags: Option<HashMap<String, u8>>,
    pub dedicated_worker: Option<String>,
    pub init_bash: Option<String>,
    pub cache_clear: Option<u32>,
    pub additional_python_paths: Option<Vec<String>>,
    pub pip_local_dependencies: Option<Vec<String>>,
    pub env_vars_static: Option<HashMap<String, String>>,
    pub env_vars_allowlist: Option<Vec<String>>,
}

impl Default for WorkerConfigOpt {
    fn default() -> Self {
        Self {
            worker_tags: Default::default(),
            priority_tags: Default::default(),
            dedicated_worker: Default::default(),
            init_bash: Default::default(),
            cache_clear: Default::default(),
            additional_python_paths: Default::default(),
            pip_local_dependencies: Default::default(),
            env_vars_static: Default::default(),
            env_vars_allowlist: Default::default(),
        }
    }
}

#[derive(PartialEq, Debug, Clone)]
pub struct WorkerConfig {
    pub worker_tags: Vec<String>,
    pub priority_tags_sorted: Vec<PriorityTags>,
    pub dedicated_worker: Option<WorkspacedPath>,
    pub init_bash: Option<String>,
    pub cache_clear: Option<u32>,
    pub additional_python_paths: Option<Vec<String>>,
    pub pip_local_dependencies: Option<Vec<String>>,
    pub env_vars: HashMap<String, String>,
}

#[derive(PartialEq, Debug, Clone)]
pub struct PriorityTags {
    pub priority: u8,
    pub tags: Vec<String>,
}

pub fn to_raw_value<T: Serialize>(result: &T) -> Box<RawValue> {
    serde_json::value::to_raw_value(result)
        .unwrap_or_else(|_| RawValue::from_string("{}".to_string()).unwrap())
}

pub fn to_raw_value_owned(result: serde_json::Value) -> Box<RawValue> {
    serde_json::value::to_raw_value(&result)
        .unwrap_or_else(|_| RawValue::from_string("{}".to_string()).unwrap())
}<|MERGE_RESOLUTION|>--- conflicted
+++ resolved
@@ -194,15 +194,11 @@
     }
     ret
 }
-<<<<<<< HEAD
-pub fn write_file_at_user_defined_location(job_dir: &str, user_defined_path: &str, content: &str) -> error::Result<PathBuf> {
-=======
 pub fn write_file_at_user_defined_location(
     job_dir: &str,
     user_defined_path: &str,
     content: &str,
-) -> error::Result<File> {
->>>>>>> a17195d8
+) -> error::Result<PathBuf> {
     let job_dir = Path::new(job_dir);
     let user_path = PathBuf::from(user_defined_path);
 
