use std::{collections::HashMap, sync::Arc};

use itertools::Itertools;
use regex::Regex;
use serde::{Deserialize, Serialize};
use tokio::sync::RwLock;

use crate::{error, global_settings::CUSTOM_TAGS_SETTING, server::ServerConfig, DB};

lazy_static::lazy_static! {
    pub static ref WORKER_GROUP: String = std::env::var("WORKER_GROUP").unwrap_or_else(|_| "default".to_string());

    pub static ref DEFAULT_TAGS : Vec<String> = vec![
        "deno".to_string(),
        "python3".to_string(),
        "go".to_string(),
        "bash".to_string(),
        "powershell".to_string(),
        "nativets".to_string(),
        "mysql".to_string(),
        "graphql".to_string(),
        "bun".to_string(),
        "postgresql".to_string(),
        "bigquery".to_string(),
        "snowflake".to_string(),
        "graphql".to_string(),
        "dependency".to_string(),
        "flow".to_string(),
        "hub".to_string(),
        "other".to_string()];


    pub static ref WORKER_CONFIG: Arc<RwLock<WorkerConfig>> = Arc::new(RwLock::new(WorkerConfig {
        worker_tags: Default::default(),
        dedicated_worker: Default::default(),
    }));

    pub static ref SERVER_CONFIG: Arc<RwLock<ServerConfig>> = Arc::new(RwLock::new(ServerConfig { smtp: Default::default(), timeout_wait_result: 20 }));



    pub static ref CLOUD_HOSTED: bool = std::env::var("CLOUD_HOSTED").is_ok();

    pub static ref CUSTOM_TAGS: Vec<String> = std::env::var("CUSTOM_TAGS")
        .ok()
        .map(|x| x.split(',').map(|x| x.to_string()).collect::<Vec<_>>()).unwrap_or_default();


    pub static ref CUSTOM_TAGS_PER_WORKSPACE: Arc<RwLock<(Vec<String>, HashMap<String, Vec<String>>)>> = Arc::new(RwLock::new((vec![], HashMap::new())));

    pub static ref ALL_TAGS: Arc<RwLock<Vec<String>>> = Arc::new(RwLock::new(vec![]));

    static ref CUSTOM_TAG_REGEX: Regex =  Regex::new(r"^(\w+)\(((?:\w+)\+?)+\)$").unwrap();

}

pub async fn reload_custom_tags_setting(db: &DB) -> error::Result<()> {
    let q = sqlx::query!(
        "SELECT value FROM global_settings WHERE name = $1",
        CUSTOM_TAGS_SETTING
    )
    .fetch_optional(db)
    .await?;

    let tags = if let Some(q) = q {
        if let Ok(v) = serde_json::from_value::<Vec<String>>(q.value.clone()) {
            v
        } else {
            tracing::error!(
                "Could not parse custom tags setting as vec of strings, found: {:#?}",
                &q.value
            );
            vec![]
        }
    } else {
        CUSTOM_TAGS.clone()
    };

    let custom_tags = process_custom_tags(tags);

    {
        let l = CUSTOM_TAGS_PER_WORKSPACE.read().await;
        if l.clone() == custom_tags {
            tracing::info!("Custom tags setting unchanged, skipping update");
            return Ok(());
        } else {
            tracing::info!("Custom tags setting changed, updating");
        }
    }
    {
        let mut l = CUSTOM_TAGS_PER_WORKSPACE.write().await;
        *l = custom_tags.clone()
    }
    {
        let mut l = ALL_TAGS.write().await;
        *l = [
            custom_tags.0.clone(),
            custom_tags.1.keys().map(|x| x.to_string()).collect_vec(),
        ]
        .concat();
    }
    Ok(())
}

fn process_custom_tags(tags: Vec<String>) -> (Vec<String>, HashMap<String, Vec<String>>) {
    let mut global = vec![];
    let mut specific: HashMap<String, Vec<String>> = HashMap::new();
    for e in tags {
        if let Some(cap) = CUSTOM_TAG_REGEX.captures(&e) {
            let tag = cap.get(1).unwrap().as_str().to_string();
            let workspaces = cap.get(2).unwrap().as_str().split("+");
            specific.insert(tag, workspaces.map(|x| x.to_string()).collect_vec());
        } else {
            global.push(e.to_string());
        }
    }
    (global, specific)
}

pub async fn update_ping(worker_instance: &str, worker_name: &str, ip: &str, db: &DB) {
    let (tags, dw) = {
        let wc = WORKER_CONFIG.read().await.clone();
        (
            wc.worker_tags,
            wc.dedicated_worker
                .as_ref()
                .map(|x| format!("{}:{}", x.workspace_id, x.path)),
        )
    };
    sqlx::query!(
        "INSERT INTO worker_ping (worker_instance, worker, ip, custom_tags, worker_group, dedicated_worker) VALUES ($1, $2, $3, $4, $5, $6) ON CONFLICT (worker) DO UPDATE set ip = $3, custom_tags = $4, worker_group = $5",
        worker_instance,
        worker_name,
        ip,
        tags.as_slice(),
        *WORKER_GROUP,
        dw
    )
    .execute(db)
    .await
    .expect("insert worker_ping initial value");
}

pub async fn load_worker_config(db: &DB) -> error::Result<WorkerConfig> {
<<<<<<< HEAD
    let config: WorkerConfigOpt = sqlx::query_scalar!(
        "SELECT config FROM config WHERE name = $1",
        format!("worker__{}", *WORKER_GROUP)
=======
    let mut config: WorkerConfigOpt = sqlx::query_scalar!(
        "SELECT config FROM worker_group_config WHERE name = $1",
        *WORKER_GROUP
>>>>>>> b76a92cf
    )
    .fetch_optional(db)
    .await?
    .flatten()
    .map(|x| serde_json::from_value(x).ok())
    .flatten()
    .unwrap_or_default();
    if config.dedicated_worker.is_none() {
        config.dedicated_worker = std::env::var("DEDICATED_WORKER").ok();
    }
    let dedicated_worker = config.dedicated_worker.map(|x| {
        let splitted = x.split(':').to_owned().collect_vec();
        if splitted.len() != 2 {
            panic!("DEDICATED_WORKER setting should be in the form of <workspace>:<script_path>")
        } else {
            let workspace = splitted[0];
            let script_path = splitted[1];
            WorkspacedPath { workspace_id: workspace.to_string(), path: script_path.to_string() }
        }
    });
    Ok(WorkerConfig {
        worker_tags: config
            .worker_tags
            .or_else(|| {
                if let Some(ref dedicated_worker) = dedicated_worker.as_ref() {
                    Some(vec![format!(
                        "{}:{}",
                        dedicated_worker.workspace_id, dedicated_worker.path
                    )])
                } else {
                    std::env::var("WORKER_TAGS")
                        .ok()
                        .map(|x| x.split(',').map(|x| x.to_string()).collect())
                }
            })
            .unwrap_or_else(|| DEFAULT_TAGS.clone()),
        dedicated_worker,
    })
}

#[derive(Clone, PartialEq, Debug)]
pub struct WorkspacedPath {
    pub workspace_id: String,
    pub path: String,
}
#[derive(Serialize, Deserialize)]
pub struct WorkerConfigOpt {
    pub worker_tags: Option<Vec<String>>,
    pub dedicated_worker: Option<String>,
}

impl Default for WorkerConfigOpt {
    fn default() -> Self {
        Self { worker_tags: Default::default(), dedicated_worker: Default::default() }
    }
}

#[derive(PartialEq, Debug, Clone)]
pub struct WorkerConfig {
    pub worker_tags: Vec<String>,
    pub dedicated_worker: Option<WorkspacedPath>,
}<|MERGE_RESOLUTION|>--- conflicted
+++ resolved
@@ -142,15 +142,9 @@
 }
 
 pub async fn load_worker_config(db: &DB) -> error::Result<WorkerConfig> {
-<<<<<<< HEAD
-    let config: WorkerConfigOpt = sqlx::query_scalar!(
+    let mut config: WorkerConfigOpt = sqlx::query_scalar!(
         "SELECT config FROM config WHERE name = $1",
         format!("worker__{}", *WORKER_GROUP)
-=======
-    let mut config: WorkerConfigOpt = sqlx::query_scalar!(
-        "SELECT config FROM worker_group_config WHERE name = $1",
-        *WORKER_GROUP
->>>>>>> b76a92cf
     )
     .fetch_optional(db)
     .await?
