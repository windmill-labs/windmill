--- conflicted
+++ resolved
@@ -51,11 +51,8 @@
         "ansible".to_string(),
         "csharp".to_string(),
         "nu".to_string(),
-<<<<<<< HEAD
         "java".to_string(),
         // KJQXZ
-=======
->>>>>>> dd3074a2
         "dependency".to_string(),
         "flow".to_string(),
         "other".to_string()
