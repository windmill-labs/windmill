--- conflicted
+++ resolved
@@ -1721,68 +1721,6 @@
         .unwrap_or_else(|_| RawValue::from_string("{}".to_string()).unwrap())
 }
 
-<<<<<<< HEAD
-#[derive(Clone, Debug, PartialEq, Eq, Hash, PartialOrd, Ord)]
-pub enum AbstractImport {
-    // Order matters! First we want to resolve all repins
-
-    // manually repinned requirement
-    // e.g.:
-    // import pandas # repin: pandas==x.y.z
-    Repin {
-        pin: AbstractImportPin,
-        key: String,
-    },
-    // manually pinned requirements
-    // e.g.:
-    // import pandas # pin: pandas>=x.y.z
-    // import pandas # pin: pandas<=x.y.z
-    //
-    // NOTE: It is possible for multiple pins exist on same import
-    // That's why we store vector of pins
-    Pin {
-        pins: Vec<AbstractImportPin>,
-        key: String,
-    },
-    // Automatically inferred requirement
-    // e.g.:
-    // import pandas
-    Auto {
-        // Take `x.y.z` for example
-        // in python x is going to be the `pkg`
-        pkg: String,
-
-        // Full import.
-        // For example in:
-        //
-        // from x.y.z import foo
-        //
-        // x.y.z will be the key
-        key: String,
-    },
-    // Relative imports
-    Relative(String),
-}
-
-#[derive(Clone, Debug, PartialEq, Eq, Hash, PartialOrd, Ord)]
-pub struct AbstractImportPin {
-    pub pkg: String,
-    pub src: String,
-}
-
-pub struct AbstractImportsResult {
-    // pub relative_imports: Vec<String>,
-    pub pkgs: Vec<String>,
-    pub helper_error: Option<error::Error>,
-}
-
-// NOTE: Python has it's own impementation
-pub fn handle_imports_abstract() -> AbstractImportsResult {
-    todo!()
-}
-
-pub fn get_ralative_imports() {}
-=======
 #[cfg(test)]
 mod tests {
     use super::*;
@@ -1916,5 +1854,4 @@
         result.sort();
         assert_eq!(result, vec!["foo", "legacy(^ws1^ws2)", "urgent(ws1+ws2)"]);
     }
-}
->>>>>>> e6f1211d
+}