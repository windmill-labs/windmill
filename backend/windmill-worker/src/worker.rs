--- conflicted
+++ resolved
@@ -3793,16 +3793,12 @@
                 .await
             }
         }
-<<<<<<< HEAD
         Some(ScriptLang::Deno) => {
             if run_inline {
                 return Err(Error::internal_err(
                     "Inline execution is not yet supported for this language".to_string(),
                 ));
             }
-=======
-        ScriptLang::Deno => {
->>>>>>> 717db01a
             Box::pin(handle_deno_job(
                 lock.as_ref(),
                 mem_peak,
@@ -3822,15 +3818,12 @@
             ))
             .await
         }
-<<<<<<< HEAD
         Some(ScriptLang::Bun) | Some(ScriptLang::Bunnative) => {
             if run_inline {
                 return Err(Error::internal_err(
                     "Inline execution is not yet supported for this language".to_string(),
                 ));
             }
-=======
-        ScriptLang::Bun | ScriptLang::Bunnative => {
             let maybe_lock = resolve_maybe_lock(
                 &lock,
                 &code,
@@ -3840,7 +3833,6 @@
                 conn.clone(),
             )
             .await?;
->>>>>>> 717db01a
             Box::pin(handle_bun_job(
                 maybe_lock,
                 codebase.as_ref(),
@@ -3863,15 +3855,12 @@
             ))
             .await
         }
-<<<<<<< HEAD
         Some(ScriptLang::Go) => {
             if run_inline {
                 return Err(Error::internal_err(
                     "Inline execution is not yet supported for this language".to_string(),
                 ));
             }
-=======
-        ScriptLang::Go => {
             let maybe_lock = resolve_maybe_lock(
                 &lock,
                 &code,
@@ -3881,7 +3870,6 @@
                 conn.clone(),
             )
             .await?;
->>>>>>> 717db01a
             Box::pin(handle_go_job(
                 mem_peak,
                 canceled_by,
@@ -3900,16 +3888,12 @@
             ))
             .await
         }
-<<<<<<< HEAD
         Some(ScriptLang::Bash) => {
             if run_inline {
                 return Err(Error::internal_err(
                     "Inline execution is not yet supported for this language".to_string(),
                 ));
             }
-=======
-        ScriptLang::Bash => {
->>>>>>> 717db01a
             Box::pin(handle_bash_job(
                 mem_peak,
                 canceled_by,
@@ -3928,16 +3912,12 @@
             ))
             .await
         }
-<<<<<<< HEAD
         Some(ScriptLang::Powershell) => {
             if run_inline {
                 return Err(Error::internal_err(
                     "Inline execution is not yet supported for this language".to_string(),
                 ));
             }
-=======
-        ScriptLang::Powershell => {
->>>>>>> 717db01a
             Box::pin(handle_powershell_job(
                 mem_peak,
                 canceled_by,
@@ -3963,15 +3943,11 @@
 
             #[cfg(feature = "php")]
             {
-<<<<<<< HEAD
                 if run_inline {
                     return Err(Error::internal_err(
                         "Inline execution is not yet supported for this language".to_string(),
                     ));
                 }
-                Box::pin(handle_php_job(
-                    lock.as_ref(),
-=======
                 let maybe_lock = resolve_maybe_lock(
                     &lock,
                     &code,
@@ -3983,7 +3959,6 @@
                 .await?;
                 Box::pin(handle_php_job(
                     maybe_lock,
->>>>>>> 717db01a
                     mem_peak,
                     canceled_by,
                     job,
@@ -4066,16 +4041,12 @@
                 .await
             }
         }
-<<<<<<< HEAD
         Some(ScriptLang::CSharp) => {
             if run_inline {
                 return Err(Error::internal_err(
                     "Inline execution is not yet supported for this language".to_string(),
                 ));
             }
-=======
-        ScriptLang::CSharp => {
->>>>>>> 717db01a
             Box::pin(handle_csharp_job(
                 mem_peak,
                 canceled_by,
