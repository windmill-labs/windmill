--- conflicted
+++ resolved
@@ -101,17 +101,9 @@
     pg_executor::do_postgresql,
     php_executor::handle_php_job,
     python_executor::handle_python_job,
-<<<<<<< HEAD
-    result_processor::{handle_receive_completed_job, process_result},
-    rust_executor::handle_rust_job,
-    worker_flow::{
-        handle_flow, update_flow_status_after_job_completion, update_flow_status_in_progress, Step,
-    },
-=======
     result_processor::{process_result, start_background_processor},
     rust_executor::handle_rust_job,
     worker_flow::{handle_flow, update_flow_status_in_progress, Step},
->>>>>>> 3134f79c
     worker_lockfiles::{
         handle_app_dependency_job, handle_dependency_job, handle_flow_dependency_job,
     },
@@ -578,11 +570,7 @@
 
 #[allow(dead_code)]
 #[derive(Clone)]
-<<<<<<< HEAD
-pub struct JobCompletedSender(Sender<SendResult>, Option<GGauge>, Option<Histo>);
-=======
 pub struct JobCompletedSender(Sender<SendResult>);
->>>>>>> 3134f79c
 
 #[derive(Clone)]
 pub struct SameWorkerSender(pub Sender<SameWorkerPayload>, pub Arc<AtomicU16>);
@@ -817,65 +805,6 @@
         None
     };
 
-<<<<<<< HEAD
-    let worker_code_execution_duration = {
-        #[cfg(feature = "prometheus")]
-        if METRICS_DEBUG_ENABLED.load(Ordering::Relaxed) && METRICS_ENABLED.load(Ordering::Relaxed)
-        {
-            Some(Arc::new(
-                prometheus::register_histogram!(prometheus::HistogramOpts::new(
-                    "worker_code_execution_duration",
-                    "Duration of executing the job itself without the saving or flow transition",
-                )
-                .const_label("name", &worker_name),)
-                .expect("register prometheus metric"),
-            ))
-        } else {
-            None
-        }
-
-        #[cfg(not(feature = "prometheus"))]
-        None
-    };
-
-    let worker_flow_initial_transition_duration = {
-        #[cfg(feature = "prometheus")]
-        if METRICS_DEBUG_ENABLED.load(Ordering::Relaxed) && METRICS_ENABLED.load(Ordering::Relaxed)
-        {
-            Some(Arc::new(
-                prometheus::register_histogram!(prometheus::HistogramOpts::new(
-                    "worker_flow_initial_transition_duration",
-                    "Duration sending job to completed job channel",
-                )
-                .const_label("name", &worker_name),)
-                .expect("register prometheus metric"),
-            ))
-        } else {
-            None
-        }
-
-        #[cfg(not(feature = "prometheus"))]
-        None
-    };
-
-    #[cfg(feature = "prometheus")]
-    let worker_flow_transition_duration = if METRICS_DEBUG_ENABLED.load(Ordering::Relaxed)
-        && METRICS_ENABLED.load(Ordering::Relaxed)
-    {
-        Some(Arc::new(
-            prometheus::register_histogram!(prometheus::HistogramOpts::new(
-                "worker_flow_transition_duration",
-                "Duration of doing a flow transition after the job is completed",
-            )
-            .const_label("name", &worker_name),)
-            .expect("register prometheus metric"),
-        ))
-    } else {
-        None
-    };
-
-=======
->>>>>>> 3134f79c
     #[cfg(feature = "prometheus")]
     let worker_pull_duration_counter_empty =
         if METRICS_ENABLED.load(std::sync::atomic::Ordering::Relaxed) {
@@ -1020,107 +949,6 @@
     let same_worker_tx = SameWorkerSender(same_worker_tx, same_worker_queue_size.clone());
     let job_completed_processor_is_done = Arc::new(AtomicBool::new(false));
 
-<<<<<<< HEAD
-    let job_completed_processor_is_done2 = job_completed_processor_is_done.clone();
-    let same_worker_queue_size2 = same_worker_queue_size.clone();
-
-    let send_result = tokio::spawn(
-        (async move {
-            let mut has_been_killed = false;
-
-            //if we have been killed, we want to drain the queue of jobs
-            while let Some(sr) = if has_been_killed && same_worker_queue_size2.load(Ordering::SeqCst) == 0 { job_completed_rx.try_recv().ok() } else { job_completed_rx.recv().await }{
-                match sr {
-                    SendResult::JobCompleted(jc) => {
-                        #[cfg(feature = "prometheus")]
-                        if let Some(wj) = worker_job_completed_channel_queue2.as_ref() {
-                            wj.dec();
-                        }
-                        let rsmq2 = rsmq2.clone();
-            
-                        let is_init_script_and_failure = !jc.success && jc.job.tag.as_str() == INIT_SCRIPT_TAG;
-                        let is_dependency_job = matches!(
-                            jc.job.job_kind,
-                            JobKind::Dependencies | JobKind::FlowDependencies
-                        );
-                        handle_receive_completed_job(
-                            jc,
-                            &base_internal_url2,
-                            &db2,
-                            &worker_dir2,
-                            &same_worker_tx2,
-                            rsmq2,
-                            &worker_name2,
-                            worker_save_completed_job_duration2.clone(),
-                            worker_flow_transition_duration2.clone(),
-                            job_completed_sender.clone(),
-                        )
-                        .await;
-                        if is_init_script_and_failure {
-                            tracing::error!("init script errored, exiting");
-                            killpill_tx2.send(()).unwrap_or_default();
-                            break;
-                        }
-                        if is_dependency_job && is_dedicated_worker {
-                            tracing::error!("Dedicated worker executed a dependency job, a new script has been deployed. Exiting expecting to be restarted.");
-                            sqlx::query!(
-                                "UPDATE config SET config = config WHERE name = $1",
-                                format!("worker__{}", *WORKER_GROUP)
-                            )
-                            .execute(&db2)
-                            .await
-                            .expect("update config to trigger restart of all dedicated workers at that config");
-                            killpill_tx2.send(()).unwrap_or_default();
-                        }
-                    }
-                    SendResult::UpdateFlow {
-                        flow,
-                        w_id,
-                        success,
-                        result,
-                        worker_dir,
-                        stop_early_override,
-                        token,
-                    } => {
-                        // let r;
-                        tracing::info!(parent_flow = %flow, "updating flow status");
-                        if let Err(e) = update_flow_status_after_job_completion(
-                            &db2,
-                            &AuthedClient {
-                                base_internal_url: base_internal_url2.to_string(),
-                                workspace: w_id.clone(),
-                                token: token.clone(),
-                                force_client: None,
-                            },
-                            flow,
-                            &Uuid::nil(),
-                            &w_id,
-                            success,
-                            Arc::new(result),
-                            true,
-                            same_worker_tx2.clone(),
-                            &worker_dir,
-                            stop_early_override,
-                            rsmq2.clone(),
-                            &worker_name2,
-                            job_completed_sender.clone(),
-                        )
-                        .await
-                        {
-                            tracing::error!("Error updating flow status after job completion for {flow} on {worker_name2}: {e:#}");
-                        }
-                    }
-                    SendResult::Kill => {
-                        has_been_killed = true;
-                    }
-                }
-            }
-
-            job_completed_processor_is_done2.store(true, Ordering::SeqCst);
-            tracing::info!("finished processing all completed jobs");
-        })
-        .instrument(tracing::Span::current()),
-=======
     let send_result = start_background_processor(
         job_completed_rx,
         job_completed_tx.0.clone(),
@@ -1134,7 +962,6 @@
         worker_name.clone(),
         killpill_tx.clone(),
         is_dedicated_worker,
->>>>>>> 3134f79c
     );
 
     let mut last_executed_job: Option<Instant> = None;
@@ -1609,11 +1436,9 @@
 
                     let is_init_script: bool = job.tag.as_str() == INIT_SCRIPT_TAG;
                     let arc_job = Arc::new(job);
-<<<<<<< HEAD
-
-=======
+
                     add_time!(bench, "handle_queued_job START");
->>>>>>> 3134f79c
+
                     match handle_queued_job(
                         arc_job.clone(),
                         db,
@@ -1646,11 +1471,8 @@
                                 rsmq.clone(),
                                 &worker_name,
                                 (&job_completed_tx.0).clone(),
-<<<<<<< HEAD
-=======
                                 #[cfg(feature = "benchmark")]
                                 &mut bench,
->>>>>>> 3134f79c
                             )
                             .await;
                             if is_init_script {
@@ -2196,11 +2018,6 @@
                 .await;
                 occupancy_metrics.total_duration_of_running_jobs +=
                     metric_timer.elapsed().as_secs_f32();
-<<<<<<< HEAD
-                #[cfg(feature = "prometheus")]
-                timer.map(|x| x.stop_and_record());
-=======
->>>>>>> 3134f79c
                 r
             }
         };
