--- conflicted
+++ resolved
@@ -8,10 +8,7 @@
 
 use windmill_common::{
     auth::{fetch_authed_from_permissioned_as, JWTAuthClaims, JobPerms, JWT_SECRET},
-<<<<<<< HEAD
     jobs::ENTRYPOINT_OVERRIDE,
-=======
->>>>>>> a2436523
     scripts::PREVIEW_IS_TAR_CODEBASE_HASH,
     worker::{
         get_memory, get_vcpus, get_windmill_memory_usage, get_worker_memory_usage, write_file,
@@ -91,7 +88,6 @@
 
 
 use crate::{
-<<<<<<< HEAD
     bash_executor::{handle_bash_job, handle_powershell_job, ANSI_ESCAPE_RE},
     bun_executor::handle_bun_job,
     common::{
@@ -108,12 +104,6 @@
     python_executor::handle_python_job,
     rust_executor::handle_rust_job,
     worker_flow::{
-=======
-    bash_executor::{handle_bash_job, handle_powershell_job}, bun_executor::handle_bun_job, common::{
-        build_args_map, get_cached_resource_value_if_valid, get_reserved_variables, hash_args,
-         NO_LOGS_AT_ALL, SLOW_LOGS,
-    }, deno_executor::handle_deno_job, go_executor::handle_go_job, graphql_executor::do_graphql, js_eval::{eval_fetch_timeout, transpile_ts}, mysql_executor::do_mysql, pg_executor::do_postgresql, php_executor::handle_php_job, python_executor::handle_python_job, result_processor::{handle_job_error, handle_receive_completed_job, process_result}, rust_executor::handle_rust_job, worker_flow::{
->>>>>>> a2436523
         handle_flow, update_flow_status_after_job_completion, update_flow_status_in_progress,
     },
     worker_lockfiles::{
@@ -1220,30 +1210,7 @@
                             killpill_tx2.send(()).unwrap_or_default();
                         }
                     }
-<<<<<<< HEAD
-                }
-                SendResult::UpdateFlow {
-                    flow,
-                    w_id,
-                    success,
-                    result,
-                    worker_dir,
-                    stop_early_override,
-                    token,
-                } => {
-                    // let r;
-                    tracing::info!(parent_flow = %flow, "updating flow status");
-                    if let Err(e) = update_flow_status_after_job_completion(
-                        &db2,
-                        &AuthedClient {
-                            base_internal_url: base_internal_url2.to_string(),
-                            workspace: w_id.clone(),
-                            token: token.clone(),
-                            force_client: None,
-                        },
-=======
                     SendResult::UpdateFlow {
->>>>>>> a2436523
                         flow,
                         w_id,
                         success,
@@ -1464,31 +1431,12 @@
                 started = true
             }
 
-<<<<<<< HEAD
-            if let Ok(_) = killpill_rx.try_recv() {
-                println!("received killpill for worker {}", i_worker);
-                job_completed_tx.0.send(SendResult::Kill).await.unwrap();
-                break;
-            }
-
-            if let Ok(same_worker_job) = same_worker_rx.try_recv() {
-=======
             if let Ok(same_worker_job) = same_worker_rx.try_recv() {
                 same_worker_queue_size.fetch_sub(1, Ordering::SeqCst);
->>>>>>> a2436523
                 tracing::debug!(
                     "received {} from same worker channel",
                     same_worker_job.job_id
                 );
-<<<<<<< HEAD
-                let r = sqlx::query_as::<_, QueuedJob>("SELECT * FROM queue WHERE id = $1")
-                    .bind(same_worker_job.job_id)
-                    .fetch_optional(db)
-                    .await
-                    .map_err(|_| {
-                        Error::InternalErr("Impossible to fetch same_worker job".to_string())
-                    });
-=======
                 let r = sqlx::query_as::<_, QueuedJob>(
                     "UPDATE queue SET last_ping = now() WHERE id = $1 RETURNING *",
                 )
@@ -1496,22 +1444,15 @@
                 .fetch_optional(db)
                 .await
                 .map_err(|_| Error::InternalErr("Impossible to fetch same_worker job".to_string()));
->>>>>>> a2436523
                 if r.is_err() && !same_worker_job.recoverable {
                     tracing::error!(
                         "failed to fetch same_worker job on a non recoverable job, exiting"
                     );
-<<<<<<< HEAD
-                    job_completed_tx.0.send(SendResult::Kill).await.unwrap();
-=======
                     job_completed_tx.0.send(SendResult::Kill).await.expect("send kill to job completed tx");
->>>>>>> a2436523
                     break;
                 } else {
                     r
                 }
-<<<<<<< HEAD
-=======
             } else if let Ok(_) = killpill_rx.try_recv() {
                 if !killed_but_draining_same_worker_jobs {
                     tracing::info!("received killpill for worker {}, jobs are not pulled anymore except same_worker jobs", i_worker);
@@ -1528,7 +1469,6 @@
                     tokio::time::sleep(Duration::from_millis(200)).await;
                     continue;
                 }
->>>>>>> a2436523
             } else {
                 let pull_time = Instant::now();
                 let suspend_first =
@@ -2012,140 +1952,6 @@
 //     tracing::debug!("leader worker done waiting for");
 // }
 
-<<<<<<< HEAD
-#[tracing::instrument(name = "job_error", level = "info", skip_all, fields(job_id = %job.id))]
-pub async fn handle_job_error<R: rsmq_async::RsmqConnection + Send + Sync + Clone>(
-    db: &Pool<Postgres>,
-    client: &AuthedClient,
-    job: &QueuedJob,
-    mem_peak: i32,
-    canceled_by: Option<CanceledBy>,
-    err: Error,
-    unrecoverable: bool,
-    same_worker_tx: Sender<SameWorkerPayload>,
-    worker_dir: &str,
-    rsmq: Option<R>,
-    worker_name: &str,
-    job_completed_tx: Sender<SendResult>,
-) {
-    let err = match err {
-        Error::JsonErr(err) => err,
-        _ => json!({"message": err.to_string(), "name": "InternalErr"}),
-    };
-
-    let rsmq_2 = rsmq.clone();
-    let update_job_future = || async {
-        append_logs(
-            &job.id,
-            &job.workspace_id,
-            format!("Unexpected error during job execution:\n{err:#?}"),
-            db,
-        )
-        .await;
-        add_completed_job_error(
-            db,
-            job,
-            mem_peak,
-            canceled_by.clone(),
-            err.clone(),
-            rsmq_2,
-            worker_name,
-            false,
-        )
-        .await
-    };
-
-    let update_job_future = if job.is_flow_step || job.is_flow() {
-        let (flow, job_status_to_update) = if let Some(parent_job_id) = job.parent_job {
-            if let Err(e) = update_job_future().await {
-                tracing::error!(
-                    "error updating job future for job {} for handle_job_error: {e:#}",
-                    job.id
-                );
-            }
-            (parent_job_id, job.id)
-        } else {
-            (job.id, Uuid::nil())
-        };
-
-        let wrapped_error = WrappedError { error: err.clone() };
-        tracing::error!(parent_flow = %flow, subflow = %job_status_to_update, "handle job error, updating flow status: {err:?}");
-        let updated_flow = update_flow_status_after_job_completion(
-            db,
-            client,
-            flow,
-            &job_status_to_update,
-            &job.workspace_id,
-            false,
-            Arc::new(serde_json::value::to_raw_value(&wrapped_error).unwrap()),
-            unrecoverable,
-            same_worker_tx,
-            worker_dir,
-            None,
-            rsmq.clone(),
-            worker_name,
-            job_completed_tx.clone(),
-        )
-        .await;
-
-        if let Err(err) = updated_flow {
-            if let Some(parent_job_id) = job.parent_job {
-                if let Ok(Some(parent_job)) =
-                    get_queued_job(&parent_job_id, &job.workspace_id, &db).await
-                {
-                    let e = json!({"message": err.to_string(), "name": "InternalErr"});
-                    append_logs(
-                        &parent_job.id,
-                        &job.workspace_id,
-                        format!("Unexpected error during flow job error handling:\n{err}"),
-                        db,
-                    )
-                    .await;
-                    let _ = add_completed_job_error(
-                        db,
-                        &parent_job,
-                        mem_peak,
-                        canceled_by.clone(),
-                        e,
-                        rsmq,
-                        worker_name,
-                        false,
-                    )
-                    .await;
-                }
-            }
-        }
-
-        None
-    } else {
-        Some(update_job_future)
-    };
-    if let Some(f) = update_job_future {
-        let _ = f().await;
-    }
-    tracing::error!(job_id = %job.id, "error handling job: {err:?} {} {} {}", job.id, job.workspace_id, job.created_by);
-}
-
-#[derive(Debug, Serialize)]
-struct SerializedError {
-    message: String,
-    name: String,
-    #[serde(skip_serializing_if = "Option::is_none")]
-    step_id: Option<String>,
-}
-fn extract_error_value(log_lines: &str, i: i32, step_id: Option<String>) -> Box<RawValue> {
-    return to_raw_value(&SerializedError {
-        message: format!(
-            "ExitCode: {i}, last log lines:\n{}",
-            ANSI_ESCAPE_RE.replace_all(log_lines.trim(), "").to_string()
-        ),
-        name: "ExecutionErr".to_string(),
-        step_id,
-    });
-}
-
-=======
->>>>>>> a2436523
 pub enum SendResult {
     JobCompleted(JobCompleted),
     UpdateFlow {
@@ -2548,123 +2354,6 @@
     Ok(())
 }
 
-<<<<<<< HEAD
-async fn process_result(
-    job: Arc<QueuedJob>,
-    result: error::Result<Arc<Box<RawValue>>>,
-    job_dir: &str,
-    job_completed_tx: JobCompletedSender,
-    mem_peak: i32,
-    canceled_by: Option<CanceledBy>,
-    cached_res_path: Option<String>,
-    token: String,
-    column_order: Option<Vec<String>>,
-    new_args: Option<HashMap<String, Box<RawValue>>>,
-    db: &DB,
-) -> error::Result<()> {
-    match result {
-        Ok(r) => {
-            let job = if column_order.is_some() || new_args.is_some() {
-                let mut updated_job = (*job).clone();
-                if let Some(column_order) = column_order {
-                    match updated_job.flow_status {
-                        Some(_) => {
-                            tracing::warn!("flow_status was expected to be none");
-                        }
-                        None => {
-                            updated_job.flow_status =
-                                Some(sqlx::types::Json(to_raw_value(&serde_json::json!({
-                                    "_metadata": {
-                                        "column_order": column_order
-                                    }
-                                }))));
-                        }
-                    }
-                }
-                if let Some(new_args) = new_args {
-                    match updated_job.flow_status {
-                        Some(_) => {
-                            tracing::warn!("flow_status was expected to be none");
-                        }
-                        None => {
-                            if let Some(args) = updated_job.args.as_mut() {
-                                args.0.remove(ENTRYPOINT_OVERRIDE);
-                            }
-                            updated_job.flow_status =
-                                Some(sqlx::types::Json(to_raw_value(&serde_json::json!({
-                                    "_metadata": {
-                                        "original_args": updated_job.args
-                                    }
-                                }))));
-                        }
-                    }
-                    updated_job.args = Some(Json(new_args));
-                }
-                Arc::new(updated_job)
-            } else {
-                job
-            };
-            job_completed_tx
-                .send(JobCompleted {
-                    job,
-                    result: r,
-                    mem_peak,
-                    canceled_by,
-                    success: true,
-                    cached_res_path,
-                    token: token,
-                })
-                .await
-                .expect("send job completed");
-        }
-        Err(e) => {
-            let error_value = match e {
-                Error::ExitStatus(i) => {
-                    let res = read_result(job_dir).await.ok();
-
-                    if res.as_ref().is_some_and(|x| !x.get().is_empty()) {
-                        res.unwrap()
-                    } else {
-                        let last_10_log_lines = sqlx::query_scalar!(
-                            "SELECT right(logs, 600) FROM job_logs WHERE job_id = $1 AND workspace_id = $2 ORDER BY created_at DESC LIMIT 1",
-                            &job.id,
-                            &job.workspace_id
-                        ).fetch_one(db).await.ok().flatten().unwrap_or("".to_string());
-
-                        let log_lines = last_10_log_lines
-                            .split("CODE EXECUTION ---")
-                            .last()
-                            .unwrap_or(&last_10_log_lines);
-
-                        extract_error_value(log_lines, i, job.flow_step_id.clone())
-                    }
-                }
-                err @ _ => to_raw_value(&SerializedError {
-                    message: format!("error during execution of the script:\n{}", err),
-                    name: "ExecutionErr".to_string(),
-                    step_id: job.flow_step_id.clone(),
-                }),
-            };
-
-            // in the happy path and if job not a flow step, we can delegate updating the completed job in the background
-            job_completed_tx
-                .send(JobCompleted {
-                    job: job,
-                    result: Arc::new(to_raw_value(&error_value)),
-                    mem_peak,
-                    canceled_by,
-                    success: false,
-                    cached_res_path,
-                    token: token,
-                })
-                .await
-                .expect("send job completed");
-        }
-    };
-    Ok(())
-}
-=======
->>>>>>> a2436523
 
 pub fn build_envs(
     envs: Option<Vec<String>>,
