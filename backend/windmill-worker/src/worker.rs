/*
 * Author: Ruben Fiszel
 * Copyright: Windmill Labs, Inc 2022
 * This file and its contents are licensed under the AGPLv3 License.
 * Please see the included NOTICE for copyright information and
 * LICENSE-AGPL for a copy of the license.
 */

// #[cfg(feature = "otel")]
// use opentelemetry::{global,  KeyValue};

use anyhow::anyhow;
use futures::TryFutureExt;
use windmill_common::{
    apps::AppScriptId,
    auth::{fetch_authed_from_permissioned_as, JWTAuthClaims, JobPerms},
    cache::{future::FutureCachedExt, ScriptData, ScriptMetadata},
    jwt,
    schema::{should_validate_schema, SchemaValidator},
    scripts::PREVIEW_IS_TAR_CODEBASE_HASH,
    utils::WarnAfterExt,
    worker::{
        get_memory, get_vcpus, get_windmill_memory_usage, get_worker_memory_usage, write_file,
        ROOT_CACHE_DIR, ROOT_CACHE_NOMOUNT_DIR, TMP_DIR,
    },
    KillpillSender,
};

#[cfg(feature = "enterprise")]
use windmill_common::ee::LICENSE_KEY_VALID;

use anyhow::{Context, Result};
use const_format::concatcp;
#[cfg(feature = "prometheus")]
use prometheus::IntCounter;

use tracing::{field, Instrument};
#[cfg(feature = "prometheus")]
use windmill_common::METRICS_DEBUG_ENABLED;
#[cfg(feature = "prometheus")]
use windmill_common::METRICS_ENABLED;

use reqwest::Response;
use serde::{de::DeserializeOwned, Deserialize, Serialize};
use sqlx::{types::Json, Pool, Postgres};
use std::{
    collections::HashMap,
    fs::DirBuilder,
    sync::{
        atomic::{AtomicBool, AtomicU16, Ordering},
        Arc,
    },
    time::Duration,
};
use windmill_parser::MainArgSignature;

use uuid::Uuid;

use windmill_common::{
    cache::{self, RawData},
    error::{self, to_anyhow, Error},
    flows::FlowNodeId,
    jobs::JobKind,
    scripts::{get_full_hub_script_by_path, ScriptHash, ScriptLang, PREVIEW_IS_CODEBASE_HASH},
    users::SUPERADMIN_SECRET_EMAIL,
    utils::StripPath,
    worker::{update_ping, CLOUD_HOSTED, NO_LOGS, WORKER_CONFIG, WORKER_GROUP},
    DB, IS_READY,
};

use windmill_queue::{
    append_logs, canceled_job_to_result, empty_result, pull, push, CanceledBy, MiniPulledJob,
    PulledJob, PushArgs, PushIsolationLevel, HTTP_CLIENT,
};

#[cfg(feature = "prometheus")]
use windmill_queue::register_metric;

use serde_json::value::RawValue;

#[cfg(any(target_os = "linux", target_os = "macos"))]
use tokio::fs::symlink;

#[cfg(target_os = "windows")]
use tokio::fs::symlink_file as symlink;

use tokio::{
    sync::{
        mpsc::{self, Sender},
        RwLock,
    },
    task::JoinHandle,
    time::Instant,
};

use rand::Rng;

use crate::{
    bash_executor::{handle_bash_job, handle_powershell_job},
    bun_executor::handle_bun_job,
    common::{
        build_args_map, cached_result_path, get_cached_resource_value_if_valid,
        get_reserved_variables, update_worker_ping_for_failed_init_script, OccupancyMetrics,
    },
    csharp_executor::handle_csharp_job,
    deno_executor::handle_deno_job,
    go_executor::handle_go_job,
    graphql_executor::do_graphql,
    handle_child::SLOW_LOGS,
    handle_job_error,
    job_logger::NO_LOGS_AT_ALL,
    js_eval::{eval_fetch_timeout, transpile_ts},
    pg_executor::do_postgresql,
    result_processor::{process_result, start_background_processor},
    schema::schema_validator_from_main_arg_sig,
    worker_flow::{handle_flow, update_flow_status_in_progress},
    worker_lockfiles::{
        handle_app_dependency_job, handle_dependency_job, handle_flow_dependency_job,
    },
};

#[cfg(feature = "rust")]
use crate::rust_executor::handle_rust_job;

#[cfg(feature = "php")]
use crate::php_executor::handle_php_job;

#[cfg(feature = "python")]
use crate::python_executor::{handle_python_job, PyVersion};

#[cfg(feature = "python")]
use crate::ansible_executor::handle_ansible_job;

#[cfg(feature = "mysql")]
use crate::mysql_executor::do_mysql;

#[cfg(feature = "oracledb")]
use crate::oracledb_executor::do_oracledb;

use backon::ConstantBuilder;
use backon::{BackoffBuilder, Retryable};

#[cfg(feature = "enterprise")]
use crate::dedicated_worker::create_dedicated_worker_map;

#[cfg(feature = "enterprise")]
use crate::snowflake_executor::do_snowflake;

#[cfg(all(feature = "enterprise", feature = "mssql"))]
use crate::mssql_executor::do_mssql;

#[cfg(all(feature = "enterprise", feature = "bigquery"))]
use crate::bigquery_executor::do_bigquery;

#[cfg(feature = "benchmark")]
use crate::bench::{benchmark_init, BenchmarkInfo, BenchmarkIter};

use windmill_common::add_time;

pub async fn create_token_for_owner_in_bg(
    db: &Pool<Postgres>,
    job: &MiniPulledJob,
) -> Arc<RwLock<String>> {
    let rw_lock = Arc::new(RwLock::new(String::new()));
    // skipping test runs
    if job.workspace_id != "" {
        let mut locked = rw_lock.clone().write_owned().await;
        let db = db.clone();
        let w_id = job.workspace_id.clone();
        let owner = job.permissioned_as.clone();
        let email = job.permissioned_as_email.clone();
        let job_id = job.id.clone();

        let label = if job.permissioned_as != format!("u/{}", job.created_by)
            && job.permissioned_as != job.created_by
        {
            format!("ephemeral-script-end-user-{}", job.created_by)
        } else {
            "ephemeral-script".to_string()
        };
        tokio::spawn(async move {
            let token = create_token_for_owner(
                &db.clone(),
                &w_id,
                &owner,
                &label,
                *SCRIPT_TOKEN_EXPIRY,
                &email,
                &job_id,
            )
            .warn_after_seconds(5)
            .await
            .expect("could not create job token");
            *locked = token;
        });
    };
    return rw_lock;
}

#[tracing::instrument(level = "trace", skip_all)]
pub async fn create_token_for_owner(
    db: &Pool<Postgres>,
    w_id: &str,
    owner: &str,
    label: &str,
    expires_in: u64,
    email: &str,
    job_id: &Uuid,
) -> error::Result<String> {
    // TODO: Bad implementation. We should not have access to this DB here.
    if let Some(token) = JOB_TOKEN.as_ref() {
        return Ok(token.clone());
    }

    let job_authed = match sqlx::query_as!(
        JobPerms,
        "SELECT * FROM job_perms WHERE job_id = $1 AND workspace_id = $2",
        job_id,
        w_id
    )
    .fetch_optional(db)
    .await
    {
        Ok(Some(jp)) => jp.into(),
        _ => {
            tracing::warn!("Could not get permissions for job {job_id} from job_perms table, getting permissions directly...");
            fetch_authed_from_permissioned_as(owner.to_string(), email.to_string(), w_id, db)
                .await
                .map_err(|e| {
                    Error::internal_err(format!(
                        "Could not get permissions directly for job {job_id}: {e:#}"
                    ))
                })?
        }
    };

    let payload = JWTAuthClaims {
        email: job_authed.email,
        username: job_authed.username,
        is_admin: job_authed.is_admin,
        is_operator: job_authed.is_operator,
        groups: job_authed.groups,
        folders: job_authed.folders,
        label: Some(label.to_string()),
        workspace_id: w_id.to_string(),
        exp: (chrono::Utc::now() + chrono::Duration::seconds(expires_in as i64)).timestamp()
            as usize,
        job_id: Some(job_id.to_string()),
        scopes: None,
    };

    let token = jwt::encode_with_internal_secret(&payload)
        .await
        .with_context(|| format!("Could not encode JWT token for job {job_id}"))?;

    Ok(format!("jwt_{}", token))
}

pub const PY310_CACHE_DIR: &str = concatcp!(ROOT_CACHE_DIR, "python_310");
pub const PY311_CACHE_DIR: &str = concatcp!(ROOT_CACHE_DIR, "python_311");
pub const PY312_CACHE_DIR: &str = concatcp!(ROOT_CACHE_DIR, "python_312");
pub const PY313_CACHE_DIR: &str = concatcp!(ROOT_CACHE_DIR, "python_313");

pub const TAR_PY310_CACHE_DIR: &str = concatcp!(ROOT_CACHE_DIR, "tar/python_310");
pub const TAR_PY311_CACHE_DIR: &str = concatcp!(ROOT_CACHE_DIR, "tar/python_311");
pub const TAR_PY312_CACHE_DIR: &str = concatcp!(ROOT_CACHE_DIR, "tar/python_312");
pub const TAR_PY313_CACHE_DIR: &str = concatcp!(ROOT_CACHE_DIR, "tar/python_313");

pub const UV_CACHE_DIR: &str = concatcp!(ROOT_CACHE_DIR, "uv");
pub const PY_INSTALL_DIR: &str = concatcp!(ROOT_CACHE_DIR, "py_runtime");
pub const TAR_PYBASE_CACHE_DIR: &str = concatcp!(ROOT_CACHE_DIR, "tar");
pub const DENO_CACHE_DIR: &str = concatcp!(ROOT_CACHE_DIR, "deno");
pub const DENO_CACHE_DIR_DEPS: &str = concatcp!(ROOT_CACHE_DIR, "deno/deps");
pub const DENO_CACHE_DIR_NPM: &str = concatcp!(ROOT_CACHE_DIR, "deno/npm");

pub const GO_CACHE_DIR: &str = concatcp!(ROOT_CACHE_DIR, "go");
pub const RUST_CACHE_DIR: &str = concatcp!(ROOT_CACHE_DIR, "rust");
pub const CSHARP_CACHE_DIR: &str = concatcp!(ROOT_CACHE_DIR, "csharp");
pub const BUN_CACHE_DIR: &str = concatcp!(ROOT_CACHE_NOMOUNT_DIR, "bun");
pub const BUN_BUNDLE_CACHE_DIR: &str = concatcp!(ROOT_CACHE_DIR, "bun");
pub const BUN_CODEBASE_BUNDLE_CACHE_DIR: &str = concatcp!(ROOT_CACHE_NOMOUNT_DIR, "script_bundle");

pub const GO_BIN_CACHE_DIR: &str = concatcp!(ROOT_CACHE_DIR, "gobin");
pub const POWERSHELL_CACHE_DIR: &str = concatcp!(ROOT_CACHE_DIR, "powershell");
pub const COMPOSER_CACHE_DIR: &str = concatcp!(ROOT_CACHE_DIR, "composer");

const NUM_SECS_PING: u64 = 5;
const NUM_SECS_READINGS: u64 = 60;

const INCLUDE_DEPS_PY_SH_CONTENT: &str = include_str!("../nsjail/download_deps.py.sh");

pub const DEFAULT_CLOUD_TIMEOUT: u64 = 900;
pub const DEFAULT_SELFHOSTED_TIMEOUT: u64 = 604800; // 7 days
pub const DEFAULT_SLEEP_QUEUE: u64 = 50;

// only 1 native job so that we don't have to worry about concurrency issues on non dedicated native jobs workers
pub const DEFAULT_NATIVE_JOBS: usize = 1;

const VACUUM_PERIOD: u32 = 50000;

#[cfg(any(target_os = "linux"))]
const DROP_CACHE_PERIOD: u32 = 1000;

pub const MAX_BUFFERED_DEDICATED_JOBS: usize = 3;

#[cfg(feature = "prometheus")]
lazy_static::lazy_static! {

    static ref WORKER_STARTED: Option<prometheus::IntGauge> = if METRICS_ENABLED.load(Ordering::Relaxed) { Some(prometheus::register_int_gauge!(
        "worker_started",
        "Total number of workers started."
    )
    .unwrap()) } else { None };

    static ref WORKER_UPTIME_OPTS: prometheus::Opts = prometheus::opts!(
        "worker_uptime",
        "Total number of seconds since the worker has started"
    );


    pub static ref WORKER_EXECUTION_COUNT: Arc<RwLock<HashMap<String, IntCounter>>> = Arc::new(RwLock::new(HashMap::new()));
    pub static ref WORKER_EXECUTION_DURATION_COUNTER: Arc<RwLock<HashMap<String, prometheus::Counter>>> = Arc::new(RwLock::new(HashMap::new()));

    pub static ref WORKER_EXECUTION_DURATION: Arc<RwLock<HashMap<String, prometheus::Histogram>>> = Arc::new(RwLock::new(HashMap::new()));
}

#[cfg(windows)]
const DOTNET_DEFAULT_PATH: &str = "C:\\Program Files\\dotnet\\dotnet.exe";
#[cfg(unix)]
const DOTNET_DEFAULT_PATH: &str = "/usr/bin/dotnet";

lazy_static::lazy_static! {

    pub static ref JOB_TOKEN: Option<String> = std::env::var("JOB_TOKEN").ok();

    pub static ref SLEEP_QUEUE: u64 = std::env::var("SLEEP_QUEUE")
    .ok()
    .and_then(|x| x.parse::<u64>().ok())
    .unwrap_or(DEFAULT_SLEEP_QUEUE * std::env::var("NUM_WORKERS")
    .ok()
    .map(|x| x.parse().ok())
    .flatten()
    .unwrap_or(2) / 2);


    pub static ref DISABLE_NUSER: bool = std::env::var("DISABLE_NUSER")
    .ok()
    .and_then(|x| x.parse::<bool>().ok())
    .unwrap_or(false);

    // pub static ref DISABLE_NSJAIL: bool = false;
    pub static ref DISABLE_NSJAIL: bool = std::env::var("DISABLE_NSJAIL")
        .ok()
        .and_then(|x| x.parse::<bool>().ok())
        .unwrap_or(true);

    pub static ref KEEP_JOB_DIR: AtomicBool = AtomicBool::new(std::env::var("KEEP_JOB_DIR")
        .ok()
        .and_then(|x| x.parse::<bool>().ok())
        .unwrap_or(false));

    pub static ref NO_PROXY: Option<String> = std::env::var("no_proxy").ok().or(std::env::var("NO_PROXY").ok());
    pub static ref HTTP_PROXY: Option<String> = std::env::var("http_proxy").ok().or(std::env::var("HTTP_PROXY").ok());
    pub static ref HTTPS_PROXY: Option<String> = std::env::var("https_proxy").ok().or(std::env::var("HTTPS_PROXY").ok());

    pub static ref PROXY_ENVS: Vec<(&'static str, String)> = {
        let mut proxy_env = Vec::new();
        if let Some(no_proxy) = NO_PROXY.as_ref() {
            proxy_env.push(("NO_PROXY", no_proxy.to_string()));
        }
        if let Some(http_proxy) = HTTP_PROXY.as_ref() {
            proxy_env.push(("HTTP_PROXY", http_proxy.to_string()));
        }
        if let Some(https_proxy) = HTTPS_PROXY.as_ref() {
            proxy_env.push(("HTTPS_PROXY", https_proxy.to_string()));
        }
        proxy_env
    };
    pub static ref DENO_PATH: String = std::env::var("DENO_PATH").unwrap_or_else(|_| "/usr/bin/deno".to_string());
    pub static ref BUN_PATH: String = std::env::var("BUN_PATH").unwrap_or_else(|_| "/usr/bin/bun".to_string());
    pub static ref NPM_PATH: String = std::env::var("NPM_PATH").unwrap_or_else(|_| "/usr/bin/npm".to_string());
    pub static ref NODE_BIN_PATH: String = std::env::var("NODE_BIN_PATH").unwrap_or_else(|_| "/usr/bin/node".to_string());
    pub static ref POWERSHELL_PATH: String = std::env::var("POWERSHELL_PATH").unwrap_or_else(|_| "/usr/bin/pwsh".to_string());
    pub static ref PHP_PATH: String = std::env::var("PHP_PATH").unwrap_or_else(|_| "/usr/bin/php".to_string());
    pub static ref COMPOSER_PATH: String = std::env::var("COMPOSER_PATH").unwrap_or_else(|_| "/usr/bin/composer".to_string());
    pub static ref DOTNET_PATH: String = std::env::var("DOTNET_PATH").unwrap_or_else(|_| DOTNET_DEFAULT_PATH.to_string());
    pub static ref NSJAIL_PATH: String = std::env::var("NSJAIL_PATH").unwrap_or_else(|_| "nsjail".to_string());
    pub static ref PATH_ENV: String = std::env::var("PATH").unwrap_or_else(|_| String::new());
    pub static ref HOME_ENV: String = std::env::var("HOME").unwrap_or_else(|_| "/tmp".to_string());

    pub static ref NODE_PATH: Option<String> = std::env::var("NODE_PATH").ok();

    pub static ref TZ_ENV: String = std::env::var("TZ").unwrap_or_else(|_| String::new());
    pub static ref GOPRIVATE: Option<String> = std::env::var("GOPRIVATE").ok();
    pub static ref GOPROXY: Option<String> = std::env::var("GOPROXY").ok();
    pub static ref NETRC: Option<String> = std::env::var("NETRC").ok();


    pub static ref NPM_CONFIG_REGISTRY: Arc<RwLock<Option<String>>> = Arc::new(RwLock::new(None));
    pub static ref BUNFIG_INSTALL_SCOPES: Arc<RwLock<Option<String>>> = Arc::new(RwLock::new(None));
    pub static ref NUGET_CONFIG: Arc<RwLock<Option<String>>> = Arc::new(RwLock::new(None));

    pub static ref PIP_EXTRA_INDEX_URL: Arc<RwLock<Option<String>>> = Arc::new(RwLock::new(None));
    pub static ref PIP_INDEX_URL: Arc<RwLock<Option<String>>> = Arc::new(RwLock::new(None));
    pub static ref INSTANCE_PYTHON_VERSION: Arc<RwLock<Option<String>>> = Arc::new(RwLock::new(None));
    pub static ref JOB_DEFAULT_TIMEOUT: Arc<RwLock<Option<i32>>> = Arc::new(RwLock::new(None));

    static ref MAX_TIMEOUT: u64 = std::env::var("TIMEOUT")
        .ok()
        .and_then(|x| x.parse::<u64>().ok())
        .unwrap_or_else(|| if *CLOUD_HOSTED { DEFAULT_CLOUD_TIMEOUT } else { DEFAULT_SELFHOSTED_TIMEOUT });

    pub static ref MAX_WAIT_FOR_SIGINT: u64 = std::env::var("MAX_WAIT_FOR_SIGINT")
        .ok()
        .and_then(|x| x.parse::<u64>().ok())
        .unwrap_or_else(|| 0);

    pub static ref MAX_WAIT_FOR_SIGTERM: u64 = std::env::var("MAX_WAIT_FOR_SIGTERM")
        .ok()
        .and_then(|x| x.parse::<u64>().ok())
        .unwrap_or_else(|| 5);

    pub static ref MAX_TIMEOUT_DURATION: Duration = Duration::from_secs(*MAX_TIMEOUT);

    pub static ref SCRIPT_TOKEN_EXPIRY: u64 = std::env::var("SCRIPT_TOKEN_EXPIRY")
        .ok()
        .and_then(|x| x.parse::<u64>().ok())
        .unwrap_or(*MAX_TIMEOUT);

    pub static ref GLOBAL_CACHE_INTERVAL: u64 = std::env::var("GLOBAL_CACHE_INTERVAL")
        .ok()
        .and_then(|x| x.parse::<u64>().ok())
        .unwrap_or(60 * 10);


    pub static ref EXIT_AFTER_NO_JOB_FOR_SECS: Option<u64> = std::env::var("EXIT_AFTER_NO_JOB_FOR_SECS")
        .ok()
        .and_then(|x| x.parse::<u64>().ok());


    pub static ref REFRESH_CGROUP_READINGS: bool = std::env::var("REFRESH_CGROUP_READINGS")
        .ok()
        .and_then(|x| x.parse().ok())
        .unwrap_or(false);

}

#[cfg(windows)]
lazy_static::lazy_static! {
    pub static ref SYSTEM_ROOT: String = std::env::var("SystemRoot").unwrap_or_else(|_| "C:\\Windows".to_string());
    pub static ref USERPROFILE_ENV: String = std::env::var("USERPROFILE").unwrap_or_else(|_| "/tmp".to_string());
}

//only matter if CLOUD_HOSTED
pub const MAX_RESULT_SIZE: usize = 1024 * 1024 * 2; // 2MB

pub const INIT_SCRIPT_TAG: &str = "init_script";

pub struct AuthedClientBackgroundTask {
    pub base_internal_url: String,
    pub workspace: String,
    pub token: Arc<RwLock<String>>,
}

impl AuthedClientBackgroundTask {
    pub async fn get_authed(&self) -> AuthedClient {
        return AuthedClient {
            base_internal_url: self.base_internal_url.clone(),
            workspace: self.workspace.clone(),
            token: self.get_token().await,
            force_client: None,
        };
    }
    pub async fn get_token(&self) -> String {
        return self.token.read().await.clone();
    }
}
#[derive(Clone)]
pub struct AuthedClient {
    pub base_internal_url: String,
    pub workspace: String,
    pub token: String,
    pub force_client: Option<reqwest::Client>,
}

impl AuthedClient {
    pub async fn get(&self, url: &str, query: Vec<(&str, String)>) -> anyhow::Result<Response> {
        self.force_client
            .as_ref()
            .unwrap_or(&HTTP_CLIENT)
            .get(url)
            .query(&query)
            .header(
                reqwest::header::ACCEPT,
                reqwest::header::HeaderValue::from_static("application/json"),
            )
            .header(
                reqwest::header::AUTHORIZATION,
                reqwest::header::HeaderValue::from_str(&format!("Bearer {}", self.token))?,
            )
            .send()
            .await
            .context(format!(
                "Executing request from authed http client to {url} with query {query:?}",
            ))
    }

    pub async fn get_id_token(&self, audience: &str) -> anyhow::Result<String> {
        let url = format!(
            "{}/api/w/{}/oidc/token/{}",
            self.base_internal_url, self.workspace, audience
        );
        let response = self.get(&url, vec![]).await?;
        match response.status().as_u16() {
            200u16 => Ok(response
                .json::<String>()
                .await
                .context("decoding oidc token as json string")?),
            _ => Err(anyhow::anyhow!(response.text().await.unwrap_or_default())),
        }
    }

    pub async fn get_resource_value<T: DeserializeOwned>(&self, path: &str) -> anyhow::Result<T> {
        let url = format!(
            "{}/api/w/{}/resources/get_value/{}",
            self.base_internal_url, self.workspace, path
        );
        let response = self.get(&url, vec![]).await?;
        match response.status().as_u16() {
            200u16 => Ok(response
                .json::<T>()
                .await
                .context("decoding resource value as json")?),
            _ => Err(anyhow::anyhow!(response.text().await.unwrap_or_default())),
        }
    }

    pub async fn get_variable_value(&self, path: &str) -> anyhow::Result<String> {
        let url = format!(
            "{}/api/w/{}/variables/get_value/{}",
            self.base_internal_url, self.workspace, path
        );
        let response = self.get(&url, vec![]).await?;
        match response.status().as_u16() {
            200u16 => Ok(response
                .json::<String>()
                .await
                .context("decoding variable value as json")?),
            _ => Err(anyhow::anyhow!(response.text().await.unwrap_or_default())),
        }
    }

    pub async fn get_resource_value_interpolated<T: DeserializeOwned>(
        &self,
        path: &str,
        job_id: Option<String>,
    ) -> anyhow::Result<T> {
        let url = format!(
            "{}/api/w/{}/resources/get_value_interpolated/{}",
            self.base_internal_url, self.workspace, path
        );
        let mut query = Vec::with_capacity(1usize);
        if let Some(v) = &job_id {
            query.push(("job_id", v.to_string()));
        }
        let response = self.get(&url, query).await?;
        match response.status().as_u16() {
            200u16 => Ok(response
                .json::<T>()
                .await
                .context("decoding interpolated resource value as json")?),
            _ => Err(anyhow::anyhow!(response.text().await.unwrap_or_default())),
        }
    }

    pub async fn get_completed_job_result<T: DeserializeOwned>(
        &self,
        path: &str,
        json_path: Option<String>,
    ) -> anyhow::Result<T> {
        let url = format!(
            "{}/api/w/{}/jobs_u/completed/get_result/{}",
            self.base_internal_url, self.workspace, path
        );
        let query = if let Some(json_path) = json_path {
            vec![("json_path", json_path)]
        } else {
            vec![]
        };
        let response = self.get(&url, query).await?;
        match response.status().as_u16() {
            200u16 => Ok(response
                .json::<T>()
                .await
                .context("decoding completed job result as json")?),
            _ => Err(anyhow::anyhow!(response.text().await.unwrap_or_default())),
        }
    }

    pub async fn get_result_by_id<T: DeserializeOwned>(
        &self,
        flow_job_id: &str,
        node_id: &str,
        json_path: Option<String>,
    ) -> anyhow::Result<T> {
        let url = format!(
            "{}/api/w/{}/jobs/result_by_id/{}/{}",
            self.base_internal_url, self.workspace, flow_job_id, node_id
        );
        let query = if let Some(json_path) = json_path {
            vec![("json_path", json_path)]
        } else {
            vec![]
        };
        let response = self.get(&url, query).await?;
        match response.status().as_u16() {
            200u16 => Ok(response
                .json::<T>()
                .await
                .context("decoding result by id as json")?),
            _ => Err(anyhow::anyhow!(response.text().await.unwrap_or_default())),
        }
    }
}

#[allow(dead_code)]
#[derive(Clone)]
pub struct JobCompletedSender(Sender<SendResult>);

#[derive(Clone)]
pub struct SameWorkerSender(pub Sender<SameWorkerPayload>, pub Arc<AtomicU16>);

pub struct SameWorkerPayload {
    pub job_id: Uuid,
    pub recoverable: bool,
}

impl JobCompletedSender {
    pub async fn send(
        &self,
        jc: JobCompleted,
    ) -> Result<(), tokio::sync::mpsc::error::SendError<SendResult>> {
        self.0.send(SendResult::JobCompleted(jc)).await
    }
}

impl SameWorkerSender {
    pub async fn send(
        &self,
        payload: SameWorkerPayload,
    ) -> Result<(), tokio::sync::mpsc::error::SendError<SameWorkerPayload>> {
        self.1.fetch_add(1, Ordering::Relaxed);
        self.0.send(payload).await
    }
}

// on linux, we drop caches every DROP_CACHE_PERIOD to avoid OOM killer believing we are using too much memory just because we create lots of files when executing jobs
#[cfg(any(target_os = "linux"))]
pub async fn drop_cache() {
    tracing::info!("Syncing and dropping linux file caches to reduce memory usage");
    // Run the sync command
    if let Err(e) = tokio::process::Command::new("sync").status().await {
        tracing::error!("Failed to run sync command: {}", e);
        return;
    }

    // Open /proc/sys/vm/drop_caches for writing asynchronously
    match tokio::fs::File::create("/proc/sys/vm/drop_caches").await {
        Ok(mut file) => {
            // Write '3' to the file to drop caches
            if let Err(e) = tokio::io::AsyncWriteExt::write_all(&mut file, b"3").await {
                tracing::warn!("Failed to write to /proc/sys/vm/drop_caches (expected to not work in not in privileged mode, only required to forcefully drop the cache to avoid spurrious oom killer): {}", e);
            }
        }
        Err(e) => {
            tracing::warn!("Failed to open /proc/sys/vm/drop_caches (expected to not work in not in privileged mode, only required to forcefully drop the cache to avoid spurrious oom killer):: {}", e);
        }
    }
}

const OUTSTANDING_WAIT_TIME_THRESHOLD_MS: i64 = 1000;

async fn insert_wait_time(
    job_id: Uuid,
    root_job_id: Option<Uuid>,
    db: &Pool<Postgres>,
    wait_time: i64,
) -> sqlx::error::Result<()> {
    sqlx::query!(
        "INSERT INTO outstanding_wait_time(job_id, self_wait_time_ms) VALUES ($1, $2)
            ON CONFLICT (job_id) DO UPDATE SET self_wait_time_ms = EXCLUDED.self_wait_time_ms",
        job_id,
        wait_time
    )
    .execute(db)
    .await?;

    if let Some(root_id) = root_job_id {
        // TODO: queued_job.root_job is not guaranteed to be the true root job (e.g. parallel flow
        // subflows). So this is currently incorrect for those cases
        sqlx::query!(
            "INSERT INTO outstanding_wait_time(job_id, aggregate_wait_time_ms) VALUES ($1, $2)
                ON CONFLICT (job_id) DO UPDATE SET aggregate_wait_time_ms =
                COALESCE(outstanding_wait_time.aggregate_wait_time_ms, 0) + EXCLUDED.aggregate_wait_time_ms",
            root_id,
            wait_time
        )
        .execute(db)
        .await?;
    }
    Ok(())
}

fn add_outstanding_wait_time(
    queued_job: &MiniPulledJob,
    db: &Pool<Postgres>,
    waiting_threshold: i64,
) -> () {
    let wait_time;

    if let Some(started_time) = queued_job.started_at {
        wait_time = (started_time - queued_job.scheduled_for).num_milliseconds();
    } else {
        return;
    }

    if wait_time < waiting_threshold {
        return;
    }

    let job_id = queued_job.id;
    let root_job_id = queued_job.flow_innermost_root_job;
    let db = db.clone();

    tokio::spawn(async move {
            match insert_wait_time(job_id, root_job_id, &db, wait_time).await {
                Ok(()) => tracing::warn!("job {job_id} waited for an executor for a significant amount of time. Recording value wait_time={}ms", wait_time),
                Err(e) => tracing::error!("Failed to insert outstanding wait time: {}", e),
            }
    }.in_current_span());
}

// struct WorkerMtrics {
//     job_
// }

pub async fn run_worker(
    db: &Pool<Postgres>,
    hostname: &str,
    worker_name: String,
    i_worker: u64,
    _num_workers: u32,
    ip: &str,
    mut killpill_rx: tokio::sync::broadcast::Receiver<()>,
    killpill_tx: KillpillSender,
    base_internal_url: &str,
    agent_mode: bool,
) {
    #[cfg(not(feature = "enterprise"))]
    if !*DISABLE_NSJAIL {
        tracing::warn!(
            worker = %worker_name, hostname = %hostname,
            "NSJAIL to sandbox process in untrusted environments is an enterprise feature but allowed to be used for testing purposes"
        );
    }

    let start_time = Instant::now();

    let worker_dir = format!("{TMP_DIR}/{worker_name}");
    tracing::debug!(worker = %worker_name, hostname = %hostname, worker_dir = %worker_dir, "Creating worker dir");

    #[cfg(feature = "python")]
    {
        let (db, worker_name, hostname, worker_dir) = (
            db.clone(),
            worker_name.clone(),
            hostname.to_owned(),
            worker_dir.clone(),
        );
        tokio::spawn(async move {
            if let Err(e) = PyVersion::from_instance_version(&Uuid::nil(), "", &db)
                .await
                .get_python(&Uuid::nil(), &mut 0, &db, &worker_name, "", &mut None)
                .await
            {
                tracing::error!(
                    worker = %worker_name,
                    hostname = %hostname,
                    worker_dir = %worker_dir,
                    "Cannot preinstall or find Instance Python version to worker: {e}"//
                );
            }
            if let Err(e) = PyVersion::Py311
                .get_python(&Uuid::nil(), &mut 0, &db, &worker_name, "", &mut None)
                .await
            {
                tracing::error!(
                    worker = %worker_name,
                    hostname = %hostname,
                    worker_dir = %worker_dir,
                    "Cannot preinstall or find default 311 version to worker: {e}"//
                );
            }
        });
    }

    if let Some(ref netrc) = *NETRC {
        tracing::info!(worker = %worker_name, hostname = %hostname, "Writing netrc at {}/.netrc", HOME_ENV.as_str());
        write_file(&HOME_ENV, ".netrc", netrc).expect("could not write netrc");
    }

    DirBuilder::new()
        .recursive(true)
        .create(&worker_dir)
        .expect("could not create initial worker dir");

    if !*DISABLE_NSJAIL {
        let _ = write_file(
            &worker_dir,
            "download_deps.py.sh",
            INCLUDE_DEPS_PY_SH_CONTENT,
        );
    }

    let mut last_ping = Instant::now() - Duration::from_secs(NUM_SECS_PING + 1);

    update_ping(hostname, &worker_name, ip, db).await;

    #[cfg(feature = "prometheus")]
    let uptime_metric = if METRICS_ENABLED.load(Ordering::Relaxed) {
        Some(
            prometheus::register_counter!(WORKER_UPTIME_OPTS
                .clone()
                .const_label("name", &worker_name))
            .unwrap(),
        )
    } else {
        None
    };

    #[cfg(feature = "prometheus")]
    let worker_sleep_duration_counter = if METRICS_ENABLED.load(Ordering::Relaxed) {
        Some(
            prometheus::register_counter!(prometheus::opts!(
                "worker_sleep_duration_counter",
                "Total number of seconds spent sleeping between pulling jobs from the queue"
            )
            .const_label("name", &worker_name))
            .expect("register prometheus metric"),
        )
    } else {
        None
    };

    #[cfg(feature = "prometheus")]
    let worker_pull_duration = if METRICS_ENABLED.load(Ordering::Relaxed) {
        Some(
            prometheus::register_histogram!(prometheus::HistogramOpts::new(
                "worker_pull_duration",
                "Duration pulling next job",
            )
            .const_label("name", &worker_name)
            .const_label("has_job", "true"),)
            .expect("register prometheus metric"),
        )
    } else {
        None
    };

    #[cfg(feature = "prometheus")]
    let worker_pull_duration_empty = if METRICS_ENABLED.load(Ordering::Relaxed) {
        Some(
            prometheus::register_histogram!(prometheus::HistogramOpts::new(
                "worker_pull_duration",
                "Duration pulling next job",
            )
            .const_label("name", &worker_name)
            .const_label("has_job", "false"),)
            .expect("register prometheus metric"),
        )
    } else {
        None
    };

    #[cfg(feature = "prometheus")]
    let _worker_save_completed_job_duration = if METRICS_DEBUG_ENABLED.load(Ordering::Relaxed)
        && METRICS_ENABLED.load(Ordering::Relaxed)
    {
        Some(Arc::new(
            prometheus::register_histogram!(prometheus::HistogramOpts::new(
                "worker_save_duration",
                "Duration sending job to completed job channel",
            )
            .const_label("name", &worker_name),)
            .expect("register prometheus metric"),
        ))
    } else {
        None
    };

    #[cfg(feature = "prometheus")]
    let worker_pull_duration_counter_empty =
        if METRICS_ENABLED.load(std::sync::atomic::Ordering::Relaxed) {
            Some(
                prometheus::register_counter!(prometheus::opts!(
        "worker_pull_duration_counter",
        "Total number of seconds spent pulling jobs (if growing large the db is undersized)"
    )
                .const_label("name", &worker_name)
                .const_label("has_job", "false"))
                .expect("register prometheus metric"),
            )
        } else {
            None
        };

    #[cfg(feature = "prometheus")]
    let worker_pull_duration_counter = if METRICS_ENABLED.load(std::sync::atomic::Ordering::Relaxed)
    {
        Some(
            prometheus::register_counter!(prometheus::opts!(
        "worker_pull_duration_counter",
        "Total number of seconds spent pulling jobs (if growing large the db is undersized)"
    )
            .const_label("name", &worker_name)
            .const_label("has_job", "true"))
            .expect("register prometheus metric"),
        )
    } else {
        None
    };

    #[cfg(feature = "prometheus")]
    let worker_pull_over_500_counter_empty =
        if METRICS_ENABLED.load(std::sync::atomic::Ordering::Relaxed) {
            Some(
                prometheus::register_counter!(prometheus::opts!(
                    "worker_pull_slow_counter",
                    "Total number of pull being too slow (if growing large the db is undersized)"
                )
                .const_label("name", &worker_name)
                .const_label("over", "500")
                .const_label("has_job", "false"))
                .expect("register prometheus metric"),
            )
        } else {
            None
        };

    #[cfg(feature = "prometheus")]
    let worker_pull_over_500_counter = if METRICS_ENABLED.load(std::sync::atomic::Ordering::Relaxed)
    {
        Some(
            prometheus::register_counter!(prometheus::opts!(
                "worker_pull_slow_counter",
                "Total number of pull being too slow (if growing large the db is undersized)"
            )
            .const_label("name", &worker_name)
            .const_label("over", "500")
            .const_label("has_job", "true"))
            .expect("register prometheus metric"),
        )
    } else {
        None
    };

    #[cfg(feature = "prometheus")]
    let worker_pull_over_100_counter_empty =
        if METRICS_ENABLED.load(std::sync::atomic::Ordering::Relaxed) {
            Some(
                prometheus::register_counter!(prometheus::opts!(
                    "worker_pull_slow_counter",
                    "Total number of pull being too slow (if growing large the db is undersized)"
                )
                .const_label("name", &worker_name)
                .const_label("over", "100")
                .const_label("has_job", "false"))
                .expect("register prometheus metric"),
            )
        } else {
            None
        };

    #[cfg(feature = "prometheus")]
    let worker_pull_over_100_counter = if METRICS_ENABLED.load(std::sync::atomic::Ordering::Relaxed)
    {
        Some(
            prometheus::register_counter!(prometheus::opts!(
                "worker_pull_slow_counter",
                "Total number of pull being too slow (if growing large the db is undersized)"
            )
            .const_label("name", &worker_name)
            .const_label("over", "100")
            .const_label("has_job", "true"))
            .expect("register prometheus metric"),
        )
    } else {
        None
    };

    #[cfg(feature = "prometheus")]
    let worker_busy: Option<prometheus::IntGauge> =
        if METRICS_ENABLED.load(std::sync::atomic::Ordering::Relaxed) {
            Some(
                prometheus::register_int_gauge!(prometheus::Opts::new(
                    "worker_busy",
                    "Is the worker busy executing a job?",
                )
                .const_label("name", &worker_name))
                .unwrap(),
            )
        } else {
            None
        };

    // let worker_resource = &[
    //     KeyValue::new("hostname", hostname.to_string()),
    //     KeyValue::new("worker", worker_name.to_string()),
    // ];
    // // Create a meter from the above MeterProvider.
    // let meter = global::meter("windmill");
    // let counter = meter.u64_counter("jobs.execution").build();

    let mut occupancy_metrics = OccupancyMetrics::new(start_time);
    let mut jobs_executed = 0;

    let is_dedicated_worker: bool = WORKER_CONFIG.read().await.dedicated_worker.is_some();

    #[cfg(feature = "benchmark")]
    let benchmark_jobs: i32 = std::env::var("BENCHMARK_JOBS")
        .unwrap_or("5000".to_string())
        .parse::<i32>()
        .unwrap();

    #[cfg(feature = "benchmark")]
    benchmark_init(benchmark_jobs, &db).await;

    #[cfg(feature = "prometheus")]
    if let Some(ws) = WORKER_STARTED.as_ref() {
        ws.inc();
    }

    let (same_worker_tx, mut same_worker_rx) = mpsc::channel::<SameWorkerPayload>(5);

    let (job_completed_tx, job_completed_rx) = mpsc::channel::<SendResult>(3);

    let job_completed_tx = JobCompletedSender(job_completed_tx);

    let same_worker_queue_size = Arc::new(AtomicU16::new(0));
    let same_worker_tx = SameWorkerSender(same_worker_tx, same_worker_queue_size.clone());
    let job_completed_processor_is_done = Arc::new(AtomicBool::new(false));

    let send_result = start_background_processor(
        job_completed_rx,
        job_completed_tx.0.clone(),
        same_worker_queue_size.clone(),
        job_completed_processor_is_done.clone(),
        base_internal_url.to_string(),
        db.clone(),
        worker_dir.clone(),
        same_worker_tx.clone(),
        worker_name.clone(),
        killpill_tx.clone(),
        is_dedicated_worker,
    );

    let mut last_executed_job: Option<Instant> = None;

    #[cfg(feature = "benchmark")]
    let mut started = false;

    #[cfg(feature = "benchmark")]
    let mut infos = BenchmarkInfo::new();

    let vacuum_shift = rand::rng().random_range(0..VACUUM_PERIOD);

    IS_READY.store(true, Ordering::Relaxed);
    tracing::info!(
        worker = %worker_name, hostname = %hostname,
        "listening for jobs, WORKER_GROUP: {}, config: {:?}",
        *WORKER_GROUP,
        WORKER_CONFIG.read().await
    );

    // (dedi_path, dedicated_worker_tx, dedicated_worker_handle)
    // Option<Sender<Arc<QueuedJob>>>,
    // Option<JoinHandle<()>>,

    #[cfg(feature = "enterprise")]
    let (dedicated_workers, is_flow_worker, dedicated_handles): (
        HashMap<String, Sender<Arc<MiniPulledJob>>>,
        bool,
        Vec<JoinHandle<()>>,
    ) = create_dedicated_worker_map(
        &killpill_tx,
        &killpill_rx,
        db,
        &worker_dir,
        base_internal_url,
        &worker_name,
        &job_completed_tx,
    )
    .await;

    #[cfg(not(feature = "enterprise"))]
    let (dedicated_workers, is_flow_worker, dedicated_handles): (
        HashMap<String, Sender<Arc<MiniPulledJob>>>,
        bool,
        Vec<JoinHandle<()>>,
    ) = (HashMap::new(), false, vec![]);

    if i_worker == 1 {
        if let Err(e) = queue_init_bash_maybe(db, same_worker_tx.clone(), &worker_name).await {
            killpill_tx.send();
            tracing::error!(worker = %worker_name, hostname = %hostname, "Error queuing init bash script for worker {worker_name}: {e:#}");
            return;
        }
    }

    #[cfg(feature = "prometheus")]
    let _worker_dedicated_channel_queue_send_duration = {
        if is_dedicated_worker
            && METRICS_DEBUG_ENABLED.load(Ordering::Relaxed)
            && METRICS_ENABLED.load(Ordering::Relaxed)
        {
            Some(Arc::new(
                prometheus::register_histogram!(prometheus::HistogramOpts::new(
                    "worker_dedicated_worker_channel_send_duration",
                    "Duration sending job to dedicated worker channel",
                )
                .const_label("name", &worker_name),)
                .expect("register prometheus metric"),
            ))
        } else {
            None
        }
    };
    let mut suspend_first_success = false;
    let mut last_reading = Instant::now() - Duration::from_secs(NUM_SECS_READINGS + 1);
    let mut last_30jobs_suspended: Vec<bool> = vec![false; 30];
    let mut last_suspend_first = Instant::now();
    let mut killed_but_draining_same_worker_jobs = false;

    let mut killpill_rx2 = killpill_rx.resubscribe();
    loop {
        #[cfg(feature = "enterprise")]
        {
            if let Ok(_) = killpill_rx.try_recv() {
                tracing::info!(worker = %worker_name, hostname = %hostname, "killpill received on worker waiting for valid key");
                job_completed_tx
                    .0
                    .send(SendResult::Kill)
                    .await
                    .expect("send kill to job completed tx");
                break;
            }
            let valid_key = *LICENSE_KEY_VALID.read().await;

            if !valid_key {
                tracing::error!(
                    worker = %worker_name, hostname = %hostname,
                    "Invalid license key, workers require a valid license key, sleeping for 30s waiting for valid key to be set"
                );
                tokio::time::sleep(Duration::from_secs(10)).await;
                continue;
            }
        }

        #[cfg(feature = "benchmark")]
        let mut bench = BenchmarkIter::new();

        #[cfg(feature = "prometheus")]
        if let Some(wk) = worker_busy.as_ref() {
            wk.set(0);
            tracing::debug!(worker = %worker_name, hostname = %hostname, "set worker busy to 0");
        }

        occupancy_metrics.running_job_started_at = None;

        #[cfg(feature = "prometheus")]
        if let Some(ref um) = uptime_metric {
            um.inc_by(
                ((start_time.elapsed().as_millis() as f64) / 1000.0 - um.get())
                    .try_into()
                    .unwrap(),
            );
            tracing::debug!(worker = %worker_name, hostname = %hostname, "set uptime metric");
        }

        if last_ping.elapsed().as_secs() > NUM_SECS_PING {
            let tags = WORKER_CONFIG.read().await.worker_tags.clone();

            let memory_usage = get_worker_memory_usage();
            let wm_memory_usage = get_windmill_memory_usage();

            let (vcpus, memory) = if *REFRESH_CGROUP_READINGS
                && last_reading.elapsed().as_secs() > NUM_SECS_READINGS
            {
                last_reading = Instant::now();
                (get_vcpus(), get_memory())
            } else {
                (None, None)
            };

            let (occupancy_rate, occupancy_rate_15s, occupancy_rate_5m, occupancy_rate_30m) =
                occupancy_metrics.update_occupancy_metrics();

            if let Err(e) = (|| sqlx::query!(
                "UPDATE worker_ping SET ping_at = now(), jobs_executed = $1, custom_tags = $2,
                 occupancy_rate = $3, memory_usage = $4, wm_memory_usage = $5, vcpus = COALESCE($7, vcpus),
                 memory = COALESCE($8, memory), occupancy_rate_15s = $9, occupancy_rate_5m = $10, occupancy_rate_30m = $11 WHERE worker = $6",
                jobs_executed,
                tags.as_slice(),
                occupancy_rate,
                memory_usage,
                wm_memory_usage,
                &worker_name,
                vcpus,
                memory,
                occupancy_rate_15s,
                occupancy_rate_5m,
                occupancy_rate_30m
            ).execute(db)).retry(
                ConstantBuilder::default()
                    .with_delay(std::time::Duration::from_secs(2))
                    .with_max_times(10)
                    .build(),
            )
            .notify(|err, dur| {
                tracing::error!(
                    worker = %worker_name, hostname = %hostname,
                    "retrying updating worker ping in {dur:#?}, err: {err:#?}"
                );
            })
            .sleep(tokio::time::sleep)
            .await {
                tracing::error!(
                    worker = %worker_name, hostname = %hostname,
                    "failed to update worker ping, exiting: {}", e);
                killpill_tx.send();
            }
            tracing::info!(
                worker = %worker_name, hostname = %hostname,
                "ping update, memory: container={}MB, windmill={}MB",
                memory_usage.unwrap_or_default() / (1024 * 1024),
                wm_memory_usage.unwrap_or_default() / (1024 * 1024)
            );

            last_ping = Instant::now();
        }

        if (jobs_executed as u32 + vacuum_shift) % VACUUM_PERIOD == 0 {
            let db2 = db.clone();
            let current_span = tracing::Span::current();
            let worker_name = worker_name.clone();
            let hostname = hostname.to_string();
            tokio::task::spawn(
                (async move {
                    tracing::info!(worker = %worker_name, hostname = %hostname, "vacuuming queue");
                    if let Err(e) = sqlx::query!("VACUUM v2_job_queue, v2_job_runtime, v2_job_status")
                        .execute(&db2)
                        .await
                    {
                        tracing::error!(worker = %worker_name, hostname = %hostname, "failed to vacuum queue: {}", e);
                    }
                    tracing::info!(worker = %worker_name, hostname = %hostname, "vacuumed queue");
                })
                .instrument(current_span),
            );
            jobs_executed += 1;
        }

        #[cfg(any(target_os = "linux"))]
        if (jobs_executed as u32 + 1) % DROP_CACHE_PERIOD == 0 {
            drop_cache().await;
            jobs_executed += 1;
        }

        #[cfg(feature = "benchmark")]
        if benchmark_jobs > 0 && infos.iters == benchmark_jobs as u64 {
            tracing::info!("benchmark finished, exiting");
            job_completed_tx
                .0
                .send(SendResult::Kill)
                .await
                .expect("send kill to job completed tx");
            break;
        } else {
            tracing::info!("benchmark not finished, still pulling jobs {}", infos.iters);
        }

        let next_job = {
            // println!("2: {:?}",  instant.elapsed());
            #[cfg(feature = "benchmark")]
            if !started {
                started = true
            }

            if let Ok(same_worker_job) = same_worker_rx.try_recv() {
                same_worker_queue_size.fetch_sub(1, Ordering::SeqCst);
                tracing::debug!(
                    worker = %worker_name, hostname = %hostname,
                    "received {} from same worker channel",
                    same_worker_job.job_id
                );
                let r = sqlx::query_as::<_, PulledJob>(
                    "WITH ping AS (
                        UPDATE v2_job_runtime SET ping = NOW() WHERE id = $1 
                    ),
                    started_at AS (
                        UPDATE v2_job_queue SET started_at = NOW() WHERE id = $1
                    )
                    SELECT 
                    v2_job_queue.workspace_id,
                    v2_job_queue.id,
                    v2_job.args,
                    v2_job.parent_job,
                    v2_job.created_by,
                    v2_job_queue.started_at,
                    scheduled_for,
                    runnable_path,
                    kind,
                    runnable_id,
                    canceled_reason,
                    canceled_by,
                    permissioned_as,
                    permissioned_as_email,
                    flow_status,
                    v2_job.tag,
                    script_lang,
                    same_worker,
                    pre_run_error,
                    concurrent_limit,
                    concurrency_time_window_s,
                    flow_innermost_root_job,
                    timeout,
                    flow_step_id,
                    cache_ttl,
                    v2_job_queue.priority,
                    preprocessed,
                    script_entrypoint_override,
                    trigger,
                    trigger_kind,
                    visible_to_owner,
                    raw_code,
                    raw_lock,
                    raw_flow
                    FROM v2_job_queue INNER JOIN v2_job ON v2_job.id = v2_job_queue.id LEFT JOIN v2_job_status ON v2_job_status.id = v2_job_queue.id WHERE v2_job_queue.id = $1
                    ",
                )
                .bind(same_worker_job.job_id)
                .fetch_optional(db)
                .await
                .map_err(|e| {
                    Error::internal_err(format!(
                        "Impossible to fetch same_worker job {}: {}",
                        same_worker_job.job_id, e
                    ))
                });
                // tracing::error!("r: {:?}", r);
                if r.is_err() && !same_worker_job.recoverable {
                    tracing::error!(
                        worker = %worker_name, hostname = %hostname,
                        "failed to fetch same_worker job on a non recoverable job, exiting"
                    );
                    job_completed_tx
                        .0
                        .send(SendResult::Kill)
                        .await
                        .expect("send kill to job completed tx");
                    break;
                } else {
                    r
                }
            } else if let Ok(_) = killpill_rx.try_recv() {
                if !killed_but_draining_same_worker_jobs {
                    tracing::info!(worker = %worker_name, hostname = %hostname, "received killpill for worker {}, jobs are not pulled anymore except same_worker jobs", i_worker);
                    killed_but_draining_same_worker_jobs = true;
                    job_completed_tx
                        .0
                        .send(SendResult::Kill)
                        .await
                        .expect("send kill to job completed tx");
                }
                continue;
            } else if killed_but_draining_same_worker_jobs {
                if job_completed_processor_is_done.load(Ordering::SeqCst) {
                    tracing::info!(worker = %worker_name, hostname = %hostname, "all running jobs have completed and all completed jobs have been fully processed, exiting");
                    break;
                } else {
                    tracing::info!(worker = %worker_name, hostname = %hostname, "there may be same_worker jobs to process later, waiting for job_completed_processor to finish progressing all remaining flows before exiting");
                    tokio::time::sleep(Duration::from_millis(200)).await;
                    continue;
                }
            } else {
                let pull_time = Instant::now();
                let likelihood_of_suspend =
                    (1.0 + last_30jobs_suspended.iter().filter(|&&x| x).count() as f64) / 31.0;
                let suspend_first = suspend_first_success
                    || rand::random::<f64>() < likelihood_of_suspend
                    || last_suspend_first.elapsed().as_secs_f64() > 5.0;

                if suspend_first {
                    last_suspend_first = Instant::now();
                }

                let job = pull(&db, suspend_first, &worker_name).await;

                add_time!(bench, "job pulled from DB");
                let duration_pull_s = pull_time.elapsed().as_secs_f64();
                let err_pull = job.is_ok();
                // let empty = job.as_ref().is_ok_and(|x| x.is_none());

                if !agent_mode && duration_pull_s > 0.5 {
                    let empty = job.as_ref().is_ok_and(|x| x.0.is_none());
                    tracing::warn!(worker = %worker_name, hostname = %hostname, "pull took more than 0.5s ({duration_pull_s}), this is a sign that the database is VERY undersized for this load. empty: {empty}, err: {err_pull}");
                    #[cfg(feature = "prometheus")]
                    if empty {
                        if let Some(wp) = worker_pull_over_500_counter_empty.as_ref() {
                            wp.inc();
                        }
                    } else if let Some(wp) = worker_pull_over_500_counter.as_ref() {
                        wp.inc();
                    }
                } else if !agent_mode && duration_pull_s > 0.1 {
                    let empty = job.as_ref().is_ok_and(|x| x.0.is_none());
                    tracing::warn!(worker = %worker_name, hostname = %hostname, "pull took more than 0.1s ({duration_pull_s}) this is a sign that the database is undersized for this load. empty: {empty}, err: {err_pull}");
                    #[cfg(feature = "prometheus")]
                    if empty {
                        if let Some(wp) = worker_pull_over_100_counter_empty.as_ref() {
                            wp.inc();
                        }
                    } else if let Some(wp) = worker_pull_over_100_counter.as_ref() {
                        wp.inc();
                    }
                }

                if let Ok(j) = job.as_ref() {
                    let suspend_success = j.1;
                    if suspend_first {
                        last_30jobs_suspended.push(suspend_success);
                        if last_30jobs_suspended.len() > 30 {
                            last_30jobs_suspended.remove(0);
                        }
                    }
                    suspend_first_success = suspend_first && suspend_success;
                    #[cfg(feature = "prometheus")]
                    if j.0.is_some() {
                        if let Some(wp) = worker_pull_duration_counter.as_ref() {
                            wp.inc_by(duration_pull_s);
                        }
                        if let Some(wp) = worker_pull_duration.as_ref() {
                            wp.observe(duration_pull_s);
                        }
                    } else {
                        if let Some(wp) = worker_pull_duration_counter_empty.as_ref() {
                            wp.inc_by(duration_pull_s);
                        }
                        if let Some(wp) = worker_pull_duration_empty.as_ref() {
                            wp.observe(duration_pull_s);
                        }
                    }
                }
                job.map(|x| x.0)
            }
        };

        match next_job {
            Ok(Some(job)) => {
                #[cfg(feature = "prometheus")]
                if let Some(wb) = worker_busy.as_ref() {
                    wb.set(1);
                    tracing::debug!("set worker busy to 1");
                }

                occupancy_metrics.running_job_started_at = Some(Instant::now());

                last_executed_job = None;
                jobs_executed += 1;

                tracing::debug!(worker = %worker_name, hostname = %hostname, "started handling of job {}", job.id);

                if matches!(job.kind, JobKind::Script | JobKind::Preview) {
                    if !dedicated_workers.is_empty() {
                        let key_o = if is_flow_worker {
                            job.flow_step_id.as_ref().map(|x| x.to_string())
                        } else {
                            job.runnable_path.as_ref().map(|x| x.to_string())
                        };
                        if let Some(key) = key_o {
                            if let Some(dedicated_worker_tx) = dedicated_workers.get(&key) {
                                if let Err(e) = dedicated_worker_tx.send(Arc::new(job.job)).await {
                                    tracing::info!("failed to send jobs to dedicated workers. Likely dedicated worker has been shut down. This is normal: {e:?}");
                                }

                                #[cfg(feature = "benchmark")]
                                {
                                    add_time!(bench, "sent to dedicated worker");
                                    infos.add_iter(bench, true);
                                }

                                continue;
                            }
                        }
                    }
                }
                if matches!(job.kind, JobKind::Noop) {
                    add_time!(bench, "send job completed START");
                    job_completed_tx
                        .send(JobCompleted {
                            job: Arc::new(job.job),
                            success: true,
                            result: Arc::new(empty_result()),
                            result_columns: None,
                            mem_peak: 0,
                            cached_res_path: None,
                            token: "".to_string(),
                            canceled_by: None,
                            duration: None,
                        })
                        .await
                        .expect("send job completed END");
                    add_time!(bench, "sent job completed");
                } else {
                    let token = create_token_for_owner_in_bg(&db, &job).await;
                    add_outstanding_wait_time(&job, db, OUTSTANDING_WAIT_TIME_THRESHOLD_MS);

                    #[cfg(feature = "prometheus")]
                    register_metric(
                        &WORKER_EXECUTION_COUNT,
                        &job.tag,
                        |s| {
                            let counter = prometheus::register_int_counter!(prometheus::Opts::new(
                                "worker_execution_count",
                                "Number of executed jobs"
                            )
                            .const_label("name", &worker_name)
                            .const_label("tag", s))
                            .expect("register prometheus metric");
                            counter.inc();
                            (counter, ())
                        },
                        |c| c.inc(),
                    )
                    .await;

                    // counter.add(
                    //     1,
                    //     worker_resource
                    // );

                    #[cfg(feature = "prometheus")]
                    let _timer = register_metric(
                        &WORKER_EXECUTION_DURATION,
                        &job.tag,
                        |s| {
                            let counter =
                                prometheus::register_histogram!(prometheus::HistogramOpts::new(
                                    "worker_execution_duration",
                                    "Duration between receiving a job and completing it",
                                )
                                .const_label("name", &worker_name)
                                .const_label("tag", s))
                                .expect("register prometheus metric");
                            let t = counter.start_timer();
                            (counter, t)
                        },
                        |c| c.start_timer(),
                    )
                    .await;

                    let job_root = job
                        .flow_innermost_root_job
                        .map(|x| x.to_string())
                        .unwrap_or_else(|| "none".to_string());

                    if job.id == Uuid::nil() {
                        tracing::info!("running warmup job");
                    } else {
                        tracing::info!(workspace_id = %job.workspace_id, job_id = %job.id, root_id = %job_root, "fetched job {}, root job: {}", job.id, job_root);
                    } // Here we can't remove the job id, but maybe with the
                      // fields macro we can make a job id that only appears when
                      // the job is defined?

                    let job_dir = format!("{worker_dir}/{}", job.id);

                    DirBuilder::new()
                        .recursive(true)
                        .create(&job_dir)
                        .expect("could not create job dir");

                    let same_worker = job.same_worker;

                    let folder = if job.script_lang == Some(ScriptLang::Go) {
                        DirBuilder::new()
                            .recursive(true)
                            .create(&format!("{job_dir}/go"))
                            .expect("could not create go dir");
                        "/go"
                    } else {
                        ""
                    };

                    let target = &format!("{job_dir}{folder}/shared");

                    if same_worker && job.parent_job.is_some() {
                        if tokio::fs::metadata(target).await.is_err() {
                            let parent_flow = job.parent_job.unwrap();
                            let parent_shared_dir = format!("{worker_dir}/{parent_flow}/shared");
                            DirBuilder::new()
                                .recursive(true)
                                .create(&parent_shared_dir)
                                .expect("could not create parent shared dir");

                            symlink(&parent_shared_dir, target)
                                .await
                                .expect("could not symlink target");
                        }
                    } else {
                        DirBuilder::new()
                            .recursive(true)
                            .create(target)
                            .expect("could not create shared dir");
                    }

                    let authed_client = AuthedClientBackgroundTask {
                        base_internal_url: base_internal_url.to_string(),
                        token,
                        workspace: job.workspace_id.to_string(),
                    };

                    #[cfg(feature = "prometheus")]
                    let tag = job.tag.clone();

                    let is_init_script: bool = job.tag.as_str() == INIT_SCRIPT_TAG;
                    let PulledJob { job, raw_code, raw_lock, raw_flow } = job;
                    let arc_job = Arc::new(job);
                    add_time!(bench, "handle_queued_job START");

                    let span = tracing::span!(tracing::Level::INFO, "job",
                            job_id = %arc_job.id, root_job = field::Empty, workspace_id = %arc_job.workspace_id,  worker = %worker_name, hostname = %hostname, tag = %arc_job.tag,
                            language = field::Empty,
                            script_path = field::Empty, flow_step_id = field::Empty, parent_job = field::Empty,
                            otel.name = field::Empty);
                    let rj = if let Some(root_job) = arc_job.flow_innermost_root_job {
                        root_job
                    } else {
                        arc_job.id
                    };
                    if let Some(lg) = arc_job.script_lang.as_ref() {
                        span.record("language", lg.as_str());
                    }
                    if let Some(step_id) = arc_job.flow_step_id.as_ref() {
                        span.record("otel.name", format!("job {}", step_id).as_str());
                        span.record("flow_step_id", step_id.as_str());
                    } else {
                        span.record("otel.name", "job");
                    }
                    if let Some(parent_job) = arc_job.parent_job.as_ref() {
                        span.record("parent_job", parent_job.to_string().as_str());
                    }
                    if let Some(script_path) = arc_job.runnable_path.as_ref() {
                        span.record("script_path", script_path.as_str());
                    }
                    if let Some(root_job) = arc_job.flow_innermost_root_job.as_ref() {
                        span.record("root_job", root_job.to_string().as_str());
                    }

                    windmill_common::otel_ee::set_span_parent(&span, &rj);
                    // span.context().span().add_event_with_timestamp("job created".to_string(), arc_job.created_at.into(), vec![]);

                    match handle_queued_job(
                        arc_job.clone(),
                        raw_code,
                        raw_lock,
                        raw_flow,
                        db,
                        &authed_client,
                        &hostname,
                        &worker_name,
                        &worker_dir,
                        &job_dir,
                        same_worker_tx.clone(),
                        base_internal_url,
                        job_completed_tx.clone(),
                        &mut occupancy_metrics,
                        &mut killpill_rx2,
                        #[cfg(feature = "benchmark")]
                        &mut bench,
                    )
                    .instrument(span)
                    .await
                    {
                        Err(err) => {
                            handle_job_error(
                                db,
                                &authed_client.get_authed().await,
                                arc_job.as_ref(),
                                0,
                                None,
                                err,
                                false,
                                same_worker_tx.clone(),
                                &worker_dir,
                                &worker_name,
                                (&job_completed_tx.0).clone(),
                                #[cfg(feature = "benchmark")]
                                &mut bench,
                            )
                            .await;
                            if is_init_script {
                                tracing::error!("init script job failed (in handler), exiting");
                                update_worker_ping_for_failed_init_script(
                                    db,
                                    &worker_name,
                                    arc_job.id,
                                )
                                .await;
                                break;
                            }
                        }
                        Ok(false) if is_init_script => {
                            tracing::error!("init script job failed, exiting");
                            update_worker_ping_for_failed_init_script(db, &worker_name, arc_job.id)
                                .await;
                            break;
                        }
                        _ => {}
                    }

                    #[cfg(feature = "prometheus")]
                    if let Some(duration) = _timer.map(|x| x.stop_and_record()) {
                        register_metric(
                            &WORKER_EXECUTION_DURATION_COUNTER,
                            &tag,
                            |s| {
                                let counter = prometheus::register_counter!(prometheus::Opts::new(
                                    "worker_execution_duration_counter",
                                    "Total number of seconds spent executing jobs"
                                )
                                .const_label("name", &worker_name)
                                .const_label("tag", s))
                                .expect("register prometheus metric");
                                counter.inc_by(duration);
                                (counter, ())
                            },
                            |c| c.inc_by(duration),
                        )
                        .await;
                    }

                    if !KEEP_JOB_DIR.load(Ordering::Relaxed) && !(arc_job.is_flow() && same_worker)
                    {
                        let _ = tokio::fs::remove_dir_all(job_dir).await;
                    }
                }

                #[cfg(feature = "benchmark")]
                {
                    if started {
                        add_time!(bench, "job processed");
                        infos.add_iter(bench, true);
                    }
                }
            }
            Ok(None) => {
                if let Some(secs) = *EXIT_AFTER_NO_JOB_FOR_SECS {
                    if let Some(lj) = last_executed_job {
                        if lj.elapsed().as_secs() > secs {
                            tracing::info!(worker = %worker_name, hostname = %hostname, "no job for {} seconds, exiting", secs);
                            break;
                        }
                    } else {
                        last_executed_job = Some(Instant::now());
                    }
                }

                #[cfg(feature = "prometheus")]
                let _timer = if METRICS_ENABLED.load(std::sync::atomic::Ordering::Relaxed) {
                    Some(Instant::now())
                } else {
                    None
                };

                tokio::time::sleep(Duration::from_millis(*SLEEP_QUEUE)).await;

                #[cfg(feature = "benchmark")]
                {
                    add_time!(bench, "sleep because empty job queue");
                    infos.add_iter(bench, false);
                }
                #[cfg(feature = "prometheus")]
                _timer.map(|timer| {
                    let duration = timer.elapsed().as_secs_f64();
                    if let Some(ws) = worker_sleep_duration_counter.as_ref() {
                        ws.inc_by(duration);
                    }
                });
            }
            Err(err) => {
                tracing::error!(worker = %worker_name, hostname = %hostname, "Failed to pull jobs: {}", err);
            }
        };
    }

    tracing::info!(worker = %worker_name, hostname = %hostname, "worker {} exiting", worker_name);

    #[cfg(feature = "benchmark")]
    {
        infos
            .write_to_file("profiling_main.json")
            .expect("write to file profiling");
    }

    drop(dedicated_workers);

    let has_dedicated_workers = !dedicated_handles.is_empty();
    if has_dedicated_workers {
        for handle in dedicated_handles {
            if let Err(e) = handle.await {
                tracing::error!(worker = %worker_name, hostname = %hostname, "error in dedicated worker waiting for it to end: {:?}", e)
            }
        }
        tracing::info!(worker = %worker_name, hostname = %hostname, "all dedicated workers have exited");
    }

    drop(job_completed_tx);

    tracing::info!(worker = %worker_name, hostname = %hostname, "waiting for job_completed_processor to finish processing remaining jobs");
    if let Err(e) = send_result.await {
        tracing::error!("error in awaiting send_result process: {e:?}")
    }
    tracing::info!(worker = %worker_name, hostname = %hostname, "worker {} exited", worker_name);
    tracing::info!(worker = %worker_name, hostname = %hostname, "number of jobs executed: {}", jobs_executed);
}

async fn queue_init_bash_maybe<'c>(
    db: &Pool<Postgres>,
    same_worker_tx: SameWorkerSender,
    worker_name: &str,
) -> error::Result<bool> {
    if let Some(content) = WORKER_CONFIG.read().await.init_bash.clone() {
        let tx = PushIsolationLevel::IsolatedRoot(db.clone());
        let ehm = HashMap::new();
        let (uuid, inner_tx) = push(
            &db,
            tx,
            "admins",
            windmill_common::jobs::JobPayload::Code(windmill_common::jobs::RawCode {
                hash: None,
                content: content.clone(),
                path: Some(format!("init_script_{worker_name}")),
                language: ScriptLang::Bash,
                lock: None,
                custom_concurrency_key: None,
                concurrent_limit: None,
                concurrency_time_window_s: None,
                cache_ttl: None,
                dedicated_worker: None,
            }),
            PushArgs::from(&ehm),
            worker_name,
            "worker@windmill.dev",
            SUPERADMIN_SECRET_EMAIL.to_string(),
            None,
            None,
            None,
            None,
            None,
            false,
            true,
            None,
            true,
            Some("init_script".to_string()),
            None,
            None,
            None,
            None,
        )
        .await?;
        inner_tx.commit().await?;
        same_worker_tx
            .send(SameWorkerPayload { job_id: uuid, recoverable: false })
            .await
            .map_err(to_anyhow)?;
        tracing::info!("Creating initial job {uuid} from initial script script: {content}");
        Ok(true)
    } else {
        Ok(false)
    }
}

pub enum SendResult {
    JobCompleted(JobCompleted),
    UpdateFlow {
        flow: Uuid,
        w_id: String,
        success: bool,
        result: Box<RawValue>,
        worker_dir: String,
        stop_early_override: Option<bool>,
        token: String,
    },
    Kill,
}

#[derive(Debug, Clone)]
pub struct JobCompleted {
    pub job: Arc<MiniPulledJob>,
    pub result: Arc<Box<RawValue>>,
    pub result_columns: Option<Vec<String>>,
    pub mem_peak: i32,
    pub success: bool,
    pub cached_res_path: Option<String>,
    pub token: String,
    pub canceled_by: Option<CanceledBy>,
    pub duration: Option<i64>,
}

async fn do_nativets(
    job: &MiniPulledJob,
    client: &AuthedClientBackgroundTask,
    env_code: String,
    code: String,
    db: &Pool<Postgres>,
    mem_peak: &mut i32,
    canceled_by: &mut Option<CanceledBy>,
    worker_name: &str,
    occupancy_metrics: &mut OccupancyMetrics,
) -> windmill_common::error::Result<Box<RawValue>> {
    let args = build_args_map(job, client, db).await?.map(Json);
    let job_args = if args.is_some() {
        args.as_ref()
    } else {
        job.args.as_ref()
    };

    Ok(eval_fetch_timeout(
        env_code,
        code.clone(),
        transpile_ts(code)?,
        job_args,
        job.id,
        job.timeout,
        db,
        mem_peak,
        canceled_by,
        worker_name,
        &job.workspace_id,
        true,
        occupancy_metrics,
    )
    .await?)
}

#[derive(Deserialize, Serialize, Default)]
pub struct PreviousResult<'a> {
    #[serde(borrow)]
    pub previous_result: Option<&'a RawValue>,
}

async fn handle_queued_job(
    job: Arc<MiniPulledJob>,
    raw_code: Option<String>,
    raw_lock: Option<String>,
    raw_flow: Option<Json<Box<RawValue>>>,
    db: &DB,
    client: &AuthedClientBackgroundTask,
    hostname: &str,
    worker_name: &str,
    worker_dir: &str,
    job_dir: &str,
    same_worker_tx: SameWorkerSender,
    base_internal_url: &str,
    job_completed_tx: JobCompletedSender,
    occupancy_metrics: &mut OccupancyMetrics,
    killpill_rx: &mut tokio::sync::broadcast::Receiver<()>,
    #[cfg(feature = "benchmark")] _bench: &mut BenchmarkIter,
) -> windmill_common::error::Result<bool> {
    // Extract the active span from the context

    if job.canceled_by.is_some() {
        return Err(Error::JsonErr(canceled_job_to_result(&job)));
    }
    if let Some(e) = &job.pre_run_error {
        return Err(Error::ExecutionErr(e.to_string()));
    }

    #[cfg(any(not(feature = "enterprise"), feature = "sqlx"))]
    if job.parent_job.is_none() && job.created_by.starts_with("email-") {
        let daily_count = sqlx::query!(
            "SELECT value FROM metrics WHERE id = 'email_trigger_usage' AND created_at > NOW() - INTERVAL '1 day' ORDER BY created_at DESC LIMIT 1"
        ).fetch_optional(db)
        .warn_after_seconds(5)
        .await?.map(|x| serde_json::from_value::<i64>(x.value).unwrap_or(1));

        if let Some(count) = daily_count {
            if count >= 100 {
                return Err(error::Error::QuotaExceeded(format!(
                    "Email trigger usage limit of 100 per day has been reached."
                )));
            } else {
                sqlx::query!(
                    "UPDATE metrics SET value = $1 WHERE id = 'email_trigger_usage' AND created_at > NOW() - INTERVAL '1 day'",
                    serde_json::json!(count + 1)
                )
                .execute(db)
                .warn_after_seconds(5)
                .await?;
            }
        } else {
            sqlx::query!(
                "INSERT INTO metrics (id, value) VALUES ('email_trigger_usage', to_jsonb(1))"
            )
            .execute(db)
            .warn_after_seconds(5)
            .await?;
        }
    }

    if job.is_flow_step() {
        let _ = update_flow_status_in_progress(
            db,
            &job.workspace_id,
            job.parent_job
                .ok_or_else(|| Error::internal_err(format!("expected parent job")))?,
            job.id,
        )
        .warn_after_seconds(5)
        .await?;
    } else if let Some(parent_job) = job.parent_job {
        let _ = sqlx::query_scalar!(
            "UPDATE v2_job_status SET
                workflow_as_code_status = jsonb_set(
                    jsonb_set(
                        COALESCE(workflow_as_code_status, '{}'::jsonb),
                        array[$1],
                        COALESCE(workflow_as_code_status->$1, '{}'::jsonb)
                    ),
                    array[$1, 'started_at'],
                    to_jsonb(now()::text)
                )
            WHERE id = $2",
            &job.id.to_string(),
            parent_job
        )
        .execute(db)
        .warn_after_seconds(5)
        .await
        .inspect_err(|e| {
            tracing::error!(
                "Could not update parent job `started_at` in workflow as code status: {}",
                e
            )
        });
    }

    let started = Instant::now();
    // Pre-fetch preview jobs raw values if necessary.
    // The `raw_*` values passed to this function are the original raw values from `queue` tables,
    // they are kept for backward compatibility as they have been moved to the `job` table.
    let preview_data = match (job.kind, job.runnable_id) {
        (
            JobKind::Preview
            | JobKind::Dependencies
            | JobKind::FlowPreview
            | JobKind::Flow
            | JobKind::FlowDependencies,
            x,
        ) => match x.map(|x| x.0) {
            None | Some(PREVIEW_IS_CODEBASE_HASH) | Some(PREVIEW_IS_TAR_CODEBASE_HASH) => {
                Some(cache::job::fetch_preview(db, &job.id, raw_lock, raw_code, raw_flow).await?)
            }
            _ => None,
        },
        _ => None,
    };

    let cached_res_path = if job.cache_ttl.is_some() {
        Some(cached_result_path(db, &client.get_authed().await, &job, preview_data.as_ref()).await)
    } else {
        None
    };

    if let Some(cached_res_path) = cached_res_path.as_ref() {
        let authed_client = client.get_authed().await;

        let cached_result_maybe = get_cached_resource_value_if_valid(
            db,
            &authed_client,
            &job.id,
            &job.workspace_id,
            &cached_res_path,
        )
        .warn_after_seconds(5)
        .await;
        if let Some(result) = cached_result_maybe {
            {
                let logs =
                    "Job skipped because args & path found in cache and not expired".to_string();
                append_logs(&job.id, &job.workspace_id, logs, db).await;
            }
            job_completed_tx
                .send(JobCompleted {
                    job,
                    result,
                    result_columns: None,
                    mem_peak: 0,
                    canceled_by: None,
                    success: true,
                    cached_res_path: None,
                    token: authed_client.token,
                    duration: None,
                })
                .await
                .expect("send job completed");

            return Ok(true);
        }
    };
    if job.is_flow() {
        let flow_data = match preview_data {
            Some(RawData::Flow(data)) => data,
            // Not a preview: fetch from the cache or the database.
            _ => cache::job::fetch_flow(db, job.kind, job.runnable_id).await?,
        };
        handle_flow(
            job,
            &flow_data,
            db,
            &client.get_authed().await,
            None,
            same_worker_tx,
            worker_dir,
            job_completed_tx.0.clone(),
            worker_name,
        )
        .warn_after_seconds(10)
        .await?;
        Ok(true)
    } else {
        let mut logs = "".to_string();
        let mut mem_peak: i32 = 0;
        let mut canceled_by: Option<CanceledBy> = None;
        // println!("handle queue {:?}",  SystemTime::now());

        logs.push_str(&format!(
            "job={} tag={} worker={} hostname={}\n",
            &job.id, &job.tag, &worker_name, &hostname
        ));

        if *NO_LOGS_AT_ALL {
            logs.push_str("Logs are fully disabled for this worker\n");
        }

        if *NO_LOGS {
            logs.push_str("Logs are disabled for this worker\n");
        }

        if *SLOW_LOGS {
            logs.push_str("Logs are 10x less frequent for this worker\n");
        }

        #[cfg(not(feature = "enterprise"))]
        if job.concurrent_limit.is_some() {
            logs.push_str("---\n");
            logs.push_str("WARNING: This job has concurrency limits enabled. Concurrency limits are an EE feature and the setting is ignored.\n");
            logs.push_str("---\n");
        }

        tracing::debug!(
            workspace_id = %job.workspace_id,
            "handling job {}",
            job.id
        );
        append_logs(&job.id, &job.workspace_id, logs, db).await;

        let mut column_order: Option<Vec<String>> = None;
        let mut new_args: Option<HashMap<String, Box<RawValue>>> = None;
        let result = match job.kind {
            JobKind::Dependencies => {
                handle_dependency_job(
                    &job,
                    preview_data.as_ref(),
                    &mut mem_peak,
                    &mut canceled_by,
                    job_dir,
                    db,
                    worker_name,
                    worker_dir,
                    base_internal_url,
                    &client.get_token().await,
                    occupancy_metrics,
                )
                .await
            }
            JobKind::FlowDependencies => {
                handle_flow_dependency_job(
                    &job,
                    preview_data.as_ref(),
                    &mut mem_peak,
                    &mut canceled_by,
                    job_dir,
                    db,
                    worker_name,
                    worker_dir,
                    base_internal_url,
                    &client.get_token().await,
                    occupancy_metrics,
                )
                .await
            }
            JobKind::AppDependencies => handle_app_dependency_job(
                &job,
                &mut mem_peak,
                &mut canceled_by,
                job_dir,
                db,
                worker_name,
                worker_dir,
                base_internal_url,
                &client.get_token().await,
                occupancy_metrics,
            )
            .await
            .map(|()| serde_json::from_str("{}").unwrap()),
            JobKind::Identity => Ok(job
                .args
                .as_ref()
                .map(|x| x.get("previous_result"))
                .flatten()
                .map(|x| x.to_owned())
                .unwrap_or_else(|| serde_json::from_str("{}").unwrap())),
            _ => {
                let metric_timer = Instant::now();
                let preview_data = preview_data.and_then(|data| match data {
                    RawData::Script(data) => Some(data),
                    _ => None,
                });
                let r = handle_code_execution_job(
                    job.as_ref(),
                    preview_data,
                    db,
                    client,
                    job_dir,
                    worker_dir,
                    &mut mem_peak,
                    &mut canceled_by,
                    base_internal_url,
                    worker_name,
                    &mut column_order,
                    &mut new_args,
                    occupancy_metrics,
                    killpill_rx,
                )
                .await;
                occupancy_metrics.total_duration_of_running_jobs +=
                    metric_timer.elapsed().as_secs_f32();
                r
            }
        };

        //it's a test job, no need to update the db
        if job.as_ref().workspace_id == "" {
            return Ok(true);
        }

        if result
            .as_ref()
            .is_err_and(|err| matches!(err, &Error::AlreadyCompleted(_)))
        {
            return Ok(false);
        }

        process_result(
            job,
            result.map(|x| Arc::new(x)),
            job_dir,
            job_completed_tx,
            mem_peak,
            canceled_by,
            cached_res_path,
            client.get_token().await,
            column_order,
            new_args,
            db,
            Some(started.elapsed().as_millis() as i64),
        )
        .await
    }
}

pub fn build_envs(
    envs: Option<&Vec<String>>,
) -> windmill_common::error::Result<HashMap<String, String>> {
    let mut envs = if *CLOUD_HOSTED || envs.is_none() {
        HashMap::new()
    } else {
        let mut hm = HashMap::new();
        for s in envs.unwrap() {
            let (k, v) = s.split_once('=').ok_or_else(|| {
                Error::BadRequest(format!(
                    "Invalid env var: {}. Must be in the form of KEY=VALUE",
                    s
                ))
            })?;
            hm.insert(k.to_string(), v.to_string());
        }
        hm
    };

    for (k, v) in PROXY_ENVS.iter() {
        envs.insert(k.to_string(), v.to_string());
    }

    Ok(envs)
}

pub struct ContentReqLangEnvs {
    pub content: String,
    pub lockfile: Option<String>,
    pub language: Option<ScriptLang>,
    pub envs: Option<Vec<String>>,
    pub codebase: Option<String>,
<<<<<<< HEAD
    pub schema: Option<Box<serde_json::value::RawValue>>,
=======
    pub schema: Option<String>,
>>>>>>> be0a02cb
}

pub async fn get_hub_script_content_and_requirements(
    script_path: Option<&String>,
    db: Option<&DB>,
) -> error::Result<ContentReqLangEnvs> {
    let script_path = script_path
        .clone()
        .ok_or_else(|| Error::internal_err(format!("expected script path for hub script")))?;

    let script =
        get_full_hub_script_by_path(StripPath(script_path.to_string()), &HTTP_CLIENT, db).await?;
    Ok(ContentReqLangEnvs {
        content: script.content,
        lockfile: script.lockfile,
        language: Some(script.language),
        envs: None,
        codebase: None,
<<<<<<< HEAD
        schema: Some(script.schema),
=======
        schema: Some(script.schema.get().to_string()),
>>>>>>> be0a02cb
    })
}

pub async fn get_script_content_by_hash(
    script_hash: &ScriptHash,
    _w_id: &str,
    db: &DB,
) -> error::Result<ContentReqLangEnvs> {
    let (data, metadata) = cache::script::fetch(db, *script_hash).await?;
    Ok(ContentReqLangEnvs {
        content: data.code.clone(),
        lockfile: data.lock.clone(),
        language: metadata.language,
        envs: metadata.envs.clone(),
        codebase: match metadata.codebase.as_ref() {
            None => None,
            Some(x) if x.ends_with(".tar") => Some(format!("{}.tar", script_hash)),
            Some(_) => Some(script_hash.to_string()),
        },
        schema: None,
    })
}

async fn try_validate_schema(
    job: &MiniPulledJob,
    db: &Pool<Postgres>,
    schema_validator: Option<&SchemaValidator>,
    code: &str,
    language: Option<&ScriptLang>,
    schema: Option<&String>,
) -> Result<(), Error> {
    if let Some(args) = job.args.as_ref() {
        if let Some(sv) = schema_validator {
            sv.validate(args)?;
        } else {
            let validators_cache = cache::anon!({ (u8, ScriptHash) => Arc<Option<SchemaValidator>> } in "schemavalidators" <= 1000);

            let sv_fut = async move {
                if language.map(|l| should_validate_schema(code, l)).unwrap_or(false) {
                    if let Some(schema) = schema {
                        Ok(Some(SchemaValidator::from_schema(schema)?))
                    } else {
                        if let Some(sig) = parse_sig_of_lang(
                            code,
                            language,
                            job.script_entrypoint_override.clone(),
                        )? {
                            Ok(Some(schema_validator_from_main_arg_sig(&sig)))
                        } else {
                            Err(anyhow!("Job was expected to validate the arguments schema, but no schema was provided and couldn't be inferred from the script for language `{language:?}`. Try removing schema validation for this job").into())
                        }
                    }
                } else { Ok(None) }
            }
            .map_ok(Arc::new);

            let sub_key: u8 = match job.kind {
                JobKind::Script => 0,
                JobKind::FlowScript => 1,
                JobKind::AppScript => 2,
                JobKind::Script_Hub => 3,
                JobKind::Preview => 4,
                JobKind::DeploymentCallback => 5,
                JobKind::SingleScriptFlow => 6,
                JobKind::Dependencies => 7,
                JobKind::Flow => 8,
                JobKind::FlowPreview => 9,
                JobKind::Identity => 10,
                JobKind::FlowDependencies => 11,
                JobKind::AppDependencies => 12,
                JobKind::Noop => 13,
                JobKind::FlowNode => 14,
            };

            let sv = match job.runnable_id {
                Some(hash)
                    if job.kind != JobKind::Preview && job.kind != JobKind::FlowPreview =>
                {
                    sv_fut.cached(validators_cache, (sub_key, hash)).await?
                }
                _ => sv_fut.await?,
            };

            if sv.is_some() && job.kind == JobKind::Preview {
                append_logs(
                    &job.id,
                    &job.workspace_id,
                    "\n--- ARGS VALIDATION ---\nScript contains `schema_validation` annotation, running schema validation for the script arguments...\n",
                    db,
                )
                .await;
            }

            sv.as_ref()
                .as_ref()
                .map(|sv| sv.validate(args))
                .transpose()?;

            if sv.is_some() {
                append_logs(
                    &job.id,
                    &job.workspace_id,
                    "Script arguments were validated!\n\n",
                    db,
                )
                .await;
            }
        }
    }

    Ok(())
}

#[tracing::instrument(level = "trace", skip_all)]
async fn handle_code_execution_job(
    job: &MiniPulledJob,
    preview: Option<Arc<ScriptData>>,
    db: &sqlx::Pool<sqlx::Postgres>,
    client: &AuthedClientBackgroundTask,
    job_dir: &str,
    #[allow(unused_variables)] worker_dir: &str,
    mem_peak: &mut i32,
    canceled_by: &mut Option<CanceledBy>,
    base_internal_url: &str,
    worker_name: &str,
    column_order: &mut Option<Vec<String>>,
    new_args: &mut Option<HashMap<String, Box<RawValue>>>,
    occupancy_metrics: &mut OccupancyMetrics,
    killpill_rx: &mut tokio::sync::broadcast::Receiver<()>,
) -> error::Result<Box<RawValue>> {
    let script_hash = || {
        job.runnable_id
            .ok_or_else(|| Error::internal_err("expected script hash"))
    };
    let (arc_data, arc_metadata, data, metadata): (
        Arc<ScriptData>,
        Arc<ScriptMetadata>,
        ScriptData,
        ScriptMetadata,
    );
    let (
        ScriptData { code, lock },
<<<<<<< HEAD
        ScriptMetadata { language, envs, codebase, validate_schema, schema_validator },
    ) = match job.job_kind {
=======
        ScriptMetadata { language, envs, codebase, schema_validator, schema },
    ) = match job.kind {
>>>>>>> be0a02cb
        JobKind::Preview => {
            let codebase = match job.runnable_id.map(|x| x.0) {
                Some(PREVIEW_IS_CODEBASE_HASH) => Some(job.id.to_string()),
                Some(PREVIEW_IS_TAR_CODEBASE_HASH) => Some(format!("{}.tar", job.id)),
                _ => None,
            };

            arc_data =
                preview.ok_or_else(|| Error::internal_err("expected preview".to_string()))?;
<<<<<<< HEAD
            let validate_schema = job
                .language
                .as_ref()
                .map(|l| should_validate_schema(&arc_data.code, l))
                .unwrap_or(false);
            metadata = ScriptMetadata {
                language: job.language,
                codebase,
                envs: None,
                validate_schema,
=======
            metadata = ScriptMetadata {
                language: job.script_lang,
                codebase,
                envs: None,
                schema: None,
>>>>>>> be0a02cb
                schema_validator: None,
            };
            (arc_data.as_ref(), &metadata)
        }
        JobKind::Script_Hub => {
            let ContentReqLangEnvs { content, lockfile, language, envs, codebase, schema } =
<<<<<<< HEAD
                get_hub_script_content_and_requirements(job.script_path.as_ref(), Some(db)).await?;

            // Hub scripts are not cached so we are forced to run this validation from scratch everytime
            let validate_schema = language
                .as_ref()
                .map(|language| should_validate_schema(&content, language))
                .unwrap_or(false);
            let schema_validator = if validate_schema {
                schema.map(|s| SchemaValidator::from_schema(s.get())).transpose().map_err(|e| anyhow!("Couldn't create schema validator for script requiring schema validation: {e}"))?
            } else {
                None
            };

            data = ScriptData { code: content, lock: lockfile };
            metadata =
                ScriptMetadata { language, envs, codebase, validate_schema, schema_validator };
=======
                get_hub_script_content_and_requirements(job.runnable_path.as_ref(), Some(db))
                    .await?;

            data = ScriptData { code: content, lock: lockfile };
            metadata = ScriptMetadata { language, envs, codebase, schema, schema_validator: None };
>>>>>>> be0a02cb
            (&data, &metadata)
        }
        JobKind::Script => {
            (arc_data, arc_metadata) = cache::script::fetch(db, script_hash()?).await?;
            (arc_data.as_ref(), arc_metadata.as_ref())
        }
        JobKind::FlowScript => {
            arc_data = cache::flow::fetch_script(db, FlowNodeId(script_hash()?.0)).await?;
<<<<<<< HEAD
            let validate_schema = job
                .language
                .as_ref()
                .map(|language| should_validate_schema(&arc_data.code, language))
                .unwrap_or(false);
            metadata = ScriptMetadata {
                language: job.language,
                envs: None,
                codebase: None,
                validate_schema,
=======
            metadata = ScriptMetadata {
                language: job.script_lang,
                envs: None,
                codebase: None,
                schema: None,
>>>>>>> be0a02cb
                schema_validator: None,
            };
            (arc_data.as_ref(), &metadata)
        }
        JobKind::AppScript => {
            arc_data = cache::app::fetch_script(db, AppScriptId(script_hash()?.0)).await?;
<<<<<<< HEAD
            let validate_schema = job
                .language
                .as_ref()
                .map(|language| should_validate_schema(&arc_data.code, language))
                .unwrap_or(false);
            metadata = ScriptMetadata {
                language: job.language,
                envs: None,
                codebase: None,
                validate_schema,
=======
            metadata = ScriptMetadata {
                language: job.script_lang,
                envs: None,
                codebase: None,
                schema: None,
>>>>>>> be0a02cb
                schema_validator: None,
            };
            (arc_data.as_ref(), &metadata)
        }
        JobKind::DeploymentCallback => {
            let script_path = job
                .runnable_path
                .as_ref()
                .ok_or_else(|| Error::internal_err("expected script path".to_string()))?;
            if script_path.starts_with("hub/") {
<<<<<<< HEAD
                let ContentReqLangEnvs {
                    content,
                    lockfile,
                    language,
                    envs,
                    codebase,
                    schema: _schema,
                } = get_hub_script_content_and_requirements(Some(script_path), Some(db)).await?;
                data = ScriptData { code: content, lock: lockfile };
                metadata = ScriptMetadata {
                    language,
                    envs,
                    codebase,
                    validate_schema: false,
                    schema_validator: None,
                };
=======
                let ContentReqLangEnvs { content, lockfile, language, envs, codebase, schema } =
                    get_hub_script_content_and_requirements(Some(script_path), Some(db)).await?;
                data = ScriptData { code: content, lock: lockfile };
                metadata =
                    ScriptMetadata { language, envs, codebase, schema, schema_validator: None };
>>>>>>> be0a02cb
                (&data, &metadata)
            } else {
                let hash = sqlx::query_scalar!(
                    "SELECT hash FROM script WHERE path = $1 AND workspace_id = $2 AND
                    deleted = false AND lock IS not NULL AND lock_error_logs IS NULL",
                    script_path,
                    &job.workspace_id
                )
                .fetch_optional(db)
                .await?
                .ok_or_else(|| Error::internal_err("expected script hash".to_string()))?;

                (arc_data, arc_metadata) = cache::script::fetch(db, ScriptHash(hash)).await?;
                (arc_data.as_ref(), arc_metadata.as_ref())
            }
        }
        _ => unreachable!(
            "handle_code_execution_job should never be reachable with a non-code execution job"
        ),
    };

<<<<<<< HEAD
    if *validate_schema {
        if let Some(args) = job.args.as_ref() {
            if job.job_kind == JobKind::Preview {
                append_logs(
                    &job.id,
                    &job.workspace_id,
                    "\n--- ARGS VALIDATION ---\nScript contains `schema_validation` annotation, running schema validation for the script arguments...\n",
                    db,
                )
                .await;
            }
            if let Some(sv) = schema_validator {
                sv.validate(args)?;
            } else {
                let sv_fut = async move {
                    if let Some(sig) = parse_sig_of_lang(
                        code,
                        language.as_ref(),
                        job.script_entrypoint_override.clone(),
                    )? {
                        Ok(schema_validator_from_main_arg_sig(&sig))
                    } else {
                        Err(anyhow!("Job was expected to validate the arguments schema, but no schema was provided and couldn't be inferred from the script for language `{language:?}`. Try removing schema validation for this job").into())
                    }
                }
                .map_ok(Arc::new);

                let sub_key = match job.job_kind {
                    JobKind::Script => 0,
                    JobKind::FlowScript => 1,
                    JobKind::AppScript => 2,
                    JobKind::Script_Hub => 3,
                    _ => 255,
                };

                let sv = match job.script_hash {
                    Some(hash) if sub_key != 255 => {
                        let validators_cache = cache::anon!({ (u8, ScriptHash) => Arc<SchemaValidator> } in "schemavalidators" <= 1000);

                        sv_fut.cached(validators_cache, (sub_key, hash)).await?
                    }
                    _ => sv_fut.await?,
                };

                sv.validate(args)?
            }
            append_logs(
                &job.id,
                &job.workspace_id,
                "Script arguments were validated!\n\n",
                db,
            )
            .await;
        }
    }

    let language = *language;
=======
    try_validate_schema(
        job,
        db,
        schema_validator.as_ref(),
        code,
        language.as_ref(),
        schema.as_ref(),
    )
    .await?;

    let language = language.clone();
>>>>>>> be0a02cb
    if language == Some(ScriptLang::Postgresql) {
        return do_postgresql(
            job,
            &client,
            &code,
            db,
            mem_peak,
            canceled_by,
            worker_name,
            column_order,
            occupancy_metrics,
        )
        .await;
    } else if language == Some(ScriptLang::Mysql) {
        #[cfg(not(feature = "mysql"))]
        return Err(Error::internal_err(
            "MySQL requires the mysql feature to be enabled".to_string(),
        ));

        #[cfg(feature = "mysql")]
        return do_mysql(
            job,
            &client,
            &code,
            db,
            mem_peak,
            canceled_by,
            worker_name,
            column_order,
            occupancy_metrics,
        )
        .await;
    } else if language == Some(ScriptLang::Bigquery) {
        #[cfg(not(feature = "enterprise"))]
        {
            return Err(Error::ExecutionErr(
                "Bigquery is only available with an enterprise license".to_string(),
            ));
        }

        #[allow(unreachable_code)]
        #[cfg(not(feature = "bigquery"))]
        {
            return Err(Error::internal_err(
                "Bigquery requires the bigquery feature to be enabled".to_string(),
            ));
        }

        #[cfg(all(feature = "enterprise", feature = "bigquery"))]
        {
            return do_bigquery(
                job,
                &client,
                &code,
                db,
                mem_peak,
                canceled_by,
                worker_name,
                column_order,
                occupancy_metrics,
            )
            .await;
        }
    } else if language == Some(ScriptLang::Snowflake) {
        #[cfg(not(feature = "enterprise"))]
        {
            return Err(Error::ExecutionErr(
                "Snowflake is only available with an enterprise license".to_string(),
            ));
        }

        #[cfg(feature = "enterprise")]
        {
            return do_snowflake(
                job,
                &client,
                &code,
                db,
                mem_peak,
                canceled_by,
                worker_name,
                column_order,
                occupancy_metrics,
            )
            .await;
        }
    } else if language == Some(ScriptLang::Mssql) {
        #[cfg(not(feature = "enterprise"))]
        {
            return Err(Error::ExecutionErr(
                "Microsoft SQL server is only available with an enterprise license".to_string(),
            ));
        }

        #[allow(unreachable_code)]
        #[cfg(not(feature = "mssql"))]
        {
            return Err(Error::internal_err(
                "Microsoft SQL server requires the mssql feature to be enabled".to_string(),
            ));
        }

        #[cfg(all(feature = "enterprise", feature = "mssql"))]
        {
            return do_mssql(
                job,
                &client,
                &code,
                db,
                mem_peak,
                canceled_by,
                worker_name,
                occupancy_metrics,
            )
            .await;
        }
    } else if language == Some(ScriptLang::OracleDB) {
        #[cfg(not(feature = "enterprise"))]
        {
            return Err(Error::ExecutionErr(
                "Oracle DB is only available with an enterprise license".to_string(),
            ));
        }

        #[allow(unreachable_code)]
        #[cfg(not(feature = "oracledb"))]
        {
            return Err(Error::internal_err(
                "Oracle DB requires the oracledb feature to be enabled".to_string(),
            ));
        }

        #[cfg(all(feature = "enterprise", feature = "oracledb"))]
        {
            return do_oracledb(
                job,
                &client,
                &code,
                db,
                mem_peak,
                canceled_by,
                worker_name,
                column_order,
                occupancy_metrics,
            )
            .await;
        }
    } else if language == Some(ScriptLang::Graphql) {
        return do_graphql(
            job,
            &client,
            &code,
            db,
            mem_peak,
            canceled_by,
            worker_name,
            occupancy_metrics,
        )
        .await;
    } else if language == Some(ScriptLang::Nativets) {
        append_logs(
            &job.id,
            &job.workspace_id,
            "\n--- FETCH TS EXECUTION ---\n",
            db,
        )
        .await;

        let reserved_variables = get_reserved_variables(job, &client.get_token().await, db).await?;

        let env_code = format!(
            "const process = {{ env: {{}} }};\nconst BASE_URL = '{base_internal_url}';\nconst BASE_INTERNAL_URL = '{base_internal_url}';\nprocess.env['BASE_URL'] = BASE_URL;process.env['BASE_INTERNAL_URL'] = BASE_INTERNAL_URL;\n{}",
            reserved_variables
                .iter()
                .map(|(k, v)| format!("const {} = '{}';\nprocess.env['{}'] = '{}';\n", k, v, k, v))
                .collect::<Vec<String>>()
                .join("\n"));

        let result = do_nativets(
            job,
            &client,
            env_code,
            code.clone(),
            db,
            mem_peak,
            canceled_by,
            worker_name,
            occupancy_metrics,
        )
        .await?;
        return Ok(result);
    }

    let lang_str = job
        .script_lang
        .as_ref()
        .map(|x| format!("{x:?}"))
        .unwrap_or_else(|| "NO_LANG".to_string());

    tracing::debug!(
        workspace_id = %job.workspace_id,
        "started {} job {}",
        &lang_str,
        job.id
    );

    let shared_mount = if job.same_worker && job.script_lang != Some(ScriptLang::Deno) {
        let folder = if job.script_lang == Some(ScriptLang::Go) {
            "/go"
        } else {
            ""
        };
        format!(
            r#"
mount {{
    src: "{job_dir}{folder}/shared"
    dst: "/tmp{folder}/shared"
    is_bind: true
    rw: true
}}
        "#
        )
    } else {
        "".to_string()
    };

    // println!("handle lang job {:?}",  SystemTime::now());

    let envs = build_envs(envs.as_ref())?;

    let result: error::Result<Box<RawValue>> = match language {
        None => {
            return Err(Error::ExecutionErr(
                "Require language to be not null".to_string(),
            ))?;
        }
        Some(ScriptLang::Python3) => {
            #[cfg(not(feature = "python"))]
            return Err(Error::internal_err(
                "Python requires the python feature to be enabled".to_string(),
            ));

            #[cfg(feature = "python")]
            handle_python_job(
                lock.as_ref(),
                job_dir,
                worker_dir,
                worker_name,
                job,
                mem_peak,
                canceled_by,
                db,
                client,
                &code,
                &shared_mount,
                base_internal_url,
                envs,
                new_args,
                occupancy_metrics,
            )
            .await
        }
        Some(ScriptLang::Deno) => {
            handle_deno_job(
                lock.as_ref(),
                mem_peak,
                canceled_by,
                job,
                db,
                client,
                job_dir,
                &code,
                base_internal_url,
                worker_name,
                envs,
                new_args,
                occupancy_metrics,
            )
            .await
        }
        Some(ScriptLang::Bun) | Some(ScriptLang::Bunnative) => {
            handle_bun_job(
                lock.as_ref(),
                codebase.as_ref(),
                mem_peak,
                canceled_by,
                job,
                db,
                client,
                job_dir,
                &code,
                base_internal_url,
                worker_name,
                envs,
                &shared_mount,
                new_args,
                occupancy_metrics,
            )
            .await
        }
        Some(ScriptLang::Go) => {
            handle_go_job(
                mem_peak,
                canceled_by,
                job,
                db,
                client,
                &code,
                job_dir,
                lock.as_ref(),
                &shared_mount,
                base_internal_url,
                worker_name,
                envs,
                occupancy_metrics,
            )
            .await
        }
        Some(ScriptLang::Bash) => {
            handle_bash_job(
                mem_peak,
                canceled_by,
                job,
                db,
                client,
                &code,
                job_dir,
                &shared_mount,
                base_internal_url,
                worker_name,
                envs,
                occupancy_metrics,
                killpill_rx,
            )
            .await
        }
        Some(ScriptLang::Powershell) => {
            handle_powershell_job(
                mem_peak,
                canceled_by,
                job,
                db,
                client,
                &code,
                job_dir,
                &shared_mount,
                base_internal_url,
                worker_name,
                envs,
                occupancy_metrics,
            )
            .await
        }
        Some(ScriptLang::Php) => {
            #[cfg(not(feature = "php"))]
            return Err(Error::internal_err(
                "PHP requires the php feature to be enabled".to_string(),
            ));

            #[cfg(feature = "php")]
            handle_php_job(
                lock.as_ref(),
                mem_peak,
                canceled_by,
                job,
                db,
                client,
                job_dir,
                &code,
                base_internal_url,
                worker_name,
                envs,
                &shared_mount,
                occupancy_metrics,
            )
            .await
        }
        Some(ScriptLang::Rust) => {
            #[cfg(not(feature = "rust"))]
            return Err(Error::internal_err(
                "Rust requires the rust feature to be enabled".to_string(),
            ));

            #[cfg(feature = "rust")]
            handle_rust_job(
                mem_peak,
                canceled_by,
                job,
                db,
                client,
                &code,
                job_dir,
                lock.as_ref(),
                &shared_mount,
                base_internal_url,
                worker_name,
                envs,
                occupancy_metrics,
            )
            .await
        }
        Some(ScriptLang::Ansible) => {
            #[cfg(not(feature = "python"))]
            return Err(Error::internal_err(
                "Ansible requires the python feature to be enabled".to_string(),
            ));

            #[cfg(feature = "python")]
            handle_ansible_job(
                lock.as_ref(),
                job_dir,
                worker_dir,
                worker_name,
                job,
                mem_peak,
                canceled_by,
                db,
                client,
                &code,
                &shared_mount,
                base_internal_url,
                envs,
                occupancy_metrics,
            )
            .await
        }
        Some(ScriptLang::CSharp) => {
            handle_csharp_job(
                mem_peak,
                canceled_by,
                job,
                db,
                client,
                &code,
                job_dir,
                lock.as_ref(),
                &shared_mount,
                base_internal_url,
                worker_name,
                envs,
                occupancy_metrics,
            )
            .await
        }
        _ => panic!("unreachable, language is not supported: {language:#?}"),
    };
    tracing::info!(
        workspace_id = %job.workspace_id,
        is_ok = result.is_ok(),
        "finished {} job {}",
        &lang_str,
        job.id
    );
    // println!("handled job: {:?}",  SystemTime::now());

    result
}

fn parse_sig_of_lang(
    code: &str,
    language: Option<&ScriptLang>,
    main_override: Option<String>,
) -> Result<Option<MainArgSignature>> {
    Ok(if let Some(lang) = language {
        match lang {
            ScriptLang::Nativets | ScriptLang::Deno | ScriptLang::Bun | ScriptLang::Bunnative => {
                Some(windmill_parser_ts::parse_deno_signature(
                    code,
                    true,
                    false,
                    main_override,
                )?)
            }
            #[cfg(feature = "python")]
            ScriptLang::Python3 => Some(windmill_parser_py::parse_python_signature(
                code,
                main_override,
                false,
            )?),
            #[cfg(not(feature = "python"))]
            ScriptLang::Python3 => None,
            ScriptLang::Go => Some(windmill_parser_go::parse_go_sig(code)?),
            ScriptLang::Bash => Some(windmill_parser_bash::parse_bash_sig(code)?),
            ScriptLang::Powershell => Some(windmill_parser_bash::parse_powershell_sig(code)?),
            ScriptLang::Postgresql => Some(windmill_parser_sql::parse_pgsql_sig(code)?),
            ScriptLang::Mysql => Some(windmill_parser_sql::parse_mysql_sig(code)?),
            ScriptLang::Bigquery => Some(windmill_parser_sql::parse_bigquery_sig(code)?),
            ScriptLang::Snowflake => Some(windmill_parser_sql::parse_snowflake_sig(code)?),
            ScriptLang::Graphql => None,
            ScriptLang::Mssql => Some(windmill_parser_sql::parse_mssql_sig(code)?),
            ScriptLang::OracleDB => Some(windmill_parser_sql::parse_oracledb_sig(code)?),
            #[cfg(feature = "php")]
            ScriptLang::Php => Some(windmill_parser_php::parse_php_signature(
                code,
                main_override,
            )?),
            #[cfg(not(feature = "php"))]
            ScriptLang::Php => None,
            #[cfg(feature = "rust")]
            ScriptLang::Rust => Some(windmill_parser_rust::parse_rust_signature(code)?),
            #[cfg(not(feature = "rust"))]
            ScriptLang::Rust => None,
            ScriptLang::Ansible => Some(windmill_parser_yaml::parse_ansible_sig(code)?),
            #[cfg(feature = "csharp")]
            ScriptLang::CSharp => Some(windmill_parser_csharp::parse_csharp_signature(code)?),
            #[cfg(not(feature = "csharp"))]
            ScriptLang::CSharp => None,
        }
    } else {
        None
    })
}<|MERGE_RESOLUTION|>--- conflicted
+++ resolved
@@ -2322,11 +2322,7 @@
     pub language: Option<ScriptLang>,
     pub envs: Option<Vec<String>>,
     pub codebase: Option<String>,
-<<<<<<< HEAD
-    pub schema: Option<Box<serde_json::value::RawValue>>,
-=======
     pub schema: Option<String>,
->>>>>>> be0a02cb
 }
 
 pub async fn get_hub_script_content_and_requirements(
@@ -2345,11 +2341,7 @@
         language: Some(script.language),
         envs: None,
         codebase: None,
-<<<<<<< HEAD
-        schema: Some(script.schema),
-=======
         schema: Some(script.schema.get().to_string()),
->>>>>>> be0a02cb
     })
 }
 
@@ -2492,13 +2484,8 @@
     );
     let (
         ScriptData { code, lock },
-<<<<<<< HEAD
-        ScriptMetadata { language, envs, codebase, validate_schema, schema_validator },
-    ) = match job.job_kind {
-=======
         ScriptMetadata { language, envs, codebase, schema_validator, schema },
     ) = match job.kind {
->>>>>>> be0a02cb
         JobKind::Preview => {
             let codebase = match job.runnable_id.map(|x| x.0) {
                 Some(PREVIEW_IS_CODEBASE_HASH) => Some(job.id.to_string()),
@@ -2508,54 +2495,22 @@
 
             arc_data =
                 preview.ok_or_else(|| Error::internal_err("expected preview".to_string()))?;
-<<<<<<< HEAD
-            let validate_schema = job
-                .language
-                .as_ref()
-                .map(|l| should_validate_schema(&arc_data.code, l))
-                .unwrap_or(false);
-            metadata = ScriptMetadata {
-                language: job.language,
-                codebase,
-                envs: None,
-                validate_schema,
-=======
             metadata = ScriptMetadata {
                 language: job.script_lang,
                 codebase,
                 envs: None,
                 schema: None,
->>>>>>> be0a02cb
                 schema_validator: None,
             };
             (arc_data.as_ref(), &metadata)
         }
         JobKind::Script_Hub => {
             let ContentReqLangEnvs { content, lockfile, language, envs, codebase, schema } =
-<<<<<<< HEAD
-                get_hub_script_content_and_requirements(job.script_path.as_ref(), Some(db)).await?;
-
-            // Hub scripts are not cached so we are forced to run this validation from scratch everytime
-            let validate_schema = language
-                .as_ref()
-                .map(|language| should_validate_schema(&content, language))
-                .unwrap_or(false);
-            let schema_validator = if validate_schema {
-                schema.map(|s| SchemaValidator::from_schema(s.get())).transpose().map_err(|e| anyhow!("Couldn't create schema validator for script requiring schema validation: {e}"))?
-            } else {
-                None
-            };
-
-            data = ScriptData { code: content, lock: lockfile };
-            metadata =
-                ScriptMetadata { language, envs, codebase, validate_schema, schema_validator };
-=======
                 get_hub_script_content_and_requirements(job.runnable_path.as_ref(), Some(db))
                     .await?;
 
             data = ScriptData { code: content, lock: lockfile };
             metadata = ScriptMetadata { language, envs, codebase, schema, schema_validator: None };
->>>>>>> be0a02cb
             (&data, &metadata)
         }
         JobKind::Script => {
@@ -2564,48 +2519,22 @@
         }
         JobKind::FlowScript => {
             arc_data = cache::flow::fetch_script(db, FlowNodeId(script_hash()?.0)).await?;
-<<<<<<< HEAD
-            let validate_schema = job
-                .language
-                .as_ref()
-                .map(|language| should_validate_schema(&arc_data.code, language))
-                .unwrap_or(false);
-            metadata = ScriptMetadata {
-                language: job.language,
-                envs: None,
-                codebase: None,
-                validate_schema,
-=======
             metadata = ScriptMetadata {
                 language: job.script_lang,
                 envs: None,
                 codebase: None,
                 schema: None,
->>>>>>> be0a02cb
                 schema_validator: None,
             };
             (arc_data.as_ref(), &metadata)
         }
         JobKind::AppScript => {
             arc_data = cache::app::fetch_script(db, AppScriptId(script_hash()?.0)).await?;
-<<<<<<< HEAD
-            let validate_schema = job
-                .language
-                .as_ref()
-                .map(|language| should_validate_schema(&arc_data.code, language))
-                .unwrap_or(false);
-            metadata = ScriptMetadata {
-                language: job.language,
-                envs: None,
-                codebase: None,
-                validate_schema,
-=======
             metadata = ScriptMetadata {
                 language: job.script_lang,
                 envs: None,
                 codebase: None,
                 schema: None,
->>>>>>> be0a02cb
                 schema_validator: None,
             };
             (arc_data.as_ref(), &metadata)
@@ -2616,30 +2545,11 @@
                 .as_ref()
                 .ok_or_else(|| Error::internal_err("expected script path".to_string()))?;
             if script_path.starts_with("hub/") {
-<<<<<<< HEAD
-                let ContentReqLangEnvs {
-                    content,
-                    lockfile,
-                    language,
-                    envs,
-                    codebase,
-                    schema: _schema,
-                } = get_hub_script_content_and_requirements(Some(script_path), Some(db)).await?;
-                data = ScriptData { code: content, lock: lockfile };
-                metadata = ScriptMetadata {
-                    language,
-                    envs,
-                    codebase,
-                    validate_schema: false,
-                    schema_validator: None,
-                };
-=======
                 let ContentReqLangEnvs { content, lockfile, language, envs, codebase, schema } =
                     get_hub_script_content_and_requirements(Some(script_path), Some(db)).await?;
                 data = ScriptData { code: content, lock: lockfile };
                 metadata =
                     ScriptMetadata { language, envs, codebase, schema, schema_validator: None };
->>>>>>> be0a02cb
                 (&data, &metadata)
             } else {
                 let hash = sqlx::query_scalar!(
@@ -2661,65 +2571,6 @@
         ),
     };
 
-<<<<<<< HEAD
-    if *validate_schema {
-        if let Some(args) = job.args.as_ref() {
-            if job.job_kind == JobKind::Preview {
-                append_logs(
-                    &job.id,
-                    &job.workspace_id,
-                    "\n--- ARGS VALIDATION ---\nScript contains `schema_validation` annotation, running schema validation for the script arguments...\n",
-                    db,
-                )
-                .await;
-            }
-            if let Some(sv) = schema_validator {
-                sv.validate(args)?;
-            } else {
-                let sv_fut = async move {
-                    if let Some(sig) = parse_sig_of_lang(
-                        code,
-                        language.as_ref(),
-                        job.script_entrypoint_override.clone(),
-                    )? {
-                        Ok(schema_validator_from_main_arg_sig(&sig))
-                    } else {
-                        Err(anyhow!("Job was expected to validate the arguments schema, but no schema was provided and couldn't be inferred from the script for language `{language:?}`. Try removing schema validation for this job").into())
-                    }
-                }
-                .map_ok(Arc::new);
-
-                let sub_key = match job.job_kind {
-                    JobKind::Script => 0,
-                    JobKind::FlowScript => 1,
-                    JobKind::AppScript => 2,
-                    JobKind::Script_Hub => 3,
-                    _ => 255,
-                };
-
-                let sv = match job.script_hash {
-                    Some(hash) if sub_key != 255 => {
-                        let validators_cache = cache::anon!({ (u8, ScriptHash) => Arc<SchemaValidator> } in "schemavalidators" <= 1000);
-
-                        sv_fut.cached(validators_cache, (sub_key, hash)).await?
-                    }
-                    _ => sv_fut.await?,
-                };
-
-                sv.validate(args)?
-            }
-            append_logs(
-                &job.id,
-                &job.workspace_id,
-                "Script arguments were validated!\n\n",
-                db,
-            )
-            .await;
-        }
-    }
-
-    let language = *language;
-=======
     try_validate_schema(
         job,
         db,
@@ -2731,7 +2582,6 @@
     .await?;
 
     let language = language.clone();
->>>>>>> be0a02cb
     if language == Some(ScriptLang::Postgresql) {
         return do_postgresql(
             job,
