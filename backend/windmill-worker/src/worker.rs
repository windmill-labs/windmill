--- conflicted
+++ resolved
@@ -2394,14 +2394,6 @@
             | JobKind::FlowDependencies
             | JobKind::SingleStepFlow,
             x,
-<<<<<<< HEAD
-        ) => if x.map(|x| x.0).is_none_or(|x| is_special_codebase_hash(x)) {
-            Some(
-                cache::job::fetch_preview(conn, &job.id, raw_lock, raw_code, raw_flow.clone())
-                    .await?,
-            )
-        } else {
-=======
         ) => {
             if x.map(|x| x.0).is_none_or(|x| is_special_codebase_hash(x)) {
                 Some(
@@ -2409,7 +2401,6 @@
                         .await?,
                 )
             } else {
->>>>>>> 6aaae00d
                 None
             }
         }
