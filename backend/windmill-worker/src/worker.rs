--- conflicted
+++ resolved
@@ -1999,11 +1999,7 @@
     };
     match job.job_kind {
         JobKind::FlowPreview | JobKind::Flow => {
-<<<<<<< HEAD
-=======
-            let args = job.get_args();
             let timer = worker_flow_initial_transition_duration.map(|x| x.start_timer());
->>>>>>> 0caf9d43
             handle_flow(
                 &job,
                 db,
