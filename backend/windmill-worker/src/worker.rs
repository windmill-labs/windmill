--- conflicted
+++ resolved
@@ -85,13 +85,12 @@
 use rand::Rng;
 
 use crate::{
-<<<<<<< HEAD
     ansible_executor::handle_ansible_job,
     bash_executor::{handle_bash_job, handle_powershell_job},
     bun_executor::handle_bun_job,
     common::{
         build_args_map, get_cached_resource_value_if_valid, get_reserved_variables, hash_args,
-        NO_LOGS_AT_ALL, SLOW_LOGS,
+        update_worker_ping_for_failed_init_script, NO_LOGS_AT_ALL, SLOW_LOGS,
     },
     deno_executor::handle_deno_job,
     go_executor::handle_go_job,
@@ -105,11 +104,6 @@
     result_processor::{handle_receive_completed_job, process_result},
     rust_executor::handle_rust_job,
     worker_flow::{
-=======
-    ansible_executor::handle_ansible_job, bash_executor::{handle_bash_job, handle_powershell_job}, bun_executor::handle_bun_job, common::{
-        build_args_map, get_cached_resource_value_if_valid, get_reserved_variables, hash_args, update_worker_ping_for_failed_init_script, NO_LOGS_AT_ALL, SLOW_LOGS
-    }, deno_executor::handle_deno_job, go_executor::handle_go_job, graphql_executor::do_graphql, handle_job_error, js_eval::{eval_fetch_timeout, transpile_ts}, mysql_executor::do_mysql, pg_executor::do_postgresql, php_executor::handle_php_job, python_executor::handle_python_job, result_processor::{handle_receive_completed_job, process_result}, rust_executor::handle_rust_job, worker_flow::{
->>>>>>> c2ae4fc7
         handle_flow, update_flow_status_after_job_completion, update_flow_status_in_progress, Step,
     },
     worker_lockfiles::{
@@ -1166,7 +1160,6 @@
 
     let job_completed_processor_is_done2 = job_completed_processor_is_done.clone();
     let same_worker_queue_size2 = same_worker_queue_size.clone();
-
 
     let send_result = tokio::spawn(
         (async move {
@@ -1726,7 +1719,7 @@
 
                     let is_init_script: bool = job.tag.as_str() == INIT_SCRIPT_TAG;
                     let arc_job = Arc::new(job);
-                    
+
                     match handle_queued_job(
                         arc_job.clone(),
                         db,
@@ -1743,37 +1736,43 @@
                         worker_flow_initial_transition_duration.clone(),
                         worker_code_execution_duration.clone(),
                     )
-                    .await {
+                    .await
+                    {
                         Err(err) => {
                             handle_job_error(
-                            db,
-                            &authed_client.get_authed().await,
-                            arc_job.as_ref(),
-                            0,
-                            None,
-                            err,
-                            false,
-                            same_worker_tx.clone(),
-                            &worker_dir,
-                            rsmq.clone(),
-                            &worker_name,
-                            (&job_completed_tx.0).clone(),
-                        )
-                        .await;
-                        if is_init_script  {
-                            tracing::error!("init script job failed (in handler), exiting");
-                            update_worker_ping_for_failed_init_script(db, &worker_name, arc_job.id).await;
+                                db,
+                                &authed_client.get_authed().await,
+                                arc_job.as_ref(),
+                                0,
+                                None,
+                                err,
+                                false,
+                                same_worker_tx.clone(),
+                                &worker_dir,
+                                rsmq.clone(),
+                                &worker_name,
+                                (&job_completed_tx.0).clone(),
+                            )
+                            .await;
+                            if is_init_script {
+                                tracing::error!("init script job failed (in handler), exiting");
+                                update_worker_ping_for_failed_init_script(
+                                    db,
+                                    &worker_name,
+                                    arc_job.id,
+                                )
+                                .await;
+                                break;
+                            }
+                        }
+                        Ok(false) if is_init_script => {
+                            tracing::error!("init script job failed, exiting");
+                            update_worker_ping_for_failed_init_script(db, &worker_name, arc_job.id)
+                                .await;
                             break;
                         }
-                    },
-                    Ok(false) if is_init_script => {
-                            tracing::error!("init script job failed, exiting");
-                            update_worker_ping_for_failed_init_script(db, &worker_name, arc_job.id).await;
-                            break;
-                        
+                        _ => {}
                     }
-                    _ => {}
-                }
 
                     #[cfg(feature = "prometheus")]
                     if let Some(duration) = _timer.map(|x| x.stop_and_record()) {
@@ -2182,7 +2181,11 @@
             )
             .fetch_one(db)
             .await
-            .map_err(|e| Error::InternalErr(format!("Fetching script path from queue for caching purposes: {e:#}")))?
+            .map_err(|e| {
+                Error::InternalErr(format!(
+                    "Fetching script path from queue for caching purposes: {e:#}"
+                ))
+            })?
             .ok_or_else(|| Error::InternalErr(format!("Expected script_path")))?;
             let step = match step.unwrap() {
                 Step::Step(i) => i.to_string(),
