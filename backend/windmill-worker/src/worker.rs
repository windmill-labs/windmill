--- conflicted
+++ resolved
@@ -84,10 +84,6 @@
 use crate::{
     bash_executor::{handle_bash_job, handle_powershell_job, ANSI_ESCAPE_RE}, bun_executor::handle_bun_job, common::{
         build_args_map, get_cached_resource_value_if_valid, get_reserved_variables, hash_args,
-<<<<<<< HEAD
-        read_result, save_in_cache, write_file, NO_LOGS_AT_ALL, SLOW_LOGS,
-    }, deno_executor::handle_deno_job, go_executor::handle_go_job, graphql_executor::do_graphql, js_eval::{eval_fetch_timeout, transpile_ts}, mysql_executor::do_mysql, pg_executor::do_postgresql, php_executor::handle_php_job, python_executor::handle_python_job, rust_executor::handle_rust_job, worker_flow::{
-=======
         read_result, save_in_cache,  NO_LOGS_AT_ALL, SLOW_LOGS,
     },
     deno_executor::handle_deno_job,
@@ -96,10 +92,10 @@
     js_eval::{eval_fetch_timeout, transpile_ts},
     mysql_executor::do_mysql,
     pg_executor::do_postgresql,
+    rust_executor::handle_rust_job,
     php_executor::handle_php_job,
     python_executor::handle_python_job,
     worker_flow::{
->>>>>>> 1115f6db
         handle_flow, update_flow_status_after_job_completion, update_flow_status_in_progress,
     }, worker_lockfiles::{
         handle_app_dependency_job, handle_dependency_job, handle_flow_dependency_job,
