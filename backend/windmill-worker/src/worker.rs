--- conflicted
+++ resolved
@@ -620,14 +620,11 @@
                 JobKind::Dependencies => {
                     handle_dependency_job(&job, &mut logs, job_dir, db, timeout, &envs).await
                 }
-<<<<<<< HEAD
                 JobKind::FlowDependencies => {
                     handle_flow_dependency_job(&job, &mut logs, job_dir, db, timeout, &envs)
                         .await
                         .map(|()| Value::Null)
                 }
-                JobKind::Identity => Ok(job.args.clone().unwrap_or_else(|| Value::Null)),
-=======
                 JobKind::Identity => match job.args.clone() {
                     Some(Value::Object(args))
                         if args.len() == 1 && args.contains_key("previous_result") =>
@@ -636,7 +633,6 @@
                     }
                     args @ _ => Ok(args.unwrap_or_else(|| Value::Null)),
                 },
->>>>>>> 7e85e411
                 _ => {
                     handle_code_execution_job(
                         &job,
@@ -1722,7 +1718,6 @@
     }
 }
 
-<<<<<<< HEAD
 #[tracing::instrument(level = "trace", skip_all)]
 async fn handle_flow_dependency_job(
     job: &QueuedJob,
@@ -1806,7 +1801,6 @@
     Ok(())
 }
 
-=======
 #[cfg(not(feature = "deno-lock"))]
 async fn generate_deno_lock(
     _job_id: &Uuid,
@@ -1821,7 +1815,6 @@
 }
 
 #[cfg(feature = "deno-lock")]
->>>>>>> 7e85e411
 async fn generate_deno_lock(
     job_id: &Uuid,
     code: &str,
