/*
 * Author: Ruben Fiszel
 * Copyright: Windmill Labs, Inc 2022
 * This file and its contents are licensed under the AGPLv3 License.
 * Please see the included NOTICE for copyright information and
 * LICENSE-AGPL for a copy of the license.
 */

use anyhow::Result;
use const_format::concatcp;
use itertools::Itertools;
use lazy_static::lazy_static;
use once_cell::sync::OnceCell;
use regex::Regex;
use sqlx::{Pool, Postgres};
use windmill_api_client::Client;
use windmill_parser_go::parse_go_imports;
use std::{
    borrow::Borrow, collections::HashMap, io, os::unix::process::ExitStatusExt, panic,
    process::Stdio, time::{Duration}, sync::atomic::Ordering,
    sync::{Arc},
};
use tracing::{trace_span, Instrument};
use uuid::Uuid;

use windmill_common::{
    error::{self, to_anyhow, Error},
    flows::{FlowModuleValue, FlowValue},
    scripts::{ScriptHash, ScriptLang},
    utils::{rd_string, calculate_hash},
    variables, BASE_URL, users::SUPERADMIN_SECRET_EMAIL, IS_READY, METRICS_ENABLED,
};
use windmill_queue::{canceled_job_to_result, get_queued_job, pull, JobKind, QueuedJob, CLOUD_HOSTED};

use serde_json::{json, Value};

use tokio::{
    fs::{metadata, symlink, DirBuilder, File},
    io::{AsyncBufReadExt, AsyncReadExt, AsyncWriteExt, BufReader},
    process::{Child, Command},
    sync::{
        mpsc::{self, Sender},  watch, broadcast, RwLock
    },
    time::{interval, sleep, Instant, MissedTickBehavior}
};

use futures::{
    future::{self, ready, FutureExt},
    stream, StreamExt,
};

use async_recursion::async_recursion;

use crate::{
    jobs::{add_completed_job, add_completed_job_error},
    worker_flow::{
        handle_flow, update_flow_status_after_job_completion, update_flow_status_in_progress,
    },
};

#[cfg(feature = "enterprise")]
use rand::Rng;

#[cfg(feature = "enterprise")]
const TAR_CACHE_FILENAME: &str = "entirecache.tar";

#[cfg(feature = "enterprise")]
async fn copy_cache_from_bucket(bucket: &str, tx: Option<Sender<()>>) -> Option::<tokio::task::JoinHandle<()>> {
    tracing::info!("Copying cache from bucket in the background {bucket}");
    let bucket = bucket.to_string();
    let tx_is_some = tx.is_some();
    let f = async move { 
        let elapsed = Instant::now();

        match Command::new("rclone")
            .arg("copy")
            .arg(format!(":s3,env_auth=true:{bucket}"))
            .arg(if tx_is_some { ROOT_TMP_CACHE_DIR } else { ROOT_CACHE_DIR })
            .arg("--size-only")
            .arg("--fast-list")
            .arg("--exclude")
            .arg(format!("\"{TAR_CACHE_FILENAME}\""))
            .stdin(Stdio::null())
            .stdout(Stdio::null())
            .spawn()
        {
            Ok(mut h) => {
                h.wait().await.unwrap();
            }
            Err(e) => tracing::warn!("Failed to run periodic job pull. Error: {:?}", e),
        }
        tracing::info!(
            "Finished copying cache from bucket {bucket}, took {:?}s",
            elapsed.elapsed().as_secs()
        );

        for x in 
            if !tx_is_some 
                { [PIP_CACHE_DIR, DENO_CACHE_DIR, GO_CACHE_DIR] }
                else { [PIP_TMP_CACHE_DIR, DENO_TMP_CACHE_DIR, GO_TMP_CACHE_DIR] } {
            DirBuilder::new()
                .recursive(true)
                .create(x)
                .await
                .expect("could not create initial worker dir");
        }

        if let Some(tx) = tx {
            tx.send(()).await.expect("can send copy cache signal");
        }
    };
    if tx_is_some {
        return Some(tokio::spawn(f));
    } else {
        f.await;
        return None;
    }
}

#[cfg(feature = "enterprise")]
async fn copy_cache_to_bucket(bucket: &str) {
    tracing::info!("Copying cache to bucket {bucket}");
    let elapsed = Instant::now();
    match Command::new("rclone")
        .arg("copy")
        .arg(ROOT_CACHE_DIR)
        .arg(format!(":s3,env_auth=true:{bucket}"))
        .arg("--size-only")
        .arg("--fast-list")
        .arg("--exclude")
        .arg(format!("\"{TAR_CACHE_FILENAME}\""))
        .stdin(Stdio::null())
        .stdout(Stdio::null())
        .spawn()
    {
        Ok(mut h) => {
            h.wait().await.unwrap();
        }
        Err(e) => tracing::info!("Failed to run periodic job push. Error: {:?}", e),
    }
    tracing::info!(
        "Finished copying cache to bucket {bucket}, took: {:?}s",
        elapsed.elapsed().as_secs()
    );
}

#[cfg(feature = "enterprise")]
async fn copy_cache_to_bucket_as_tar(bucket: &str) {
    tracing::info!("Copying cache to bucket {bucket} as tar");
    let elapsed = Instant::now();

    match Command::new("tar")
        .current_dir(ROOT_CACHE_DIR)
        .arg("-c")
        .arg("-f")
        .arg(format!("{ROOT_CACHE_DIR}{TAR_CACHE_FILENAME}"))
        .args(&["pip", "go", "deno"])
        .stdin(Stdio::null())
        .stdout(Stdio::null())
        .spawn()
    {
        Ok(mut h) => {
            if !h.wait().await.unwrap().success() {
                tracing::info!("Failed to tar cache");
                return;
            }
        }
        Err(e) => {
            tracing::info!("Failed tar cache. Error: {e:?}");
            return;
        }
    }

    let tar_metadata = tokio::fs::metadata(format!("{ROOT_CACHE_DIR}{TAR_CACHE_FILENAME}"))
    .await;
    if tar_metadata.is_err() || tar_metadata.as_ref().unwrap().len() == 0 {
        tracing::info!("Failed to tar cache");
        return;
    }

    match Command::new("rclone")
        .current_dir(ROOT_CACHE_DIR)
        .arg("copyto")
        .arg(TAR_CACHE_FILENAME)
        .arg(format!(":s3,env_auth=true:{bucket}/{TAR_CACHE_FILENAME}"))
        .arg("-vv")
        .arg("--size-only")
        .arg("--fast-list")
        .stdin(Stdio::null())
        .stdout(Stdio::null())
        .spawn()
    {
        Ok(mut h) => {
            h.wait().await.unwrap();
        }
        Err(e) => tracing::info!("Failed to copy tar cache to bucket. Error: {:?}", e),
    }
    
    if let Err(e) = tokio::fs::remove_file(format!("{ROOT_CACHE_DIR}{TAR_CACHE_FILENAME}")).await {
        tracing::info!("Failed to remove tar cache. Error: {:?}", e);
    };

    tracing::info!(
        "Finished copying cache to bucket {bucket} as tar, took: {:?}s. Size of new tar: {}",
        elapsed.elapsed().as_secs(),
        tar_metadata.unwrap().len()
    );
}

#[cfg(feature = "enterprise")]
async fn copy_cache_from_bucket_as_tar(bucket: &str) -> bool {
    tracing::info!("Copying cache from bucket {bucket} as tar");
    let elapsed = Instant::now();

    match Command::new("rclone")
        .arg("copyto")
        .arg(format!(":s3,env_auth=true:{bucket}/{TAR_CACHE_FILENAME}"))
        .arg(format!("{ROOT_TMP_CACHE_DIR}{TAR_CACHE_FILENAME}"))
        .arg("-vv")
        .arg("--size-only")
        .arg("--fast-list")
        .stdin(Stdio::null())
        .stdout(Stdio::null())
        .spawn()
    {
        Ok(mut h) => {
            if !h.wait().await.unwrap().success() {
                tracing::info!("Failed to download tar cache, continuing nonetheless");
                return false;
            }
        }
        Err(e) => {
            tracing::info!("Failed to download tar cache, continuing nonetheless. Error: {e:?}");
            return false;
        }
    }

    match Command::new("tar")
        .current_dir(ROOT_TMP_CACHE_DIR)
        .arg("-xpvf")
        .arg(format!("{ROOT_TMP_CACHE_DIR}{TAR_CACHE_FILENAME}"))
        .stdin(Stdio::null())
        .stdout(Stdio::null())
        .spawn()
    {
        Ok(mut h) => {
            if !h.wait().await.unwrap().success() {
                tracing::info!("Failed to untar cache, continuing nonetheless");
                return false;
            }
        }
        Err(e) => {
            tracing::warn!("Failed to untar cache, continuing nonetheless. Error: {e:?}");
            return false;
        }
    }

    if let Err(e) = tokio::fs::remove_file(format!("{ROOT_TMP_CACHE_DIR}{TAR_CACHE_FILENAME}")).await {
        tracing::info!("Failed to remove tar cache. Error: {:?}", e);
    };

    let r = move_tmp_cache_to_cache().await.is_ok();

    tracing::info!(
        "Finished copying cache from bucket {bucket} as tar, took: {:?}s. copy success: {r}",
        elapsed.elapsed().as_secs()
    );
    return r;
}

// async fn check_if_bucket_syncable(bucket: &str) -> bool {
//     match Command::new("rclone")
//         .arg("lsf")
//         .arg(format!(":s3,env_auth=true:{bucket}/NOSYNC"))

//         .arg("-vv")
//         .arg("--fast-list")
//         .stdin(Stdio::null())
//         .stdout(Stdio::null())
//         .output()
//         .await;
//     return true;
// }

async fn move_tmp_cache_to_cache() -> Result<()> {
    tokio::fs::remove_dir_all(ROOT_CACHE_DIR).await?;
    tokio::fs::rename(ROOT_TMP_CACHE_DIR, ROOT_CACHE_DIR).await?;
    tracing::info!("Finished moving tmp cache to cache");
    Ok(())
}

pub async fn create_token_for_owner_in_bg(db: &Pool<Postgres>, job: &QueuedJob) -> Arc<RwLock<String>> {
    let rw_lock = Arc::new(RwLock::new(String::new()));
    let mut locked = rw_lock.clone().write_owned().await;
    let db = db.clone();
    let job = job.clone();
    tokio::spawn(async move {
        let job = job.clone();
        let token = create_token_for_owner(
            &db.clone(),
            &job.workspace_id,
            &job.permissioned_as,
            "ephemeral-script",
            *SESSION_TOKEN_EXPIRY,
            &job.email,
        )
        .await.expect("could not create job token");
        *locked = token;
    });
    return rw_lock;
}

#[tracing::instrument(level = "trace", skip_all)]
pub async fn create_token_for_owner(
    db: &Pool<Postgres>,
    w_id: &str,
    owner: &str,
    label: &str,
    expires_in: i32,
    email: &str,
) -> error::Result<String> {
    // TODO: Bad implementation. We should not have access to this DB here.
    let token: String = rd_string(30);
    let is_super_admin = sqlx::query_scalar!("SELECT super_admin FROM password WHERE email = $1", email)
            .fetch_optional(db)
            .await?
            .unwrap_or(false) || email == SUPERADMIN_SECRET_EMAIL;

    sqlx::query_scalar!(
        "INSERT INTO token
            (workspace_id, token, owner, label, expiration, super_admin, email)
            VALUES ($1, $2, $3, $4, now() + ($5 || ' seconds')::interval, $6, $7)",
        &w_id,
        token,
        owner,
        label,
        expires_in.to_string(),
        is_super_admin,
        email
    )
    .execute(db)
    .await?;
    Ok(token)
}

const TMP_DIR: &str = "/tmp/windmill";
const ROOT_CACHE_DIR: &str = "/tmp/windmill/cache/";
const ROOT_TMP_CACHE_DIR: &str = "/tmp/windmill/tmpcache/";
const PIP_CACHE_DIR: &str = concatcp!(ROOT_CACHE_DIR, "pip");
const DENO_CACHE_DIR: &str = concatcp!(ROOT_CACHE_DIR, "deno");
const GO_CACHE_DIR: &str = concatcp!(ROOT_CACHE_DIR, "go");
const PIP_TMP_CACHE_DIR: &str = concatcp!(ROOT_TMP_CACHE_DIR, "pip");
const DENO_TMP_CACHE_DIR: &str = concatcp!(ROOT_TMP_CACHE_DIR, "deno");
const GO_TMP_CACHE_DIR: &str = concatcp!(ROOT_TMP_CACHE_DIR, "go");
const NUM_SECS_PING: u64 = 5;
const NUM_SECS_SYNC: u64 = 60 * 10;

const INCLUDE_DEPS_PY_SH_CONTENT: &str = include_str!("../nsjail/download_deps.py.sh");
const NSJAIL_CONFIG_DOWNLOAD_PY_CONTENT: &str = include_str!("../nsjail/download.py.config.proto");
const NSJAIL_CONFIG_RUN_PYTHON3_CONTENT: &str = include_str!("../nsjail/run.python3.config.proto");
const NSJAIL_CONFIG_RUN_GO_CONTENT: &str = include_str!("../nsjail/run.go.config.proto");
const NSJAIL_CONFIG_RUN_BASH_CONTENT: &str = include_str!("../nsjail/run.bash.config.proto");

const RELATIVE_PYTHON_LOADER: &str = include_str!("../loader.py");

const GO_REQ_SPLITTER: &str = "//go.sum\n";

#[derive(Clone)]
pub struct Metrics {
    pub worker_execution_failed: prometheus::IntCounter,
}


pub const DEFAULT_TIMEOUT: u16 = 300;
pub const DEFAULT_SLEEP_QUEUE: u64 = 50;

lazy_static::lazy_static! {
    


    static ref SLEEP_QUEUE: u64 = std::env::var("SLEEP_QUEUE")
    .ok()
    .and_then(|x| x.parse::<u64>().ok())
    .unwrap_or(DEFAULT_SLEEP_QUEUE);

    static ref DISABLE_NUSER: bool = std::env::var("DISABLE_NUSER")
    .ok()
    .and_then(|x| x.parse::<bool>().ok())
    .unwrap_or(false);

    static ref DISABLE_NSJAIL: bool = std::env::var("DISABLE_NSJAIL")
    .ok()
    .and_then(|x| x.parse::<bool>().ok())
    .unwrap_or(true);

    pub static ref KEEP_JOB_DIR: bool = std::env::var("KEEP_JOB_DIR")
    .ok()
    .and_then(|x| x.parse::<bool>().ok())
    .unwrap_or(false);

    static ref S3_CACHE_BUCKET: Option<String> = std::env::var("S3_CACHE_BUCKET")
    .ok()
    .map(|e| Some(e))
    .unwrap_or(None);

    static ref DENO_PATH: String = std::env::var("DENO_PATH").unwrap_or_else(|_| "/usr/bin/deno".to_string());
    static ref GO_PATH: String = std::env::var("GO_PATH").unwrap_or_else(|_| "/usr/bin/go".to_string());
    static ref PYTHON_PATH: String =
        std::env::var("PYTHON_PATH").unwrap_or_else(|_| "/usr/local/bin/python3".to_string());
    static ref NSJAIL_PATH: String = std::env::var("NSJAIL_PATH").unwrap_or_else(|_| "nsjail".to_string());
    static ref PATH_ENV: String = std::env::var("PATH").unwrap_or_else(|_| String::new());
    static ref HOME_ENV: String = std::env::var("HOME").unwrap_or_else(|_| String::new());
    static ref PIP_INDEX_URL: Option<String> = std::env::var("PIP_INDEX_URL").ok();
    static ref PIP_EXTRA_INDEX_URL: Option<String> = std::env::var("PIP_EXTRA_INDEX_URL").ok();
    static ref PIP_TRUSTED_HOST: Option<String> = std::env::var("PIP_TRUSTED_HOST").ok();
    static ref DENO_AUTH_TOKENS: String = std::env::var("DENO_AUTH_TOKENS")
        .ok()
        .map(|x| format!(";{x}"))
        .unwrap_or_else(|| String::new());

    static ref NPM_CONFIG_REGISTRY: Option<String> = std::env::var("NPM_CONFIG_REGISTRY").ok();

    static ref DENO_FLAGS: Option<Vec<String>> = std::env::var("DENO_FLAGS")
        .ok()
        .map(|x| x.split(' ').map(|x| x.to_string()).collect());
        
    static ref PIP_LOCAL_DEPENDENCIES: Option<Vec<String>> = {
        let pip_local_dependencies = std::env::var("PIP_LOCAL_DEPENDENCIES")
            .ok()
            .map(|x| x.split(',').map(|x| x.to_string()).collect());
        if pip_local_dependencies == Some(vec!["".to_string()]) {
            None
        } else {
            pip_local_dependencies
        }
    
    };
    static ref WHITELIST_WORKSPACES: Option<Vec<String>> = std::env::var("WHITELIST_WORKSPACES")
        .ok()
        .map(|x| x.split(',').map(|x| x.to_string()).collect());
    static ref BLACKLIST_WORKSPACES: Option<Vec<String>>  = std::env::var("BLACKLIST_WORKSPACES")
        .ok()
        .map(|x| x.split(',').map(|x| x.to_string()).collect());

    static ref TAR_CACHE_RATE: i32 = std::env::var("TAR_CACHE_RATE")
        .ok()
        .and_then(|x| x.parse::<i32>().ok())
        .unwrap_or(100);

    static ref ADDITIONAL_PYTHON_PATHS: Option<Vec<String>> = std::env::var("ADDITIONAL_PYTHON_PATHS")
        .ok()
        .map(|x| x.split(':').map(|x| x.to_string()).collect());


    static ref WORKER_STARTED: prometheus::IntGauge = prometheus::register_int_gauge!(
        "worker_started",
        "Total number of workers started."
    )
    .unwrap();
    static ref QUEUE_ZOMBIE_RESTART_COUNT: prometheus::IntCounter = prometheus::register_int_counter!(
        "queue_zombie_restart_count",
        "Total number of jobs restarted due to ping timeout."
    )
    .unwrap();
    static ref QUEUE_ZOMBIE_DELETE_COUNT: prometheus::IntCounter = prometheus::register_int_counter!(
        "queue_zombie_delete_count",
        "Total number of jobs deleted due to their ping timing out in an unrecoverable state."
    )
    .unwrap();
    static ref WORKER_UPTIME_OPTS: prometheus::Opts = prometheus::opts!(
        "worker_uptime",
        "Total number of seconds since the worker has started"
    );

    static ref TIMEOUT: u16 = std::env::var("TIMEOUT")
        .ok()
        .and_then(|x| x.parse::<u16>().ok())
        .unwrap_or(DEFAULT_TIMEOUT as u16);

    static ref TIMEOUT_DURATION: Duration = Duration::from_secs(*TIMEOUT as u64);

    static ref ZOMBIE_JOB_TIMEOUT: String = std::env::var("ZOMBIE_JOB_TIMEOUT")
        .ok()
        .and_then(|x| x.parse::<String>().ok())
        .unwrap_or_else(|| "30".to_string());


    pub static ref RESTART_ZOMBIE_JOBS: bool = std::env::var("RESTART_ZOMBIE_JOBS")
        .ok()
        .and_then(|x| x.parse::<bool>().ok())
        .unwrap_or(true);

    static ref SESSION_TOKEN_EXPIRY: i32 = (*TIMEOUT as i32) * 2;
}

//only matter if CLOUD_HOSTED
const MAX_RESULT_SIZE: usize = 1024 * 1024 * 2; // 2MB

pub struct AuthedClientBackgroundTask {
    pub base_internal_url: String,
    pub workspace: String,
    pub token: Arc<RwLock<String>>,
    pub client: OnceCell<Client>
}

impl AuthedClientBackgroundTask {
    pub async fn get_authed(&self) -> AuthedClient {
        return AuthedClient {
            base_internal_url: self.base_internal_url.clone(),
            workspace: self.workspace.clone(),
            token: self.get_token().await,
            client: self.client.clone()
        }
    }
    pub async fn get_token(&self) -> String {
        return self.token.read().await.clone();
    }
}
#[derive(Clone)]
pub struct AuthedClient {
    pub base_internal_url: String,
    pub workspace: String,
    pub token: String,
    pub client: OnceCell<Client>
}

impl AuthedClient {
    pub fn get_client(&self) -> &Client {
        return self.client.get_or_init(|| {
            windmill_api_client::create_client(&self.base_internal_url, self.token.clone())
        });
    }
}


#[tracing::instrument(skip(rsmq), level = "trace")]
pub async fn run_worker<R: rsmq_async::RsmqConnection + Send + Sync + Clone>(
    db: &Pool<Postgres>,
    worker_instance: &str,
    worker_name: String,
    i_worker: u64,
    ip: &str,
    mut rx: tokio::sync::broadcast::Receiver<()>,
    base_internal_url: &str,
    rsmq: Option<R>,
) {
    #[cfg(not(feature = "enterprise"))]
    if !*DISABLE_NSJAIL {
        tracing::warn!(
            "NSJAIL to sandbox process in untrusted environments is an enterprise feature but allowed to be used for testing purposes"
        );
    }

    let start_time = Instant::now();

    let worker_dir = format!("{TMP_DIR}/{worker_name}");
    tracing::debug!(worker_dir = %worker_dir, worker_name = %worker_name, "Creating worker dir");

    for x in [&worker_dir, ROOT_TMP_CACHE_DIR, PIP_CACHE_DIR, DENO_CACHE_DIR, GO_CACHE_DIR] {
        DirBuilder::new()
            .recursive(true)
            .create(x)
            .await
            .expect("could not create initial worker dir");
    }

    let _ = write_file(
        &worker_dir,
        "download_deps.py.sh",
        INCLUDE_DEPS_PY_SH_CONTENT,
    )
    .await;

    let mut last_ping = Instant::now() - Duration::from_secs(NUM_SECS_PING + 1);

    insert_initial_ping(worker_instance, &worker_name, ip, db).await;

    let uptime_metric = prometheus::register_counter!(WORKER_UPTIME_OPTS
        .clone()
        .const_label("name", &worker_name))
    .unwrap();


    let all_langs = [
        None, 
        Some(ScriptLang::Python3),
        Some(ScriptLang::Deno),
        Some(ScriptLang::Go),
        Some(ScriptLang::Bash)];

    let worker_execution_duration: HashMap<_, _>  = all_langs.clone().into_iter().map(|x| (x.clone(), prometheus::register_histogram!(
        prometheus::HistogramOpts::new(
            "worker_execution_duration",
            "Duration between receiving a job and completing it",
        )
        .const_label("name", &worker_name)
        .const_label("language", x.map(|x| x.as_str()).unwrap_or("none")))
        .expect("register prometheus metric"))
    ).collect();


    let worker_execution_duration_counter: HashMap<_, _>  = all_langs.clone().into_iter().map(|x| (x.clone(), prometheus::register_counter!(
        prometheus::Opts::new(
            "worker_execution_duration_counter",
            "Total number of seconds spent executing jobs"
        )
        .const_label("name", &worker_name)
        .const_label("language", x.map(|x| x.as_str()).unwrap_or("none")))
        .expect("register prometheus metric"))
    ).collect();


    let worker_sleep_duration_counter = prometheus::register_counter!(prometheus::opts!(
        "worker_sleep_duration_counter",
        "Total number of seconds spent sleeping between pulling jobs from the queue"
    )
        .const_label("name", &worker_name))
        .expect("register prometheus metric");


    let worker_pull_duration = prometheus::register_histogram!(prometheus::HistogramOpts::new(
        "worker_pull_duration",
        "Duration pulling next job",
    )
    .const_label("name", &worker_name),)
    .expect("register prometheus metric");

    let worker_pull_duration_counter = prometheus::register_counter!(prometheus::opts!(
        "worker_pull_duration_counter",
        "Total number of seconds spent pulling jobs (if growing large the db is undersized)"
    )
        .const_label("name", &worker_name))
        .expect("register prometheus metric");

    let worker_execution_failed: HashMap<_, _>  = all_langs.clone().into_iter().map(|x| (x.clone(), prometheus::register_int_counter!(
        prometheus::Opts::new(
            "worker_execution_failed", "Number of failed jobs",
        )
        .const_label("name", &worker_name)
        .const_label("language", x.map(|x| x.as_str()).unwrap_or("none")))
        .expect("register prometheus metric"))
    ).collect();


    let worker_execution_count: HashMap<_, _> = all_langs.into_iter().map(|x| (x.clone(), prometheus::register_int_counter!(
        prometheus::Opts::new(
            "worker_execution_count", "Number of executed jobs"
        )
        .const_label("name", &worker_name)
        .const_label("language", x.map(|x| x.as_str()).unwrap_or("none")))
        .expect("register prometheus metric"))
    ).collect();

    let worker_busy: prometheus::IntGauge = prometheus::register_int_gauge!(prometheus::Opts::new(
        "worker_busy",
        "Is the worker busy executing a job?",
    )
    .const_label("name", &worker_name))
    .unwrap();

    let mut jobs_executed = 0;

    if *METRICS_ENABLED {
        WORKER_STARTED.inc();
    }

    let (_copy_bucket_tx, mut _copy_bucket_rx) = mpsc::channel::<()>(2);

    let mut copy_cache_from_bucket_handle: Option<tokio::task::JoinHandle<()>> = None;

    let mut initialized_cache = false;

    #[cfg(feature = "enterprise")]
    if let Some(ref s) = S3_CACHE_BUCKET.clone() {
        // We try to download the entire cache as a tar, it is much faster over S3
        if !copy_cache_from_bucket_as_tar(&s).await {
            // We revert to copying the cache from the bucket
            copy_cache_from_bucket_handle = copy_cache_from_bucket(&s, Some(_copy_bucket_tx.clone())).await;
        } else {
            initialized_cache = true;
        }
    }

    IS_READY.store(true, Ordering::Relaxed);

    tracing::info!(worker = %worker_name, "starting worker");

    #[cfg(feature = "enterprise")]
    let mut last_sync =
        Instant::now() + Duration::from_secs(rand::thread_rng().gen_range(0..NUM_SECS_SYNC));

    let (same_worker_tx, mut same_worker_rx) = mpsc::channel::<Uuid>(5);

    tracing::info!(worker = %worker_name, "listening for jobs");

    
    loop {
        if *METRICS_ENABLED {
            worker_busy.set(0);
            uptime_metric.inc_by(
                ((start_time.elapsed().as_millis() as f64)/1000.0 - uptime_metric.get())
                    .try_into()
                    .unwrap(),
            );
        }


        let do_break = async {
            if last_ping.elapsed().as_secs() > NUM_SECS_PING {
                sqlx::query!(
                    "UPDATE worker_ping SET ping_at = now(), jobs_executed = $1 WHERE worker = $2",
                    jobs_executed,
                    &worker_name
                )
                .execute(db)
                .await
                .expect("update worker ping");

                last_ping = Instant::now();
            }

            #[cfg(feature = "enterprise")]
            if initialized_cache && last_sync.elapsed().as_secs() > NUM_SECS_SYNC {
                if let Some(ref s) = S3_CACHE_BUCKET.clone() {
                    copy_cache_from_bucket(&s, None).await;
                    copy_cache_to_bucket(&s).await;
                    
                    // this is to prevent excessive tar upload. 1/100*15min = each worker sync its tar once per day on average
                    if rand::thread_rng().gen_range(0..*TAR_CACHE_RATE) == 1 {
                        copy_cache_to_bucket_as_tar(&s).await;
                    }
                }
                last_sync = Instant::now();
            }

            let (do_break, next_job) = async {
                tokio::select! {
                    biased;
                    _ = rx.recv() => {
                        if let Some(copy_cache_from_bucket_handle) = copy_cache_from_bucket_handle.as_ref() {
                            copy_cache_from_bucket_handle.abort();
                        }
                        println!("received killpill for worker {}", i_worker);
                        (true, Ok(None))
                    },
                    _ = _copy_bucket_rx.recv() => {
                        if let Err(e) = move_tmp_cache_to_cache().await {
                            tracing::error!(worker = %worker_name, "failed to sync tmp cache to cache: {}", e);
                        }
                        copy_cache_from_bucket_handle = None;
                        initialized_cache = true;
                        (false, Ok(None))
                    },
                    Some(job_id) = same_worker_rx.recv() => {
                        (false, sqlx::query_as::<_, QueuedJob>("SELECT * FROM queue WHERE id = $1")
                        .bind(job_id)
                        .fetch_optional(db)
                        .await
                        .map_err(|_| Error::InternalErr("Impossible to fetch same_worker job".to_string())))
                    },
                    (job, timer) = {
<<<<<<< HEAD
                        let timer = worker_pull_duration.start_timer(); 
                        pull(&db, WHITELIST_WORKSPACES.clone(), BLACKLIST_WORKSPACES.clone(), rsmq.clone()).map(|x| (x, timer))
                    } => {
                        let duration_pull_s = timer.stop_and_record();
                        worker_pull_duration_counter.inc_by(duration_pull_s);
=======
                        let timer = if *METRICS_ENABLED { Some(worker_pull_duration.start_timer()) } else { None }; 
                        pull(&db, WHITELIST_WORKSPACES.clone(), BLACKLIST_WORKSPACES.clone()).map(|x| (x, timer)) } => {
                        timer.map(|timer| {
                            let duration_pull_s = timer.stop_and_record();
                            worker_pull_duration_counter.inc_by(duration_pull_s);
                        });
>>>>>>> 0040e158
                        (false, job)
                    },
                }
            }.instrument(trace_span!("worker_get_next_job")).await;

            if do_break {
                return true;
            }
            if *METRICS_ENABLED {
                worker_busy.set(1);
            }
            match next_job {
                Ok(Some(job)) => {
                    // println!("{:?}",  SystemTime::now());

                    let token = create_token_for_owner_in_bg(&db, &job).await;
                    let language = job.language.clone();
                    let _timer = worker_execution_duration
                        .get(&language)
                        .expect("no timer found")
                        .start_timer();

                    jobs_executed += 1;
                    if *METRICS_ENABLED {
                        worker_execution_count
                            .get(&language)
                            .expect("no timer found")
                            .inc();
                    }

                    let metrics = if *METRICS_ENABLED {
                        Some(Metrics {
                            worker_execution_failed: worker_execution_failed
                                .get(&language)
                                .expect("no timer found").clone(),
                        }) 
                    } else { None };

                    let job_root = job.root_job.map(|x| x.to_string()).unwrap_or_else(|| "none".to_string());
                    tracing::info!(worker = %worker_name, id = %job.id, root_id = %job_root, "fetched job {}, root job: {}", job.id, job_root);

                    let job_dir = format!("{worker_dir}/{}", job.id);

                    DirBuilder::new()
                        .create(&job_dir)
                        .await
                        .expect("could not create job dir");

                    let same_worker = job.same_worker;

                    let target = &format!("{job_dir}/shared");

                    if same_worker && job.parent_job.is_some() {
                        let parent_flow = job.parent_job.unwrap();
                        let parent_shared_dir = format!("{worker_dir}/{parent_flow}/shared");
                        if metadata(&parent_shared_dir).await.is_err() {
                            DirBuilder::new()
                                .recursive(true)
                                .create(&parent_shared_dir)
                                .await
                                .expect("could not create parent shared dir");
                        }
                        symlink(&parent_shared_dir, target)
                            .await
                            .expect("could not symlink target");
                    } else {
                        DirBuilder::new()
                            .create(target)
                            .await
                            .expect("could not create shared dir");
                    }

                    let authed_client = AuthedClientBackgroundTask { base_internal_url: base_internal_url.to_string(), token: token, workspace: job.workspace_id.to_string(), client: OnceCell::new() };
                    let is_flow = job.job_kind == JobKind::Flow || job.job_kind == JobKind::FlowPreview || job.job_kind == JobKind::FlowDependencies;

                    if let Some(err) = handle_queued_job(
                        job.clone(),
                        db,
                        &authed_client,
                        &worker_name,
                        &worker_dir,
                        &job_dir,
                        metrics.clone(),
                        same_worker_tx.clone(),
                        base_internal_url,
                        rsmq.clone()
                    )
                    .await
                    .err()
                    {
                        handle_job_error(
                            db,
                            &authed_client.get_authed().await,
                            job,
                            err,
                            metrics,
                            false,
                            same_worker_tx.clone(),
                            &worker_dir,
                            base_internal_url,
                            rsmq.clone()
                        )
                        .await;
                    };

                    let duration = _timer.stop_and_record();
                    worker_execution_duration_counter
                        .get(&language)
                        .expect("no timer found").inc_by(duration);

                    if !*KEEP_JOB_DIR && !(is_flow && same_worker) {
                        let _ = tokio::fs::remove_dir_all(job_dir).await;
                    }
                }
                Ok(None) => {
<<<<<<< HEAD

                    let timer = worker_sleep_duration
                        .start_timer();
                    tokio::time::sleep(Duration::from_millis(*SLEEP_QUEUE)).await;
                    let duration = timer.stop_and_record();
                    worker_sleep_duration_counter.inc_by(duration);
=======
                    let _timer =  if *METRICS_ENABLED { Some(Instant::now()) } else { None };
                    tokio::time::sleep(Duration::from_millis(*SLEEP_QUEUE)).await;
                    _timer.map(|timer| {
                        let duration = timer.elapsed().as_secs_f64();
                        worker_sleep_duration_counter.inc_by(duration);
                    });
>>>>>>> 0040e158
                }
                Err(err) => {
                    tracing::error!(worker = %worker_name, "run_worker: pulling jobs: {}", err);
                }
            };

            false
        }
        .instrument(trace_span!("worker_loop_iteration"))
        .await;
        if do_break {
            break;
        }
    }
}

async fn handle_job_error<R: rsmq_async::RsmqConnection + Send + Sync + Clone>(
    db: &Pool<Postgres>,
    client: &AuthedClient,
    job: QueuedJob,
    err: Error,
    metrics: Option<Metrics>,
    unrecoverable: bool,
    same_worker_tx: Sender<Uuid>,
    worker_dir: &str,
    base_internal_url: &str,
    rsmq: Option<R>,
) {
    let err = match err {
        Error::JsonErr(err) => err,
        _ => json!({"message": err.to_string(), "name": "InternalErr"}),
    };

    let rsmq_2 = rsmq.clone();
    let update_job_future = || {
        add_completed_job_error(
            db,
            &job,
            format!("Unexpected error during job execution:\n{err}"),
            err.clone(),
            metrics.clone(),
            rsmq_2,
        )
    };

    let update_job_future = if job.is_flow_step || job.job_kind == JobKind::FlowPreview || job.job_kind == JobKind::Flow {
        let (flow, job_status_to_update, update_job_future) = if let Some(parent_job_id) = job.parent_job {
            let _ = update_job_future().await;
            (parent_job_id, job.id, None)
        } else {
            (job.id, Uuid::nil(), Some(update_job_future))
        };

        let updated_flow = update_flow_status_after_job_completion(
            db,
            client,
            flow,
            &job_status_to_update,
            &job.workspace_id,
            false,
            json!({ "error": err }),
            metrics.clone(),
            unrecoverable,
            same_worker_tx,
            worker_dir,
            None,
            base_internal_url,
            rsmq.clone(),
        )
        .await;

        if let Err(err) = updated_flow {
            if let Some(parent_job_id) = job.parent_job {
                if let Ok(mut tx) = db.begin().await {
                    if let Ok(Some(parent_job)) =
                        get_queued_job(parent_job_id, &job.workspace_id, &mut tx).await
                    {
                        let _ = add_completed_job_error(
                            db,
                            &parent_job,
                            format!("Unexpected error during flow job error handling:\n{err}"),
                            json!({"message": err.to_string(), "name": "InternalErr"}),
                            metrics.clone(),
                            rsmq,
                        )
                        .await;
                    }
                }
            }
        }

        update_job_future
    } else {
        Some(update_job_future)
    };
    if let Some(f) = update_job_future {
        let _ = f().await;
    }
    tracing::error!(job_id = %job.id, "error handling job: {err:#?} {} {} {}", job.id, job.workspace_id, job.created_by);
}

async fn insert_initial_ping(
    worker_instance: &str,
    worker_name: &str,
    ip: &str,
    db: &Pool<Postgres>,
) {
    sqlx::query!(
        "INSERT INTO worker_ping (worker_instance, worker, ip) VALUES ($1, $2, $3)",
        worker_instance,
        worker_name,
        ip
    )
    .execute(db)
    .await
    .expect("insert worker_ping initial value");
}


fn extract_error_value(log_lines: &str, i: i32) -> serde_json::Value {
    return json!({"message": format!("ExitCode: {i}, last log lines: {}", log_lines.to_string().trim().to_string()), "name": "ExecutionErr"});
}
#[tracing::instrument(level = "trace", skip_all)]
async fn handle_queued_job<R: rsmq_async::RsmqConnection + Send + Sync + Clone>(
    job: QueuedJob,
    db: &sqlx::Pool<sqlx::Postgres>,
    client: &AuthedClientBackgroundTask,
    worker_name: &str,
    worker_dir: &str,
    job_dir: &str,
    metrics: Option<Metrics>,
    same_worker_tx: Sender<Uuid>,
    base_internal_url: &str,
    rsmq: Option<R>,
) -> windmill_common::error::Result<()> {
    if job.canceled {
        return Err(Error::JsonErr(canceled_job_to_result(&job)))?;
    }
    if let Some(e) = job.pre_run_error {
        return Err(Error::ExecutionErr(e));
    }

    match job.job_kind {
        JobKind::FlowPreview | JobKind::Flow => {
            let args = job.args.clone().unwrap_or(Value::Null);
            handle_flow(
                &job,
                db,
                &client.get_authed().await,
                args,
                same_worker_tx,
                worker_dir,
                base_internal_url,
                rsmq,
            )
            .await?;
        }
        _ => {
            let mut logs = "".to_string();
            // println!("handle queue {:?}",  SystemTime::now());
            if let Some(log_str) = &job.logs {
                logs.push_str(&log_str);
            }

            if job.is_flow_step {
                update_flow_status_in_progress(
                    db,
                    &job.workspace_id,
                    job.parent_job
                        .ok_or_else(|| Error::InternalErr(format!("expected parent job")))?,
                    job.id,
                )
                .await?;
            }

            tracing::debug!(
                worker = %worker_name,
                job_id = %job.id,
                workspace_id = %job.workspace_id,
                "handling job {}",
                job.id
            );

            logs.push_str(&format!("job {} on worker {}\n", &job.id, &worker_name));
            let result = match job.job_kind {
                JobKind::Dependencies => {
                    handle_dependency_job(&job, &mut logs, job_dir, db, worker_name).await
                }
                JobKind::FlowDependencies => {
                    handle_flow_dependency_job(&job, &mut logs, job_dir, db, worker_name)
                        .await
                        .map(|()| Value::Null)
                }
                JobKind::Identity => match job.args.clone() {
                    Some(Value::Object(args))
                        if args.len() == 1 && args.contains_key("previous_result") =>
                    {
                        Ok(args.get("previous_result").unwrap().clone())
                    }
                    args @ _ => Ok(args.unwrap_or_else(|| Value::Null)),
                },
                _ => {
                    handle_code_execution_job(
                        &job,
                        db,
                        client,
                        job_dir,
                        worker_dir,
                        &mut logs,
                        base_internal_url,
                        worker_name
                    )
                    .await
                }
            };

            let client = &client.get_authed().await;
            match result {
                Ok(r) => {
<<<<<<< HEAD
                    add_completed_job(db, &job, true, false, r.clone(), logs, rsmq.clone()).await?;
=======
                    // println!("bef completed job{:?}",  SystemTime::now());
                    add_completed_job(db, &job, true, false, r.clone(), logs).await?;
>>>>>>> 0040e158
                    if job.is_flow_step {
                        if let Some(parent_job) = job.parent_job {
                            update_flow_status_after_job_completion(
                                db,
                                client,
                                parent_job,
                                &job.id,
                                &job.workspace_id,
                                true,
                                r,
                                metrics.clone(),
                                false,
                                same_worker_tx.clone(),
                                worker_dir,
                                None,
                                base_internal_url,
                                rsmq.clone()
                            )
                            .await?;
                        }
                    }
                }
                Err(e) => {
                    let error_value = match e {
                        Error::ExitStatus(i) => {
                            let res = read_result(job_dir).await.ok();

                            if res.is_some() && res.clone().unwrap().is_object() {
                                res.unwrap()
                            } else {
                                let last_10_log_lines = logs
                                    .lines()
                                    .skip(logs.lines().count().max(13) - 13)
                                    .join("\n")
                                    .to_string()
                                    .replace("\n\n", "\n");

                                let log_lines = last_10_log_lines
                                    .split("CODE EXECUTION ---")
                                    .last()
                                    .unwrap_or(&logs);

                                extract_error_value(log_lines, i)
                            }
                        }
                        err @ _ => {
                            json!({"message": format!("error during execution of the script:\n{}", err), "name": "ExecutionErr"})
                        }
                    };

                    let result =
<<<<<<< HEAD
                        add_completed_job_error(db, &job, logs, error_value, Some(metrics.clone()), rsmq.clone())
=======
                        add_completed_job_error(db, &job, logs, error_value, metrics.clone())
>>>>>>> 0040e158
                            .await?;
                    if job.is_flow_step {
                        if let Some(parent_job) = job.parent_job {
                            update_flow_status_after_job_completion(
                                db,
                                client,
                                parent_job,
                                &job.id,
                                &job.workspace_id,
                                false,
                                result,
                                metrics,
                                false,
                                same_worker_tx,
                                worker_dir,
                                None,
                                base_internal_url,
                                rsmq
                            )
                            .await?;
                        }
                    }
                }
            };
        }
    }
    Ok(())
}

#[tracing::instrument(level = "trace", skip_all)]
async fn write_file(dir: &str, path: &str, content: &str) -> error::Result<File> {
    let path = format!("{}/{}", dir, path);
    let mut file = File::create(&path).await?;
    file.write_all(content.as_bytes()).await?;
    file.flush().await?;
    Ok(file)
}

#[async_recursion]
async fn transform_json_value(
    name: &str,
    client: &AuthedClient,
    workspace: &str,
    v: Value,
) -> error::Result<Value> {
    match v {
        Value::String(y) if y.starts_with("$var:") => {
            let path = y.strip_prefix("$var:").unwrap();
            let v = client.get_client()
                .get_variable(workspace, path, Some(true))
                .await
                .map_err(|_| Error::NotFound(format!("Variable {path} not found for `{name}`")))
                .map(|v| v.into_inner())?
                .value
                .unwrap_or_else(|| String::new());
            Ok(Value::String(v))
        }
        Value::String(y) if y.starts_with("$res:") => {
            let path = y.strip_prefix("$res:").unwrap();
            if path.split("/").count() < 2 {
                return Err(Error::InternalErr(format!(
                    "Argument `{name}` is an invalid resource path: {path}",
                )));
            }
            let v = client.get_client()
                .get_resource_value(workspace, path)
                .await
                .map_err(|_| Error::NotFound(format!("Resource {path} not found for `{name}`")))?
                .into_inner();
            transform_json_value(name, client, workspace, v).await
        }
        Value::Object(mut m) => {
            for (a, b) in m.clone().into_iter() {
                m.insert(
                    a.clone(),
                    transform_json_value(&a, client, workspace, b).await?,
                );
            }
            Ok(Value::Object(m))
        }
        a @ _ => Ok(a),
    }
}

#[tracing::instrument(level = "trace", skip_all)]
async fn handle_code_execution_job(
    job: &QueuedJob,
    db: &sqlx::Pool<sqlx::Postgres>,
    client: &AuthedClientBackgroundTask,
    job_dir: &str,
    worker_dir: &str,
    logs: &mut String,
    base_internal_url: &str,
    worker_name: &str

) -> error::Result<serde_json::Value> {
    let (inner_content, requirements_o, language) = match job.job_kind {
        JobKind::Preview | JobKind::Script_Hub => (
            job.raw_code
                .clone()
                .unwrap_or_else(|| "no raw code".to_owned()),
            job.raw_lock.clone(),
            job.language.to_owned(),
        ),
        JobKind::Script => sqlx::query_as::<_, (String, Option<String>, Option<ScriptLang>)>(
            "SELECT content, lock, language FROM script WHERE hash = $1 AND workspace_id = $2",
        )
        .bind(&job.script_hash.unwrap_or(ScriptHash(0)).0)
        .bind(&job.workspace_id)
        .fetch_optional(db)
        .await?
        .ok_or_else(|| Error::InternalErr(format!("expected content and lock")))?,
        _ => unreachable!(
            "handle_code_execution_job should never be reachable with a non-code execution job"
        ),
    };
    let lang_str = job
        .language
        .as_ref()
        .map(|x| format!("{x:?}"))
        .unwrap_or_else(|| "NO_LANG".to_string());

    tracing::debug!(
        worker_name = %worker_name,
        job_id = %job.id,
        workspace_id = %job.workspace_id,
        "started {} job {}",
        &lang_str,
        job.id
    );

    let shared_mount = if job.same_worker && job.language != Some(ScriptLang::Deno) {
        format!(
            r#"
mount {{
    src: "{job_dir}/shared"
    dst: "/tmp/shared"
    is_bind: true
    rw: true
}}
        "#
        )
    } else {
        "".to_string()
    };

    // println!("handle lang job {:?}",  SystemTime::now());

    let result: error::Result<serde_json::Value> = match language {
        None => {
            return Err(Error::ExecutionErr(
                "Require language to be not null".to_string(),
            ))?;
        }
        Some(ScriptLang::Python3) => {
            handle_python_job(
                requirements_o,
                job_dir,
                worker_dir,
                worker_name,
                job,
                logs,
                db,
                client,
                &inner_content,
                &shared_mount,
                base_internal_url,
            )
            .await
        }
        Some(ScriptLang::Deno) => {
            handle_deno_job(
                logs,
                job,
                db,
                client,
                job_dir,
                &inner_content,
                base_internal_url,
                worker_name
            )
            .await
        }
        Some(ScriptLang::Go) => {
            handle_go_job(
                logs,
                job,
                db,
                client,
                &inner_content,
                job_dir,
                requirements_o,
                &shared_mount,
                base_internal_url,
                worker_name
            )
            .await
        }
        Some(ScriptLang::Bash) => {
            handle_bash_job(
                logs,
                job,
                db,
                client,
                &inner_content,
                job_dir,
                &shared_mount,
                base_internal_url,
                worker_name
            )
            .await
        }
    };
    tracing::info!(
        worker_name = %worker_name,
        job_id = %job.id,
        workspace_id = %job.workspace_id,
        is_ok = result.is_ok(),
        "finished {} job {}",
        &lang_str,
        job.id
    );
    // println!("handled job: {:?}",  SystemTime::now());

    result
}

async fn gen_go_mod(inner_content: &str, job_dir: &str, requirements: &str) -> error::Result<(bool, bool)> {
    gen_go_mymod(inner_content, job_dir).await?;

    let md = requirements
        .split_once(GO_REQ_SPLITTER);
    if let Some((req, sum)) = md {
        write_file(job_dir, "go.mod", &req).await?;
        write_file(job_dir, "go.sum", &sum).await?;
        Ok((true, true))
    } else {
        write_file(job_dir, "go.mod", &requirements).await?;
        Ok((true, false))
    }
}
#[tracing::instrument(level = "trace", skip_all)]
async fn handle_go_job(
    logs: &mut String,
    job: &QueuedJob,
    db: &sqlx::Pool<sqlx::Postgres>,
    client: &AuthedClientBackgroundTask,
    inner_content: &str,
    job_dir: &str,
    requirements_o: Option<String>,
    shared_mount: &str,
    base_internal_url: &str,
    worker_name: &str,
) -> Result<serde_json::Value, Error> {
    //go does not like executing modules at temp root
    let job_dir = &format!("{job_dir}/go");
    let (skip_go_mod, skip_tidy) = if let Some(requirements) = requirements_o {
        gen_go_mod(inner_content, job_dir, &requirements).await?
    } else {
        (false, false)
    };
    logs.push_str("\n\n--- GO DEPENDENCIES SETUP ---\n");
    set_logs(logs, &job.id, db).await;

    install_go_dependencies(
        &job.id,
        inner_content,
        logs,
        job_dir,
        db,
        true,
        skip_go_mod,
        skip_tidy,
        worker_name,
        &job.workspace_id,
    )
    .await?;

    logs.push_str("\n\n--- GO CODE EXECUTION ---\n");
    set_logs(logs, &job.id, db).await;
    let client = &client.get_authed().await;
    create_args_and_out_file(client, job, job_dir).await?;
    {
        let sig = windmill_parser_go::parse_go_sig(&inner_content)?;
        drop(inner_content);

        const WRAPPER_CONTENT: &str = r#"package main

import (
    "encoding/json"
    "os"
    "fmt"
    "mymod/inner"
)

func main() {{

    dat, err := os.ReadFile("args.json")
    if err != nil {{
        fmt.Println(err)
        os.Exit(1)
    }}

    var req inner.Req

    if err := json.Unmarshal(dat, &req); err != nil {{
        fmt.Println(err)
        os.Exit(1)
    }}

    res, err := inner.Run(req)
    if err != nil {{
        fmt.Println(err)
        os.Exit(1)
    }}
    res_json, err := json.Marshal(res)
    if err != nil {{
        fmt.Println(err)
        os.Exit(1)
    }}
    f, err := os.OpenFile("result.json", os.O_APPEND|os.O_WRONLY, os.ModeAppend)
    if err != nil {{
        fmt.Println(err)
        os.Exit(1)
    }}
    _, err = f.WriteString(string(res_json))
    if err != nil {{
        fmt.Println(err)
        os.Exit(1)
    }}
}}"#;

        write_file(job_dir, "main.go", WRAPPER_CONTENT).await?;

        {
            let spread = &sig
                .args
                .clone()
                .into_iter()
                .map(|x| format!("req.{}", capitalize(&x.name)))
                .join(", ");
            let req_body = &sig
                .args
                .into_iter()
                .map(|x| {
                    format!(
                        "{} {} `json:\"{}\"`",
                        capitalize(&x.name),
                        windmill_parser_go::otyp_to_string(x.otyp),
                        x.name
                    )
                })
                .join("\n");
            let runner_content: String = format!(
                r#"package inner
type Req struct {{
    {req_body}
}}

func Run(req Req) (interface{{}}, error){{
    return main({spread})
}}

"#,
            );
            write_file(&format!("{job_dir}/inner"), "runner.go", &runner_content).await?;
        }
    }
    let mut reserved_variables = get_reserved_variables(job, &client.token, db).await?;
    reserved_variables.insert("RUST_LOG".to_string(), "info".to_string());

    let child = if !*DISABLE_NSJAIL {
        let _ = write_file(
            job_dir,
            "run.config.proto",
            &NSJAIL_CONFIG_RUN_GO_CONTENT
                .replace("{JOB_DIR}", job_dir)
                .replace("{CACHE_DIR}", GO_CACHE_DIR)
                .replace("{CLONE_NEWUSER}", &(!*DISABLE_NUSER).to_string())
                .replace("{SHARED_MOUNT}", shared_mount),
        )
        .await?;
        let build_go = Command::new(GO_PATH.as_str())
            .current_dir(job_dir)
            .env_clear()
            .env("PATH", PATH_ENV.as_str())
            .env("BASE_INTERNAL_URL", base_internal_url)
            .env("GOPATH", GO_CACHE_DIR)
            .env("HOME", HOME_ENV.as_str())
            .args(vec!["build", "main.go"])
            .stdout(Stdio::piped())
            .stderr(Stdio::piped())
            .spawn()?;
        handle_child(&job.id, db, logs,  build_go, false, worker_name, &job.workspace_id).await?;

        Command::new(NSJAIL_PATH.as_str())
            .current_dir(job_dir)
            .env_clear()
            .envs(reserved_variables)
            .env("PATH", PATH_ENV.as_str())
            .env("BASE_INTERNAL_URL", base_internal_url)
            .args(vec!["--config", "run.config.proto", "--", "/tmp/go/main"])
            .stdout(Stdio::piped())
            .stderr(Stdio::piped())
            .spawn()?
    } else {
        Command::new(GO_PATH.as_str())
            .current_dir(job_dir)
            .env_clear()
            .envs(reserved_variables)
            .env("PATH", PATH_ENV.as_str())
            .env("BASE_INTERNAL_URL", base_internal_url)
            .env("GOPATH", GO_CACHE_DIR)
            .env("HOME", HOME_ENV.as_str())
            .args(vec!["run", "main.go"])
            .stdout(Stdio::piped())
            .stderr(Stdio::piped())
            .spawn()?
    };
    handle_child(&job.id, db, logs, child, !*DISABLE_NSJAIL, worker_name, &job.workspace_id).await?;
    read_result(job_dir).await
}

#[tracing::instrument(level = "trace", skip_all)]
async fn handle_bash_job(
    logs: &mut String,
    job: &QueuedJob,
    db: &sqlx::Pool<sqlx::Postgres>,
    client: &AuthedClientBackgroundTask,
    content: &str,
    job_dir: &str,
    shared_mount: &str,
    base_internal_url: &str,
    worker_name: &str,
) -> Result<serde_json::Value, Error> {
    logs.push_str("\n\n--- BASH CODE EXECUTION ---\n");
    set_logs(logs, &job.id, db).await;
    write_file(job_dir, "main.sh", &format!("{content}\necho \"\"\nsync\necho \"\"")).await?;
    let token = client.get_token().await;
    let mut reserved_variables = get_reserved_variables(job, &token, db).await?;
    reserved_variables.insert("RUST_LOG".to_string(), "info".to_string());

    let hm = match job.args {
        Some(Value::Object(ref hm)) => hm.clone(),
        _ => serde_json::Map::new(),
    };
    let args_owned = windmill_parser_bash::parse_bash_sig(&content)?
        .args
        .iter()
        .map(|arg| {
            hm.get(&arg.name)
                .and_then(|v| match v {
                    Value::String(s) => Some(s.clone()),
                    _ => serde_json::to_string(v).ok(),
                })
                .unwrap_or_else(String::new)
        })
        .collect::<Vec<String>>();
    let args = args_owned.iter().map(|s| &s[..]).collect::<Vec<&str>>();

    let child = if !*DISABLE_NSJAIL {
        let _ = write_file(
            job_dir,
            "run.config.proto",
            &NSJAIL_CONFIG_RUN_BASH_CONTENT
                .replace("{JOB_DIR}", job_dir)
                .replace("{CLONE_NEWUSER}", &(!*DISABLE_NUSER).to_string())
                .replace("{SHARED_MOUNT}", shared_mount),
        )
        .await?;
        let mut cmd_args = vec!["--config", "run.config.proto", "--", "/bin/bash", "main.sh"];
        cmd_args.extend(args);
        Command::new(NSJAIL_PATH.as_str())
            .current_dir(job_dir)
            .env_clear()
            .envs(reserved_variables)
            .env("PATH", PATH_ENV.as_str())
            .env("BASE_INTERNAL_URL", base_internal_url)
            .args(cmd_args)
            .stdout(Stdio::piped())
            .stderr(Stdio::piped())
            .spawn()?
    } else {
        let mut cmd_args = vec!["main.sh"];
        cmd_args.extend(&args);
        Command::new("/bin/bash")
            .current_dir(job_dir)
            .env_clear()
            .envs(reserved_variables)
            .env("PATH", PATH_ENV.as_str())
            .env("BASE_INTERNAL_URL", base_internal_url)
            .env("HOME", HOME_ENV.as_str())
            .args(cmd_args)
            .stdout(Stdio::piped())
            .stderr(Stdio::piped())
            .spawn()?
    };
    handle_child(&job.id, db, logs,  child, !*DISABLE_NSJAIL, worker_name, &job.workspace_id).await?;
    //for now bash jobs have an empty result object
    Ok(serde_json::json!(logs
        .lines()
        .last()
        .map(|x| x.to_string())
        .unwrap_or_else(String::new)))
}

fn capitalize(s: &str) -> String {
    let mut c = s.chars();
    match c.next() {
        None => String::new(),
        Some(f) => f.to_uppercase().collect::<String>() + c.as_str(),
    }
}

fn get_common_deno_proc_envs(token: &str, base_internal_url: &str) -> HashMap<String, String> {
    let hostname_base = BASE_URL.split("://").last().unwrap_or("localhost");
    let hostname_internal = base_internal_url.split("://").last().unwrap_or("localhost");
    let deno_auth_tokens_base = DENO_AUTH_TOKENS.as_str();
    let deno_auth_tokens =
        format!("{token}@{hostname_base};{token}@{hostname_internal}{deno_auth_tokens_base}",);

    let mut deno_envs: HashMap<String, String> = HashMap::from([
        (String::from("PATH"), PATH_ENV.clone()),
        (String::from("DENO_AUTH_TOKENS"), deno_auth_tokens),
        (String::from("BASE_INTERNAL_URL"), base_internal_url.to_string()),
        (String::from("NO_COLOR"), String::from("true")),
    ]);

    if let Some(ref s) = *NPM_CONFIG_REGISTRY {
        deno_envs.insert(String::from("NPM_CONFIG_REGISTRY"), s.clone());
    }
    return deno_envs;
}

#[tracing::instrument(level = "trace", skip_all)]
async fn handle_deno_job(
    logs: &mut String,
    job: &QueuedJob,
    db: &sqlx::Pool<sqlx::Postgres>,
    client: &AuthedClientBackgroundTask,
    job_dir: &str,
    inner_content: &String,
    base_internal_url: &str,
    worker_name: &str
) -> error::Result<serde_json::Value> {

    // let mut start = Instant::now();
    logs.push_str("\n\n--- DENO CODE EXECUTION ---\n");

    let logs_to_set = logs.clone();
    let id = job.id.clone();
    let db2 = db.clone();

    let set_logs_f = async {
        set_logs(&logs_to_set, &id, &db2).await;
        Ok(()) as error::Result<()>
    };
    
    let write_main_f = write_file(job_dir, "main.ts", inner_content);

    let write_wrapper_f = async {
        // let mut start = Instant::now();
        let spread =  windmill_parser_ts::parse_deno_signature(inner_content, true)?.args.into_iter().map(|x| x.name).join(",");
        // logs.push_str(format!("infer args: {:?}\n", start.elapsed().as_micros()).as_str());
        let wrapper_content: String = format!(
            r#"
    import {{ main }} from "./main.ts";

    const args = await Deno.readTextFile("args.json")
        .then(JSON.parse)
        .then(({{ {spread} }}) => [ {spread} ])

    async function run() {{
        let res: any = await main(...args);
        const res_json = JSON.stringify(res ?? null, (key, value) => typeof value === 'undefined' ? null : value);
        await Deno.writeTextFile("result.json", res_json);
        Deno.exit(0);
    }}
    run().catch(async (e) => {{
        await Deno.writeTextFile("result.json", JSON.stringify({{ message: e.message, name: e.name, stack: e.stack }}));
        Deno.exit(1);
    }});
    "#,
        );
        write_file(job_dir, "wrapper.ts", &wrapper_content).await?;
        Ok(()) as error::Result<()>
    };

    let write_import_map_f = async {
        let w_id = job.workspace_id.clone();
        let script_path_split = job.script_path().split("/");
        let script_path_parts_len = script_path_split.clone().count();
        let mut relative_mounts = "".to_string();
        for c in 0..script_path_parts_len {
            relative_mounts += ",\n          ";
            relative_mounts += &format!("\"./{}\": \"{base_internal_url}/api/w/{w_id}/scripts/raw/p/{}{}\"",
                (0..c).map(|_| "../").join(""),
                &script_path_split.clone().take(script_path_parts_len - c - 1).join("/"),
                if c == script_path_parts_len - 1 { "" } else { "/" },
            );
        }
        let import_map = format!(
            r#"{{
            "imports": {{
              "/": "{base_internal_url}/api/w/{w_id}/scripts/raw/p/",
              "./wrapper.ts": "./wrapper.ts",
              "./main.ts": "./main.ts"{relative_mounts}
            }}
          }}"#,
        );
        write_file(job_dir, "import_map.json", &import_map).await?;
        Ok(()) as error::Result<()>
    };

    let reserved_variables_args_out_f = async {
        let client = client.get_authed().await;
        let args_and_out_f = async {
            create_args_and_out_file(&client, job, job_dir).await?;
            Ok(()) as Result<()>
        };
        let reserved_variables_f = async {
            let mut vars = get_reserved_variables(job, &client.token, db).await?;
            vars.insert("RUST_LOG".to_string(), "info".to_string());
            Ok(vars) as Result<HashMap<String, String>>
        };
        let (_, reserved_variables) = tokio::try_join!(args_and_out_f, reserved_variables_f)?;
        Ok((reserved_variables, client.token)) as error::Result<(HashMap<String, String>, String)>
    };

    let (_, (reserved_variables, token), _, _, _) = tokio::try_join!(
        set_logs_f,
        reserved_variables_args_out_f,
        write_main_f,
        write_wrapper_f,
        write_import_map_f)?;

    let common_deno_proc_envs = get_common_deno_proc_envs(&token, base_internal_url);

    //do not cache local dependencies
    let reload = format!("--reload={base_internal_url}");
    let child = async {
            let mut args = Vec::new();
            let script_path = format!("{job_dir}/wrapper.ts");
            let import_map_path = format!("{job_dir}/import_map.json");
            args.push("run");
            args.push("--import-map");
            args.push(&import_map_path);
            args.push(&reload);
            args.push("--unstable");
            if let Some(deno_flags) = DENO_FLAGS.as_ref() {
                for flag in deno_flags {
                    args.push(flag);
                }
            } else if !*DISABLE_NSJAIL {
                args.push("--allow-net");
                args.push("--allow-read=./");
                args.push("--allow-write=./");
                args.push("--allow-env");
            } else {
                args.push("-A");
            }
            args.push(&script_path);
            Command::new(DENO_PATH.as_str())
                .current_dir(job_dir)
                .env_clear()
                .envs(reserved_variables)
                .envs(common_deno_proc_envs)
                .env("DENO_DIR", DENO_CACHE_DIR)
                .args(args)
                .stdout(Stdio::piped())
                .stderr(Stdio::piped())
                .spawn()
    }
    .await?;
    // logs.push_str(format!("prepare: {:?}\n", start.elapsed().as_micros()).as_str());
    // start = Instant::now();
    handle_child(&job.id, db, logs, child, false, worker_name, &job.workspace_id).await?;
    // logs.push_str(format!("execute: {:?}\n", start.elapsed().as_millis()).as_str());
    read_result(job_dir).await
}

#[tracing::instrument(level = "trace", skip_all)]
async fn create_args_and_out_file(
    client: &AuthedClient,
    job: &QueuedJob,
    job_dir: &str,
) -> Result<(), Error> {
    let args = if let Some(args) = &job.args {
        Some(transform_json_value("args", client, &job.workspace_id, args.clone()).await?)
    } else {
        None
    };
    let ser_args = serde_json::to_string(&args).map_err(|e| Error::ExecutionErr(e.to_string()))?;
    write_file(job_dir, "args.json", &ser_args).await?;
    write_file(job_dir, "result.json", "").await?;
    Ok(())
}

lazy_static! {
    static ref RELATIVE_IMPORT_REGEX: Regex = Regex::new(r#"(import|from)\s(((u|f)\.)|\.)"#).unwrap();
}

#[tracing::instrument(level = "trace", skip_all)]
async fn handle_python_job(
    requirements_o: Option<String>,
    job_dir: &str,
    worker_dir: &str,
    worker_name: &str,
    job: &QueuedJob,
    logs: &mut String,
    db: &sqlx::Pool<sqlx::Postgres>,
    client: &AuthedClientBackgroundTask,
    inner_content: &String,
    shared_mount: &str,
    base_internal_url: &str
) -> error::Result<serde_json::Value> {
    create_dependencies_dir(job_dir).await;

    let mut additional_python_paths: Vec<String> =
        ADDITIONAL_PYTHON_PATHS.to_owned().unwrap_or_else(|| vec![]);

    let requirements = match requirements_o {
        Some(r) => r,
        None => {
            let requirements = windmill_parser_py::parse_python_imports(&inner_content)?.join("\n");
            if requirements.is_empty() {
                "".to_string()
            } else {
                pip_compile(&job.id, &requirements, logs, job_dir, db, worker_name, &job.workspace_id)
                    .await
                    .map_err(|e| {
                        Error::ExecutionErr(format!("pip compile failed: {}", e.to_string()))
                    })?
            }
        }
    };

    if requirements.len() > 0 {
        if !*DISABLE_NSJAIL {
            let _ = write_file(
                job_dir,
                "download.config.proto",
                &NSJAIL_CONFIG_DOWNLOAD_PY_CONTENT
                    .replace("{WORKER_DIR}", &worker_dir)
                    .replace("{CACHE_DIR}", PIP_CACHE_DIR)
                    .replace("{CLONE_NEWUSER}", &(!*DISABLE_NUSER).to_string()),
            )
            .await?;
        }

        additional_python_paths = handle_python_reqs(
            requirements
                .split("\n")
                .filter(|x| !x.starts_with("--"))
                .collect(),
            job,
            logs,
            db,
            worker_name,
            job_dir,
        )
        .await?;
    }
    logs.push_str("\n\n--- PYTHON CODE EXECUTION ---\n");

    set_logs(logs, &job.id, db).await;

    let relative_imports = RELATIVE_IMPORT_REGEX.is_match(&inner_content);

    let script_path_splitted = &job.script_path().split("/");
    let dirs_full = script_path_splitted.clone().take(script_path_splitted.clone().count() - 1).join("/").replace("-", "_");
    let dirs = if dirs_full.len() > 0 { dirs_full } else { "tmp".to_string() };
    let last = script_path_splitted.clone().last().unwrap().replace("-", "_").replace(" ", "_").to_lowercase();
    let module_dir = format!("{}/{}", job_dir, dirs );
    tokio::fs::create_dir_all(format!("{module_dir}/")).await?;
    let _ = write_file(&module_dir, &format!("{last}.py"), inner_content).await?;
    if relative_imports {
        let _ = write_file(&job_dir, "loader.py", RELATIVE_PYTHON_LOADER).await?;
    }

    let sig = windmill_parser_py::parse_python_signature(inner_content)?;
    let transforms = sig
        .args
        .iter()
        .map(|x| match x.typ {
            windmill_parser::Typ::Bytes => {
                format!(
                    "if \"{}\" in kwargs and kwargs[\"{}\"] is not None:\n    \
                                     kwargs[\"{}\"] = base64.b64decode(kwargs[\"{}\"])\n",
                    x.name, x.name, x.name, x.name
                )
            }
            windmill_parser::Typ::Datetime => {
                format!(
                    "if \"{}\" in kwargs and kwargs[\"{}\"] is not None:\n    \
                                     kwargs[\"{}\"] = datetime.strptime(kwargs[\"{}\"], \
                                     '%Y-%m-%dT%H:%M')\n",
                    x.name, x.name, x.name, x.name
                )
            }
            _ => "".to_string(),
        })
        .collect::<Vec<String>>()
        .join("");
    let client = client.get_authed().await;
    create_args_and_out_file(&client, job, job_dir).await?;

    let import_loader = if relative_imports {
        "import loader"
    } else {
        ""
    };
    let import_base64 = if sig
        .args
        .iter()
        .any(|x| x.typ == windmill_parser::Typ::Bytes)
    {
        "import base64"
    } else {
        ""
    };
    let import_datetime = if sig
        .args
        .iter()
        .any(|x| x.typ == windmill_parser::Typ::Datetime)
    {
        "from datetime import datetime"
    } else {
        ""
    };
    let spread = if sig.star_kwargs {
        "args = kwargs".to_string()
    } else {
        sig.args
            .into_iter()
            .map(|x| format!("args[\"{}\"] = kwargs.get(\"{}\")", x.name, x.name))
            .join("\n")
    };

    let module_dir_dot = dirs.replace("/", ".").replace("-", "_");
    let wrapper_content: String = format!(
        r#"
import json
{import_loader}
{import_base64}
{import_datetime}
import traceback
import sys
from {module_dir_dot} import {last} as inner_script


with open("args.json") as f:
    kwargs = json.load(f, strict=False)
args = {{}}
{spread}
{transforms}
for k, v in list(args.items()):
    if v == '<function call>':
        del args[k]

try:
    res = inner_script.main(**args)
    typ = type(res)
    if typ.__name__ == 'DataFrame':
        if typ.__module__ == 'pandas.core.frame':
            res = res.values.tolist()
        elif typ.__module__ == 'polars.dataframe.frame':
            res = res.rows()
    res_json = json.dumps(res, separators=(',', ':'), default=str).replace('\n', '')
    with open("result.json", 'w') as f:
        f.write(res_json)
except Exception as e:
    exc_type, exc_value, exc_traceback = sys.exc_info()
    tb = traceback.format_tb(exc_traceback)
    with open("result.json", 'w') as f:
        err_json = json.dumps({{ "message": str(e), "name": e.__class__.__name__, "stack": '\n'.join(tb[1:])  }}, separators=(',', ':'), default=str).replace('\n', '')
        f.write(err_json)
        sys.exit(1)
"#,
    );
    write_file(job_dir, "wrapper.py", &wrapper_content).await?;

    let mut reserved_variables = get_reserved_variables(job, &client.token, db).await?;
    let additional_python_paths_folders = additional_python_paths.iter().join(":");
    if !*DISABLE_NSJAIL {
        let shared_deps = additional_python_paths
            .into_iter()
            .map(|pp| {
                format!(
                    r#"
mount {{
    src: "{pp}"
    dst: "{pp}"
    is_bind: true
    rw: false
}}
        "#
                )
            })
            .join("\n");
        let _ = write_file(
            job_dir,
            "run.config.proto",
            &NSJAIL_CONFIG_RUN_PYTHON3_CONTENT
                .replace("{JOB_DIR}", job_dir)
                .replace("{CLONE_NEWUSER}", &(!*DISABLE_NUSER).to_string())
                .replace("{SHARED_MOUNT}", shared_mount)
                .replace("{SHARED_DEPENDENCIES}", shared_deps.as_str())
                .replace("{MAIN}", format!("{dirs}/{last}").as_str())
                .replace(
                    "{ADDITIONAL_PYTHON_PATHS}",
                    additional_python_paths_folders.as_str(),
                ),
        )
        .await?;
    } else {
        reserved_variables.insert("PYTHONPATH".to_string(), additional_python_paths_folders);
    }

    tracing::info!(
        worker_name = %worker_name,
        job_id = %job.id,
        workspace_id = %job.workspace_id,
        "started python code execution {}",
        job.id
    );
    let child = if !*DISABLE_NSJAIL {
        Command::new(NSJAIL_PATH.as_str())
            .current_dir(job_dir)
            .env_clear()
            // inject PYTHONPATH here - for some reason I had to do it in nsjail conf
            .envs(reserved_variables)
            .env("PATH", PATH_ENV.as_str())
            .env("BASE_INTERNAL_URL", base_internal_url)
            .args(vec![
                "--config",
                "run.config.proto",
                "--",
                PYTHON_PATH.as_str(),
                "-u",
                "-m",
                "wrapper",
            ])
            .stdout(Stdio::piped())
            .stderr(Stdio::piped())
            .spawn()?
    } else {
        Command::new(PYTHON_PATH.as_str())
            .current_dir(job_dir)
            .env_clear()
            .envs(reserved_variables)
            .env("PATH", PATH_ENV.as_str())
            .env("BASE_INTERNAL_URL", base_internal_url)
            .args(vec!["-u", "-m", "wrapper"])
            .stdout(Stdio::piped())
            .stderr(Stdio::piped())
            .spawn()?
    };

    handle_child(&job.id, db, logs, child, !*DISABLE_NSJAIL, worker_name, &job.workspace_id).await?;
    read_result(job_dir).await
}

async fn create_dependencies_dir(job_dir: &str) {
    DirBuilder::new()
        .recursive(true)
        .create(&format!("{job_dir}/dependencies"))
        .await
        .expect("could not create dependencies dir");
}

async fn read_result(job_dir: &str) -> error::Result<serde_json::Value> {
    let mut file = File::open(format!("{job_dir}/result.json")).await?;
    let mut content = "".to_string();
    file.read_to_string(&mut content).await?;
    if *CLOUD_HOSTED && content.len() > MAX_RESULT_SIZE {
        return Err(Error::ExecutionErr("Result is too large for the cloud app (limit 2MB). 
        If using this script as part of the flow, use the shared folder to pass heavy data between steps.".to_owned()));
    }
    serde_json::from_str(&content)
        .map_err(|e| Error::ExecutionErr(format!("Error parsing result: {e}")))
}

#[tracing::instrument(level = "trace", skip_all)]
async fn handle_dependency_job(
    job: &QueuedJob,
    logs: &mut String,
    job_dir: &str,
    db: &sqlx::Pool<sqlx::Postgres>,
    worker_name: &str,
) -> error::Result<serde_json::Value> {
    let content = capture_dependency_job(
        &job.id,
        job.language.as_ref().map(|v| Ok(v)).unwrap_or_else(|| {
            Err(Error::InternalErr(
                "Job Language required for dependency jobs".to_owned(),
            ))
        })?,
        job.raw_code
            .as_ref()
            .map(|a| a.as_str())
            .unwrap_or_else(|| "no raw code"),
        logs,
        job_dir,
        db,
        worker_name,
        &job.workspace_id,
    )
    .await;
    match content {
        Ok(content) => {
            sqlx::query!(
                "UPDATE script SET lock = $1 WHERE hash = $2 AND workspace_id = $3",
                &content,
                &job.script_hash.unwrap_or(ScriptHash(0)).0,
                &job.workspace_id
            )
            .execute(db)
            .await?;
            Ok(json!({ "success": "Successful lock file generation", "lock": content }))
        }
        Err(error) => {
            sqlx::query!(
                "UPDATE script SET lock_error_logs = $1 WHERE hash = $2 AND workspace_id = $3",
                &format!("{logs}\n{error}"),
                &job.script_hash.unwrap_or(ScriptHash(0)).0,
                &job.workspace_id
            )
            .execute(db)
            .await?;
            Err(Error::ExecutionErr(format!("Error locking file: {error}")))?
        }
    }
}

#[tracing::instrument(level = "trace", skip_all)]
async fn handle_flow_dependency_job(
    job: &QueuedJob,
    logs: &mut String,
    job_dir: &str,
    db: &sqlx::Pool<sqlx::Postgres>,
    worker_name: &str,
) -> error::Result<()> {
    let path = job.script_path.clone().ok_or_else(|| {
        error::Error::InternalErr(
            "Cannot resolve flow dependencies for flow without path".to_string(),
        )
    })?;
    let raw_flow = job.raw_flow.clone().map(|v| Ok(v)).unwrap_or_else(|| {
        Err(Error::InternalErr(
            "Flow Dependency requires raw flow".to_owned(),
        ))
    })?;
    let mut flow = serde_json::from_value::<FlowValue>(raw_flow).map_err(to_anyhow)?;
    let mut new_flow_modules = Vec::new();
    for mut e in flow.modules.into_iter() {
        let FlowModuleValue::RawScript { lock: _, path, content, language, input_transforms} = e.value else {
            new_flow_modules.push(e);
            continue;
        };
        // sync with windmill-api/scripts
        let dependencies = match language {
            ScriptLang::Python3 => windmill_parser_py::parse_python_imports(&content)?.join("\n"),
            _ => content.clone(),
        };
        let new_lock = capture_dependency_job(
            &job.id,
            &language,
            &dependencies,
            logs,
            job_dir,
            db,
            worker_name,
            &job.workspace_id,
        )
        .await;
        match new_lock {
            Ok(new_lock) => {
                e.value = FlowModuleValue::RawScript {
                    lock: Some(new_lock),
                    path: path,
                    input_transforms,
                    content,
                    language,
                };
                new_flow_modules.push(e);
                continue;
            }
            Err(error) => {
                // TODO: Record flow raw script error lock logs
                tracing::warn!(
                    path = path,
                    language = ?language,
                    error = ?error,
                    logs = ?logs,
                    "Failed to generate flow lock for raw script"
                );
                e.value = FlowModuleValue::RawScript {
                    lock: None,
                    path: path,
                    input_transforms,
                    content,
                    language,
                };
                new_flow_modules.push(e);
                continue;
            }
        }
    }
    flow.modules = new_flow_modules;
    let new_flow_value = serde_json::to_value(flow).map_err(to_anyhow)?;

    // Re-check cancelation to ensure we don't accidentially override a flow.
    if sqlx::query_scalar!("SELECT canceled FROM queue WHERE id = $1", job.id)
        .fetch_optional(db)
        .await
        .map(|v| Some(true) == v)
        .unwrap_or_else(|err| {
            tracing::error!(%job.id, %err, "error checking cancelation for job {0}: {err}", job.id);
            false
        })
    {
        return Ok(());
    }

    sqlx::query!(
        "UPDATE flow SET value = $1 WHERE path = $2 AND workspace_id = $3",
        new_flow_value,
        path,
        job.workspace_id
    )
    .execute(db)
    .await?;
    Ok(())
}

// #[cfg(not(feature = "deno-lock"))]
// async fn generate_deno_lock(
//     _job_id: &Uuid,
//     _code: &str,
//     _logs: &mut String,
//     _job_dir: &str,
//     _db: &sqlx::Pool<sqlx::Postgres>,
//     _timeout: i32,
// ) -> error::Result<String> {
//     Ok(String::new())
// }

// #[cfg(feature = "deno-lock")]
// async fn generate_deno_lock(
//     job_id: &Uuid,
//     code: &str,
//     logs: &mut String,
//     job_dir: &str,
//     db: &sqlx::Pool<sqlx::Postgres>,
//     timeout: i32,
// ) -> error::Result<String> {
//     let _ = write_file(job_dir, "main.ts", code).await?;

//     let child = Command::new(deno_path)
//         .current_dir(job_dir)
//         .args(vec![
//             "cache",
//             "--unstable",
//             "--lock=lock.json",
//             "--lock-write",
//             "main.ts",
//         ])
//         .env("NO_COLOR", "1")
//         .stdout(Stdio::piped())
//         .stderr(Stdio::piped())
//         .spawn()?;

//     handle_child(job_id, db, logs, timeout, child).await?;

//     let path_lock = format!("{job_dir}/lock.json");
//     let mut file = File::open(path_lock).await?;
//     let mut req_content = "".to_string();
//     file.read_to_string(&mut req_content).await?;
//     Ok(req_content)
// }

async fn capture_dependency_job(
    job_id: &Uuid,
    job_language: &ScriptLang,
    job_raw_code: &str,
    logs: &mut String,
    job_dir: &str,
    db: &sqlx::Pool<sqlx::Postgres>,
    worker_name: &str,
    w_id: &str,
) -> error::Result<String> {
    match job_language {
        ScriptLang::Python3 => {
            create_dependencies_dir(job_dir).await;
            pip_compile(job_id, job_raw_code, logs, job_dir, db, worker_name, w_id).await
        }
        ScriptLang::Go => {
            install_go_dependencies(
                job_id,
                job_raw_code,
                logs,
                job_dir,
                db,
                false,
                false,
                false,
                worker_name,
                w_id
            )
            .await
        }
        ScriptLang::Deno => {
            Ok(String::new())
            // generate_deno_lock(job_id, job_raw_code, logs, job_dir, db, timeout).await
        }
        ScriptLang::Bash => Ok("".to_owned()),
    }
}

async fn pip_compile(
    job_id: &Uuid,
    requirements: &str,
    logs: &mut String,
    job_dir: &str,
    db: &Pool<Postgres>,
    worker_name: &str,
    w_id: &str,
) -> error::Result<String> {
    logs.push_str(&format!("\nresolving dependencies..."));
    set_logs(logs, job_id, db).await;
    logs.push_str(&format!("\ncontent of requirements:\n{}", requirements));
    let req_hash = calculate_hash(&requirements) ;
    if let Some(cached) = sqlx::query_scalar!(
        "SELECT lockfile FROM pip_resolution_cache WHERE hash = $1",
        req_hash    
    ).fetch_optional(db).await? {
        logs.push_str(&format!("\nfound cached resolution"));
        return Ok(cached);
    }
    let file = "requirements.in";
    let requirements = if let Some(pip_local_dependencies) = PIP_LOCAL_DEPENDENCIES.as_ref() {
        let deps = pip_local_dependencies.clone();
        requirements
            .lines()
            .filter(|s| !deps.contains(&s.to_string()))
            .join("\n")
    } else {
        requirements.to_string()
    };
    write_file(job_dir, file, &requirements).await?;

    let mut args = vec!["-q", "--no-header", file, "--resolver=backtracking"];
    if let Some(url) = PIP_EXTRA_INDEX_URL.as_ref() {
        args.extend(["--extra-index-url", url]);
    }
    if let Some(url) = PIP_INDEX_URL.as_ref() {
        args.extend(["--index-url", url]);
    }
    if let Some(host) = PIP_TRUSTED_HOST.as_ref() {
        args.extend(["--trusted-host", host]);
    }
    let child = Command::new("pip-compile")
        .current_dir(job_dir)
        .args(args)
        .stdout(Stdio::piped())
        .stderr(Stdio::piped())
        .spawn()?;
    handle_child(job_id, db, logs,  child, false, worker_name, &w_id)
        .await
        .map_err(|e| Error::ExecutionErr(format!("Lock file generation failed: {e:?}")))?;
    let path_lock = format!("{job_dir}/requirements.txt");
    let mut file = File::open(path_lock).await?;
    let mut req_content = "".to_string();
    file.read_to_string(&mut req_content).await?;
    let lockfile = req_content
        .lines()
        .filter(|x| !x.trim_start().starts_with('#'))
        .map(|x| x.to_string())
        .collect::<Vec<String>>()
        .join("\n");
    sqlx::query!(
        "INSERT INTO pip_resolution_cache (hash, lockfile, expiration) VALUES ($1, $2, now() + ('3 days')::interval) ON CONFLICT (hash) DO UPDATE SET lockfile = $2",
        req_hash,
        lockfile
    ).fetch_optional(db).await?;
    Ok(lockfile)
}

async fn install_go_dependencies(
    job_id: &Uuid,
    code: &str,
    logs: &mut String,
    job_dir: &str,
    db: &sqlx::Pool<sqlx::Postgres>,
    non_dep_job: bool,
    skip_go_mod: bool,
    has_sum: bool,
    worker_name: &str,
    w_id: &str
) -> error::Result<String> {
    if !skip_go_mod {
        gen_go_mymod(code, job_dir).await?;
        let child = Command::new("go")
            .current_dir(job_dir)
            .args(vec!["mod", "init", "mymod"])
            .stdout(Stdio::piped())
            .stderr(Stdio::piped())
            .spawn()?;

        handle_child(job_id, db, logs,   child, false, worker_name, w_id).await?;
    }

    let mut new_lockfile = false;

    let hash = if !has_sum {
        calculate_hash(parse_go_imports(&code)?.iter().join("\n").as_str())
    } else {
        "".to_string()
    };

    let mut skip_tidy = has_sum;

    if !has_sum {
        if let Some(cached) = sqlx::query_scalar!(
            "SELECT lockfile FROM pip_resolution_cache WHERE hash = $1",
            hash
        ).fetch_optional(db).await? {
            logs.push_str(&format!("\nfound cached resolution"));
            gen_go_mod(code, job_dir, &cached).await?;
            skip_tidy = true;
            new_lockfile = false;
        } else {
            new_lockfile = true;
        }
    }
    let mod_command = if skip_tidy {
        "download"
    } else {
        "tidy"
    };
    let child = Command::new(GO_PATH.as_str())
        .current_dir(job_dir)
        .env("GOPATH", GO_CACHE_DIR)
        .args(vec!["mod", mod_command])
        .stdout(Stdio::piped())
        .stderr(Stdio::piped())
        .spawn()?;
    handle_child(job_id, db, logs,  child, false, worker_name, &w_id)
        .await
        .map_err(|e| Error::ExecutionErr(format!("Lock file generation failed: {e:?}")))?;

    if (!new_lockfile || has_sum) && non_dep_job{
        return Ok("".to_string());
    }


    let mut req_content = "".to_string();

    let mut file = File::open(format!("{job_dir}/go.mod")).await?;
    file.read_to_string(&mut req_content).await?;
    req_content.push_str(GO_REQ_SPLITTER);
    let mut file = File::open(format!("{job_dir}/go.sum")).await?;
    file.read_to_string(&mut req_content).await?;
    
    if non_dep_job {
        sqlx::query!(
            "INSERT INTO pip_resolution_cache (hash, lockfile, expiration) VALUES ($1, $2, now() + ('3 days')::interval) ON CONFLICT (hash) DO UPDATE SET lockfile = $2",
            hash,
            req_content
        ).fetch_optional(db).await?;

        return Ok(String::new())
    } else {
        Ok(req_content)
    }
}

async fn gen_go_mymod(code: &str, job_dir: &str) -> error::Result<()> {
    let code = if code.trim_start().starts_with("package") {
        code.to_string()
    } else {
        format!("package inner; {code}")
    };

    let mymod_dir = format!("{job_dir}/inner");
    DirBuilder::new()
        .recursive(true)
        .create(&mymod_dir)
        .await
        .expect("could not create go's mymod dir");

    write_file(&mymod_dir, "inner_main.go", &code).await?;

    Ok(())
}

#[tracing::instrument(level = "trace", skip_all)]
async fn get_reserved_variables(
    job: &QueuedJob,
    token: &str,
    db: &sqlx::Pool<sqlx::Postgres>,
) -> Result<HashMap<String, String>, Error> {
    let flow_path = if let Some(uuid) = job.parent_job {
        sqlx::query_scalar!("SELECT script_path FROM queue WHERE id = $1", uuid)
            .fetch_optional(db)
            .await?
            .flatten()
    } else {
        None
    };

    let variables = variables::get_reserved_variables(
        &job.workspace_id,
        token,
        &job.email,
        &job.created_by,
        &job.id.to_string(),
        &job.permissioned_as,

        job.script_path.clone(),
        job.parent_job.map(|x| x.to_string()),
        flow_path,
        job.schedule_path.clone(),
    );
    Ok(variables
        .into_iter()
        .map(|rv| (rv.name, rv.value))
        .collect())
}

async fn get_mem_peak(pid: Option<u32>, nsjail: bool) -> i32 {
    if pid.is_none() {
        return -1
    }
    let pid = if nsjail {
        // This is a bit hacky, but the process id of the nsjail process is the pid of nsjail + 1. 
        // Ideally, we would get the number from fork() itself. This works in MOST cases.
        pid.unwrap() + 1
    } else {
        pid.unwrap()
    };
    
    if let Ok(file) = File::open(format!("/proc/{}/status", pid)).await {
        let mut lines = BufReader::new(file).lines();
        while let Some(line) = lines.next_line().await.unwrap_or(None) {
            if line.starts_with("VmHWM:") {
                return line.split_whitespace().nth(1).and_then(|s| s.parse::<i32>().ok()).unwrap_or(-1);
            };
        }
        -2
    } else {
        -3
    }
}
/// - wait until child exits and return with exit status
/// - read lines from stdout and stderr and append them to the "queue"."logs"
///   quitting early if output exceedes MAX_LOG_SIZE characters (not bytes)
/// - update the `last_line` and `logs` strings with the program output
/// - update "queue"."last_ping" every five seconds
/// - kill process if we exceed timeout or "queue"."canceled" is set
#[tracing::instrument(level = "trace", skip_all)]
async fn handle_child(
    job_id: &Uuid,
    db: &Pool<Postgres>,
    logs: &mut String,
    mut child: Child,
    nsjail: bool,
    worker_name: &str,
    _w_id: &str,
) -> error::Result<()> {
    let update_job_interval = Duration::from_millis(500);
    let write_logs_delay = Duration::from_millis(500);

    let pid = child.id();
    #[cfg(target_os = "linux")]
    if let Some(pid) = pid {
        //set the highest oom priority
        let mut file = File::create(format!("/proc/{pid}/oom_score_adj")).await?;
        let _ = file.write_all(b"1000").await;
    } else {
        tracing::info!("could not get child pid");
    }
    let (set_too_many_logs, mut too_many_logs) = watch::channel::<bool>(false);
    let (tx, mut rx) = broadcast::channel::<()>(3);
    let mut rx2 = tx.subscribe();


    let output = child_joined_output_stream(&mut child);

    let job_id = job_id.clone();


    /* the cancellation future is polled on by `wait_on_child` while
     * waiting for the child to exit normally */
    let update_job = async {
        let db = db.clone();

        let mut interval = interval(update_job_interval);
        interval.set_missed_tick_behavior(MissedTickBehavior::Skip);

        let mut i = 1;
        loop {
            tokio::select!(
                _ = rx.recv() => break,
                _ = interval.tick() => {
                    // update the last_ping column every 5 seconds
                    i+=1;
                    if i % 10 == 0 {
                        sqlx::query!(
                            "UPDATE worker_ping SET ping_at = now() WHERE worker = $1",
                            &worker_name
                        )
                        .execute(&db)
                        .await
                        .expect("update worker ping");
                    }
                    let mem_peak = get_mem_peak(pid, nsjail).await;
                    tracing::info!("{job_id} still running. mem peak: {}kB", mem_peak);
                    let mem_peak = if mem_peak > 0 { Some(mem_peak) } else { None };
                    if sqlx::query_scalar!("UPDATE queue SET mem_peak = GREATEST($1, mem_peak), last_ping = now() WHERE id = $2 RETURNING canceled", mem_peak, job_id)
                        .fetch_optional(&db)
                        .await
                        .map(|v| Some(true) == v)
                        .unwrap_or_else(|err| {
                            tracing::error!(%job_id, %err, "error checking cancelation for job {job_id}: {err}");
                            false
                        })
                    {
                        break;
                    }
                },
            );
        }
    };

    #[derive(PartialEq, Debug)]
    enum KillReason {
        TooManyLogs,
        Timeout,
        Cancelled,
    }
    /* a future that completes when the child process exits */
    let wait_on_child = async {
        let db = db.clone();

        #[cfg(not(feature = "enterprise"))]
        let timeout_duration = *TIMEOUT_DURATION;

        #[cfg(feature = "enterprise")]
        let premium_workspace = *CLOUD_HOSTED && sqlx::query_scalar!("SELECT premium FROM workspace WHERE id = $1", _w_id)
            .fetch_one(&db)
            .await
            .map_err(|e| {
                tracing::error!(%e, "error getting premium workspace for job {job_id}: {e}");
            }).unwrap_or(false);
        
        #[cfg(feature = "enterprise")]
        let timeout_duration = if premium_workspace {
            *TIMEOUT_DURATION*6 //30mins
        } else {
            *TIMEOUT_DURATION
        };

        let kill_reason = tokio::select! {
            biased;
            result = child.wait() => return result.map(Ok),
            Ok(()) = too_many_logs.changed() => KillReason::TooManyLogs,
            _ = sleep(timeout_duration) => KillReason::Timeout,
            _ = update_job => KillReason::Cancelled,
        };
        tx.send(()).expect("rx should never be dropped");
        drop(tx);

        let set_reason = async {
            if kill_reason == KillReason::Timeout {
                if let Err(err) = sqlx::query(
                    r#"
                       UPDATE queue
                          SET canceled = true
                            , canceled_by = 'timeout'
                            , canceled_reason = $1
                        WHERE id = $2
                    "#,
                )
                .bind(format!("duration > {}", TIMEOUT_DURATION.as_secs()))
                .bind(job_id)
                .execute(&db)
                .await
                {
                    tracing::error!(%job_id, %err, "error setting cancelation reason for job {job_id}: {err}");
                }
            }
        };
        
        /* send SIGKILL and reap child process */
        let (_, kill) = future::join(set_reason, child.kill()).await;
        kill.map(|()| Err(kill_reason))
    };

    /* a future that reads output from the child and appends to the database */
    let lines = async move {
        let max_log_size = if *CLOUD_HOSTED {
            MAX_RESULT_SIZE
        } else {
            usize::MAX
        };
        /* log_remaining is zero when output limit was reached */
        let mut log_remaining = max_log_size.saturating_sub(logs.chars().count());
        let mut result = io::Result::Ok(());
        let mut output = output.take_until(rx2.recv()).boxed();
        /* `do_write` resolves the task, but does not contain the Result.
         * It's useful to know if the task completed. */
        let (mut do_write, mut write_result) = tokio::spawn(ready(())).remote_handle();

        while let Some(line) =  output.by_ref().next().await {

            let do_write_ = do_write.shared();

            let mut read_lines = stream::once(async { line })
                .chain(output.by_ref())
                /* after receiving a line, continue until some delay has passed
                 * _and_ the previous database write is complete */
                .take_until(future::join(sleep(write_logs_delay), do_write_.clone()))
                .boxed();

            /* Read up until an error is encountered,
             * handle log lines first and then the error... */
            let mut joined = String::new();

            while let Some(line) = read_lines.next().await {

                match line {
                    Ok(_) if log_remaining == 0 => (),
                    Ok(line) => {
                        if line.is_empty() {
                            continue;
                        }
                        append_with_limit(&mut joined, &line, &mut log_remaining);
                        if log_remaining == 0 {
                            tracing::info!(%job_id, "Too many logs lines for job {job_id}");
                            let _ = set_too_many_logs.send(true);
                            joined.push_str(&format!(
                                "Job logs or result reached character limit of {MAX_RESULT_SIZE}; killing job."
                            ));
                            /* stop reading and drop our streams fairly quickly */
                            break;
                        }
                    }
                    Err(err) => {
                        result = Err(err);
                        break;
                    }
                }
            }

            logs.push_str(&joined);


            /* Ensure the last flush completed before starting a new one.
             *
             * This shouldn't pause since `take_until()` reads lines until `do_write`
             * resolves. We only stop reading lines before `take_until()` resolves if we reach
             * EOF or a read error.  In those cases, waiting on a database query to complete is
             * fine because we're done. */

            if let Some(Ok(p)) = do_write_
                .then(|()| write_result)
                .await
                .err()
                .map(|err| err.try_into_panic())
            {
                panic::resume_unwind(p);
            }

            (do_write, write_result) = tokio::spawn(append_logs(job_id, joined, db.clone())).remote_handle();

            if let Err(err) = result {
                tracing::error!(%job_id, %err, "error reading output for job {job_id}: {err}");
                break;
            }

            if *set_too_many_logs.borrow() {
                break;
            }

        }

        /* drop our end of the pipe */
        drop(output);

        if let Some(Ok(p)) = do_write
            .then(|()| write_result)
            .await
            .err()
            .map(|err| err.try_into_panic())
        {
            panic::resume_unwind(p);
        }
    }.instrument(trace_span!("child_lines"));


    let (wait_result, _) = tokio::join!(wait_on_child, lines);

    match wait_result {
        _ if *too_many_logs.borrow() => Err(Error::ExecutionErr(format!(
            "logs or result reached limit. (current max size: {MAX_RESULT_SIZE} characters)"
        ))),
        Ok(Ok(status)) => {
            if status.success() {
                Ok(())
            } else if let Some(code) = status.code() {
                Err(error::Error::ExitStatus(code))
            } else {
                Err(error::Error::ExecutionErr(format!(
                    "process terminated by signal: {:#?}, stopped_signal: {:#?}, core_dumped: {}",
                    status.signal(),
                    status.stopped_signal(),
                    status.core_dumped()
                )))
            }
        }
        Ok(Err(kill_reason)) => Err(Error::ExecutionErr(format!(
            "job process killed because {kill_reason:#?}"
        ))),
        Err(err) => Err(Error::ExecutionErr(format!("job process io error: {err}"))),
    }
}

/// takes stdout and stderr from Child, panics if either are not present
///
/// builds a stream joining both stdout and stderr each read line by line
fn child_joined_output_stream(
    child: &mut Child,
) -> impl stream::FusedStream<Item = io::Result<String>> {
    let stderr = child
        .stderr
        .take()
        .expect("child did not have a handle to stdout");

    let stdout = child
        .stdout
        .take()
        .expect("child did not have a handle to stdout");

    let stdout = BufReader::new(stdout).lines();
    let stderr = BufReader::new(stderr).lines();
    stream::select(lines_to_stream(stderr), lines_to_stream(stdout))
}

fn lines_to_stream<R: tokio::io::AsyncBufRead + Unpin>(
    mut lines: tokio::io::Lines<R>,
) -> impl futures::Stream<Item = io::Result<String>> {
    stream::poll_fn(move |cx| {
        std::pin::Pin::new(&mut lines)
            .poll_next_line(cx)
            .map(|result| result.transpose())
    })
}

// as a detail, `BufReader::lines()` removes \n and \r\n from the strings it yields,
// so this pushes \n to thd destination string in each call
fn append_with_limit(dst: &mut String, src: &str, limit: &mut usize) {
    if *limit > 0 {
        dst.push('\n');
    }
    *limit -= 1;

    let src_len = src.chars().count();
    if src_len <= *limit {
        dst.push_str(&src);
        *limit -= src_len;
    } else {
        let byte_pos = src
            .char_indices()
            .skip(*limit)
            .next()
            .map(|(byte_pos, _)| byte_pos)
            .unwrap_or(0);
        dst.push_str(&src[0..byte_pos]);
        *limit = 0;
    }
}

#[tracing::instrument(level = "trace", skip_all)]
async fn set_logs(logs: &str, id: &uuid::Uuid, db: &Pool<Postgres>) {
    if sqlx::query!(
        "UPDATE queue SET logs = $1 WHERE id = $2",
        logs.to_owned(),
        id
    )
    .execute(db)
    .await
    .is_err()
    {
        tracing::error!(%id, "error updating logs for id {id}")
    };
}

/* TODO retry this? */
#[tracing::instrument(level = "trace", skip_all)]
async fn append_logs(job_id: uuid::Uuid, logs: impl AsRef<str>, db: impl Borrow<Pool<Postgres>>) {
    if logs.as_ref().is_empty() {
        return;
    }

    if let Err(err) = sqlx::query!(
        "UPDATE queue SET logs = concat(logs, $1::text) WHERE id = $2",
        logs.as_ref(),
        job_id,
    )
    .execute(db.borrow())
    .await
    {
        tracing::error!(%job_id, %err, "error updating logs for job {job_id}: {err}");
    }
}

pub async fn handle_zombie_jobs_periodically<R: rsmq_async::RsmqConnection + Send + Sync + Clone>(
    db: &Pool<Postgres>,
    mut rx: tokio::sync::broadcast::Receiver<()>,
    base_internal_url: &str,
    rsmq: Option<R>,
) {
    loop {
        handle_zombie_jobs(db, base_internal_url, rsmq.clone()).await;

        tokio::select! {
            _ = tokio::time::sleep(Duration::from_secs(30))    => (),
            _ = rx.recv() => {
                    println!("received killpill for monitor job");
                    break;
            }
        }
    }
}

async fn handle_zombie_jobs<R: rsmq_async::RsmqConnection + Send + Sync + Clone>(db: &Pool<Postgres>, base_internal_url: &str, rsmq: Option<R>) {
    if *RESTART_ZOMBIE_JOBS {
        let restarted = sqlx::query!(
                "UPDATE queue SET running = false, started_at = null, logs = logs || '\nRestarted job after not receiving job''s ping for too long the ' || now() || '\n\n' WHERE last_ping < now() - ($1 || ' seconds')::interval AND running = true AND job_kind != $2 AND job_kind != $3 AND same_worker = false RETURNING id, workspace_id, last_ping",
                *ZOMBIE_JOB_TIMEOUT,
                JobKind::Flow: JobKind,
                JobKind::FlowPreview: JobKind,
            )
            .fetch_all(db)
            .await
            .ok()
            .unwrap_or_else(|| vec![]);

        if *METRICS_ENABLED {
            QUEUE_ZOMBIE_RESTART_COUNT.inc_by(restarted.len() as _);
        }
        for r in restarted {
            tracing::info!(
                "restarted zombie job {} {} {}",
                r.id,
                r.workspace_id,
                r.last_ping
            );
        }
    }

    let mut timeout_query = "SELECT * FROM queue WHERE last_ping < now() - ($1 || ' seconds')::interval AND running = true AND job_kind != $2".to_string();
    if *RESTART_ZOMBIE_JOBS  {
        timeout_query.push_str(" AND same_worker = true");
    };
    let timeouts = sqlx::query_as::<_, QueuedJob>(
            &timeout_query
        )
        .bind(ZOMBIE_JOB_TIMEOUT.as_str())
        .bind(JobKind::Flow)
        .fetch_all(db)
        .await
        .ok()
        .unwrap_or_else(|| vec![]);

    if *METRICS_ENABLED {
        QUEUE_ZOMBIE_DELETE_COUNT.inc_by(timeouts.len() as _);
    }
    for job in timeouts {
        tracing::info!(
            "timedout zombie job {} {}",
            job.id,
            job.workspace_id,
        );

        // since the job is unrecoverable, the same worker queue should never be sent anything
        let (same_worker_tx_never_used, _same_worker_rx_never_used) = mpsc::channel::<Uuid>(1);

        let token = create_token_for_owner(
            &db,
            &job.workspace_id,
            &job.permissioned_as,
            "ephemeral-zombie-jobs",
            *SESSION_TOKEN_EXPIRY,
            &job.email,
        )
        .await
        .expect("could not create job token");

        let client = AuthedClient { base_internal_url: base_internal_url.to_string(), token, workspace: job.workspace_id.to_string(), client: OnceCell::new() };

        let last_ping = job.last_ping.clone();
        let _ = handle_job_error(
            db,
            &client,
            job,
            error::Error::ExecutionErr(format!("Job timed out after no ping from job since {} (ZOMBIE_JOB_TIMEOUT: {})",
                last_ping.map(|x| x.to_string()).unwrap_or_else(|| "no ping".to_string()), *ZOMBIE_JOB_TIMEOUT)),
            None,
            true,
            same_worker_tx_never_used,
            "",
            base_internal_url,
            rsmq.clone()
        )
        .await;
    }
}

async fn handle_python_reqs(
    requirements: Vec<&str>,
    job: &QueuedJob,
    logs: &mut String,
    db: &sqlx::Pool<sqlx::Postgres>,
    worker_name: &str,
    job_dir: &str,
) -> error::Result<Vec<String>> {
    let mut req_paths: Vec<String> = vec![];
    let mut vars = vec![("PATH", PATH_ENV.as_str())];
    if !*DISABLE_NSJAIL {
        if let Some(url) = PIP_EXTRA_INDEX_URL.as_ref() {
            vars.push(("EXTRA_INDEX_URL", url));
        }
        if let Some(url) = PIP_INDEX_URL.as_ref() {
            vars.push(("INDEX_URL", url));
        }
        if let Some(host) = PIP_TRUSTED_HOST.as_ref() {
            vars.push(("TRUSTED_HOST", host));
        }
    };

    for req in requirements {
        // todo: handle many reqs
        let venv_p = format!("{PIP_CACHE_DIR}/{req}");
        if metadata(&venv_p).await.is_ok() {
            req_paths.push(venv_p);
            continue;
        }

        logs.push_str("\n--- PIP INSTALL ---\n");
        logs.push_str(&format!("\n{req} is being installed for the first time.\n It will be cached for all ulterior uses."));

        tracing::info!(
            worker_name = %worker_name,
            job_id = %job.id,
            workspace_id = %job.workspace_id,
            "started setup python dependencies"
        );

        let child = if !*DISABLE_NSJAIL {
            tracing::info!(
                worker_name = %worker_name,
                job_id = %job.id,
                workspace_id = %job.workspace_id,
                "starting nsjail"
            );
            let mut vars = vars.clone();
            let req = req.to_string();
            vars.push(("REQ", &req));
            vars.push(("TARGET", &venv_p));
            Command::new(NSJAIL_PATH.as_str())
                .current_dir(job_dir)
                .env_clear()
                .envs(vars)
                .args(vec!["--config", "download.config.proto"])
                .stdout(Stdio::piped())
                .stderr(Stdio::piped())
                .spawn()?
        } else {
            let mut args = vec![
                "-m",
                "pip",
                "install",
                &req,
                "-I",
                "--no-deps",
                "--no-color",
                "--isolated",
                "--no-warn-conflicts",
                "--disable-pip-version-check",
                "-t",
                venv_p.as_str(),
            ];
            if let Some(url) = PIP_EXTRA_INDEX_URL.as_ref() {
                args.extend(["--extra-index-url", url]);
            }
            if let Some(url) = PIP_INDEX_URL.as_ref() {
                args.extend(["--index-url", url]);
            }
            if let Some(host) = PIP_TRUSTED_HOST.as_ref() {
                args.extend(["--trusted-host", &host]);
            }
            Command::new(PYTHON_PATH.as_str())
                .env_clear()
                .env("PATH", PATH_ENV.as_str())
                .args(args)
                .stdout(Stdio::piped())
                .stderr(Stdio::piped())
                .spawn()?
        };

        let child = handle_child(&job.id, db, logs, child, false, worker_name, &job.workspace_id).await;
        tracing::info!(
            worker_name = %worker_name,
            job_id = %job.id,
            workspace_id = %job.workspace_id,
            is_ok = child.is_ok(),
            "finished setting up python dependencies {}",
            job.id
        );
        child?;

        req_paths.push(venv_p);
    }
    Ok(req_paths)
}<|MERGE_RESOLUTION|>--- conflicted
+++ resolved
@@ -759,20 +759,13 @@
                         .map_err(|_| Error::InternalErr("Impossible to fetch same_worker job".to_string())))
                     },
                     (job, timer) = {
-<<<<<<< HEAD
-                        let timer = worker_pull_duration.start_timer(); 
-                        pull(&db, WHITELIST_WORKSPACES.clone(), BLACKLIST_WORKSPACES.clone(), rsmq.clone()).map(|x| (x, timer))
+                        let timer = if *METRICS_ENABLED { Some(worker_pull_duration.start_timer()) } else { None }; 
+                        pull(&db, WHITELIST_WORKSPACES.clone(), BLACKLIST_WORKSPACES.clone(), rsmq.clone()).map(|x| (x, timer)) } => {
                     } => {
-                        let duration_pull_s = timer.stop_and_record();
-                        worker_pull_duration_counter.inc_by(duration_pull_s);
-=======
-                        let timer = if *METRICS_ENABLED { Some(worker_pull_duration.start_timer()) } else { None }; 
-                        pull(&db, WHITELIST_WORKSPACES.clone(), BLACKLIST_WORKSPACES.clone()).map(|x| (x, timer)) } => {
                         timer.map(|timer| {
                             let duration_pull_s = timer.stop_and_record();
                             worker_pull_duration_counter.inc_by(duration_pull_s);
                         });
->>>>>>> 0040e158
                         (false, job)
                     },
                 }
@@ -888,21 +881,12 @@
                     }
                 }
                 Ok(None) => {
-<<<<<<< HEAD
-
-                    let timer = worker_sleep_duration
-                        .start_timer();
-                    tokio::time::sleep(Duration::from_millis(*SLEEP_QUEUE)).await;
-                    let duration = timer.stop_and_record();
-                    worker_sleep_duration_counter.inc_by(duration);
-=======
                     let _timer =  if *METRICS_ENABLED { Some(Instant::now()) } else { None };
                     tokio::time::sleep(Duration::from_millis(*SLEEP_QUEUE)).await;
                     _timer.map(|timer| {
                         let duration = timer.elapsed().as_secs_f64();
                         worker_sleep_duration_counter.inc_by(duration);
                     });
->>>>>>> 0040e158
                 }
                 Err(err) => {
                     tracing::error!(worker = %worker_name, "run_worker: pulling jobs: {}", err);
@@ -1122,12 +1106,8 @@
             let client = &client.get_authed().await;
             match result {
                 Ok(r) => {
-<<<<<<< HEAD
-                    add_completed_job(db, &job, true, false, r.clone(), logs, rsmq.clone()).await?;
-=======
                     // println!("bef completed job{:?}",  SystemTime::now());
                     add_completed_job(db, &job, true, false, r.clone(), logs).await?;
->>>>>>> 0040e158
                     if job.is_flow_step {
                         if let Some(parent_job) = job.parent_job {
                             update_flow_status_after_job_completion(
@@ -1179,11 +1159,7 @@
                     };
 
                     let result =
-<<<<<<< HEAD
-                        add_completed_job_error(db, &job, logs, error_value, Some(metrics.clone()), rsmq.clone())
-=======
-                        add_completed_job_error(db, &job, logs, error_value, metrics.clone())
->>>>>>> 0040e158
+                        add_completed_job_error(db, &job, logs, error_value, metrics.clone(), rsmq.clone())
                             .await?;
                     if job.is_flow_step {
                         if let Some(parent_job) = job.parent_job {
