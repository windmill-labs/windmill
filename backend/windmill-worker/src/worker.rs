--- conflicted
+++ resolved
@@ -427,7 +427,6 @@
 pub const INIT_SCRIPT_TAG: &str = "init_script";
 
 #[derive(Clone)]
-<<<<<<< HEAD
 pub struct AuthedClient {
     pub base_internal_url: String,
     pub workspace: String,
@@ -632,8 +631,6 @@
 }
 
 #[derive(Clone)]
-=======
->>>>>>> 64f35d05
 pub struct SameWorkerSender(pub Sender<SameWorkerPayload>, pub Arc<AtomicU16>);
 
 #[allow(dead_code)]
