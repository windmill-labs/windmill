--- conflicted
+++ resolved
@@ -105,11 +105,8 @@
     job_logger::NO_LOGS_AT_ALL,
     js_eval::{eval_fetch_timeout, transpile_ts},
     pg_executor::do_postgresql,
-<<<<<<< HEAD
     php_executor::handle_php_job,
     python_executor::{handle_python_job, PyVersion},
-=======
->>>>>>> 0770613f
     result_processor::{process_result, start_background_processor},
     worker_flow::{handle_flow, update_flow_status_in_progress},
     worker_lockfiles::{
