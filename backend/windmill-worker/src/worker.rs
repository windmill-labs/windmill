/*
 * Author: Ruben Fiszel
 * Copyright: Windmill Labs, Inc 2022
 * This file and its contents are licensed under the AGPLv3 License.
 * Please see the included NOTICE for copyright information and
 * LICENSE-AGPL for a copy of the license.
 */

use windmill_common::{
    auth::{fetch_authed_from_permissioned_as, JWTAuthClaims, JobPerms, JWT_SECRET},
    scripts::PREVIEW_IS_TAR_CODEBASE_HASH,
    worker::{
        get_memory, get_vcpus, get_windmill_memory_usage, get_worker_memory_usage, write_file,
        ROOT_CACHE_DIR, TMP_DIR,
    },
};

use anyhow::{Context, Result};
use const_format::concatcp;
#[cfg(feature = "prometheus")]
use prometheus::{
    core::{AtomicI64, GenericGauge},
    IntCounter,
};
use tracing::Instrument;
#[cfg(feature = "prometheus")]
use windmill_common::METRICS_DEBUG_ENABLED;
#[cfg(feature = "prometheus")]
use windmill_common::METRICS_ENABLED;

use reqwest::Response;
use serde::{de::DeserializeOwned, Deserialize, Serialize};
use sqlx::{types::Json, Pool, Postgres};
#[cfg(feature = "benchmark")]
use std::sync::atomic::AtomicUsize;
use std::{
    collections::{hash_map::DefaultHasher, HashMap},
    fs::DirBuilder,
    hash::Hash,
    sync::{
        atomic::{AtomicBool, AtomicU16, Ordering},
        Arc,
    },
    time::Duration,
};

use uuid::Uuid;

use windmill_common::{
    error::{self, to_anyhow, Error},
    get_latest_deployed_hash_for_path,
    jobs::{JobKind, QueuedJob},
    scripts::{get_full_hub_script_by_path, ScriptHash, ScriptLang, PREVIEW_IS_CODEBASE_HASH},
    users::SUPERADMIN_SECRET_EMAIL,
    utils::StripPath,
    worker::{update_ping, CLOUD_HOSTED, NO_LOGS, WORKER_CONFIG, WORKER_GROUP},
    DB, IS_READY,
};

use windmill_queue::{
    append_logs, canceled_job_to_result, empty_result, pull, push, CanceledBy, PushArgs,
    PushIsolationLevel, HTTP_CLIENT,
};

#[cfg(feature = "prometheus")]
use windmill_queue::register_metric;

use serde_json::value::RawValue;

#[cfg(any(target_os = "linux", target_os = "macos"))]
use tokio::fs::symlink;

#[cfg(target_os = "windows")]
use tokio::fs::symlink_file as symlink;

use tokio::{
    sync::{
        mpsc::{self, Sender},
        RwLock,
    },
    task::JoinHandle,
    time::Instant,
};

use rand::Rng;

use crate::{
<<<<<<< HEAD
    ansible_executor::handle_ansible_job,
    bash_executor::{handle_bash_job, handle_powershell_job},
    bun_executor::handle_bun_job,
    common::{
        build_args_map, get_cached_resource_value_if_valid, get_reserved_variables, hash_args,
        update_worker_ping_for_failed_init_script, NO_LOGS_AT_ALL, SLOW_LOGS,
    },
    deno_executor::handle_deno_job,
    go_executor::handle_go_job,
    graphql_executor::do_graphql,
    handle_job_error,
    js_eval::{eval_fetch_timeout, transpile_ts},
    mysql_executor::do_mysql,
    pg_executor::do_postgresql,
    php_executor::handle_php_job,
    python_executor::handle_python_job,
    result_processor::{handle_receive_completed_job, process_result},
    rust_executor::handle_rust_job,
    worker_flow::{
=======
    ansible_executor::handle_ansible_job, bash_executor::{handle_bash_job, handle_powershell_job}, bun_executor::handle_bun_job, common::{
        build_args_map, get_cached_resource_value_if_valid, get_reserved_variables, hash_args, update_worker_ping_for_failed_init_script, OccupancyMetrics
    }, deno_executor::handle_deno_job, go_executor::handle_go_job, graphql_executor::do_graphql, handle_child::SLOW_LOGS, handle_job_error, job_logger::NO_LOGS_AT_ALL, js_eval::{eval_fetch_timeout, transpile_ts}, mysql_executor::do_mysql, pg_executor::do_postgresql, php_executor::handle_php_job, python_executor::handle_python_job, result_processor::{handle_receive_completed_job, process_result}, rust_executor::handle_rust_job, worker_flow::{
>>>>>>> 3fac66a3
        handle_flow, update_flow_status_after_job_completion, update_flow_status_in_progress, Step,
    },
    worker_lockfiles::{
        handle_app_dependency_job, handle_dependency_job, handle_flow_dependency_job,
    },
};

#[cfg(feature = "enterprise")]
use crate::dedicated_worker::create_dedicated_worker_map;

#[cfg(feature = "enterprise")]
use crate::{
    bigquery_executor::do_bigquery, mssql_executor::do_mssql, snowflake_executor::do_snowflake,
};

pub async fn create_token_for_owner_in_bg(
    db: &Pool<Postgres>,
    job: &QueuedJob,
) -> Arc<RwLock<String>> {
    let rw_lock = Arc::new(RwLock::new(String::new()));
    // skipping test runs
    if job.workspace_id != "" {
        let mut locked = rw_lock.clone().write_owned().await;
        let db = db.clone();
        let w_id = job.workspace_id.clone();
        let owner = job.permissioned_as.clone();
        let email = job.email.clone();
        let job_id = job.id.clone();

        let label = if job.permissioned_as != format!("u/{}", job.created_by)
            && job.permissioned_as != job.created_by
        {
            format!("ephemeral-script-end-user-{}", job.created_by)
        } else {
            "ephemeral-script".to_string()
        };
        tokio::spawn(async move {
            let token = create_token_for_owner(
                &db.clone(),
                &w_id,
                &owner,
                &label,
                *SCRIPT_TOKEN_EXPIRY,
                &email,
                &job_id,
            )
            .await
            .expect("could not create job token");
            *locked = token;
        });
    };
    return rw_lock;
}

#[tracing::instrument(level = "trace", skip_all)]
pub async fn create_token_for_owner(
    db: &Pool<Postgres>,
    w_id: &str,
    owner: &str,
    label: &str,
    expires_in: u64,
    email: &str,
    job_id: &Uuid,
) -> error::Result<String> {
    // TODO: Bad implementation. We should not have access to this DB here.
    if let Some(token) = JOB_TOKEN.as_ref() {
        return Ok(token.clone());
    }

    let jwt_secret = JWT_SECRET.read().await;

    if jwt_secret.is_empty() {
        return Err(Error::InternalErr("No JWT secret found".to_string()));
    }

    let job_authed = match sqlx::query_as!(
        JobPerms,
        "SELECT * FROM job_perms WHERE job_id = $1 AND workspace_id = $2",
        job_id,
        w_id
    )
    .fetch_optional(db)
    .await
    {
        Ok(Some(jp)) => jp.into(),
        _ => {
            tracing::warn!("Could not get permissions for job {job_id} from job_perms table, getting permissions directly...");
            fetch_authed_from_permissioned_as(owner.to_string(), email.to_string(), w_id, db)
                .await
                .map_err(|e| {
                    Error::InternalErr(format!(
                        "Could not get permissions directly for job {job_id}: {e:#}"
                    ))
                })?
        }
    };

    let payload = JWTAuthClaims {
        email: job_authed.email,
        username: job_authed.username,
        is_admin: job_authed.is_admin,
        is_operator: job_authed.is_operator,
        groups: job_authed.groups,
        folders: job_authed.folders,
        label: Some(label.to_string()),
        workspace_id: w_id.to_string(),
        exp: (chrono::Utc::now() + chrono::Duration::seconds(expires_in as i64)).timestamp()
            as usize,
        job_id: Some(job_id.to_string()),
        scopes: None,
    };

    let token = jsonwebtoken::encode(
        &jsonwebtoken::Header::new(jsonwebtoken::Algorithm::HS256),
        &payload,
        &jsonwebtoken::EncodingKey::from_secret(jwt_secret.as_bytes()),
    )
    .map_err(|err| {
        Error::InternalErr(format!(
            "Could not encode JWT token for job {job_id}: {:?}",
            err
        ))
    })?;
    Ok(format!("jwt_{}", token))
}

pub const TMP_LOGS_DIR: &str = concatcp!(TMP_DIR, "/logs");

pub const ROOT_CACHE_NOMOUNT_DIR: &str = concatcp!(TMP_DIR, "/cache_nomount/");

pub const LOCK_CACHE_DIR: &str = concatcp!(ROOT_CACHE_DIR, "lock");
pub const PIP_CACHE_DIR: &str = concatcp!(ROOT_CACHE_DIR, "pip");
pub const TAR_PIP_CACHE_DIR: &str = concatcp!(ROOT_CACHE_DIR, "tar/pip");
pub const DENO_CACHE_DIR: &str = concatcp!(ROOT_CACHE_DIR, "deno");
pub const DENO_CACHE_DIR_DEPS: &str = concatcp!(ROOT_CACHE_DIR, "deno/deps");
pub const DENO_CACHE_DIR_NPM: &str = concatcp!(ROOT_CACHE_DIR, "deno/npm");

pub const GO_CACHE_DIR: &str = concatcp!(ROOT_CACHE_DIR, "go");
pub const RUST_CACHE_DIR: &str = concatcp!(ROOT_CACHE_DIR, "rust");
pub const BUN_CACHE_DIR: &str = concatcp!(ROOT_CACHE_NOMOUNT_DIR, "bun");
pub const BUN_BUNDLE_CACHE_DIR: &str = concatcp!(ROOT_CACHE_DIR, "bun");
pub const BUN_DEPSTAR_CACHE_DIR: &str = concatcp!(ROOT_CACHE_NOMOUNT_DIR, "buntar");

pub const GO_BIN_CACHE_DIR: &str = concatcp!(ROOT_CACHE_DIR, "gobin");
pub const POWERSHELL_CACHE_DIR: &str = concatcp!(ROOT_CACHE_DIR, "powershell");
pub const COMPOSER_CACHE_DIR: &str = concatcp!(ROOT_CACHE_DIR, "composer");

const NUM_SECS_PING: u64 = 5;
const NUM_SECS_READINGS: u64 = 60;

const INCLUDE_DEPS_PY_SH_CONTENT: &str = include_str!("../nsjail/download_deps.py.sh");

pub const DEFAULT_CLOUD_TIMEOUT: u64 = 900;
pub const DEFAULT_SELFHOSTED_TIMEOUT: u64 = 604800; // 7 days
pub const DEFAULT_SLEEP_QUEUE: u64 = 50;

// only 1 native job so that we don't have to worry about concurrency issues on non dedicated native jobs workers
pub const DEFAULT_NATIVE_JOBS: usize = 1;

const VACUUM_PERIOD: u32 = 50000;

const DROP_CACHE_PERIOD: u32 = 1000;

pub const MAX_BUFFERED_DEDICATED_JOBS: usize = 3;

#[cfg(feature = "prometheus")]
lazy_static::lazy_static! {

    static ref WORKER_STARTED: Option<prometheus::IntGauge> = if METRICS_ENABLED.load(Ordering::Relaxed) { Some(prometheus::register_int_gauge!(
        "worker_started",
        "Total number of workers started."
    )
    .unwrap()) } else { None };

    static ref WORKER_UPTIME_OPTS: prometheus::Opts = prometheus::opts!(
        "worker_uptime",
        "Total number of seconds since the worker has started"
    );


    pub static ref WORKER_EXECUTION_COUNT: Arc<RwLock<HashMap<String, IntCounter>>> = Arc::new(RwLock::new(HashMap::new()));
    pub static ref WORKER_EXECUTION_DURATION_COUNTER: Arc<RwLock<HashMap<String, prometheus::Counter>>> = Arc::new(RwLock::new(HashMap::new()));

    pub static ref WORKER_EXECUTION_DURATION: Arc<RwLock<HashMap<String, prometheus::Histogram>>> = Arc::new(RwLock::new(HashMap::new()));
}

lazy_static::lazy_static! {

    pub static ref JOB_TOKEN: Option<String> = std::env::var("JOB_TOKEN").ok();

    pub static ref SLEEP_QUEUE: u64 = std::env::var("SLEEP_QUEUE")
    .ok()
    .and_then(|x| x.parse::<u64>().ok())
    .unwrap_or(DEFAULT_SLEEP_QUEUE * std::env::var("NUM_WORKERS")
    .ok()
    .map(|x| x.parse().ok())
    .flatten()
    .unwrap_or(2) / 2);


    pub static ref DISABLE_NUSER: bool = std::env::var("DISABLE_NUSER")
    .ok()
    .and_then(|x| x.parse::<bool>().ok())
    .unwrap_or(false);

    pub static ref DISABLE_NSJAIL: bool = std::env::var("DISABLE_NSJAIL")
        .ok()
        .and_then(|x| x.parse::<bool>().ok())
        .unwrap_or(true);

    pub static ref KEEP_JOB_DIR: AtomicBool = AtomicBool::new(std::env::var("KEEP_JOB_DIR")
        .ok()
        .and_then(|x| x.parse::<bool>().ok())
        .unwrap_or(false));

    pub static ref NO_PROXY: Option<String> = std::env::var("no_proxy").ok().or(std::env::var("NO_PROXY").ok());
    pub static ref HTTP_PROXY: Option<String> = std::env::var("http_proxy").ok().or(std::env::var("HTTP_PROXY").ok());
    pub static ref HTTPS_PROXY: Option<String> = std::env::var("https_proxy").ok().or(std::env::var("HTTPS_PROXY").ok());
    pub static ref DENO_PATH: String = std::env::var("DENO_PATH").unwrap_or_else(|_| "/usr/bin/deno".to_string());
    pub static ref BUN_PATH: String = std::env::var("BUN_PATH").unwrap_or_else(|_| "/usr/bin/bun".to_string());
    pub static ref NPM_PATH: String = std::env::var("NPM_PATH").unwrap_or_else(|_| "/usr/bin/npm".to_string());
    pub static ref NODE_BIN_PATH: String = std::env::var("NODE_BIN_PATH").unwrap_or_else(|_| "/usr/bin/node".to_string());
    pub static ref POWERSHELL_PATH: String = std::env::var("POWERSHELL_PATH").unwrap_or_else(|_| "/usr/bin/pwsh".to_string());
    pub static ref PHP_PATH: String = std::env::var("PHP_PATH").unwrap_or_else(|_| "/usr/bin/php".to_string());
    pub static ref COMPOSER_PATH: String = std::env::var("COMPOSER_PATH").unwrap_or_else(|_| "/usr/bin/composer".to_string());
    pub static ref NSJAIL_PATH: String = std::env::var("NSJAIL_PATH").unwrap_or_else(|_| "nsjail".to_string());
    pub static ref PATH_ENV: String = std::env::var("PATH").unwrap_or_else(|_| String::new());
    pub static ref HOME_ENV: String = std::env::var("HOME").unwrap_or_else(|_| "/tmp".to_string());
    pub static ref NODE_PATH: Option<String> = std::env::var("NODE_PATH").ok();

    pub static ref TZ_ENV: String = std::env::var("TZ").unwrap_or_else(|_| String::new());
    pub static ref GOPRIVATE: Option<String> = std::env::var("GOPRIVATE").ok();
    pub static ref GOPROXY: Option<String> = std::env::var("GOPROXY").ok();
    pub static ref NETRC: Option<String> = std::env::var("NETRC").ok();


    pub static ref NPM_CONFIG_REGISTRY: Arc<RwLock<Option<String>>> = Arc::new(RwLock::new(None));
    pub static ref BUNFIG_INSTALL_SCOPES: Arc<RwLock<Option<String>>> = Arc::new(RwLock::new(None));

    pub static ref PIP_EXTRA_INDEX_URL: Arc<RwLock<Option<String>>> = Arc::new(RwLock::new(None));
    pub static ref PIP_INDEX_URL: Arc<RwLock<Option<String>>> = Arc::new(RwLock::new(None));
    pub static ref JOB_DEFAULT_TIMEOUT: Arc<RwLock<Option<i32>>> = Arc::new(RwLock::new(None));

    static ref MAX_TIMEOUT: u64 = std::env::var("TIMEOUT")
        .ok()
        .and_then(|x| x.parse::<u64>().ok())
        .unwrap_or_else(|| if *CLOUD_HOSTED { DEFAULT_CLOUD_TIMEOUT } else { DEFAULT_SELFHOSTED_TIMEOUT });

    pub static ref MAX_WAIT_FOR_SIGINT: u64 = std::env::var("MAX_WAIT_FOR_SIGINT")
        .ok()
        .and_then(|x| x.parse::<u64>().ok())
        .unwrap_or_else(|| 0);

    pub static ref MAX_WAIT_FOR_SIGTERM: u64 = std::env::var("MAX_WAIT_FOR_SIGTERM")
        .ok()
        .and_then(|x| x.parse::<u64>().ok())
        .unwrap_or_else(|| 5);

    pub static ref MAX_TIMEOUT_DURATION: Duration = Duration::from_secs(*MAX_TIMEOUT);

    pub static ref SCRIPT_TOKEN_EXPIRY: u64 = std::env::var("SCRIPT_TOKEN_EXPIRY")
        .ok()
        .and_then(|x| x.parse::<u64>().ok())
        .unwrap_or(*MAX_TIMEOUT);

    pub static ref GLOBAL_CACHE_INTERVAL: u64 = std::env::var("GLOBAL_CACHE_INTERVAL")
        .ok()
        .and_then(|x| x.parse::<u64>().ok())
        .unwrap_or(60 * 10);


    pub static ref EXIT_AFTER_NO_JOB_FOR_SECS: Option<u64> = std::env::var("EXIT_AFTER_NO_JOB_FOR_SECS")
        .ok()
        .and_then(|x| x.parse::<u64>().ok());


    pub static ref REFRESH_CGROUP_READINGS: bool = std::env::var("REFRESH_CGROUP_READINGS")
        .ok()
        .and_then(|x| x.parse().ok())
        .unwrap_or(false);


}

#[cfg(windows)]
lazy_static::lazy_static! {
    pub static ref SYSTEM_ROOT: String = std::env::var("SystemRoot").unwrap_or_else(|_| "C:\\Windows".to_string());
}

//only matter if CLOUD_HOSTED
pub const MAX_RESULT_SIZE: usize = 1024 * 1024 * 2; // 2MB

pub const INIT_SCRIPT_TAG: &str = "init_script";

pub struct AuthedClientBackgroundTask {
    pub base_internal_url: String,
    pub workspace: String,
    pub token: Arc<RwLock<String>>,
}

impl AuthedClientBackgroundTask {
    pub async fn get_authed(&self) -> AuthedClient {
        return AuthedClient {
            base_internal_url: self.base_internal_url.clone(),
            workspace: self.workspace.clone(),
            token: self.get_token().await,
            force_client: None,
        };
    }
    pub async fn get_token(&self) -> String {
        return self.token.read().await.clone();
    }
}
#[derive(Clone)]
pub struct AuthedClient {
    pub base_internal_url: String,
    pub workspace: String,
    pub token: String,
    pub force_client: Option<reqwest::Client>,
}

impl AuthedClient {
    pub async fn get(&self, url: &str, query: Vec<(&str, String)>) -> anyhow::Result<Response> {
        self.force_client
            .as_ref()
            .unwrap_or(&HTTP_CLIENT)
            .get(url)
            .query(&query)
            .header(
                reqwest::header::ACCEPT,
                reqwest::header::HeaderValue::from_static("application/json"),
            )
            .header(
                reqwest::header::AUTHORIZATION,
                reqwest::header::HeaderValue::from_str(&format!("Bearer {}", self.token))?,
            )
            .send()
            .await
            .context(format!(
                "Executing request from authed http client to {url} with query {query:?}",
            ))
    }

    pub async fn get_id_token(&self, audience: &str) -> anyhow::Result<String> {
        let url = format!(
            "{}/api/w/{}/oidc/token/{}",
            self.base_internal_url, self.workspace, audience
        );
        let response = self.get(&url, vec![]).await?;
        match response.status().as_u16() {
            200u16 => Ok(response
                .json::<String>()
                .await
                .context("decoding oidc token as json string")?),
            _ => Err(anyhow::anyhow!(response.text().await.unwrap_or_default())),
        }
    }

    pub async fn get_resource_value<T: DeserializeOwned>(&self, path: &str) -> anyhow::Result<T> {
        let url = format!(
            "{}/api/w/{}/resources/get_value/{}",
            self.base_internal_url, self.workspace, path
        );
        let response = self.get(&url, vec![]).await?;
        match response.status().as_u16() {
            200u16 => Ok(response
                .json::<T>()
                .await
                .context("decoding resource value as json")?),
            _ => Err(anyhow::anyhow!(response.text().await.unwrap_or_default())),
        }
    }

    pub async fn get_variable_value(&self, path: &str) -> anyhow::Result<String> {
        let url = format!(
            "{}/api/w/{}/variables/get_value/{}",
            self.base_internal_url, self.workspace, path
        );
        let response = self.get(&url, vec![]).await?;
        match response.status().as_u16() {
            200u16 => Ok(response
                .json::<String>()
                .await
                .context("decoding variable value as json")?),
            _ => Err(anyhow::anyhow!(response.text().await.unwrap_or_default())),
        }
    }

    pub async fn get_resource_value_interpolated<T: DeserializeOwned>(
        &self,
        path: &str,
        job_id: Option<String>,
    ) -> anyhow::Result<T> {
        let url = format!(
            "{}/api/w/{}/resources/get_value_interpolated/{}",
            self.base_internal_url, self.workspace, path
        );
        let mut query = Vec::with_capacity(1usize);
        if let Some(v) = &job_id {
            query.push(("job_id", v.to_string()));
        }
        let response = self.get(&url, query).await?;
        match response.status().as_u16() {
            200u16 => Ok(response
                .json::<T>()
                .await
                .context("decoding interpolated resource value as json")?),
            _ => Err(anyhow::anyhow!(response.text().await.unwrap_or_default())),
        }
    }

    pub async fn get_completed_job_result<T: DeserializeOwned>(
        &self,
        path: &str,
        json_path: Option<String>,
    ) -> anyhow::Result<T> {
        let url = format!(
            "{}/api/w/{}/jobs_u/completed/get_result/{}",
            self.base_internal_url, self.workspace, path
        );
        let query = if let Some(json_path) = json_path {
            vec![("json_path", json_path)]
        } else {
            vec![]
        };
        let response = self.get(&url, query).await?;
        match response.status().as_u16() {
            200u16 => Ok(response
                .json::<T>()
                .await
                .context("decoding completed job result as json")?),
            _ => Err(anyhow::anyhow!(response.text().await.unwrap_or_default())),
        }
    }

    pub async fn get_result_by_id<T: DeserializeOwned>(
        &self,
        flow_job_id: &str,
        node_id: &str,
        json_path: Option<String>,
    ) -> anyhow::Result<T> {
        let url = format!(
            "{}/api/w/{}/jobs/result_by_id/{}/{}",
            self.base_internal_url, self.workspace, flow_job_id, node_id
        );
        let query = if let Some(json_path) = json_path {
            vec![("json_path", json_path)]
        } else {
            vec![]
        };
        let response = self.get(&url, query).await?;
        match response.status().as_u16() {
            200u16 => Ok(response
                .json::<T>()
                .await
                .context("decoding result by id as json")?),
            _ => Err(anyhow::anyhow!(response.text().await.unwrap_or_default())),
        }
    }
}

#[cfg(feature = "benchmark")]
#[derive(Serialize)]
struct BenchmarkInfo {
    iters: u64,
    timings: Vec<Vec<u32>>,
}

#[macro_export]
macro_rules! add_time {
    ($x:expr, $y:expr, $z:expr) => {
        #[cfg(feature = "benchmark")]
        {
            $x.push($y.elapsed().as_nanos() as u32);
            // println!("{}: {:?}", $z, $y.elapsed());
        }
    };
}

#[cfg(feature = "prometheus")]
pub type Histo = Arc<prometheus::Histogram>;
#[cfg(feature = "prometheus")]
type GGauge = Arc<GenericGauge<AtomicI64>>;

#[cfg(not(feature = "prometheus"))]
pub type Histo = ();
#[cfg(not(feature = "prometheus"))]
type GGauge = ();

#[allow(dead_code)]
#[derive(Clone)]
pub struct JobCompletedSender(Sender<SendResult>, Option<GGauge>, Option<Histo>);

#[derive(Clone)]
pub struct SameWorkerSender(pub Sender<SameWorkerPayload>, pub Arc<AtomicU16>);

pub struct SameWorkerPayload {
    pub job_id: Uuid,
    pub recoverable: bool,
}

impl JobCompletedSender {
    pub async fn send(
        &self,
        jc: JobCompleted,
    ) -> Result<(), tokio::sync::mpsc::error::SendError<SendResult>> {
        #[cfg(feature = "prometheus")]
        if let Some(wj) = self.1.as_ref() {
            wj.inc()
        }
        #[cfg(feature = "prometheus")]
        let timer = self.2.as_ref().map(|x| x.start_timer());
        let r = self.0.send(SendResult::JobCompleted(jc)).await;
        #[cfg(feature = "prometheus")]
        timer.map(|x| x.stop_and_record());
        r
    }
}

impl SameWorkerSender {
    pub async fn send(
        &self,
        payload: SameWorkerPayload,
    ) -> Result<(), tokio::sync::mpsc::error::SendError<SameWorkerPayload>> {
        self.1.fetch_add(1, Ordering::Relaxed);
        self.0.send(payload).await
    }
}

// on linux, we drop caches every DROP_CACHE_PERIOD to avoid OOM killer believing we are using too much memory just because we create lots of files when executing jobs
#[cfg(any(target_os = "linux"))]
pub async fn drop_cache() {
    tracing::info!("Syncing and dropping linux file caches to reduce memory usage");
    // Run the sync command
    if let Err(e) = tokio::process::Command::new("sync").status().await {
        tracing::error!("Failed to run sync command: {}", e);
        return;
    }

    // Open /proc/sys/vm/drop_caches for writing asynchronously
    match tokio::fs::File::create("/proc/sys/vm/drop_caches").await {
        Ok(mut file) => {
            // Write '3' to the file to drop caches
            if let Err(e) = tokio::io::AsyncWriteExt::write_all(&mut file, b"3").await {
                tracing::warn!("Failed to write to /proc/sys/vm/drop_caches (expected to not work in not in privileged mode, only required to forcefully drop the cache to avoid spurrious oom killer): {}", e);
            }
        }
        Err(e) => {
            tracing::warn!("Failed to open /proc/sys/vm/drop_caches (expected to not work in not in privileged mode, only required to forcefully drop the cache to avoid spurrious oom killer):: {}", e);
        }
    }
}

const OUTSTANDING_WAIT_TIME_THRESHOLD_MS: i64 = 1000;

async fn insert_wait_time(
    job_id: Uuid,
    root_job_id: Option<Uuid>,
    db: &Pool<Postgres>,
    wait_time: i64,
) -> sqlx::error::Result<()> {
    sqlx::query!(
        "INSERT INTO outstanding_wait_time(job_id, self_wait_time_ms) VALUES ($1, $2)
            ON CONFLICT (job_id) DO UPDATE SET self_wait_time_ms = EXCLUDED.self_wait_time_ms",
        job_id,
        wait_time
    )
    .execute(db)
    .await?;

    if let Some(root_id) = root_job_id {
        // TODO: queued_job.root_job is not guaranteed to be the true root job (e.g. parallel flow
        // subflows). So this is currently incorrect for those cases
        sqlx::query!(
            "INSERT INTO outstanding_wait_time(job_id, aggregate_wait_time_ms) VALUES ($1, $2)
                ON CONFLICT (job_id) DO UPDATE SET aggregate_wait_time_ms =
                COALESCE(outstanding_wait_time.aggregate_wait_time_ms, 0) + EXCLUDED.aggregate_wait_time_ms",
            root_id,
            wait_time
        )
        .execute(db)
        .await?;
    }
    Ok(())
}

fn add_outstanding_wait_time(
    queued_job: &QueuedJob,
    db: &Pool<Postgres>,
    waiting_threshold: i64,
) -> () {
    let wait_time;

    if let Some(started_time) = queued_job.started_at {
        wait_time = (started_time - queued_job.scheduled_for).num_milliseconds();
    } else {
        return;
    }

    if wait_time < waiting_threshold {
        return;
    }

    let job_id = queued_job.id;
    let root_job_id = queued_job.root_job;
    let db = db.clone();

    tokio::spawn(async move {
            match insert_wait_time(job_id, root_job_id, &db, wait_time).await {
                Ok(()) => tracing::warn!("job {job_id} waited for an executor for a significant amount of time. Recording value wait_time={}ms", wait_time),
                Err(e) => tracing::error!("Failed to insert outstanding wait time: {}", e),
            }
    }.in_current_span());
}



#[tracing::instrument(name = "worker", level = "info", skip_all, fields(worker = %worker_name, hostname = %hostname))]
pub async fn run_worker<R: rsmq_async::RsmqConnection + Send + Sync + Clone + 'static>(
    db: &Pool<Postgres>,
    hostname: &str,
    worker_name: String,
    i_worker: u64,
    _num_workers: u32,
    ip: &str,
    mut killpill_rx: tokio::sync::broadcast::Receiver<()>,
    killpill_tx: tokio::sync::broadcast::Sender<()>,
    base_internal_url: &str,
    rsmq: Option<R>,
    agent_mode: bool,
) {
    #[cfg(not(feature = "enterprise"))]
    if !*DISABLE_NSJAIL {
        tracing::warn!(
            "NSJAIL to sandbox process in untrusted environments is an enterprise feature but allowed to be used for testing purposes"
        );
    }

    let start_time = Instant::now();

    let worker_dir = format!("{TMP_DIR}/{worker_name}");
    tracing::debug!(worker_dir = %worker_dir, "Creating worker dir");

    if let Some(ref netrc) = *NETRC {
        tracing::info!("Writing netrc at {}/.netrc", HOME_ENV.as_str());
        write_file(&HOME_ENV, ".netrc", netrc).expect("could not write netrc");
    }

    DirBuilder::new()
        .recursive(true)
        .create(&worker_dir)
        .expect("could not create initial worker dir");

    if !*DISABLE_NSJAIL {
        let _ = write_file(
            &worker_dir,
            "download_deps.py.sh",
            INCLUDE_DEPS_PY_SH_CONTENT,
        );
    }

    let mut last_ping = Instant::now() - Duration::from_secs(NUM_SECS_PING + 1);

    update_ping(hostname, &worker_name, ip, db).await;

    #[cfg(feature = "prometheus")]
    let uptime_metric = if METRICS_ENABLED.load(Ordering::Relaxed) {
        Some(
            prometheus::register_counter!(WORKER_UPTIME_OPTS
                .clone()
                .const_label("name", &worker_name))
            .unwrap(),
        )
    } else {
        None
    };

    #[cfg(feature = "prometheus")]
    let worker_sleep_duration_counter = if METRICS_ENABLED.load(Ordering::Relaxed) {
        Some(
            prometheus::register_counter!(prometheus::opts!(
                "worker_sleep_duration_counter",
                "Total number of seconds spent sleeping between pulling jobs from the queue"
            )
            .const_label("name", &worker_name))
            .expect("register prometheus metric"),
        )
    } else {
        None
    };

    #[cfg(feature = "prometheus")]
    let worker_pull_duration = if METRICS_ENABLED.load(Ordering::Relaxed) {
        Some(
            prometheus::register_histogram!(prometheus::HistogramOpts::new(
                "worker_pull_duration",
                "Duration pulling next job",
            )
            .const_label("name", &worker_name)
            .const_label("has_job", "true"),)
            .expect("register prometheus metric"),
        )
    } else {
        None
    };

    #[cfg(feature = "prometheus")]
    let worker_pull_duration_empty = if METRICS_ENABLED.load(Ordering::Relaxed) {
        Some(
            prometheus::register_histogram!(prometheus::HistogramOpts::new(
                "worker_pull_duration",
                "Duration pulling next job",
            )
            .const_label("name", &worker_name)
            .const_label("has_job", "false"),)
            .expect("register prometheus metric"),
        )
    } else {
        None
    };

    let worker_job_completed_channel_queue = {
        #[cfg(feature = "prometheus")]
        if METRICS_DEBUG_ENABLED.load(Ordering::Relaxed) && METRICS_ENABLED.load(Ordering::Relaxed)
        {
            Some(Arc::new(
                prometheus::register_int_gauge!(prometheus::opts!(
                    "worker_job_completed_channel_queue_length",
                    "Queue length of the job completed channel queue",
                )
                .const_label("name", &worker_name),)
                .expect("register prometheus metric"),
            ))
        } else {
            None
        }

        #[cfg(not(feature = "prometheus"))]
        None
    };

    let worker_completed_channel_queue_send_duration = {
        #[cfg(feature = "prometheus")]
        if METRICS_DEBUG_ENABLED.load(Ordering::Relaxed) && METRICS_ENABLED.load(Ordering::Relaxed)
        {
            Some(Arc::new(
                prometheus::register_histogram!(prometheus::HistogramOpts::new(
                    "worker_completed_channel_queue_duration",
                    "Duration sending job to completed job channel",
                )
                .const_label("name", &worker_name),)
                .expect("register prometheus metric"),
            ))
        } else {
            None
        }
        #[cfg(not(feature = "prometheus"))]
        None
    };

    #[cfg(feature = "prometheus")]
    let worker_save_completed_job_duration = if METRICS_DEBUG_ENABLED.load(Ordering::Relaxed)
        && METRICS_ENABLED.load(Ordering::Relaxed)
    {
        Some(Arc::new(
            prometheus::register_histogram!(prometheus::HistogramOpts::new(
                "worker_save_duration",
                "Duration sending job to completed job channel",
            )
            .const_label("name", &worker_name),)
            .expect("register prometheus metric"),
        ))
    } else {
        None
    };

    let worker_code_execution_duration = {
        #[cfg(feature = "prometheus")]
        if METRICS_DEBUG_ENABLED.load(Ordering::Relaxed) && METRICS_ENABLED.load(Ordering::Relaxed)
        {
            Some(Arc::new(
                prometheus::register_histogram!(prometheus::HistogramOpts::new(
                    "worker_code_execution_duration",
                    "Duration of executing the job itself without the saving or flow transition",
                )
                .const_label("name", &worker_name),)
                .expect("register prometheus metric"),
            ))
        } else {
            None
        }

        #[cfg(not(feature = "prometheus"))]
        None
    };

    
    let worker_flow_initial_transition_duration = {
        #[cfg(feature = "prometheus")]
        if METRICS_DEBUG_ENABLED.load(Ordering::Relaxed) && METRICS_ENABLED.load(Ordering::Relaxed)
        {
            Some(Arc::new(
                prometheus::register_histogram!(prometheus::HistogramOpts::new(
                    "worker_flow_initial_transition_duration",
                    "Duration sending job to completed job channel",
                )
                .const_label("name", &worker_name),)
                .expect("register prometheus metric"),
            ))
        } else {
            None
        }

        #[cfg(not(feature = "prometheus"))]
        None
    };

    #[cfg(feature = "prometheus")]
    let worker_flow_transition_duration = if METRICS_DEBUG_ENABLED.load(Ordering::Relaxed)
        && METRICS_ENABLED.load(Ordering::Relaxed)
    {
        Some(Arc::new(
            prometheus::register_histogram!(prometheus::HistogramOpts::new(
                "worker_flow_transition_duration",
                "Duration of doing a flow transition after the job is completed",
            )
            .const_label("name", &worker_name),)
            .expect("register prometheus metric"),
        ))
    } else {
        None
    };

    #[cfg(feature = "prometheus")]
    let worker_pull_duration_counter_empty =
        if METRICS_ENABLED.load(std::sync::atomic::Ordering::Relaxed) {
            Some(
                prometheus::register_counter!(prometheus::opts!(
        "worker_pull_duration_counter",
        "Total number of seconds spent pulling jobs (if growing large the db is undersized)"
    )
                .const_label("name", &worker_name)
                .const_label("has_job", "false"))
                .expect("register prometheus metric"),
            )
        } else {
            None
        };

    #[cfg(feature = "prometheus")]
    let worker_pull_duration_counter = if METRICS_ENABLED.load(std::sync::atomic::Ordering::Relaxed)
    {
        Some(
            prometheus::register_counter!(prometheus::opts!(
        "worker_pull_duration_counter",
        "Total number of seconds spent pulling jobs (if growing large the db is undersized)"
    )
            .const_label("name", &worker_name)
            .const_label("has_job", "true"))
            .expect("register prometheus metric"),
        )
    } else {
        None
    };

    #[cfg(feature = "prometheus")]
    let worker_pull_over_500_counter_empty =
        if METRICS_ENABLED.load(std::sync::atomic::Ordering::Relaxed) {
            Some(
                prometheus::register_counter!(prometheus::opts!(
                    "worker_pull_slow_counter",
                    "Total number of pull being too slow (if growing large the db is undersized)"
                )
                .const_label("name", &worker_name)
                .const_label("over", "500")
                .const_label("has_job", "false"))
                .expect("register prometheus metric"),
            )
        } else {
            None
        };

    #[cfg(feature = "prometheus")]
    let worker_pull_over_500_counter = if METRICS_ENABLED.load(std::sync::atomic::Ordering::Relaxed)
    {
        Some(
            prometheus::register_counter!(prometheus::opts!(
                "worker_pull_slow_counter",
                "Total number of pull being too slow (if growing large the db is undersized)"
            )
            .const_label("name", &worker_name)
            .const_label("over", "500")
            .const_label("has_job", "true"))
            .expect("register prometheus metric"),
        )
    } else {
        None
    };

    #[cfg(feature = "prometheus")]
    let worker_pull_over_100_counter_empty =
        if METRICS_ENABLED.load(std::sync::atomic::Ordering::Relaxed) {
            Some(
                prometheus::register_counter!(prometheus::opts!(
                    "worker_pull_slow_counter",
                    "Total number of pull being too slow (if growing large the db is undersized)"
                )
                .const_label("name", &worker_name)
                .const_label("over", "100")
                .const_label("has_job", "false"))
                .expect("register prometheus metric"),
            )
        } else {
            None
        };

    #[cfg(feature = "prometheus")]
    let worker_pull_over_100_counter = if METRICS_ENABLED.load(std::sync::atomic::Ordering::Relaxed)
    {
        Some(
            prometheus::register_counter!(prometheus::opts!(
                "worker_pull_slow_counter",
                "Total number of pull being too slow (if growing large the db is undersized)"
            )
            .const_label("name", &worker_name)
            .const_label("over", "100")
            .const_label("has_job", "true"))
            .expect("register prometheus metric"),
        )
    } else {
        None
    };

    #[cfg(feature = "prometheus")]
    let worker_busy: Option<prometheus::IntGauge> =
        if METRICS_ENABLED.load(std::sync::atomic::Ordering::Relaxed) {
            Some(
                prometheus::register_int_gauge!(prometheus::Opts::new(
                    "worker_busy",
                    "Is the worker busy executing a job?",
                )
                .const_label("name", &worker_name))
                .unwrap(),
            )
        } else {
            None
        };

    let mut occupancy_metrics = OccupancyMetrics::new(start_time);
    let mut jobs_executed = 0;

    #[cfg(feature = "prometheus")]
    if let Some(ws) = WORKER_STARTED.as_ref() {
        ws.inc();
    }

    let (same_worker_tx, mut same_worker_rx) = mpsc::channel::<SameWorkerPayload>(5);

    let (job_completed_tx, mut job_completed_rx) = mpsc::channel::<SendResult>(3);

    let job_completed_tx = JobCompletedSender(
        job_completed_tx,
        worker_job_completed_channel_queue.clone(),
        worker_completed_channel_queue_send_duration,
    );

    let same_worker_queue_size = Arc::new(AtomicU16::new(0));
    let same_worker_tx = SameWorkerSender(same_worker_tx, same_worker_queue_size.clone());

    let db2 = db.clone();
    let base_internal_url2 = base_internal_url.to_string();
    let same_worker_tx2 = same_worker_tx.clone();
    let rsmq2 = rsmq.clone();
    let worker_dir2 = worker_dir.clone();

    let is_dedicated_worker = WORKER_CONFIG.read().await.dedicated_worker.is_some();

    #[cfg(feature = "benchmark")]
    let jobs = 25000;

    #[cfg(feature = "benchmark")]
    {
        if is_dedicated_worker {
            // you need to create the script first, check https://github.com/windmill-labs/windmill/blob/b76a92cfe454c686f005c65f534e29e039f3c706/benchmarks/lib.ts#L47
            let hash = sqlx::query_scalar!(
                "SELECT hash FROM script WHERE path = $1 AND workspace_id = $2",
                "f/benchmarks/dedicated",
                "admins"
            )
            .fetch_one(db)
            .await
            .unwrap_or_else(|_e| panic!("failed to insert dedicated jobs"));
            sqlx::query!("INSERT INTO queue (id, script_hash, script_path, job_kind, language, tag, created_by, permissioned_as, email, scheduled_for, workspace_id) (SELECT gen_random_uuid(), $1, $2, $3, $4, $5, $6, $7, $8, $9, $10 FROM generate_series(1, $11))",
                    hash,
                    "f/benchmarks/dedicated",
                    JobKind::Script as JobKind,
                    ScriptLang::Bun as ScriptLang,
                    "admins:f/benchmarks/dedicated",
                    "admin",
                    "u/admin",
                    "admin@windmill.dev",
                    chrono::Utc::now(),
                    "admins",
                    jobs
                )
                .execute(db)
                .await.unwrap_or_else(|_e| panic!("failed to insert dedicated jobs"));
        } else {
            sqlx::query!("INSERT INTO queue (id, script_hash, script_path, job_kind, language, tag, created_by, permissioned_as, email, scheduled_for, workspace_id) (SELECT gen_random_uuid(), $1, $2, $3, $4, $5, $6, $7, $8, $9, $10 FROM generate_series(1, $11))",
            None::<i64>,
            None::<String>,
            JobKind::Noop as JobKind,
            ScriptLang::Deno as ScriptLang,
            "deno",
            "admin",
            "u/admin",
            "admin@windmill.dev",
            chrono::Utc::now(),
            "admins",
            jobs
        )
        .execute(db)
        .await.unwrap_or_else(|_e| panic!("failed to insert noop jobs"));
        }
    }

    #[cfg(feature = "benchmark")]
    let completed_jobs = Arc::new(AtomicUsize::new(0));
    #[cfg(feature = "benchmark")]
    let start = Instant::now();
    #[cfg(feature = "benchmark")]
    let main_duration = Arc::new(AtomicUsize::new(0));
    #[cfg(feature = "benchmark")]
    let send_duration = Arc::new(AtomicUsize::new(0));
    #[cfg(feature = "benchmark")]
    let process_duration = Arc::new(AtomicUsize::new(0));

    #[cfg(feature = "benchmark")]
    let main_duration2 = main_duration.clone();
    #[cfg(feature = "benchmark")]
    let send_duration2 = send_duration.clone();

    #[cfg(feature = "prometheus")]
    let worker_job_completed_channel_queue2 = worker_job_completed_channel_queue.clone();
    #[cfg(feature = "prometheus")]
    let worker_save_completed_job_duration2 = worker_save_completed_job_duration.clone();
    #[cfg(feature = "prometheus")]
    let worker_flow_transition_duration2 = worker_flow_transition_duration.clone();

    #[cfg(not(feature = "prometheus"))]
    let worker_save_completed_job_duration2 = None;
    #[cfg(not(feature = "prometheus"))]
    let worker_flow_transition_duration2 = None;

    let worker_name2 = worker_name.clone();
    let killpill_tx2 = killpill_tx.clone();
    let job_completed_sender = job_completed_tx.0.clone();

    let job_completed_processor_is_done = Arc::new(AtomicBool::new(false));

    let job_completed_processor_is_done2 = job_completed_processor_is_done.clone();
    let same_worker_queue_size2 = same_worker_queue_size.clone();

    let send_result = tokio::spawn(
        (async move {
            let mut has_been_killed = false;

            //if we have been killed, we want to drain the queue of jobs
            while let Some(sr) = if has_been_killed && same_worker_queue_size2.load(Ordering::SeqCst) == 0 { job_completed_rx.try_recv().ok() } else { job_completed_rx.recv().await }{
                match sr {
                    SendResult::JobCompleted(jc) => {
                        #[cfg(feature = "prometheus")]
                        if let Some(wj) = worker_job_completed_channel_queue2.as_ref() {
                            wj.dec();
                        }
                        let rsmq2 = rsmq2.clone();
            
                        let is_init_script_and_failure = !jc.success && jc.job.tag.as_str() == INIT_SCRIPT_TAG;
                        let is_dependency_job = matches!(
                            jc.job.job_kind,
                            JobKind::Dependencies | JobKind::FlowDependencies
                        );
                        handle_receive_completed_job(
                            jc,
                            &base_internal_url2,
                            &db2,
                            &worker_dir2,
                            &same_worker_tx2,
                            rsmq2,
                            &worker_name2,
                            worker_save_completed_job_duration2.clone(),
                            worker_flow_transition_duration2.clone(),
                            job_completed_sender.clone(),
                        )
                        .await;
                        if is_init_script_and_failure {
                            tracing::error!("init script errored, exiting");
                            killpill_tx2.send(()).unwrap_or_default();
                            break;
                        }
                        if is_dependency_job && is_dedicated_worker {
                            tracing::error!("Dedicated worker executed a dependency job, a new script has been deployed. Exiting expecting to be restarted.");
                            sqlx::query!(
                                "UPDATE config SET config = config WHERE name = $1",
                                format!("worker__{}", *WORKER_GROUP)
                            )
                            .execute(&db2)
                            .await
                            .expect("update config to trigger restart of all dedicated workers at that config");
                            killpill_tx2.send(()).unwrap_or_default();
                        }
                    }
                    SendResult::UpdateFlow {
                        flow,
                        w_id,
                        success,
                        result,
                        worker_dir,
                        stop_early_override,
                        token,
                    } => {
                        // let r;
                        tracing::info!(parent_flow = %flow, "updating flow status");
                        if let Err(e) = update_flow_status_after_job_completion(
                            &db2,
                            &AuthedClient {
                                base_internal_url: base_internal_url2.to_string(),
                                workspace: w_id.clone(),
                                token: token.clone(),
                                force_client: None,
                            },
                            flow,
                            &Uuid::nil(),
                            &w_id,
                            success,
                            Arc::new(result),
                            true,
                            same_worker_tx2.clone(),
                            &worker_dir,
                            stop_early_override,
                            rsmq2.clone(),
                            &worker_name2,
                            job_completed_sender.clone(),
                        )
                        .await
                        {
                            tracing::error!("Error updating flow status after job completion for {flow} on {worker_name2}: {e:#}");
                        }
                    }
                    SendResult::Kill => {
                        has_been_killed = true;
                    }
                }
            }

            job_completed_processor_is_done2.store(true, Ordering::SeqCst);
            tracing::info!("finished processing all completed jobs");
        })
        .instrument(tracing::Span::current()),
    );

    let mut last_executed_job: Option<Instant> = None;
    let mut last_checked_suspended = Instant::now();

    #[cfg(feature = "benchmark")]
    let mut started = false;

    #[cfg(feature = "benchmark")]
    let mut infos = BenchmarkInfo { iters: 0, timings: vec![] };

    let vacuum_shift = rand::thread_rng().gen_range(0..VACUUM_PERIOD);

    IS_READY.store(true, Ordering::Relaxed);
    tracing::info!(
        "listening for jobs, WORKER_GROUP: {}, config: {:?}",
        *WORKER_GROUP,
        WORKER_CONFIG.read().await
    );

    // (dedi_path, dedicated_worker_tx, dedicated_worker_handle)
    // Option<Sender<Arc<QueuedJob>>>,
    // Option<JoinHandle<()>>,

    #[cfg(feature = "enterprise")]
    let (dedicated_workers, is_flow_worker, dedicated_handles): (
        HashMap<String, Sender<Arc<QueuedJob>>>,
        bool,
        Vec<JoinHandle<()>>,
    ) = create_dedicated_worker_map(
        &killpill_tx,
        &killpill_rx,
        db,
        &worker_dir,
        base_internal_url,
        &worker_name,
        &job_completed_tx,
    )
    .await;

    #[cfg(not(feature = "enterprise"))]
    let (dedicated_workers, is_flow_worker, dedicated_handles): (
        HashMap<String, Sender<Arc<QueuedJob>>>,
        bool,
        Vec<JoinHandle<()>>,
    ) = (HashMap::new(), false, vec![]);

    #[cfg(feature = "benchmark")]
    tracing::info!("pre loop time {}s", start.elapsed().as_secs_f64());

    if i_worker == 1 {
        if let Err(e) =
            queue_init_bash_maybe(db, same_worker_tx.clone(), &worker_name, rsmq.clone()).await
        {
            killpill_tx.send(()).unwrap_or_default();
            tracing::error!("Error queuing init bash script for worker {worker_name}: {e:#}");
            return;
        }
    }

    #[cfg(feature = "prometheus")]
    let worker_dedicated_channel_queue_send_duration = {
        if is_dedicated_worker
            && METRICS_DEBUG_ENABLED.load(Ordering::Relaxed)
            && METRICS_ENABLED.load(Ordering::Relaxed)
        {
            Some(Arc::new(
                prometheus::register_histogram!(prometheus::HistogramOpts::new(
                    "worker_dedicated_worker_channel_send_duration",
                    "Duration sending job to dedicated worker channel",
                )
                .const_label("name", &worker_name),)
                .expect("register prometheus metric"),
            ))
        } else {
            None
        }
    };
    let mut suspend_first_success = false;
    let mut last_reading = Instant::now() - Duration::from_secs(NUM_SECS_READINGS + 1);

    let mut killed_but_draining_same_worker_jobs = false;
    loop {
        #[cfg(feature = "benchmark")]
        let loop_start = Instant::now();

        #[cfg(feature = "benchmark")]
        let mut timing = vec![];

        #[cfg(feature = "prometheus")]
        if let Some(wk) = worker_busy.as_ref() {
            wk.set(0);
            tracing::debug!("set worker busy to 0");
        }

        occupancy_metrics.running_job_started_at = None;

        #[cfg(feature = "prometheus")]
        if let Some(ref um) = uptime_metric {
            um.inc_by(
                ((start_time.elapsed().as_millis() as f64) / 1000.0 - um.get())
                    .try_into()
                    .unwrap(),
            );
            tracing::debug!("set uptime metric");
        }

        if last_ping.elapsed().as_secs() > NUM_SECS_PING {
            let tags = WORKER_CONFIG.read().await.worker_tags.clone();

            let memory_usage = get_worker_memory_usage();
            let wm_memory_usage = get_windmill_memory_usage();


            let (vcpus, memory) = if *REFRESH_CGROUP_READINGS
                && last_reading.elapsed().as_secs() > NUM_SECS_READINGS
            {
                last_reading = Instant::now();
                (get_vcpus(), get_memory())
            } else {
                (None, None)
            };


            let (occupancy_rate, occupancy_rate_15s, occupancy_rate_5m, occupancy_rate_30m) = occupancy_metrics.update_occupancy_metrics();
            
            if let Err(e) = sqlx::query!(
                "UPDATE worker_ping SET ping_at = now(), jobs_executed = $1, custom_tags = $2,
                 occupancy_rate = $3, memory_usage = $4, wm_memory_usage = $5, vcpus = COALESCE($7, vcpus),
                 memory = COALESCE($8, memory), occupancy_rate_15s = $9, occupancy_rate_5m = $10, occupancy_rate_30m = $11 WHERE worker = $6",
                jobs_executed,
                tags.as_slice(),
                occupancy_rate,
                memory_usage,
                wm_memory_usage,
                &worker_name,
                vcpus,
                memory,
                occupancy_rate_15s,
                occupancy_rate_5m,
                occupancy_rate_30m
            ).execute(db).await {
                tracing::error!("failed to update worker ping, exiting: {}", e);
                killpill_tx.send(()).unwrap_or_default();
            }
            tracing::info!(
                "ping update, memory: container={}MB, windmill={}MB",
                memory_usage.unwrap_or_default() / (1024 * 1024),
                wm_memory_usage.unwrap_or_default() / (1024 * 1024)
            );

            last_ping = Instant::now();
        }

        if (jobs_executed as u32 + vacuum_shift) % VACUUM_PERIOD == 0 {
            let db2 = db.clone();
            let current_span = tracing::Span::current();
            tokio::task::spawn(
                (async move {
                    tracing::info!("vacuuming queue and completed_job");
                    if let Err(e) = sqlx::query!("VACUUM (skip_locked) queue")
                        .execute(&db2)
                        .await
                    {
                        tracing::error!("failed to vacuum queue: {}", e);
                    }
                    tracing::info!("vacuumed queue and completed_job");
                })
                .instrument(current_span),
            );
            jobs_executed += 1;
        }

        #[cfg(any(target_os = "linux"))]
        if (jobs_executed as u32 + 1) % DROP_CACHE_PERIOD == 0 {
            drop_cache().await;
            jobs_executed += 1;
        }

        let next_job = {
            // println!("2: {:?}",  instant.elapsed());
            #[cfg(feature = "benchmark")]
            if !started {
                started = true
            }

            if let Ok(same_worker_job) = same_worker_rx.try_recv() {
                same_worker_queue_size.fetch_sub(1, Ordering::SeqCst);
                tracing::debug!(
                    "received {} from same worker channel",
                    same_worker_job.job_id
                );
                let r = sqlx::query_as::<_, QueuedJob>(
                    "UPDATE queue SET last_ping = now() WHERE id = $1 RETURNING *",
                )
                .bind(same_worker_job.job_id)
                .fetch_optional(db)
                .await
                .map_err(|_| Error::InternalErr("Impossible to fetch same_worker job".to_string()));
                if r.is_err() && !same_worker_job.recoverable {
                    tracing::error!(
                        "failed to fetch same_worker job on a non recoverable job, exiting"
                    );
                    job_completed_tx
                        .0
                        .send(SendResult::Kill)
                        .await
                        .expect("send kill to job completed tx");
                    break;
                } else {
                    r
                }
            } else if let Ok(_) = killpill_rx.try_recv() {
                if !killed_but_draining_same_worker_jobs {
                    tracing::info!("received killpill for worker {}, jobs are not pulled anymore except same_worker jobs", i_worker);
                    killed_but_draining_same_worker_jobs = true;
                    job_completed_tx
                        .0
                        .send(SendResult::Kill)
                        .await
                        .expect("send kill to job completed tx");
                }
                continue;
            } else if killed_but_draining_same_worker_jobs {
                if job_completed_processor_is_done.load(Ordering::SeqCst) {
                    tracing::info!("all running jobs have completed and all completed jobs have been fully processed, exiting");
                    break;
                } else {
                    tracing::info!("there may be same_worker jobs to process later, waiting for job_completed_processor to finish progressing all remaining flows before exiting");
                    tokio::time::sleep(Duration::from_millis(200)).await;
                    continue;
                }
            } else {
                let pull_time = Instant::now();
                let suspend_first =
                    if suspend_first_success || last_checked_suspended.elapsed().as_secs() > 3 {
                        last_checked_suspended = Instant::now();
                        true
                    } else {
                        false
                    };
                let job = pull(&db, rsmq.clone(), suspend_first).await;
                add_time!(timing, loop_start, "post pull");
                let duration_pull_s = pull_time.elapsed().as_secs_f64();
                let err_pull = job.is_ok();
                let empty = job.as_ref().is_ok_and(|x| x.is_none());
                suspend_first_success = suspend_first && !empty;
                if !agent_mode && duration_pull_s > 0.5 {
                    tracing::warn!("pull took more than 0.5s ({duration_pull_s}), this is a sign that the database is VERY undersized for this load. empty: {empty}, err: {err_pull}");
                    #[cfg(feature = "prometheus")]
                    if empty {
                        if let Some(wp) = worker_pull_over_500_counter_empty.as_ref() {
                            wp.inc();
                        }
                    } else if let Some(wp) = worker_pull_over_500_counter.as_ref() {
                        wp.inc();
                    }
                } else if !agent_mode && duration_pull_s > 0.1 {
                    tracing::warn!("pull took more than 0.1s ({duration_pull_s}) this is a sign that the database is undersized for this load. empty: {empty}, err: {err_pull}");
                    #[cfg(feature = "prometheus")]
                    if empty {
                        if let Some(wp) = worker_pull_over_100_counter_empty.as_ref() {
                            wp.inc();
                        }
                    } else if let Some(wp) = worker_pull_over_100_counter.as_ref() {
                        wp.inc();
                    }
                }

                #[cfg(feature = "prometheus")]
                if let Ok(j) = job.as_ref() {
                    if j.is_some() {
                        if let Some(wp) = worker_pull_duration_counter.as_ref() {
                            wp.inc_by(duration_pull_s);
                        }
                        if let Some(wp) = worker_pull_duration.as_ref() {
                            wp.observe(duration_pull_s);
                        }
                    } else {
                        if let Some(wp) = worker_pull_duration_counter_empty.as_ref() {
                            wp.inc_by(duration_pull_s);
                        }
                        if let Some(wp) = worker_pull_duration_empty.as_ref() {
                            wp.observe(duration_pull_s);
                        }
                    }
                }
                job
            }
        };

        #[cfg(feature = "prometheus")]
        if let Some(wb) = worker_busy.as_ref() {
            wb.set(1);
            tracing::debug!("set worker busy to 1");
        }

<<<<<<< HEAD
=======
        occupancy_metrics.running_job_started_at = Some(Instant::now());


>>>>>>> 3fac66a3
        match next_job {
            Ok(Some(job)) => {
                last_executed_job = None;
                jobs_executed += 1;

                tracing::debug!("started handling of job {}", job.id);

                if matches!(job.job_kind, JobKind::Script | JobKind::Preview) {
                    if !dedicated_workers.is_empty() {
                        let key_o = if is_flow_worker {
                            job.flow_step_id.as_ref().map(|x| x.to_string())
                        } else {
                            job.script_path.as_ref().map(|x| x.to_string())
                        };
                        if let Some(key) = key_o {
                            if let Some(dedicated_worker_tx) = dedicated_workers.get(&key) {
                                #[cfg(feature = "benchmark")]
                                main_duration.fetch_add(
                                    loop_start.elapsed().as_millis() as usize,
                                    Ordering::SeqCst,
                                );
                                #[cfg(feature = "benchmark")]
                                let send_start = Instant::now();

                                #[cfg(feature = "prometheus")]
                                let timer = worker_dedicated_channel_queue_send_duration
                                    .as_ref()
                                    .map(|x| x.start_timer());

                                if let Err(e) = dedicated_worker_tx.send(Arc::new(job)).await {
                                    tracing::info!("failed to send jobs to dedicated workers. Likely dedicated worker has been shut down. This is normal: {e:?}");
                                }

                                #[cfg(feature = "prometheus")]
                                timer.map(|x| x.stop_and_record());

                                #[cfg(feature = "benchmark")]
                                send_duration.fetch_add(
                                    send_start.elapsed().as_millis() as usize,
                                    Ordering::SeqCst,
                                );
                                continue;
                            }
                        }
                    }
                }
                if matches!(job.job_kind, JobKind::Noop) {
                    #[cfg(feature = "benchmark")]
                    main_duration
                        .fetch_add(loop_start.elapsed().as_millis() as usize, Ordering::SeqCst);
                    #[cfg(feature = "benchmark")]
                    let send_start = Instant::now();

                    job_completed_tx
                        .send(JobCompleted {
                            job: Arc::new(job),
                            success: true,
                            result: Arc::new(empty_result()),
                            mem_peak: 0,
                            cached_res_path: None,
                            token: "".to_string(),
                            canceled_by: None,
                        })
                        .await
                        .expect("send job completed");

                    #[cfg(feature = "benchmark")]
                    send_duration
                        .fetch_add(send_start.elapsed().as_millis() as usize, Ordering::SeqCst);
                } else {
                    let token = create_token_for_owner_in_bg(&db, &job).await;
                    add_outstanding_wait_time(&job, db, OUTSTANDING_WAIT_TIME_THRESHOLD_MS);

                    #[cfg(feature = "prometheus")]
                    register_metric(
                        &WORKER_EXECUTION_COUNT,
                        &job.tag,
                        |s| {
                            let counter = prometheus::register_int_counter!(prometheus::Opts::new(
                                "worker_execution_count",
                                "Number of executed jobs"
                            )
                            .const_label("name", &worker_name)
                            .const_label("tag", s))
                            .expect("register prometheus metric");
                            counter.inc();
                            (counter, ())
                        },
                        |c| c.inc(),
                    )
                    .await;

                    #[cfg(feature = "prometheus")]
                    let _timer = register_metric(
                        &WORKER_EXECUTION_DURATION,
                        &job.tag,
                        |s| {
                            let counter =
                                prometheus::register_histogram!(prometheus::HistogramOpts::new(
                                    "worker_execution_duration",
                                    "Duration between receiving a job and completing it",
                                )
                                .const_label("name", &worker_name)
                                .const_label("tag", s))
                                .expect("register prometheus metric");
                            let t = counter.start_timer();
                            (counter, t)
                        },
                        |c| c.start_timer(),
                    )
                    .await;

                    let job_root = job
                        .root_job
                        .map(|x| x.to_string())
                        .unwrap_or_else(|| "none".to_string());

                    if job.id == Uuid::nil() {
                        tracing::info!("running warmup job");
                    } else {
                        tracing::info!(workspace_id = %job.workspace_id, job_id = %job.id, root_id = %job_root, "fetched job {}, root job: {}", job.id, job_root);
                    } // Here we can't remove the job id, but maybe with the
                      // fields macro we can make a job id that only appears when
                      // the job is defined?

                    let job_dir = format!("{worker_dir}/{}", job.id);

                    DirBuilder::new()
                        .recursive(true)
                        .create(&job_dir)
                        .expect("could not create job dir");

                    let same_worker = job.same_worker;

                    let folder = if job.language == Some(ScriptLang::Go) {
                        DirBuilder::new()
                            .recursive(true)
                            .create(&format!("{job_dir}/go"))
                            .expect("could not create go dir");
                        "/go"
                    } else {
                        ""
                    };

                    let target = &format!("{job_dir}{folder}/shared");

                    if same_worker && job.parent_job.is_some() {
                        if tokio::fs::metadata(target).await.is_err() {
                            let parent_flow = job.parent_job.unwrap();
                            let parent_shared_dir = format!("{worker_dir}/{parent_flow}/shared");
                            DirBuilder::new()
                                .recursive(true)
                                .create(&parent_shared_dir)
                                .expect("could not create parent shared dir");

                            symlink(&parent_shared_dir, target)
                                .await
                                .expect("could not symlink target");
                        }
                    } else {
                        DirBuilder::new()
                            .recursive(true)
                            .create(target)
                            .expect("could not create shared dir");
                    }

                    let authed_client = AuthedClientBackgroundTask {
                        base_internal_url: base_internal_url.to_string(),
                        token,
                        workspace: job.workspace_id.to_string(),
                    };

                    #[cfg(feature = "prometheus")]
                    let tag = job.tag.clone();

                    let is_init_script: bool = job.tag.as_str() == INIT_SCRIPT_TAG;
                    let arc_job = Arc::new(job);

                    match handle_queued_job(
                        arc_job.clone(),
                        db,
                        &authed_client,
                        &hostname,
                        &worker_name,
                        &worker_dir,
                        &job_dir,
                        same_worker_tx.clone(),
                        base_internal_url,
                        rsmq.clone(),
                        job_completed_tx.clone(),
                        &mut occupancy_metrics,
                        worker_flow_initial_transition_duration.clone(),
                        worker_code_execution_duration.clone(),
                    )
                    .await
                    {
                        Err(err) => {
                            handle_job_error(
                                db,
                                &authed_client.get_authed().await,
                                arc_job.as_ref(),
                                0,
                                None,
                                err,
                                false,
                                same_worker_tx.clone(),
                                &worker_dir,
                                rsmq.clone(),
                                &worker_name,
                                (&job_completed_tx.0).clone(),
                            )
                            .await;
                            if is_init_script {
                                tracing::error!("init script job failed (in handler), exiting");
                                update_worker_ping_for_failed_init_script(
                                    db,
                                    &worker_name,
                                    arc_job.id,
                                )
                                .await;
                                break;
                            }
                        }
                        Ok(false) if is_init_script => {
                            tracing::error!("init script job failed, exiting");
                            update_worker_ping_for_failed_init_script(db, &worker_name, arc_job.id)
                                .await;
                            break;
                        }
                        _ => {}
                    }

                    #[cfg(feature = "prometheus")]
                    if let Some(duration) = _timer.map(|x| x.stop_and_record()) {
                        register_metric(
                            &WORKER_EXECUTION_DURATION_COUNTER,
                            &tag,
                            |s| {
                                let counter = prometheus::register_counter!(prometheus::Opts::new(
                                    "worker_execution_duration_counter",
                                    "Total number of seconds spent executing jobs"
                                )
                                .const_label("name", &worker_name)
                                .const_label("tag", s))
                                .expect("register prometheus metric");
                                counter.inc_by(duration);
                                (counter, ())
                            },
                            |c| c.inc_by(duration),
                        )
                        .await;
                    }

                    if !KEEP_JOB_DIR.load(Ordering::Relaxed) && !(arc_job.is_flow() && same_worker)
                    {
                        let _ = tokio::fs::remove_dir_all(job_dir).await;
                    }
                }
                #[cfg(feature = "benchmark")]
                {
                    if started {
                        add_time!(timing, loop_start, format!("post iter: {}", infos.iters));
                        infos.iters += 1;
                        infos.timings.push(timing);
                    }
                }
            }
            Ok(None) => {
                if let Some(secs) = *EXIT_AFTER_NO_JOB_FOR_SECS {
                    if let Some(lj) = last_executed_job {
                        if lj.elapsed().as_secs() > secs {
                            tracing::info!("no job for {} seconds, exiting", secs);
                            break;
                        }
                    } else {
                        last_executed_job = Some(Instant::now());
                    }
                }

                #[cfg(feature = "prometheus")]
                let _timer = if METRICS_ENABLED.load(std::sync::atomic::Ordering::Relaxed) {
                    Some(Instant::now())
                } else {
                    None
                };

                #[cfg(feature = "benchmark")]
                tracing::info!("no job found");

                tokio::time::sleep(Duration::from_millis(*SLEEP_QUEUE)).await;

                #[cfg(feature = "prometheus")]
                _timer.map(|timer| {
                    let duration = timer.elapsed().as_secs_f64();
                    if let Some(ws) = worker_sleep_duration_counter.as_ref() {
                        ws.inc_by(duration);
                    }
                });
            }
            Err(err) => {
                tracing::error!("Failed to pull jobs: {}", err);
            }
        };
    }

    tracing::info!("worker {} exiting", worker_name);
    // #[cfg(feature = "benchmark")]
    // {
    //     println!("Writing benchmark file");
    //     write_file(
    //         TMP_DIR,
    //         "/profiling.json",
    //         &serde_json::to_string(&infos).unwrap(),
    //     )
    //     .await
    //     .expect("write profiling");
    // }

    drop(dedicated_workers);

    let has_dedicated_workers = !dedicated_handles.is_empty();
    if has_dedicated_workers {
        for handle in dedicated_handles {
            if let Err(e) = handle.await {
                tracing::error!("error in dedicated worker waiting for it to end: {:?}", e)
            }
        }
        tracing::info!("all dedicated workers have exited");
    }

    drop(job_completed_tx);

    if let Err(e) = send_result.await {
        tracing::error!("error in awaiting send_result process: {e:?}")
    }
    tracing::info!("worker {} exited", worker_name);
}

async fn queue_init_bash_maybe<'c, R: rsmq_async::RsmqConnection + Send + 'c>(
    db: &Pool<Postgres>,
    same_worker_tx: SameWorkerSender,
    worker_name: &str,
    rsmq: Option<R>,
) -> error::Result<bool> {
    if let Some(content) = WORKER_CONFIG.read().await.init_bash.clone() {
        let tx = PushIsolationLevel::IsolatedRoot(db.clone(), rsmq);
        let ehm = HashMap::new();
        let (uuid, inner_tx) = push(
            &db,
            tx,
            "admins",
            windmill_common::jobs::JobPayload::Code(windmill_common::jobs::RawCode {
                hash: None,
                content: content.clone(),
                path: Some(format!("init_script_{worker_name}")),
                language: ScriptLang::Bash,
                lock: None,
                custom_concurrency_key: None,
                concurrent_limit: None,
                concurrency_time_window_s: None,
                cache_ttl: None,
                dedicated_worker: None,
            }),
            PushArgs::from(&ehm),
            worker_name,
            "worker@windmill.dev",
            SUPERADMIN_SECRET_EMAIL.to_string(),
            None,
            None,
            None,
            None,
            None,
            false,
            true,
            None,
            true,
            Some("init_script".to_string()),
            None,
            None,
            None,
            None,
        )
        .await?;
        inner_tx.commit().await?;
        same_worker_tx
            .send(SameWorkerPayload { job_id: uuid, recoverable: false })
            .await
            .map_err(to_anyhow)?;
        tracing::info!("Creating initial job {uuid} from initial script script: {content}");
        Ok(true)
    } else {
        Ok(false)
    }
}

// async fn process_result<R: rsmq_async::RsmqConnection + Send + Sync + Clone>(
//     client: AuthedClient,
//     job: QueuedJob,
//     result: error::Result<serde_json::Value>,
//     cached_res_path: Option<String>,
//     db: &DB,
//     worker_dir: &str,
//     job_dir: &str,
//     metrics: Option<Metrics>,
//     same_worker_tx: Sender<Uuid>,
//     base_internal_url: &str,
//     rsmq: Option<R>,
//     job_completed_tx: Sender<JobCompleted>,
//     logs: String,
// ) -> error::Result<()> {

// fn build_language_metrics(
//     worker_execution_failed: &HashMap<
//         Option<ScriptLang>,
//         prometheus::core::GenericCounter<prometheus::core::AtomicU64>,
//     >,
//     language: &Option<ScriptLang>,
// ) -> Option<Metrics> {
//     let metrics = if METRICS_ENABLED.load(std::sync::atomic::Ordering::Relaxed) {
//         Some(Metrics {
//             worker_execution_failed: worker_execution_failed
//                 .get(language)
//                 .expect("no timer found")
//                 .clone(),
//         })
//     } else {
//         None
//     };
//     metrics
// }

// pub async fn create_barrier_for_all_workers(num_workers: u32, sync_barrier: Arc<RwLock<Option<tokio::sync::Barrier>>>) {
//     tracing::debug!("acquiring write lock");
//     let mut barrier = sync_barrier.write().await;
//     *barrier = Some(tokio::sync::Barrier::new(num_workers as usize));
//     drop(barrier);
//     tracing::debug!("dropped write lock");
//     if let Some(b) = sync_barrier.read().await.as_ref() {
//         tracing::debug!("leader worker waiting for barrier");
//         b.wait().await;
//         tracing::debug!("leader worker done waiting for barrier");
//     };
//     let mut barrier = sync_barrier.write().await;
//     *barrier = None;
//     tracing::debug!("leader worker done waiting for");
// }

pub enum SendResult {
    JobCompleted(JobCompleted),
    UpdateFlow {
        flow: Uuid,
        w_id: String,
        success: bool,
        result: Box<RawValue>,
        worker_dir: String,
        stop_early_override: Option<bool>,
        token: String,
    },
    Kill,
}

// db: &DB,
// client: &AuthedClient,
// flow: uuid::Uuid,
// job_id_for_status: &Uuid,
// w_id: &str,
// success: bool,
// result: &'a RawValue,
// unrecoverable: bool,
// same_worker_tx: Sender<Uuid>,
// worker_dir: &str,
// stop_early_override: Option<bool>,
// rsmq: Option<R>,
// worker_name: &str,

#[derive(Debug, Clone)]
pub struct JobCompleted {
    pub job: Arc<QueuedJob>,
    pub result: Arc<Box<RawValue>>,
    pub mem_peak: i32,
    pub success: bool,
    pub cached_res_path: Option<String>,
    pub token: String,
    pub canceled_by: Option<CanceledBy>,
}

async fn do_nativets(
    job: &QueuedJob,
    client: &AuthedClientBackgroundTask,
    env_code: String,
    code: String,
    db: &Pool<Postgres>,
    mem_peak: &mut i32,
    canceled_by: &mut Option<CanceledBy>,
    worker_name: &str,
    occupancy_metrics: &mut OccupancyMetrics,
) -> windmill_common::error::Result<(Box<RawValue>, String)> {
    let args = build_args_map(job, client, db).await?.map(Json);
    let job_args = if args.is_some() {
        args.as_ref()
    } else {
        job.args.as_ref()
    };

    let result = eval_fetch_timeout(
        env_code,
        code.clone(),
        transpile_ts(code)?,
        job_args,
        job.id,
        job.timeout,
        db,
        mem_peak,
        canceled_by,
        worker_name,
        &job.workspace_id,
        true,
        occupancy_metrics,
    )
    .await?;
    Ok((result.0, result.1))
}

#[derive(Deserialize, Serialize, Default)]
pub struct PreviousResult<'a> {
    #[serde(borrow)]
    pub previous_result: Option<&'a RawValue>,
}

#[tracing::instrument(name = "job", level = "info", skip_all, fields(job_id = %job.id))]
async fn handle_queued_job<R: rsmq_async::RsmqConnection + Send + Sync + Clone>(
    job: Arc<QueuedJob>,
    db: &DB,
    client: &AuthedClientBackgroundTask,
    hostname: &str,
    worker_name: &str,
    worker_dir: &str,
    job_dir: &str,
    same_worker_tx: SameWorkerSender,
    base_internal_url: &str,
    rsmq: Option<R>,
    job_completed_tx: JobCompletedSender,
    occupancy_metrics: &mut OccupancyMetrics,
    _worker_flow_initial_transition_duration: Option<Histo>,
    _worker_code_execution_duration: Option<Histo>,
) -> windmill_common::error::Result<bool> {
    if job.canceled {
        return Err(Error::JsonErr(canceled_job_to_result(&job)));
    }
    if let Some(e) = &job.pre_run_error {
        return Err(Error::ExecutionErr(e.to_string()));
    }

    #[cfg(any(not(feature = "enterprise"), feature = "sqlx"))]
    if job.created_by.starts_with("email-") {
        let daily_count = sqlx::query!(
            "SELECT value FROM metrics WHERE id = 'email_trigger_usage' AND created_at > NOW() - INTERVAL '1 day' ORDER BY created_at DESC LIMIT 1"
        ).fetch_optional(db).await?.map(|x| serde_json::from_value::<i64>(x.value).unwrap_or(1));

        if let Some(count) = daily_count {
            if count >= 100 {
                return Err(error::Error::QuotaExceeded(format!(
                    "Email trigger usage limit of 100 per day has been reached."
                )));
            } else {
                sqlx::query!(
                    "UPDATE metrics SET value = $1 WHERE id = 'email_trigger_usage' AND created_at > NOW() - INTERVAL '1 day'",
                    serde_json::json!(count + 1)
                )
                .execute(db)
                .await?;
            }
        } else {
            sqlx::query!(
                "INSERT INTO metrics (id, value) VALUES ('email_trigger_usage', to_jsonb(1))"
            )
            .execute(db)
            .await?;
        }
    }

    let step = if job.is_flow_step {
        let r = update_flow_status_in_progress(
            db,
            &job.workspace_id,
            job.parent_job
                .ok_or_else(|| Error::InternalErr(format!("expected parent job")))?,
            job.id,
        )
        .await?;

        Some(r)
    } else {
        if let Some(parent_job) = job.parent_job {
            if let Err(e) = sqlx::query_scalar!(
                "UPDATE queue SET flow_status = jsonb_set(jsonb_set(COALESCE(flow_status, '{}'::jsonb), array[$1], COALESCE(flow_status->$1, '{}'::jsonb)), array[$1, 'started_at'], to_jsonb(now()::text)) WHERE id = $2 AND workspace_id = $3",
                &job.id.to_string(),
                parent_job,
                &job.workspace_id
            )
            .execute(db)
            .await {
                tracing::error!("Could not update parent job started_at flow_status: {}", e);
            }
        }
        None
    };

    let cached_res_path = if job.cache_ttl.is_some() {
        let version_hash = if let Some(h) = job.script_hash {
            format!("script_{}", h.to_string())
        } else if let Some(rc) = job.raw_code.as_ref() {
            use std::hash::Hasher;
            let mut s = DefaultHasher::new();
            rc.hash(&mut s);
            format!("inline_{}", hex::encode(s.finish().to_be_bytes()))
        } else if let Some(rc) = job.raw_flow.as_ref() {
            use std::hash::Hasher;
            let mut s = DefaultHasher::new();
            serde_json::to_string(&rc.0)
                .unwrap_or_default()
                .hash(&mut s);
            format!("flow_{}", hex::encode(s.finish().to_be_bytes()))
        } else {
            "none".to_string()
        };
        let args_hash = hash_args(
            db,
            &client.get_authed().await,
            &job.workspace_id,
            &job.id,
            &job.args,
        )
        .await;
        if job.is_flow_step && !matches!(job.job_kind, JobKind::Flow) {
            let flow_path = sqlx::query_scalar!(
                "SELECT script_path FROM queue WHERE id = $1",
                &job.parent_job.unwrap()
            )
            .fetch_one(db)
            .await
            .map_err(|e| {
                Error::InternalErr(format!(
                    "Fetching script path from queue for caching purposes: {e:#}"
                ))
            })?
            .ok_or_else(|| Error::InternalErr(format!("Expected script_path")))?;
            let step = match step.unwrap() {
                Step::Step(i) => i.to_string(),
                Step::PreprocessorStep => "preprocessor".to_string(),
                Step::FailureStep => "failure".to_string(),
            };
            Some(format!(
                "{flow_path}/cache/{version_hash}/{step}/{args_hash}"
            ))
        } else if let Some(script_path) = &job.script_path {
            Some(format!("{script_path}/cache/{version_hash}/{args_hash}"))
        } else {
            None
        }
    } else {
        None
    };

    if let Some(cached_res_path) = cached_res_path.clone() {
        let authed_client = client.get_authed().await;

        let cached_resource_value_maybe = get_cached_resource_value_if_valid(
            db,
            &authed_client,
            &job.id,
            &job.workspace_id,
            &cached_res_path,
        )
        .await;
        if let Some(cached_resource_value) = cached_resource_value_maybe {
            {
                let logs =
                    "Job skipped because args & path found in cache and not expired".to_string();
                append_logs(&job.id, &job.workspace_id, logs, db).await;
            }
            job_completed_tx
                .send(JobCompleted {
                    job: job,
                    result: Arc::new(cached_resource_value),
                    mem_peak: 0,
                    canceled_by: None,
                    success: true,
                    cached_res_path: None,
                    token: authed_client.token,
                })
                .await
                .expect("send job completed");

            return Ok(true);
        }
    };
    if job.is_flow() {
        handle_flow(
            job,
            db,
            &client.get_authed().await,
            None,
            same_worker_tx,
            worker_dir,
            rsmq,
            job_completed_tx.0.clone(),
        )
        .await?;
        Ok(true)
    } else {
        let mut logs = "".to_string();
        let mut mem_peak: i32 = 0;
        let mut canceled_by: Option<CanceledBy> = None;
        // println!("handle queue {:?}",  SystemTime::now());

        logs.push_str(&format!(
            "job={} tag={} worker={} hostname={}\n",
            &job.id, &job.tag, &worker_name, &hostname
        ));

        if *NO_LOGS_AT_ALL {
            logs.push_str("Logs are fully disabled for this worker\n");
        }

        if *NO_LOGS {
            logs.push_str("Logs are disabled for this worker\n");
        }

        if *SLOW_LOGS {
            logs.push_str("Logs are 10x less frequent for this worker\n");
        }

        #[cfg(not(feature = "enterprise"))]
        if job.concurrent_limit.is_some() {
            logs.push_str("---\n");
            logs.push_str("WARNING: This job has concurrency limits enabled. Concurrency limits are going to become an Enterprise Edition feature in the near future.\n");
            logs.push_str("---\n");
        }

        tracing::debug!(
            workspace_id = %job.workspace_id,
            "handling job {}",
            job.id
        );
        append_logs(&job.id, &job.workspace_id, logs, db).await;

        let mut column_order: Option<Vec<String>> = None;
        let mut new_args: Option<HashMap<String, Box<RawValue>>> = None;
        let result = match job.job_kind {
            JobKind::Dependencies => {
                handle_dependency_job(
                    &job,
                    &mut mem_peak,
                    &mut canceled_by,
                    job_dir,
                    db,
                    worker_name,
                    worker_dir,
                    base_internal_url,
                    &client.get_token().await,
                    rsmq.clone(),
                    occupancy_metrics,
                )
                .await
            }
            JobKind::FlowDependencies => {
                handle_flow_dependency_job(
                    &job,
                    &mut mem_peak,
                    &mut canceled_by,
                    job_dir,
                    db,
                    worker_name,
                    worker_dir,
                    base_internal_url,
                    &client.get_token().await,
                    rsmq.clone(),
                    occupancy_metrics,
                )
                .await
            }
            JobKind::AppDependencies => handle_app_dependency_job(
                &job,
                &mut mem_peak,
                &mut canceled_by,
                job_dir,
                db,
                worker_name,
                worker_dir,
                base_internal_url,
                &client.get_token().await,
                rsmq.clone(),
                occupancy_metrics,
            )
            .await
            .map(|()| serde_json::from_str("{}").unwrap()),
            JobKind::Identity => Ok(job
                .args
                .as_ref()
                .map(|x| x.get("previous_result"))
                .flatten()
                .map(|x| x.to_owned())
                .unwrap_or_else(|| serde_json::from_str("{}").unwrap())),
            _ => {
                #[cfg(feature = "prometheus")]
                let timer = _worker_code_execution_duration.map(|x| x.start_timer());
                let metric_timer = Instant::now();
                let r = handle_code_execution_job(
                    job.as_ref(),
                    db,
                    client,
                    job_dir,
                    worker_dir,
                    &mut mem_peak,
                    &mut canceled_by,
                    base_internal_url,
                    worker_name,
                    &mut column_order,
                    &mut new_args,
                    occupancy_metrics,
                )
                .await;
                occupancy_metrics.total_duration_of_running_jobs += metric_timer.elapsed().as_secs_f32();
                #[cfg(feature = "prometheus")]
                timer.map(|x| x.stop_and_record());
                r
            }
        };

        //it's a test job, no need to update the db
        if job.as_ref().workspace_id == "" {
            return Ok(true);
        }

        if result
            .as_ref()
            .is_err_and(|err| matches!(err, &Error::AlreadyCompleted(_)))
        {
            return Ok(false);
        }

        process_result(
            job,
            result.map(|x| Arc::new(x)),
            job_dir,
            job_completed_tx,
            mem_peak,
            canceled_by,
            cached_res_path,
            client.get_token().await,
            column_order,
            new_args,
            db,
        )
        .await
    }
}

pub fn build_envs(
    envs: Option<Vec<String>>,
) -> windmill_common::error::Result<HashMap<String, String>> {
    let mut envs = if *CLOUD_HOSTED || envs.is_none() {
        HashMap::new()
    } else {
        let mut hm = HashMap::new();
        for s in envs.unwrap() {
            let (k, v) = s.split_once('=').ok_or_else(|| {
                Error::BadRequest(format!(
                    "Invalid env var: {}. Must be in the form of KEY=VALUE",
                    s
                ))
            })?;
            hm.insert(k.to_string(), v.to_string());
        }
        hm
    };

    if let Some(ref env) = *HTTPS_PROXY {
        envs.insert("HTTPS_PROXY".to_string(), env.to_string());
    }
    if let Some(ref env) = *HTTP_PROXY {
        envs.insert("HTTP_PROXY".to_string(), env.to_string());
    }
    if let Some(ref env) = *NO_PROXY {
        envs.insert("NO_PROXY".to_string(), env.to_string());
    }
    Ok(envs)
}

pub struct ContentReqLangEnvs {
    pub content: String,
    pub lockfile: Option<String>,
    pub language: Option<ScriptLang>,
    pub envs: Option<Vec<String>>,
    pub codebase: Option<String>,
}

pub async fn get_hub_script_content_and_requirements(
    script_path: Option<String>,
    db: Option<&DB>,
) -> error::Result<ContentReqLangEnvs> {
    let script_path = script_path
        .clone()
        .ok_or_else(|| Error::InternalErr(format!("expected script path for hub script")))?;

    let script =
        get_full_hub_script_by_path(StripPath(script_path.to_string()), &HTTP_CLIENT, db).await?;
    Ok(ContentReqLangEnvs {
        content: script.content,
        lockfile: script.lockfile,
        language: Some(script.language),
        envs: None,
        codebase: None,
    })
}

async fn get_script_content_by_path(
    script_path: Option<String>,
    w_id: &str,
    db: &DB,
) -> error::Result<ContentReqLangEnvs> {
    let script_path = script_path
        .clone()
        .ok_or_else(|| Error::InternalErr(format!("expected script path")))?;
    return if script_path.starts_with("hub/") {
        get_hub_script_content_and_requirements(Some(script_path), Some(db)).await
    } else {
        let (script_hash, ..) =
            get_latest_deployed_hash_for_path(db, w_id, script_path.as_str()).await?;
        get_script_content_by_hash(&script_hash, w_id, db).await
    };
}

pub async fn get_script_content_by_hash(
    script_hash: &ScriptHash,
    w_id: &str,
    db: &DB,
) -> error::Result<ContentReqLangEnvs> {
    let r = sqlx::query_as::<
        _,
        (
            String,
            Option<String>,
            Option<ScriptLang>,
            Option<Vec<String>>,
            Option<bool>
        ),
    >(
        "SELECT content, lock, language, envs, codebase LIKE '%.tar' as codebase FROM script WHERE hash = $1 AND workspace_id = $2",
    )
    .bind(script_hash.0)
    .bind(w_id)
    .fetch_optional(db)
    .await?
    .ok_or_else(|| Error::InternalErr(format!("expected content and lock")))?;
    Ok(ContentReqLangEnvs {
        content: r.0,
        lockfile: r.1,
        language: r.2,
        envs: r.3,
        codebase: if r.4.is_some() {
            let b = r.4.unwrap();
            let sh = script_hash.to_string();
            if b {
                Some(format!("{sh}.tar"))
            } else {
                Some(sh)
            }
        } else {
            None
        },
    })
}

#[tracing::instrument(level = "trace", skip_all)]
async fn handle_code_execution_job(
    job: &QueuedJob,
    db: &sqlx::Pool<sqlx::Postgres>,
    client: &AuthedClientBackgroundTask,
    job_dir: &str,
    worker_dir: &str,
    mem_peak: &mut i32,
    canceled_by: &mut Option<CanceledBy>,
    base_internal_url: &str,
    worker_name: &str,
    column_order: &mut Option<Vec<String>>,
    new_args: &mut Option<HashMap<String, Box<RawValue>>>,
    occupancy_metrics: &mut OccupancyMetrics,
) -> error::Result<Box<RawValue>> {
    let ContentReqLangEnvs {
        content: inner_content,
        lockfile: requirements_o,
        language,
        envs,
        codebase,
    } = match job.job_kind {
        JobKind::Preview => {
            let codebase = match job.script_hash.map(|x| x.0) {
                Some(PREVIEW_IS_CODEBASE_HASH) => Some(job.id.to_string()),
                Some(PREVIEW_IS_TAR_CODEBASE_HASH) => Some(format!("{}.tar", job.id)),
                _ => None,
            };

            ContentReqLangEnvs {
                content: job
                    .raw_code
                    .clone()
                    .unwrap_or_else(|| "no raw code".to_owned()),
                lockfile: job.raw_lock.clone(),
                language: job.language.to_owned(),
                envs: None,
                codebase,
            }
        }
        JobKind::Script_Hub => {
            get_hub_script_content_and_requirements(job.script_path.clone(), Some(db)).await?
        }
        JobKind::Script => {
            get_script_content_by_hash(
                &job.script_hash.unwrap_or(ScriptHash(0)),
                &job.workspace_id,
                db,
            )
            .await?
        }
        JobKind::DeploymentCallback => {
            get_script_content_by_path(job.script_path.clone(), &job.workspace_id, db).await?
        }
        _ => unreachable!(
            "handle_code_execution_job should never be reachable with a non-code execution job"
        ),
    };

    if language == Some(ScriptLang::Postgresql) {
        return do_postgresql(
            job,
            &client,
            &inner_content,
            db,
            mem_peak,
            canceled_by,
            worker_name,
            column_order,
            occupancy_metrics,
        )
        .await;
    } else if language == Some(ScriptLang::Mysql) {
        return do_mysql(
            job,
            &client,
            &inner_content,
            db,
            mem_peak,
            canceled_by,
            worker_name,
            column_order,
            occupancy_metrics,
        )
        .await;
    } else if language == Some(ScriptLang::Bigquery) {
        #[cfg(not(feature = "enterprise"))]
        {
            return Err(Error::ExecutionErr(
                "Bigquery is only available with an enterprise license".to_string(),
            ));
        }

        #[cfg(feature = "enterprise")]
        {
            return do_bigquery(
                job,
                &client,
                &inner_content,
                db,
                mem_peak,
                canceled_by,
                worker_name,
                column_order,
                occupancy_metrics,
            )
            .await;
        }
    } else if language == Some(ScriptLang::Snowflake) {
        #[cfg(not(feature = "enterprise"))]
        {
            return Err(Error::ExecutionErr(
                "Snowflake is only available with an enterprise license".to_string(),
            ));
        }

        #[cfg(feature = "enterprise")]
        {
            return do_snowflake(
                job,
                &client,
                &inner_content,
                db,
                mem_peak,
                canceled_by,
                worker_name,
                column_order,
                occupancy_metrics,
            )
            .await;
        }
    } else if language == Some(ScriptLang::Mssql) {
        #[cfg(not(feature = "enterprise"))]
        {
            return Err(Error::ExecutionErr(
                "Microsoft SQL server is only available with an enterprise license".to_string(),
            ));
        }

        #[cfg(feature = "enterprise")]
        {
            return do_mssql(
                job,
                &client,
                &inner_content,
                db,
                mem_peak,
                canceled_by,
                worker_name,
                occupancy_metrics,
            )
            .await;
        }
    } else if language == Some(ScriptLang::Graphql) {
        return do_graphql(
            job,
            &client,
            &inner_content,
            db,
            mem_peak,
            canceled_by,
            worker_name,
            occupancy_metrics,
        )
        .await;
    } else if language == Some(ScriptLang::Nativets) {
        append_logs(
            &job.id,
            &job.workspace_id,
            "\n--- FETCH TS EXECUTION ---\n",
            db,
        )
        .await;

        let reserved_variables = get_reserved_variables(job, &client.get_token().await, db).await?;

        let env_code = format!(
            "const process = {{ env: {{}} }};\nconst BASE_URL = '{base_internal_url}';\nconst BASE_INTERNAL_URL = '{base_internal_url}';\nprocess.env['BASE_URL'] = BASE_URL;process.env['BASE_INTERNAL_URL'] = BASE_INTERNAL_URL;\n{}",
            reserved_variables
                .iter()
                .map(|(k, v)| format!("const {} = '{}';\nprocess.env['{}'] = '{}';\n", k, v, k, v))
                .collect::<Vec<String>>()
                .join("\n"));
        let (result, ts_logs) = do_nativets(
            job,
            &client,
            env_code,
            inner_content,
            db,
            mem_peak,
            canceled_by,
            worker_name,
            occupancy_metrics,
        )
        .await?;
        append_logs(&job.id, &job.workspace_id, ts_logs, db).await;
        return Ok(result);
    }

    let lang_str = job
        .language
        .as_ref()
        .map(|x| format!("{x:?}"))
        .unwrap_or_else(|| "NO_LANG".to_string());

    tracing::debug!(
        workspace_id = %job.workspace_id,
        "started {} job {}",
        &lang_str,
        job.id
    );

    let shared_mount = if job.same_worker && job.language != Some(ScriptLang::Deno) {
        let folder = if job.language == Some(ScriptLang::Go) {
            "/go"
        } else {
            ""
        };
        format!(
            r#"
mount {{
    src: "{job_dir}{folder}/shared"
    dst: "/tmp{folder}/shared"
    is_bind: true
    rw: true
}}
        "#
        )
    } else {
        "".to_string()
    };

    // println!("handle lang job {:?}",  SystemTime::now());

    let envs = build_envs(envs)?;

    let result: error::Result<Box<RawValue>> = match language {
        None => {
            return Err(Error::ExecutionErr(
                "Require language to be not null".to_string(),
            ))?;
        }
        Some(ScriptLang::Python3) => {
            handle_python_job(
                requirements_o,
                job_dir,
                worker_dir,
                worker_name,
                job,
                mem_peak,
                canceled_by,
                db,
                client,
                &inner_content,
                &shared_mount,
                base_internal_url,
                envs,
                new_args,
                occupancy_metrics,
            )
            .await
        }
        Some(ScriptLang::Deno) => {
            handle_deno_job(
                requirements_o,
                mem_peak,
                canceled_by,
                job,
                db,
                client,
                job_dir,
                &inner_content,
                base_internal_url,
                worker_name,
                envs,
                new_args,
                occupancy_metrics,
            )
            .await
        }
        Some(ScriptLang::Bun) | Some(ScriptLang::Bunnative) => {
            handle_bun_job(
                requirements_o,
                codebase,
                mem_peak,
                canceled_by,
                job,
                db,
                client,
                job_dir,
                &inner_content,
                base_internal_url,
                worker_name,
                envs,
                &shared_mount,
                new_args,
                occupancy_metrics,
            )
            .await
        }
        Some(ScriptLang::Go) => {
            handle_go_job(
                mem_peak,
                canceled_by,
                job,
                db,
                client,
                &inner_content,
                job_dir,
                requirements_o,
                &shared_mount,
                base_internal_url,
                worker_name,
                envs,
                occupancy_metrics,
            )
            .await
        }
        Some(ScriptLang::Bash) => {
            handle_bash_job(
                mem_peak,
                canceled_by,
                job,
                db,
                client,
                &inner_content,
                job_dir,
                &shared_mount,
                base_internal_url,
                worker_name,
                envs,
                occupancy_metrics,
            )
            .await
        }
        Some(ScriptLang::Powershell) => {
            handle_powershell_job(
                mem_peak,
                canceled_by,
                job,
                db,
                client,
                &inner_content,
                job_dir,
                &shared_mount,
                base_internal_url,
                worker_name,
                envs,
                occupancy_metrics,
            )
            .await
        }
        Some(ScriptLang::Php) => {
            handle_php_job(
                requirements_o,
                mem_peak,
                canceled_by,
                job,
                db,
                client,
                job_dir,
                &inner_content,
                base_internal_url,
                worker_name,
                envs,
                &shared_mount,
                occupancy_metrics,
            )
            .await
        }
        Some(ScriptLang::Rust) => {
            handle_rust_job(
                mem_peak,
                canceled_by,
                job,
                db,
                client,
                &inner_content,
                job_dir,
                requirements_o,
                &shared_mount,
                base_internal_url,
                worker_name,
                envs,
                occupancy_metrics,
            )
            .await
        }
        Some(ScriptLang::Ansible) => {
            handle_ansible_job(
                requirements_o,
                job_dir,
                worker_dir,
                worker_name,
                job,
                mem_peak,
                canceled_by,
                db,
                client,
                &inner_content,
                &shared_mount,
                base_internal_url,
                envs,
<<<<<<< HEAD
            )
            .await
=======
                occupancy_metrics,
            ).await
>>>>>>> 3fac66a3
        }
        _ => panic!("unreachable, language is not supported: {language:#?}"),
    };
    tracing::info!(
        workspace_id = %job.workspace_id,
        is_ok = result.is_ok(),
        "finished {} job {}",
        &lang_str,
        job.id
    );
    // println!("handled job: {:?}",  SystemTime::now());

    result
}<|MERGE_RESOLUTION|>--- conflicted
+++ resolved
@@ -85,18 +85,19 @@
 use rand::Rng;
 
 use crate::{
-<<<<<<< HEAD
     ansible_executor::handle_ansible_job,
     bash_executor::{handle_bash_job, handle_powershell_job},
     bun_executor::handle_bun_job,
     common::{
         build_args_map, get_cached_resource_value_if_valid, get_reserved_variables, hash_args,
-        update_worker_ping_for_failed_init_script, NO_LOGS_AT_ALL, SLOW_LOGS,
+        update_worker_ping_for_failed_init_script, OccupancyMetrics,
     },
     deno_executor::handle_deno_job,
     go_executor::handle_go_job,
     graphql_executor::do_graphql,
+    handle_child::SLOW_LOGS,
     handle_job_error,
+    job_logger::NO_LOGS_AT_ALL,
     js_eval::{eval_fetch_timeout, transpile_ts},
     mysql_executor::do_mysql,
     pg_executor::do_postgresql,
@@ -105,11 +106,6 @@
     result_processor::{handle_receive_completed_job, process_result},
     rust_executor::handle_rust_job,
     worker_flow::{
-=======
-    ansible_executor::handle_ansible_job, bash_executor::{handle_bash_job, handle_powershell_job}, bun_executor::handle_bun_job, common::{
-        build_args_map, get_cached_resource_value_if_valid, get_reserved_variables, hash_args, update_worker_ping_for_failed_init_script, OccupancyMetrics
-    }, deno_executor::handle_deno_job, go_executor::handle_go_job, graphql_executor::do_graphql, handle_child::SLOW_LOGS, handle_job_error, job_logger::NO_LOGS_AT_ALL, js_eval::{eval_fetch_timeout, transpile_ts}, mysql_executor::do_mysql, pg_executor::do_postgresql, php_executor::handle_php_job, python_executor::handle_python_job, result_processor::{handle_receive_completed_job, process_result}, rust_executor::handle_rust_job, worker_flow::{
->>>>>>> 3fac66a3
         handle_flow, update_flow_status_after_job_completion, update_flow_status_in_progress, Step,
     },
     worker_lockfiles::{
@@ -725,8 +721,6 @@
     }.in_current_span());
 }
 
-
-
 #[tracing::instrument(name = "worker", level = "info", skip_all, fields(worker = %worker_name, hostname = %hostname))]
 pub async fn run_worker<R: rsmq_async::RsmqConnection + Send + Sync + Clone + 'static>(
     db: &Pool<Postgres>,
@@ -906,7 +900,6 @@
         None
     };
 
-    
     let worker_flow_initial_transition_duration = {
         #[cfg(feature = "prometheus")]
         if METRICS_DEBUG_ENABLED.load(Ordering::Relaxed) && METRICS_ENABLED.load(Ordering::Relaxed)
@@ -1382,7 +1375,6 @@
             let memory_usage = get_worker_memory_usage();
             let wm_memory_usage = get_windmill_memory_usage();
 
-
             let (vcpus, memory) = if *REFRESH_CGROUP_READINGS
                 && last_reading.elapsed().as_secs() > NUM_SECS_READINGS
             {
@@ -1392,9 +1384,9 @@
                 (None, None)
             };
 
-
-            let (occupancy_rate, occupancy_rate_15s, occupancy_rate_5m, occupancy_rate_30m) = occupancy_metrics.update_occupancy_metrics();
-            
+            let (occupancy_rate, occupancy_rate_15s, occupancy_rate_5m, occupancy_rate_30m) =
+                occupancy_metrics.update_occupancy_metrics();
+
             if let Err(e) = sqlx::query!(
                 "UPDATE worker_ping SET ping_at = now(), jobs_executed = $1, custom_tags = $2,
                  occupancy_rate = $3, memory_usage = $4, wm_memory_usage = $5, vcpus = COALESCE($7, vcpus),
@@ -1566,12 +1558,8 @@
             tracing::debug!("set worker busy to 1");
         }
 
-<<<<<<< HEAD
-=======
         occupancy_metrics.running_job_started_at = Some(Instant::now());
 
-
->>>>>>> 3fac66a3
         match next_job {
             Ok(Some(job)) => {
                 last_executed_job = None;
@@ -2395,7 +2383,8 @@
                     occupancy_metrics,
                 )
                 .await;
-                occupancy_metrics.total_duration_of_running_jobs += metric_timer.elapsed().as_secs_f32();
+                occupancy_metrics.total_duration_of_running_jobs +=
+                    metric_timer.elapsed().as_secs_f32();
                 #[cfg(feature = "prometheus")]
                 timer.map(|x| x.stop_and_record());
                 r
@@ -2950,13 +2939,9 @@
                 &shared_mount,
                 base_internal_url,
                 envs,
-<<<<<<< HEAD
+                occupancy_metrics,
             )
             .await
-=======
-                occupancy_metrics,
-            ).await
->>>>>>> 3fac66a3
         }
         _ => panic!("unreachable, language is not supported: {language:#?}"),
     };
