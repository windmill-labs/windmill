/*
 * Author: Ruben Fiszel
 * Copyright: Windmill Labs, Inc 2022
 * This file and its contents are licensed under the AGPLv3 License.
 * Please see the included NOTICE for copyright information and
 * LICENSE-AGPL for a copy of the license.
 */

use itertools::Itertools;
use sqlx::{Pool, Postgres, Transaction};
use std::{borrow::Borrow, collections::HashMap, io, panic, process::Stdio, time::Duration};
use tracing::{trace_span, Instrument};
use uuid::Uuid;
use windmill_common::{
    error::{self, to_anyhow, Error},
    scripts::{ScriptHash, ScriptLang},
    utils::rd_string,
    variables,
};
use windmill_queue::{
    canceled_job_to_result, get_hub_script, get_queued_job, pull, JobKind, QueuedJob,
};

use serde_json::{json, Map, Value};

use tokio::{
    fs::{metadata, symlink, DirBuilder, File},
    io::{AsyncBufReadExt, AsyncReadExt, AsyncWriteExt, BufReader},
    process::{Child, Command},
    sync::{
        mpsc::{self, Sender},
        oneshot, watch,
    },
    time::{interval, sleep, Instant, MissedTickBehavior},
};

use futures::{
    future::{self, ready, FutureExt},
    stream::{self, StreamExt},
};

use async_recursion::async_recursion;

use crate::{
    jobs::{add_completed_job, add_completed_job_error, error_to_result},
    worker_flow::{
        handle_flow, update_flow_status_after_job_completion, update_flow_status_in_progress,
    },
};

#[tracing::instrument(level = "trace", skip_all)]
pub async fn create_token_for_owner<'c>(
    mut tx: Transaction<'c, Postgres>,
    w_id: &str,
    owner: &str,
    label: &str,
    expires_in: i32,
    username: &str,
) -> error::Result<(Transaction<'c, Postgres>, String)> {
    // TODO: Bad implementation. We should not have access to this DB here.
    let token: String = rd_string(30);
    let is_super_admin = username.contains('@')
        && sqlx::query_scalar!(
            "SELECT super_admin FROM password WHERE email = $1",
            owner.split_once('/').map(|x| x.1).unwrap_or("")
        )
        .fetch_optional(&mut tx)
        .await?
        .unwrap_or(false);

    let expiration = sqlx::query_scalar!(
        "INSERT INTO token
            (workspace_id, token, owner, label, expiration, super_admin)
            VALUES ($1, $2, $3, $4, now() + ($5 || ' seconds')::interval, $6) RETURNING expiration",
        &w_id,
        token,
        owner,
        label,
        expires_in.to_string(),
        is_super_admin
    )
    .fetch_one(&mut tx)
    .await?;

    let mut truncated_token = token[..10].to_owned();
    truncated_token.push_str("*****");

    windmill_audit::audit_log(
        &mut tx,
        &username,
        "users.token.create",
        windmill_audit::ActionKind::Create,
        w_id,
        Some(&truncated_token),
        Some(
            [
                Some(("label", label)),
                expiration
                    .map(|x| x.to_string())
                    .as_ref()
                    .map(|exp| ("expiration", &exp[..])),
            ]
            .into_iter()
            .flatten()
            .collect(),
        ),
    )
    .await?;
    Ok((tx, token))
}

const TMP_DIR: &str = "/tmp/windmill";
const PIP_SUPERCACHE_DIR: &str = "/tmp/windmill/cache/pip_permanent";
const PIP_CACHE_DIR: &str = "/tmp/windmill/cache/pip";
const DENO_CACHE_DIR: &str = "/tmp/windmill/cache/deno";
const GO_CACHE_DIR: &str = "/tmp/windmill/cache/go";
const NUM_SECS_ENV_CHECK: u64 = 15;
const DEFAULT_HEAVY_DEPS: [&str; 18] = [
    "numpy",
    "pandas",
    "anyio",
    "attrs",
    "certifi",
    "h11",
    "httpcore",
    "httpx",
    "idna",
    "python-dateutil",
    "rfc3986",
    "six",
    "sniffio",
    "windmill-api",
    "wmill",
    "psycopg2-binary",
    "matplotlib",
    "seaborn",
];

const INCLUDE_DEPS_PY_SH_CONTENT: &str = include_str!("../nsjail/download_deps.py.sh");
const NSJAIL_CONFIG_DOWNLOAD_PY_CONTENT: &str = include_str!("../nsjail/download.py.config.proto");
const NSJAIL_CONFIG_RUN_PYTHON3_CONTENT: &str = include_str!("../nsjail/run.python3.config.proto");

const NSJAIL_CONFIG_RUN_GO_CONTENT: &str = include_str!("../nsjail/run.go.config.proto");

const NSJAIL_CONFIG_RUN_DENO_CONTENT: &str = include_str!("../nsjail/run.deno.config.proto");
const MAX_LOG_SIZE: u32 = 200000;
const GO_REQ_SPLITTER: &str = "//go.sum";

#[derive(Clone)]
pub struct Metrics {
    pub worker_execution_failed: prometheus::IntCounter,
}

#[derive(Clone, Debug)]
pub struct WorkerConfig {
    pub base_internal_url: String,
    pub base_url: String,
    pub disable_nuser: bool,
    pub disable_nsjail: bool,
    pub keep_job_dir: bool,
}

lazy_static::lazy_static! {
    static ref WORKER_STARTED: prometheus::IntGauge = prometheus::register_int_gauge!(
        "worker_started",
        "Total number of workers started."
    )
    .unwrap();
    static ref QUEUE_ZOMBIE_RESTART_COUNT: prometheus::IntCounter = prometheus::register_int_counter!(
        "queue_zombie_restart_count",
        "Total number of jobs restarted due to ping timeout."
    )
    .unwrap();
    static ref QUEUE_ZOMBIE_DELETE_COUNT: prometheus::IntCounter = prometheus::register_int_counter!(
        "queue_zombie_delete_count",
        "Total number of jobs deleted due to their ping timing out in an unrecoverable state."
    )
    .unwrap();
    static ref WORKER_UPTIME_OPTS: prometheus::Opts = prometheus::opts!(
        "worker_uptime",
        "Total number of milliseconds since the worker has started"
    );
}

#[tracing::instrument(level = "trace")]
pub async fn run_worker(
    db: &Pool<Postgres>,
    timeout: i32,
    worker_instance: &str,
    worker_name: String,
    i_worker: u64,
    num_workers: u64,
    ip: &str,
    sleep_queue: u64,
    worker_config: WorkerConfig,
    mut rx: tokio::sync::broadcast::Receiver<()>,
) {
    let start_time = Instant::now();

    let worker_dir = format!("{TMP_DIR}/{worker_name}");
    tracing::debug!(worker_dir = %worker_dir, worker_name = %worker_name, "Creating worker dir");

    for x in [
        &worker_dir,
        PIP_SUPERCACHE_DIR,
        PIP_CACHE_DIR,
        DENO_CACHE_DIR,
        GO_CACHE_DIR,
    ] {
        DirBuilder::new()
            .recursive(true)
            .create(x)
            .await
            .expect("could not create initial worker dir");
    }

    let _ = write_file(
        &worker_dir,
        "download_deps.py.sh",
        INCLUDE_DEPS_PY_SH_CONTENT,
    )
    .await;

    let mut last_ping = Instant::now() - Duration::from_secs(NUM_SECS_ENV_CHECK + 1);

    insert_initial_ping(worker_instance, &worker_name, ip, db).await;

    let uptime_metric = prometheus::register_int_counter!(WORKER_UPTIME_OPTS
        .clone()
        .const_label("name", &worker_name))
    .unwrap();
    uptime_metric.inc_by(
        ((Instant::now() - start_time).as_millis() - uptime_metric.get() as u128)
            .try_into()
            .unwrap(),
    );

    let worker_execution_duration = prometheus::register_histogram_vec!(
        prometheus::HistogramOpts::new(
            "worker_execution_duration",
            "Duration between receiving a job and completing it",
        )
        .const_label("name", &worker_name),
        &["workspace_id", "language"],
    )
    .expect("register prometheus metric");

    let worker_execution_failed = prometheus::register_int_counter_vec!(
        prometheus::Opts::new("worker_execution_failed", "Number of failed jobs",)
            .const_label("name", &worker_name),
        &["workspace_id", "language"],
    )
    .expect("register prometheus metric");

    let worker_execution_count = prometheus::register_int_counter_vec!(
        prometheus::Opts::new("worker_execution_count", "Number of executed jobs",)
            .const_label("name", &worker_name),
        &["workspace_id", "language"],
    )
    .expect("register prometheus metric");

    let mut jobs_executed = 0;

    let deno_path = std::env::var("DENO_PATH").unwrap_or_else(|_| "/usr/bin/deno".to_string());
    let go_path = std::env::var("GO_PATH").unwrap_or_else(|_| "/usr/bin/go".to_string());
    let python_path =
        std::env::var("PYTHON_PATH").unwrap_or_else(|_| "/usr/local/bin/python3".to_string());
    let python_heavy_deps = std::env::var("PYTHON_HEAVY_DEPS")
        .map(|x| x.split(',').map(|x| x.to_string()).collect::<Vec<_>>())
        .unwrap_or_else(|_| vec![]);
    let nsjail_path = std::env::var("NSJAIL_PATH").unwrap_or_else(|_| "nsjail".to_string());
    let path_env = std::env::var("PATH").unwrap_or_else(|_| String::new());
    let gopath_env = std::env::var("GOPATH").unwrap_or_else(|_| String::new());
    let home_env = std::env::var("HOME").unwrap_or_else(|_| String::new());
    let pip_index_url = std::env::var("PIP_INDEX_URL").ok();
    let pip_extra_index_url = std::env::var("PIP_EXTRA_INDEX_URL").ok();
    let pip_trusted_host = std::env::var("PIP_TRUSTED_HOST").ok();
    let envs = Envs {
        deno_path,
        go_path,
        python_path,
        python_heavy_deps,
        nsjail_path,
        path_env,
        gopath_env,
        home_env,
        pip_index_url,
        pip_extra_index_url,
        pip_trusted_host,
    };
    WORKER_STARTED.inc();

    let (same_worker_tx, mut same_worker_rx) = mpsc::channel::<Uuid>(5);

    loop {
        uptime_metric.inc_by(
            ((Instant::now() - start_time).as_millis() - uptime_metric.get() as u128)
                .try_into()
                .unwrap(),
        );
        let do_break = async {
            if last_ping.elapsed().as_secs() > NUM_SECS_ENV_CHECK {
                sqlx::query!(
                    "UPDATE worker_ping SET ping_at = now(), jobs_executed = $1 WHERE worker = $2",
                    jobs_executed,
                    &worker_name
                )
                .execute(db)
                .await
                .expect("update worker ping");

                last_ping = Instant::now();
            }

            let (do_break, next_job) = async {
                tokio::select! {
                    biased;
                    _ = rx.recv() => {
                        println!("received killpill for worker {}", i_worker);
                        (true, Ok(None))
                    },
                    Some(job_id) = same_worker_rx.recv() => {
                        (false, sqlx::query_as::<_, QueuedJob>("SELECT * FROM queue WHERE id = $1")
                        .bind(job_id)
                        .fetch_optional(db)
                        .await
                        .map_err(|_| Error::InternalErr("Impossible to fetch same_worker job".to_string())))
                    },
                    job = pull(&db) => (false, job),
                }
            }.instrument(trace_span!("worker_get_next_job")).await;
            if do_break {
                return true;
            }

            match next_job {
                Ok(Some(job)) => {
                    let label_values = [
                        &job.workspace_id,
                        job.language.as_ref().map(|l| l.as_str()).unwrap_or(""),
                    ];

                    let _timer = worker_execution_duration
                        .with_label_values(label_values.as_slice())
                        .start_timer();

                    jobs_executed += 1;
                    worker_execution_count
                        .with_label_values(label_values.as_slice())
                        .inc();

                    let metrics = Metrics {
                        worker_execution_failed: worker_execution_failed
                            .with_label_values(label_values.as_slice()),
                    };

                    tracing::info!(worker = %worker_name, id = %job.id, "fetched job {}", job.id);

                    let job_dir = format!("{worker_dir}/{}", job.id);

                    DirBuilder::new()
                        .create(&job_dir)
                        .await
                        .expect("could not create job dir");

                    let same_worker = job.same_worker;
                    let is_flow = job.job_kind == JobKind::Flow || job.job_kind == JobKind::FlowPreview;

                    if is_flow && same_worker {
                        let target = &format!("{job_dir}/shared");
                        if let Some(parent_flow) = job.parent_job {
                            let parent_shared_dir = format!("{worker_dir}/{parent_flow}/shared");
                            if metadata(&parent_shared_dir).await.is_err() {
                                DirBuilder::new()
                                    .recursive(true)
                                    .create(&parent_shared_dir)
                                    .await
                                    .expect("could not create parent shared dir");
                            }
                            symlink(&parent_shared_dir, target)
                                .await
                                .expect("could not symlink target");
                        } else {
                            DirBuilder::new()
                                .create(target)
                                .await
                                .expect("could not create shared dir");
                        }
                    }
                    let tx = db.begin().await.expect("could not start token transaction");
                    let (tx, token) = create_token_for_owner(
                        tx,
                        &job.workspace_id,
                        &job.permissioned_as,
                        "ephemeral-script",
                        timeout * 2,
                        &job.created_by,
                    )
                    .await.expect("could not create job token");
                    tx.commit().await.expect("could not commit job token");
                    let job_client = windmill_api_client::create_client(&worker_config.base_url, token.clone());

                    if let Some(err) = handle_queued_job(
                        job.clone(),
                        db,
                        &job_client,
                        token,
                        timeout,
                        &worker_name,
                        &worker_dir,
                        &job_dir,
                        &worker_config,
                        metrics.clone(),
                        &envs,
                        same_worker_tx.clone(),
                        &worker_config.base_internal_url,
                    )
                    .await
                    .err()
                    {
                        handle_job_error(
                            db,
                            &job_client,
                            job,
                            err,
                            Some(metrics),
                            false,
                            same_worker_tx.clone(),
                            &worker_dir,
                            !worker_config.keep_job_dir,
                            &worker_config.base_internal_url,
                        )
                        .await;
                    };

                    if !worker_config.keep_job_dir && !(is_flow && same_worker) {
                        let _ = tokio::fs::remove_dir_all(job_dir).await;
                    }
                }
                Ok(None) => {
                    tokio::time::sleep(Duration::from_millis(sleep_queue * num_workers)).await
                }
                Err(err) => {
                    tracing::error!(worker = %worker_name, "run_worker: pulling jobs: {}", err);
                }
            };

            false
        }
        .instrument(trace_span!("worker_loop_iteration"))
        .await;
        if do_break {
            break;
        }
    }
}

async fn handle_job_error(
    db: &Pool<Postgres>,
    client: &windmill_api_client::Client,
    job: QueuedJob,
    err: Error,
    metrics: Option<Metrics>,
    unrecoverable: bool,
    same_worker_tx: Sender<Uuid>,
    worker_dir: &str,
    keep_job_dir: bool,
    base_internal_url: &str,
) {
    if job.is_flow_step || job.job_kind == JobKind::FlowPreview || job.job_kind == JobKind::Flow {
        let (flow, job_status_to_update) = if let Some(parent_job_id) = job.parent_job {
            (parent_job_id, job.id)
        } else {
            (job.id, Uuid::nil())
        };

        let mut output_map = serde_json::Map::new();
        error_to_result(&mut output_map, &err);
        let updated_flow = update_flow_status_after_job_completion(
            db,
            client,
            flow,
            &job_status_to_update,
            &job.workspace_id,
            false,
            serde_json::Value::Object(output_map),
            metrics.clone(),
            unrecoverable,
            same_worker_tx,
            worker_dir,
            keep_job_dir,
            base_internal_url,
            None,
        )
        .await;
        if let Err(err) = updated_flow {
            println!("error updating flow status: {}", err);

            if let Some(parent_job_id) = job.parent_job {
                if let Ok(mut tx) = db.begin().await {
                    if let Ok(Some(parent_job)) =
                        get_queued_job(parent_job_id, &job.workspace_id, &mut tx).await
                    {
                        let _ = add_completed_job_error(
                            db,
                            client,
                            &parent_job,
                            format!("Unexpected error during flow job error handling:\n{err}"),
                            err,
                            metrics.clone(),
                        )
                        .await;
                    }
                }
            }
        }
    }
    add_completed_job_error(
        db,
        client,
        &job,
        format!("Unexpected error during job execution:\n{err}"),
        &err,
        metrics,
    )
    .await
    .map(|(_, m)| m)
    .unwrap_or_else(|_| Map::new());

    tracing::error!(job_id = %job.id, err = err.alt(), "error handling job: {} {} {}", job.id, job.workspace_id, job.created_by);
}

async fn insert_initial_ping(
    worker_instance: &str,
    worker_name: &str,
    ip: &str,
    db: &Pool<Postgres>,
) {
    sqlx::query!(
        "INSERT INTO worker_ping (worker_instance, worker, ip) VALUES ($1, $2, $3)",
        worker_instance,
        worker_name,
        ip
    )
    .execute(db)
    .await
    .expect("insert worker_ping initial value");
}

struct Envs {
    deno_path: String,
    go_path: String,
    python_path: String,
    python_heavy_deps: Vec<String>,
    nsjail_path: String,
    path_env: String,
    gopath_env: String,
    home_env: String,
    pip_index_url: Option<String>,
    pip_extra_index_url: Option<String>,
    pip_trusted_host: Option<String>,
}

#[tracing::instrument(level = "trace", skip_all)]
async fn handle_queued_job(
    job: QueuedJob,
    db: &sqlx::Pool<sqlx::Postgres>,
    client: &windmill_api_client::Client,
    token: String,
    timeout: i32,
    worker_name: &str,
    worker_dir: &str,
    job_dir: &str,
    worker_config: &WorkerConfig,
    metrics: Metrics,
    envs: &Envs,
    same_worker_tx: Sender<Uuid>,
    base_internal_url: &str,
) -> windmill_common::error::Result<()> {
    if job.canceled {
        return Err(Error::ExecutionErr(canceled_job_to_result(&job)))?;
    }
    match job.job_kind {
        JobKind::FlowPreview | JobKind::Flow => {
            let args = job.args.clone().unwrap_or(Value::Null);
            handle_flow(
                &job,
                db,
                client,
                args,
                same_worker_tx,
                worker_dir,
                base_internal_url,
            )
            .await?;
        }
        _ => {
            let mut logs = "".to_string();

            if job.is_flow_step {
                update_flow_status_in_progress(
                    db,
                    &job.workspace_id,
                    job.parent_job
                        .ok_or_else(|| Error::InternalErr(format!("expected parent job")))?,
                    job.id,
                )
                .await?;
            }

            tracing::info!(
                worker = %worker_name,
                job_id = %job.id,
                workspace_id = %job.workspace_id,
                "handling job {}",
                job.id
            );

            logs.push_str(&format!("job {} on worker {}\n", &job.id, &worker_name));
            let result = match job.job_kind {
                JobKind::Dependencies => {
                    handle_dependency_job(&job, &mut logs, job_dir, db, timeout, &envs).await
                }
                JobKind::Identity => Ok(job.args.clone().unwrap_or_else(|| Value::Null)),
                _ => {
                    handle_code_execution_job(
                        &job,
                        db,
                        client,
                        token,
                        job_dir,
                        worker_dir,
                        &mut logs,
                        timeout,
                        worker_config,
                        envs,
                    )
                    .await
                }
            };

            match result {
                Ok(r) => {
                    add_completed_job(db, client, &job, true, false, r.clone(), logs).await?;
                    if job.is_flow_step {
                        if let Some(parent_job) = job.parent_job {
                            update_flow_status_after_job_completion(
                                db,
                                client,
                                parent_job,
                                &job.id,
                                &job.workspace_id,
                                true,
                                r,
                                Some(metrics.clone()),
                                false,
                                same_worker_tx.clone(),
                                worker_dir,
                                worker_config.keep_job_dir,
                                &worker_config.base_internal_url,
                                None,
                            )
                            .await?;
                        }
                    }
                }
                Err(e) => {
                    let error_message = match e {
                        Error::ExitStatus(_) => {
                            let last_10_log_lines = logs
                                .lines()
                                .skip(logs.lines().count().max(10) - 10)
                                .join("\n")
                                .to_string()
                                .replace("\n\n", "\n");

                            let log_lines = last_10_log_lines
                                .split("CODE EXECUTION ---")
                                .last()
                                .unwrap_or(&logs);
                            format!("Error during execution of the script:\n{}", log_lines)
                        }
                        err @ _ => format!("error before termination: {err:#?}"),
                    };

                    let (_, output_map) = add_completed_job_error(
                        db,
                        client,
                        &job,
                        logs,
                        error_message,
                        Some(metrics.clone()),
                    )
                    .await?;
                    if job.is_flow_step {
                        if let Some(parent_job) = job.parent_job {
                            update_flow_status_after_job_completion(
                                db,
                                client,
                                parent_job,
                                &job.id,
                                &job.workspace_id,
                                false,
                                serde_json::Value::Object(output_map),
                                Some(metrics),
                                false,
                                same_worker_tx,
                                worker_dir,
                                worker_config.keep_job_dir,
                                &worker_config.base_internal_url,
                                None,
                            )
                            .await?;
                        }
                    }
                }
            };
        }
    }
    Ok(())
}

#[tracing::instrument(level = "trace", skip_all)]
async fn write_file(dir: &str, path: &str, content: &str) -> error::Result<File> {
    let path = format!("{}/{}", dir, path);
    let mut file = File::create(&path).await?;
    file.write_all(content.as_bytes()).await?;
    file.flush().await?;
    Ok(file)
}

#[async_recursion]
async fn transform_json_value(
    client: &windmill_api_client::Client,
    workspace: &str,
    v: Value,
) -> error::Result<Value> {
    match v {
        Value::String(y) if y.starts_with("$var:") => {
            let path = y.strip_prefix("$var:").unwrap();
            let v = client
                .get_variable(workspace, path, Some(true))
                .await
                .map_err(to_anyhow)
                .map(|v| v.into_inner())?
                .value
                .map_or_else(
                    || Err(Error::NotFound(format!("Variable not found at {path}"))),
                    |e| Ok(e),
                )?;
            Ok(Value::String(v))
        }
        Value::String(y) if y.starts_with("$res:") => {
            let path = y.strip_prefix("$res:").unwrap();
            if path.split("/").count() < 2 {
                return Err(Error::InternalErr(
                    format!("invalid resource path: {path}",),
                ));
            }
            let v = client
                .get_resource_value(workspace, path)
                .await
                .map_err(to_anyhow)?
                .into_inner();
            transform_json_value(client, workspace, v).await
        }
        Value::Object(mut m) => {
            for (a, b) in m.clone().into_iter() {
                m.insert(a, transform_json_value(client, workspace, b).await?);
            }
            Ok(Value::Object(m))
        }
        a @ _ => Ok(a),
    }
}

#[tracing::instrument(level = "trace", skip_all)]
async fn handle_code_execution_job(
    job: &QueuedJob,
    db: &sqlx::Pool<sqlx::Postgres>,
    client: &windmill_api_client::Client,
    token: String,
    job_dir: &str,
    worker_dir: &str,
    logs: &mut String,
    timeout: i32,
    worker_config: &WorkerConfig,
    envs: &Envs,
) -> error::Result<serde_json::Value> {
<<<<<<< HEAD
    // TODO: Simplify this, ScriptHub == Preview?
    let (inner_content, requirements_o, language) = if matches!(job.job_kind, JobKind::Preview)
        || (matches!(job.job_kind, JobKind::Script_Hub) && job.language == Some(ScriptLang::Deno))
    {
        let code = job
            .raw_code
            .clone()
            .unwrap_or_else(|| "no raw code".to_owned());
        let lock = job.raw_lock.clone();
        (code, lock, job.language.to_owned())
=======
    let (inner_content, requirements_o, language) = if matches!(job.job_kind, JobKind::Preview) {
        let code = (job.raw_code.as_ref().unwrap_or(&"no raw code".to_owned())).to_owned();
        (code, None, job.language.to_owned())
>>>>>>> 01701882
    } else if matches!(job.job_kind, JobKind::Script_Hub) {
        let code = job
            .raw_code
            .clone()
            .unwrap_or_else(|| "no raw code".to_owned());
        let lock = job.raw_lock.clone();
        (code, lock, job.language.to_owned())
    } else {
        sqlx::query_as::<_, (String, Option<String>, Option<ScriptLang>)>(
            "SELECT content, lock, language FROM script WHERE hash = $1 AND (workspace_id = $2 OR \
             workspace_id = 'starter')",
        )
        .bind(&job.script_hash.unwrap_or(ScriptHash(0)).0)
        .bind(&job.workspace_id)
        .fetch_optional(db)
        .await?
        .ok_or_else(|| Error::InternalErr(format!("expected content and lock")))?
    };
    let worker_name = worker_dir.split("/").last().unwrap_or("unknown");
    let lang_str = job
        .language
        .as_ref()
        .map(|x| format!("{x:?}"))
        .unwrap_or_else(|| "NO_LANG".to_string());

    tracing::info!(
        worker_name = %worker_name,
        job_id = %job.id,
        workspace_id = %job.workspace_id,
        "started {} job {}",
        &lang_str,
        job.id
    );

    let shared_mount = if job.same_worker {
        format!(
            r#"
mount {{
    src: "{worker_dir}/{}/shared"
    dst: "/shared"
    is_bind: true
    rw: true
}}
        "#,
            job.parent_job.ok_or(Error::ExecutionErr(
                "no parent job, required for same worker job".to_string()
            ))?,
        )
    } else {
        "".to_string()
    };
    let result: error::Result<serde_json::Value> = match language {
        None => {
            return Err(Error::ExecutionErr(
                "Require language to be not null".to_string(),
            ))?;
        }
        Some(ScriptLang::Python3) => {
            handle_python_job(
                worker_config,
                envs,
                requirements_o,
                job_dir,
                worker_dir,
                worker_name,
                job,
                logs,
                db,
                client,
                token,
                timeout,
                &inner_content,
                &shared_mount,
            )
            .await
        }
        Some(ScriptLang::Deno) => {
            handle_deno_job(
                worker_config,
                envs,
                logs,
                job,
                db,
                client,
                token,
                job_dir,
                &inner_content,
                timeout,
                &shared_mount,
                requirements_o,
            )
            .await
        }
        Some(ScriptLang::Go) => {
            handle_go_job(
                worker_config,
                envs,
                logs,
                job,
                db,
                client,
                token,
                &inner_content,
                timeout,
                job_dir,
                requirements_o,
                &shared_mount,
            )
            .await
        }
    };
    tracing::info!(
        worker_name = %worker_name,
        job_id = %job.id,
        workspace_id = %job.workspace_id,
        is_ok = result.is_ok(),
        "finished {} job {}",
        &lang_str,
        job.id
    );
    result
}

#[tracing::instrument(level = "trace", skip_all)]
async fn handle_go_job(
    WorkerConfig { base_internal_url, disable_nuser, disable_nsjail, base_url, .. }: &WorkerConfig,
    Envs { nsjail_path, go_path, path_env, gopath_env, home_env, .. }: &Envs,
    logs: &mut String,
    job: &QueuedJob,
    db: &sqlx::Pool<sqlx::Postgres>,
    client: &windmill_api_client::Client,
    token: String,
    inner_content: &str,
    timeout: i32,
    job_dir: &str,
    requirements_o: Option<String>,
    shared_mount: &str,
) -> Result<serde_json::Value, Error> {
    //go does not like executing modules at temp root
    let job_dir = &format!("{job_dir}/go");
    if let Some(requirements) = requirements_o {
        gen_go_mymod(inner_content, job_dir).await?;
        let (md, sum) = requirements
            .split_once(GO_REQ_SPLITTER)
            .ok_or(Error::ExecutionErr(
                "Invalid requirement file, missing splitter".to_string(),
            ))?;
        write_file(job_dir, "go.mod", md).await?;
        write_file(job_dir, "go.sum", sum).await?;
    } else {
        logs.push_str("\n\n--- GO DEPENDENCIES SETUP ---\n");
        set_logs(logs, job.id, db).await;

        install_go_dependencies(
            &job.id,
            inner_content,
            logs,
            job_dir,
            db,
            timeout,
            go_path,
            true,
        )
        .await?;
    }

    logs.push_str("\n\n--- GO CODE EXECUTION ---\n");
    set_logs(logs, job.id, db).await;
    create_args_and_out_file(client, job, job_dir).await?;
    {
        let sig = windmill_parser_go::parse_go_sig(&inner_content)?;
        drop(inner_content);

        const WRAPPER_CONTENT: &str = r#"package main

import (
    "encoding/json"
    "os"
    "fmt"
    "mymod/inner"
)

func main() {{

    dat, err := os.ReadFile("args.json")
    if err != nil {{
        fmt.Println(err)
        os.Exit(1)
    }}

    var req inner.Req

    if err := json.Unmarshal(dat, &req); err != nil {{
        fmt.Println(err)
        os.Exit(1)
    }}

    res, err := inner.Run(req)
    if err != nil {{
        fmt.Println(err)
        os.Exit(1)
    }}
    res_json, err := json.Marshal(res)
    if err != nil {{
        fmt.Println(err)
        os.Exit(1)
    }}
    f, err := os.OpenFile("result.json", os.O_APPEND|os.O_WRONLY, os.ModeAppend)
    if err != nil {{
        fmt.Println(err)
        os.Exit(1)
    }}
    _, err = f.WriteString(string(res_json))
    if err != nil {{
        fmt.Println(err)
        os.Exit(1)
    }}
}}"#;

        write_file(job_dir, "main.go", WRAPPER_CONTENT).await?;

        {
            let spread = &sig
                .args
                .clone()
                .into_iter()
                .map(|x| format!("req.{}", capitalize(&x.name)))
                .join(", ");
            let req_body = &sig
                .args
                .into_iter()
                .map(|x| {
                    format!(
                        "{} {} `json:\"{}\"`",
                        capitalize(&x.name),
                        windmill_parser_go::otyp_to_string(x.otyp),
                        x.name
                    )
                })
                .join("\n");
            let runner_content: String = format!(
                r#"package inner
type Req struct {{
    {req_body}
}}

func Run(req Req) (interface{{}}, error){{
    return main({spread})
}}

"#,
            );
            write_file(&format!("{job_dir}/inner"), "runner.go", &runner_content).await?;
        }
    }
    let mut reserved_variables = get_reserved_variables(job, &token, &base_url, db).await?;
    reserved_variables.insert("RUST_LOG".to_string(), "info".to_string());

    let child = if !disable_nsjail {
        let _ = write_file(
            job_dir,
            "run.config.proto",
            &NSJAIL_CONFIG_RUN_GO_CONTENT
                .replace("{JOB_DIR}", job_dir)
                .replace("{CACHE_DIR}", GO_CACHE_DIR)
                .replace("{CLONE_NEWUSER}", &(!disable_nuser).to_string())
                .replace("{SHARED_MOUNT}", shared_mount),
        )
        .await?;

        Command::new(nsjail_path)
            .current_dir(job_dir)
            .env_clear()
            .envs(reserved_variables)
            .env("PATH", path_env)
            .env("BASE_INTERNAL_URL", base_internal_url)
            .env("GOMEMLIMIT", "2000MiB")
            .args(vec![
                "--config",
                "run.config.proto",
                "--",
                go_path,
                "run",
                "main.go",
            ])
            .stdout(Stdio::piped())
            .stderr(Stdio::piped())
            .spawn()?
    } else {
        Command::new(go_path)
            .current_dir(job_dir)
            .env_clear()
            .envs(reserved_variables)
            .env("PATH", path_env)
            .env("BASE_INTERNAL_URL", base_internal_url)
            .env("GOPATH", gopath_env)
            .env("HOME", home_env)
            .args(vec!["run", "main.go"])
            .stdout(Stdio::piped())
            .stderr(Stdio::piped())
            .spawn()?
    };
    handle_child(&job.id, db, logs, timeout, child).await?;
    read_result(job_dir).await
}

fn capitalize(s: &str) -> String {
    let mut c = s.chars();
    match c.next() {
        None => String::new(),
        Some(f) => f.to_uppercase().collect::<String>() + c.as_str(),
    }
}

#[tracing::instrument(level = "trace", skip_all)]
async fn handle_deno_job(
    WorkerConfig { base_internal_url, base_url, disable_nuser, disable_nsjail, .. }: &WorkerConfig,
    Envs { nsjail_path, deno_path, path_env, .. }: &Envs,
    logs: &mut String,
    job: &QueuedJob,
    db: &sqlx::Pool<sqlx::Postgres>,
    client: &windmill_api_client::Client,
    token: String,
    job_dir: &str,
    inner_content: &String,
    timeout: i32,
    shared_mount: &str,
    lockfile: Option<String>,
) -> error::Result<serde_json::Value> {
    logs.push_str("\n\n--- DENO CODE EXECUTION ---\n");
    set_logs(logs, job.id, db).await;
    let lockfile = lockfile.and_then(|e| if e.starts_with("{") { Some(e) } else { None });
    let _ = write_file(
        job_dir,
        "lock.json",
        &lockfile.clone().unwrap_or("".to_string()),
    )
    .await?;
    // TODO: Separately cache dependencies here using `deno cache --reload --lock=lock.json src/deps.ts` (https://deno.land/manual@v1.27.0/linking_to_external_code/integrity_checking)
    // Then require caching below using --cached-only. This makes it so we require zero network interaction when running the process below

    let _ = write_file(job_dir, "inner.ts", inner_content).await?;
    let sig = trace_span!("parse_deno_signature")
        .in_scope(|| windmill_parser_ts::parse_deno_signature(inner_content))?;
    create_args_and_out_file(client, job, job_dir).await?;
    let spread = sig.args.into_iter().map(|x| x.name).join(",");
    let wrapper_content: String = format!(
        r#"
import {{ main }} from "./inner.ts";

const args = await Deno.readTextFile("args.json")
    .then(JSON.parse)
    .then(({{ {spread} }}) => [ {spread} ])

async function run() {{
    let res: any = await main(...args);
    const res_json = JSON.stringify(res ?? null, (key, value) => typeof value === 'undefined' ? null : value);
    await Deno.writeTextFile("result.json", res_json);
    Deno.exit(0);
}}
run();
"#,
    );
    write_file(job_dir, "main.ts", &wrapper_content).await?;
    let mut reserved_variables = get_reserved_variables(job, &token, &base_url, db).await?;
    reserved_variables.insert("RUST_LOG".to_string(), "info".to_string());

    let hostname_base = base_url.split("://").last().unwrap_or("localhost");
    let hostname_internal = base_internal_url.split("://").last().unwrap_or("localhost");
    let deno_auth_tokens = format!("{token}@{hostname_base};{token}@{hostname_internal}");
    let child = async {
        Ok(if !disable_nsjail {
            let _ = write_file(
                job_dir,
                "run.config.proto",
                &NSJAIL_CONFIG_RUN_DENO_CONTENT
                    .replace("{JOB_DIR}", job_dir)
                    .replace("{CACHE_DIR}", DENO_CACHE_DIR)
                    .replace("{CLONE_NEWUSER}", &(!disable_nuser).to_string())
                    .replace("{SHARED_MOUNT}", shared_mount),
            )
            .await?;
            let mut args = Vec::new();
            args.push("--config");
            args.push("run.config.proto");
            args.push("--");
            args.push(deno_path);
            args.push("run");
            if lockfile.is_some() {
                args.push("--lock=/tmp/lock.json");
            }
            args.push("--unstable");
            args.push("--v8-flags=--max-heap-size=2048");
            args.push("-A");
            args.push("/tmp/main.ts");

            Command::new(nsjail_path)
                .current_dir(job_dir)
                .env_clear()
                .envs(reserved_variables)
                .env("PATH", path_env)
                .env("DENO_AUTH_TOKENS", deno_auth_tokens)
                .env("BASE_INTERNAL_URL", base_internal_url)
                .args(args)
                .stdout(Stdio::piped())
                .stderr(Stdio::piped())
                .spawn()?
        } else {
            let mut args = Vec::new();
            args.push("run");
            if lockfile.is_some() {
                args.push("--lock=/tmp/lock.json");
            }
            args.push("--unstable");
            args.push("--v8-flags=--max-heap-size=2048");
            args.push("-A");
            args.push("/tmp/main.ts");
            Command::new(deno_path)
                .current_dir(job_dir)
                .env_clear()
                .envs(reserved_variables)
                .env("PATH", path_env)
                .env("DENO_AUTH_TOKENS", deno_auth_tokens)
                .env("BASE_INTERNAL_URL", base_internal_url)
                .args(args)
                .stdout(Stdio::piped())
                .stderr(Stdio::piped())
                .spawn()?
        }) as error::Result<_>
    }
    .instrument(trace_span!("create_deno_jail"))
    .await?;
    handle_child(&job.id, db, logs, timeout, child).await?;
    read_result(job_dir).await
}

#[tracing::instrument(level = "trace", skip_all)]
async fn create_args_and_out_file(
    client: &windmill_api_client::Client,
    job: &QueuedJob,
    job_dir: &str,
) -> Result<(), Error> {
    let args = if let Some(args) = &job.args {
        Some(transform_json_value(client, &job.workspace_id, args.clone()).await?)
    } else {
        None
    };
    let ser_args = serde_json::to_string(&args).map_err(|e| Error::ExecutionErr(e.to_string()))?;
    write_file(job_dir, "args.json", &ser_args).await?;
    write_file(job_dir, "result.json", "").await?;
    Ok(())
}

#[tracing::instrument(level = "trace", skip_all)]
async fn handle_python_job(
    WorkerConfig { base_internal_url, base_url, disable_nuser, disable_nsjail, .. }: &WorkerConfig,
    envs @ Envs {
        nsjail_path,
        python_path,
        python_heavy_deps,
        path_env,
        pip_extra_index_url,
        pip_index_url,
        pip_trusted_host,
        ..
    }: &Envs,
    requirements_o: Option<String>,
    job_dir: &str,
    worker_dir: &str,
    worker_name: &str,
    job: &QueuedJob,
    logs: &mut String,
    db: &sqlx::Pool<sqlx::Postgres>,
    client: &windmill_api_client::Client,
    token: String,
    timeout: i32,
    inner_content: &String,
    shared_mount: &str,
) -> error::Result<serde_json::Value> {
    create_dependencies_dir(job_dir).await;

    let mut additional_python_paths: Vec<String> = vec![];

    let requirements = match requirements_o {
        Some(r) => r,
        None => {
            let requirements = windmill_parser_py::parse_python_imports(&inner_content)?.join("\n");
            if requirements.is_empty() {
                "".to_string()
            } else {
                pip_compile(job, &requirements, logs, job_dir, envs, db, timeout)
                    .await
                    .map_err(|e| {
                        Error::ExecutionErr(format!("pip compile failed: {}", e.to_string()))
                    })?
            }
        }
    };

    if requirements.len() > 0 {
        if !disable_nsjail {
            let _ = write_file(
                job_dir,
                "download.config.proto",
                &NSJAIL_CONFIG_DOWNLOAD_PY_CONTENT
                    .replace("{JOB_DIR}", job_dir)
                    .replace("{WORKER_DIR}", &worker_dir)
                    .replace("{CACHE_DIR}", PIP_CACHE_DIR)
                    .replace("{CLONE_NEWUSER}", &(!disable_nuser).to_string()),
            )
            .await?;
        }

        let mut heavy_deps = DEFAULT_HEAVY_DEPS
            .iter()
            .map(|s| s.to_string())
            .collect::<Vec<String>>();
        heavy_deps.extend(python_heavy_deps.into_iter().map(|s| s.to_string()));

        let (heavy, regular): (Vec<&str>, Vec<&str>) = requirements
            .split("\n")
            .partition(|d| heavy_deps.iter().any(|hd| d.starts_with(hd)));

        let _ = write_file(job_dir, "requirements.txt", &regular.join("\n")).await?;

        let mut vars = vec![];
        if let Some(url) = pip_extra_index_url {
            vars.push(("EXTRA_INDEX_URL", url));
        }
        if let Some(url) = pip_index_url {
            vars.push(("INDEX_URL", url));
        }
        if let Some(host) = pip_trusted_host {
            vars.push(("TRUSTED_HOST", host));
        }

        if heavy.len() > 0 {
            logs.push_str(&format!(
                "\nheavy deps detected, using supercache for: {heavy:?}"
            ));
            additional_python_paths =
                handle_python_heavy_reqs(python_path, heavy, vars.clone(), job, logs, db, timeout)
                    .await?;
        }

        if regular.len() > 0 {
            tracing::info!(
                worker_name = %worker_name,
                job_id = %job.id,
                workspace_id = %job.workspace_id,
                "started setup python dependencies"
            );

            let child = if !disable_nsjail {
                Command::new(nsjail_path)
                    .current_dir(job_dir)
                    .env_clear()
                    .envs(vars)
                    .args(vec!["--config", "download.config.proto"])
                    .stdout(Stdio::piped())
                    .stderr(Stdio::piped())
                    .spawn()?
            } else {
                let mut args = vec![
                    "-m",
                    "pip",
                    "install",
                    "--no-deps",
                    "--no-color",
                    "--isolated",
                    "--no-warn-conflicts",
                    "--disable-pip-version-check",
                    "-t",
                    "./dependencies",
                    "-r",
                    "./requirements.txt",
                ];
                if let Some(url) = pip_extra_index_url {
                    args.extend(["--extra-index-url", url]);
                }
                if let Some(url) = pip_index_url {
                    args.extend(["--index-url", url]);
                }
                if let Some(host) = pip_trusted_host {
                    args.extend(["--trusted-host", host]);
                }
                Command::new(python_path)
                    .current_dir(job_dir)
                    .env_clear()
                    .args(args)
                    .stdout(Stdio::piped())
                    .stderr(Stdio::piped())
                    .spawn()?
            };

            logs.push_str("\n--- PIP DEPENDENCIES INSTALL ---\n");
            let child = handle_child(&job.id, db, logs, timeout, child).await;
            tracing::info!(
                worker_name = %worker_name,
                job_id = %job.id,
                workspace_id = %job.workspace_id,
                is_ok = child.is_ok(),
                "finished setting up python dependencies {}",
                job.id
            );
            child?;
        } else {
            logs.push_str("\nskipping pip install since not needed");
        };
    }
    logs.push_str("\n\n--- PYTHON CODE EXECUTION ---\n");

    set_logs(logs, job.id, db).await;

    let _ = write_file(job_dir, "inner.py", inner_content).await?;

    let sig = windmill_parser_py::parse_python_signature(inner_content)?;
    let transforms = sig
        .args
        .into_iter()
        .map(|x| match x.typ {
            windmill_parser::Typ::Bytes => {
                format!(
                    "if \"{}\" in kwargs and kwargs[\"{}\"] is not None:\n    \
                                     kwargs[\"{}\"] = base64.b64decode(kwargs[\"{}\"])\n",
                    x.name, x.name, x.name, x.name
                )
            }
            windmill_parser::Typ::Datetime => {
                format!(
                    "if \"{}\" in kwargs and kwargs[\"{}\"] is not None:\n    \
                                     kwargs[\"{}\"] = datetime.strptime(kwargs[\"{}\"], \
                                     '%Y-%m-%dT%H:%M')\n",
                    x.name, x.name, x.name, x.name
                )
            }
            _ => "".to_string(),
        })
        .collect::<Vec<String>>()
        .join("");
    create_args_and_out_file(client, job, job_dir).await?;

    let wrapper_content: String = format!(
        r#"
import json
import base64
from datetime import datetime

inner_script = __import__("inner")

with open("args.json") as f:
    kwargs = json.load(f, strict=False)
for k, v in list(kwargs.items()):
    if v == '<function call>':
        del kwargs[k]
{transforms}
res = inner_script.main(**kwargs)
res_json = json.dumps(res, separators=(',', ':'), default=str).replace('\n', '')
with open("result.json", 'w') as f:
    f.write(res_json)
"#,
    );
    write_file(job_dir, "main.py", &wrapper_content).await?;

    let mut reserved_variables = get_reserved_variables(job, &token, &base_url, db).await?;
    let additional_python_paths_folders = additional_python_paths
        .iter()
        .map(|x| format!(":{x}"))
        .join("");
    if !disable_nsjail {
        let shared_deps = additional_python_paths
            .into_iter()
            .map(|pp| {
                format!(
                    r#"
mount {{
    src: "{pp}"
    dst: "{pp}"
    is_bind: true
    rw: false
}}
        "#
                )
            })
            .join("\n");
        let _ = write_file(
            job_dir,
            "run.config.proto",
            &NSJAIL_CONFIG_RUN_PYTHON3_CONTENT
                .replace("{JOB_DIR}", job_dir)
                .replace("{CLONE_NEWUSER}", &(!disable_nuser).to_string())
                .replace("{SHARED_MOUNT}", shared_mount)
                .replace("{SHARED_DEPENDENCIES}", shared_deps.as_str())
                .replace(
                    "{ADDITIONAL_PYTHON_PATHS}",
                    additional_python_paths_folders.as_str(),
                ),
        )
        .await?;
    } else {
        reserved_variables.insert(
            "PYTHONPATH".to_string(),
            format!("{job_dir}/dependencies{additional_python_paths_folders}"),
        );
    }

    tracing::info!(
        worker_name = %worker_name,
        job_id = %job.id,
        workspace_id = %job.workspace_id,
        "started python code execution {}",
        job.id
    );
    let child = if !disable_nsjail {
        Command::new(nsjail_path)
            .current_dir(job_dir)
            .env_clear()
            // inject PYTHONPATH here - for some reason I had to do it in nsjail conf
            .envs(reserved_variables)
            .env("PATH", path_env)
            .env("BASE_INTERNAL_URL", base_internal_url)
            .args(vec![
                "--config",
                "run.config.proto",
                "--",
                python_path,
                "-u",
                "/tmp/main.py",
            ])
            .stdout(Stdio::piped())
            .stderr(Stdio::piped())
            .spawn()?
    } else {
        Command::new(python_path)
            .current_dir(job_dir)
            .env_clear()
            .envs(reserved_variables)
            .env("PATH", path_env)
            .env("BASE_INTERNAL_URL", base_internal_url)
            .args(vec!["-u", "main.py"])
            .stdout(Stdio::piped())
            .stderr(Stdio::piped())
            .spawn()?
    };

    handle_child(&job.id, db, logs, timeout, child).await?;
    read_result(job_dir).await
}

async fn create_dependencies_dir(job_dir: &str) {
    DirBuilder::new()
        .recursive(true)
        .create(&format!("{job_dir}/dependencies"))
        .await
        .expect("could not create dependencies dir");
}

async fn read_result(job_dir: &str) -> error::Result<serde_json::Value> {
    let mut file = File::open(format!("{job_dir}/result.json")).await?;
    let mut content = "".to_string();
    file.read_to_string(&mut content).await?;
    serde_json::from_str(&content)
        .map_err(|e| Error::ExecutionErr(format!("Error parsing result: {e}")))
}

#[tracing::instrument(level = "trace", skip_all)]
async fn handle_dependency_job(
    job: &QueuedJob,
    logs: &mut String,
    job_dir: &str,
    db: &sqlx::Pool<sqlx::Postgres>,
    timeout: i32,
    envs: &Envs,
) -> error::Result<serde_json::Value> {
    let content = capture_dependency_job(job, logs, job_dir, db, timeout, envs).await;
    match content {
        Ok(content) => {
            sqlx::query!(
                "UPDATE script SET lock = $1 WHERE hash = $2 AND workspace_id = $3",
                &content,
                &job.script_hash.unwrap_or(ScriptHash(0)).0,
                &job.workspace_id
            )
            .execute(db)
            .await?;
            Ok(json!({ "success": "Successful lock file generation", "lock": content }))
        }
        Err(error) => {
            sqlx::query!(
                "UPDATE script SET lock_error_logs = $1 WHERE hash = $2 AND workspace_id = $3",
                &format!("{logs}\n{error}"),
                &job.script_hash.unwrap_or(ScriptHash(0)).0,
                &job.workspace_id
            )
            .execute(db)
            .await?;
            Err(Error::ExecutionErr(format!("Error locking file: {error}")))?
        }
    }
}

async fn generate_deno_lock(
    job_id: &Uuid,
    code: &str,
    logs: &mut String,
    job_dir: &str,
    db: &sqlx::Pool<sqlx::Postgres>,
    timeout: i32,
    Envs { deno_path, .. }: &Envs,
) -> error::Result<String> {
    let _ = write_file(job_dir, "main.ts", code).await?;

    let child = Command::new(deno_path)
        .current_dir(job_dir)
        .args(vec![
            "cache",
            "--unstable",
            "--lock=lock.json",
            "--lock-write",
            "main.ts",
        ])
        .env("NO_COLOR", "1")
        .stdout(Stdio::piped())
        .stderr(Stdio::piped())
        .spawn()?;

    handle_child(job_id, db, logs, timeout, child).await?;

    let path_lock = format!("{job_dir}/lock.json");
    let mut file = File::open(path_lock).await?;
    let mut req_content = "".to_string();
    file.read_to_string(&mut req_content).await?;
    Ok(req_content)
}
async fn capture_dependency_job(
    job: &QueuedJob,
    logs: &mut String,
    job_dir: &str,
    db: &sqlx::Pool<sqlx::Postgres>,
    timeout: i32,
    envs: &Envs,
) -> error::Result<String> {
    match job.language {
        Some(ScriptLang::Python3) => {
            create_dependencies_dir(job_dir).await;
            let requirements = &job
                .raw_code
                .as_ref()
                .ok_or_else(|| Error::ExecutionErr("missing requirements".to_string()))?
                .clone();
            pip_compile(job, requirements, logs, job_dir, envs, db, timeout).await
        }
        Some(ScriptLang::Go) => {
            let requirements = job
                .raw_code
                .as_ref()
                .ok_or_else(|| Error::ExecutionErr("missing requirements".to_string()))?;
            install_go_dependencies(
                &job.id,
                &requirements,
                logs,
                job_dir,
                db,
                timeout,
                &envs.go_path,
                false,
            )
            .await
        }
        Some(ScriptLang::Deno) => {
            let requirements = job
                .raw_code
                .as_ref()
                .ok_or_else(|| Error::ExecutionErr("missing requirements".to_string()))?;
            generate_deno_lock(&job.id, &requirements, logs, job_dir, db, timeout, &envs).await
        }
        _ => Err(error::Error::InternalErr(
            "Language incompatible with dep job".to_string(),
        )),
    }
}

async fn pip_compile(
    job: &QueuedJob,
    requirements: &str,
    logs: &mut String,
    job_dir: &str,
    Envs { pip_extra_index_url, pip_index_url, pip_trusted_host, .. }: &Envs,
    db: &Pool<Postgres>,
    timeout: i32,
) -> error::Result<String> {
    logs.push_str(&format!("content of requirements:\n{}\n", requirements));
    let file = "requirements.in";
    write_file(job_dir, file, &requirements).await?;
    let mut args = vec!["-q", "--no-header", file];
    if let Some(url) = pip_extra_index_url {
        args.extend(["--extra-index-url", url]);
    }
    if let Some(url) = pip_index_url {
        args.extend(["--index-url", url]);
    }
    if let Some(host) = pip_trusted_host {
        args.extend(["--trusted-host", host]);
    }
    let child = Command::new("pip-compile")
        .current_dir(job_dir)
        .args(args)
        .stdout(Stdio::piped())
        .stderr(Stdio::piped())
        .spawn()?;
    handle_child(&job.id, db, logs, timeout, child)
        .await
        .map_err(|e| Error::ExecutionErr(format!("Lock file generation failed: {e:?}")))?;
    let path_lock = format!("{job_dir}/requirements.txt");
    let mut file = File::open(path_lock).await?;
    let mut req_content = "".to_string();
    file.read_to_string(&mut req_content).await?;
    Ok(req_content
        .lines()
        .filter(|x| !x.trim_start().starts_with('#'))
        .map(|x| x.to_string())
        .collect::<Vec<String>>()
        .join("\n"))
}

async fn install_go_dependencies(
    job_id: &Uuid,
    code: &str,
    logs: &mut String,
    job_dir: &str,
    db: &sqlx::Pool<sqlx::Postgres>,
    timeout: i32,
    go_path: &str,
    preview: bool,
) -> error::Result<String> {
    gen_go_mymod(code, job_dir).await?;
    let child = Command::new("go")
        .current_dir(job_dir)
        .args(vec!["mod", "init", "mymod"])
        .stdout(Stdio::piped())
        .stderr(Stdio::piped())
        .spawn()?;

    handle_child(job_id, db, logs, timeout, child).await?;

    let child = Command::new(go_path)
        .current_dir(job_dir)
        .env("GOMEMLIMIT", "2000MiB")
        .args(vec!["mod", "tidy"])
        .stdout(Stdio::piped())
        .stderr(Stdio::piped())
        .spawn()?;
    handle_child(job_id, db, logs, timeout, child)
        .await
        .map_err(|e| Error::ExecutionErr(format!("Lock file generation failed: {e:?}")))?;

    if preview {
        Ok(String::new())
    } else {
        let mut req_content = "".to_string();

        let mut file = File::open(format!("{job_dir}/go.mod")).await?;
        file.read_to_string(&mut req_content).await?;

        req_content.push_str(&format!("\n{GO_REQ_SPLITTER}\n"));

        if let Ok(mut file) = File::open(format!("{job_dir}/go.sum")).await {
            file.read_to_string(&mut req_content).await?;
        }

        Ok(req_content)
    }
}

async fn gen_go_mymod(code: &str, job_dir: &str) -> error::Result<()> {
    let code = if code.trim_start().starts_with("package") {
        code.to_string()
    } else {
        format!("package inner; {code}")
    };

    let mymod_dir = format!("{job_dir}/inner");
    DirBuilder::new()
        .recursive(true)
        .create(&mymod_dir)
        .await
        .expect("could not create go's mymod dir");

    write_file(&mymod_dir, "inner_main.go", &code).await?;

    Ok(())
}

// TODO: this really shouldn't be here
pub async fn get_email_from_username(
    username: &String,
    db: &Pool<Postgres>,
) -> error::Result<Option<String>> {
    let email = sqlx::query_scalar!("SELECT email FROM usr WHERE username = $1", username)
        .fetch_optional(db)
        .await?;
    Ok(email)
}

#[tracing::instrument(level = "trace", skip_all)]
async fn get_reserved_variables(
    job: &QueuedJob,
    token: &str,
    base_url: &str,
    db: &sqlx::Pool<sqlx::Postgres>,
) -> Result<HashMap<String, String>, Error> {
    let flow_path = if let Some(uuid) = job.parent_job {
        sqlx::query_scalar!("SELECT script_path FROM queue WHERE id = $1", uuid)
            .fetch_optional(db)
            .await?
            .flatten()
    } else {
        None
    };

    let variables = variables::get_reserved_variables(
        &job.workspace_id,
        token,
        &get_email_from_username(&job.created_by, db)
            .await?
            .unwrap_or_else(|| "nosuitable@email.xyz".to_string()),
        &job.created_by,
        &job.id.to_string(),
        &job.permissioned_as,
        base_url,
        job.script_path.clone(),
        job.parent_job.map(|x| x.to_string()),
        flow_path,
        job.schedule_path.clone(),
    );
    Ok(variables
        .into_iter()
        .map(|rv| (rv.name, rv.value))
        .collect())
}

/// - wait until child exits and return with exit status
/// - read lines from stdout and stderr and append them to the "queue"."logs"
///   quitting early if output exceedes MAX_LOG_SIZE characters (not bytes)
/// - update the `last_line` and `logs` strings with the program output
/// - update "queue"."last_ping" every five seconds
/// - kill process if we exceed timeout or "queue"."canceled" is set
#[tracing::instrument(level = "trace", skip_all)]
async fn handle_child(
    job_id: &Uuid,
    db: &Pool<Postgres>,
    logs: &mut String,
    timeout: i32,
    mut child: Child,
) -> error::Result<()> {
    let timeout = Duration::from_secs(u64::try_from(timeout).expect("invalid timeout"));
    let ping_interval = Duration::from_secs(5);
    let cancel_check_interval = Duration::from_millis(500);
    let write_logs_delay = Duration::from_millis(500);

    let (set_too_many_logs, mut too_many_logs) = watch::channel::<bool>(false);

    let output = child_joined_output_stream(&mut child);
    let job_id = job_id.clone();

    let (tx, mut rx) = mpsc::channel::<()>(1);

    /* the cancellation future is polled on by `wait_on_child` while
     * waiting for the child to exit normally */
    let cancel_check = async {
        let db = db.clone();

        let mut interval = interval(cancel_check_interval);
        interval.set_missed_tick_behavior(MissedTickBehavior::Skip);

        loop {
            tokio::select!(
                _ = rx.recv() => break,
                _ = interval.tick() => {
                    if sqlx::query_scalar!("SELECT canceled FROM queue WHERE id = $1", job_id)
                        .fetch_optional(&db)
                        .await
                        .map(|v| Some(true) == v)
                        .unwrap_or_else(|err| {
                            tracing::error!(%job_id, %err, "error checking cancelation for job {job_id}: {err}");
                            false
                        })
                    {
                        break;
                    }
                },
            );
        }
    };

    #[derive(PartialEq, Debug)]
    enum KillReason {
        TooManyLogs,
        Timeout,
        Cancelled,
    }
    /* a future that completes when the child process exits */
    let wait_on_child = async {
        let db = db.clone();

        let kill_reason = tokio::select! {
            biased;
            result = child.wait() => return result.map(Ok),
            Ok(()) = too_many_logs.changed() => KillReason::TooManyLogs,
            _ = cancel_check => KillReason::Cancelled,
            _ = sleep(timeout) => KillReason::Timeout,
        };
        tx.send(()).await.expect("rx should never be dropped");
        drop(tx);

        let set_reason = async {
            if kill_reason == KillReason::Timeout {
                if let Err(err) = sqlx::query(
                    r#"
                       UPDATE queue
                          SET canceled = true
                            , canceled_by = 'timeout',
                            , canceled_reason = $1
                        WHERE id = $2
                    r"#,
                )
                .bind(format!("duration > {}", timeout.as_secs()))
                .bind(job_id)
                .execute(&db)
                .await
                {
                    tracing::error!(%job_id, %err, "error setting cancelation reason for job {job_id}: {err}");
                }
            }
        };

        /* send SIGKILL and reap child process */
        let (_, kill) = future::join(set_reason, child.kill()).await;
        kill.map(|()| Err(kill_reason))
    };

    /* a future that reads output from the child and appends to the database */
    let lines = async move {
        /* log_remaining is zero when output limit was reached */
        let mut log_remaining = (MAX_LOG_SIZE as usize).saturating_sub(logs.chars().count());
        let mut result = io::Result::Ok(());
        let mut output = output;
        /* `do_write` resolves the task, but does not contain the Result.
         * It's useful to know if the task completed. */
        let (mut do_write, mut write_result) = tokio::spawn(ready(())).remote_handle();

        while let Some(line) = output.by_ref().next().await {
            let do_write_ = do_write.shared();

            let mut read_lines = stream::once(async { line })
                .chain(output.by_ref())
                /* after receiving a line, continue until some delay has passed
                 * _and_ the previous database write is complete */
                .take_until(future::join(sleep(write_logs_delay), do_write_.clone()))
                .boxed();

            /* Read up until an error is encountered,
             * handle log lines first and then the error... */
            let mut joined = String::new();

            while let Some(line) = read_lines.next().await {
                match line {
                    Ok(_) if log_remaining == 0 => (),
                    Ok(line) => {
                        append_with_limit(&mut joined, &line, &mut log_remaining);

                        if log_remaining == 0 {
                            tracing::info!(%job_id, "Too many logs lines for job {job_id}");
                            let _ = set_too_many_logs.send(true);
                            joined.push_str(&format!(
                                "Job logs or result reached character limit of {MAX_LOG_SIZE}; killing job."
                            ));
                            /* stop reading and drop our streams fairly quickly */
                            break;
                        }
                    }
                    Err(err) => {
                        result = Err(err);
                        break;
                    }
                }
            }

            logs.push_str(&joined);

            /* Ensure the last flush completed before starting a new one.
             *
             * This shouldn't pause since `take_until()` reads lines until `do_write`
             * resolves. We only stop reading lines before `take_until()` resolves if we reach
             * EOF or a read error.  In those cases, waiting on a database query to complete is
             * fine because we're done. */

            if let Some(Ok(p)) = do_write_
                .then(|()| write_result)
                .await
                .err()
                .map(|err| err.try_into_panic())
            {
                panic::resume_unwind(p);
            }

            (do_write, write_result) =
                tokio::spawn(append_logs(job_id, joined, db.clone())).remote_handle();

            if let Err(err) = result {
                tracing::error!(%job_id, %err, "error reading output for job {job_id}: {err}");
                break;
            }

            if *set_too_many_logs.borrow() {
                break;
            }
        }

        /* drop our end of the pipe */
        drop(output);

        if let Some(Ok(p)) = do_write
            .then(|()| write_result)
            .await
            .err()
            .map(|err| err.try_into_panic())
        {
            panic::resume_unwind(p);
        }
    }.instrument(trace_span!("child_lines"));

    /* a stream updating "queue"."last_ping" at an interval */

    let (kill_tx, mut kill_rx) = oneshot::channel::<()>();

    let mut interval = interval(ping_interval);
    interval.set_missed_tick_behavior(MissedTickBehavior::Skip);

    let db1 = db.clone();
    tokio::spawn(async move {
        loop {
            tokio::select! {
                _ = interval.tick() => {
                    if let Err(err) = sqlx::query!("UPDATE queue SET last_ping = now() WHERE id = $1", job_id)
                        .execute(&db1)
                    .await
            {
                tracing::error!(%job_id, %err, "error setting last ping for job {job_id}: {err}");
                    };
                },
                _ = (&mut kill_rx) => return,
            }
        }
    });
    let (wait_result, _) = tokio::join!(wait_on_child, lines);
    kill_tx.send(()).expect("send should always work");

    match wait_result {
        _ if *too_many_logs.borrow() => Err(Error::ExecutionErr(
            "logs or result reached limit".to_string(),
        )),
        Ok(Ok(status)) => {
            if status.success() {
                Ok(())
            } else if let Some(code) = status.code() {
                Err(error::Error::ExitStatus(code))
            } else {
                Err(error::Error::ExecutionErr(
                    "process terminated by signal".to_string(),
                ))
            }
        }
        Ok(Err(kill_reason)) => Err(Error::ExecutionErr(format!(
            "job process killed because {kill_reason:#?}"
        ))),
        Err(err) => Err(Error::ExecutionErr(format!("job process io error: {err}"))),
    }
}

/// takes stdout and stderr from Child, panics if either are not present
///
/// builds a stream joining both stdout and stderr each read line by line
fn child_joined_output_stream(
    child: &mut Child,
) -> impl stream::FusedStream<Item = io::Result<String>> {
    let stderr = child
        .stderr
        .take()
        .expect("child did not have a handle to stdout");

    let stdout = child
        .stdout
        .take()
        .expect("child did not have a handle to stdout");

    let stdout = BufReader::new(stdout).lines();
    let stderr = BufReader::new(stderr).lines();
    stream::select(lines_to_stream(stderr), lines_to_stream(stdout))
}

fn lines_to_stream<R: tokio::io::AsyncBufRead + Unpin>(
    mut lines: tokio::io::Lines<R>,
) -> impl futures::Stream<Item = io::Result<String>> {
    stream::poll_fn(move |cx| {
        std::pin::Pin::new(&mut lines)
            .poll_next_line(cx)
            .map(|result| result.transpose())
    })
}

// as a detail, `BufReader::lines()` removes \n and \r\n from the strings it yields,
// so this pushes \n to thd destination string in each call
fn append_with_limit(dst: &mut String, src: &str, limit: &mut usize) {
    if *limit > 0 {
        dst.push('\n');
    }
    *limit -= 1;

    let src_len = src.chars().count();
    if src_len <= *limit {
        dst.push_str(&src);
        *limit -= src_len;
    } else {
        let byte_pos = src
            .char_indices()
            .skip(*limit)
            .next()
            .map(|(byte_pos, _)| byte_pos)
            .unwrap_or(0);
        dst.push_str(&src[0..byte_pos]);
        *limit = 0;
    }
}

#[tracing::instrument(level = "trace", skip_all)]
async fn set_logs(logs: &str, id: uuid::Uuid, db: &Pool<Postgres>) {
    if sqlx::query!(
        "UPDATE queue SET logs = $1 WHERE id = $2",
        logs.to_owned(),
        id
    )
    .execute(db)
    .await
    .is_err()
    {
        tracing::error!(%id, "error updating logs for id {id}")
    };
}

/* TODO retry this? */
#[tracing::instrument(level = "trace", skip_all)]
async fn append_logs(job_id: uuid::Uuid, logs: impl AsRef<str>, db: impl Borrow<Pool<Postgres>>) {
    if logs.as_ref().is_empty() {
        return;
    }

    if let Err(err) = sqlx::query!(
        "UPDATE queue SET logs = concat(logs, $1::text) WHERE id = $2",
        logs.as_ref(),
        job_id,
    )
    .execute(db.borrow())
    .await
    {
        tracing::error!(%job_id, %err, "error updating logs for job {job_id}: {err}");
    }
}

pub async fn handle_zombie_jobs_periodically(
    db: &Pool<Postgres>,
    timeout: i32,
    base_url: &str,
    mut rx: tokio::sync::broadcast::Receiver<()>,
) {
    loop {
        handle_zombie_jobs(db, timeout, base_url).await;

        tokio::select! {
            _ = tokio::time::sleep(Duration::from_secs(60))    => (),
            _ = rx.recv() => {
                    println!("received killpill for monitor job");
                    break;
            }
        }
    }
}

async fn handle_zombie_jobs(db: &Pool<Postgres>, timeout: i32, base_url: &str) {
    let restarted = sqlx::query!(
            "UPDATE queue SET running = false WHERE last_ping < now() - ($1 || ' seconds')::interval AND running = true AND job_kind != $2 AND same_worker = false RETURNING id, workspace_id, last_ping",
            (timeout * 5).to_string(),
            JobKind::Flow: JobKind,
        )
        .fetch_all(db)
        .await
        .ok()
        .unwrap_or_else(|| vec![]);

    QUEUE_ZOMBIE_RESTART_COUNT.inc_by(restarted.len() as _);
    for r in restarted {
        tracing::info!(
            "restarted zombie job {} {} {}",
            r.id,
            r.workspace_id,
            r.last_ping
        );
    }

    let timeouts = sqlx::query_as::<_, QueuedJob>(
            "SELECT * FROM queue WHERE last_ping < now() - ($1 || ' seconds')::interval AND running = true AND job_kind != $2 AND same_worker = true",
        )
        .bind((timeout * 5).to_string())
        .bind(JobKind::Flow)
        .fetch_all(db)
        .await
        .ok()
        .unwrap_or_else(|| vec![]);

    QUEUE_ZOMBIE_DELETE_COUNT.inc_by(timeouts.len() as _);
    for job in timeouts {
        tracing::info!(
            "timedouts zombie same_worker job {} {}",
            job.id,
            job.workspace_id,
        );

        // since the job is unrecoverable, the same worker queue should never be sent anything
        let (same_worker_tx_never_used, _same_worker_rx_never_used) = mpsc::channel::<Uuid>(1);

        let tx = db.begin().await.expect("could not start token transaction");
        let (tx, token) = create_token_for_owner(
            tx,
            &job.workspace_id,
            &job.permissioned_as,
            "ephemeral-zombie-jobs",
            timeout * 2,
            &job.created_by,
        )
        .await
        .expect("could not create job token");
        tx.commit().await.expect("could not commit job token");
        let client = windmill_api_client::create_client(base_url, token.clone());

        let _ = handle_job_error(
            db,
            &client,
            job,
            error::Error::ExecutionErr("Same worker job timed out".to_string()),
            None,
            true,
            same_worker_tx_never_used,
            "",
            true,
            &std::env::var("BASE_INTERNAL_URL")
                .unwrap_or_else(|_| "http://localhost:8000".to_string()),
        )
        .await;
    }
}

async fn handle_python_heavy_reqs(
    python_path: &String,
    heavy_requirements: Vec<&str>,
    vars: Vec<(&str, &String)>,
    job: &QueuedJob,
    logs: &mut String,
    db: &sqlx::Pool<sqlx::Postgres>,
    timeout: i32,
) -> error::Result<Vec<String>> {
    let mut req_paths: Vec<String> = vec![];
    for req in heavy_requirements {
        // todo: handle many reqs
        let venv_p = format!("{PIP_SUPERCACHE_DIR}/{req}");
        if metadata(&venv_p).await.is_ok() {
            tracing::info!("already exists: {:?}", &venv_p);
            req_paths.push(venv_p);
            continue;
        }

        logs.push_str("\n--- PIP SUPERCACHE INSTALL ---\n");
        logs.push_str(&format!("\nthe heavy dependency {req} is being installed for the first time.\nIt will take a bit longer but further execution will be much faster!"));

        logs.push_str("pip install\n");
        let child = Command::new(python_path)
            .env_clear()
            .envs(vars.clone())
            .args(vec![
                "-m",
                "pip",
                "install",
                &req,
                "-I",
                "--no-deps",
                "--no-color",
                "--isolated",
                "--no-warn-conflicts",
                "--disable-pip-version-check",
                "-t",
                venv_p.as_str(),
            ])
            .stdout(Stdio::piped())
            .stderr(Stdio::piped())
            .spawn()?;
        handle_child(&job.id, db, logs, timeout, child).await?;

        req_paths.push(venv_p);
    }
    Ok(req_paths)
}<|MERGE_RESOLUTION|>--- conflicted
+++ resolved
@@ -787,22 +787,14 @@
     worker_config: &WorkerConfig,
     envs: &Envs,
 ) -> error::Result<serde_json::Value> {
-<<<<<<< HEAD
     // TODO: Simplify this, ScriptHub == Preview?
-    let (inner_content, requirements_o, language) = if matches!(job.job_kind, JobKind::Preview)
-        || (matches!(job.job_kind, JobKind::Script_Hub) && job.language == Some(ScriptLang::Deno))
-    {
+    let (inner_content, requirements_o, language) = if matches!(job.job_kind, JobKind::Preview) {
         let code = job
             .raw_code
             .clone()
             .unwrap_or_else(|| "no raw code".to_owned());
         let lock = job.raw_lock.clone();
         (code, lock, job.language.to_owned())
-=======
-    let (inner_content, requirements_o, language) = if matches!(job.job_kind, JobKind::Preview) {
-        let code = (job.raw_code.as_ref().unwrap_or(&"no raw code".to_owned())).to_owned();
-        (code, None, job.language.to_owned())
->>>>>>> 01701882
     } else if matches!(job.job_kind, JobKind::Script_Hub) {
         let code = job
             .raw_code
