--- conflicted
+++ resolved
@@ -694,7 +694,7 @@
         span.record("root_job", root_job.to_string().as_str());
     }
 
-    windmill_common::otel_ee::set_span_parent(&span, &rj);
+    windmill_common::otel_oss::set_span_parent(&span, &rj);
     span
 }
 
@@ -1771,49 +1771,8 @@
                     let is_flow = job.is_flow();
                     let job_id = job.id;
 
-<<<<<<< HEAD
                     let result = handle_job_execution(
                         job,
-=======
-                    let span = tracing::span!(tracing::Level::INFO, "job",
-                            job_id = %arc_job.id, root_job = field::Empty, workspace_id = %arc_job.workspace_id,  worker = %worker_name, hostname = %hostname, tag = %arc_job.tag,
-                            language = field::Empty,
-                            script_path = field::Empty, flow_step_id = field::Empty, parent_job = field::Empty,
-                            otel.name = field::Empty);
-                    let rj = if let Some(root_job) = arc_job.flow_innermost_root_job {
-                        root_job
-                    } else {
-                        arc_job.id
-                    };
-                    if let Some(lg) = arc_job.script_lang.as_ref() {
-                        span.record("language", lg.as_str());
-                    }
-                    if let Some(step_id) = arc_job.flow_step_id.as_ref() {
-                        span.record("otel.name", format!("job {}", step_id).as_str());
-                        span.record("flow_step_id", step_id.as_str());
-                    } else {
-                        span.record("otel.name", "job");
-                    }
-                    if let Some(parent_job) = arc_job.parent_job.as_ref() {
-                        span.record("parent_job", parent_job.to_string().as_str());
-                    }
-                    if let Some(script_path) = arc_job.runnable_path.as_ref() {
-                        span.record("script_path", script_path.as_str());
-                    }
-                    if let Some(root_job) = arc_job.flow_innermost_root_job.as_ref() {
-                        span.record("root_job", root_job.to_string().as_str());
-                    }
-
-                    windmill_common::otel_oss::set_span_parent(&span, &rj);
-                    // span.context().span().add_event_with_timestamp("job created".to_string(), arc_job.created_at.into(), vec![]);
-
-                    match handle_queued_job(
-                        arc_job.clone(),
-                        raw_code,
-                        raw_lock,
-                        raw_flow,
-                        parent_runnable_path,
->>>>>>> 697f6605
                         conn,
                         base_internal_url,
                         hostname,
