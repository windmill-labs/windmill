/*
 * Author: Ruben Fiszel
 * Copyright: Windmill Labs, Inc 2022
 * This file and its contents are licensed under the AGPLv3 License.
 * Please see the included NOTICE for copyright information and
 * LICENSE-AGPL for a copy of the license.
 */

// #[cfg(feature = "otel")]
// use opentelemetry::{global,  KeyValue};

use anyhow::anyhow;
use windmill_common::{
    apps::AppScriptId,
    auth::{fetch_authed_from_permissioned_as, JWTAuthClaims, JobPerms},
    cache::{ScriptData, ScriptMetadata},
<<<<<<< HEAD
    schema::{should_validate_schema, SchemaValidator},
=======
    jwt,
>>>>>>> 2ea589a1
    scripts::PREVIEW_IS_TAR_CODEBASE_HASH,
    utils::WarnAfterExt,
    worker::{
        get_memory, get_vcpus, get_windmill_memory_usage, get_worker_memory_usage, write_file,
        ROOT_CACHE_DIR, ROOT_CACHE_NOMOUNT_DIR, TMP_DIR,
    },
};

#[cfg(feature = "enterprise")]
use windmill_common::ee::LICENSE_KEY_VALID;

use anyhow::{Context, Result};
use const_format::concatcp;
#[cfg(feature = "prometheus")]
use prometheus::IntCounter;

use tracing::{field, Instrument};
#[cfg(feature = "prometheus")]
use windmill_common::METRICS_DEBUG_ENABLED;
#[cfg(feature = "prometheus")]
use windmill_common::METRICS_ENABLED;

use reqwest::Response;
use serde::{de::DeserializeOwned, Deserialize, Serialize};
use sqlx::{types::Json, Pool, Postgres};
use std::{
    collections::HashMap,
    fs::DirBuilder,
    sync::{
        atomic::{AtomicBool, AtomicU16, Ordering},
        Arc,
    },
    time::Duration,
};
use windmill_parser::MainArgSignature;

use uuid::Uuid;

use windmill_common::{
    cache::{self, RawData},
    error::{self, to_anyhow, Error},
    flows::FlowNodeId,
    jobs::{JobKind, QueuedJob},
    scripts::{get_full_hub_script_by_path, ScriptHash, ScriptLang, PREVIEW_IS_CODEBASE_HASH},
    users::SUPERADMIN_SECRET_EMAIL,
    utils::StripPath,
    worker::{update_ping, CLOUD_HOSTED, NO_LOGS, WORKER_CONFIG, WORKER_GROUP},
    DB, IS_READY,
};

use windmill_queue::{
    append_logs, canceled_job_to_result, empty_result, pull, push, CanceledBy, PulledJob, PushArgs,
    PushIsolationLevel, HTTP_CLIENT,
};

#[cfg(feature = "prometheus")]
use windmill_queue::register_metric;

use serde_json::value::RawValue;

#[cfg(any(target_os = "linux", target_os = "macos"))]
use tokio::fs::symlink;

#[cfg(target_os = "windows")]
use tokio::fs::symlink_file as symlink;

use tokio::{
    sync::{
        mpsc::{self, Sender},
        RwLock,
    },
    task::JoinHandle,
    time::Instant,
};

use rand::Rng;

use crate::{
    bash_executor::{handle_bash_job, handle_powershell_job},
    bun_executor::handle_bun_job,
    common::{
        build_args_map, cached_result_path, get_cached_resource_value_if_valid,
        get_reserved_variables, update_worker_ping_for_failed_init_script, OccupancyMetrics,
    },
    csharp_executor::handle_csharp_job,
    deno_executor::handle_deno_job,
    go_executor::handle_go_job,
    graphql_executor::do_graphql,
    handle_child::SLOW_LOGS,
    handle_job_error,
    job_logger::NO_LOGS_AT_ALL,
    js_eval::{eval_fetch_timeout, transpile_ts},
    pg_executor::do_postgresql,
    result_processor::{process_result, start_background_processor},
    schema::schema_validator_from_main_arg_sig,
    worker_flow::{handle_flow, update_flow_status_in_progress},
    worker_lockfiles::{
        handle_app_dependency_job, handle_dependency_job, handle_flow_dependency_job,
    },
};

#[cfg(feature = "rust")]
use crate::rust_executor::handle_rust_job;

#[cfg(feature = "php")]
use crate::php_executor::handle_php_job;

#[cfg(feature = "python")]
use crate::python_executor::{handle_python_job, PyVersion};

#[cfg(feature = "python")]
use crate::ansible_executor::handle_ansible_job;

#[cfg(feature = "mysql")]
use crate::mysql_executor::do_mysql;

#[cfg(feature = "oracledb")]
use crate::oracledb_executor::do_oracledb;

use backon::ConstantBuilder;
use backon::{BackoffBuilder, Retryable};

#[cfg(feature = "enterprise")]
use crate::dedicated_worker::create_dedicated_worker_map;

#[cfg(feature = "enterprise")]
use crate::snowflake_executor::do_snowflake;

#[cfg(all(feature = "enterprise", feature = "mssql"))]
use crate::mssql_executor::do_mssql;

#[cfg(all(feature = "enterprise", feature = "bigquery"))]
use crate::bigquery_executor::do_bigquery;

#[cfg(feature = "benchmark")]
use crate::bench::{benchmark_init, BenchmarkInfo, BenchmarkIter};

use windmill_common::add_time;

pub async fn create_token_for_owner_in_bg(
    db: &Pool<Postgres>,
    job: &QueuedJob,
) -> Arc<RwLock<String>> {
    let rw_lock = Arc::new(RwLock::new(String::new()));
    // skipping test runs
    if job.workspace_id != "" {
        let mut locked = rw_lock.clone().write_owned().await;
        let db = db.clone();
        let w_id = job.workspace_id.clone();
        let owner = job.permissioned_as.clone();
        let email = job.email.clone();
        let job_id = job.id.clone();

        let label = if job.permissioned_as != format!("u/{}", job.created_by)
            && job.permissioned_as != job.created_by
        {
            format!("ephemeral-script-end-user-{}", job.created_by)
        } else {
            "ephemeral-script".to_string()
        };
        tokio::spawn(async move {
            let token = create_token_for_owner(
                &db.clone(),
                &w_id,
                &owner,
                &label,
                *SCRIPT_TOKEN_EXPIRY,
                &email,
                &job_id,
            )
            .warn_after_seconds(5)
            .await
            .expect("could not create job token");
            *locked = token;
        });
    };
    return rw_lock;
}

#[tracing::instrument(level = "trace", skip_all)]
pub async fn create_token_for_owner(
    db: &Pool<Postgres>,
    w_id: &str,
    owner: &str,
    label: &str,
    expires_in: u64,
    email: &str,
    job_id: &Uuid,
) -> error::Result<String> {
    // TODO: Bad implementation. We should not have access to this DB here.
    if let Some(token) = JOB_TOKEN.as_ref() {
        return Ok(token.clone());
    }

    let job_authed = match sqlx::query_as!(
        JobPerms,
        "SELECT * FROM job_perms WHERE job_id = $1 AND workspace_id = $2",
        job_id,
        w_id
    )
    .fetch_optional(db)
    .await
    {
        Ok(Some(jp)) => jp.into(),
        _ => {
            tracing::warn!("Could not get permissions for job {job_id} from job_perms table, getting permissions directly...");
            fetch_authed_from_permissioned_as(owner.to_string(), email.to_string(), w_id, db)
                .await
                .map_err(|e| {
                    Error::internal_err(format!(
                        "Could not get permissions directly for job {job_id}: {e:#}"
                    ))
                })?
        }
    };

    let payload = JWTAuthClaims {
        email: job_authed.email,
        username: job_authed.username,
        is_admin: job_authed.is_admin,
        is_operator: job_authed.is_operator,
        groups: job_authed.groups,
        folders: job_authed.folders,
        label: Some(label.to_string()),
        workspace_id: w_id.to_string(),
        exp: (chrono::Utc::now() + chrono::Duration::seconds(expires_in as i64)).timestamp()
            as usize,
        job_id: Some(job_id.to_string()),
        scopes: None,
    };

    let token = jwt::encode_with_internal_secret(&payload)
        .await
        .with_context(|| format!("Could not encode JWT token for job {job_id}"))?;

    Ok(format!("jwt_{}", token))
}

pub const PY310_CACHE_DIR: &str = concatcp!(ROOT_CACHE_DIR, "python_310");
pub const PY311_CACHE_DIR: &str = concatcp!(ROOT_CACHE_DIR, "python_311");
pub const PY312_CACHE_DIR: &str = concatcp!(ROOT_CACHE_DIR, "python_312");
pub const PY313_CACHE_DIR: &str = concatcp!(ROOT_CACHE_DIR, "python_313");

pub const TAR_PY310_CACHE_DIR: &str = concatcp!(ROOT_CACHE_DIR, "tar/python_310");
pub const TAR_PY311_CACHE_DIR: &str = concatcp!(ROOT_CACHE_DIR, "tar/python_311");
pub const TAR_PY312_CACHE_DIR: &str = concatcp!(ROOT_CACHE_DIR, "tar/python_312");
pub const TAR_PY313_CACHE_DIR: &str = concatcp!(ROOT_CACHE_DIR, "tar/python_313");

pub const UV_CACHE_DIR: &str = concatcp!(ROOT_CACHE_DIR, "uv");
pub const PY_INSTALL_DIR: &str = concatcp!(ROOT_CACHE_DIR, "py_runtime");
pub const TAR_PYBASE_CACHE_DIR: &str = concatcp!(ROOT_CACHE_DIR, "tar");
pub const DENO_CACHE_DIR: &str = concatcp!(ROOT_CACHE_DIR, "deno");
pub const DENO_CACHE_DIR_DEPS: &str = concatcp!(ROOT_CACHE_DIR, "deno/deps");
pub const DENO_CACHE_DIR_NPM: &str = concatcp!(ROOT_CACHE_DIR, "deno/npm");

pub const GO_CACHE_DIR: &str = concatcp!(ROOT_CACHE_DIR, "go");
pub const RUST_CACHE_DIR: &str = concatcp!(ROOT_CACHE_DIR, "rust");
pub const CSHARP_CACHE_DIR: &str = concatcp!(ROOT_CACHE_DIR, "csharp");
pub const BUN_CACHE_DIR: &str = concatcp!(ROOT_CACHE_NOMOUNT_DIR, "bun");
pub const BUN_BUNDLE_CACHE_DIR: &str = concatcp!(ROOT_CACHE_DIR, "bun");
pub const BUN_CODEBASE_BUNDLE_CACHE_DIR: &str = concatcp!(ROOT_CACHE_NOMOUNT_DIR, "script_bundle");

pub const GO_BIN_CACHE_DIR: &str = concatcp!(ROOT_CACHE_DIR, "gobin");
pub const POWERSHELL_CACHE_DIR: &str = concatcp!(ROOT_CACHE_DIR, "powershell");
pub const COMPOSER_CACHE_DIR: &str = concatcp!(ROOT_CACHE_DIR, "composer");

const NUM_SECS_PING: u64 = 5;
const NUM_SECS_READINGS: u64 = 60;

const INCLUDE_DEPS_PY_SH_CONTENT: &str = include_str!("../nsjail/download_deps.py.sh");

pub const DEFAULT_CLOUD_TIMEOUT: u64 = 900;
pub const DEFAULT_SELFHOSTED_TIMEOUT: u64 = 604800; // 7 days
pub const DEFAULT_SLEEP_QUEUE: u64 = 50;

// only 1 native job so that we don't have to worry about concurrency issues on non dedicated native jobs workers
pub const DEFAULT_NATIVE_JOBS: usize = 1;

const VACUUM_PERIOD: u32 = 50000;

#[cfg(any(target_os = "linux"))]
const DROP_CACHE_PERIOD: u32 = 1000;

pub const MAX_BUFFERED_DEDICATED_JOBS: usize = 3;

#[cfg(feature = "prometheus")]
lazy_static::lazy_static! {

    static ref WORKER_STARTED: Option<prometheus::IntGauge> = if METRICS_ENABLED.load(Ordering::Relaxed) { Some(prometheus::register_int_gauge!(
        "worker_started",
        "Total number of workers started."
    )
    .unwrap()) } else { None };

    static ref WORKER_UPTIME_OPTS: prometheus::Opts = prometheus::opts!(
        "worker_uptime",
        "Total number of seconds since the worker has started"
    );


    pub static ref WORKER_EXECUTION_COUNT: Arc<RwLock<HashMap<String, IntCounter>>> = Arc::new(RwLock::new(HashMap::new()));
    pub static ref WORKER_EXECUTION_DURATION_COUNTER: Arc<RwLock<HashMap<String, prometheus::Counter>>> = Arc::new(RwLock::new(HashMap::new()));

    pub static ref WORKER_EXECUTION_DURATION: Arc<RwLock<HashMap<String, prometheus::Histogram>>> = Arc::new(RwLock::new(HashMap::new()));
}

#[cfg(windows)]
const DOTNET_DEFAULT_PATH: &str = "C:\\Program Files\\dotnet\\dotnet.exe";
#[cfg(unix)]
const DOTNET_DEFAULT_PATH: &str = "/usr/bin/dotnet";

lazy_static::lazy_static! {

    pub static ref JOB_TOKEN: Option<String> = std::env::var("JOB_TOKEN").ok();

    pub static ref SLEEP_QUEUE: u64 = std::env::var("SLEEP_QUEUE")
    .ok()
    .and_then(|x| x.parse::<u64>().ok())
    .unwrap_or(DEFAULT_SLEEP_QUEUE * std::env::var("NUM_WORKERS")
    .ok()
    .map(|x| x.parse().ok())
    .flatten()
    .unwrap_or(2) / 2);


    pub static ref DISABLE_NUSER: bool = std::env::var("DISABLE_NUSER")
    .ok()
    .and_then(|x| x.parse::<bool>().ok())
    .unwrap_or(false);

    // pub static ref DISABLE_NSJAIL: bool = false;
    pub static ref DISABLE_NSJAIL: bool = std::env::var("DISABLE_NSJAIL")
        .ok()
        .and_then(|x| x.parse::<bool>().ok())
        .unwrap_or(true);

    pub static ref KEEP_JOB_DIR: AtomicBool = AtomicBool::new(std::env::var("KEEP_JOB_DIR")
        .ok()
        .and_then(|x| x.parse::<bool>().ok())
        .unwrap_or(false));

    pub static ref NO_PROXY: Option<String> = std::env::var("no_proxy").ok().or(std::env::var("NO_PROXY").ok());
    pub static ref HTTP_PROXY: Option<String> = std::env::var("http_proxy").ok().or(std::env::var("HTTP_PROXY").ok());
    pub static ref HTTPS_PROXY: Option<String> = std::env::var("https_proxy").ok().or(std::env::var("HTTPS_PROXY").ok());

    pub static ref PROXY_ENVS: Vec<(&'static str, String)> = {
        let mut proxy_env = Vec::new();
        if let Some(no_proxy) = NO_PROXY.as_ref() {
            proxy_env.push(("NO_PROXY", no_proxy.to_string()));
        }
        if let Some(http_proxy) = HTTP_PROXY.as_ref() {
            proxy_env.push(("HTTP_PROXY", http_proxy.to_string()));
        }
        if let Some(https_proxy) = HTTPS_PROXY.as_ref() {
            proxy_env.push(("HTTPS_PROXY", https_proxy.to_string()));
        }
        proxy_env
    };
    pub static ref DENO_PATH: String = std::env::var("DENO_PATH").unwrap_or_else(|_| "/usr/bin/deno".to_string());
    pub static ref BUN_PATH: String = std::env::var("BUN_PATH").unwrap_or_else(|_| "/usr/bin/bun".to_string());
    pub static ref NPM_PATH: String = std::env::var("NPM_PATH").unwrap_or_else(|_| "/usr/bin/npm".to_string());
    pub static ref NODE_BIN_PATH: String = std::env::var("NODE_BIN_PATH").unwrap_or_else(|_| "/usr/bin/node".to_string());
    pub static ref POWERSHELL_PATH: String = std::env::var("POWERSHELL_PATH").unwrap_or_else(|_| "/usr/bin/pwsh".to_string());
    pub static ref PHP_PATH: String = std::env::var("PHP_PATH").unwrap_or_else(|_| "/usr/bin/php".to_string());
    pub static ref COMPOSER_PATH: String = std::env::var("COMPOSER_PATH").unwrap_or_else(|_| "/usr/bin/composer".to_string());
    pub static ref DOTNET_PATH: String = std::env::var("DOTNET_PATH").unwrap_or_else(|_| DOTNET_DEFAULT_PATH.to_string());
    pub static ref NSJAIL_PATH: String = std::env::var("NSJAIL_PATH").unwrap_or_else(|_| "nsjail".to_string());
    pub static ref PATH_ENV: String = std::env::var("PATH").unwrap_or_else(|_| String::new());
    pub static ref HOME_ENV: String = std::env::var("HOME").unwrap_or_else(|_| "/tmp".to_string());

    pub static ref NODE_PATH: Option<String> = std::env::var("NODE_PATH").ok();

    pub static ref TZ_ENV: String = std::env::var("TZ").unwrap_or_else(|_| String::new());
    pub static ref GOPRIVATE: Option<String> = std::env::var("GOPRIVATE").ok();
    pub static ref GOPROXY: Option<String> = std::env::var("GOPROXY").ok();
    pub static ref NETRC: Option<String> = std::env::var("NETRC").ok();


    pub static ref NPM_CONFIG_REGISTRY: Arc<RwLock<Option<String>>> = Arc::new(RwLock::new(None));
    pub static ref BUNFIG_INSTALL_SCOPES: Arc<RwLock<Option<String>>> = Arc::new(RwLock::new(None));
    pub static ref NUGET_CONFIG: Arc<RwLock<Option<String>>> = Arc::new(RwLock::new(None));

    pub static ref PIP_EXTRA_INDEX_URL: Arc<RwLock<Option<String>>> = Arc::new(RwLock::new(None));
    pub static ref PIP_INDEX_URL: Arc<RwLock<Option<String>>> = Arc::new(RwLock::new(None));
    pub static ref INSTANCE_PYTHON_VERSION: Arc<RwLock<Option<String>>> = Arc::new(RwLock::new(None));
    pub static ref JOB_DEFAULT_TIMEOUT: Arc<RwLock<Option<i32>>> = Arc::new(RwLock::new(None));

    static ref MAX_TIMEOUT: u64 = std::env::var("TIMEOUT")
        .ok()
        .and_then(|x| x.parse::<u64>().ok())
        .unwrap_or_else(|| if *CLOUD_HOSTED { DEFAULT_CLOUD_TIMEOUT } else { DEFAULT_SELFHOSTED_TIMEOUT });

    pub static ref MAX_WAIT_FOR_SIGINT: u64 = std::env::var("MAX_WAIT_FOR_SIGINT")
        .ok()
        .and_then(|x| x.parse::<u64>().ok())
        .unwrap_or_else(|| 0);

    pub static ref MAX_WAIT_FOR_SIGTERM: u64 = std::env::var("MAX_WAIT_FOR_SIGTERM")
        .ok()
        .and_then(|x| x.parse::<u64>().ok())
        .unwrap_or_else(|| 5);

    pub static ref MAX_TIMEOUT_DURATION: Duration = Duration::from_secs(*MAX_TIMEOUT);

    pub static ref SCRIPT_TOKEN_EXPIRY: u64 = std::env::var("SCRIPT_TOKEN_EXPIRY")
        .ok()
        .and_then(|x| x.parse::<u64>().ok())
        .unwrap_or(*MAX_TIMEOUT);

    pub static ref GLOBAL_CACHE_INTERVAL: u64 = std::env::var("GLOBAL_CACHE_INTERVAL")
        .ok()
        .and_then(|x| x.parse::<u64>().ok())
        .unwrap_or(60 * 10);


    pub static ref EXIT_AFTER_NO_JOB_FOR_SECS: Option<u64> = std::env::var("EXIT_AFTER_NO_JOB_FOR_SECS")
        .ok()
        .and_then(|x| x.parse::<u64>().ok());


    pub static ref REFRESH_CGROUP_READINGS: bool = std::env::var("REFRESH_CGROUP_READINGS")
        .ok()
        .and_then(|x| x.parse().ok())
        .unwrap_or(false);

}

#[cfg(windows)]
lazy_static::lazy_static! {
    pub static ref SYSTEM_ROOT: String = std::env::var("SystemRoot").unwrap_or_else(|_| "C:\\Windows".to_string());
    pub static ref USERPROFILE_ENV: String = std::env::var("USERPROFILE").unwrap_or_else(|_| "/tmp".to_string());
}

//only matter if CLOUD_HOSTED
pub const MAX_RESULT_SIZE: usize = 1024 * 1024 * 2; // 2MB

pub const INIT_SCRIPT_TAG: &str = "init_script";

pub struct AuthedClientBackgroundTask {
    pub base_internal_url: String,
    pub workspace: String,
    pub token: Arc<RwLock<String>>,
}

impl AuthedClientBackgroundTask {
    pub async fn get_authed(&self) -> AuthedClient {
        return AuthedClient {
            base_internal_url: self.base_internal_url.clone(),
            workspace: self.workspace.clone(),
            token: self.get_token().await,
            force_client: None,
        };
    }
    pub async fn get_token(&self) -> String {
        return self.token.read().await.clone();
    }
}
#[derive(Clone)]
pub struct AuthedClient {
    pub base_internal_url: String,
    pub workspace: String,
    pub token: String,
    pub force_client: Option<reqwest::Client>,
}

impl AuthedClient {
    pub async fn get(&self, url: &str, query: Vec<(&str, String)>) -> anyhow::Result<Response> {
        self.force_client
            .as_ref()
            .unwrap_or(&HTTP_CLIENT)
            .get(url)
            .query(&query)
            .header(
                reqwest::header::ACCEPT,
                reqwest::header::HeaderValue::from_static("application/json"),
            )
            .header(
                reqwest::header::AUTHORIZATION,
                reqwest::header::HeaderValue::from_str(&format!("Bearer {}", self.token))?,
            )
            .send()
            .await
            .context(format!(
                "Executing request from authed http client to {url} with query {query:?}",
            ))
    }

    pub async fn get_id_token(&self, audience: &str) -> anyhow::Result<String> {
        let url = format!(
            "{}/api/w/{}/oidc/token/{}",
            self.base_internal_url, self.workspace, audience
        );
        let response = self.get(&url, vec![]).await?;
        match response.status().as_u16() {
            200u16 => Ok(response
                .json::<String>()
                .await
                .context("decoding oidc token as json string")?),
            _ => Err(anyhow::anyhow!(response.text().await.unwrap_or_default())),
        }
    }

    pub async fn get_resource_value<T: DeserializeOwned>(&self, path: &str) -> anyhow::Result<T> {
        let url = format!(
            "{}/api/w/{}/resources/get_value/{}",
            self.base_internal_url, self.workspace, path
        );
        let response = self.get(&url, vec![]).await?;
        match response.status().as_u16() {
            200u16 => Ok(response
                .json::<T>()
                .await
                .context("decoding resource value as json")?),
            _ => Err(anyhow::anyhow!(response.text().await.unwrap_or_default())),
        }
    }

    pub async fn get_variable_value(&self, path: &str) -> anyhow::Result<String> {
        let url = format!(
            "{}/api/w/{}/variables/get_value/{}",
            self.base_internal_url, self.workspace, path
        );
        let response = self.get(&url, vec![]).await?;
        match response.status().as_u16() {
            200u16 => Ok(response
                .json::<String>()
                .await
                .context("decoding variable value as json")?),
            _ => Err(anyhow::anyhow!(response.text().await.unwrap_or_default())),
        }
    }

    pub async fn get_resource_value_interpolated<T: DeserializeOwned>(
        &self,
        path: &str,
        job_id: Option<String>,
    ) -> anyhow::Result<T> {
        let url = format!(
            "{}/api/w/{}/resources/get_value_interpolated/{}",
            self.base_internal_url, self.workspace, path
        );
        let mut query = Vec::with_capacity(1usize);
        if let Some(v) = &job_id {
            query.push(("job_id", v.to_string()));
        }
        let response = self.get(&url, query).await?;
        match response.status().as_u16() {
            200u16 => Ok(response
                .json::<T>()
                .await
                .context("decoding interpolated resource value as json")?),
            _ => Err(anyhow::anyhow!(response.text().await.unwrap_or_default())),
        }
    }

    pub async fn get_completed_job_result<T: DeserializeOwned>(
        &self,
        path: &str,
        json_path: Option<String>,
    ) -> anyhow::Result<T> {
        let url = format!(
            "{}/api/w/{}/jobs_u/completed/get_result/{}",
            self.base_internal_url, self.workspace, path
        );
        let query = if let Some(json_path) = json_path {
            vec![("json_path", json_path)]
        } else {
            vec![]
        };
        let response = self.get(&url, query).await?;
        match response.status().as_u16() {
            200u16 => Ok(response
                .json::<T>()
                .await
                .context("decoding completed job result as json")?),
            _ => Err(anyhow::anyhow!(response.text().await.unwrap_or_default())),
        }
    }

    pub async fn get_result_by_id<T: DeserializeOwned>(
        &self,
        flow_job_id: &str,
        node_id: &str,
        json_path: Option<String>,
    ) -> anyhow::Result<T> {
        let url = format!(
            "{}/api/w/{}/jobs/result_by_id/{}/{}",
            self.base_internal_url, self.workspace, flow_job_id, node_id
        );
        let query = if let Some(json_path) = json_path {
            vec![("json_path", json_path)]
        } else {
            vec![]
        };
        let response = self.get(&url, query).await?;
        match response.status().as_u16() {
            200u16 => Ok(response
                .json::<T>()
                .await
                .context("decoding result by id as json")?),
            _ => Err(anyhow::anyhow!(response.text().await.unwrap_or_default())),
        }
    }
}

#[allow(dead_code)]
#[derive(Clone)]
pub struct JobCompletedSender(Sender<SendResult>);

#[derive(Clone)]
pub struct SameWorkerSender(pub Sender<SameWorkerPayload>, pub Arc<AtomicU16>);

pub struct SameWorkerPayload {
    pub job_id: Uuid,
    pub recoverable: bool,
}

impl JobCompletedSender {
    pub async fn send(
        &self,
        jc: JobCompleted,
    ) -> Result<(), tokio::sync::mpsc::error::SendError<SendResult>> {
        self.0.send(SendResult::JobCompleted(jc)).await
    }
}

impl SameWorkerSender {
    pub async fn send(
        &self,
        payload: SameWorkerPayload,
    ) -> Result<(), tokio::sync::mpsc::error::SendError<SameWorkerPayload>> {
        self.1.fetch_add(1, Ordering::Relaxed);
        self.0.send(payload).await
    }
}

// on linux, we drop caches every DROP_CACHE_PERIOD to avoid OOM killer believing we are using too much memory just because we create lots of files when executing jobs
#[cfg(any(target_os = "linux"))]
pub async fn drop_cache() {
    tracing::info!("Syncing and dropping linux file caches to reduce memory usage");
    // Run the sync command
    if let Err(e) = tokio::process::Command::new("sync").status().await {
        tracing::error!("Failed to run sync command: {}", e);
        return;
    }

    // Open /proc/sys/vm/drop_caches for writing asynchronously
    match tokio::fs::File::create("/proc/sys/vm/drop_caches").await {
        Ok(mut file) => {
            // Write '3' to the file to drop caches
            if let Err(e) = tokio::io::AsyncWriteExt::write_all(&mut file, b"3").await {
                tracing::warn!("Failed to write to /proc/sys/vm/drop_caches (expected to not work in not in privileged mode, only required to forcefully drop the cache to avoid spurrious oom killer): {}", e);
            }
        }
        Err(e) => {
            tracing::warn!("Failed to open /proc/sys/vm/drop_caches (expected to not work in not in privileged mode, only required to forcefully drop the cache to avoid spurrious oom killer):: {}", e);
        }
    }
}

const OUTSTANDING_WAIT_TIME_THRESHOLD_MS: i64 = 1000;

async fn insert_wait_time(
    job_id: Uuid,
    root_job_id: Option<Uuid>,
    db: &Pool<Postgres>,
    wait_time: i64,
) -> sqlx::error::Result<()> {
    sqlx::query!(
        "INSERT INTO outstanding_wait_time(job_id, self_wait_time_ms) VALUES ($1, $2)
            ON CONFLICT (job_id) DO UPDATE SET self_wait_time_ms = EXCLUDED.self_wait_time_ms",
        job_id,
        wait_time
    )
    .execute(db)
    .await?;

    if let Some(root_id) = root_job_id {
        // TODO: queued_job.root_job is not guaranteed to be the true root job (e.g. parallel flow
        // subflows). So this is currently incorrect for those cases
        sqlx::query!(
            "INSERT INTO outstanding_wait_time(job_id, aggregate_wait_time_ms) VALUES ($1, $2)
                ON CONFLICT (job_id) DO UPDATE SET aggregate_wait_time_ms =
                COALESCE(outstanding_wait_time.aggregate_wait_time_ms, 0) + EXCLUDED.aggregate_wait_time_ms",
            root_id,
            wait_time
        )
        .execute(db)
        .await?;
    }
    Ok(())
}

fn add_outstanding_wait_time(
    queued_job: &QueuedJob,
    db: &Pool<Postgres>,
    waiting_threshold: i64,
) -> () {
    let wait_time;

    if let Some(started_time) = queued_job.started_at {
        wait_time = (started_time - queued_job.scheduled_for).num_milliseconds();
    } else {
        return;
    }

    if wait_time < waiting_threshold {
        return;
    }

    let job_id = queued_job.id;
    let root_job_id = queued_job.root_job;
    let db = db.clone();

    tokio::spawn(async move {
            match insert_wait_time(job_id, root_job_id, &db, wait_time).await {
                Ok(()) => tracing::warn!("job {job_id} waited for an executor for a significant amount of time. Recording value wait_time={}ms", wait_time),
                Err(e) => tracing::error!("Failed to insert outstanding wait time: {}", e),
            }
    }.in_current_span());
}

// struct WorkerMtrics {
//     job_
// }

pub async fn run_worker(
    db: &Pool<Postgres>,
    hostname: &str,
    worker_name: String,
    i_worker: u64,
    _num_workers: u32,
    ip: &str,
    mut killpill_rx: tokio::sync::broadcast::Receiver<()>,
    killpill_tx: tokio::sync::broadcast::Sender<()>,
    base_internal_url: &str,
    agent_mode: bool,
) {
    #[cfg(not(feature = "enterprise"))]
    if !*DISABLE_NSJAIL {
        tracing::warn!(
            worker = %worker_name, hostname = %hostname,
            "NSJAIL to sandbox process in untrusted environments is an enterprise feature but allowed to be used for testing purposes"
        );
    }

    let start_time = Instant::now();

    let worker_dir = format!("{TMP_DIR}/{worker_name}");
    tracing::debug!(worker = %worker_name, hostname = %hostname, worker_dir = %worker_dir, "Creating worker dir");

    #[cfg(feature = "python")]
    {
        let (db, worker_name, hostname, worker_dir) = (
            db.clone(),
            worker_name.clone(),
            hostname.to_owned(),
            worker_dir.clone(),
        );
        tokio::spawn(async move {
            if let Err(e) = PyVersion::from_instance_version(&Uuid::nil(), "", &db)
                .await
                .get_python(&Uuid::nil(), &mut 0, &db, &worker_name, "", &mut None)
                .await
            {
                tracing::error!(
                    worker = %worker_name,
                    hostname = %hostname,
                    worker_dir = %worker_dir,
                    "Cannot preinstall or find Instance Python version to worker: {e}"//
                );
            }
            if let Err(e) = PyVersion::Py311
                .get_python(&Uuid::nil(), &mut 0, &db, &worker_name, "", &mut None)
                .await
            {
                tracing::error!(
                    worker = %worker_name,
                    hostname = %hostname,
                    worker_dir = %worker_dir,
                    "Cannot preinstall or find default 311 version to worker: {e}"//
                );
            }
        });
    }

    if let Some(ref netrc) = *NETRC {
        tracing::info!(worker = %worker_name, hostname = %hostname, "Writing netrc at {}/.netrc", HOME_ENV.as_str());
        write_file(&HOME_ENV, ".netrc", netrc).expect("could not write netrc");
    }

    DirBuilder::new()
        .recursive(true)
        .create(&worker_dir)
        .expect("could not create initial worker dir");

    if !*DISABLE_NSJAIL {
        let _ = write_file(
            &worker_dir,
            "download_deps.py.sh",
            INCLUDE_DEPS_PY_SH_CONTENT,
        );
    }

    let mut last_ping = Instant::now() - Duration::from_secs(NUM_SECS_PING + 1);

    update_ping(hostname, &worker_name, ip, db).await;

    #[cfg(feature = "prometheus")]
    let uptime_metric = if METRICS_ENABLED.load(Ordering::Relaxed) {
        Some(
            prometheus::register_counter!(WORKER_UPTIME_OPTS
                .clone()
                .const_label("name", &worker_name))
            .unwrap(),
        )
    } else {
        None
    };

    #[cfg(feature = "prometheus")]
    let worker_sleep_duration_counter = if METRICS_ENABLED.load(Ordering::Relaxed) {
        Some(
            prometheus::register_counter!(prometheus::opts!(
                "worker_sleep_duration_counter",
                "Total number of seconds spent sleeping between pulling jobs from the queue"
            )
            .const_label("name", &worker_name))
            .expect("register prometheus metric"),
        )
    } else {
        None
    };

    #[cfg(feature = "prometheus")]
    let worker_pull_duration = if METRICS_ENABLED.load(Ordering::Relaxed) {
        Some(
            prometheus::register_histogram!(prometheus::HistogramOpts::new(
                "worker_pull_duration",
                "Duration pulling next job",
            )
            .const_label("name", &worker_name)
            .const_label("has_job", "true"),)
            .expect("register prometheus metric"),
        )
    } else {
        None
    };

    #[cfg(feature = "prometheus")]
    let worker_pull_duration_empty = if METRICS_ENABLED.load(Ordering::Relaxed) {
        Some(
            prometheus::register_histogram!(prometheus::HistogramOpts::new(
                "worker_pull_duration",
                "Duration pulling next job",
            )
            .const_label("name", &worker_name)
            .const_label("has_job", "false"),)
            .expect("register prometheus metric"),
        )
    } else {
        None
    };

    #[cfg(feature = "prometheus")]
    let _worker_save_completed_job_duration = if METRICS_DEBUG_ENABLED.load(Ordering::Relaxed)
        && METRICS_ENABLED.load(Ordering::Relaxed)
    {
        Some(Arc::new(
            prometheus::register_histogram!(prometheus::HistogramOpts::new(
                "worker_save_duration",
                "Duration sending job to completed job channel",
            )
            .const_label("name", &worker_name),)
            .expect("register prometheus metric"),
        ))
    } else {
        None
    };

    #[cfg(feature = "prometheus")]
    let worker_pull_duration_counter_empty =
        if METRICS_ENABLED.load(std::sync::atomic::Ordering::Relaxed) {
            Some(
                prometheus::register_counter!(prometheus::opts!(
        "worker_pull_duration_counter",
        "Total number of seconds spent pulling jobs (if growing large the db is undersized)"
    )
                .const_label("name", &worker_name)
                .const_label("has_job", "false"))
                .expect("register prometheus metric"),
            )
        } else {
            None
        };

    #[cfg(feature = "prometheus")]
    let worker_pull_duration_counter = if METRICS_ENABLED.load(std::sync::atomic::Ordering::Relaxed)
    {
        Some(
            prometheus::register_counter!(prometheus::opts!(
        "worker_pull_duration_counter",
        "Total number of seconds spent pulling jobs (if growing large the db is undersized)"
    )
            .const_label("name", &worker_name)
            .const_label("has_job", "true"))
            .expect("register prometheus metric"),
        )
    } else {
        None
    };

    #[cfg(feature = "prometheus")]
    let worker_pull_over_500_counter_empty =
        if METRICS_ENABLED.load(std::sync::atomic::Ordering::Relaxed) {
            Some(
                prometheus::register_counter!(prometheus::opts!(
                    "worker_pull_slow_counter",
                    "Total number of pull being too slow (if growing large the db is undersized)"
                )
                .const_label("name", &worker_name)
                .const_label("over", "500")
                .const_label("has_job", "false"))
                .expect("register prometheus metric"),
            )
        } else {
            None
        };

    #[cfg(feature = "prometheus")]
    let worker_pull_over_500_counter = if METRICS_ENABLED.load(std::sync::atomic::Ordering::Relaxed)
    {
        Some(
            prometheus::register_counter!(prometheus::opts!(
                "worker_pull_slow_counter",
                "Total number of pull being too slow (if growing large the db is undersized)"
            )
            .const_label("name", &worker_name)
            .const_label("over", "500")
            .const_label("has_job", "true"))
            .expect("register prometheus metric"),
        )
    } else {
        None
    };

    #[cfg(feature = "prometheus")]
    let worker_pull_over_100_counter_empty =
        if METRICS_ENABLED.load(std::sync::atomic::Ordering::Relaxed) {
            Some(
                prometheus::register_counter!(prometheus::opts!(
                    "worker_pull_slow_counter",
                    "Total number of pull being too slow (if growing large the db is undersized)"
                )
                .const_label("name", &worker_name)
                .const_label("over", "100")
                .const_label("has_job", "false"))
                .expect("register prometheus metric"),
            )
        } else {
            None
        };

    #[cfg(feature = "prometheus")]
    let worker_pull_over_100_counter = if METRICS_ENABLED.load(std::sync::atomic::Ordering::Relaxed)
    {
        Some(
            prometheus::register_counter!(prometheus::opts!(
                "worker_pull_slow_counter",
                "Total number of pull being too slow (if growing large the db is undersized)"
            )
            .const_label("name", &worker_name)
            .const_label("over", "100")
            .const_label("has_job", "true"))
            .expect("register prometheus metric"),
        )
    } else {
        None
    };

    #[cfg(feature = "prometheus")]
    let worker_busy: Option<prometheus::IntGauge> =
        if METRICS_ENABLED.load(std::sync::atomic::Ordering::Relaxed) {
            Some(
                prometheus::register_int_gauge!(prometheus::Opts::new(
                    "worker_busy",
                    "Is the worker busy executing a job?",
                )
                .const_label("name", &worker_name))
                .unwrap(),
            )
        } else {
            None
        };

    // let worker_resource = &[
    //     KeyValue::new("hostname", hostname.to_string()),
    //     KeyValue::new("worker", worker_name.to_string()),
    // ];
    // // Create a meter from the above MeterProvider.
    // let meter = global::meter("windmill");
    // let counter = meter.u64_counter("jobs.execution").build();

    let mut occupancy_metrics = OccupancyMetrics::new(start_time);
    let mut jobs_executed = 0;

    let is_dedicated_worker: bool = WORKER_CONFIG.read().await.dedicated_worker.is_some();

    #[cfg(feature = "benchmark")]
    let benchmark_jobs: i32 = std::env::var("BENCHMARK_JOBS")
        .unwrap_or("5000".to_string())
        .parse::<i32>()
        .unwrap();

    #[cfg(feature = "benchmark")]
    benchmark_init(benchmark_jobs, &db).await;

    #[cfg(feature = "prometheus")]
    if let Some(ws) = WORKER_STARTED.as_ref() {
        ws.inc();
    }

    let (same_worker_tx, mut same_worker_rx) = mpsc::channel::<SameWorkerPayload>(5);

    let (job_completed_tx, job_completed_rx) = mpsc::channel::<SendResult>(3);

    let job_completed_tx = JobCompletedSender(job_completed_tx);

    let same_worker_queue_size = Arc::new(AtomicU16::new(0));
    let same_worker_tx = SameWorkerSender(same_worker_tx, same_worker_queue_size.clone());
    let job_completed_processor_is_done = Arc::new(AtomicBool::new(false));

    let send_result = start_background_processor(
        job_completed_rx,
        job_completed_tx.0.clone(),
        same_worker_queue_size.clone(),
        job_completed_processor_is_done.clone(),
        base_internal_url.to_string(),
        db.clone(),
        worker_dir.clone(),
        same_worker_tx.clone(),
        worker_name.clone(),
        killpill_tx.clone(),
        is_dedicated_worker,
    );

    let mut last_executed_job: Option<Instant> = None;

    #[cfg(feature = "benchmark")]
    let mut started = false;

    #[cfg(feature = "benchmark")]
    let mut infos = BenchmarkInfo::new();

    let vacuum_shift = rand::rng().random_range(0..VACUUM_PERIOD);

    IS_READY.store(true, Ordering::Relaxed);
    tracing::info!(
        worker = %worker_name, hostname = %hostname,
        "listening for jobs, WORKER_GROUP: {}, config: {:?}",
        *WORKER_GROUP,
        WORKER_CONFIG.read().await
    );

    // (dedi_path, dedicated_worker_tx, dedicated_worker_handle)
    // Option<Sender<Arc<QueuedJob>>>,
    // Option<JoinHandle<()>>,

    #[cfg(feature = "enterprise")]
    let (dedicated_workers, is_flow_worker, dedicated_handles): (
        HashMap<String, Sender<Arc<QueuedJob>>>,
        bool,
        Vec<JoinHandle<()>>,
    ) = create_dedicated_worker_map(
        &killpill_tx,
        &killpill_rx,
        db,
        &worker_dir,
        base_internal_url,
        &worker_name,
        &job_completed_tx,
    )
    .await;

    #[cfg(not(feature = "enterprise"))]
    let (dedicated_workers, is_flow_worker, dedicated_handles): (
        HashMap<String, Sender<Arc<QueuedJob>>>,
        bool,
        Vec<JoinHandle<()>>,
    ) = (HashMap::new(), false, vec![]);

    if i_worker == 1 {
        if let Err(e) = queue_init_bash_maybe(db, same_worker_tx.clone(), &worker_name).await {
            killpill_tx.send(()).unwrap_or_default();
            tracing::error!(worker = %worker_name, hostname = %hostname, "Error queuing init bash script for worker {worker_name}: {e:#}");
            return;
        }
    }

    #[cfg(feature = "prometheus")]
    let _worker_dedicated_channel_queue_send_duration = {
        if is_dedicated_worker
            && METRICS_DEBUG_ENABLED.load(Ordering::Relaxed)
            && METRICS_ENABLED.load(Ordering::Relaxed)
        {
            Some(Arc::new(
                prometheus::register_histogram!(prometheus::HistogramOpts::new(
                    "worker_dedicated_worker_channel_send_duration",
                    "Duration sending job to dedicated worker channel",
                )
                .const_label("name", &worker_name),)
                .expect("register prometheus metric"),
            ))
        } else {
            None
        }
    };
    let mut suspend_first_success = false;
    let mut last_reading = Instant::now() - Duration::from_secs(NUM_SECS_READINGS + 1);
    let mut last_30jobs_suspended: Vec<bool> = vec![false; 30];
    let mut last_suspend_first = Instant::now();
    let mut killed_but_draining_same_worker_jobs = false;

    let mut killpill_rx2 = killpill_rx.resubscribe();
    loop {
        #[cfg(feature = "enterprise")]
        {
            if let Ok(_) = killpill_rx.try_recv() {
                tracing::info!(worker = %worker_name, hostname = %hostname, "killpill received on worker waiting for valid key");
                job_completed_tx
                    .0
                    .send(SendResult::Kill)
                    .await
                    .expect("send kill to job completed tx");
                break;
            }
            let valid_key = *LICENSE_KEY_VALID.read().await;

            if !valid_key {
                tracing::error!(
                    worker = %worker_name, hostname = %hostname,
                    "Invalid license key, workers require a valid license key, sleeping for 30s waiting for valid key to be set"
                );
                tokio::time::sleep(Duration::from_secs(10)).await;
                continue;
            }
        }

        #[cfg(feature = "benchmark")]
        let mut bench = BenchmarkIter::new();

        #[cfg(feature = "prometheus")]
        if let Some(wk) = worker_busy.as_ref() {
            wk.set(0);
            tracing::debug!(worker = %worker_name, hostname = %hostname, "set worker busy to 0");
        }

        occupancy_metrics.running_job_started_at = None;

        #[cfg(feature = "prometheus")]
        if let Some(ref um) = uptime_metric {
            um.inc_by(
                ((start_time.elapsed().as_millis() as f64) / 1000.0 - um.get())
                    .try_into()
                    .unwrap(),
            );
            tracing::debug!(worker = %worker_name, hostname = %hostname, "set uptime metric");
        }

        if last_ping.elapsed().as_secs() > NUM_SECS_PING {
            let tags = WORKER_CONFIG.read().await.worker_tags.clone();

            let memory_usage = get_worker_memory_usage();
            let wm_memory_usage = get_windmill_memory_usage();

            let (vcpus, memory) = if *REFRESH_CGROUP_READINGS
                && last_reading.elapsed().as_secs() > NUM_SECS_READINGS
            {
                last_reading = Instant::now();
                (get_vcpus(), get_memory())
            } else {
                (None, None)
            };

            let (occupancy_rate, occupancy_rate_15s, occupancy_rate_5m, occupancy_rate_30m) =
                occupancy_metrics.update_occupancy_metrics();

            if let Err(e) = (|| sqlx::query!(
                "UPDATE worker_ping SET ping_at = now(), jobs_executed = $1, custom_tags = $2,
                 occupancy_rate = $3, memory_usage = $4, wm_memory_usage = $5, vcpus = COALESCE($7, vcpus),
                 memory = COALESCE($8, memory), occupancy_rate_15s = $9, occupancy_rate_5m = $10, occupancy_rate_30m = $11 WHERE worker = $6",
                jobs_executed,
                tags.as_slice(),
                occupancy_rate,
                memory_usage,
                wm_memory_usage,
                &worker_name,
                vcpus,
                memory,
                occupancy_rate_15s,
                occupancy_rate_5m,
                occupancy_rate_30m
            ).execute(db)).retry(
                ConstantBuilder::default()
                    .with_delay(std::time::Duration::from_secs(2))
                    .with_max_times(10)
                    .build(),
            )
            .notify(|err, dur| {
                tracing::error!(
                    worker = %worker_name, hostname = %hostname,
                    "retrying updating worker ping in {dur:#?}, err: {err:#?}"
                );
            })
            .sleep(tokio::time::sleep)
            .await {
                tracing::error!(
                    worker = %worker_name, hostname = %hostname,
                    "failed to update worker ping, exiting: {}", e);
                killpill_tx.send(()).unwrap_or_default();
            }
            tracing::info!(
                worker = %worker_name, hostname = %hostname,
                "ping update, memory: container={}MB, windmill={}MB",
                memory_usage.unwrap_or_default() / (1024 * 1024),
                wm_memory_usage.unwrap_or_default() / (1024 * 1024)
            );

            last_ping = Instant::now();
        }

        if (jobs_executed as u32 + vacuum_shift) % VACUUM_PERIOD == 0 {
            let db2 = db.clone();
            let current_span = tracing::Span::current();
            let worker_name = worker_name.clone();
            let hostname = hostname.to_string();
            tokio::task::spawn(
                (async move {
                    tracing::info!(worker = %worker_name, hostname = %hostname, "vacuuming queue");
                    if let Err(e) = sqlx::query!("VACUUM v2_job_queue, v2_job_runtime, v2_job_status")
                        .execute(&db2)
                        .await
                    {
                        tracing::error!(worker = %worker_name, hostname = %hostname, "failed to vacuum queue: {}", e);
                    }
                    tracing::info!(worker = %worker_name, hostname = %hostname, "vacuumed queue");
                })
                .instrument(current_span),
            );
            jobs_executed += 1;
        }

        #[cfg(any(target_os = "linux"))]
        if (jobs_executed as u32 + 1) % DROP_CACHE_PERIOD == 0 {
            drop_cache().await;
            jobs_executed += 1;
        }

        #[cfg(feature = "benchmark")]
        if benchmark_jobs > 0 && infos.iters == benchmark_jobs as u64 {
            tracing::info!("benchmark finished, exiting");
            job_completed_tx
                .0
                .send(SendResult::Kill)
                .await
                .expect("send kill to job completed tx");
            break;
        } else {
            tracing::info!("benchmark not finished, still pulling jobs {}", infos.iters);
        }

        let next_job = {
            // println!("2: {:?}",  instant.elapsed());
            #[cfg(feature = "benchmark")]
            if !started {
                started = true
            }

            if let Ok(same_worker_job) = same_worker_rx.try_recv() {
                same_worker_queue_size.fetch_sub(1, Ordering::SeqCst);
                tracing::debug!(
                    worker = %worker_name, hostname = %hostname,
                    "received {} from same worker channel",
                    same_worker_job.job_id
                );
                let r = sqlx::query_as::<_, PulledJob>(
                    "
                    WITH ping AS (
                        UPDATE v2_job_runtime SET ping = NOW() WHERE id = $1 RETURNING id
                    )
                    SELECT * FROM v2_as_queue WHERE id = (SELECT id FROM ping)
                    ",
                )
                .bind(same_worker_job.job_id)
                .fetch_optional(db)
                .await
                .map_err(|e| {
                    Error::internal_err(format!(
                        "Impossible to fetch same_worker job {}: {}",
                        same_worker_job.job_id, e
                    ))
                });
                let _ = sqlx::query!(
                    "UPDATE v2_job_queue SET started_at = NOW() WHERE id = $1",
                    same_worker_job.job_id
                )
                .execute(db)
                .await;
                if r.is_err() && !same_worker_job.recoverable {
                    tracing::error!(
                        worker = %worker_name, hostname = %hostname,
                        "failed to fetch same_worker job on a non recoverable job, exiting"
                    );
                    job_completed_tx
                        .0
                        .send(SendResult::Kill)
                        .await
                        .expect("send kill to job completed tx");
                    break;
                } else {
                    r
                }
            } else if let Ok(_) = killpill_rx.try_recv() {
                if !killed_but_draining_same_worker_jobs {
                    tracing::info!(worker = %worker_name, hostname = %hostname, "received killpill for worker {}, jobs are not pulled anymore except same_worker jobs", i_worker);
                    killed_but_draining_same_worker_jobs = true;
                    job_completed_tx
                        .0
                        .send(SendResult::Kill)
                        .await
                        .expect("send kill to job completed tx");
                }
                continue;
            } else if killed_but_draining_same_worker_jobs {
                if job_completed_processor_is_done.load(Ordering::SeqCst) {
                    tracing::info!(worker = %worker_name, hostname = %hostname, "all running jobs have completed and all completed jobs have been fully processed, exiting");
                    break;
                } else {
                    tracing::info!(worker = %worker_name, hostname = %hostname, "there may be same_worker jobs to process later, waiting for job_completed_processor to finish progressing all remaining flows before exiting");
                    tokio::time::sleep(Duration::from_millis(200)).await;
                    continue;
                }
            } else {
                let pull_time = Instant::now();
                let likelihood_of_suspend =
                    (1.0 + last_30jobs_suspended.iter().filter(|&&x| x).count() as f64) / 31.0;
                let suspend_first = suspend_first_success
                    || rand::random::<f64>() < likelihood_of_suspend
                    || last_suspend_first.elapsed().as_secs_f64() > 5.0;

                if suspend_first {
                    last_suspend_first = Instant::now();
                }

                let job = pull(&db, suspend_first, &worker_name).await;

                add_time!(bench, "job pulled from DB");
                let duration_pull_s = pull_time.elapsed().as_secs_f64();
                let err_pull = job.is_ok();
                // let empty = job.as_ref().is_ok_and(|x| x.is_none());

                if !agent_mode && duration_pull_s > 0.5 {
                    let empty = job.as_ref().is_ok_and(|x| x.0.is_none());
                    tracing::warn!(worker = %worker_name, hostname = %hostname, "pull took more than 0.5s ({duration_pull_s}), this is a sign that the database is VERY undersized for this load. empty: {empty}, err: {err_pull}");
                    #[cfg(feature = "prometheus")]
                    if empty {
                        if let Some(wp) = worker_pull_over_500_counter_empty.as_ref() {
                            wp.inc();
                        }
                    } else if let Some(wp) = worker_pull_over_500_counter.as_ref() {
                        wp.inc();
                    }
                } else if !agent_mode && duration_pull_s > 0.1 {
                    let empty = job.as_ref().is_ok_and(|x| x.0.is_none());
                    tracing::warn!(worker = %worker_name, hostname = %hostname, "pull took more than 0.1s ({duration_pull_s}) this is a sign that the database is undersized for this load. empty: {empty}, err: {err_pull}");
                    #[cfg(feature = "prometheus")]
                    if empty {
                        if let Some(wp) = worker_pull_over_100_counter_empty.as_ref() {
                            wp.inc();
                        }
                    } else if let Some(wp) = worker_pull_over_100_counter.as_ref() {
                        wp.inc();
                    }
                }

                if let Ok(j) = job.as_ref() {
                    let suspend_success = j.1;
                    if suspend_first {
                        last_30jobs_suspended.push(suspend_success);
                        if last_30jobs_suspended.len() > 30 {
                            last_30jobs_suspended.remove(0);
                        }
                    }
                    suspend_first_success = suspend_first && suspend_success;
                    #[cfg(feature = "prometheus")]
                    if j.0.is_some() {
                        if let Some(wp) = worker_pull_duration_counter.as_ref() {
                            wp.inc_by(duration_pull_s);
                        }
                        if let Some(wp) = worker_pull_duration.as_ref() {
                            wp.observe(duration_pull_s);
                        }
                    } else {
                        if let Some(wp) = worker_pull_duration_counter_empty.as_ref() {
                            wp.inc_by(duration_pull_s);
                        }
                        if let Some(wp) = worker_pull_duration_empty.as_ref() {
                            wp.observe(duration_pull_s);
                        }
                    }
                }
                job.map(|x| x.0)
            }
        };

        match next_job {
            Ok(Some(job)) => {
                #[cfg(feature = "prometheus")]
                if let Some(wb) = worker_busy.as_ref() {
                    wb.set(1);
                    tracing::debug!("set worker busy to 1");
                }

                occupancy_metrics.running_job_started_at = Some(Instant::now());

                last_executed_job = None;
                jobs_executed += 1;

                tracing::debug!(worker = %worker_name, hostname = %hostname, "started handling of job {}", job.id);

                if matches!(job.job_kind, JobKind::Script | JobKind::Preview) {
                    if !dedicated_workers.is_empty() {
                        let key_o = if is_flow_worker {
                            job.flow_step_id.as_ref().map(|x| x.to_string())
                        } else {
                            job.script_path.as_ref().map(|x| x.to_string())
                        };
                        if let Some(key) = key_o {
                            if let Some(dedicated_worker_tx) = dedicated_workers.get(&key) {
                                if let Err(e) = dedicated_worker_tx.send(Arc::new(job.job)).await {
                                    tracing::info!("failed to send jobs to dedicated workers. Likely dedicated worker has been shut down. This is normal: {e:?}");
                                }

                                #[cfg(feature = "benchmark")]
                                {
                                    add_time!(bench, "sent to dedicated worker");
                                    infos.add_iter(bench, true);
                                }

                                continue;
                            }
                        }
                    }
                }
                if matches!(job.job_kind, JobKind::Noop) {
                    add_time!(bench, "send job completed START");
                    job_completed_tx
                        .send(JobCompleted {
                            job: Arc::new(job.job),
                            success: true,
                            result: Arc::new(empty_result()),
                            result_columns: None,
                            mem_peak: 0,
                            cached_res_path: None,
                            token: "".to_string(),
                            canceled_by: None,
                            duration: None,
                        })
                        .await
                        .expect("send job completed END");
                    add_time!(bench, "sent job completed");
                } else {
                    let token = create_token_for_owner_in_bg(&db, &job).await;
                    add_outstanding_wait_time(&job, db, OUTSTANDING_WAIT_TIME_THRESHOLD_MS);

                    #[cfg(feature = "prometheus")]
                    register_metric(
                        &WORKER_EXECUTION_COUNT,
                        &job.tag,
                        |s| {
                            let counter = prometheus::register_int_counter!(prometheus::Opts::new(
                                "worker_execution_count",
                                "Number of executed jobs"
                            )
                            .const_label("name", &worker_name)
                            .const_label("tag", s))
                            .expect("register prometheus metric");
                            counter.inc();
                            (counter, ())
                        },
                        |c| c.inc(),
                    )
                    .await;

                    // counter.add(
                    //     1,
                    //     worker_resource
                    // );

                    #[cfg(feature = "prometheus")]
                    let _timer = register_metric(
                        &WORKER_EXECUTION_DURATION,
                        &job.tag,
                        |s| {
                            let counter =
                                prometheus::register_histogram!(prometheus::HistogramOpts::new(
                                    "worker_execution_duration",
                                    "Duration between receiving a job and completing it",
                                )
                                .const_label("name", &worker_name)
                                .const_label("tag", s))
                                .expect("register prometheus metric");
                            let t = counter.start_timer();
                            (counter, t)
                        },
                        |c| c.start_timer(),
                    )
                    .await;

                    let job_root = job
                        .root_job
                        .map(|x| x.to_string())
                        .unwrap_or_else(|| "none".to_string());

                    if job.id == Uuid::nil() {
                        tracing::info!("running warmup job");
                    } else {
                        tracing::info!(workspace_id = %job.workspace_id, job_id = %job.id, root_id = %job_root, "fetched job {}, root job: {}", job.id, job_root);
                    } // Here we can't remove the job id, but maybe with the
                      // fields macro we can make a job id that only appears when
                      // the job is defined?

                    let job_dir = format!("{worker_dir}/{}", job.id);

                    DirBuilder::new()
                        .recursive(true)
                        .create(&job_dir)
                        .expect("could not create job dir");

                    let same_worker = job.same_worker;

                    let folder = if job.language == Some(ScriptLang::Go) {
                        DirBuilder::new()
                            .recursive(true)
                            .create(&format!("{job_dir}/go"))
                            .expect("could not create go dir");
                        "/go"
                    } else {
                        ""
                    };

                    let target = &format!("{job_dir}{folder}/shared");

                    if same_worker && job.parent_job.is_some() {
                        if tokio::fs::metadata(target).await.is_err() {
                            let parent_flow = job.parent_job.unwrap();
                            let parent_shared_dir = format!("{worker_dir}/{parent_flow}/shared");
                            DirBuilder::new()
                                .recursive(true)
                                .create(&parent_shared_dir)
                                .expect("could not create parent shared dir");

                            symlink(&parent_shared_dir, target)
                                .await
                                .expect("could not symlink target");
                        }
                    } else {
                        DirBuilder::new()
                            .recursive(true)
                            .create(target)
                            .expect("could not create shared dir");
                    }

                    let authed_client = AuthedClientBackgroundTask {
                        base_internal_url: base_internal_url.to_string(),
                        token,
                        workspace: job.workspace_id.to_string(),
                    };

                    #[cfg(feature = "prometheus")]
                    let tag = job.tag.clone();

                    let is_init_script: bool = job.tag.as_str() == INIT_SCRIPT_TAG;
                    let PulledJob { job, raw_code, raw_lock, raw_flow } = job;
                    let arc_job = Arc::new(job);
                    add_time!(bench, "handle_queued_job START");

                    let span = tracing::span!(tracing::Level::INFO, "job",
                            job_id = %arc_job.id, root_job = field::Empty, workspace_id = %arc_job.workspace_id,  worker = %worker_name, hostname = %hostname, tag = %arc_job.tag,
                            language = field::Empty,
                            script_path = field::Empty, flow_step_id = field::Empty, parent_job = field::Empty,
                            otel.name = field::Empty);
                    let rj = if let Some(root_job) = arc_job.root_job {
                        root_job
                    } else {
                        arc_job.id
                    };
                    if let Some(lg) = arc_job.language.as_ref() {
                        span.record("language", lg.as_str());
                    }
                    if let Some(step_id) = arc_job.flow_step_id.as_ref() {
                        span.record("otel.name", format!("job {}", step_id).as_str());
                        span.record("flow_step_id", step_id.as_str());
                    } else {
                        span.record("otel.name", "job");
                    }
                    if let Some(parent_job) = arc_job.parent_job.as_ref() {
                        span.record("parent_job", parent_job.to_string().as_str());
                    }
                    if let Some(script_path) = arc_job.script_path.as_ref() {
                        span.record("script_path", script_path.as_str());
                    }
                    if let Some(root_job) = arc_job.root_job.as_ref() {
                        span.record("root_job", root_job.to_string().as_str());
                    }

                    windmill_common::otel_ee::set_span_parent(&span, &rj);
                    // span.context().span().add_event_with_timestamp("job created".to_string(), arc_job.created_at.into(), vec![]);

                    match handle_queued_job(
                        arc_job.clone(),
                        raw_code,
                        raw_lock,
                        raw_flow,
                        db,
                        &authed_client,
                        &hostname,
                        &worker_name,
                        &worker_dir,
                        &job_dir,
                        same_worker_tx.clone(),
                        base_internal_url,
                        job_completed_tx.clone(),
                        &mut occupancy_metrics,
                        &mut killpill_rx2,
                        #[cfg(feature = "benchmark")]
                        &mut bench,
                    )
                    .instrument(span)
                    .await
                    {
                        Err(err) => {
                            handle_job_error(
                                db,
                                &authed_client.get_authed().await,
                                arc_job.as_ref(),
                                0,
                                None,
                                err,
                                false,
                                same_worker_tx.clone(),
                                &worker_dir,
                                &worker_name,
                                (&job_completed_tx.0).clone(),
                                #[cfg(feature = "benchmark")]
                                &mut bench,
                            )
                            .await;
                            if is_init_script {
                                tracing::error!("init script job failed (in handler), exiting");
                                update_worker_ping_for_failed_init_script(
                                    db,
                                    &worker_name,
                                    arc_job.id,
                                )
                                .await;
                                break;
                            }
                        }
                        Ok(false) if is_init_script => {
                            tracing::error!("init script job failed, exiting");
                            update_worker_ping_for_failed_init_script(db, &worker_name, arc_job.id)
                                .await;
                            break;
                        }
                        _ => {}
                    }

                    #[cfg(feature = "prometheus")]
                    if let Some(duration) = _timer.map(|x| x.stop_and_record()) {
                        register_metric(
                            &WORKER_EXECUTION_DURATION_COUNTER,
                            &tag,
                            |s| {
                                let counter = prometheus::register_counter!(prometheus::Opts::new(
                                    "worker_execution_duration_counter",
                                    "Total number of seconds spent executing jobs"
                                )
                                .const_label("name", &worker_name)
                                .const_label("tag", s))
                                .expect("register prometheus metric");
                                counter.inc_by(duration);
                                (counter, ())
                            },
                            |c| c.inc_by(duration),
                        )
                        .await;
                    }

                    if !KEEP_JOB_DIR.load(Ordering::Relaxed) && !(arc_job.is_flow() && same_worker)
                    {
                        let _ = tokio::fs::remove_dir_all(job_dir).await;
                    }
                }

                #[cfg(feature = "benchmark")]
                {
                    if started {
                        add_time!(bench, "job processed");
                        infos.add_iter(bench, true);
                    }
                }
            }
            Ok(None) => {
                if let Some(secs) = *EXIT_AFTER_NO_JOB_FOR_SECS {
                    if let Some(lj) = last_executed_job {
                        if lj.elapsed().as_secs() > secs {
                            tracing::info!(worker = %worker_name, hostname = %hostname, "no job for {} seconds, exiting", secs);
                            break;
                        }
                    } else {
                        last_executed_job = Some(Instant::now());
                    }
                }

                #[cfg(feature = "prometheus")]
                let _timer = if METRICS_ENABLED.load(std::sync::atomic::Ordering::Relaxed) {
                    Some(Instant::now())
                } else {
                    None
                };

                tokio::time::sleep(Duration::from_millis(*SLEEP_QUEUE)).await;

                #[cfg(feature = "benchmark")]
                {
                    add_time!(bench, "sleep because empty job queue");
                    infos.add_iter(bench, false);
                }
                #[cfg(feature = "prometheus")]
                _timer.map(|timer| {
                    let duration = timer.elapsed().as_secs_f64();
                    if let Some(ws) = worker_sleep_duration_counter.as_ref() {
                        ws.inc_by(duration);
                    }
                });
            }
            Err(err) => {
                tracing::error!(worker = %worker_name, hostname = %hostname, "Failed to pull jobs: {}", err);
            }
        };
    }

    tracing::info!(worker = %worker_name, hostname = %hostname, "worker {} exiting", worker_name);

    #[cfg(feature = "benchmark")]
    {
        infos
            .write_to_file("profiling_main.json")
            .expect("write to file profiling");
    }

    drop(dedicated_workers);

    let has_dedicated_workers = !dedicated_handles.is_empty();
    if has_dedicated_workers {
        for handle in dedicated_handles {
            if let Err(e) = handle.await {
                tracing::error!(worker = %worker_name, hostname = %hostname, "error in dedicated worker waiting for it to end: {:?}", e)
            }
        }
        tracing::info!(worker = %worker_name, hostname = %hostname, "all dedicated workers have exited");
    }

    drop(job_completed_tx);

    tracing::info!(worker = %worker_name, hostname = %hostname, "waiting for job_completed_processor to finish processing remaining jobs");
    if let Err(e) = send_result.await {
        tracing::error!("error in awaiting send_result process: {e:?}")
    }
    tracing::info!(worker = %worker_name, hostname = %hostname, "worker {} exited", worker_name);
    tracing::info!(worker = %worker_name, hostname = %hostname, "number of jobs executed: {}", jobs_executed);
}

async fn queue_init_bash_maybe<'c>(
    db: &Pool<Postgres>,
    same_worker_tx: SameWorkerSender,
    worker_name: &str,
) -> error::Result<bool> {
    if let Some(content) = WORKER_CONFIG.read().await.init_bash.clone() {
        let tx = PushIsolationLevel::IsolatedRoot(db.clone());
        let ehm = HashMap::new();
        let (uuid, inner_tx) = push(
            &db,
            tx,
            "admins",
            windmill_common::jobs::JobPayload::Code(windmill_common::jobs::RawCode {
                hash: None,
                content: content.clone(),
                path: Some(format!("init_script_{worker_name}")),
                language: ScriptLang::Bash,
                lock: None,
                custom_concurrency_key: None,
                concurrent_limit: None,
                concurrency_time_window_s: None,
                cache_ttl: None,
                dedicated_worker: None,
            }),
            PushArgs::from(&ehm),
            worker_name,
            "worker@windmill.dev",
            SUPERADMIN_SECRET_EMAIL.to_string(),
            None,
            None,
            None,
            None,
            None,
            false,
            true,
            None,
            true,
            Some("init_script".to_string()),
            None,
            None,
            None,
            None,
        )
        .await?;
        inner_tx.commit().await?;
        same_worker_tx
            .send(SameWorkerPayload { job_id: uuid, recoverable: false })
            .await
            .map_err(to_anyhow)?;
        tracing::info!("Creating initial job {uuid} from initial script script: {content}");
        Ok(true)
    } else {
        Ok(false)
    }
}

pub enum SendResult {
    JobCompleted(JobCompleted),
    UpdateFlow {
        flow: Uuid,
        w_id: String,
        success: bool,
        result: Box<RawValue>,
        worker_dir: String,
        stop_early_override: Option<bool>,
        token: String,
    },
    Kill,
}

#[derive(Debug, Clone)]
pub struct JobCompleted {
    pub job: Arc<QueuedJob>,
    pub result: Arc<Box<RawValue>>,
    pub result_columns: Option<Vec<String>>,
    pub mem_peak: i32,
    pub success: bool,
    pub cached_res_path: Option<String>,
    pub token: String,
    pub canceled_by: Option<CanceledBy>,
    pub duration: Option<i64>,
}

async fn do_nativets(
    job: &QueuedJob,
    client: &AuthedClientBackgroundTask,
    env_code: String,
    code: String,
    db: &Pool<Postgres>,
    mem_peak: &mut i32,
    canceled_by: &mut Option<CanceledBy>,
    worker_name: &str,
    occupancy_metrics: &mut OccupancyMetrics,
) -> windmill_common::error::Result<Box<RawValue>> {
    let args = build_args_map(job, client, db).await?.map(Json);
    let job_args = if args.is_some() {
        args.as_ref()
    } else {
        job.args.as_ref()
    };

    Ok(eval_fetch_timeout(
        env_code,
        code.clone(),
        transpile_ts(code)?,
        job_args,
        job.id,
        job.timeout,
        db,
        mem_peak,
        canceled_by,
        worker_name,
        &job.workspace_id,
        true,
        occupancy_metrics,
    )
    .await?)
}

#[derive(Deserialize, Serialize, Default)]
pub struct PreviousResult<'a> {
    #[serde(borrow)]
    pub previous_result: Option<&'a RawValue>,
}

async fn handle_queued_job(
    job: Arc<QueuedJob>,
    raw_code: Option<String>,
    raw_lock: Option<String>,
    raw_flow: Option<Json<Box<RawValue>>>,
    db: &DB,
    client: &AuthedClientBackgroundTask,
    hostname: &str,
    worker_name: &str,
    worker_dir: &str,
    job_dir: &str,
    same_worker_tx: SameWorkerSender,
    base_internal_url: &str,
    job_completed_tx: JobCompletedSender,
    occupancy_metrics: &mut OccupancyMetrics,
    killpill_rx: &mut tokio::sync::broadcast::Receiver<()>,
    #[cfg(feature = "benchmark")] _bench: &mut BenchmarkIter,
) -> windmill_common::error::Result<bool> {
    // Extract the active span from the context

    if job.canceled {
        return Err(Error::JsonErr(canceled_job_to_result(&job)));
    }
    if let Some(e) = &job.pre_run_error {
        return Err(Error::ExecutionErr(e.to_string()));
    }

    #[cfg(any(not(feature = "enterprise"), feature = "sqlx"))]
    if job.parent_job.is_none() && job.created_by.starts_with("email-") {
        let daily_count = sqlx::query!(
            "SELECT value FROM metrics WHERE id = 'email_trigger_usage' AND created_at > NOW() - INTERVAL '1 day' ORDER BY created_at DESC LIMIT 1"
        ).fetch_optional(db)
        .warn_after_seconds(5)
        .await?.map(|x| serde_json::from_value::<i64>(x.value).unwrap_or(1));

        if let Some(count) = daily_count {
            if count >= 100 {
                return Err(error::Error::QuotaExceeded(format!(
                    "Email trigger usage limit of 100 per day has been reached."
                )));
            } else {
                sqlx::query!(
                    "UPDATE metrics SET value = $1 WHERE id = 'email_trigger_usage' AND created_at > NOW() - INTERVAL '1 day'",
                    serde_json::json!(count + 1)
                )
                .execute(db)
                .warn_after_seconds(5)
                .await?;
            }
        } else {
            sqlx::query!(
                "INSERT INTO metrics (id, value) VALUES ('email_trigger_usage', to_jsonb(1))"
            )
            .execute(db)
            .warn_after_seconds(5)
            .await?;
        }
    }

    if job.is_flow_step {
        let _ = update_flow_status_in_progress(
            db,
            &job.workspace_id,
            job.parent_job
                .ok_or_else(|| Error::internal_err(format!("expected parent job")))?,
            job.id,
        )
        .warn_after_seconds(5)
        .await?;
    } else if let Some(parent_job) = job.parent_job {
        let _ = sqlx::query_scalar!(
            "UPDATE v2_job_status SET
                workflow_as_code_status = jsonb_set(
                    jsonb_set(
                        COALESCE(workflow_as_code_status, '{}'::jsonb),
                        array[$1],
                        COALESCE(workflow_as_code_status->$1, '{}'::jsonb)
                    ),
                    array[$1, 'started_at'],
                    to_jsonb(now()::text)
                )
            WHERE id = $2",
            &job.id.to_string(),
            parent_job
        )
        .execute(db)
        .warn_after_seconds(5)
        .await
        .inspect_err(|e| {
            tracing::error!(
                "Could not update parent job `started_at` in workflow as code status: {}",
                e
            )
        });
    }

    let started = Instant::now();
    // Pre-fetch preview jobs raw values if necessary.
    // The `raw_*` values passed to this function are the original raw values from `queue` tables,
    // they are kept for backward compatibility as they have been moved to the `job` table.
    let preview_data = match (job.job_kind, job.script_hash) {
        (
            JobKind::Preview
            | JobKind::Dependencies
            | JobKind::FlowPreview
            | JobKind::Flow
            | JobKind::FlowDependencies,
            x,
        ) => match x.map(|x| x.0) {
            None | Some(PREVIEW_IS_CODEBASE_HASH) | Some(PREVIEW_IS_TAR_CODEBASE_HASH) => {
                Some(cache::job::fetch_preview(db, &job.id, raw_lock, raw_code, raw_flow).await?)
            }
            _ => None,
        },
        _ => None,
    };

    let cached_res_path = if job.cache_ttl.is_some() {
        Some(cached_result_path(db, &client.get_authed().await, &job, preview_data.as_ref()).await)
    } else {
        None
    };

    if let Some(cached_res_path) = cached_res_path.as_ref() {
        let authed_client = client.get_authed().await;

        let cached_result_maybe = get_cached_resource_value_if_valid(
            db,
            &authed_client,
            &job.id,
            &job.workspace_id,
            &cached_res_path,
        )
        .warn_after_seconds(5)
        .await;
        if let Some(result) = cached_result_maybe {
            {
                let logs =
                    "Job skipped because args & path found in cache and not expired".to_string();
                append_logs(&job.id, &job.workspace_id, logs, db).await;
            }
            job_completed_tx
                .send(JobCompleted {
                    job,
                    result,
                    result_columns: None,
                    mem_peak: 0,
                    canceled_by: None,
                    success: true,
                    cached_res_path: None,
                    token: authed_client.token,
                    duration: None,
                })
                .await
                .expect("send job completed");

            return Ok(true);
        }
    };
    if job.is_flow() {
        let flow_data = match preview_data {
            Some(RawData::Flow(data)) => data,
            // Not a preview: fetch from the cache or the database.
            _ => cache::job::fetch_flow(db, job.job_kind, job.script_hash).await?,
        };
        handle_flow(
            job,
            &flow_data,
            db,
            &client.get_authed().await,
            None,
            same_worker_tx,
            worker_dir,
            job_completed_tx.0.clone(),
            worker_name,
        )
        .warn_after_seconds(10)
        .await?;
        Ok(true)
    } else {
        let mut logs = "".to_string();
        let mut mem_peak: i32 = 0;
        let mut canceled_by: Option<CanceledBy> = None;
        // println!("handle queue {:?}",  SystemTime::now());

        logs.push_str(&format!(
            "job={} tag={} worker={} hostname={}\n",
            &job.id, &job.tag, &worker_name, &hostname
        ));

        if *NO_LOGS_AT_ALL {
            logs.push_str("Logs are fully disabled for this worker\n");
        }

        if *NO_LOGS {
            logs.push_str("Logs are disabled for this worker\n");
        }

        if *SLOW_LOGS {
            logs.push_str("Logs are 10x less frequent for this worker\n");
        }

        #[cfg(not(feature = "enterprise"))]
        if job.concurrent_limit.is_some() {
            logs.push_str("---\n");
            logs.push_str("WARNING: This job has concurrency limits enabled. Concurrency limits are an EE feature and the setting is ignored.\n");
            logs.push_str("---\n");
        }

        tracing::debug!(
            workspace_id = %job.workspace_id,
            "handling job {}",
            job.id
        );
        append_logs(&job.id, &job.workspace_id, logs, db).await;

        let mut column_order: Option<Vec<String>> = None;
        let mut new_args: Option<HashMap<String, Box<RawValue>>> = None;
        let result = match job.job_kind {
            JobKind::Dependencies => {
                handle_dependency_job(
                    &job,
                    preview_data.as_ref(),
                    &mut mem_peak,
                    &mut canceled_by,
                    job_dir,
                    db,
                    worker_name,
                    worker_dir,
                    base_internal_url,
                    &client.get_token().await,
                    occupancy_metrics,
                )
                .await
            }
            JobKind::FlowDependencies => {
                handle_flow_dependency_job(
                    &job,
                    preview_data.as_ref(),
                    &mut mem_peak,
                    &mut canceled_by,
                    job_dir,
                    db,
                    worker_name,
                    worker_dir,
                    base_internal_url,
                    &client.get_token().await,
                    occupancy_metrics,
                )
                .await
            }
            JobKind::AppDependencies => handle_app_dependency_job(
                &job,
                &mut mem_peak,
                &mut canceled_by,
                job_dir,
                db,
                worker_name,
                worker_dir,
                base_internal_url,
                &client.get_token().await,
                occupancy_metrics,
            )
            .await
            .map(|()| serde_json::from_str("{}").unwrap()),
            JobKind::Identity => Ok(job
                .args
                .as_ref()
                .map(|x| x.get("previous_result"))
                .flatten()
                .map(|x| x.to_owned())
                .unwrap_or_else(|| serde_json::from_str("{}").unwrap())),
            _ => {
                let metric_timer = Instant::now();
                let preview_data = preview_data.and_then(|data| match data {
                    RawData::Script(data) => Some(data),
                    _ => None,
                });
                let r = handle_code_execution_job(
                    job.as_ref(),
                    preview_data,
                    db,
                    client,
                    job_dir,
                    worker_dir,
                    &mut mem_peak,
                    &mut canceled_by,
                    base_internal_url,
                    worker_name,
                    &mut column_order,
                    &mut new_args,
                    occupancy_metrics,
                    killpill_rx,
                )
                .await;
                occupancy_metrics.total_duration_of_running_jobs +=
                    metric_timer.elapsed().as_secs_f32();
                r
            }
        };

        //it's a test job, no need to update the db
        if job.as_ref().workspace_id == "" {
            return Ok(true);
        }

        if result
            .as_ref()
            .is_err_and(|err| matches!(err, &Error::AlreadyCompleted(_)))
        {
            return Ok(false);
        }

        process_result(
            job,
            result.map(|x| Arc::new(x)),
            job_dir,
            job_completed_tx,
            mem_peak,
            canceled_by,
            cached_res_path,
            client.get_token().await,
            column_order,
            new_args,
            db,
            Some(started.elapsed().as_millis() as i64),
        )
        .await
    }
}

pub fn build_envs(
    envs: Option<&Vec<String>>,
) -> windmill_common::error::Result<HashMap<String, String>> {
    let mut envs = if *CLOUD_HOSTED || envs.is_none() {
        HashMap::new()
    } else {
        let mut hm = HashMap::new();
        for s in envs.unwrap() {
            let (k, v) = s.split_once('=').ok_or_else(|| {
                Error::BadRequest(format!(
                    "Invalid env var: {}. Must be in the form of KEY=VALUE",
                    s
                ))
            })?;
            hm.insert(k.to_string(), v.to_string());
        }
        hm
    };

    for (k, v) in PROXY_ENVS.iter() {
        envs.insert(k.to_string(), v.to_string());
    }

    Ok(envs)
}

pub struct ContentReqLangEnvs {
    pub content: String,
    pub lockfile: Option<String>,
    pub language: Option<ScriptLang>,
    pub envs: Option<Vec<String>>,
    pub codebase: Option<String>,
    pub schema: Option<Box<serde_json::value::RawValue>>,
}

pub async fn get_hub_script_content_and_requirements(
    script_path: Option<&String>,
    db: Option<&DB>,
) -> error::Result<ContentReqLangEnvs> {
    let script_path = script_path
        .clone()
        .ok_or_else(|| Error::internal_err(format!("expected script path for hub script")))?;

    let script =
        get_full_hub_script_by_path(StripPath(script_path.to_string()), &HTTP_CLIENT, db).await?;
    Ok(ContentReqLangEnvs {
        content: script.content,
        lockfile: script.lockfile,
        language: Some(script.language),
        envs: None,
        codebase: None,
        schema: Some(script.schema),
    })
}

pub async fn get_script_content_by_hash(
    script_hash: &ScriptHash,
    _w_id: &str,
    db: &DB,
) -> error::Result<ContentReqLangEnvs> {
    let (data, metadata) = cache::script::fetch(db, *script_hash).await?;
    Ok(ContentReqLangEnvs {
        content: data.code.clone(),
        lockfile: data.lock.clone(),
        language: metadata.language,
        envs: metadata.envs.clone(),
        codebase: match metadata.codebase.as_ref() {
            None => None,
            Some(x) if x.ends_with(".tar") => Some(format!("{}.tar", script_hash)),
            Some(_) => Some(script_hash.to_string()),
        },
        schema: None,
    })
}

#[tracing::instrument(level = "trace", skip_all)]
async fn handle_code_execution_job(
    job: &QueuedJob,
    preview: Option<Arc<ScriptData>>,
    db: &sqlx::Pool<sqlx::Postgres>,
    client: &AuthedClientBackgroundTask,
    job_dir: &str,
    #[allow(unused_variables)] worker_dir: &str,
    mem_peak: &mut i32,
    canceled_by: &mut Option<CanceledBy>,
    base_internal_url: &str,
    worker_name: &str,
    column_order: &mut Option<Vec<String>>,
    new_args: &mut Option<HashMap<String, Box<RawValue>>>,
    occupancy_metrics: &mut OccupancyMetrics,
    killpill_rx: &mut tokio::sync::broadcast::Receiver<()>,
) -> error::Result<Box<RawValue>> {
    let script_hash = || {
        job.script_hash
            .ok_or_else(|| Error::internal_err("expected script hash"))
    };
    let (arc_data, arc_metadata, data, metadata): (
        Arc<ScriptData>,
        Arc<ScriptMetadata>,
        ScriptData,
        ScriptMetadata,
    );
    let (
        ScriptData { code, lock },
        ScriptMetadata { language, envs, codebase, validate_schema, schema_validator },
    ) = match job.job_kind {
        JobKind::Preview => {
            let codebase = match job.script_hash.map(|x| x.0) {
                Some(PREVIEW_IS_CODEBASE_HASH) => Some(job.id.to_string()),
                Some(PREVIEW_IS_TAR_CODEBASE_HASH) => Some(format!("{}.tar", job.id)),
                _ => None,
            };

            arc_data =
                preview.ok_or_else(|| Error::internal_err("expected preview".to_string()))?;
            let validate_schema = job
                .language
                .as_ref()
                .map(|l| should_validate_schema(&arc_data.code, l))
                .unwrap_or(false);
            metadata = ScriptMetadata {
                language: job.language,
                codebase,
                envs: None,
                validate_schema,
                schema_validator: None,
            };
            (arc_data.as_ref(), &metadata)
        }
        JobKind::Script_Hub => {
            let ContentReqLangEnvs { content, lockfile, language, envs, codebase, schema } =
                get_hub_script_content_and_requirements(job.script_path.as_ref(), Some(db)).await?;

            // Hub scripts are not cached so we are forced to run this validation from scratch everytime
            let validate_schema = language
                .as_ref()
                .map(|language| should_validate_schema(&content, language))
                .unwrap_or(false);
            let schema_validator = if validate_schema {
                schema.map(|s| SchemaValidator::from_schema(s.get())).transpose().map_err(|e| anyhow!("Couldn't create schema validator for script requiring schema validation: {e}"))?
            } else {
                None
            };

            data = ScriptData { code: content, lock: lockfile };
            metadata =
                ScriptMetadata { language, envs, codebase, validate_schema, schema_validator };
            (&data, &metadata)
        }
        JobKind::Script => {
            (arc_data, arc_metadata) = cache::script::fetch(db, script_hash()?).await?;
            (arc_data.as_ref(), arc_metadata.as_ref())
        }
        JobKind::FlowScript => {
            arc_data = cache::flow::fetch_script(db, FlowNodeId(script_hash()?.0)).await?;
            let validate_schema = job
                .language
                .as_ref()
                .map(|language| should_validate_schema(&arc_data.code, language))
                .unwrap_or(false);
            metadata = ScriptMetadata {
                language: job.language,
                envs: None,
                codebase: None,
                validate_schema,
                schema_validator: None,
            };
            (arc_data.as_ref(), &metadata)
        }
        JobKind::AppScript => {
            arc_data = cache::app::fetch_script(db, AppScriptId(script_hash()?.0)).await?;
            let validate_schema = job
                .language
                .as_ref()
                .map(|language| should_validate_schema(&arc_data.code, language))
                .unwrap_or(false);
            metadata = ScriptMetadata {
                language: job.language,
                envs: None,
                codebase: None,
                validate_schema,
                schema_validator: None,
            };
            (arc_data.as_ref(), &metadata)
        }
        JobKind::DeploymentCallback => {
            let script_path = job
                .script_path
                .as_ref()
                .ok_or_else(|| Error::internal_err("expected script path".to_string()))?;
            if script_path.starts_with("hub/") {
                let ContentReqLangEnvs { content, lockfile, language, envs, codebase, schema } =
                    get_hub_script_content_and_requirements(Some(script_path), Some(db)).await?;
                data = ScriptData { code: content, lock: lockfile };
                metadata = ScriptMetadata {
                    language,
                    envs,
                    codebase,
                    validate_schema: false,
                    schema_validator: None,
                };
                (&data, &metadata)
            } else {
                let hash = sqlx::query_scalar!(
                    "SELECT hash FROM script WHERE path = $1 AND workspace_id = $2 AND
                    deleted = false AND lock IS not NULL AND lock_error_logs IS NULL",
                    script_path,
                    &job.workspace_id
                )
                .fetch_optional(db)
                .await?
                .ok_or_else(|| Error::internal_err("expected script hash".to_string()))?;

                (arc_data, arc_metadata) = cache::script::fetch(db, ScriptHash(hash)).await?;
                (arc_data.as_ref(), arc_metadata.as_ref())
            }
        }
        _ => unreachable!(
            "handle_code_execution_job should never be reachable with a non-code execution job"
        ),
    };

    if *validate_schema {
        if let Some(args) = job.args.as_ref() {
            append_logs(
                &job.id,
                &job.workspace_id,
                "\n--- ARGS VALIDATION ---\nScript contains `schema_validation` annotation, running schema validation for the script arguments...\n",
                db,
            )
            .await;
            if let Some(sv) = schema_validator {
                sv.validate(args)?;
            } else {
                append_logs(
                    &job.id,
                    &job.workspace_id,
                    "No schema validator loaded, parsing script to verify arguments through the main function signature.\n",
                    db,
                )
                .await;

                if let Some(sig) = parse_sig_of_lang(
                    code,
                    language.as_ref(),
                    job.script_entrypoint_override.clone(),
                )? {
                    schema_validator_from_main_arg_sig(&sig).validate(args)?;
                } else {
                    return Err(anyhow!("Job was expected to validate the arguments schema, but no schema was provided and couldn't be infered from the code for language `{language:?}`. Try removing schema validation for this job").into());
                }
            }
            append_logs(
                &job.id,
                &job.workspace_id,
                "Script arguments are valid!\n\n",
                db,
            )
            .await;
        }
        tracing::debug!("No Schema Validator but validate_schema=true. Will attempt to construct one using MainArgSig before code execution");
    }

    let language = *language;
    if language == Some(ScriptLang::Postgresql) {
        return do_postgresql(
            job,
            &client,
            &code,
            db,
            mem_peak,
            canceled_by,
            worker_name,
            column_order,
            occupancy_metrics,
        )
        .await;
    } else if language == Some(ScriptLang::Mysql) {
        #[cfg(not(feature = "mysql"))]
        return Err(Error::internal_err(
            "MySQL requires the mysql feature to be enabled".to_string(),
        ));

        #[cfg(feature = "mysql")]
        return do_mysql(
            job,
            &client,
            &code,
            db,
            mem_peak,
            canceled_by,
            worker_name,
            column_order,
            occupancy_metrics,
        )
        .await;
    } else if language == Some(ScriptLang::Bigquery) {
        #[cfg(not(feature = "enterprise"))]
        {
            return Err(Error::ExecutionErr(
                "Bigquery is only available with an enterprise license".to_string(),
            ));
        }

        #[allow(unreachable_code)]
        #[cfg(not(feature = "bigquery"))]
        {
            return Err(Error::internal_err(
                "Bigquery requires the bigquery feature to be enabled".to_string(),
            ));
        }

        #[cfg(all(feature = "enterprise", feature = "bigquery"))]
        {
            return do_bigquery(
                job,
                &client,
                &code,
                db,
                mem_peak,
                canceled_by,
                worker_name,
                column_order,
                occupancy_metrics,
            )
            .await;
        }
    } else if language == Some(ScriptLang::Snowflake) {
        #[cfg(not(feature = "enterprise"))]
        {
            return Err(Error::ExecutionErr(
                "Snowflake is only available with an enterprise license".to_string(),
            ));
        }

        #[cfg(feature = "enterprise")]
        {
            return do_snowflake(
                job,
                &client,
                &code,
                db,
                mem_peak,
                canceled_by,
                worker_name,
                column_order,
                occupancy_metrics,
            )
            .await;
        }
    } else if language == Some(ScriptLang::Mssql) {
        #[cfg(not(feature = "enterprise"))]
        {
            return Err(Error::ExecutionErr(
                "Microsoft SQL server is only available with an enterprise license".to_string(),
            ));
        }

        #[allow(unreachable_code)]
        #[cfg(not(feature = "mssql"))]
        {
            return Err(Error::internal_err(
                "Microsoft SQL server requires the mssql feature to be enabled".to_string(),
            ));
        }

        #[cfg(all(feature = "enterprise", feature = "mssql"))]
        {
            return do_mssql(
                job,
                &client,
                &code,
                db,
                mem_peak,
                canceled_by,
                worker_name,
                occupancy_metrics,
            )
            .await;
        }
    } else if language == Some(ScriptLang::OracleDB) {
        #[cfg(not(feature = "enterprise"))]
        {
            return Err(Error::ExecutionErr(
                "Oracle DB is only available with an enterprise license".to_string(),
            ));
        }

        #[allow(unreachable_code)]
        #[cfg(not(feature = "oracledb"))]
        {
            return Err(Error::internal_err(
                "Oracle DB requires the oracledb feature to be enabled".to_string(),
            ));
        }

        #[cfg(all(feature = "enterprise", feature = "oracledb"))]
        {
            return do_oracledb(
                job,
                &client,
                &code,
                db,
                mem_peak,
                canceled_by,
                worker_name,
                column_order,
                occupancy_metrics,
            )
            .await;
        }
    } else if language == Some(ScriptLang::Graphql) {
        return do_graphql(
            job,
            &client,
            &code,
            db,
            mem_peak,
            canceled_by,
            worker_name,
            occupancy_metrics,
        )
        .await;
    } else if language == Some(ScriptLang::Nativets) {
        append_logs(
            &job.id,
            &job.workspace_id,
            "\n--- FETCH TS EXECUTION ---\n",
            db,
        )
        .await;

        let reserved_variables = get_reserved_variables(job, &client.get_token().await, db).await?;

        let env_code = format!(
            "const process = {{ env: {{}} }};\nconst BASE_URL = '{base_internal_url}';\nconst BASE_INTERNAL_URL = '{base_internal_url}';\nprocess.env['BASE_URL'] = BASE_URL;process.env['BASE_INTERNAL_URL'] = BASE_INTERNAL_URL;\n{}",
            reserved_variables
                .iter()
                .map(|(k, v)| format!("const {} = '{}';\nprocess.env['{}'] = '{}';\n", k, v, k, v))
                .collect::<Vec<String>>()
                .join("\n"));

        let result = do_nativets(
            job,
            &client,
            env_code,
            code.clone(),
            db,
            mem_peak,
            canceled_by,
            worker_name,
            occupancy_metrics,
        )
        .await?;
        return Ok(result);
    }

    let lang_str = job
        .language
        .as_ref()
        .map(|x| format!("{x:?}"))
        .unwrap_or_else(|| "NO_LANG".to_string());

    tracing::debug!(
        workspace_id = %job.workspace_id,
        "started {} job {}",
        &lang_str,
        job.id
    );

    let shared_mount = if job.same_worker && job.language != Some(ScriptLang::Deno) {
        let folder = if job.language == Some(ScriptLang::Go) {
            "/go"
        } else {
            ""
        };
        format!(
            r#"
mount {{
    src: "{job_dir}{folder}/shared"
    dst: "/tmp{folder}/shared"
    is_bind: true
    rw: true
}}
        "#
        )
    } else {
        "".to_string()
    };

    // println!("handle lang job {:?}",  SystemTime::now());

    let envs = build_envs(envs.as_ref())?;

    let result: error::Result<Box<RawValue>> = match language {
        None => {
            return Err(Error::ExecutionErr(
                "Require language to be not null".to_string(),
            ))?;
        }
        Some(ScriptLang::Python3) => {
            #[cfg(not(feature = "python"))]
            return Err(Error::internal_err(
                "Python requires the python feature to be enabled".to_string(),
            ));

            #[cfg(feature = "python")]
            handle_python_job(
                lock.as_ref(),
                job_dir,
                worker_dir,
                worker_name,
                job,
                mem_peak,
                canceled_by,
                db,
                client,
                &code,
                &shared_mount,
                base_internal_url,
                envs,
                new_args,
                occupancy_metrics,
            )
            .await
        }
        Some(ScriptLang::Deno) => {
            handle_deno_job(
                lock.as_ref(),
                mem_peak,
                canceled_by,
                job,
                db,
                client,
                job_dir,
                &code,
                base_internal_url,
                worker_name,
                envs,
                new_args,
                occupancy_metrics,
            )
            .await
        }
        Some(ScriptLang::Bun) | Some(ScriptLang::Bunnative) => {
            handle_bun_job(
                lock.as_ref(),
                codebase.as_ref(),
                mem_peak,
                canceled_by,
                job,
                db,
                client,
                job_dir,
                &code,
                base_internal_url,
                worker_name,
                envs,
                &shared_mount,
                new_args,
                occupancy_metrics,
            )
            .await
        }
        Some(ScriptLang::Go) => {
            handle_go_job(
                mem_peak,
                canceled_by,
                job,
                db,
                client,
                &code,
                job_dir,
                lock.as_ref(),
                &shared_mount,
                base_internal_url,
                worker_name,
                envs,
                occupancy_metrics,
            )
            .await
        }
        Some(ScriptLang::Bash) => {
            handle_bash_job(
                mem_peak,
                canceled_by,
                job,
                db,
                client,
                &code,
                job_dir,
                &shared_mount,
                base_internal_url,
                worker_name,
                envs,
                occupancy_metrics,
                killpill_rx,
            )
            .await
        }
        Some(ScriptLang::Powershell) => {
            handle_powershell_job(
                mem_peak,
                canceled_by,
                job,
                db,
                client,
                &code,
                job_dir,
                &shared_mount,
                base_internal_url,
                worker_name,
                envs,
                occupancy_metrics,
            )
            .await
        }
        Some(ScriptLang::Php) => {
            #[cfg(not(feature = "php"))]
            return Err(Error::internal_err(
                "PHP requires the php feature to be enabled".to_string(),
            ));

            #[cfg(feature = "php")]
            handle_php_job(
                lock.as_ref(),
                mem_peak,
                canceled_by,
                job,
                db,
                client,
                job_dir,
                &code,
                base_internal_url,
                worker_name,
                envs,
                &shared_mount,
                occupancy_metrics,
            )
            .await
        }
        Some(ScriptLang::Rust) => {
            #[cfg(not(feature = "rust"))]
            return Err(Error::internal_err(
                "Rust requires the rust feature to be enabled".to_string(),
            ));

            #[cfg(feature = "rust")]
            handle_rust_job(
                mem_peak,
                canceled_by,
                job,
                db,
                client,
                &code,
                job_dir,
                lock.as_ref(),
                &shared_mount,
                base_internal_url,
                worker_name,
                envs,
                occupancy_metrics,
            )
            .await
        }
        Some(ScriptLang::Ansible) => {
            #[cfg(not(feature = "python"))]
            return Err(Error::internal_err(
                "Ansible requires the python feature to be enabled".to_string(),
            ));

            #[cfg(feature = "python")]
            handle_ansible_job(
                lock.as_ref(),
                job_dir,
                worker_dir,
                worker_name,
                job,
                mem_peak,
                canceled_by,
                db,
                client,
                &code,
                &shared_mount,
                base_internal_url,
                envs,
                occupancy_metrics,
            )
            .await
        }
        Some(ScriptLang::CSharp) => {
            handle_csharp_job(
                mem_peak,
                canceled_by,
                job,
                db,
                client,
                &code,
                job_dir,
                lock.as_ref(),
                &shared_mount,
                base_internal_url,
                worker_name,
                envs,
                occupancy_metrics,
            )
            .await
        }
        _ => panic!("unreachable, language is not supported: {language:#?}"),
    };
    tracing::info!(
        workspace_id = %job.workspace_id,
        is_ok = result.is_ok(),
        "finished {} job {}",
        &lang_str,
        job.id
    );
    // println!("handled job: {:?}",  SystemTime::now());

    result
}

fn parse_sig_of_lang(
    code: &str,
    language: Option<&ScriptLang>,
    main_override: Option<String>,
) -> Result<Option<MainArgSignature>> {
    Ok(if let Some(lang) = language {
        match lang {
            ScriptLang::Nativets | ScriptLang::Deno | ScriptLang::Bun | ScriptLang::Bunnative => {
                Some(windmill_parser_ts::parse_deno_signature(
                    code,
                    true,
                    main_override,
                )?)
            }
            ScriptLang::Python3 => Some(windmill_parser_py::parse_python_signature(
                code,
                main_override,
            )?),
            ScriptLang::Go => Some(windmill_parser_go::parse_go_sig(code)?),
            ScriptLang::Bash => Some(windmill_parser_bash::parse_bash_sig(code)?),
            ScriptLang::Powershell => Some(windmill_parser_bash::parse_powershell_sig(code)?),
            ScriptLang::Postgresql => Some(windmill_parser_sql::parse_pgsql_sig(code)?),
            ScriptLang::Mysql => Some(windmill_parser_sql::parse_mysql_sig(code)?),
            ScriptLang::Bigquery => Some(windmill_parser_sql::parse_bigquery_sig(code)?),
            ScriptLang::Snowflake => Some(windmill_parser_sql::parse_snowflake_sig(code)?),
            ScriptLang::Graphql => None,
            ScriptLang::Mssql => Some(windmill_parser_sql::parse_mssql_sig(code)?),
            ScriptLang::OracleDB => Some(windmill_parser_sql::parse_oracledb_sig(code)?),
            ScriptLang::Php => Some(windmill_parser_php::parse_php_signature(
                code,
                main_override,
            )?),
            ScriptLang::Rust => Some(windmill_parser_rust::parse_rust_signature(code)?),
            ScriptLang::Ansible => Some(windmill_parser_yaml::parse_ansible_sig(code)?),
            ScriptLang::CSharp => Some(windmill_parser_csharp::parse_csharp_signature(code)?),
        }
    } else {
        None
    })
}<|MERGE_RESOLUTION|>--- conflicted
+++ resolved
@@ -14,11 +14,8 @@
     apps::AppScriptId,
     auth::{fetch_authed_from_permissioned_as, JWTAuthClaims, JobPerms},
     cache::{ScriptData, ScriptMetadata},
-<<<<<<< HEAD
     schema::{should_validate_schema, SchemaValidator},
-=======
     jwt,
->>>>>>> 2ea589a1
     scripts::PREVIEW_IS_TAR_CODEBASE_HASH,
     utils::WarnAfterExt,
     worker::{
