#[cfg(feature = "otel")]
use opentelemetry::trace::FutureExt;

use serde::Serialize;
use sqlx::types::Json;
use std::{
    collections::HashMap,
    sync::{
        atomic::{AtomicBool, AtomicU16, Ordering},
        Arc,
    },
};
use tracing::{field, Instrument};
#[cfg(not(feature = "otel"))]
use windmill_common::otel_ee::FutureExt;

use uuid::Uuid;

use windmill_common::{
    add_time,
    error::{self, Error},
    jobs::JobKind,
    utils::WarnAfterExt,
    worker::{to_raw_value, Connection, WORKER_GROUP},
    KillpillSender, DB,
};

#[cfg(feature = "benchmark")]
use windmill_common::bench::{BenchmarkInfo, BenchmarkIter};

use windmill_queue::{
    append_logs, get_queued_job, CanceledBy, JobCompleted, MiniPulledJob, WrappedError,
};

use serde_json::{json, value::RawValue, Value};

use tokio::task::JoinHandle;

use windmill_queue::{add_completed_job, add_completed_job_error};

use crate::{
    bash_executor::ANSI_ESCAPE_RE,
    common::{error_to_value, read_result, save_in_cache},
    otel_ee::add_root_flow_job_to_otlp,
    worker_flow::update_flow_status_after_job_completion,
<<<<<<< HEAD
    AuthedClient, JobCompletedReceiver, JobCompletedSender, SameWorkerSender, SendResult,
    UpdateFlow, INIT_SCRIPT_TAG, SAME_WORKER_REQUIREMENTS,
=======
    JobCompletedReceiver, JobCompletedSender, SameWorkerSender, SendResult, UpdateFlow,
    INIT_SCRIPT_TAG,
>>>>>>> 64f35d05
};
use windmill_common::client::AuthedClient;

async fn process_jc(
    jc: JobCompleted,
    worker_name: &str,
    base_internal_url: &str,
    db: &DB,
    worker_dir: &str,
    same_worker_tx: Option<&SameWorkerSender>,
    job_completed_sender: &JobCompletedSender,
    #[cfg(feature = "benchmark")] bench: &mut BenchmarkIter,
) {
    let success: bool = jc.success;

    let span = tracing::span!(
        tracing::Level::INFO,
        "job_postprocessing",
        job_id = %jc.job.id, root_job = field::Empty, workspace_id = %jc.job.workspace_id,  worker = %worker_name,tag = %jc.job.tag,
        // hostname = %hostname,
        language = field::Empty,
        script_path = field::Empty,
        flow_step_id = field::Empty,
        parent_job = field::Empty,
        otel.name = field::Empty
    );
    let rj = if let Some(root_job) = jc.job.flow_innermost_root_job {
        root_job
    } else {
        jc.job.id
    };
    windmill_common::otel_ee::set_span_parent(&span, &rj);

    if let Some(lg) = jc.job.script_lang.as_ref() {
        span.record("language", lg.as_str());
    }
    if let Some(step_id) = jc.job.flow_step_id.as_ref() {
        span.record(
            "otel.name",
            format!("job_postprocessing {}", step_id).as_str(),
        );
        span.record("flow_step_id", step_id.as_str());
    } else {
        span.record("otel.name", "job postprocessing");
    }
    if let Some(parent_job) = jc.job.parent_job.as_ref() {
        span.record("parent_job", parent_job.to_string().as_str());
    }
    if let Some(script_path) = jc.job.runnable_path.as_ref() {
        span.record("script_path", script_path.as_str());
    }
    if let Some(root_job) = jc.job.flow_innermost_root_job.as_ref() {
        span.record("root_job", root_job.to_string().as_str());
    }

    let root_job = handle_receive_completed_job(
        jc,
        &base_internal_url,
        &db,
        worker_dir,
        same_worker_tx,
        &worker_name,
        job_completed_sender.clone(),
        #[cfg(feature = "benchmark")]
        bench,
    )
    .instrument(span)
    .await;

    if let Some(root_job) = root_job {
        add_root_flow_job_to_otlp(&root_job, success);
    }
}

enum JobCompletedRx {
    JobCompleted(SendResult),
    Killpill,
}

pub fn start_background_processor(
    job_completed_rx: JobCompletedReceiver,
    job_completed_sender: JobCompletedSender,
    same_worker_queue_size: Arc<AtomicU16>,
    job_completed_processor_is_done: Arc<AtomicBool>,
    base_internal_url: String,
    db: DB,
    worker_dir: String,
    same_worker_tx: SameWorkerSender,
    worker_name: String,
    killpill_tx: KillpillSender,
    is_dedicated_worker: bool,
) -> JoinHandle<()> {
    tokio::spawn(async move {
        let mut has_been_killed = false;

        let JobCompletedReceiver { bounded_rx, mut killpill_rx, unbounded_rx } = job_completed_rx;

        #[cfg(feature = "benchmark")]
        let mut infos = BenchmarkInfo::new();

        //if we have been killed, we want to drain the queue of jobs
        while let Some(sr) = {
            if has_been_killed && same_worker_queue_size.load(Ordering::SeqCst) == 0 {
                unbounded_rx
                    .try_recv()
                    .ok()
                    .map(JobCompletedRx::JobCompleted)
                    .or_else(|| bounded_rx.try_recv().ok().map(JobCompletedRx::JobCompleted))
            } else {
                tokio::select! {
                    biased;
                    result = unbounded_rx.recv_async() => {
                        result.ok().map(JobCompletedRx::JobCompleted)
                    }
                    result = bounded_rx.recv_async() => {
                        result.ok().map(JobCompletedRx::JobCompleted)
                    }

                    _ = killpill_rx.recv() => {
                        Some(JobCompletedRx::Killpill)
                    }
                }
            }
        } {
            #[cfg(feature = "benchmark")]
            let mut bench = BenchmarkIter::new();

            match sr {
                JobCompletedRx::JobCompleted(SendResult::JobCompleted(jc)) => {
                    let is_init_script_and_failure =
                        !jc.success && jc.job.tag.as_str() == INIT_SCRIPT_TAG;
                    let is_dependency_job = matches!(
                        jc.job.kind,
                        JobKind::Dependencies | JobKind::FlowDependencies
                    );

                    process_jc(
                        jc,
                        &worker_name,
                        &base_internal_url,
                        &db,
                        &worker_dir,
                        Some(&same_worker_tx),
                        &job_completed_sender,
                        #[cfg(feature = "benchmark")]
                        &mut bench,
                    )
                    .await;

                    if is_init_script_and_failure {
                        tracing::error!("init script errored, exiting");
                        killpill_tx.send();
                        break;
                    }
                    if is_dependency_job && is_dedicated_worker {
                        tracing::error!("Dedicated worker executed a dependency job, a new script has been deployed. Exiting expecting to be restarted.");
                        sqlx::query!(
                                "UPDATE config SET config = config WHERE name = $1",
                                format!("worker__{}", *WORKER_GROUP)
                            )
                            .execute(&db)
                            .await
                            .expect("update config to trigger restart of all dedicated workers at that config");
                        killpill_tx.send();
                    }
                    add_time!(bench, "job completed processed");

                    #[cfg(feature = "benchmark")]
                    {
                        infos.add_iter(bench, true);
                    }
                }
                JobCompletedRx::JobCompleted(SendResult::UpdateFlow(UpdateFlow {
                    flow,
                    w_id,
                    success,
                    result,
                    worker_dir,
                    stop_early_override,
                    token,
                })) => {
                    // let r;
                    tracing::info!(parent_flow = %flow, "updating flow status");
                    if let Err(e) = update_flow_status_after_job_completion(
                        &db,
                        &AuthedClient::new(
                            base_internal_url.to_string(),
                            w_id.clone(),
                            token.clone(),
                            None,
                        ),
                        flow,
                        &Uuid::nil(),
                        &w_id,
                        success,
                        Arc::new(result),
                        true,
                        &same_worker_tx,
                        &worker_dir,
                        stop_early_override,
                        &worker_name,
                        job_completed_sender.clone(),
                        #[cfg(feature = "benchmark")]
                        &mut bench,
                    )
                    .await
                    {
                        tracing::error!("Error updating flow status after job completion for {flow} on {worker_name}: {e:#}");
                    }
                }
                JobCompletedRx::Killpill => {
                    has_been_killed = true;
                }
            }
        }

        job_completed_processor_is_done.store(true, Ordering::SeqCst);

        tracing::info!("finished processing all completed jobs");

        #[cfg(feature = "benchmark")]
        {
            infos
                .write_to_file("profiling_result_processor.json")
                .expect("write to file profiling");
        }
    })
}

async fn send_job_completed(job_completed_tx: JobCompletedSender, jc: JobCompleted) {
<<<<<<< HEAD
    let result = job_completed_tx
=======
    job_completed_tx
>>>>>>> 64f35d05
        .send_job(jc, true)
        .with_context(windmill_common::otel_ee::otel_ctx())
        .await;

    match result {
        Ok(()) => {
            tracing::debug!("Send job completed")
        }
        Err(err) => {
            tracing::error!("An error occurred while sending job completed: {:#?}", err)
        }
    }
}

pub async fn process_result(
    job: Arc<MiniPulledJob>,
    result: error::Result<Arc<Box<RawValue>>>,
    job_dir: &str,
    job_completed_tx: JobCompletedSender,
    mem_peak: i32,
    canceled_by: Option<CanceledBy>,
    cached_res_path: Option<String>,
    token: &str,
    result_columns: Option<Vec<String>>,
    preprocessed_args: Option<HashMap<String, Box<RawValue>>>,
    conn: &Connection,
    duration: Option<i64>,
) -> error::Result<bool> {
    match result {
        Ok(result) => {
            send_job_completed(
                job_completed_tx,
                JobCompleted {
                    job,
                    preprocessed_args,
                    result,
                    result_columns,
                    mem_peak,
                    canceled_by,
                    success: true,
                    cached_res_path,
                    token: token.to_string(),
                    duration,
                },
            )
            .with_context(windmill_common::otel_ee::otel_ctx())
            .await;
            Ok(true)
        }
        Err(e) => {
            let error_value = match e {
                Error::ExitStatus(program, i) => {
                    let res = read_result(job_dir).await.ok();

                    if res.as_ref().is_some_and(|x| !x.get().is_empty()) {
                        res.unwrap()
                    } else {
                        match conn {
                            Connection::Sql(db) => {
                                let last_10_log_lines = sqlx::query_scalar!(
                            "SELECT right(logs, 600) FROM job_logs WHERE job_id = $1 AND workspace_id = $2 ORDER BY created_at DESC LIMIT 1",
                            &job.id,
                            &job.workspace_id
                        ).fetch_one(db).await.ok().flatten().unwrap_or("".to_string());

                                let log_lines = last_10_log_lines
                                    .split("CODE EXECUTION ---")
                                    .last()
                                    .unwrap_or(&last_10_log_lines);

                                extract_error_value(
                                    &program,
                                    log_lines,
                                    i,
                                    job.flow_step_id.clone(),
                                )
                            }
                            Connection::Http(_) => {
                                to_raw_value(&"See logs for more details".to_string())
                            }
                        }
                    }
                }
                Error::ExecutionRawError(e) => to_raw_value(&e),
                err @ _ => to_raw_value(&SerializedError {
                    message: format!("execution error:\n{err:#}",),
                    name: "ExecutionErr".to_string(),
                    step_id: job.flow_step_id.clone(),
                    exit_code: None,
                }),
            };

            send_job_completed(
                job_completed_tx,
                JobCompleted {
                    job,
                    result: Arc::new(to_raw_value(&error_value)),
                    result_columns: None,
                    preprocessed_args: None,
                    mem_peak,
                    canceled_by,
                    success: false,
                    cached_res_path,
                    token: token.to_string(),
                    duration,
                },
            )
            .with_context(windmill_common::otel_ee::otel_ctx())
            .await;
            Ok(false)
        }
    }
}

pub async fn handle_receive_completed_job(
    jc: JobCompleted,
    base_internal_url: &str,
    db: &DB,
    worker_dir: &str,
    same_worker_tx: Option<&SameWorkerSender>,
    worker_name: &str,
    job_completed_tx: JobCompletedSender,
    #[cfg(feature = "benchmark")] bench: &mut BenchmarkIter,
) -> Option<Arc<MiniPulledJob>> {
    let token = jc.token.clone();
    let workspace = jc.job.workspace_id.clone();
    let client = AuthedClient::new(base_internal_url.to_string(), workspace, token, None);
    let job = jc.job.clone();
    let mem_peak = jc.mem_peak.clone();
    let canceled_by = jc.canceled_by.clone();

    let processed_completed_job = process_completed_job(
        jc,
        &client,
        db,
        &worker_dir,
        same_worker_tx.clone(),
        worker_name,
        job_completed_tx.clone(),
        #[cfg(feature = "benchmark")]
        bench,
    )
    .await;

    match processed_completed_job {
        Err(err) => {
            handle_job_error(
                db,
                &client,
                job.as_ref(),
                mem_peak,
                canceled_by,
                err,
                false,
                same_worker_tx.clone(),
                &worker_dir,
                worker_name,
                job_completed_tx,
                #[cfg(feature = "benchmark")]
                bench,
            )
            .await;
            None
        }
        Ok(r) => r,
    }
}

pub async fn process_completed_job(
    JobCompleted {
        job,
        result,
        mem_peak,
        success,
        cached_res_path,
        canceled_by,
        duration,
        result_columns,
        preprocessed_args,
        ..
    }: JobCompleted,
    client: &AuthedClient,
    db: &DB,
    worker_dir: &str,
    same_worker_tx: Option<&SameWorkerSender>,
    worker_name: &str,
    job_completed_tx: JobCompletedSender,
    #[cfg(feature = "benchmark")] bench: &mut BenchmarkIter,
) -> error::Result<Option<Arc<MiniPulledJob>>> {
    if success {
        // println!("bef completed job{:?}",  SystemTime::now());
        if let Some(cached_path) = cached_res_path {
            save_in_cache(db, client, &job, cached_path, result.clone()).await;
        }

        let is_flow_step = job.is_flow_step();
        let parent_job = job.parent_job.clone();
        let job_id = job.id.clone();
        let workspace_id = job.workspace_id.clone();

        if job.flow_step_id.as_deref() == Some("preprocessor") {
            // Do this before inserting to `v2_job_completed` for backwards compatibility
            // when we set `flow_status->_metadata->preprocessed_args` to true.

            sqlx::query!(
                r#"UPDATE v2_job SET
                    args = '{"reason":"PREPROCESSOR_ARGS_ARE_DISCARDED"}'::jsonb,
                    preprocessed = TRUE
                WHERE id = $1 AND preprocessed = FALSE"#,
                job.id
            )
            .execute(db)
            .await
            .map_err(|e| {
                Error::InternalErr(format!(
                    "error while deleting args of preprocessing step: {e:#}"
                ))
            })?;
        } else if let Some(preprocessed_args) = preprocessed_args {
            // Update script args to preprocessed args
            sqlx::query!(
                "UPDATE v2_job SET args = $1, preprocessed = TRUE WHERE id = $2",
                Json(preprocessed_args) as Json<HashMap<String, Box<RawValue>>>,
                job.id
            )
            .execute(db)
            .await?;
        }

        add_time!(bench, "pre add_completed_job");

        add_completed_job(
            db,
            &job,
            true,
            false,
            Json(&result),
            result_columns,
            mem_peak.to_owned(),
            canceled_by,
            false,
            duration,
        )
        .await?;
        drop(job);

        add_time!(bench, "add_completed_job END");

        if is_flow_step {
            if let Some(parent_job) = parent_job {
                // tracing::info!(parent_flow = %parent_job, subflow = %job_id, "updating flow status (2)");
                let r = update_flow_status_after_job_completion(
                    db,
                    client,
                    parent_job,
                    &job_id,
                    &workspace_id,
                    true,
                    result,
                    false,
                    &same_worker_tx.expect(SAME_WORKER_REQUIREMENTS).to_owned(),
                    &worker_dir,
                    None,
                    worker_name,
                    job_completed_tx,
                    #[cfg(feature = "benchmark")]
                    bench,
                )
                .warn_after_seconds(10)
                .await?;
                add_time!(bench, "updated flow status END");
                return Ok(r);
            }
        }
    } else {
        let result = add_completed_job_error(
            db,
            &job,
            mem_peak.to_owned(),
            canceled_by,
            serde_json::from_str(result.get()).unwrap_or_else(
                |_| json!({ "message": format!("Non serializable error: {}", result.get()) }),
            ),
            worker_name,
            false,
            None,
        )
        .await?;
        if job.is_flow_step() {
            if let Some(parent_job) = job.parent_job {
                tracing::error!(parent_flow = %parent_job, subflow = %job.id, "process completed job error, updating flow status");
                let r = update_flow_status_after_job_completion(
                    db,
                    client,
                    parent_job,
                    &job.id,
                    &job.workspace_id,
                    false,
                    Arc::new(serde_json::value::to_raw_value(&result).unwrap()),
                    false,
                    &same_worker_tx.expect(SAME_WORKER_REQUIREMENTS).to_owned(),
                    &worker_dir,
                    None,
                    worker_name,
                    job_completed_tx,
                    #[cfg(feature = "benchmark")]
                    bench,
                )
                .warn_after_seconds(10)
                .await?;
                return Ok(r);
            }
        }
    }
    return Ok(None);
}

async fn handle_non_flow_job_error(
    db: &DB,
    job: &MiniPulledJob,
    mem_peak: i32,
    canceled_by: Option<CanceledBy>,
    err: Value,
    worker_name: &str,
) -> Result<WrappedError, Error> {
    append_logs(
        &job.id,
        &job.workspace_id,
        format!("Unexpected error during job execution:\n{err:#?}"),
        &db.into(),
    )
    .await;
    add_completed_job_error(
        db,
        job,
        mem_peak,
        canceled_by,
        err,
        worker_name,
        false,
        None,
    )
    .await
}

#[tracing::instrument(name = "job_error", level = "info", skip_all, fields(job_id = %job.id))]
pub async fn handle_job_error(
    db: &DB,
    client: &AuthedClient,
    job: &MiniPulledJob,
    mem_peak: i32,
    canceled_by: Option<CanceledBy>,
    err: Error,
    unrecoverable: bool,
    same_worker_tx: Option<&SameWorkerSender>,
    worker_dir: &str,
    worker_name: &str,
    job_completed_tx: JobCompletedSender,
    #[cfg(feature = "benchmark")] bench: &mut BenchmarkIter,
) {
    let err = error_to_value(err);

    let update_job_future = || async {
        handle_non_flow_job_error(
            db,
            job,
            mem_peak,
            canceled_by.clone(),
            err.clone(),
            worker_name,
        )
        .await
    };

    let update_job_future = if job.is_flow_step() || job.is_flow() {
        let (flow, job_status_to_update) = if let Some(parent_job_id) = job.parent_job {
            if let Err(e) = update_job_future().await {
                tracing::error!(
                    "error updating job future for job {} for handle_job_error: {e:#}",
                    job.id
                );
            }
            (parent_job_id, job.id)
        } else {
            (job.id, Uuid::nil())
        };

        let wrapped_error = WrappedError { error: err.clone() };
        tracing::error!(parent_flow = %flow, subflow = %job_status_to_update, "handle job error, updating flow status: {err:?}");
        let updated_flow = update_flow_status_after_job_completion(
            db,
            client,
            flow,
            &job_status_to_update,
            &job.workspace_id,
            false,
            Arc::new(serde_json::value::to_raw_value(&wrapped_error).unwrap()),
            unrecoverable,
            &same_worker_tx.expect(SAME_WORKER_REQUIREMENTS).clone(),
            worker_dir,
            None,
            worker_name,
            job_completed_tx.clone(),
            #[cfg(feature = "benchmark")]
            bench,
        )
        .await;

        if let Err(err) = updated_flow {
            if let Some(parent_job_id) = job.parent_job {
                if let Ok(Some(parent_job)) =
                    get_queued_job(&parent_job_id, &job.workspace_id, &db).await
                {
                    let e = json!({"message": err.to_string(), "name": "InternalErr"});
                    append_logs(
                        &parent_job.id,
                        &job.workspace_id,
                        format!("Unexpected error during flow job error handling:\n{err}"),
                        &db.into(),
                    )
                    .await;
                    let _ = add_completed_job_error(
                        db,
                        &MiniPulledJob::from(&parent_job),
                        mem_peak,
                        canceled_by.clone(),
                        e,
                        worker_name,
                        false,
                        None,
                    )
                    .await;
                }
            }
        }

        None
    } else {
        Some(update_job_future)
    };
    if let Some(f) = update_job_future {
        let _ = f().await;
    }
}

#[derive(Debug, Serialize)]
pub struct SerializedError {
    pub message: String,
    pub name: String,
    #[serde(skip_serializing_if = "Option::is_none")]
    pub step_id: Option<String>,
    #[serde(skip_serializing_if = "Option::is_none")]
    pub exit_code: Option<i32>,
}
pub fn extract_error_value(
    program: &str,
    log_lines: &str,
    i: i32,
    step_id: Option<String>,
) -> Box<RawValue> {
    return to_raw_value(&SerializedError {
        message: format!(
            "exit code for \"{program}\": {i}, last log lines:\n{}",
            ANSI_ESCAPE_RE.replace_all(log_lines.trim(), "").to_string()
        ),
        name: "ExecutionErr".to_string(),
        step_id,
        exit_code: Some(i),
    });
}<|MERGE_RESOLUTION|>--- conflicted
+++ resolved
@@ -43,13 +43,8 @@
     common::{error_to_value, read_result, save_in_cache},
     otel_ee::add_root_flow_job_to_otlp,
     worker_flow::update_flow_status_after_job_completion,
-<<<<<<< HEAD
     AuthedClient, JobCompletedReceiver, JobCompletedSender, SameWorkerSender, SendResult,
     UpdateFlow, INIT_SCRIPT_TAG, SAME_WORKER_REQUIREMENTS,
-=======
-    JobCompletedReceiver, JobCompletedSender, SameWorkerSender, SendResult, UpdateFlow,
-    INIT_SCRIPT_TAG,
->>>>>>> 64f35d05
 };
 use windmill_common::client::AuthedClient;
 
@@ -280,11 +275,7 @@
 }
 
 async fn send_job_completed(job_completed_tx: JobCompletedSender, jc: JobCompleted) {
-<<<<<<< HEAD
     let result = job_completed_tx
-=======
-    job_completed_tx
->>>>>>> 64f35d05
         .send_job(jc, true)
         .with_context(windmill_common::otel_ee::otel_ctx())
         .await;
