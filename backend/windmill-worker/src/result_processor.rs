--- conflicted
+++ resolved
@@ -1,4 +1,7 @@
-use opentelemetry::trace::FutureExt;
+use opentelemetry::{
+    global::ObjectSafeSpan,
+    trace::{FutureExt, TraceContextExt},
+};
 use serde::Serialize;
 use sqlx::{types::Json, Pool, Postgres};
 use std::{
@@ -8,6 +11,8 @@
         Arc,
     },
 };
+use tracing::{field, Instrument};
+use tracing_opentelemetry::OpenTelemetrySpanExt;
 
 use uuid::Uuid;
 
@@ -42,6 +47,7 @@
 use crate::{
     bash_executor::ANSI_ESCAPE_RE,
     common::{read_result, save_in_cache},
+    job_logger_ee::span_cx_from_job_id,
     worker_flow::update_flow_status_after_job_completion,
     AuthedClient, JobCompleted, JobCompletedSender, SameWorkerSender, SendResult, INIT_SCRIPT_TAG,
 };
@@ -85,7 +91,51 @@
                         JobKind::Dependencies | JobKind::FlowDependencies
                     );
 
-                    handle_receive_completed_job(
+                    let success = jc.success;
+
+                    let span = tracing::span!(
+                        tracing::Level::INFO,
+                        "job_postprocessing",
+                        job_id = %jc.job.id, root_job = field::Empty, workspace_id = %jc.job.workspace_id,  worker = %worker_name,tag = %jc.job.tag,
+                        // hostname = %hostname,
+                        language = field::Empty,
+                        script_path = field::Empty,
+                        flow_step_id = field::Empty,
+                        parent_job = field::Empty,
+                        otel.name = field::Empty
+                    );
+                    let rj = if let Some(root_job) = jc.job.root_job {
+                        root_job
+                    } else {
+                        jc.job.id
+                    };
+                    span.set_parent(
+                        opentelemetry::Context::new()
+                            .with_remote_span_context(span_cx_from_job_id(&rj)),
+                    );
+                    if let Some(lg) = jc.job.language.as_ref() {
+                        span.record("language", lg.as_str());
+                    }
+                    if let Some(step_id) = jc.job.flow_step_id.as_ref() {
+                        span.record(
+                            "otel.name",
+                            format!("job_postprocessing {}", step_id).as_str(),
+                        );
+                        span.record("flow_step_id", step_id.as_str());
+                    } else {
+                        span.record("otel.name", "job postprocessing");
+                    }
+                    if let Some(parent_job) = jc.job.parent_job.as_ref() {
+                        span.record("parent_job", parent_job.to_string().as_str());
+                    }
+                    if let Some(script_path) = jc.job.script_path.as_ref() {
+                        span.record("script_path", script_path.as_str());
+                    }
+                    if let Some(root_job) = jc.job.root_job.as_ref() {
+                        span.record("root_job", root_job.to_string().as_str());
+                    }
+
+                    let root_job = handle_receive_completed_job(
                         jc,
                         &base_internal_url,
                         &db,
@@ -96,7 +146,13 @@
                         #[cfg(feature = "benchmark")]
                         &mut bench,
                     )
+                    .instrument(span)
                     .await;
+
+                    if let Some(root_job) = root_job {
+                        add_root_flow_job_to_otlp(&root_job, success);
+                        tracing::error!(job_id = %root_job.id, parent_job = ?root_job.parent_job, "ADDDED root job completed");
+                    }
 
                     if is_init_script_and_failure {
                         tracing::error!("init script errored, exiting");
@@ -178,6 +234,53 @@
     })
 }
 
+pub fn add_root_flow_job_to_otlp(queued_job: &QueuedJob, success: bool) {
+    if queued_job.parent_job.is_none() {
+        if let Ok(tracer) = windmill_common::tracing_init::TRACER.read() {
+            if let Some(tracer) = tracer.as_ref() {
+                use opentelemetry::trace::Tracer;
+                let trace_id = opentelemetry::trace::TraceId::from_bytes(
+                    queued_job.id.as_u128().to_be_bytes(),
+                );
+                let span_id = opentelemetry::trace::SpanId::from_bytes(
+                    queued_job.id.as_u64_pair().1.to_be_bytes(),
+                );
+                let started_at = queued_job.started_at.unwrap_or(chrono::Utc::now());
+
+                let mut span = tracer
+                    .span_builder("full_job")
+                    .with_start_time(started_at)
+                    .with_trace_id(trace_id)
+                    .with_span_id(span_id)
+                    .with_attributes(vec![
+                        opentelemetry::KeyValue::new("job_id", queued_job.id.to_string()),
+                        opentelemetry::KeyValue::new(
+                            "workspace_id",
+                            queued_job.workspace_id.clone(),
+                        ),
+                        opentelemetry::KeyValue::new(
+                            "script_path",
+                            queued_job
+                                .script_path
+                                .clone()
+                                .unwrap_or_else(|| "".to_string()),
+                        ),
+                    ])
+                    .start(tracer);
+                if success {
+                    span.set_status(opentelemetry::trace::Status::Ok);
+                } else {
+                    span.set_status(opentelemetry::trace::Status::Error {
+                        description: "Job failed".into(),
+                    });
+                }
+                // span.add_event_with_timestamp("Job completed".into(), SystemTime::now(), vec![]);
+                span.end();
+            }
+        }
+    }
+}
+
 async fn send_job_completed(
     job_completed_tx: JobCompletedSender,
     job: Arc<QueuedJob>,
@@ -189,14 +292,6 @@
     token: String,
     duration: Option<i64>,
 ) {
-<<<<<<< HEAD
-    let jc = JobCompleted { job, result, mem_peak, canceled_by, success, cached_res_path, token };
-    job_completed_tx
-        .send(jc)
-        .with_context(opentelemetry::Context::current())
-        .await
-        .expect("send job completed")
-=======
     let jc = JobCompleted {
         job,
         result,
@@ -207,8 +302,11 @@
         token,
         duration,
     };
-    job_completed_tx.send(jc).await.expect("send job completed")
->>>>>>> 73a783d1
+    job_completed_tx
+        .send(jc)
+        .with_context(opentelemetry::Context::current())
+        .await
+        .expect("send job completed")
 }
 
 pub async fn process_result(
@@ -341,7 +439,7 @@
     worker_name: &str,
     job_completed_tx: Sender<SendResult>,
     #[cfg(feature = "benchmark")] bench: &mut BenchmarkIter,
-) {
+) -> Option<Arc<QueuedJob>> {
     let token = jc.token.clone();
     let workspace = jc.job.workspace_id.clone();
     let client = AuthedClient {
@@ -353,7 +451,7 @@
     let job = jc.job.clone();
     let mem_peak = jc.mem_peak.clone();
     let canceled_by = jc.canceled_by.clone();
-    if let Err(err) = process_completed_job(
+    match process_completed_job(
         jc,
         &client,
         db,
@@ -366,26 +464,29 @@
     )
     .await
     {
-        handle_job_error(
-            db,
-            &client,
-            job.as_ref(),
-            mem_peak,
-            canceled_by,
-            err,
-            false,
-            same_worker_tx.clone(),
-            &worker_dir,
-            worker_name,
-            job_completed_tx,
-            #[cfg(feature = "benchmark")]
-            bench,
-        )
-        .await;
+        Err(err) => {
+            handle_job_error(
+                db,
+                &client,
+                job.as_ref(),
+                mem_peak,
+                canceled_by,
+                err,
+                false,
+                same_worker_tx.clone(),
+                &worker_dir,
+                worker_name,
+                job_completed_tx,
+                #[cfg(feature = "benchmark")]
+                bench,
+            )
+            .await;
+            None
+        }
+        Ok(r) => r,
     }
 }
 
-#[tracing::instrument(name = "completed_job", level = "info", skip_all, fields(job_id = %job.id))]
 pub async fn process_completed_job(
     JobCompleted { job, result, mem_peak, success, cached_res_path, canceled_by, duration, .. }: JobCompleted,
     client: &AuthedClient,
@@ -395,7 +496,7 @@
     worker_name: &str,
     job_completed_tx: Sender<SendResult>,
     #[cfg(feature = "benchmark")] bench: &mut BenchmarkIter,
-) -> windmill_common::error::Result<()> {
+) -> windmill_common::error::Result<Option<Arc<QueuedJob>>> {
     if success {
         // println!("bef completed job{:?}",  SystemTime::now());
         if let Some(cached_path) = cached_res_path {
@@ -425,8 +526,8 @@
 
         if is_flow_step {
             if let Some(parent_job) = parent_job {
-                tracing::info!(parent_flow = %parent_job, subflow = %job_id, "updating flow status (2)");
-                update_flow_status_after_job_completion(
+                // tracing::info!(parent_flow = %parent_job, subflow = %job_id, "updating flow status (2)");
+                let r = update_flow_status_after_job_completion(
                     db,
                     client,
                     parent_job,
@@ -444,9 +545,10 @@
                     bench,
                 )
                 .await?;
+                add_time!(bench, "updated flow status END");
+                return Ok(r);
             }
         }
-        add_time!(bench, "updated flow status END");
     } else {
         let result = add_completed_job_error(
             db,
@@ -464,7 +566,7 @@
         if job.is_flow_step {
             if let Some(parent_job) = job.parent_job {
                 tracing::error!(parent_flow = %parent_job, subflow = %job.id, "process completed job error, updating flow status");
-                update_flow_status_after_job_completion(
+                let r = update_flow_status_after_job_completion(
                     db,
                     client,
                     parent_job,
@@ -482,10 +584,11 @@
                     bench,
                 )
                 .await?;
+                return Ok(r);
             }
         }
     }
-    Ok(())
+    return Ok(None);
 }
 
 #[tracing::instrument(name = "job_error", level = "info", skip_all, fields(job_id = %job.id))]
