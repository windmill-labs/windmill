--- conflicted
+++ resolved
@@ -40,16 +40,7 @@
 
 use serde_json::{json, value::RawValue};
 
-<<<<<<< HEAD
-use tokio::{
-    fs::DirBuilder,
-    sync::{broadcast, mpsc},
-    task::JoinHandle,
-    time::Instant,
-};
-=======
 use tokio::task::JoinHandle;
->>>>>>> eccefb0d
 
 use windmill_queue::{add_completed_job, add_completed_job_error};
 
@@ -59,13 +50,8 @@
     handle_queued_job,
     otel_ee::add_root_flow_job_to_otlp,
     worker_flow::update_flow_status_after_job_completion,
-<<<<<<< HEAD
-    AuthedClient, JobCompletedSender, NextJob, SameWorkerSender, SendResult, INIT_SCRIPT_TAG,
-    KEEP_JOB_DIR, SLEEP_QUEUE,
-=======
     AuthedClient, JobCompletedReceiver, JobCompletedSender, SameWorkerSender, SendResult,
     UpdateFlow, INIT_SCRIPT_TAG,
->>>>>>> eccefb0d
 };
 
 lazy_static::lazy_static! {
