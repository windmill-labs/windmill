--- conflicted
+++ resolved
@@ -8,7 +8,7 @@
     sync::{
         atomic::{AtomicBool, AtomicU16, Ordering},
         Arc,
-    }
+    },
 };
 use tracing::{field, Instrument};
 #[cfg(not(feature = "otel"))]
@@ -40,16 +40,12 @@
 use windmill_queue::{add_completed_job, add_completed_job_error};
 
 use crate::{
-<<<<<<< HEAD
     bash_executor::ANSI_ESCAPE_RE,
     common::{error_to_value, read_result, save_in_cache},
     otel_oss::add_root_flow_job_to_otlp,
     worker_flow::update_flow_status_after_job_completion,
-    JobCompletedReceiver, JobCompletedSender, SameWorkerSender, SendResult, UpdateFlow,
-    SAME_WORKER_REQUIREMENTS,
-=======
-    bash_executor::ANSI_ESCAPE_RE, common::{error_to_value, read_result, save_in_cache}, otel_oss::add_root_flow_job_to_otlp, worker_flow::update_flow_status_after_job_completion, JobCompletedReceiver, JobCompletedSender, SameWorkerSender, SendResult, SendResultPayload, UpdateFlow, INIT_SCRIPT_TAG, SAME_WORKER_REQUIREMENTS
->>>>>>> 3ae5b3c5
+    JobCompletedReceiver, JobCompletedSender, SameWorkerSender, SendResult, SendResultPayload,
+    UpdateFlow, SAME_WORKER_REQUIREMENTS,
 };
 use windmill_common::client::AuthedClient;
 
@@ -182,7 +178,10 @@
             let mut bench = BenchmarkIter::new();
 
             match sr {
-                JobCompletedRx::JobCompleted(SendResult { result: SendResultPayload::JobCompleted(jc), time }) => {
+                JobCompletedRx::JobCompleted(SendResult {
+                    result: SendResultPayload::JobCompleted(jc),
+                    time,
+                }) => {
                     let is_init_script_and_failure =
                         !jc.success && jc.job.tag.as_str() == INIT_SCRIPT_TAG;
                     let is_dependency_job = matches!(
@@ -225,17 +224,22 @@
                     {
                         infos.add_iter(bench, true);
                     }
-                    last_processing_duration.store(time.elapsed().as_secs() as u16, Ordering::SeqCst);
+                    last_processing_duration
+                        .store(time.elapsed().as_secs() as u16, Ordering::SeqCst);
                 }
-                JobCompletedRx::JobCompleted(SendResult { result: SendResultPayload::UpdateFlow(UpdateFlow {
-                    flow,
-                    w_id,
-                    success,
-                    result,
-                    worker_dir,
-                    stop_early_override,
-                    token,
-                }), time}) => {
+                JobCompletedRx::JobCompleted(SendResult {
+                    result:
+                        SendResultPayload::UpdateFlow(UpdateFlow {
+                            flow,
+                            w_id,
+                            success,
+                            result,
+                            worker_dir,
+                            stop_early_override,
+                            token,
+                        }),
+                    time,
+                }) => {
                     // let r;
                     tracing::info!(parent_flow = %flow, "updating flow status");
                     if let Err(e) = update_flow_status_after_job_completion(
@@ -264,7 +268,8 @@
                     {
                         tracing::error!("Error updating flow status after job completion for {flow} on {worker_name}: {e:#}");
                     }
-                    last_processing_duration.store(time.elapsed().as_secs() as u16, Ordering::SeqCst);
+                    last_processing_duration
+                        .store(time.elapsed().as_secs() as u16, Ordering::SeqCst);
                 }
                 JobCompletedRx::Killpill => {
                     tracing::info!("killpill job received, processing only same worker jobs");
