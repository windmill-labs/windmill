--- conflicted
+++ resolved
@@ -17,17 +17,14 @@
 use uuid::Uuid;
 
 use windmill_common::{
-<<<<<<< HEAD
-    add_time, db::shard_db_or_main_db, error::{self, Error}, jobs::JobKind, utils::WarnAfterExt, worker::{to_raw_value, Connection, WORKER_GROUP}, KillpillSender, DB
-=======
     add_time,
+    db::shard_db_or_main_db,
     error::{self, Error},
     jobs::JobKind,
     utils::WarnAfterExt,
     worker::{to_raw_value, Connection, WORKER_GROUP},
     worker_group_job_stats::{accumulate_job_stats, flush_stats_to_db, JobStatsMap},
     KillpillSender, DB,
->>>>>>> e9277efa
 };
 
 #[cfg(feature = "benchmark")]
