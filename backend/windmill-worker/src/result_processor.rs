--- conflicted
+++ resolved
@@ -275,25 +275,11 @@
 }
 
 async fn send_job_completed(job_completed_tx: JobCompletedSender, jc: JobCompleted) {
-    let result = job_completed_tx
+    job_completed_tx
         .send_job(jc, true)
-<<<<<<< HEAD
-        .with_context(windmill_common::otel_ee::otel_ctx())
-        .await;
-
-    match result {
-        Ok(()) => {
-            tracing::debug!("Send job completed")
-        }
-        Err(err) => {
-            tracing::error!("An error occurred while sending job completed: {:#?}", err)
-        }
-    }
-=======
         .with_context(windmill_common::otel_oss::otel_ctx())
         .await
         .expect("send job completed")
->>>>>>> 697f6605
 }
 
 pub async fn process_result(
