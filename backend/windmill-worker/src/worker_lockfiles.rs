use std::borrow::Cow;
use std::collections::{HashMap, HashSet};
use std::fs::{create_dir_all, remove_dir_all};
use std::path::{Component, Path, PathBuf};

#[cfg(feature = "python")]
use crate::ansible_executor::{get_git_repos_lock, AnsibleDependencyLocks};
use async_recursion::async_recursion;
use itertools::Itertools;
use serde_json::value::RawValue;
use serde_json::{from_value, json, Value};
use sha2::Digest;
use sqlx::types::Json;
use uuid::Uuid;
use windmill_common::assets::{clear_asset_usage, insert_asset_usage, AssetUsageKind};
use windmill_common::error::Error;
use windmill_common::error::Result;
use windmill_common::flows::{FlowModule, FlowModuleValue, FlowNodeId};
use windmill_common::get_latest_deployed_hash_for_path;
use windmill_common::jobs::JobPayload;
use windmill_common::scripts::{hash_script, NewScript, ScriptHash};
#[cfg(feature = "python")]
use windmill_common::worker::PythonAnnotations;
use windmill_common::worker::{to_raw_value, to_raw_value_owned, write_file, Connection};
#[cfg(feature = "python")]
use windmill_parser_yaml::AnsibleRequirements;

use windmill_common::{
    apps::AppScriptId,
    cache::{self, RawData},
    error::{self, to_anyhow},
    flows::{add_virtual_items_if_necessary, FlowValue},
    scripts::ScriptLang,
    DB,
};
use windmill_git_sync::{handle_deployment_metadata, DeployedObject};
#[cfg(feature = "python")]
use windmill_parser_py_imports::parse_relative_imports;
use windmill_parser_ts::parse_expr_for_imports;
use windmill_queue::{append_logs, CanceledBy, MiniPulledJob, PushIsolationLevel};

// TODO: To be removed in future versions
lazy_static::lazy_static! {
    static ref WMDEBUG_NO_HASH_CHANGE_ON_DJ: bool = std::env::var("WMDEBUG_NO_HASH_CHANGE_ON_DJ").is_ok();
    static ref WMDEBUG_NO_NEW_FLOW_VERSION_ON_DJ: bool = std::env::var("WMDEBUG_NO_NEW_FLOW_VERSION_ON_DJ").is_ok();
    static ref WMDEBUG_NO_NEW_APP_VERSION_ON_DJ: bool = std::env::var("WMDEBUG_NO_NEW_APP_VERSION_ON_DJ").is_ok();
    static ref WMDEBUG_NO_COMPONENTS_TO_RELOCK: bool = std::env::var("WMDEBUG_NO_COMPONENTS_TO_RELOCK").is_ok();
<<<<<<< HEAD
    static ref WMDEBUG_NO_DMAP_DISSOLVE: bool = std::env::var("WMDEBUG_NO_DMAP_DISSOLVE").is_ok();
=======
>>>>>>> 84757a68
}

use crate::common::OccupancyMetrics;
use crate::csharp_executor::generate_nuget_lockfile;

#[cfg(feature = "java")]
use crate::java_executor;

#[cfg(feature = "ruby")]
use crate::ruby_executor;

#[cfg(feature = "php")]
use crate::php_executor::{composer_install, parse_php_imports};
#[cfg(feature = "python")]
use crate::python_executor::{
    create_dependencies_dir, handle_python_reqs, split_requirements, uv_pip_compile,
};
#[cfg(feature = "rust")]
use crate::rust_executor::generate_cargo_lockfile;
use crate::{
    bun_executor::gen_bun_lockfile, deno_executor::generate_deno_lock,
    go_executor::install_go_dependencies,
};

// TODO: make sure these are ok
pub async fn update_script_dependency_map(
    job_id: &Uuid,
    db: &DB,
    w_id: &str,
    parent_path: &Option<String>,
    script_path: &str,
    relative_imports: Vec<String>,
) -> error::Result<()> {
    let importer_kind = "script";

    let mut tx = db.begin().await?;
    tx = clear_dependency_parent_path(parent_path, script_path, w_id, importer_kind, tx).await?;

    tx = clear_dependency_map_for_item(script_path, w_id, importer_kind, tx, &None, false).await?;

    if !relative_imports.is_empty() {
        let mut logs = "".to_string();
        logs.push_str("\n--- RELATIVE IMPORTS ---\n\n");
        logs.push_str(&relative_imports.join("\n"));

        tx = add_relative_imports_to_dependency_map(
            script_path,
            w_id,
            relative_imports,
            importer_kind,
            tx,
            &mut logs,
            None,
        )
        .await?;
        append_logs(job_id, w_id, logs, &db.into()).await;
    }
    tx.commit().await?;

    Ok(())
}

async fn add_relative_imports_to_dependency_map<'c>(
    script_path: &str,
    w_id: &str,
    relative_imports: Vec<String>,
    importer_kind: &str,
    mut tx: sqlx::Transaction<'c, sqlx::Postgres>,
    logs: &mut String,
    node_id: Option<String>,
) -> error::Result<sqlx::Transaction<'c, sqlx::Postgres>> {
    for import in relative_imports {
        sqlx::query!(
            "INSERT INTO dependency_map (workspace_id, importer_path, importer_kind, imported_path, importer_node_id)
                 VALUES ($1, $2, $4::text::IMPORTER_KIND, $3, $5) ON CONFLICT DO NOTHING",
            w_id,
            script_path,
            import,
            importer_kind,
            node_id.clone().unwrap_or_default()
        )
        .execute(&mut *tx)
        .await?;
        logs.push_str(&format!("{}\n", import));
    }
    Ok(tx)
}

async fn clear_dependency_map_for_item<'c>(
    item_path: &str,
    w_id: &str,
    importer_kind: &str,
    mut tx: sqlx::Transaction<'c, sqlx::Postgres>,
    importer_node_id: &Option<String>,
    // If true, function will remove all rows regardless of node_id
    ignore_node_id: bool,
) -> Result<sqlx::Transaction<'c, sqlx::Postgres>> {
    sqlx::query!(
        "DELETE FROM dependency_map
                 WHERE importer_path = $1 AND importer_kind = $3::text::IMPORTER_KIND
                 AND workspace_id = $2 AND ($4::text IS NULL OR importer_node_id = $4::text OR $5)",
        item_path,
        w_id,
        importer_kind,
        importer_node_id.clone(),
        ignore_node_id
    )
    .execute(&mut *tx)
    .await?;
    Ok(tx)
}

async fn clear_dependency_parent_path<'c>(
    parent_path: &Option<String>,
    item_path: &str,
    w_id: &str,
    importer_kind: &str,
    mut tx: sqlx::Transaction<'c, sqlx::Postgres>,
) -> Result<sqlx::Transaction<'c, sqlx::Postgres>> {
    if parent_path
        .as_ref()
        .is_some_and(|x| !x.is_empty() && x != item_path)
    {
        sqlx::query!(
            "DELETE FROM dependency_map
                 WHERE importer_path = $1 AND importer_kind = $3::text::IMPORTER_KIND
                 AND workspace_id = $2",
            parent_path.clone().unwrap(),
            w_id,
            importer_kind
        )
        .execute(&mut *tx)
        .await?;
    }
    Ok(tx)
}

fn try_normalize(path: &Path) -> Option<PathBuf> {
    let mut ret = PathBuf::new();

    for component in path.components() {
        match component {
            Component::Prefix(..) | Component::RootDir => return None,
            Component::CurDir => {}
            Component::ParentDir => {
                if !ret.pop() {
                    return None;
                }
            }
            Component::Normal(c) => {
                ret.push(c);
            }
        }
    }

    Some(ret)
}

fn parse_ts_relative_imports(raw_code: &str, script_path: &str) -> error::Result<Vec<String>> {
    let mut relative_imports = vec![];
    let r = parse_expr_for_imports(raw_code, true)?;
    for import in r {
        let import = import.trim_end_matches(".ts");
        if import.starts_with("/") {
            relative_imports.push(import.trim_start_matches("/").to_string());
        } else if import.starts_with(".") {
            let normalized = try_normalize(std::path::Path::new(&format!(
                "{}/../{}",
                script_path, import
            )));
            if let Some(normalized) = normalized {
                let normalized = normalized.to_str().unwrap().to_string();
                relative_imports.push(normalized);
            } else {
                tracing::error!("error canonicalizing path: {script_path} with import {import}");
            }
        }
    }

    Ok(relative_imports)
}

pub fn extract_relative_imports(
    raw_code: &str,
    script_path: &str,
    language: &Option<ScriptLang>,
) -> Option<Vec<String>> {
    match language {
        #[cfg(feature = "python")]
        Some(ScriptLang::Python3) => parse_relative_imports(&raw_code, script_path).ok(),
        Some(ScriptLang::Bun) | Some(ScriptLang::Bunnative) | Some(ScriptLang::Deno) => {
            parse_ts_relative_imports(&raw_code, script_path).ok()
        }
        _ => None,
    }
}

#[tracing::instrument(level = "trace", skip_all)]
pub async fn handle_dependency_job(
    job: &MiniPulledJob,
    preview_data: Option<&RawData>,
    mem_peak: &mut i32,
    canceled_by: &mut Option<CanceledBy>,
    job_dir: &str,
    db: &DB,
    worker_name: &str,
    worker_dir: &str,
    base_internal_url: &str,
    token: &str,
    occupancy_metrics: &mut OccupancyMetrics,
) -> error::Result<Box<RawValue>> {
    dbg!("DEPENDENCY_JOB!");
    dbg!("DEPENDENCY_JOB!");
    dbg!("DEPENDENCY_JOB!");
    dbg!("DEPENDENCY_JOB!");
    dbg!("DEPENDENCY_JOB!");
    let script_path = job.runnable_path();
    let raw_deps = job
        .args
        .as_ref()
        .map(|x| {
            x.get("raw_deps")
                .is_some_and(|y| y.to_string().as_str() == "true")
        })
        .unwrap_or(false);

    let npm_mode = if job
        .script_lang
        .as_ref()
        .map(|v| v == &ScriptLang::Bun)
        .unwrap_or(false)
    {
        Some(
            job.args
                .as_ref()
                .map(|x| {
                    x.get("npm_mode")
                        .is_some_and(|y| y.to_string().as_str() == "true")
                })
                .unwrap_or(false),
        )
    } else {
        None
    };

    // `JobKind::Dependencies` job store either:
    // - A saved script `hash` in the `script_hash` column.
    // - Preview raw lock and code in the `queue` or `job` table.
    let script_data = &match job.runnable_id {
        Some(hash) => match cache::script::fetch(&Connection::from(db.clone()), hash).await {
            Ok(d) => Cow::Owned(d.0),
            Err(e) => {
                let logs2 = sqlx::query_scalar!(
                    "SELECT logs FROM job_logs WHERE job_id = $1 AND workspace_id = $2",
                    &job.id,
                    &job.workspace_id
                )
                .fetch_optional(db)
                .await?
                .flatten()
                .unwrap_or_else(|| "no logs".to_string());
                sqlx::query!(
                    "UPDATE script SET lock_error_logs = $1 WHERE hash = $2 AND workspace_id = $3",
                    &format!("{logs2}\n{e}"),
                    &job.runnable_id.unwrap_or(ScriptHash(0)).0,
                    &job.workspace_id
                )
                .execute(db)
                .await?;
                return Err(Error::ExecutionErr(format!(
                    "Error creating schema validator: {e}"
                )));
            }
        },
        _ => match preview_data {
            Some(RawData::Script(data)) => Cow::Borrowed(data),
            _ => return Err(Error::internal_err("expected script hash")),
        },
    };

    let content = capture_dependency_job(
        &job.id,
        job.script_lang.as_ref().map(|v| Ok(v)).unwrap_or_else(|| {
            Err(Error::internal_err(
                "Job Language required for dependency jobs".to_owned(),
            ))
        })?,
        &script_data.code,
        mem_peak,
        canceled_by,
        job_dir,
        db,
        worker_name,
        &job.workspace_id,
        worker_dir,
        base_internal_url,
        token,
        script_path,
        raw_deps,
        npm_mode,
        occupancy_metrics,
    )
    .await;

    match content {
        Ok(content) => {
            if job.runnable_id.is_none() {
                // it a one-off raw script dependency job, no need to update the db
                return Ok(to_raw_value_owned(
                    json!({ "status": "Successful lock file generation", "lock": content }),
                ));
            }

            let current_hash = job.runnable_id.unwrap_or(ScriptHash(0));
            let w_id = &job.workspace_id;
            let (deployment_message, parent_path) =
                get_deployment_msg_and_parent_path_from_args(job.args.clone());

            let script_info = sqlx::query_as::<_, windmill_common::scripts::Script>(
                "SELECT * FROM script WHERE hash = $1 AND workspace_id = $2",
            )
            .bind(&current_hash.0)
            .bind(w_id)
            .fetch_one(db)
            .await?;

            // DependencyJob can be triggered only from 2 places:
            // 1. create_script function in windmill-api/src/scripts.rs
            // 2. trigger_dependents_to_recompute_dependencies (in this file)
            //
            // First will **always** produce script with null in `lock`
            // where Second will **always** do with lock being not null
            let deployed_hash = if script_info.lock.is_some() && !*WMDEBUG_NO_HASH_CHANGE_ON_DJ {
<<<<<<< HEAD
                dbg!("IN");
                dbg!("IN");
                dbg!("IN");
                dbg!("IN");
=======
                let path = script_info.path.clone();
>>>>>>> 84757a68
                let mut tx = db.begin().await?;
                // This entire section exists to solve following problem:
                //
                // 2 workers, one script that depend on another in python
                // run the original script on both workers
                // you update the dependenecy of a relative import,
                // run it again until you ran it on both, normally it should fail on one of those
                //
                // It happens because every worker has cached their own script versions.
                // However usual dependency job does not update hash of the script (and cache is keyed by the hash).
                // This logical branch will create new script which will update the hash and automatically invalidate cache.
                //
                // IMPORTANT: This will **only** be triggered by another DependencyJob. It will never be triggered by script (re)deployement

                let ns = NewScript {
                    path: script_info.path,
                    parent_hash: Some(current_hash),
                    summary: script_info.summary,
                    description: script_info.description,
                    content: script_info.content,
                    schema: script_info.schema,
                    is_template: Some(script_info.is_template),
                    // TODO: Make it either None everywhere (particularely when raw reqs are calculated)
                    // Or handle this case and conditionally make Some (only with raw reqs)
                    lock: None,
                    language: script_info.language,
                    kind: Some(script_info.kind),
                    tag: script_info.tag,
                    draft_only: script_info.draft_only,
                    envs: script_info.envs,
                    concurrent_limit: script_info.concurrent_limit,
                    concurrency_time_window_s: script_info.concurrency_time_window_s,
                    cache_ttl: script_info.cache_ttl,
                    dedicated_worker: script_info.dedicated_worker,
                    ws_error_handler_muted: script_info.ws_error_handler_muted,
                    priority: script_info.priority,
                    timeout: script_info.timeout,
                    delete_after_use: script_info.delete_after_use,
                    restart_unless_cancelled: script_info.restart_unless_cancelled,
                    deployment_message: deployment_message.clone(),
                    concurrency_key: script_info.concurrency_key,
                    visible_to_runner_only: script_info.visible_to_runner_only,
                    no_main_func: script_info.no_main_func,
                    codebase: script_info.codebase,
                    has_preprocessor: script_info.has_preprocessor,
                    on_behalf_of_email: script_info.on_behalf_of_email,
                    assets: script_info.assets,
                };

                let new_hash = hash_script(&ns);

                sqlx::query!("
    INSERT INTO script
    (workspace_id, hash, path, parent_hashes, summary, description, content, \
    created_by, schema, is_template, extra_perms, lock, language, kind, tag, \
    draft_only, envs, concurrent_limit, concurrency_time_window_s, cache_ttl, \
    dedicated_worker, ws_error_handler_muted, priority, restart_unless_cancelled, \
    delete_after_use, timeout, concurrency_key, visible_to_runner_only, no_main_func, \
    codebase, has_preprocessor, on_behalf_of_email, schema_validation, assets)

    SELECT  workspace_id, $1, path, array_prepend($2::bigint, COALESCE(parent_hashes, '{}'::bigint[])), summary, description, \
            content, created_by, schema, is_template, extra_perms, $4, language, kind, tag, \
            draft_only, envs, concurrent_limit, concurrency_time_window_s, cache_ttl, \
            dedicated_worker, ws_error_handler_muted, priority, restart_unless_cancelled, \
            delete_after_use, timeout, concurrency_key, visible_to_runner_only, no_main_func, \
            codebase, has_preprocessor, on_behalf_of_email, schema_validation, assets

    FROM script WHERE hash = $2 AND workspace_id = $3;
            ",
                new_hash, current_hash.0, w_id, &content).execute(db).await?;
                tracing::info!("Updated script at path {} with hash {} to new hash {}", path, current_hash.0, new_hash);
                // Archive current
                sqlx::query!(
                    "UPDATE script SET archived = true WHERE hash = $1 AND workspace_id = $2",
                    current_hash.0,
                    w_id
                )
                .execute(&mut *tx)
                .await?;
                tracing::info!("Archived script at path {} from dependency job {}", path, current_hash.0);
                tx.commit().await?;

                ScriptHash(new_hash)
            } else {
                dbg!("OUT");
                dbg!("OUT");
                dbg!("OUT");
                dbg!("OUT");
                dbg!("OUT");
                // We do not create new row for this update
                // That means we can keep current hash and just update lock
                sqlx::query!(
                    "UPDATE script SET lock = $1 WHERE hash = $2 AND workspace_id = $3",
                    &content,
                    &current_hash.0,
                    w_id
                )
                .execute(db)
                .await?;

                // `lock` has been updated; invalidate the cache.
                // Since only worker that ran this Dependency Job has the cache
                // we do not need to think about invalidating cache for other workers.
                cache::script::invalidate(current_hash);

                if *WMDEBUG_NO_HASH_CHANGE_ON_DJ {
                    tracing::warn!("WMDEBUG_NO_HASH_CHANGE_ON_DJ usually should not be used. Behavior might be unstable. Please contact Windmill Team for support.")
                }

                current_hash
            };

            if let Err(e) = handle_deployment_metadata(
                &job.permissioned_as_email,
                &job.created_by,
                &db,
                &w_id,
                DeployedObject::Script {
                    hash: deployed_hash,
                    path: script_path.to_string(),
                    parent_path: parent_path.clone(),
                },
                deployment_message.clone(),
                false,
            )
            .await
            {
                tracing::error!(%e, "error handling deployment metadata");
            }

            process_relative_imports(
                db,
                Some(job.id),
                job.args.as_ref(),
                &job.workspace_id,
                script_path,
                parent_path,
                deployment_message,
                &script_data.code,
                &job.script_lang,
                &job.permissioned_as_email,
                &job.created_by,
                &job.permissioned_as,
                None,
            )
            .await?;

            Ok(to_raw_value_owned(
                json!({ "status": "Successful lock file generation", "lock": content }),
            ))
        }
        Err(error) => {
            let logs2 = sqlx::query_scalar!(
                "SELECT logs FROM job_logs WHERE job_id = $1 AND workspace_id = $2",
                &job.id,
                &job.workspace_id
            )
            .fetch_optional(db)
            .await?
            .flatten()
            .unwrap_or_else(|| "no logs".to_string());
            sqlx::query!(
                "UPDATE script SET lock_error_logs = $1 WHERE hash = $2 AND workspace_id = $3",
                &format!("{logs2}\n{error}"),
                &job.runnable_id.unwrap_or(ScriptHash(0)).0,
                &job.workspace_id
            )
            .execute(db)
            .await?;
            Err(Error::ExecutionErr(format!(
                "Error locking file: {error}\n\nlogs:\n{}",
                remove_ansi_codes(&logs2)
            )))?
        }
    }
}
fn remove_ansi_codes(s: &str) -> String {
    lazy_static::lazy_static! {
        static ref ANSI_REGEX: regex::Regex = regex::Regex::new(r"\x1b\[[0-9;]*[a-zA-Z]").unwrap();
    }
    ANSI_REGEX.replace_all(s, "").to_string()
}

pub async fn process_relative_imports(
    db: &sqlx::Pool<sqlx::Postgres>,
    job_id: Option<Uuid>,
    args: Option<&Json<HashMap<String, Box<RawValue>>>>,
    w_id: &str,
    script_path: &str,
    parent_path: Option<String>,
    deployment_message: Option<String>,
    code: &str,
    script_lang: &Option<ScriptLang>,
    permissioned_as_email: &str,
    created_by: &str,
    permissioned_as: &str,
    lock: Option<String>,
) -> error::Result<()> {
    let relative_imports = extract_relative_imports(&code, script_path, script_lang);
    if let Some(relative_imports) = relative_imports {
        if (script_lang.is_some_and(|v| v == ScriptLang::Bun)
            && lock
                .as_ref()
                .is_some_and(|v| v.contains("generatedFromPackageJson")))
            || (script_lang.is_some_and(|v| v == ScriptLang::Python3)
                && lock
                    .as_ref()
                    .is_some_and(|v| v.starts_with(LOCKFILE_GENERATED_FROM_REQUIREMENTS_TXT)))
        {
            // if the lock file is generated from a package.json/requirements.txt, we need to clear the dependency map
            // because we do not want to have dependencies be recomputed automatically. Empty relative imports passed
            // to update_script_dependency_map will clear the dependency map.
            update_script_dependency_map(
                &job_id.unwrap_or_else(|| Uuid::nil()),
                db,
                w_id,
                &parent_path,
                script_path,
                vec![],
            )
            .await?;
        } else {
            update_script_dependency_map(
                &job_id.unwrap_or_else(|| Uuid::nil()),
                db,
                w_id,
                &parent_path,
                script_path,
                relative_imports,
            )
            .await?;
        }
        let already_visited = args
            .map(|x| {
                x.get("already_visited")
                    .map(|v| serde_json::from_str::<Vec<String>>(v.get()).ok())
                    .flatten()
            })
            .flatten()
            .unwrap_or_default();
        if let Err(e) = trigger_dependents_to_recompute_dependencies(
            w_id,
            script_path,
            deployment_message,
            parent_path,
            permissioned_as_email,
            created_by,
            permissioned_as,
            db,
            already_visited,
        )
        .await
        {
            tracing::error!(%e, "error triggering dependents to recompute dependencies");
        }
    }
    Ok(())
}

pub async fn trigger_dependents_to_recompute_dependencies(
    w_id: &str,
    script_path: &str,
    deployment_message: Option<String>,
    parent_path: Option<String>,
    email: &str,
    created_by: &str,
    permissioned_as: &str,
    db: &sqlx::Pool<sqlx::Postgres>,
    mut already_visited: Vec<String>,
) -> error::Result<()> {
    let script_importers = sqlx::query!(
        "SELECT importer_path, importer_kind::text, array_agg(importer_node_id) as importer_node_ids FROM dependency_map
         WHERE imported_path = $1
         AND workspace_id = $2
         GROUP BY importer_path, importer_kind",
        script_path,
        w_id
    )
    .fetch_all(db)
    .await?;

    already_visited.push(script_path.to_string());
    for s in script_importers.iter() {
        if already_visited.contains(&s.importer_path) {
            continue;
        }

        let tx = PushIsolationLevel::IsolatedRoot(db.clone());
        let mut args: HashMap<String, Box<RawValue>> = HashMap::new();
        if let Some(ref dm) = deployment_message {
            args.insert("deployment_message".to_string(), to_raw_value(&dm));
        }
        if let Some(ref p_path) = parent_path {
            // NOTE:
            // it's not used but maybe one day it will be useful. allows more back-compatibility for the workers when we need it
            // also very useful for debugging/observability
            // it adds that information to the job args so you can see from the runs page
            args.insert("common_dependency_path".to_string(), to_raw_value(&p_path));
        }

        args.insert(
            "already_visited".to_string(),
            to_raw_value(&already_visited),
        );

        let kind = s.importer_kind.clone().unwrap_or_default();
        let job_payload = if kind == "script" {
            let r =
                // TODO: Not sure if this is safe:
                // might have race conditions in edge-cases
                get_latest_deployed_hash_for_path(None, db.clone(), w_id, s.importer_path.as_str())
                    .await;
            match r {
                // We will create Dependency job as is. But the Dep Job Handler will detect that the job originates
                // from [[trigger_dependents_to_recompute_dependencies]] and will create new script with new hash instead
                Ok(r) => JobPayload::Dependencies {
                    path: s.importer_path.clone(),
                    hash: ScriptHash(r.hash),
                    language: r.language,
                    dedicated_worker: r.dedicated_worker,
                },
                Err(err) => {
                    tracing::error!(
                        "error getting latest deployed hash for path {path}: {err}",
                        path = s.importer_path,
                        err = err
                    );
                    continue;
                }
            }
        } else if kind == "flow" {
            // Unlike 'script', 'flow' will not delegate redeployment of new flow to the Dep Job Handler.
            // We will create new flow in-place.
            // It would be harder to do otherwise.

            // Create transaction to make operation atomic.
            let mut flow_tx = db.begin().await?;
            args.insert(
                "nodes_to_relock".to_string(),
                to_raw_value(&s.importer_node_ids),
            );

            let r = sqlx::query_scalar!(
                "SELECT versions[array_upper(versions, 1)] FROM flow WHERE path = $1 AND workspace_id = $2",
                s.importer_path,
                w_id,
            ).fetch_one(&mut *flow_tx)
            .await
            .map_err(to_anyhow);

            match r {
                // TODO: Fallback - remove eventually.
                Ok(Some(version)) if *WMDEBUG_NO_NEW_FLOW_VERSION_ON_DJ => {
                    tracing::warn!("WMDEBUG_NO_NEW_FLOW_VERSION_ON_DJ usually should not be used. Behavior might be unstable. Please contact Windmill Team for support.");
                    JobPayload::FlowDependencies {
                        path: s.importer_path.clone(),
                        dedicated_worker: None,
                        version,
                    }
                }
                // Get current version of current flow.
                Ok(Some(cur_version)) => {
                    // NOTE: Temporary solution. See the usage for more details.
                    args.insert(
                        "triggered_by_relative_import".to_string(),
                        to_raw_value(&()),
                    );
                    // Find out what would be the next version.
                    // Also clone current flow_version to get new_version (which is usually c_v + 1).
                    // NOTE: It is fine if something goes wrong downstream and `flow` is not being appended with this new version.
                    // This version will just remain in db and cause no trouble.
                    let new_version = sqlx::query_scalar!(
                        "INSERT INTO flow_version
                (workspace_id, path, value, schema, created_by)

                SELECT workspace_id, path, value, schema, created_by
                FROM flow_version WHERE path = $1 AND workspace_id = $2 AND id = $3

                RETURNING id",
                        &s.importer_path,
                        w_id,
                        cur_version
                    )
                    .fetch_one(&mut *flow_tx)
                    .await
                    .map_err(|e| {
                        error::Error::internal_err(format!(
                            "Error updating flow due to flow history insert: {e:#}"
                        ))
                    })?;

                    // Commit the transaction.
                    // NOTE:
                    // We do not append flow.versions with new version.
                    // We will do this in the end of the dependency job handler.
                    // Otherwise it might become a source of race-conditions.
                    flow_tx.commit().await?;
                    JobPayload::FlowDependencies {
                        path: s.importer_path.clone(),
                        dedicated_worker: None,
                        // Point Dep Job to the new version.
                        // We do this since we want to assume old ones are immutable.
                        version: new_version,
                    }
                }
                Ok(None) => {
                    tracing::error!(
                        "no flow version found for path {path}",
                        path = s.importer_path
                    );
                    clear_dependency_map_for_item(
                        &s.importer_path,
                        w_id,
                        "flow",
                        flow_tx,
                        &None,
                        true,
                    )
                    .await?
                    .commit()
                    .await?;
                    continue;
                }
                Err(err) => {
                    tracing::error!(
                        "error getting latest deployed flow version for path {path}: {err}",
                        path = s.importer_path,
                    );
                    // Do not commit the transaction. It will be dropped and rollbacked
                    continue;
                }
            }
        } else if kind == "app" && !*WMDEBUG_NO_NEW_APP_VERSION_ON_DJ {
            // Create transaction to make operation atomic.
            let mut tx = db.begin().await?;

            args.insert(
                "components_to_relock".to_string(),
                to_raw_value(&s.importer_node_ids),
            );

            let r = sqlx::query_scalar!(
                "SELECT versions[array_upper(versions, 1)] FROM app WHERE path = $1 AND workspace_id = $2",
                s.importer_path,
                w_id,
            ).fetch_one(&mut *tx)
            .await
            .map_err(to_anyhow);

            match r {
                // Get current version of current flow.
                Ok(Some(cur_version)) => {
                    // NOTE: Temporary solution. See the usage for more details.
                    args.insert(
                        "triggered_by_relative_import".to_string(),
                        to_raw_value(&()),
                    );

                    let new_version = sqlx::query_scalar!(
                        "INSERT INTO app_version
                            (app_id, value, created_by, raw_app)
                        SELECT app_id, value, created_by, raw_app
                        FROM app_version WHERE id = $1
                        RETURNING id",
                        cur_version
                    )
                    .fetch_one(&mut *tx)
                    .await
                    .map_err(|e| {
                        error::Error::internal_err(format!(
                            "Error updating App due to App history insert: {e:#}"
                        ))
                    })?;

                    // Commit the transaction.
                    // NOTE:
                    // We do not append app.versions with new version.
                    // We will do this in the end of the dependency job handler.
                    // Otherwise it might become a source of race-conditions.
                    tx.commit().await?;
                    JobPayload::AppDependencies {
                        path: s.importer_path.clone(),
                        // Point Dep Job to the new version.
                        // We do this since we want to assume old ones are immutable.
                        version: new_version,
                    }
                }
                Ok(None) => {
                    tracing::error!(
                        "no app version found for path {path}",
                        path = s.importer_path
                    );
<<<<<<< HEAD
                    clear_dependency_map_for_item(&s.importer_path, w_id, "app", tx, &None, true)
                        .await?
                        .commit()
                        .await?;
                    continue;
                }
                Err(err) => {
                    // TODO: Clean malformed dependency_map row
                    // TODO: If flow or app also take into account nodes.
=======
                    // Do not commit the transaction. It will be dropped and rollbacked
                    continue;
                }
                Err(err) => {
>>>>>>> 84757a68
                    tracing::error!(
                        "error getting latest deployed app version for path {path}: {err}",
                        path = s.importer_path,
                    );
                    // Do not commit the transaction. It will be dropped and rollbacked
                    continue;
                }
            }
        } else {
            tracing::error!(
                "unexpected importer kind: {kind} for path {path}",
                kind = kind,
                path = s.importer_path
            );
            continue;
        };

        let (job_uuid, new_tx) = windmill_queue::push(
            db,
            tx,
            &w_id,
            job_payload,
            windmill_queue::PushArgs { args: &args, extra: None },
            &created_by,
            email,
            permissioned_as.to_string(),
            Some("trigger.dependents.to.recompute.dependencies"),
            None,
            None,
            None,
            None,
            None,
            None,
            false,
            false,
            None,
            true,
            None,
            None,
            None,
            None,
            None,
            false,
        )
        .await?;
        tracing::info!(
            "pushed dependency job due to common python path: {job_uuid} for path {path}",
            path = s.importer_path,
        );
        new_tx.commit().await?;
    }
    Ok(())
}

pub async fn handle_flow_dependency_job(
    job: &MiniPulledJob,
    preview_data: Option<&RawData>,
    mem_peak: &mut i32,
    canceled_by: &mut Option<CanceledBy>,
    job_dir: &str,
    db: &sqlx::Pool<sqlx::Postgres>,
    worker_name: &str,
    worker_dir: &str,
    base_internal_url: &str,
    token: &str,
    occupancy_metrics: &mut OccupancyMetrics,
) -> error::Result<Box<serde_json::value::RawValue>> {
    dbg!("HANDLE_FLOW_DEPENDENCY_JOB");
    let job_path = job.runnable_path.clone().ok_or_else(|| {
        error::Error::internal_err(
            "Cannot resolve flow dependencies for flow without path".to_string(),
        )
    })?;

    let skip_flow_update = job
        .args
        .as_ref()
        .map(|x| {
            x.get("skip_flow_update")
                .map(|v| serde_json::from_str::<bool>(v.get()).ok())
                .flatten()
        })
        .flatten()
        .unwrap_or(false);

    let version = if skip_flow_update {
        None
    } else {
        Some(
            job.runnable_id
                .clone()
                .ok_or_else(|| {
                    Error::internal_err(
                        "Flow Dependency requires script hash (flow version)".to_owned(),
                    )
                })?
                .0,
        )
    };

    let (deployment_message, parent_path) =
        get_deployment_msg_and_parent_path_from_args(job.args.clone());

    let nodes_to_relock = job
        .args
        .as_ref()
        .map(|x| {
            x.get("nodes_to_relock")
                .map(|v| serde_json::from_str::<Vec<String>>(v.get()).ok())
                .flatten()
        })
        .flatten();

    let raw_deps = job
        .args
        .as_ref()
        .map(|x| {
            x.get("raw_deps")
                .map(|v| serde_json::from_str::<HashMap<String, String>>(v.get()).ok())
                .flatten()
        })
        .flatten();

    let triggered_by_relative_import = job
        .args
        .as_ref()
        .map(|x| x.get("triggered_by_relative_import").is_some())
        .unwrap_or_default();

    // `JobKind::FlowDependencies` job store either:
    // - A saved flow version `id` in the `script_hash` column.
    // - Preview raw flow in the `queue` or `job` table.
    let mut flow = match job.runnable_id {
        Some(ScriptHash(id)) => cache::flow::fetch_version(db, id).await?,
        _ => match preview_data {
            Some(RawData::Flow(data)) => data.clone(),
            _ => return Err(Error::internal_err("expected script hash")),
        },
    }
    .value()
    .clone();

    let mut tx = db.begin().await?;

    let mut dependency_map =
        ScopedDependencyMap::new(&job.workspace_id, &job_path, "flow", &mut *tx).await?;

    // TODO: is parent_path only used for this edge-case?
    dependency_map
        .rearrange_top_level(&parent_path, &mut *tx)
        .await?;

    if !skip_flow_update {
        sqlx::query!(
        "DELETE FROM workspace_runnable_dependencies WHERE flow_path = $1 AND workspace_id = $2",
        job_path,
        job.workspace_id
    )
        .execute(&mut *tx)
        .await?;
    }

    clear_asset_usage(&mut *tx, &job.workspace_id, &job_path, AssetUsageKind::Flow).await?;

    let modified_ids;
    let errors;
    (flow.modules, tx, modified_ids, errors) = lock_modules(
        flow.modules,
        job,
        mem_peak,
        canceled_by,
        job_dir,
        db,
        tx,
        worker_name,
        worker_dir,
        &job_path,
        base_internal_url,
        token,
        &nodes_to_relock,
        occupancy_metrics,
        skip_flow_update,
        raw_deps,
        &mut dependency_map,
    )
    .await?;

    tx = dependency_map.dissolve(tx).await;

    if !errors.is_empty() {
        let error_message = errors
            .iter()
            .map(|e| format!("{}: {}", e.id, e.error))
            .collect::<Vec<String>>()
            .join("\n");
        let logs2 = sqlx::query_scalar!(
            "SELECT logs FROM job_logs WHERE job_id = $1 AND workspace_id = $2",
            &job.id,
            &job.workspace_id
        )
        .fetch_optional(db)
        .await?
        .flatten()
        .unwrap_or_else(|| "no logs".to_string());

        sqlx::query!(
            "UPDATE flow SET lock_error_logs = $1 WHERE path = $2 AND workspace_id = $3",
            &format!("{logs2}\n{error_message}"),
            &job.runnable_path(),
            &job.workspace_id
        )
        .execute(db)
        .await?;

        return Err(Error::ExecutionErr(format!(
            "Error locking flow modules:\n{}\n\nlogs:\n{}",
            error_message,
            remove_ansi_codes(&logs2)
        )));
    } else {
        sqlx::query!(
            "UPDATE flow SET lock_error_logs = NULL WHERE path = $1 AND workspace_id = $2",
            &job.runnable_path(),
            &job.workspace_id
        )
        .execute(db)
        .await?;
    }

    let new_flow_value = Json(serde_json::value::to_raw_value(&flow).map_err(to_anyhow)?);

    // Re-check cancellation to ensure we don't accidentally override a flow.
    if sqlx::query_scalar!(
        "SELECT canceled_by IS NOT NULL AS \"canceled!\" FROM v2_job_queue WHERE id = $1",
        job.id
    )
    .fetch_optional(db)
    .await
    .map(|v| Some(true) == v)
    .unwrap_or_else(|err| {
        tracing::error!(%job.id, %err, "error checking cancellation for job {0}: {err}", job.id);
        false
    }) {
        return Ok(to_raw_value_owned(json!({
            "status": "Flow lock generation was canceled",
        })));
    }

    if !skip_flow_update {
        let version = version.ok_or_else(|| {
            Error::internal_err("Flow Dependency requires script hash (flow version)".to_owned())
        })?;

        sqlx::query!(
            "UPDATE flow SET value = $1 WHERE path = $2 AND workspace_id = $3",
            &new_flow_value as &Json<Box<RawValue>>,
            job_path,
            job.workspace_id
        )
        .execute(&mut *tx)
        .await?;
        sqlx::query!(
            "UPDATE flow_version SET value = $1 WHERE id = $2",
            &new_flow_value as &Json<Box<RawValue>>,
            version
        )
        .execute(&mut *tx)
        .await?;

        // Compute a lite version of the flow value (`RawScript` => `FlowScript`).
        let (mut value_lite, mut step_to_id_hm) = (flow.clone(), HashMap::new());

        tx = reduce_flow(
            tx,
            &mut value_lite.modules,
            &mut step_to_id_hm,
            &job_path,
            &job.workspace_id,
            flow.failure_module.as_ref(),
            flow.same_worker,
        )
        .await?;

        sqlx::query!(
            "INSERT INTO flow_version_lite (id, value) VALUES ($1, $2)
             ON CONFLICT (id) DO UPDATE SET value = EXCLUDED.value",
            version,
            Json(value_lite) as Json<FlowValue>,
        )
        .execute(&mut *tx)
        .await?;

        // NOTE: Temporary solution.
        // Ideally we do this for every job regardless whether it was triggered by relative import or by creation/update of the flow.
        if triggered_by_relative_import {
            // Making new version viewable as the current one.
            // This will also trigger `flow_versions_append_trigger` (check _flow_versions_update_notify.up.sql)
            // which will invalidate cache for the latest flow versions for all workers.
            sqlx::query!("UPDATE flow SET versions = array_append(versions, $1) WHERE path = $2 AND workspace_id = $3",
                version,
                &job_path,
                &job.workspace_id,
            ).execute(&mut *tx).await?;
        }

        tx.commit().await?;

        if let Err(e) = handle_deployment_metadata(
            &job.permissioned_as_email,
            &job.created_by,
            &db,
            &job.workspace_id,
            DeployedObject::Flow { path: job_path, parent_path, version },
            deployment_message,
            false,
        )
        .await
        {
            tracing::error!(%e, "error handling deployment metadata");
        }
    }

    Ok(to_raw_value_owned(json!({
        "status": "Successful lock file generation",
        "modified_ids": modified_ids,
        "updated_flow_value": new_flow_value,
    })))
}

// TODO: Clean dependency_map table
// TODO: Completely messup the thing
// - Change referenced node.
/// self-heals even if dependency_map is deleted
struct ScopedDependencyMap {
    dm: HashSet<(String, String)>,
    w_id: String,
    importer_path: String,
    importer_kind: String,
}

impl ScopedDependencyMap {
    async fn new<'a>(
        w_id: &str,
        importer_path: &str,
        importer_kind: &str,
        executor: impl sqlx::Executor<'a, Database = sqlx::Postgres>,
    ) -> Result<Self> {
        let dm = sqlx::query_as::<_, (String, String)>(
"SELECT importer_node_id, imported_path FROM dependency_map WHERE workspace_id = $1 AND importer_path = $2 AND importer_kind = $3::text::IMPORTER_KIND",
        )
        .bind(w_id)
        .bind(importer_path)
        .bind(importer_kind)
        .fetch_all(executor)
        .await?;

        Ok(Self {
            dm: HashSet::from_iter(dm.into_iter()),
            w_id: w_id.to_owned(),
            importer_path: importer_path.to_owned(),
            importer_kind: importer_kind.to_owned(),
        })
    }

    /// Add missing entries to `dependency_map`
    /// Remove matching entries
    async fn reduce<'c>(
        &mut self,
        relative_imports: Option<Vec<String>>,
        node_id: &str, // Flow Step/Node ID
        mut tx: sqlx::Transaction<'c, sqlx::Postgres>,
    ) -> error::Result<sqlx::Transaction<'c, sqlx::Postgres>> {
        let Some(mut relative_imports) = relative_imports else {
            return Ok(tx);
        };

        if node_id.trim().is_empty() {
            tracing::error!("internal: node_id passed to ScopedDependencyMap::reduce is not supposed to be empty");
            return Ok(tx);
        }

        dbg!(&relative_imports);
        dbg!(node_id);
        dbg!(&self.importer_path);

        // This does:
        // 1. remove all relative imports from relative_imports that ARE tracked in dependency_map
        // 2. remove corresponding trackers from dependency_map
        //
        // After this operation `relative_imports` variable has only untracked imports.
        // We will handle those in the next expression.
        //
        // After all `reduce`'s called ScopedDependencyMap has only extra/orphan imports
        // these are going to be clean up by calling [dissolve]
        relative_imports.retain(|imported_path| {
            !self
                .dm
                // As dm is HashSet, removing is O(1) operation
                // thus making entire process very efficient
                .remove(&(node_id.to_owned(), imported_path.to_owned()))
        });

        // As mentioned above, usually this will always be empty.
        if !relative_imports.is_empty() {
            let mut logs = "".to_string();
            logs.push_str(format!("\n\n--- RELATIVE IMPORTS of {} ---\n\n", node_id).as_str());

            tracing::info!("adding missing entries to dependency_map: importer_node_id - {}, importer_kind - {}, new_imported_paths - {:?}",
                &node_id,
                &self.importer_kind,
                &relative_imports,
            );

            tx = add_relative_imports_to_dependency_map(
                &self.importer_path,
                &self.w_id,
                relative_imports,
                &self.importer_kind,
                tx,
                &mut logs,
                Some(node_id.to_owned()),
            )
            .await?;
            // TODO:
            // append_logs(&job.id, &job.workspace_id, logs, &db.into()).await;
        }
        Ok(tx)
    }

    /// clean orphan entries from `dependency_map`
    async fn dissolve<'a>(
        self,
        mut tx: sqlx::Transaction<'a, sqlx::Postgres>,
    ) -> sqlx::Transaction<'a, sqlx::Postgres> {
        if *WMDEBUG_NO_DMAP_DISSOLVE {
            tracing::warn!(
                "WMDEBUG_NO_DMAP_DISSOLVE usually should not be used. Behavior might be unstable."
            );
            return tx;
        }

        // We _could_ shove it into single query, but this query is rarely called AND let's keep it simple for redability.
        for (importer_node_id, imported_path) in self.dm.into_iter() {
            tracing::info!("cleaning orphan entry from dependency_map: importer_kind - {}, imported_path - {}, importer_node_id - {}",
                "flow",
                &imported_path,
                &importer_node_id,
            );

            // Dissolve MUST succeed. Error in dissolve MUST not block the execution.
            if let Err(err) = sqlx::query!(
                "
        DELETE FROM dependency_map
        WHERE workspace_id = $1
            AND importer_path = $2
            AND importer_kind = $3::text::IMPORTER_KIND
            AND importer_node_id = $4
            AND imported_path = $5
            ",
                &self.w_id,
                &self.importer_path,
                &self.importer_kind,
                &importer_node_id,
                &imported_path,
            )
            .execute(&mut *tx)
            .await
            {
                tracing::error!(
                    "error while cleaning dependency_map for: importer_node_id - {}, imported_path - {}, importer_path - {}: {err}",
                    importer_node_id,
                    imported_path,
                    self.importer_path,
                );
            }
        }
        tx
    }

    /// Used to move top level apps/flows if they were renamed/moved
    async fn rearrange_top_level<'a>(
        &mut self,
        parent_path: &Option<String>,
        executor: impl sqlx::Executor<'a, Database = sqlx::Postgres>,
    ) -> error::Result<()> {
        if parent_path
            .as_ref()
            .is_some_and(|x| !x.is_empty() && x != &self.importer_path)
        {
            sqlx::query(
                "
UPDATE dependency_map
    SET importer_path = $1
    WHERE importer_path = $2
        AND importer_kind = $3::text::IMPORTER_KIND
        AND workspace_id = $4
        ",
            )
            .bind(&self.importer_path)
            .bind(parent_path.clone().unwrap())
            .bind(&self.importer_kind)
            .bind(&self.w_id)
            .execute(executor)
            .await?;
        }
        Ok(())
    }

    /// Remove invalid entry
    fn remove_by_importer_path(importer_path: &str, importer_kind: &str, w_id: &str) {
        tracing::warn!("self-healed, but is the bug");
    }
}

fn get_deployment_msg_and_parent_path_from_args(
    args: Option<Json<HashMap<String, Box<RawValue>>>>,
) -> (Option<String>, Option<String>) {
    let args_map = args.map(|json_hashmap| json_hashmap.0);
    let deployment_message = args_map
        .clone()
        .map(|hashmap| {
            hashmap
                .get("deployment_message")
                .map(|map_value| serde_json::from_str::<String>(map_value.get()).ok())
                .flatten()
        })
        .flatten();
    let parent_path = args_map
        .clone()
        .map(|hashmap| {
            hashmap
                .get("parent_path")
                .map(|map_value| serde_json::from_str::<String>(map_value.get()).ok())
                .flatten()
        })
        .flatten();
    (deployment_message, parent_path)
}

struct LockModuleError {
    id: String,
    error: Error,
}

async fn lock_modules<'c>(
    modules: Vec<FlowModule>,
    job: &MiniPulledJob,
    mem_peak: &mut i32,
    canceled_by: &mut Option<CanceledBy>,
    job_dir: &str,
    db: &sqlx::Pool<sqlx::Postgres>,
    mut tx: sqlx::Transaction<'c, sqlx::Postgres>,
    worker_name: &str,
    worker_dir: &str,
    job_path: &str,
    base_internal_url: &str,
    token: &str,
    locks_to_reload: &Option<Vec<String>>,
    occupancy_metrics: &mut OccupancyMetrics,
    skip_flow_update: bool,
    raw_deps: Option<HashMap<String, String>>,
    dependency_map: &mut ScopedDependencyMap, // (modules to replace old seq (even unmmodified ones), new transaction, modified ids) )
) -> Result<(
    Vec<FlowModule>,
    sqlx::Transaction<'c, sqlx::Postgres>,
    Vec<String>,
    Vec<LockModuleError>,
)> {
    let mut new_flow_modules = Vec::new();
    let mut modified_ids = Vec::new();
    let mut errors = Vec::new();
    for mut e in modules.into_iter() {
        let id = e.id.clone();
        dbg!(&id);
        let mut nmodified_ids = Vec::new();
        let FlowModuleValue::RawScript {
            lock,
            path,
            content,
            mut language,
            input_transforms,
            tag,
            custom_concurrency_key,
            concurrent_limit,
            concurrency_time_window_s,
            is_trigger,
            assets,
        } = e.get_value()?
        else {
            match e.get_value()? {
                FlowModuleValue::ForloopFlow {
                    iterator,
                    modules,
                    modules_node,
                    skip_failures,
                    parallel,
                    parallelism,
                } => {
                    let nmodules;
                    (nmodules, tx, modified_ids, errors) = Box::pin(lock_modules(
                        modules,
                        job,
                        mem_peak,
                        canceled_by,
                        job_dir,
                        db,
                        tx,
                        worker_name,
                        worker_dir,
                        job_path,
                        base_internal_url,
                        token,
                        locks_to_reload,
                        occupancy_metrics,
                        skip_flow_update,
                        raw_deps.clone(),
                        dependency_map,
                    ))
                    .await?;
                    e.value = FlowModuleValue::ForloopFlow {
                        iterator,
                        modules: nmodules,
                        modules_node,
                        skip_failures,
                        parallel,
                        parallelism,
                    }
                    .into()
                }
                FlowModuleValue::BranchAll { branches, parallel } => {
                    let mut nbranches = vec![];
                    nmodified_ids = vec![];
                    for mut b in branches {
                        let nmodules;
                        let inner_modified_ids;
                        let inner_errors;
                        (nmodules, tx, inner_modified_ids, inner_errors) = Box::pin(lock_modules(
                            b.modules,
                            job,
                            mem_peak,
                            canceled_by,
                            job_dir,
                            db,
                            tx,
                            worker_name,
                            worker_dir,
                            job_path,
                            base_internal_url,
                            token,
                            locks_to_reload,
                            occupancy_metrics,
                            skip_flow_update,
                            raw_deps.clone(),
                            dependency_map,
                        ))
                        .await?;
                        nmodified_ids.extend(inner_modified_ids);
                        errors.extend(inner_errors);
                        b.modules = nmodules;
                        nbranches.push(b)
                    }
                    e.value = FlowModuleValue::BranchAll { branches: nbranches, parallel }.into()
                }
                FlowModuleValue::WhileloopFlow { modules, modules_node, skip_failures } => {
                    let nmodules;
                    (nmodules, tx, nmodified_ids, errors) = Box::pin(lock_modules(
                        modules,
                        job,
                        mem_peak,
                        canceled_by,
                        job_dir,
                        db,
                        tx,
                        worker_name,
                        worker_dir,
                        job_path,
                        base_internal_url,
                        token,
                        locks_to_reload,
                        occupancy_metrics,
                        skip_flow_update,
                        raw_deps.clone(),
                        dependency_map,
                    ))
                    .await?;
                    e.value = FlowModuleValue::WhileloopFlow {
                        modules: nmodules,
                        modules_node,
                        skip_failures,
                    }
                    .into()
                }
                FlowModuleValue::BranchOne { branches, default, default_node } => {
                    let mut nbranches = vec![];
                    nmodified_ids = vec![];
                    for mut b in branches {
                        let nmodules;
                        let inner_modified_ids;
                        let inner_errors;
                        (nmodules, tx, inner_modified_ids, inner_errors) = Box::pin(lock_modules(
                            b.modules,
                            job,
                            mem_peak,
                            canceled_by,
                            job_dir,
                            db,
                            tx,
                            worker_name,
                            worker_dir,
                            job_path,
                            base_internal_url,
                            token,
                            locks_to_reload,
                            occupancy_metrics,
                            skip_flow_update,
                            raw_deps.clone(),
                            dependency_map,
                        ))
                        .await?;
                        nmodified_ids.extend(inner_modified_ids);
                        errors.extend(inner_errors);
                        b.modules = nmodules;
                        nbranches.push(b)
                    }
                    let ndefault;
                    let ninner_errors;
                    (ndefault, tx, nmodified_ids, ninner_errors) = Box::pin(lock_modules(
                        default,
                        job,
                        mem_peak,
                        canceled_by,
                        job_dir,
                        db,
                        tx,
                        worker_name,
                        worker_dir,
                        job_path,
                        base_internal_url,
                        token,
                        locks_to_reload,
                        occupancy_metrics,
                        skip_flow_update,
                        raw_deps.clone(),
                        dependency_map,
                    ))
                    .await?;
                    errors.extend(ninner_errors);
                    e.value = FlowModuleValue::BranchOne {
                        branches: nbranches,
                        default: ndefault,
                        default_node,
                    }
                    .into();
                }
                FlowModuleValue::Script { path, hash, .. }
                    if !path.starts_with("hub/") && !skip_flow_update =>
                {
                    sqlx::query!(
                        "INSERT INTO workspace_runnable_dependencies (flow_path, runnable_path, script_hash, runnable_is_flow, workspace_id) VALUES ($1, $2, $3, FALSE, $4) ON CONFLICT DO NOTHING",
                        job_path,
                        path,
                        hash.map(|h| h.0),
                        job.workspace_id
                    )
                    .execute(&mut *tx)
                    .await?;
                }
                FlowModuleValue::Flow { path, .. } if !skip_flow_update => {
                    sqlx::query!(
                        "INSERT INTO workspace_runnable_dependencies (flow_path, runnable_path, runnable_is_flow, workspace_id) VALUES ($1, $2, TRUE, $3) ON CONFLICT DO NOTHING",
                        job_path,
                        path,
                        job.workspace_id,
                    )
                    .execute(&mut *tx)
                    .await?;
                }
                _ => (),
            };
            modified_ids.extend(nmodified_ids);
            new_flow_modules.push(e);
            continue;
        };

        for asset in assets.iter().flatten() {
            insert_asset_usage(
                &mut *tx,
                &job.workspace_id,
                asset,
                job_path,
                AssetUsageKind::Flow,
            )
            .await?;
        }

        let dep_path = path.clone().unwrap_or_else(|| job_path.to_string());
        let relative_imports = extract_relative_imports(
            &content,
            &format!("{dep_path}/flow"),
            &Some(language.clone()),
        );

        if let Some(locks_to_reload) = locks_to_reload {
            if !locks_to_reload.contains(&e.id) {
                // TODO: Is it safe to override semi-global tx here?
                tx = dependency_map
                    .reduce(relative_imports.clone(), &e.id, tx)
                    .await?;

                new_flow_modules.push(e);
                continue;
            }
        } else {
            if lock.as_ref().is_some_and(|x| !x.trim().is_empty()) {
                let skip_creating_new_lock = skip_creating_new_lock(&language, &content);
                if skip_creating_new_lock {
                    // TODO: Is it safe to override semi-global tx here?
                    tx = dependency_map
                        .reduce(relative_imports.clone(), &e.id, tx)
                        .await?;

                    new_flow_modules.push(e);
                    continue;
                }
            }
        }

        modified_ids.push(e.id.clone());

        remove_dir_all(job_dir).map_err(|e| {
            Error::ExecutionErr(format!("Error removing job dir for flow step lock: {e}"))
        })?;
        create_dir_all(job_dir).map_err(|e| {
            Error::ExecutionErr(format!("Error creating job dir for flow step lock: {e}"))
        })?;

        // If we have local lockfiles (and they are enabled) we will replace script content with lockfile and tell hander that it is raw_deps job
        let (content, raw_deps) = raw_deps
            .as_ref()
            .and_then(|llfs| llfs.get(language.as_str()))
            .map(|lock| (lock.to_owned(), true))
            .unwrap_or((content, false));

        let new_lock = capture_dependency_job(
            &job.id,
            &language,
            &content,
            mem_peak,
            canceled_by,
            job_dir,
            db,
            worker_name,
            &job.workspace_id,
            worker_dir,
            base_internal_url,
            token,
            &format!(
                "{}/flow",
                &path.clone().unwrap_or_else(|| job_path.to_string())
            ),
            raw_deps,
            None,
            occupancy_metrics,
        )
        .await;
        //
        let lock = match new_lock {
            Ok(new_lock) => {
                tx = dependency_map
                    .reduce(relative_imports.clone(), &e.id, tx)
                    .await?;

                if language == ScriptLang::Bun || language == ScriptLang::Bunnative {
                    let anns = windmill_common::worker::TypeScriptAnnotations::parse(&content);
                    if anns.native && language == ScriptLang::Bun {
                        language = ScriptLang::Bunnative;
                    } else if !anns.native && language == ScriptLang::Bunnative {
                        language = ScriptLang::Bun;
                    };
                }
                Some(new_lock)
            }
            Err(error) => {
                // TODO: Record flow raw script error lock logs
                errors.push(LockModuleError { id, error });
                None
            }
        };

        e.value = windmill_common::worker::to_raw_value(&FlowModuleValue::RawScript {
            lock,
            path,
            input_transforms,
            content,
            language,
            tag,
            custom_concurrency_key,
            concurrent_limit,
            concurrency_time_window_s,
            is_trigger,
            assets,
        });
        new_flow_modules.push(e);

        continue;
    }

    Ok((new_flow_modules, tx, modified_ids, errors))
}

/// Parse relative imports in script and call db to get each scripts' hash.
async fn relative_imports_bytes<'a>(
    e: impl sqlx::Executor<'a, Database = sqlx::Postgres>,
    code: Option<&String>,
    path: &str,
    language: Option<ScriptLang>,
) -> Result<Vec<u8>> {
    Ok(
        if let Some(imports) = extract_relative_imports(
            code.map(|s| s.as_str()).unwrap_or_default(),
            path,
            &language,
        ) {
            sqlx::query_scalar::<_, i64>(
                "SELECT hash FROM script WHERE path = ANY($1) AND archived = false",
            )
            .bind(imports)
            .fetch_all(e)
            .await?
            .iter()
            .flat_map(|h| h.to_le_bytes())
            .collect_vec()
        } else {
            vec![]
        },
    )
}

<<<<<<< HEAD
// TODO: Clean up dependency map when moved/renamed?
=======
>>>>>>> 84757a68
async fn insert_flow_node<'c>(
    mut tx: sqlx::Transaction<'c, sqlx::Postgres>,
    path: &str,
    workspace_id: &str,
    code: Option<&String>,
    lock: Option<&String>,
    flow: Option<&Json<Box<RawValue>>>,
    language: Option<ScriptLang>,
) -> Result<(sqlx::Transaction<'c, sqlx::Postgres>, FlowNodeId)> {
    let hash = {
        let mut hasher = sha2::Sha256::new();
        hasher.update(code.unwrap_or(&Default::default()));
        hasher.update(lock.unwrap_or(&Default::default()));
        hasher.update(flow.unwrap_or(&Default::default()).get());
        if !*WMDEBUG_NO_NEW_FLOW_VERSION_ON_DJ {
            // We also want to take into account hashes of relative imports.
            hasher.update(
                relative_imports_bytes(&mut *tx, code, &format!("{path}/flow"), language).await?,
            );
        }
        format!("{:x}", hasher.finalize())
    };

    // Insert the flow node if it doesn't exist.
    let id = sqlx::query_scalar!(
        r#"
        INSERT INTO flow_node (path, workspace_id, hash_v2, lock, code, flow)
        VALUES ($1, $2, $3, $4, $5, $6)
        ON CONFLICT (path, workspace_id, hash_v2) DO UPDATE SET path = EXCLUDED.path -- trivial update to return the id
        RETURNING id
        "#,
        path,
        workspace_id,
        hash,
        lock,
        code,
        flow as Option<&Json<Box<RawValue>>>
    )
    .fetch_one(&mut *tx)
    .await?;
    Ok((tx, FlowNodeId(id)))
}

// TODO: Clean up dependency map when moved/renamed?
async fn insert_app_script(
    db: &sqlx::Pool<sqlx::Postgres>,
    path: &str,
    app: i64,
    code: String,
    lock: Option<String>,
    language: Option<ScriptLang>,
) -> Result<AppScriptId> {
    let code_sha256 = format!("{:x}", sha2::Sha256::digest(&code));
    let hash = {
        let mut hasher = sha2::Sha256::new();
        hasher.update(app.to_le_bytes());
        hasher.update(&code_sha256);
        hasher.update(lock.as_ref().unwrap_or(&Default::default()));
        // We also want to take into account hashes of relative imports.
        if !*WMDEBUG_NO_NEW_APP_VERSION_ON_DJ {
            hasher.update(
                relative_imports_bytes(db, Some(&code), &format!("{path}/app"), language).await?,
            );
        }
        format!("{:x}", hasher.finalize())
    };

    // Insert the app script if it doesn't exist.
    sqlx::query_scalar!(
        r#"
        INSERT INTO app_script (app, hash, lock, code, code_sha256)
        VALUES ($1, $2, $3, $4, $5)
        ON CONFLICT (hash) DO UPDATE SET app = EXCLUDED.app -- trivial update to return the id
        RETURNING id
        "#,
        app,
        hash,
        lock,
        code,
        code_sha256
    )
    .fetch_one(db)
    .await
    .map(AppScriptId)
    .map_err(Into::into)
}

async fn insert_flow_modules<'c>(
    mut tx: sqlx::Transaction<'c, sqlx::Postgres>,
    path: &str,
    workspace_id: &str,
    failure_module: Option<&Box<FlowModule>>,
    same_worker: bool,
    modules: &mut Vec<FlowModule>,
    modules_node: &mut Option<FlowNodeId>,
    step_to_id_hm: &mut HashMap<String, FlowNodeId>,
) -> Result<sqlx::Transaction<'c, sqlx::Postgres>> {
    tx = Box::pin(reduce_flow(
        tx,
        modules,
        step_to_id_hm,
        path,
        workspace_id,
        failure_module,
        same_worker,
    ))
    .await?;
    if modules.is_empty() || crate::worker_flow::is_simple_modules(modules, failure_module) {
        return Ok(tx);
    }
    let id;
    (tx, id) = insert_flow_node(
        tx,
        path,
        workspace_id,
        None,
        None,
        Some(&Json(to_raw_value(&FlowValue {
            modules: std::mem::take(modules),
            failure_module: failure_module.cloned(),
            same_worker,
            ..Default::default()
        }))),
        None,
    )
    .await?;
    *modules_node = Some(id);
    Ok(tx)
}

async fn reduce_flow<'c>(
    mut tx: sqlx::Transaction<'c, sqlx::Postgres>,
    modules: &mut Vec<FlowModule>,
    step_to_id_hm: &mut HashMap<String, FlowNodeId>,
    path: &str,
    workspace_id: &str,
    failure_module: Option<&Box<FlowModule>>,
    same_worker: bool,
) -> Result<sqlx::Transaction<'c, sqlx::Postgres>> {
    use FlowModuleValue::*;
    for module in &mut *modules {
        let step = module.id.clone();
        let mut val =
            serde_json::from_str::<FlowModuleValue>(module.value.get()).map_err(|err| {
                Error::internal_err(format!(
                    "reduce_flow: Failed to parse flow module value: {}",
                    err
                ))
            })?;
        match &mut val {
            RawScript { .. } => {
                // In order to avoid an unnecessary `.clone()` of `val`, take ownership of it's content
                // using `std::mem::replace`.
                let RawScript {
                    lock,
                    content,
                    language,
                    input_transforms,
                    tag,
                    custom_concurrency_key,
                    concurrent_limit,
                    concurrency_time_window_s,
                    is_trigger,
                    assets,
                    ..
                } = std::mem::replace(&mut val, Identity)
                else {
                    unreachable!()
                };
                let id;
                (tx, id) = insert_flow_node(
                    tx,
                    path,
                    workspace_id,
                    Some(&content),
                    lock.as_ref(),
                    None,
                    Some(language),
                )
                .await?;

                step_to_id_hm.insert(step, id);

                val = FlowScript {
                    input_transforms,
                    id,
                    tag,
                    language,
                    custom_concurrency_key,
                    concurrent_limit,
                    concurrency_time_window_s,
                    is_trigger,
                    assets,
                };
            }
            ForloopFlow { modules, modules_node, .. }
            | WhileloopFlow { modules, modules_node, .. } => {
                tx = insert_flow_modules(
                    tx,
                    path,
                    workspace_id,
                    failure_module,
                    same_worker,
                    modules,
                    modules_node,
                    step_to_id_hm,
                )
                .await?;
            }
            BranchOne { branches, default, default_node, .. } => {
                for branch in branches.iter_mut() {
                    tx = insert_flow_modules(
                        tx,
                        path,
                        workspace_id,
                        failure_module,
                        same_worker,
                        &mut branch.modules,
                        &mut branch.modules_node,
                        step_to_id_hm,
                    )
                    .await?;
                }
                tx = insert_flow_modules(
                    tx,
                    path,
                    workspace_id,
                    failure_module,
                    same_worker,
                    default,
                    default_node,
                    step_to_id_hm,
                )
                .await?;
            }
            BranchAll { branches, .. } => {
                for branch in branches.iter_mut() {
                    tx = insert_flow_modules(
                        tx,
                        path,
                        workspace_id,
                        failure_module,
                        same_worker,
                        &mut branch.modules,
                        &mut branch.modules_node,
                        step_to_id_hm,
                    )
                    .await?;
                }
            }
            _ => {}
        }
        module.value = to_raw_value(&val);
    }
    add_virtual_items_if_necessary(&mut *modules);
    Ok(tx)
}

async fn reduce_app(
    db: &sqlx::Pool<sqlx::Postgres>,
    path: &str,
    value: &mut Value,
    app: i64,
) -> Result<()> {
    match value {
        Value::Object(object) => {
            if let Some(Value::Object(script)) = object.get_mut("inlineScript") {
                let language = script.get("language").cloned();
                if language == Some(Value::String("frontend".to_owned())) {
                    return Ok(());
                }
                // replace `content` with an empty string:
                let Some(Value::String(code)) = script.get_mut("content").map(std::mem::take)
                else {
                    return Err(error::Error::internal_err(
                        "Missing `content` in inlineScript".to_string(),
                    ));
                };
                // remove `lock`:
                let lock = script.remove("lock").and_then(|x| match x {
                    Value::String(s) => Some(s),
                    _ => None,
                });
                let id = insert_app_script(
                    db,
                    path,
                    app,
                    code,
                    lock,
                    language.map(|v| from_value(v).ok()).flatten(),
                )
                .await?;
                // insert the `id` into the `script` object:
                script.insert("id".to_string(), json!(id.0));
            } else {
                for (_, value) in object {
                    Box::pin(reduce_app(db, path, value, app)).await?;
                }
            }
        }
        Value::Array(array) => {
            for value in array {
                Box::pin(reduce_app(db, path, value, app)).await?;
            }
        }
        _ => {}
    }
    Ok(())
}

fn skip_creating_new_lock(language: &ScriptLang, content: &str) -> bool {
    if language == &ScriptLang::Bun || language == &ScriptLang::Bunnative {
        let anns = windmill_common::worker::TypeScriptAnnotations::parse(&content);
        if anns.native && language == &ScriptLang::Bun {
            return false;
        } else if !anns.native && language == &ScriptLang::Bunnative {
            return false;
        };
    }
    true
}

// TODO: Use transaction?
#[async_recursion]
async fn lock_modules_app(
    value: Value,
    job: &MiniPulledJob,
    mem_peak: &mut i32,
    canceled_by: &mut Option<CanceledBy>,
    job_dir: &str,
    db: &sqlx::Pool<sqlx::Postgres>,
    worker_name: &str,
    worker_dir: &str,
    job_path: &str,
    base_internal_url: &str,
    token: &str,
    occupancy_metrics: &mut OccupancyMetrics,
    locks_to_reload: &Option<Vec<String>>,
    // Represents the closest container id
    container_id: Option<String>,
<<<<<<< HEAD
    dependency_map: &mut ScopedDependencyMap,
=======
>>>>>>> 84757a68
) -> Result<Value> {
    match value {
        Value::Object(mut m) => {
            if let (Some(Value::String(ref run_type)), Some(path), Some("runnableByPath")) = (
                m.get("runType"),
                m.get("path").and_then(|s| s.as_str()),
                m.get("type").and_then(|s| s.as_str()),
            ) {
                // No script_hash because apps don't supports script version locks yet
                sqlx::query!(
                    "INSERT INTO workspace_runnable_dependencies (app_path, runnable_path, runnable_is_flow, workspace_id) VALUES ($1, $2, $3, $4) ON CONFLICT DO NOTHING",
                    job_path,
                    path,
                    run_type == "flow",
                    job.workspace_id
                )
                .execute(db)
                .await?;
            }
            if m.contains_key("inlineScript") {
                let v = m.get_mut("inlineScript").unwrap();
                if let Some(v) = v.as_object_mut() {
                    if v.contains_key("content") && v.contains_key("language") {
                        if let Ok(language) =
                            serde_json::from_value::<ScriptLang>(v.get("language").unwrap().clone())
                        {
                            let content = v
                                .get("content")
                                .unwrap()
                                .as_str()
                                .unwrap_or_default()
                                .to_string();
                            let mut logs = "".to_string();

<<<<<<< HEAD
                            let relative_imports = extract_relative_imports(
                                &content,
                                &format!("{job_path}/app"),
                                &Some(language.clone()),
                            );

=======
>>>>>>> 84757a68
                            if let Some((l, id)) = locks_to_reload
                                .as_ref()
                                .zip(container_id.as_ref())
                                // TODO: Remove fallback
                                .and_then(|e| {
                                    if *WMDEBUG_NO_COMPONENTS_TO_RELOCK {
                                        None
                                    } else {
                                        Some(e)
                                    }
                                })
                            {
                                if !l.contains(id) {
<<<<<<< HEAD
                                    dependency_map
                                        .reduce(
                                            relative_imports.clone(),
                                            &container_id.unwrap_or_default(),
                                            db.begin().await?,
                                        )
                                        .await?
                                        .commit()
                                        .await?;
=======
>>>>>>> 84757a68
                                    return Ok(Value::Object(m.clone()));
                                }
                            } else if v
                                .get("lock")
                                .is_some_and(|x| !x.as_str().unwrap().trim().is_empty())
                            {
                                if skip_creating_new_lock(&language, &content) {
                                    dependency_map
                                        .reduce(
                                            relative_imports.clone(),
                                            &container_id.unwrap_or_default(),
                                            db.begin().await?,
                                        )
                                        .await?
                                        .commit()
                                        .await?;

                                    logs.push_str(
                                        "Found already locked inline script. Skipping lock...\n",
                                    );
                                    return Ok(Value::Object(m.clone()));
                                }
                            }
                            logs.push_str("Found lockable inline script. Generating lock...\n");
                            let new_lock = capture_dependency_job(
                                &job.id,
                                &language,
                                &content,
                                mem_peak,
                                canceled_by,
                                job_dir,
                                db,
                                worker_name,
                                &job.workspace_id,
                                worker_dir,
                                base_internal_url,
                                token,
                                &format!("{}/app", job.runnable_path()),
                                false,
                                None,
                                occupancy_metrics,
                            )
                            .await;
                            match new_lock {
                                Ok(new_lock) => {
                                    append_logs(&job.id, &job.workspace_id, logs, &db.into()).await;

<<<<<<< HEAD
                                    dependency_map
                                        .reduce(
                                            relative_imports.clone(),
                                            &container_id.unwrap_or_default(),
                                            db.begin().await?,
                                        )
                                        .await?
                                        .commit()
                                        .await?;
=======
                                    let mut tx = db.begin().await?;

                                    tx = clear_dependency_map_for_item(
                                        &job_path,
                                        &job.workspace_id,
                                        "app",
                                        tx,
                                        &container_id,
                                    )
                                    .await?;

                                    let relative_imports = extract_relative_imports(
                                        &content,
                                        &format!("{job_path}/app"),
                                        &Some(language.clone()),
                                    );

                                    if let Some(relative_imports) = relative_imports {
                                        let mut logs = "".to_string();
                                        logs.push_str(
                                            format!("\n\n--- RELATIVE IMPORTS ---\n\n").as_str(),
                                        );

                                        tx = add_relative_imports_to_dependency_map(
                                            &job_path,
                                            &job.workspace_id,
                                            relative_imports,
                                            "app",
                                            tx,
                                            &mut logs,
                                            container_id,
                                        )
                                        .await?;
                                        append_logs(&job.id, &job.workspace_id, logs, &db.into())
                                            .await;
                                    }

                                    tx.commit().await?;
>>>>>>> 84757a68

                                    let anns =
                                        windmill_common::worker::TypeScriptAnnotations::parse(
                                            &content,
                                        );
                                    let nlang = if anns.native && language == ScriptLang::Bun {
                                        Some(ScriptLang::Bunnative)
                                    } else if !anns.native && language == ScriptLang::Bunnative {
                                        Some(ScriptLang::Bun)
                                    } else {
                                        None
                                    };
                                    if let Some(nlang) = nlang {
                                        v.insert(
                                            "language".to_string(),
                                            serde_json::Value::String(nlang.as_str().to_string()),
                                        );
                                    }
                                    v.insert(
                                        "lock".to_string(),
                                        serde_json::Value::String(new_lock),
                                    );
                                    return Ok(Value::Object(m.clone()));
                                }
                                Err(e) => {
                                    tracing::warn!(
                                        language = ?language,
                                        error = ?e,
                                        logs = ?logs,
                                        "Failed to generate flow lock for inline script"
                                    );
                                    ()
                                }
                            }
                        }
                    }
                }
            }
            for (a, b) in m.clone().into_iter() {
                m.insert(
                    a.clone(),
                    lock_modules_app(
                        b,
                        job,
                        mem_peak,
                        canceled_by,
                        job_dir,
                        db,
                        worker_name,
                        worker_dir,
                        job_path,
                        base_internal_url,
                        token,
                        occupancy_metrics,
                        locks_to_reload,
                        m.get("id")
                            .and_then(Value::as_str)
                            .map(str::to_owned)
                            .or(container_id.clone()),
<<<<<<< HEAD
                        dependency_map,
=======
>>>>>>> 84757a68
                    )
                    .await?,
                );
            }
            Ok(Value::Object(m))
        }
        Value::Array(a) => {
            let mut nv = vec![];
            for b in a.clone().into_iter() {
                nv.push(
                    lock_modules_app(
                        b,
                        job,
                        mem_peak,
                        canceled_by,
                        job_dir,
                        db,
                        worker_name,
                        worker_dir,
                        job_path,
                        base_internal_url,
                        token,
                        occupancy_metrics,
                        locks_to_reload,
                        container_id.clone(),
<<<<<<< HEAD
                        dependency_map,
=======
>>>>>>> 84757a68
                    )
                    .await?,
                );
            }
            Ok(Value::Array(nv))
        }
        a @ _ => Ok(a),
    }
}

pub async fn handle_app_dependency_job(
    job: &MiniPulledJob,
    mem_peak: &mut i32,
    canceled_by: &mut Option<CanceledBy>,
    job_dir: &str,
    db: &sqlx::Pool<sqlx::Postgres>,
    worker_name: &str,
    worker_dir: &str,
    base_internal_url: &str,
    token: &str,
    occupancy_metrics: &mut OccupancyMetrics,
) -> error::Result<()> {
    let job_path = job.runnable_path.clone().ok_or_else(|| {
        error::Error::internal_err(
            "Cannot resolve app dependencies for app without path".to_string(),
        )
    })?;

    let id = job
        .runnable_id
        .clone()
        .ok_or_else(|| Error::internal_err("App Dependency requires script hash".to_owned()))?
        .0;

    let components_to_relock = job
        .args
        .as_ref()
        .map(|x| {
            x.get("components_to_relock")
                .map(|v| serde_json::from_str::<Vec<String>>(v.get()).ok())
                .flatten()
        })
        .flatten();

    let triggered_by_relative_import = job
        .args
        .as_ref()
        .map(|x| x.get("triggered_by_relative_import").is_some())
        .unwrap_or_default();

    sqlx::query!(
        "DELETE FROM workspace_runnable_dependencies WHERE app_path = $1 AND workspace_id = $2",
        job_path,
        job.workspace_id
    )
    .execute(db)
    .await?;

    let record = sqlx::query!("SELECT app_id, value FROM app_version WHERE id = $1", id)
        .fetch_optional(db)
        .await?
        .map(|record| (record.app_id, record.value));

<<<<<<< HEAD
    let mut dependency_map =
        ScopedDependencyMap::new(&job.workspace_id, &job_path, "flow", db).await?;

    // // TODO: is parent_path only used for this edge-case?
    // dependency_map
    //     .rearrange_top_level(&parent_path, &mut *tx)
    //     .await?;

=======
>>>>>>> 84757a68
    // TODO: Use transaction for entire segment?
    if let Some((app_id, value)) = record {
        let value = lock_modules_app(
            value,
            job,
            mem_peak,
            canceled_by,
            job_dir,
            db,
            worker_name,
            worker_dir,
            &job_path,
            base_internal_url,
            token,
            occupancy_metrics,
            &components_to_relock,
            None,
<<<<<<< HEAD
            &mut dependency_map,
=======
>>>>>>> 84757a68
        )
        .await?;

        // Compute a lite version of the app value (w/ `inlineScript.{lock,code}`).
        let mut value_lite = value.clone();
        reduce_app(db, &job_path, &mut value_lite, app_id).await?;
        if let Value::Object(object) = &mut value_lite {
            object.insert("version".to_string(), json!(id));
        }
        sqlx::query!(
            "INSERT INTO app_version_lite (id, value) VALUES ($1, $2)
             ON CONFLICT (id) DO UPDATE SET value = EXCLUDED.value",
            id,
            sqlx::types::Json(to_raw_value(&value_lite)) as sqlx::types::Json<Box<RawValue>>,
        )
        .execute(db)
        .await?;

        // Re-check cancelation to ensure we don't accidentially override an app.
        if sqlx::query_scalar!(
            "SELECT canceled_by IS NOT NULL AS \"canceled!\" FROM v2_job_queue WHERE id = $1",
            job.id
        )
        .fetch_optional(db)
        .await
        .map(|v| Some(true) == v)
        .unwrap_or_else(|err| {
            tracing::error!(%job.id, %err, "error checking cancelation for job {0}: {err}", job.id);
            false
        }) {
            return Ok(());
        }

        sqlx::query!("UPDATE app_version SET value = $1 WHERE id = $2", value, id,)
            .execute(db)
            .await?;

        // NOTE: Temporary solution.
        // Ideally we do this for every job regardless whether it was triggered by relative import or by creation/update of the app.
        // NOTE: For now is not solving any problem but at some point we will introduce latest version caching
        // and when we do this will be last operation that will make new version appear as the latest and will trigger cache invalidation for all worker.
        if triggered_by_relative_import {
            sqlx::query!(
                "UPDATE app SET versions = array_append(versions, $1::bigint) WHERE path = $2 AND workspace_id = $3",
                id,
                &job_path,
                &job.workspace_id
            )
            .execute(db)
            .await?;
        }
        let (deployment_message, parent_path) =
            get_deployment_msg_and_parent_path_from_args(job.args.clone());

        if let Err(e) = handle_deployment_metadata(
            &job.permissioned_as_email,
            &job.created_by,
            &db,
            &job.workspace_id,
            DeployedObject::App { path: job_path, version: id, parent_path },
            deployment_message,
            false,
        )
        .await
        {
            tracing::error!(%e, "error handling deployment metadata");
        }

        // tx = PushIsolationLevel::Transaction(new_tx);
        // tx = handle_deployment_metadata(
        //     tx,
        //     &authed,
        //     &db,
        //     &w_id,
        //     DeployedObject::App { path: app.path.clone(), version: v_id },
        //     app.deployment_message,
        // )
        // .await?;

        // match tx {
        //     PushIsolationLevel::Transaction(tx) => tx.commit().await?,
        //     _ => {
        //         return Err(Error::internal_err(
        //             "Expected a transaction here".to_string(),
        //         ));
        //     }
        // }

        Ok(())
    } else {
        Ok(())
    }
}

// async fn upload_raw_app(
//     app_value: &RawAppValue,
//     job: &QueuedJob,
//     mem_peak: &mut i32,
//     canceled_by: &mut Option<CanceledBy>,
//     job_dir: &str,
//     db: &sqlx::Pool<sqlx::Postgres>,
//     worker_name: &str,
//     occupancy_metrics: &mut Option<&mut OccupancyMetrics>,
//     version: i64,
// ) -> Result<()> {
//     let mut entrypoint = "index.ts";
//     for file in app_value.files.iter() {
//         if file.0 == "/index.tsx" {
//             entrypoint = "index.tsx";
//         } else if file.0 == "/index.js" {
//             entrypoint = "index.js";
//         }
//         write_file(&job_dir, file.0, &file.1)?;
//     }
//     let common_bun_proc_envs: HashMap<String, String> = get_common_bun_proc_envs(None).await;

//     install_bun_lockfile(
//         mem_peak,
//         canceled_by,
//         &job.id,
//         &job.workspace_id,
//         Some(db),
//         job_dir,
//         worker_name,
//         common_bun_proc_envs,
//         false,
//         occupancy_metrics,
//     )
//     .await?;
//     let mut cmd = tokio::process::Command::new("esbuild");
//     let mut args = "--bundle --minify --outdir=dist/"
//         .split(' ')
//         .collect::<Vec<_>>();
//     args.push(entrypoint);
//     cmd.current_dir(job_dir)
//         .env_clear()
//         .args(args)
//         .stdout(Stdio::piped())
//         .stderr(Stdio::piped());
//     let child = start_child_process(cmd, "esbuild", false).await?;

//     crate::handle_child::handle_child(
//         &job.id,
//         db,
//         mem_peak,
//         canceled_by,
//         child,
//         false,
//         worker_name,
//         &job.workspace_id,
//         "esbuild",
//         Some(30),
//         false,
//         occupancy_metrics,
//     )
//     .await?;
//     let output_dir = format!("{}/dist", job_dir);
//     let target_dir = format!("/home/rfiszel/wmill/{}/{}", job.workspace_id, version);

//     tokio::fs::create_dir_all(&target_dir).await?;

//     tracing::info!("Copying files from {} to {}", output_dir, target_dir);

//     let index_ts = format!("{}/index.js", output_dir);
//     let index_css = format!("{}/index.css", output_dir);

//     if tokio::fs::metadata(&index_ts).await.is_ok() {
//         tokio::fs::copy(&index_ts, format!("{}/index.js", target_dir)).await?;
//     }

//     if tokio::fs::metadata(&index_css).await.is_ok() {
//         tokio::fs::copy(&index_css, format!("{}/index.css", target_dir)).await?;
//     }
//     // let file_path = format!("/home/rfiszel/wmill/{}/{}", job.workspace_id, version);

//     Ok(())
// }

#[cfg(feature = "python")]
async fn python_dep(
    reqs: String,
    job_id: &Uuid,
    mem_peak: &mut i32,
    canceled_by: &mut Option<CanceledBy>,
    job_dir: &str,
    db: &sqlx::Pool<sqlx::Postgres>,
    worker_name: &str,
    w_id: &str,
    worker_dir: &str,
    occupancy_metrics: &mut Option<&mut OccupancyMetrics>,
    py_version: crate::PyV,
    annotations: PythonAnnotations,
) -> std::result::Result<String, Error> {
    use crate::python_executor::split_requirements;

    create_dependencies_dir(job_dir).await;

    let req: std::result::Result<String, Error> = uv_pip_compile(
        job_id,
        &reqs,
        mem_peak,
        canceled_by,
        job_dir,
        &db.into(),
        worker_name,
        w_id,
        occupancy_metrics,
        py_version,
        annotations.no_cache,
    )
    .await;
    // install the dependencies to pre-fill the cache
    if let Ok(req) = req.as_ref() {
        let r = handle_python_reqs(
            split_requirements(req),
            // req.split("\n").filter(|x| !x.starts_with("--")).collect(),
            job_id,
            w_id,
            mem_peak,
            canceled_by,
            &Connection::Sql(db.clone()),
            worker_name,
            job_dir,
            worker_dir,
            occupancy_metrics,
            // final_version,
            crate::PyVAlias::default().into(),
        )
        .await;

        if let Err(e) = r {
            tracing::error!(
                "Failed to install python dependencies to prefill the cache: {:?} \n",
                e
            );
        }
    }
    req
}

#[cfg(feature = "python")]
async fn ansible_dep(
    reqs: AnsibleRequirements,
    job_id: &Uuid,
    mem_peak: &mut i32,
    canceled_by: &mut Option<CanceledBy>,
    job_dir: &str,
    db: &sqlx::Pool<sqlx::Postgres>,
    worker_name: &str,
    w_id: &str,
    worker_dir: &str,
    occupancy_metrics: &mut OccupancyMetrics,
    token: &str,
    base_internal_url: &str,
) -> std::result::Result<String, Error> {
    use windmill_parser_yaml::add_versions_to_requirements_yaml;

    use crate::ansible_executor::{
        create_ansible_cfg, get_collection_locks, get_git_ssh_cmd, get_role_locks,
        install_galaxy_collections,
    };
    use windmill_common::client::AuthedClient;

    let python_lockfile = python_dep(
        reqs.python_reqs.join("\n").to_string(),
        job_id,
        mem_peak,
        canceled_by,
        job_dir,
        db,
        worker_name,
        w_id,
        worker_dir,
        &mut Some(occupancy_metrics),
        crate::PyV::gravitational_version(job_id, w_id, Some(db.clone().into())).await,
        PythonAnnotations::default(),
    )
    .await?;

    let conn = &Connection::Sql(db.clone());

    let authed_client = AuthedClient::new(
        base_internal_url.to_string(),
        w_id.to_string(),
        token.to_string(),
        None,
    );

    let git_ssh_cmd = get_git_ssh_cmd(&reqs, job_dir, &authed_client).await?;

    let git_repos = get_git_repos_lock(
        &reqs.git_repos,
        job_dir,
        job_id,
        worker_name,
        conn,
        mem_peak,
        canceled_by,
        w_id,
        occupancy_metrics,
        &git_ssh_cmd,
    )
    .await?;

    let ansible_lockfile;

    create_ansible_cfg(Some(&reqs), job_dir, false)?;

    if let Some(collections) = reqs.roles_and_collections.as_ref() {
        install_galaxy_collections(
            collections,
            job_dir,
            job_id,
            worker_name,
            w_id,
            mem_peak,
            canceled_by,
            conn,
            occupancy_metrics,
            &git_ssh_cmd,
        )
        .await?;

        let (collection_versions, logs1) = get_collection_locks(job_dir).await?;

        let (role_versions, logs2) = if collections.contains("roles:") {
            get_role_locks(job_dir).await?
        } else {
            (HashMap::new(), String::new())
        };

        let (reqs_yaml, logs3) =
            add_versions_to_requirements_yaml(&collections, &role_versions, &collection_versions)?;

        let logs = format!("\n{logs1}\n{logs2}\n{logs3}\n");

        append_logs(job_id, w_id, &logs, conn).await;

        ansible_lockfile = AnsibleDependencyLocks {
            python_lockfile,
            git_repos,
            collections_and_roles: reqs_yaml,
            collections_and_roles_logs: logs,
        };
    } else {
        ansible_lockfile = AnsibleDependencyLocks {
            python_lockfile,
            git_repos,
            collections_and_roles: String::new(),
            collections_and_roles_logs: String::new(),
        };
    }

    serde_json::to_string(&ansible_lockfile).map_err(|e| e.into())
}

pub const LOCKFILE_GENERATED_FROM_REQUIREMENTS_TXT: &str = "# from requirements.txt";

async fn capture_dependency_job(
    job_id: &Uuid,
    job_language: &ScriptLang,
    job_raw_code: &str,
    mem_peak: &mut i32,
    canceled_by: &mut Option<CanceledBy>,
    job_dir: &str,
    db: &sqlx::Pool<sqlx::Postgres>,
    worker_name: &str,
    w_id: &str,
    #[allow(unused_variables)] worker_dir: &str,
    base_internal_url: &str,
    token: &str,
    script_path: &str,
    raw_deps: bool,
    npm_mode: Option<bool>,
    occupancy_metrics: &mut OccupancyMetrics,
) -> error::Result<String> {
    match job_language {
        ScriptLang::Python3 => {
            #[cfg(not(feature = "python"))]
            return Err(Error::internal_err(
                "Python requires the python feature to be enabled".to_string(),
            ));
            #[cfg(feature = "python")]
            {
                // Manually assigned version from requirements.txt
                // let assigned_py_version;
                let (reqs, py_version) = if raw_deps {
                    // `wmill script generate-metadata`
                    // should also respect annotated pyversion
                    // can be annotated in script itself
                    // or in requirements.txt if present

                    (
                        job_raw_code.to_owned(),
                        match crate::PyV::try_parse_from_requirements(&split_requirements(
                            job_raw_code,
                        )) {
                            Some(pyv) => pyv,
                            None => crate::PyV::gravitational_version(job_id, w_id, None).await,
                        },
                    )
                } else {
                    let mut version_specifiers = vec![];
                    let PythonAnnotations { py_select_latest, .. } =
                        PythonAnnotations::parse(job_raw_code);
                    (
                        windmill_parser_py_imports::parse_python_imports(
                            job_raw_code,
                            &w_id,
                            script_path,
                            &db,
                            &mut version_specifiers,
                        )
                        .await?
                        .0
                        .join("\n"),
                        crate::PyV::resolve(
                            version_specifiers,
                            job_id,
                            w_id,
                            py_select_latest,
                            Some(db.clone().into()),
                            None,
                            None,
                        )
                        .await?,
                    )
                };

                python_dep(
                    reqs,
                    job_id,
                    mem_peak,
                    canceled_by,
                    job_dir,
                    db,
                    worker_name,
                    w_id,
                    worker_dir,
                    &mut Some(occupancy_metrics),
                    py_version,
                    PythonAnnotations::parse(job_raw_code),
                )
                .await
                .map(|res| {
                    if raw_deps {
                        format!("{}\n{}", LOCKFILE_GENERATED_FROM_REQUIREMENTS_TXT, res)
                    } else {
                        res
                    }
                })
            }
        }
        ScriptLang::Ansible => {
            #[cfg(not(feature = "python"))]
            return Err(Error::internal_err(
                "Ansible requires the python feature to be enabled".to_string(),
            ));

            #[cfg(feature = "python")]
            {
                if raw_deps {
                    return Err(Error::ExecutionErr(
                        "Raw dependencies not supported for ansible".to_string(),
                    ));
                }
                let (_logs, reqs, _) = windmill_parser_yaml::parse_ansible_reqs(job_raw_code)?;

                ansible_dep(
                    reqs.unwrap_or_default(),
                    job_id,
                    mem_peak,
                    canceled_by,
                    job_dir,
                    db,
                    worker_name,
                    w_id,
                    worker_dir,
                    occupancy_metrics,
                    token,
                    base_internal_url,
                )
                .await
            }
        }
        ScriptLang::Go => {
            install_go_dependencies(
                job_id,
                job_raw_code,
                mem_peak,
                canceled_by,
                job_dir,
                &db.into(),
                false,
                false,
                false,
                raw_deps,
                worker_name,
                w_id,
                occupancy_metrics,
            )
            .await
        }
        ScriptLang::Deno => {
            if raw_deps {
                return Err(Error::ExecutionErr(
                    "Raw dependencies not supported for deno".to_string(),
                ));
            }
            generate_deno_lock(
                job_id,
                job_raw_code,
                mem_peak,
                canceled_by,
                job_dir,
                Some(&db.into()),
                w_id,
                worker_name,
                base_internal_url,
                &mut Some(occupancy_metrics),
            )
            .await
        }
        ScriptLang::Bun | ScriptLang::Bunnative => {
            let npm_mode = npm_mode.unwrap_or_else(|| {
                windmill_common::worker::TypeScriptAnnotations::parse(job_raw_code).npm
            });
            if !raw_deps {
                let _ = write_file(job_dir, "main.ts", job_raw_code)?;
            }
            let req = gen_bun_lockfile(
                mem_peak,
                canceled_by,
                job_id,
                w_id,
                Some(&db.into()),
                token,
                script_path,
                job_dir,
                base_internal_url,
                worker_name,
                true,
                if raw_deps {
                    Some(job_raw_code.to_string())
                } else {
                    None
                },
                npm_mode,
                &mut Some(occupancy_metrics),
            )
            .await?;
            if req.is_some() && !raw_deps {
                crate::bun_executor::prebundle_bun_script(
                    job_raw_code,
                    req.as_ref(),
                    script_path,
                    job_id,
                    w_id,
                    Some(&db),
                    &job_dir,
                    base_internal_url,
                    worker_name,
                    &token,
                    &mut Some(occupancy_metrics),
                )
                .await?;
            }
            Ok(req.unwrap_or_else(String::new))
        }
        ScriptLang::Php => {
            #[cfg(not(feature = "php"))]
            return Err(Error::internal_err(
                "PHP requires the php feature to be enabled".to_string(),
            ));

            #[cfg(feature = "php")]
            {
                let reqs = if raw_deps {
                    if job_raw_code.is_empty() {
                        return Ok("".to_string());
                    }
                    job_raw_code.to_string()
                } else {
                    match parse_php_imports(job_raw_code)? {
                        Some(reqs) => reqs,
                        None => {
                            return Ok("".to_string());
                        }
                    }
                };
                composer_install(
                    mem_peak,
                    canceled_by,
                    job_id,
                    w_id,
                    &Connection::Sql(db.clone()),
                    job_dir,
                    worker_name,
                    reqs,
                    None,
                    occupancy_metrics,
                )
                .await
            }
        }
        ScriptLang::Rust => {
            if raw_deps {
                return Err(Error::ExecutionErr(
                    "Raw dependencies not supported for rust".to_string(),
                ));
            }

            #[cfg(not(feature = "rust"))]
            return Err(Error::internal_err(
                "Rust requires the rust feature to be enabled".to_string(),
            ));

            #[cfg(feature = "rust")]
            let lockfile = generate_cargo_lockfile(
                job_id,
                job_raw_code,
                mem_peak,
                canceled_by,
                job_dir,
                &Connection::Sql(db.clone()),
                worker_name,
                w_id,
                occupancy_metrics,
            )
            .await?;

            #[cfg(feature = "rust")]
            Ok(lockfile)
        }
        ScriptLang::CSharp => {
            if raw_deps {
                return Err(Error::ExecutionErr(
                    "Raw dependencies not supported for C#".to_string(),
                ));
            }

            generate_nuget_lockfile(
                job_id,
                job_raw_code,
                mem_peak,
                canceled_by,
                job_dir,
                &Connection::Sql(db.clone()),
                worker_name,
                w_id,
                occupancy_metrics,
            )
            .await
        }
        #[cfg(feature = "java")]
        ScriptLang::Java => {
            if raw_deps {
                return Err(Error::ExecutionErr(
                    "Raw dependencies not supported for Java".to_string(),
                ));
            }

            java_executor::resolve(
                job_id,
                job_raw_code,
                job_dir,
                &Connection::Sql(db.clone()),
                w_id,
            )
            .await
        }
        #[cfg(feature = "ruby")]
        ScriptLang::Ruby => {
            if raw_deps {
                return Err(Error::ExecutionErr(
                    "Raw dependencies not supported for Ruby".to_string(),
                ));
            }

            ruby_executor::resolve(
                job_id,
                job_raw_code,
                mem_peak,
                canceled_by,
                job_dir,
                &Connection::Sql(db.clone()),
                worker_name,
                w_id,
            )
            .await
        }
        // for related places search: ADD_NEW_LANG
        _ => Ok("".to_owned()),
    }
}<|MERGE_RESOLUTION|>--- conflicted
+++ resolved
@@ -45,10 +45,7 @@
     static ref WMDEBUG_NO_NEW_FLOW_VERSION_ON_DJ: bool = std::env::var("WMDEBUG_NO_NEW_FLOW_VERSION_ON_DJ").is_ok();
     static ref WMDEBUG_NO_NEW_APP_VERSION_ON_DJ: bool = std::env::var("WMDEBUG_NO_NEW_APP_VERSION_ON_DJ").is_ok();
     static ref WMDEBUG_NO_COMPONENTS_TO_RELOCK: bool = std::env::var("WMDEBUG_NO_COMPONENTS_TO_RELOCK").is_ok();
-<<<<<<< HEAD
     static ref WMDEBUG_NO_DMAP_DISSOLVE: bool = std::env::var("WMDEBUG_NO_DMAP_DISSOLVE").is_ok();
-=======
->>>>>>> 84757a68
 }
 
 use crate::common::OccupancyMetrics;
@@ -382,14 +379,8 @@
             // First will **always** produce script with null in `lock`
             // where Second will **always** do with lock being not null
             let deployed_hash = if script_info.lock.is_some() && !*WMDEBUG_NO_HASH_CHANGE_ON_DJ {
-<<<<<<< HEAD
-                dbg!("IN");
-                dbg!("IN");
-                dbg!("IN");
-                dbg!("IN");
-=======
                 let path = script_info.path.clone();
->>>>>>> 84757a68
+
                 let mut tx = db.begin().await?;
                 // This entire section exists to solve following problem:
                 //
@@ -882,7 +873,6 @@
                         "no app version found for path {path}",
                         path = s.importer_path
                     );
-<<<<<<< HEAD
                     clear_dependency_map_for_item(&s.importer_path, w_id, "app", tx, &None, true)
                         .await?
                         .commit()
@@ -892,12 +882,6 @@
                 Err(err) => {
                     // TODO: Clean malformed dependency_map row
                     // TODO: If flow or app also take into account nodes.
-=======
-                    // Do not commit the transaction. It will be dropped and rollbacked
-                    continue;
-                }
-                Err(err) => {
->>>>>>> 84757a68
                     tracing::error!(
                         "error getting latest deployed app version for path {path}: {err}",
                         path = s.importer_path,
@@ -1836,10 +1820,7 @@
     )
 }
 
-<<<<<<< HEAD
 // TODO: Clean up dependency map when moved/renamed?
-=======
->>>>>>> 84757a68
 async fn insert_flow_node<'c>(
     mut tx: sqlx::Transaction<'c, sqlx::Postgres>,
     path: &str,
@@ -2180,10 +2161,7 @@
     locks_to_reload: &Option<Vec<String>>,
     // Represents the closest container id
     container_id: Option<String>,
-<<<<<<< HEAD
     dependency_map: &mut ScopedDependencyMap,
-=======
->>>>>>> 84757a68
 ) -> Result<Value> {
     match value {
         Value::Object(mut m) => {
@@ -2218,15 +2196,12 @@
                                 .to_string();
                             let mut logs = "".to_string();
 
-<<<<<<< HEAD
                             let relative_imports = extract_relative_imports(
                                 &content,
                                 &format!("{job_path}/app"),
                                 &Some(language.clone()),
                             );
 
-=======
->>>>>>> 84757a68
                             if let Some((l, id)) = locks_to_reload
                                 .as_ref()
                                 .zip(container_id.as_ref())
@@ -2240,7 +2215,6 @@
                                 })
                             {
                                 if !l.contains(id) {
-<<<<<<< HEAD
                                     dependency_map
                                         .reduce(
                                             relative_imports.clone(),
@@ -2250,8 +2224,6 @@
                                         .await?
                                         .commit()
                                         .await?;
-=======
->>>>>>> 84757a68
                                     return Ok(Value::Object(m.clone()));
                                 }
                             } else if v
@@ -2299,7 +2271,6 @@
                                 Ok(new_lock) => {
                                     append_logs(&job.id, &job.workspace_id, logs, &db.into()).await;
 
-<<<<<<< HEAD
                                     dependency_map
                                         .reduce(
                                             relative_imports.clone(),
@@ -2309,46 +2280,6 @@
                                         .await?
                                         .commit()
                                         .await?;
-=======
-                                    let mut tx = db.begin().await?;
-
-                                    tx = clear_dependency_map_for_item(
-                                        &job_path,
-                                        &job.workspace_id,
-                                        "app",
-                                        tx,
-                                        &container_id,
-                                    )
-                                    .await?;
-
-                                    let relative_imports = extract_relative_imports(
-                                        &content,
-                                        &format!("{job_path}/app"),
-                                        &Some(language.clone()),
-                                    );
-
-                                    if let Some(relative_imports) = relative_imports {
-                                        let mut logs = "".to_string();
-                                        logs.push_str(
-                                            format!("\n\n--- RELATIVE IMPORTS ---\n\n").as_str(),
-                                        );
-
-                                        tx = add_relative_imports_to_dependency_map(
-                                            &job_path,
-                                            &job.workspace_id,
-                                            relative_imports,
-                                            "app",
-                                            tx,
-                                            &mut logs,
-                                            container_id,
-                                        )
-                                        .await?;
-                                        append_logs(&job.id, &job.workspace_id, logs, &db.into())
-                                            .await;
-                                    }
-
-                                    tx.commit().await?;
->>>>>>> 84757a68
 
                                     let anns =
                                         windmill_common::worker::TypeScriptAnnotations::parse(
@@ -2408,10 +2339,7 @@
                             .and_then(Value::as_str)
                             .map(str::to_owned)
                             .or(container_id.clone()),
-<<<<<<< HEAD
                         dependency_map,
-=======
->>>>>>> 84757a68
                     )
                     .await?,
                 );
@@ -2437,10 +2365,7 @@
                         occupancy_metrics,
                         locks_to_reload,
                         container_id.clone(),
-<<<<<<< HEAD
                         dependency_map,
-=======
->>>>>>> 84757a68
                     )
                     .await?,
                 );
@@ -2504,7 +2429,6 @@
         .await?
         .map(|record| (record.app_id, record.value));
 
-<<<<<<< HEAD
     let mut dependency_map =
         ScopedDependencyMap::new(&job.workspace_id, &job_path, "flow", db).await?;
 
@@ -2513,8 +2437,6 @@
     //     .rearrange_top_level(&parent_path, &mut *tx)
     //     .await?;
 
-=======
->>>>>>> 84757a68
     // TODO: Use transaction for entire segment?
     if let Some((app_id, value)) = record {
         let value = lock_modules_app(
@@ -2532,10 +2454,7 @@
             occupancy_metrics,
             &components_to_relock,
             None,
-<<<<<<< HEAD
             &mut dependency_map,
-=======
->>>>>>> 84757a68
         )
         .await?;
 
