--- conflicted
+++ resolved
@@ -260,8 +260,7 @@
     // `JobKind::Dependencies` job store either:
     // - A saved script `hash` in the `script_hash` column.
     // - Preview raw lock and code in the `queue` or `job` table.
-<<<<<<< HEAD
-    let script_data = &match job.script_hash {
+    let script_data = &match job.runnable_id {
         Some(hash) => match cache::script::fetch(db, hash).await {
             Ok(d) => Cow::Owned(d.0),
             Err(e) => {
@@ -277,7 +276,7 @@
                 sqlx::query!(
                     "UPDATE script SET lock_error_logs = $1 WHERE hash = $2 AND workspace_id = $3",
                     &format!("{logs2}\n{e}"),
-                    &job.script_hash.unwrap_or(ScriptHash(0)).0,
+                    &job.runnable_id.unwrap_or(ScriptHash(0)).0,
                     &job.workspace_id
                 )
                 .execute(db)
@@ -285,10 +284,6 @@
                 return Err(Error::ExecutionErr(format!("Error creating schema validator: {e}")))
             }
         },
-=======
-    let script_data = match job.runnable_id {
-        Some(hash) => &cache::script::fetch(db, hash).await?.0,
->>>>>>> 6ed2c6c9
         _ => match preview_data {
             Some(RawData::Script(data)) => Cow::Borrowed(data),
             _ => return Err(Error::internal_err("expected script hash")),
