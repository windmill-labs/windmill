use std::borrow::Cow;
use std::collections::HashMap;
use std::path::{Component, Path, PathBuf};

use async_recursion::async_recursion;
use serde_json::value::RawValue;
use serde_json::{json, Value};
use sha2::Digest;
use sqlx::types::Json;
use uuid::Uuid;
use windmill_common::error::Error;
use windmill_common::error::Result;
use windmill_common::flows::{FlowModule, FlowModuleValue, FlowNodeId};
use windmill_common::get_latest_deployed_hash_for_path;
use windmill_common::jobs::JobPayload;
use windmill_common::scripts::ScriptHash;
#[cfg(feature = "python")]
use windmill_common::worker::PythonAnnotations;
use windmill_common::worker::{to_raw_value, to_raw_value_owned, write_file};

use windmill_common::{
    apps::AppScriptId,
    cache::{self, RawData},
    error::{self, to_anyhow},
    flows::{add_virtual_items_if_necessary, FlowValue},
    scripts::ScriptLang,
    DB,
};
use windmill_git_sync::{handle_deployment_metadata, DeployedObject};
#[cfg(feature = "python")]
use windmill_parser_py_imports::parse_relative_imports;
use windmill_parser_ts::parse_expr_for_imports;
use windmill_queue::{append_logs, CanceledBy, MiniPulledJob, PushIsolationLevel};

use crate::common::OccupancyMetrics;
use crate::csharp_executor::generate_nuget_lockfile;

#[cfg(feature = "php")]
use crate::php_executor::{composer_install, parse_php_imports};
#[cfg(feature = "python")]
use crate::python_executor::{
    create_dependencies_dir, handle_python_reqs, uv_pip_compile, PyVersion,
};
#[cfg(feature = "rust")]
use crate::rust_executor::generate_cargo_lockfile;
use crate::{
    bun_executor::gen_bun_lockfile, deno_executor::generate_deno_lock,
    go_executor::install_go_dependencies,
};

pub async fn update_script_dependency_map(
    job_id: &Uuid,
    db: &DB,
    w_id: &str,
    parent_path: &Option<String>,
    script_path: &str,
    relative_imports: Vec<String>,
) -> error::Result<()> {
    let importer_kind = "script";
    if !relative_imports.is_empty() {
        let mut logs = "".to_string();
        logs.push_str("\n--- RELATIVE IMPORTS ---\n\n");
        logs.push_str(&relative_imports.join("\n"));

        let mut tx = db.begin().await?;
        tx =
            clear_dependency_parent_path(parent_path, script_path, w_id, importer_kind, tx).await?;

        tx = clear_dependency_map_for_item(script_path, w_id, importer_kind, tx, &None).await?;

        tx = add_relative_imports_to_dependency_map(
            script_path,
            w_id,
            relative_imports,
            importer_kind,
            tx,
            &mut logs,
            None,
        )
        .await?;
        tx.commit().await?;
        append_logs(job_id, w_id, logs, db).await;
    }
    Ok(())
}

async fn add_relative_imports_to_dependency_map<'c>(
    script_path: &str,
    w_id: &str,
    relative_imports: Vec<String>,
    importer_kind: &str,
    mut tx: sqlx::Transaction<'c, sqlx::Postgres>,
    logs: &mut String,
    node_id: Option<String>,
) -> error::Result<sqlx::Transaction<'c, sqlx::Postgres>> {
    for import in relative_imports {
        sqlx::query!(
            "INSERT INTO dependency_map (workspace_id, importer_path, importer_kind, imported_path, importer_node_id)
                 VALUES ($1, $2, $4::text::IMPORTER_KIND, $3, $5) ON CONFLICT DO NOTHING",
            w_id,
            script_path,
            import,
            importer_kind,
            node_id.clone().unwrap_or_default()
        )
        .execute(&mut *tx)
        .await?;
        logs.push_str(&format!("{}\n", import));
    }
    Ok(tx)
}

async fn clear_dependency_map_for_item<'c>(
    item_path: &str,
    w_id: &str,
    importer_kind: &str,
    mut tx: sqlx::Transaction<'c, sqlx::Postgres>,
    importer_node_id: &Option<String>,
) -> Result<sqlx::Transaction<'c, sqlx::Postgres>> {
    sqlx::query!(
        "DELETE FROM dependency_map
                 WHERE importer_path = $1 AND importer_kind = $3::text::IMPORTER_KIND
                 AND workspace_id = $2 AND ($4::text IS NULL OR importer_node_id = $4::text)",
        item_path,
        w_id,
        importer_kind,
        importer_node_id.clone()
    )
    .execute(&mut *tx)
    .await?;
    Ok(tx)
}

async fn clear_dependency_parent_path<'c>(
    parent_path: &Option<String>,
    item_path: &str,
    w_id: &str,
    importer_kind: &str,
    mut tx: sqlx::Transaction<'c, sqlx::Postgres>,
) -> Result<sqlx::Transaction<'c, sqlx::Postgres>> {
    if parent_path
        .as_ref()
        .is_some_and(|x| !x.is_empty() && x != item_path)
    {
        sqlx::query!(
            "DELETE FROM dependency_map
                 WHERE importer_path = $1 AND importer_kind = $3::text::IMPORTER_KIND
                 AND workspace_id = $2",
            parent_path.clone().unwrap(),
            w_id,
            importer_kind
        )
        .execute(&mut *tx)
        .await?;
    }
    Ok(tx)
}

fn try_normalize(path: &Path) -> Option<PathBuf> {
    let mut ret = PathBuf::new();

    for component in path.components() {
        match component {
            Component::Prefix(..) | Component::RootDir => return None,
            Component::CurDir => {}
            Component::ParentDir => {
                if !ret.pop() {
                    return None;
                }
            }
            Component::Normal(c) => {
                ret.push(c);
            }
        }
    }

    Some(ret)
}

fn parse_bun_relative_imports(raw_code: &str, script_path: &str) -> error::Result<Vec<String>> {
    let mut relative_imports = vec![];
    let r = parse_expr_for_imports(raw_code)?;
    for import in r {
        let import = import.trim_end_matches(".ts");
        if import.starts_with("/") {
            relative_imports.push(import.trim_start_matches("/").to_string());
        } else if import.starts_with(".") {
            let normalized = try_normalize(std::path::Path::new(&format!(
                "{}/../{}",
                script_path, import
            )));
            if let Some(normalized) = normalized {
                let normalized = normalized.to_str().unwrap().to_string();
                relative_imports.push(normalized);
            } else {
                tracing::error!("error canonicalizing path: {:?}", normalized);
            }
        }
    }

    Ok(relative_imports)
}

pub fn extract_relative_imports(
    raw_code: &str,
    script_path: &str,
    language: &Option<ScriptLang>,
) -> Option<Vec<String>> {
    match language {
        #[cfg(feature = "python")]
        Some(ScriptLang::Python3) => parse_relative_imports(&raw_code, script_path).ok(),
        Some(ScriptLang::Bun) | Some(ScriptLang::Bunnative) => {
            parse_bun_relative_imports(&raw_code, script_path).ok()
        }
        _ => None,
    }
}
#[tracing::instrument(level = "trace", skip_all)]
pub async fn handle_dependency_job(
    job: &MiniPulledJob,
    preview_data: Option<&RawData>,
    mem_peak: &mut i32,
    canceled_by: &mut Option<CanceledBy>,
    job_dir: &str,
    db: &sqlx::Pool<sqlx::Postgres>,
    worker_name: &str,
    worker_dir: &str,
    base_internal_url: &str,
    token: &str,
    occupancy_metrics: &mut OccupancyMetrics,
) -> error::Result<Box<RawValue>> {
    let script_path = job.runnable_path();
    let raw_deps = job
        .args
        .as_ref()
        .map(|x| {
            x.get("raw_deps")
                .is_some_and(|y| y.to_string().as_str() == "true")
        })
        .unwrap_or(false);
    let npm_mode = if job
        .script_lang
        .as_ref()
        .map(|v| v == &ScriptLang::Bun)
        .unwrap_or(false)
    {
        Some(
            job.args
                .as_ref()
                .map(|x| {
                    x.get("npm_mode")
                        .is_some_and(|y| y.to_string().as_str() == "true")
                })
                .unwrap_or(false),
        )
    } else {
        None
    };

    // `JobKind::Dependencies` job store either:
    // - A saved script `hash` in the `script_hash` column.
    // - Preview raw lock and code in the `queue` or `job` table.
<<<<<<< HEAD
    let script_data = &match job.script_hash {
=======
    let script_data = &match job.runnable_id {
>>>>>>> be0a02cb
        Some(hash) => match cache::script::fetch(db, hash).await {
            Ok(d) => Cow::Owned(d.0),
            Err(e) => {
                let logs2 = sqlx::query_scalar!(
                    "SELECT logs FROM job_logs WHERE job_id = $1 AND workspace_id = $2",
                    &job.id,
                    &job.workspace_id
                )
                .fetch_optional(db)
                .await?
                .flatten()
                .unwrap_or_else(|| "no logs".to_string());
                sqlx::query!(
                    "UPDATE script SET lock_error_logs = $1 WHERE hash = $2 AND workspace_id = $3",
                    &format!("{logs2}\n{e}"),
<<<<<<< HEAD
                    &job.script_hash.unwrap_or(ScriptHash(0)).0,
=======
                    &job.runnable_id.unwrap_or(ScriptHash(0)).0,
>>>>>>> be0a02cb
                    &job.workspace_id
                )
                .execute(db)
                .await?;
                return Err(Error::ExecutionErr(format!("Error creating schema validator: {e}")))
            }
        },
        _ => match preview_data {
            Some(RawData::Script(data)) => Cow::Borrowed(data),
            _ => return Err(Error::internal_err("expected script hash")),
        },
    };

    let content = capture_dependency_job(
        &job.id,
        job.script_lang.as_ref().map(|v| Ok(v)).unwrap_or_else(|| {
            Err(Error::internal_err(
                "Job Language required for dependency jobs".to_owned(),
            ))
        })?,
        &script_data.code,
        mem_peak,
        canceled_by,
        job_dir,
        db,
        worker_name,
        &job.workspace_id,
        worker_dir,
        base_internal_url,
        token,
        script_path,
        raw_deps,
        npm_mode,
        occupancy_metrics,
    )
    .await;

    match content {
        Ok(content) => {
            if job.runnable_id.is_none() {
                // it a one-off raw script dependency job, no need to update the db
                return Ok(to_raw_value_owned(
                    json!({ "status": "Successful lock file generation", "lock": content }),
                ));
            }

            let hash = job.runnable_id.unwrap_or(ScriptHash(0));
            let w_id = &job.workspace_id;
            sqlx::query!(
                "UPDATE script SET lock = $1 WHERE hash = $2 AND workspace_id = $3",
                &content,
                &hash.0,
                w_id
            )
            .execute(db)
            .await?;

            // `lock` has been updated; invalidate the cache.
            cache::script::invalidate(hash);

            let (deployment_message, parent_path) =
                get_deployment_msg_and_parent_path_from_args(job.args.clone());

            if let Err(e) = handle_deployment_metadata(
                &job.permissioned_as_email,
                &job.created_by,
                &db,
                &w_id,
                DeployedObject::Script {
                    hash,
                    path: script_path.to_string(),
                    parent_path: parent_path.clone(),
                },
                deployment_message.clone(),
                false,
            )
            .await
            {
                tracing::error!(%e, "error handling deployment metadata");
            }

            let relative_imports =
                extract_relative_imports(&script_data.code, script_path, &job.script_lang);
            if let Some(relative_imports) = relative_imports {
                update_script_dependency_map(
                    &job.id,
                    db,
                    w_id,
                    &parent_path,
                    script_path,
                    relative_imports,
                )
                .await?;
                let already_visited = job
                    .args
                    .as_ref()
                    .map(|x| {
                        x.get("already_visited")
                            .map(|v| serde_json::from_str::<Vec<String>>(v.get()).ok())
                            .flatten()
                    })
                    .flatten()
                    .unwrap_or_default();
                if let Err(e) = trigger_dependents_to_recompute_dependencies(
                    w_id,
                    script_path,
                    deployment_message,
                    parent_path,
                    &job.permissioned_as_email,
                    &job.created_by,
                    &job.permissioned_as,
                    db,
                    already_visited,
                )
                .await
                {
                    tracing::error!(%e, "error triggering dependents to recompute dependencies");
                }
            }

            Ok(to_raw_value_owned(
                json!({ "status": "Successful lock file generation", "lock": content }),
            ))
        }
        Err(error) => {
            let logs2 = sqlx::query_scalar!(
                "SELECT logs FROM job_logs WHERE job_id = $1 AND workspace_id = $2",
                &job.id,
                &job.workspace_id
            )
            .fetch_optional(db)
            .await?
            .flatten()
            .unwrap_or_else(|| "no logs".to_string());
            sqlx::query!(
                "UPDATE script SET lock_error_logs = $1 WHERE hash = $2 AND workspace_id = $3",
                &format!("{logs2}\n{error}"),
                &job.runnable_id.unwrap_or(ScriptHash(0)).0,
                &job.workspace_id
            )
            .execute(db)
            .await?;
            Err(Error::ExecutionErr(format!(
                "Error locking file: {error}\n\nlogs:\n{}",
                remove_ansi_codes(&logs2)
            )))?
        }
    }
}
fn remove_ansi_codes(s: &str) -> String {
    lazy_static::lazy_static! {
        static ref ANSI_REGEX: regex::Regex = regex::Regex::new(r"\x1b\[[0-9;]*[a-zA-Z]").unwrap();
    }
    ANSI_REGEX.replace_all(s, "").to_string()
}

async fn trigger_dependents_to_recompute_dependencies(
    w_id: &str,
    script_path: &str,
    deployment_message: Option<String>,
    parent_path: Option<String>,
    email: &str,
    created_by: &str,
    permissioned_as: &str,
    db: &sqlx::Pool<sqlx::Postgres>,
    mut already_visited: Vec<String>,
) -> error::Result<()> {
    let script_importers = sqlx::query!(
        "SELECT importer_path, importer_kind::text, array_agg(importer_node_id) as importer_node_ids FROM dependency_map
         WHERE imported_path = $1
         AND workspace_id = $2
         GROUP BY importer_path, importer_kind",
        script_path,
        w_id
    )
    .fetch_all(db)
    .await?;

    already_visited.push(script_path.to_string());
    for s in script_importers.iter() {
        if already_visited.contains(&s.importer_path) {
            continue;
        }
        let tx = PushIsolationLevel::IsolatedRoot(db.clone());
        let mut args: HashMap<String, Box<RawValue>> = HashMap::new();
        if let Some(ref dm) = deployment_message {
            args.insert("deployment_message".to_string(), to_raw_value(&dm));
        }
        if let Some(ref p_path) = parent_path {
            args.insert("common_dependency_path".to_string(), to_raw_value(&p_path));
        }

        args.insert(
            "already_visited".to_string(),
            to_raw_value(&already_visited),
        );
        let kind = s.importer_kind.clone().unwrap_or_default();
        let job_payload = if kind == "script" {
            let r = get_latest_deployed_hash_for_path(db, w_id, s.importer_path.as_str()).await;
            match r {
                Ok(r) => JobPayload::Dependencies {
                    path: s.importer_path.clone(),
                    hash: r.0,
                    language: r.6,
                    dedicated_worker: r.7,
                },
                Err(err) => {
                    tracing::error!(
                        "error getting latest deployed hash for path {path}: {err}",
                        path = s.importer_path,
                        err = err
                    );
                    continue;
                }
            }
        } else if kind == "flow" {
            args.insert(
                "nodes_to_relock".to_string(),
                to_raw_value(&s.importer_node_ids),
            );
            let r = sqlx::query_scalar!(
                "SELECT versions[array_upper(versions, 1)] FROM flow WHERE path = $1 AND workspace_id = $2",
                s.importer_path,
                w_id,
            ).fetch_one(db)
            .await
            .map_err(to_anyhow);
            match r {
                Ok(Some(version)) => JobPayload::FlowDependencies {
                    path: s.importer_path.clone(),
                    dedicated_worker: None,
                    version: version,
                },
                Ok(None) => {
                    tracing::error!(
                        "no flow version found for path {path}",
                        path = s.importer_path
                    );
                    continue;
                }
                Err(err) => {
                    tracing::error!(
                        "error getting latest deployed flow version for path {path}: {err}",
                        path = s.importer_path,
                    );
                    continue;
                }
            }
        } else {
            tracing::error!(
                "unexpected importer kind: {kind} for path {path}",
                kind = kind,
                path = s.importer_path
            );
            continue;
        };

        let (job_uuid, new_tx) = windmill_queue::push(
            db,
            tx,
            &w_id,
            job_payload,
            windmill_queue::PushArgs { args: &args, extra: None },
            &created_by,
            email,
            permissioned_as.to_string(),
            None,
            None,
            None,
            None,
            None,
            false,
            false,
            None,
            true,
            None,
            None,
            None,
            None,
            None,
        )
        .await?;
        tracing::info!(
            "pushed dependency job due to common python path: {job_uuid} for path {path}",
            path = s.importer_path,
        );
        new_tx.commit().await?;
    }
    Ok(())
}

pub async fn handle_flow_dependency_job(
    job: &MiniPulledJob,
    preview_data: Option<&RawData>,
    mem_peak: &mut i32,
    canceled_by: &mut Option<CanceledBy>,
    job_dir: &str,
    db: &sqlx::Pool<sqlx::Postgres>,
    worker_name: &str,
    worker_dir: &str,
    base_internal_url: &str,
    token: &str,
    occupancy_metrics: &mut OccupancyMetrics,
) -> error::Result<Box<serde_json::value::RawValue>> {
    let job_path = job.runnable_path.clone().ok_or_else(|| {
        error::Error::internal_err(
            "Cannot resolve flow dependencies for flow without path".to_string(),
        )
    })?;

    let skip_flow_update = job
        .args
        .as_ref()
        .map(|x| {
            x.get("skip_flow_update")
                .map(|v| serde_json::from_str::<bool>(v.get()).ok())
                .flatten()
        })
        .flatten()
        .unwrap_or(false);

    let version = if skip_flow_update {
        None
    } else {
        Some(
            job.runnable_id
                .clone()
                .ok_or_else(|| {
                    Error::internal_err(
                        "Flow Dependency requires script hash (flow version)".to_owned(),
                    )
                })?
                .0,
        )
    };

    let (deployment_message, parent_path) =
        get_deployment_msg_and_parent_path_from_args(job.args.clone());

    let nodes_to_relock = job
        .args
        .as_ref()
        .map(|x| {
            x.get("nodes_to_relock")
                .map(|v| serde_json::from_str::<Vec<String>>(v.get()).ok())
                .flatten()
        })
        .flatten();

    // `JobKind::FlowDependencies` job store either:
    // - A saved flow version `id` in the `script_hash` column.
    // - Preview raw flow in the `queue` or `job` table.
    let mut flow = match job.runnable_id {
        Some(ScriptHash(id)) => cache::flow::fetch_version(db, id).await?,
        _ => match preview_data {
            Some(RawData::Flow(data)) => data.clone(),
            _ => return Err(Error::internal_err("expected script hash")),
        },
    }
    .value()
    .clone();

    let mut tx = db.begin().await?;

    tx = clear_dependency_parent_path(&parent_path, &job_path, &job.workspace_id, "flow", tx)
        .await?;
    sqlx::query!(
        "DELETE FROM flow_workspace_runnables WHERE flow_path = $1 AND workspace_id = $2",
        job_path,
        job.workspace_id
    )
    .execute(&mut *tx)
    .await?;
    let modified_ids;
    let errors;
    (flow.modules, tx, modified_ids, errors) = lock_modules(
        flow.modules,
        job,
        mem_peak,
        canceled_by,
        job_dir,
        db,
        tx,
        worker_name,
        worker_dir,
        &job_path,
        base_internal_url,
        token,
        &nodes_to_relock,
        occupancy_metrics,
    )
    .await?;
    if !errors.is_empty() {
        let error_message = errors
            .iter()
            .map(|e| format!("{}: {}", e.id, e.error))
            .collect::<Vec<String>>()
            .join("\n");
        let logs2 = sqlx::query_scalar!(
            "SELECT logs FROM job_logs WHERE job_id = $1 AND workspace_id = $2",
            &job.id,
            &job.workspace_id
        )
        .fetch_optional(db)
        .await?
        .flatten()
        .unwrap_or_else(|| "no logs".to_string());
        sqlx::query!(
            "UPDATE flow SET lock_error_logs = $1 WHERE path = $2 AND workspace_id = $3",
            &format!("{logs2}\n{error_message}"),
            &job.runnable_path(),
            &job.workspace_id
        )
        .execute(db)
        .await?;
        return Err(Error::ExecutionErr(format!(
            "Error locking flow modules:\n{}\n\nlogs:\n{}",
            error_message,
            remove_ansi_codes(&logs2)
        )));
    } else {
        sqlx::query!(
            "UPDATE flow SET lock_error_logs = NULL WHERE path = $1 AND workspace_id = $2",
            &job.runnable_path(),
            &job.workspace_id
        )
        .execute(db)
        .await?;
    }
    let new_flow_value = Json(serde_json::value::to_raw_value(&flow).map_err(to_anyhow)?);

    // Re-check cancellation to ensure we don't accidentally override a flow.
    if sqlx::query_scalar!(
        "SELECT canceled_by IS NOT NULL AS \"canceled!\" FROM v2_job_queue WHERE id = $1",
        job.id
    )
    .fetch_optional(db)
    .await
    .map(|v| Some(true) == v)
    .unwrap_or_else(|err| {
        tracing::error!(%job.id, %err, "error checking cancellation for job {0}: {err}", job.id);
        false
    }) {
        return Ok(to_raw_value_owned(json!({
            "status": "Flow lock generation was canceled",
        })));
    }

    if !skip_flow_update {
        let version = version.ok_or_else(|| {
            Error::internal_err("Flow Dependency requires script hash (flow version)".to_owned())
        })?;

        sqlx::query!(
            "UPDATE flow SET value = $1 WHERE path = $2 AND workspace_id = $3",
            &new_flow_value as &Json<Box<RawValue>>,
            job_path,
            job.workspace_id
        )
        .execute(&mut *tx)
        .await?;
        sqlx::query!(
            "UPDATE flow_version SET value = $1 WHERE id = $2",
            &new_flow_value as &Json<Box<RawValue>>,
            version
        )
        .execute(&mut *tx)
        .await?;

        // Compute a lite version of the flow value (`RawScript` => `FlowScript`).
        let mut value_lite = flow.clone();
        tx = reduce_flow(
            tx,
            &mut value_lite.modules,
            &job_path,
            &job.workspace_id,
            flow.failure_module.as_ref(),
            flow.same_worker,
        )
        .await?;
        sqlx::query!(
            "INSERT INTO flow_version_lite (id, value) VALUES ($1, $2)
             ON CONFLICT (id) DO UPDATE SET value = EXCLUDED.value",
            version,
            Json(value_lite) as Json<FlowValue>,
        )
        .execute(&mut *tx)
        .await?;

        tx.commit().await?;

        if let Err(e) = handle_deployment_metadata(
            &job.permissioned_as_email,
            &job.created_by,
            &db,
            &job.workspace_id,
            DeployedObject::Flow { path: job_path, parent_path, version },
            deployment_message,
            false,
        )
        .await
        {
            tracing::error!(%e, "error handling deployment metadata");
        }
    }

    Ok(to_raw_value_owned(json!({
        "status": "Successful lock file generation",
        "modified_ids": modified_ids,
        "updated_flow_value": new_flow_value,
    })))
}

fn get_deployment_msg_and_parent_path_from_args(
    args: Option<Json<HashMap<String, Box<RawValue>>>>,
) -> (Option<String>, Option<String>) {
    let args_map = args.map(|json_hashmap| json_hashmap.0);
    let deployment_message = args_map
        .clone()
        .map(|hashmap| {
            hashmap
                .get("deployment_message")
                .map(|map_value| serde_json::from_str::<String>(map_value.get()).ok())
                .flatten()
        })
        .flatten();
    let parent_path = args_map
        .clone()
        .map(|hashmap| {
            hashmap
                .get("parent_path")
                .map(|map_value| serde_json::from_str::<String>(map_value.get()).ok())
                .flatten()
        })
        .flatten();
    (deployment_message, parent_path)
}

struct LockModuleError {
    id: String,
    error: Error,
}

async fn lock_modules<'c>(
    modules: Vec<FlowModule>,
    job: &MiniPulledJob,
    mem_peak: &mut i32,
    canceled_by: &mut Option<CanceledBy>,
    job_dir: &str,
    db: &sqlx::Pool<sqlx::Postgres>,
    mut tx: sqlx::Transaction<'c, sqlx::Postgres>,
    worker_name: &str,
    worker_dir: &str,
    job_path: &str,
    base_internal_url: &str,
    token: &str,
    locks_to_reload: &Option<Vec<String>>,
    occupancy_metrics: &mut OccupancyMetrics,
    // (modules to replace old seq (even unmmodified ones), new transaction, modified ids) )
) -> Result<(
    Vec<FlowModule>,
    sqlx::Transaction<'c, sqlx::Postgres>,
    Vec<String>,
    Vec<LockModuleError>,
)> {
    let mut new_flow_modules = Vec::new();
    let mut modified_ids = Vec::new();
    let mut errors = Vec::new();
    for mut e in modules.into_iter() {
        let id = e.id.clone();
        let mut nmodified_ids = Vec::new();
        let FlowModuleValue::RawScript {
            lock,
            path,
            content,
            mut language,
            input_transforms,
            tag,
            custom_concurrency_key,
            concurrent_limit,
            concurrency_time_window_s,
            is_trigger,
        } = e.get_value()?
        else {
            match e.get_value()? {
                FlowModuleValue::ForloopFlow {
                    iterator,
                    modules,
                    modules_node,
                    skip_failures,
                    parallel,
                    parallelism,
                } => {
                    let nmodules;
                    (nmodules, tx, modified_ids, errors) = Box::pin(lock_modules(
                        modules,
                        job,
                        mem_peak,
                        canceled_by,
                        job_dir,
                        db,
                        tx,
                        worker_name,
                        worker_dir,
                        job_path,
                        base_internal_url,
                        token,
                        locks_to_reload,
                        occupancy_metrics,
                    ))
                    .await?;
                    e.value = FlowModuleValue::ForloopFlow {
                        iterator,
                        modules: nmodules,
                        modules_node,
                        skip_failures,
                        parallel,
                        parallelism,
                    }
                    .into()
                }
                FlowModuleValue::BranchAll { branches, parallel } => {
                    let mut nbranches = vec![];
                    nmodified_ids = vec![];
                    for mut b in branches {
                        let nmodules;
                        let inner_modified_ids;
                        let inner_errors;
                        (nmodules, tx, inner_modified_ids, inner_errors) = Box::pin(lock_modules(
                            b.modules,
                            job,
                            mem_peak,
                            canceled_by,
                            job_dir,
                            db,
                            tx,
                            worker_name,
                            worker_dir,
                            job_path,
                            base_internal_url,
                            token,
                            locks_to_reload,
                            occupancy_metrics,
                        ))
                        .await?;
                        nmodified_ids.extend(inner_modified_ids);
                        errors.extend(inner_errors);
                        b.modules = nmodules;
                        nbranches.push(b)
                    }
                    e.value = FlowModuleValue::BranchAll { branches: nbranches, parallel }.into()
                }
                FlowModuleValue::WhileloopFlow { modules, modules_node, skip_failures } => {
                    let nmodules;
                    (nmodules, tx, nmodified_ids, errors) = Box::pin(lock_modules(
                        modules,
                        job,
                        mem_peak,
                        canceled_by,
                        job_dir,
                        db,
                        tx,
                        worker_name,
                        worker_dir,
                        job_path,
                        base_internal_url,
                        token,
                        locks_to_reload,
                        occupancy_metrics,
                    ))
                    .await?;
                    e.value = FlowModuleValue::WhileloopFlow {
                        modules: nmodules,
                        modules_node,
                        skip_failures,
                    }
                    .into()
                }
                FlowModuleValue::BranchOne { branches, default, default_node } => {
                    let mut nbranches = vec![];
                    nmodified_ids = vec![];
                    for mut b in branches {
                        let nmodules;
                        let inner_modified_ids;
                        let inner_errors;
                        (nmodules, tx, inner_modified_ids, inner_errors) = Box::pin(lock_modules(
                            b.modules,
                            job,
                            mem_peak,
                            canceled_by,
                            job_dir,
                            db,
                            tx,
                            worker_name,
                            worker_dir,
                            job_path,
                            base_internal_url,
                            token,
                            locks_to_reload,
                            occupancy_metrics,
                        ))
                        .await?;
                        nmodified_ids.extend(inner_modified_ids);
                        errors.extend(inner_errors);
                        b.modules = nmodules;
                        nbranches.push(b)
                    }
                    let ndefault;
                    let ninner_errors;
                    (ndefault, tx, nmodified_ids, ninner_errors) = Box::pin(lock_modules(
                        default,
                        job,
                        mem_peak,
                        canceled_by,
                        job_dir,
                        db,
                        tx,
                        worker_name,
                        worker_dir,
                        job_path,
                        base_internal_url,
                        token,
                        locks_to_reload,
                        occupancy_metrics,
                    ))
                    .await?;
                    errors.extend(ninner_errors);
                    e.value = FlowModuleValue::BranchOne {
                        branches: nbranches,
                        default: ndefault,
                        default_node,
                    }
                    .into();
                }
                FlowModuleValue::Script { path, hash, .. } if !path.starts_with("hub/") => {
                    sqlx::query!(
                        "INSERT INTO flow_workspace_runnables (flow_path, runnable_path, script_hash, runnable_is_flow, workspace_id) VALUES ($1, $2, $3, FALSE, $4) ON CONFLICT DO NOTHING",
                        job_path,
                        path,
                        hash.map(|h| h.0),
                        job.workspace_id
                    )
                    .execute(&mut *tx)
                    .await?;
                }
                FlowModuleValue::Flow { path, .. } => {
                    sqlx::query!(
                        "INSERT INTO flow_workspace_runnables (flow_path, runnable_path, runnable_is_flow, workspace_id) VALUES ($1, $2, TRUE, $3) ON CONFLICT DO NOTHING",
                        job_path,
                        path,
                        job.workspace_id
                    )
                    .execute(&mut *tx)
                    .await?;
                }
                _ => (),
            };
            modified_ids.extend(nmodified_ids);
            new_flow_modules.push(e);
            continue;
        };

        if let Some(locks_to_reload) = locks_to_reload {
            if !locks_to_reload.contains(&e.id) {
                new_flow_modules.push(e);
                continue;
            }
        } else {
            if lock.as_ref().is_some_and(|x| !x.trim().is_empty()) {
                let skip_creating_new_lock = skip_creating_new_lock(&language, &content);
                if skip_creating_new_lock {
                    new_flow_modules.push(e);
                    continue;
                }
            }
        }

        modified_ids.push(e.id.clone());

        let new_lock = capture_dependency_job(
            &job.id,
            &language,
            &content,
            mem_peak,
            canceled_by,
            job_dir,
            db,
            worker_name,
            &job.workspace_id,
            worker_dir,
            base_internal_url,
            token,
            &format!(
                "{}/flow",
                &path.clone().unwrap_or_else(|| job_path.to_string())
            ),
            false,
            None,
            occupancy_metrics,
        )
        .await;
        //
        let lock = match new_lock {
            Ok(new_lock) => {
                let dep_path = path.clone().unwrap_or_else(|| job_path.to_string());
                tx = clear_dependency_map_for_item(
                    &job_path,
                    &job.workspace_id,
                    "flow",
                    tx,
                    &Some(e.id.clone()),
                )
                .await?;
                let relative_imports = extract_relative_imports(
                    &content,
                    &format!("{dep_path}/flow"),
                    &Some(language.clone()),
                );
                if let Some(relative_imports) = relative_imports {
                    let mut logs = "".to_string();
                    logs.push_str(format!("\n\n--- RELATIVE IMPORTS of {} ---\n\n", e.id).as_str());

                    tx = add_relative_imports_to_dependency_map(
                        &dep_path,
                        &job.workspace_id,
                        relative_imports,
                        "flow",
                        tx,
                        &mut logs,
                        Some(e.id.clone()),
                    )
                    .await?;
                    append_logs(&job.id, &job.workspace_id, logs, db).await;
                }

                if language == ScriptLang::Bun || language == ScriptLang::Bunnative {
                    let anns = windmill_common::worker::TypeScriptAnnotations::parse(&content);
                    if anns.native && language == ScriptLang::Bun {
                        language = ScriptLang::Bunnative;
                    } else if !anns.native && language == ScriptLang::Bunnative {
                        language = ScriptLang::Bun;
                    };
                }
                Some(new_lock)
            }
            Err(error) => {
                // TODO: Record flow raw script error lock logs
                errors.push(LockModuleError { id, error });
                None
            }
        };
        e.value = windmill_common::worker::to_raw_value(&FlowModuleValue::RawScript {
            lock,
            path,
            input_transforms,
            content,
            language,
            tag,
            custom_concurrency_key,
            concurrent_limit,
            concurrency_time_window_s,
            is_trigger,
        });
        new_flow_modules.push(e);
        continue;
    }

    Ok((new_flow_modules, tx, modified_ids, errors))
}

async fn insert_flow_node<'c>(
    mut tx: sqlx::Transaction<'c, sqlx::Postgres>,
    path: &str,
    workspace_id: &str,
    code: Option<&String>,
    lock: Option<&String>,
    flow: Option<&Json<Box<RawValue>>>,
) -> Result<(sqlx::Transaction<'c, sqlx::Postgres>, FlowNodeId)> {
    let hash = {
        let mut hasher = sha2::Sha256::new();
        hasher.update(code.unwrap_or(&Default::default()));
        hasher.update(lock.unwrap_or(&Default::default()));
        hasher.update(flow.unwrap_or(&Default::default()).get());
        format!("{:x}", hasher.finalize())
    };

    // Insert the flow node if it doesn't exist.
    let id = sqlx::query_scalar!(
        r#"
        INSERT INTO flow_node (path, workspace_id, hash_v2, lock, code, flow)
        VALUES ($1, $2, $3, $4, $5, $6)
        ON CONFLICT (path, workspace_id, hash_v2) DO UPDATE SET path = EXCLUDED.path -- trivial update to return the id
        RETURNING id
        "#,
        path,
        workspace_id,
        hash,
        lock,
        code,
        flow as Option<&Json<Box<RawValue>>>
    )
    .fetch_one(&mut *tx)
    .await?;
    Ok((tx, FlowNodeId(id)))
}

async fn insert_app_script(
    db: &sqlx::Pool<sqlx::Postgres>,
    app: i64,
    code: String,
    lock: Option<String>,
) -> Result<AppScriptId> {
    let code_sha256 = format!("{:x}", sha2::Sha256::digest(&code));
    let hash = {
        let mut hasher = sha2::Sha256::new();
        hasher.update(app.to_le_bytes());
        hasher.update(&code_sha256);
        hasher.update(lock.as_ref().unwrap_or(&Default::default()));
        format!("{:x}", hasher.finalize())
    };

    // Insert the app script if it doesn't exist.
    sqlx::query_scalar!(
        r#"
        INSERT INTO app_script (app, hash, lock, code, code_sha256)
        VALUES ($1, $2, $3, $4, $5)
        ON CONFLICT (hash) DO UPDATE SET app = EXCLUDED.app -- trivial update to return the id
        RETURNING id
        "#,
        app,
        hash,
        lock,
        code,
        code_sha256
    )
    .fetch_one(db)
    .await
    .map(AppScriptId)
    .map_err(Into::into)
}

async fn insert_flow_modules<'c>(
    mut tx: sqlx::Transaction<'c, sqlx::Postgres>,
    path: &str,
    workspace_id: &str,
    failure_module: Option<&Box<FlowModule>>,
    same_worker: bool,
    modules: &mut Vec<FlowModule>,
    modules_node: &mut Option<FlowNodeId>,
) -> Result<sqlx::Transaction<'c, sqlx::Postgres>> {
    tx = Box::pin(reduce_flow(
        tx,
        modules,
        path,
        workspace_id,
        failure_module,
        same_worker,
    ))
    .await?;
    if modules.is_empty() || crate::worker_flow::is_simple_modules(modules, failure_module) {
        return Ok(tx);
    }
    let id;
    (tx, id) = insert_flow_node(
        tx,
        path,
        workspace_id,
        None,
        None,
        Some(&Json(to_raw_value(&FlowValue {
            modules: std::mem::take(modules),
            failure_module: failure_module.cloned(),
            same_worker,
            ..Default::default()
        }))),
    )
    .await?;
    *modules_node = Some(id);
    Ok(tx)
}

async fn reduce_flow<'c>(
    mut tx: sqlx::Transaction<'c, sqlx::Postgres>,
    modules: &mut Vec<FlowModule>,
    path: &str,
    workspace_id: &str,
    failure_module: Option<&Box<FlowModule>>,
    same_worker: bool,
) -> Result<sqlx::Transaction<'c, sqlx::Postgres>> {
    use FlowModuleValue::*;
    for module in &mut *modules {
        let mut val =
            serde_json::from_str::<FlowModuleValue>(module.value.get()).map_err(|err| {
                Error::internal_err(format!(
                    "reduce_flow: Failed to parse flow module value: {}",
                    err
                ))
            })?;
        match &mut val {
            RawScript { .. } => {
                // In order to avoid an unnecessary `.clone()` of `val`, take ownership of it's content
                // using `std::mem::replace`.
                let RawScript {
                    lock,
                    content,
                    language,
                    input_transforms,
                    tag,
                    custom_concurrency_key,
                    concurrent_limit,
                    concurrency_time_window_s,
                    is_trigger,
                    ..
                } = std::mem::replace(&mut val, Identity)
                else {
                    unreachable!()
                };
                let id;
                (tx, id) =
                    insert_flow_node(tx, path, workspace_id, Some(&content), lock.as_ref(), None)
                        .await?;
                val = FlowScript {
                    input_transforms,
                    id,
                    tag,
                    language,
                    custom_concurrency_key,
                    concurrent_limit,
                    concurrency_time_window_s,
                    is_trigger,
                };
            }
            ForloopFlow { modules, modules_node, .. }
            | WhileloopFlow { modules, modules_node, .. } => {
                tx = insert_flow_modules(
                    tx,
                    path,
                    workspace_id,
                    failure_module,
                    same_worker,
                    modules,
                    modules_node,
                )
                .await?;
            }
            BranchOne { branches, default, default_node, .. } => {
                for branch in branches.iter_mut() {
                    tx = insert_flow_modules(
                        tx,
                        path,
                        workspace_id,
                        failure_module,
                        same_worker,
                        &mut branch.modules,
                        &mut branch.modules_node,
                    )
                    .await?;
                }
                tx = insert_flow_modules(
                    tx,
                    path,
                    workspace_id,
                    failure_module,
                    same_worker,
                    default,
                    default_node,
                )
                .await?;
            }
            BranchAll { branches, .. } => {
                for branch in branches.iter_mut() {
                    tx = insert_flow_modules(
                        tx,
                        path,
                        workspace_id,
                        failure_module,
                        same_worker,
                        &mut branch.modules,
                        &mut branch.modules_node,
                    )
                    .await?;
                }
            }
            _ => {}
        }
        module.value = to_raw_value(&val);
    }
    add_virtual_items_if_necessary(&mut *modules);
    Ok(tx)
}

async fn reduce_app(db: &sqlx::Pool<sqlx::Postgres>, value: &mut Value, app: i64) -> Result<()> {
    match value {
        Value::Object(object) => {
            if let Some(Value::Object(script)) = object.get_mut("inlineScript") {
                if script
                    .get("language")
                    .and_then(|x| x.as_str())
                    .is_some_and(|x| x == "frontend")
                {
                    return Ok(());
                }
                // replace `content` with an empty string:
                let Some(Value::String(code)) = script.get_mut("content").map(std::mem::take)
                else {
                    return Err(error::Error::internal_err(
                        "Missing `content` in inlineScript".to_string(),
                    ));
                };
                // remove `lock`:
                let lock = script.remove("lock").and_then(|x| match x {
                    Value::String(s) => Some(s),
                    _ => None,
                });
                let id = insert_app_script(db, app, code, lock).await?;
                // insert the `id` into the `script` object:
                script.insert("id".to_string(), json!(id.0));
            } else {
                for (_, value) in object {
                    Box::pin(reduce_app(db, value, app)).await?;
                }
            }
        }
        Value::Array(array) => {
            for value in array {
                Box::pin(reduce_app(db, value, app)).await?;
            }
        }
        _ => {}
    }
    Ok(())
}

fn skip_creating_new_lock(language: &ScriptLang, content: &str) -> bool {
    if language == &ScriptLang::Bun || language == &ScriptLang::Bunnative {
        let anns = windmill_common::worker::TypeScriptAnnotations::parse(&content);
        if anns.native && language == &ScriptLang::Bun {
            return false;
        } else if !anns.native && language == &ScriptLang::Bunnative {
            return false;
        };
    }
    true
}

#[async_recursion]
async fn lock_modules_app(
    value: Value,
    job: &MiniPulledJob,
    mem_peak: &mut i32,
    canceled_by: &mut Option<CanceledBy>,
    job_dir: &str,
    db: &sqlx::Pool<sqlx::Postgres>,
    worker_name: &str,
    worker_dir: &str,
    job_path: &str,
    base_internal_url: &str,
    token: &str,
    occupancy_metrics: &mut OccupancyMetrics,
) -> Result<Value> {
    match value {
        Value::Object(mut m) => {
            if m.contains_key("inlineScript") {
                let v = m.get_mut("inlineScript").unwrap();
                if let Some(v) = v.as_object_mut() {
                    if v.contains_key("content") && v.contains_key("language") {
                        if let Ok(language) =
                            serde_json::from_value::<ScriptLang>(v.get("language").unwrap().clone())
                        {
                            let content = v
                                .get("content")
                                .unwrap()
                                .as_str()
                                .unwrap_or_default()
                                .to_string();
                            let mut logs = "".to_string();
                            if v.get("lock")
                                .is_some_and(|x| !x.as_str().unwrap().trim().is_empty())
                            {
                                if skip_creating_new_lock(&language, &content) {
                                    logs.push_str(
                                        "Found already locked inline script. Skipping lock...\n",
                                    );
                                    return Ok(Value::Object(m.clone()));
                                }
                            }
                            logs.push_str("Found lockable inline script. Generating lock...\n");
                            let new_lock = capture_dependency_job(
                                &job.id,
                                &language,
                                &content,
                                mem_peak,
                                canceled_by,
                                job_dir,
                                db,
                                worker_name,
                                &job.workspace_id,
                                worker_dir,
                                base_internal_url,
                                token,
                                &format!("{}/app", job.runnable_path()),
                                false,
                                None,
                                occupancy_metrics,
                            )
                            .await;
                            match new_lock {
                                Ok(new_lock) => {
                                    append_logs(&job.id, &job.workspace_id, logs, db).await;
                                    let anns =
                                        windmill_common::worker::TypeScriptAnnotations::parse(
                                            &content,
                                        );
                                    let nlang = if anns.native && language == ScriptLang::Bun {
                                        Some(ScriptLang::Bunnative)
                                    } else if !anns.native && language == ScriptLang::Bunnative {
                                        Some(ScriptLang::Bun)
                                    } else {
                                        None
                                    };
                                    if let Some(nlang) = nlang {
                                        v.insert(
                                            "language".to_string(),
                                            serde_json::Value::String(nlang.as_str().to_string()),
                                        );
                                    }
                                    v.insert(
                                        "lock".to_string(),
                                        serde_json::Value::String(new_lock),
                                    );
                                    return Ok(Value::Object(m.clone()));
                                }
                                Err(e) => {
                                    tracing::warn!(
                                        language = ?language,
                                        error = ?e,
                                        logs = ?logs,
                                        "Failed to generate flow lock for inline script"
                                    );
                                    ()
                                }
                            }
                        }
                    }
                }
            }
            for (a, b) in m.clone().into_iter() {
                m.insert(
                    a.clone(),
                    lock_modules_app(
                        b,
                        job,
                        mem_peak,
                        canceled_by,
                        job_dir,
                        db,
                        worker_name,
                        worker_dir,
                        job_path,
                        base_internal_url,
                        token,
                        occupancy_metrics,
                    )
                    .await?,
                );
            }
            Ok(Value::Object(m))
        }
        Value::Array(a) => {
            let mut nv = vec![];
            for b in a.clone().into_iter() {
                nv.push(
                    lock_modules_app(
                        b,
                        job,
                        mem_peak,
                        canceled_by,
                        job_dir,
                        db,
                        worker_name,
                        worker_dir,
                        job_path,
                        base_internal_url,
                        token,
                        occupancy_metrics,
                    )
                    .await?,
                );
            }
            Ok(Value::Array(nv))
        }
        a @ _ => Ok(a),
    }
}

pub async fn handle_app_dependency_job(
    job: &MiniPulledJob,
    mem_peak: &mut i32,
    canceled_by: &mut Option<CanceledBy>,
    job_dir: &str,
    db: &sqlx::Pool<sqlx::Postgres>,
    worker_name: &str,
    worker_dir: &str,
    base_internal_url: &str,
    token: &str,
    occupancy_metrics: &mut OccupancyMetrics,
) -> error::Result<()> {
    let job_path = job.runnable_path.clone().ok_or_else(|| {
        error::Error::internal_err(
            "Cannot resolve app dependencies for app without path".to_string(),
        )
    })?;

    let id = job
        .runnable_id
        .clone()
        .ok_or_else(|| Error::internal_err("App Dependency requires script hash".to_owned()))?
        .0;
    let record = sqlx::query!("SELECT app_id, value FROM app_version WHERE id = $1", id)
        .fetch_optional(db)
        .await?
        .map(|record| (record.app_id, record.value));

    if let Some((app_id, value)) = record {
        let value = lock_modules_app(
            value,
            job,
            mem_peak,
            canceled_by,
            job_dir,
            db,
            worker_name,
            worker_dir,
            &job_path,
            base_internal_url,
            token,
            occupancy_metrics,
        )
        .await?;

        // Compute a lite version of the app value (w/ `inlineScript.{lock,code}`).
        let mut value_lite = value.clone();
        reduce_app(db, &mut value_lite, app_id).await?;
        if let Value::Object(object) = &mut value_lite {
            object.insert("version".to_string(), json!(id));
        }
        sqlx::query!(
            "INSERT INTO app_version_lite (id, value) VALUES ($1, $2)
             ON CONFLICT (id) DO UPDATE SET value = EXCLUDED.value",
            id,
            sqlx::types::Json(to_raw_value(&value_lite)) as sqlx::types::Json<Box<RawValue>>,
        )
        .execute(db)
        .await?;

        // Re-check cancelation to ensure we don't accidentially override an app.
        if sqlx::query_scalar!(
            "SELECT canceled_by IS NOT NULL AS \"canceled!\" FROM v2_job_queue WHERE id = $1",
            job.id
        )
        .fetch_optional(db)
        .await
        .map(|v| Some(true) == v)
        .unwrap_or_else(|err| {
            tracing::error!(%job.id, %err, "error checking cancelation for job {0}: {err}", job.id);
            false
        }) {
            return Ok(());
        }

        sqlx::query!("UPDATE app_version SET value = $1 WHERE id = $2", value, id,)
            .execute(db)
            .await?;

        let (deployment_message, parent_path) =
            get_deployment_msg_and_parent_path_from_args(job.args.clone());

        if let Err(e) = handle_deployment_metadata(
            &job.permissioned_as_email,
            &job.created_by,
            &db,
            &job.workspace_id,
            DeployedObject::App { path: job_path, version: id, parent_path },
            deployment_message,
            false,
        )
        .await
        {
            tracing::error!(%e, "error handling deployment metadata");
        }

        // tx = PushIsolationLevel::Transaction(new_tx);
        // tx = handle_deployment_metadata(
        //     tx,
        //     &authed,
        //     &db,
        //     &w_id,
        //     DeployedObject::App { path: app.path.clone(), version: v_id },
        //     app.deployment_message,
        // )
        // .await?;

        // match tx {
        //     PushIsolationLevel::Transaction(tx) => tx.commit().await?,
        //     _ => {
        //         return Err(Error::internal_err(
        //             "Expected a transaction here".to_string(),
        //         ));
        //     }
        // }

        Ok(())
    } else {
        Ok(())
    }
}

#[cfg(feature = "python")]
async fn python_dep(
    reqs: String,
    job_id: &Uuid,
    mem_peak: &mut i32,
    canceled_by: &mut Option<CanceledBy>,
    job_dir: &str,
    db: &sqlx::Pool<sqlx::Postgres>,
    worker_name: &str,
    w_id: &str,
    worker_dir: &str,
    occupancy_metrics: &mut Option<&mut OccupancyMetrics>,
    annotated_pyv_numeric: Option<u32>,
    annotations: PythonAnnotations,
) -> std::result::Result<String, Error> {
    create_dependencies_dir(job_dir).await;

    /*
        Unlike `handle_python_deps` which we use for running scripts (deployed and drafts)
        This one used specifically for deploying scripts
        So we can get final_version right away and include in lockfile
        And the precendence is following:

            1. Annotation version
            2. Instance version
            3. Latest Stable
    */

    let final_version = annotated_pyv_numeric
        .and_then(|pyv| PyVersion::from_numeric(pyv))
        .unwrap_or(PyVersion::from_instance_version(job_id, w_id, db).await);

    let req: std::result::Result<String, Error> = uv_pip_compile(
        job_id,
        &reqs,
        mem_peak,
        canceled_by,
        job_dir,
        db,
        worker_name,
        w_id,
        occupancy_metrics,
        final_version,
        annotations.no_cache,
    )
    .await;
    // install the dependencies to pre-fill the cache
    if let Ok(req) = req.as_ref() {
        let r = handle_python_reqs(
            req.split("\n").filter(|x| !x.starts_with("--")).collect(),
            job_id,
            w_id,
            mem_peak,
            canceled_by,
            db,
            worker_name,
            job_dir,
            worker_dir,
            occupancy_metrics,
            final_version,
        )
        .await;

        if let Err(e) = r {
            tracing::error!(
                "Failed to install python dependencies to prefill the cache: {:?} \n",
                e
            );
        }
    }
    req
}

async fn capture_dependency_job(
    job_id: &Uuid,
    job_language: &ScriptLang,
    job_raw_code: &str,
    mem_peak: &mut i32,
    canceled_by: &mut Option<CanceledBy>,
    job_dir: &str,
    db: &sqlx::Pool<sqlx::Postgres>,
    worker_name: &str,
    w_id: &str,
    #[allow(unused_variables)] worker_dir: &str,
    base_internal_url: &str,
    token: &str,
    script_path: &str,
    raw_deps: bool,
    npm_mode: Option<bool>,
    occupancy_metrics: &mut OccupancyMetrics,
) -> error::Result<String> {
    match job_language {
        ScriptLang::Python3 => {
            #[cfg(not(feature = "python"))]
            return Err(Error::internal_err(
                "Python requires the python feature to be enabled".to_string(),
            ));
            #[cfg(feature = "python")]
            {
                let anns = PythonAnnotations::parse(job_raw_code);
                let mut annotated_pyv_numeric = None;

                let reqs = if raw_deps {
                    // `wmill script generate-metadata`
                    // should also respect annotated pyversion
                    // can be annotated in script itself
                    // or in requirements.txt if present
                    annotated_pyv_numeric =
                        PyVersion::from_py_annotations(anns).map(|v| v.to_numeric());
                    job_raw_code.to_string()
                } else {
                    let mut already_visited = vec![];

                    windmill_parser_py_imports::parse_python_imports(
                        job_raw_code,
                        &w_id,
                        script_path,
                        &db,
                        &mut already_visited,
                        &mut annotated_pyv_numeric,
                    )
                    .await?
                    .join("\n")
                };

                python_dep(
                    reqs,
                    job_id,
                    mem_peak,
                    canceled_by,
                    job_dir,
                    db,
                    worker_name,
                    w_id,
                    worker_dir,
                    &mut Some(occupancy_metrics),
                    annotated_pyv_numeric,
                    anns,
                )
                .await
            }
        }
        ScriptLang::Ansible => {
            #[cfg(not(feature = "python"))]
            return Err(Error::internal_err(
                "Ansible requires the python feature to be enabled".to_string(),
            ));

            #[cfg(feature = "python")]
            {
                if raw_deps {
                    return Err(Error::ExecutionErr(
                        "Raw dependencies not supported for ansible".to_string(),
                    ));
                }
                let (_logs, reqs, _) = windmill_parser_yaml::parse_ansible_reqs(job_raw_code)?;
                let reqs = reqs.map(|r| r.python_reqs.join("\n")).unwrap_or_default();

                python_dep(
                    reqs,
                    job_id,
                    mem_peak,
                    canceled_by,
                    job_dir,
                    db,
                    worker_name,
                    w_id,
                    worker_dir,
                    &mut Some(occupancy_metrics),
                    None,
                    PythonAnnotations::default(),
                )
                .await
            }
        }
        ScriptLang::Go => {
            if raw_deps {
                return Err(Error::ExecutionErr(
                    "Raw dependencies not supported for go".to_string(),
                ));
            }
            install_go_dependencies(
                job_id,
                job_raw_code,
                mem_peak,
                canceled_by,
                job_dir,
                db,
                false,
                false,
                false,
                worker_name,
                w_id,
                occupancy_metrics,
            )
            .await
        }
        ScriptLang::Deno => {
            if raw_deps {
                return Err(Error::ExecutionErr(
                    "Raw dependencies not supported for deno".to_string(),
                ));
            }
            generate_deno_lock(
                job_id,
                job_raw_code,
                mem_peak,
                canceled_by,
                job_dir,
                Some(db),
                w_id,
                worker_name,
                base_internal_url,
                &mut Some(occupancy_metrics),
            )
            .await
        }
        ScriptLang::Bun | ScriptLang::Bunnative => {
            let npm_mode = npm_mode.unwrap_or_else(|| {
                windmill_common::worker::TypeScriptAnnotations::parse(job_raw_code).npm
            });
            if !raw_deps {
                let _ = write_file(job_dir, "main.ts", job_raw_code)?;
            }
            let req = gen_bun_lockfile(
                mem_peak,
                canceled_by,
                job_id,
                w_id,
                Some(db),
                token,
                script_path,
                job_dir,
                base_internal_url,
                worker_name,
                true,
                if raw_deps {
                    Some(job_raw_code.to_string())
                } else {
                    None
                },
                npm_mode,
                &mut Some(occupancy_metrics),
            )
            .await?;
            if req.is_some() && !raw_deps {
                crate::bun_executor::prebundle_bun_script(
                    job_raw_code,
                    req.as_ref(),
                    script_path,
                    job_id,
                    w_id,
                    Some(db.clone()),
                    &job_dir,
                    base_internal_url,
                    worker_name,
                    &token,
                    &mut Some(occupancy_metrics),
                )
                .await?;
            }
            Ok(req.unwrap_or_else(String::new))
        }
        ScriptLang::Php => {
            #[cfg(not(feature = "php"))]
            return Err(Error::internal_err(
                "PHP requires the php feature to be enabled".to_string(),
            ));

            #[cfg(feature = "php")]
            {
                let reqs = if raw_deps {
                    if job_raw_code.is_empty() {
                        return Ok("".to_string());
                    }
                    job_raw_code.to_string()
                } else {
                    match parse_php_imports(job_raw_code)? {
                        Some(reqs) => reqs,
                        None => {
                            return Ok("".to_string());
                        }
                    }
                };
                composer_install(
                    mem_peak,
                    canceled_by,
                    job_id,
                    w_id,
                    db,
                    job_dir,
                    worker_name,
                    reqs,
                    None,
                    occupancy_metrics,
                )
                .await
            }
        }
        ScriptLang::Rust => {
            if raw_deps {
                return Err(Error::ExecutionErr(
                    "Raw dependencies not supported for rust".to_string(),
                ));
            }

            #[cfg(not(feature = "rust"))]
            return Err(Error::internal_err(
                "Rust requires the rust feature to be enabled".to_string(),
            ));

            #[cfg(feature = "rust")]
            let lockfile = generate_cargo_lockfile(
                job_id,
                job_raw_code,
                mem_peak,
                canceled_by,
                job_dir,
                db,
                worker_name,
                w_id,
                occupancy_metrics,
            )
            .await?;

            #[cfg(feature = "rust")]
            Ok(lockfile)
        }
        ScriptLang::CSharp => {
            if raw_deps {
                return Err(Error::ExecutionErr(
                    "Raw dependencies not supported for C#".to_string(),
                ));
            }

            generate_nuget_lockfile(
                job_id,
                job_raw_code,
                mem_peak,
                canceled_by,
                job_dir,
                db,
                worker_name,
                w_id,
                occupancy_metrics,
            )
            .await
        }
        ScriptLang::Postgresql => Ok("".to_owned()),
        ScriptLang::Mysql => Ok("".to_owned()),
        ScriptLang::Bigquery => Ok("".to_owned()),
        ScriptLang::Snowflake => Ok("".to_owned()),
        ScriptLang::Mssql => Ok("".to_owned()),
        ScriptLang::Graphql => Ok("".to_owned()),
        ScriptLang::OracleDB => Ok("".to_owned()),
        ScriptLang::Bash => Ok("".to_owned()),
        ScriptLang::Powershell => Ok("".to_owned()),
        ScriptLang::Nativets => Ok("".to_owned()),
    }
}<|MERGE_RESOLUTION|>--- conflicted
+++ resolved
@@ -260,11 +260,7 @@
     // `JobKind::Dependencies` job store either:
     // - A saved script `hash` in the `script_hash` column.
     // - Preview raw lock and code in the `queue` or `job` table.
-<<<<<<< HEAD
-    let script_data = &match job.script_hash {
-=======
     let script_data = &match job.runnable_id {
->>>>>>> be0a02cb
         Some(hash) => match cache::script::fetch(db, hash).await {
             Ok(d) => Cow::Owned(d.0),
             Err(e) => {
@@ -280,11 +276,7 @@
                 sqlx::query!(
                     "UPDATE script SET lock_error_logs = $1 WHERE hash = $2 AND workspace_id = $3",
                     &format!("{logs2}\n{e}"),
-<<<<<<< HEAD
-                    &job.script_hash.unwrap_or(ScriptHash(0)).0,
-=======
                     &job.runnable_id.unwrap_or(ScriptHash(0)).0,
->>>>>>> be0a02cb
                     &job.workspace_id
                 )
                 .execute(db)
