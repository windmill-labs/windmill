--- conflicted
+++ resolved
@@ -1141,29 +1141,6 @@
             continue;
         };
 
-<<<<<<< HEAD
-        // // Check if we have a predefined lockfile in raw_deps for this language
-        // if let Some(ref deps) = raw_deps {
-        //     if let Some(lockfile) = deps.get(dbg!(language.as_str())) {
-        //         dbg!("YAY!");
-        //         // Use the predefined lockfile for this language
-        //         e.value = windmill_common::worker::to_raw_value(&FlowModuleValue::RawScript {
-        //             lock: Some(lockfile.clone()),
-        //             path,
-        //             input_transforms,
-        //             content,
-        //             language,
-        //             tag,
-        //             custom_concurrency_key,
-        //             concurrent_limit,
-        //             concurrency_time_window_s,
-        //             is_trigger,
-        //         });
-        //         new_flow_modules.push(e);
-        //         continue;
-        //     }
-        // }
-=======
         for asset in parse_assets(&content, language)?.iter().flatten() {
             insert_asset_usage(
                 &mut *tx,
@@ -1175,7 +1152,6 @@
             )
             .await?;
         }
->>>>>>> 554bb08d
 
         if let Some(locks_to_reload) = locks_to_reload {
             if !locks_to_reload.contains(&e.id) {
