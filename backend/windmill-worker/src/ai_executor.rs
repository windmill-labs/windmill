--- conflicted
+++ resolved
@@ -42,1091 +42,8 @@
     static ref TOOL_NAME_REGEX: Regex = Regex::new(r"^[a-zA-Z0-9_]+$").unwrap();
 }
 
-<<<<<<< HEAD
-#[derive(Deserialize, Serialize, Clone, Debug)]
-struct OpenAIFunction {
-    name: String,
-    arguments: String,
-}
-
-#[derive(Deserialize, Serialize, Clone, Debug)]
-struct OpenAIToolCall {
-    id: String,
-    function: OpenAIFunction,
-    r#type: String,
-}
-
-#[derive(Serialize, Deserialize, Clone, Debug)]
-#[serde(tag = "type", rename_all = "snake_case")]
-enum ContentPart {
-    Text {
-        text: String,
-    },
-    #[serde(rename = "image_url")]
-    ImageUrl {
-        image_url: ImageUrlData,
-    },
-    #[serde(rename = "s3_object")]
-    S3Object {
-        s3_object: S3Object,
-    },
-}
-
-#[derive(Serialize, Deserialize, Clone, Debug)]
-struct ImageUrlData {
-    url: String, // data:image/png;base64,... or https://...
-}
-
-#[derive(Serialize, Deserialize, Clone, Debug)]
-#[serde(untagged)]
-enum OpenAIContent {
-    Text(String),
-    Parts(Vec<ContentPart>),
-}
-
-#[derive(Deserialize, Serialize, Clone, Default, Debug)]
-struct OpenAIMessage {
-    role: String,
-    #[serde(skip_serializing_if = "Option::is_none")]
-    content: Option<OpenAIContent>,
-    #[serde(skip_serializing_if = "Option::is_none")]
-    tool_calls: Option<Vec<OpenAIToolCall>>,
-    #[serde(skip_serializing_if = "Option::is_none")]
-    tool_call_id: Option<String>,
-    #[serde(skip_serializing)]
-    agent_action: Option<AgentAction>,
-}
-
-/// same as OpenAIMessage but with agent_action field included in the serialization
-#[derive(Serialize)]
-struct Message<'a> {
-    #[serde(flatten)]
-    message: &'a OpenAIMessage,
-    #[serde(skip_serializing_if = "Option::is_none")]
-    agent_action: Option<&'a AgentAction>,
-}
-
-#[derive(Deserialize)]
-struct OpenAIChoice {
-    message: OpenAIMessage,
-}
-
-#[derive(Deserialize)]
-struct OpenAIResponse {
-    choices: Vec<OpenAIChoice>,
-}
-
-#[derive(Serialize)]
-struct ImageGenerationTool {
-    r#type: String,
-    quality: Option<String>,
-    background: Option<String>,
-}
-
-// Input content for image generation - supports both text and images
-#[derive(Serialize, Clone, Debug)]
-#[serde(tag = "type", rename_all = "snake_case")]
-enum ImageGenerationContent {
-    #[serde(rename = "input_text")]
-    InputText { text: String },
-    #[serde(rename = "input_image")]
-    InputImage { image_url: String },
-}
-
-#[derive(Serialize)]
-struct ImageGenerationMessage {
-    role: String,
-    content: Vec<ImageGenerationContent>,
-}
-
-#[derive(Serialize)]
-struct ImageGenerationRequest<'a> {
-    model: &'a str,
-    input: Vec<ImageGenerationMessage>,
-    #[serde(skip_serializing_if = "Option::is_none")]
-    instructions: Option<&'a str>,
-    tools: Vec<ImageGenerationTool>,
-}
-
-#[derive(Deserialize)]
-struct OpenAIImageResponse {
-    output: Vec<OpenAIImageOutput>,
-}
-
-#[derive(Deserialize)]
-struct OpenAIImageOutput {
-    r#type: String, // Expected to be "image_generation_call"
-    #[serde(default)]
-    result: Option<String>, // Base64 encoded image
-}
-
-// Gemini API structures
-#[derive(Serialize, Deserialize, Clone, Debug)]
-struct GeminiInlineData {
-    #[serde(rename = "mimeType")]
-    mime_type: String,
-    data: String,
-}
-
-#[derive(Serialize)]
-#[serde(untagged)]
-enum GeminiPart {
-    Text { text: String },
-    InlineData { inline_data: GeminiInlineData },
-}
-
-#[derive(Serialize)]
-struct GeminiContent {
-    parts: Vec<GeminiPart>,
-}
-
-#[derive(Serialize)]
-struct GeminiImageRequest {
-    #[serde(skip_serializing_if = "Option::is_none")]
-    contents: Option<Vec<GeminiContent>>,
-    #[serde(skip_serializing_if = "Option::is_none")]
-    instances: Option<Vec<GeminiPredictContent>>,
-}
-
-#[derive(Serialize)]
-struct GeminiPredictContent {
-    prompt: String,
-}
-
-#[derive(Deserialize)]
-struct GeminiImageResponse {
-    #[serde(skip_serializing_if = "Option::is_none")]
-    candidates: Option<Vec<GeminiCandidate>>,
-    #[serde(skip_serializing_if = "Option::is_none")]
-    predictions: Option<Vec<GeminiPredictCandidate>>,
-}
-
-#[derive(Deserialize)]
-struct GeminiCandidate {
-    content: GeminiResponseContent,
-}
-
-#[derive(Deserialize)]
-struct GeminiPredictCandidate {
-    #[serde(rename = "bytesBase64Encoded")]
-    bytes_base64_encoded: String, // base64 encoded image
-}
-
-#[derive(Deserialize)]
-struct GeminiResponseContent {
-    parts: Vec<GeminiResponsePart>,
-}
-
-#[derive(Deserialize)]
-struct GeminiResponsePart {
-    #[serde(rename = "inlineData")]
-    inline_data: Option<GeminiInlineData>,
-}
-
-// OpenRouter image generation structures
-#[derive(Serialize)]
-struct OpenRouterImageRequest<'a> {
-    model: &'a str,
-    messages: Vec<OpenRouterImageMessage>,
-    modalities: Vec<&'a str>,
-}
-
-#[derive(Serialize)]
-struct OpenRouterImageMessage {
-    role: String,
-    content: String,
-}
-
-#[derive(Deserialize)]
-struct OpenRouterImageResponse {
-    choices: Vec<OpenRouterImageChoice>,
-}
-
-#[derive(Deserialize)]
-struct OpenRouterImageChoice {
-    message: OpenRouterImageResponseMessage,
-}
-
-#[derive(Deserialize)]
-struct OpenRouterImageResponseMessage {
-    #[serde(skip_serializing_if = "Option::is_none")]
-    images: Option<Vec<OpenRouterImageData>>,
-}
-
-#[derive(Deserialize)]
-struct OpenRouterImageData {
-    image_url: OpenRouterImageUrl,
-}
-
-#[derive(Deserialize)]
-struct OpenRouterImageUrl {
-    url: String, // data:image/png;base64,... format
-}
-
-#[derive(Serialize)]
-struct OpenAIRequest<'a> {
-    model: &'a str,
-    messages: &'a Vec<OpenAIMessage>,
-    #[serde(skip_serializing_if = "Option::is_none")]
-    tools: Option<&'a Vec<ToolDef>>,
-    #[serde(skip_serializing_if = "Option::is_none")]
-    temperature: Option<f32>,
-    #[serde(skip_serializing_if = "Option::is_none")]
-    max_completion_tokens: Option<u32>,
-    #[serde(skip_serializing_if = "Option::is_none")]
-    response_format: Option<ResponseFormat>,
-}
-
-#[derive(Serialize, Clone, Debug)]
-struct ResponseFormat {
-    r#type: String,
-    json_schema: JsonSchemaFormat,
-}
-
-#[derive(Serialize, Clone, Debug)]
-struct JsonSchemaFormat {
-    name: String,
-    schema: OpenAPISchema,
-    #[serde(skip_serializing_if = "Option::is_none")]
-    strict: Option<bool>,
-}
-
-#[derive(Serialize, Clone, Debug)]
-struct ToolDefFunction {
-    name: String,
-    description: Option<String>,
-    parameters: Box<RawValue>,
-}
-
-#[derive(Serialize, Clone, Debug)]
-struct ToolDef {
-    r#type: String,
-    function: ToolDefFunction,
-}
-
-struct Tool {
-    module: FlowModule,
-    def: ToolDef,
-}
-
-#[derive(Deserialize, Serialize, Debug, Clone, PartialEq)]
-#[serde(rename_all = "lowercase")]
-enum OutputType {
-    Text,
-    Image,
-}
-
-impl Default for OutputType {
-    fn default() -> Self {
-        OutputType::Text
-    }
-}
-
-#[derive(Deserialize, Debug)]
-struct AIAgentArgs {
-    provider: ProviderWithResource,
-    system_prompt: Option<String>,
-    user_message: String,
-    temperature: Option<f32>,
-    max_completion_tokens: Option<u32>,
-    output_schema: Option<OpenAPISchema>,
-    output_type: Option<OutputType>,
-    image: Option<S3Object>,
-}
-
-#[derive(Deserialize, Debug)]
-struct ProviderResource {
-    #[serde(alias = "apiKey")]
-    api_key: String,
-    #[serde(alias = "baseUrl")]
-    base_url: Option<String>,
-}
-
-#[derive(Deserialize, Debug)]
-struct ProviderWithResource {
-    kind: AIProvider,
-    resource: ProviderResource,
-    model: String,
-}
-
-impl ProviderWithResource {
-    fn get_api_key(&self) -> &str {
-        &self.resource.api_key
-    }
-
-    fn get_model(&self) -> &str {
-        &self.model
-    }
-
-    async fn get_base_url(&self, db: &DB) -> Result<String, Error> {
-        self.kind
-            .get_base_url(self.resource.base_url.clone(), db)
-            .await
-    }
-}
-
-#[derive(Serialize)]
-struct AIAgentResult<'a> {
-    output: Box<RawValue>,
-    messages: Vec<Message<'a>>,
-}
-
-#[derive(Serialize, Deserialize, Clone, Debug)]
-#[serde(untagged)]
-enum SchemaType {
-    Single(String),
-    Multiple(Vec<String>),
-}
-
-impl Default for SchemaType {
-    fn default() -> Self {
-        SchemaType::Single("object".to_string())
-    }
-}
-
-#[derive(Serialize, Deserialize, Default, Clone, Debug)]
-struct OpenAPISchema {
-    #[serde(skip_serializing_if = "Option::is_none")]
-    r#type: Option<SchemaType>,
-    #[serde(skip_serializing_if = "Option::is_none")]
-    items: Option<Box<OpenAPISchema>>,
-    #[serde(skip_serializing_if = "Option::is_none")]
-    properties: Option<HashMap<String, Box<OpenAPISchema>>>,
-    #[serde(skip_serializing_if = "Option::is_none")]
-    required: Option<Vec<String>>,
-    #[serde(skip_serializing_if = "Option::is_none", rename = "oneOf")]
-    one_of: Option<Vec<Box<OpenAPISchema>>>,
-    #[serde(skip_serializing_if = "Option::is_none")]
-    format: Option<String>,
-    #[serde(skip_serializing_if = "Option::is_none")]
-    r#enum: Option<Vec<String>>,
-    #[serde(
-        skip_serializing_if = "Option::is_none",
-        rename = "additionalProperties"
-    )]
-    additional_properties: Option<bool>,
-}
-
-impl OpenAPISchema {
-    fn from_str(typ: &str) -> Self {
-        OpenAPISchema { r#type: Some(SchemaType::Single(typ.to_string())), ..Default::default() }
-    }
-
-    fn from_str_with_enum(typ: &str, enu: &Option<Vec<String>>) -> Self {
-        OpenAPISchema {
-            r#type: Some(SchemaType::Single(typ.to_string())),
-            r#enum: enu.clone(),
-            ..Default::default()
-        }
-    }
-
-    fn datetime() -> Self {
-        Self {
-            r#type: Some(SchemaType::Single("string".to_string())),
-            format: Some("date-time".to_string()),
-            ..Default::default()
-        }
-    }
-
-    fn from_typ(typ: &Typ) -> Self {
-        match typ {
-            Typ::Str(enu) => Self::from_str_with_enum("string", enu),
-            Typ::Int => Self::from_str("integer"),
-            Typ::Float => Self::from_str("number"),
-            Typ::Bool => Self::from_str("boolean"),
-            Typ::Bytes => Self::from_str("string"),
-            Typ::Datetime => Self::datetime(),
-            Typ::Resource(_) => Self::from_str("string"),
-            Typ::Email => Self::from_str("string"),
-            Typ::Sql => Self::from_str("string"),
-            Typ::DynSelect(_) => Self::from_str("string"),
-            Typ::DynMultiselect(_) => Self::from_str("string"),
-            Typ::List(typ) => OpenAPISchema {
-                r#type: Some(SchemaType::Single("array".to_string())),
-                items: Some(Box::new(Self::from_typ(typ))),
-                ..Default::default()
-            },
-            Typ::Object(typ) => OpenAPISchema {
-                r#type: Some(SchemaType::Single("object".to_string())),
-                items: None,
-                properties: typ.props.as_ref().map(|props| {
-                    props
-                        .iter()
-                        .map(|prop| (prop.key.clone(), Box::new(Self::from_typ(&prop.typ))))
-                        .collect()
-                }),
-                required: typ
-                    .props
-                    .as_ref()
-                    .map(|props| props.iter().map(|prop| prop.key.clone()).collect()),
-                ..Default::default()
-            },
-            Typ::OneOf(variants) => OpenAPISchema {
-                r#type: Some(SchemaType::Single("object".to_string())),
-                one_of: Some(
-                    variants
-                        .iter()
-                        .map(|variant| {
-                            let schema = OpenAPISchema {
-                                r#type: Some(SchemaType::Single("object".to_string())),
-                                properties: Some(
-                                    variant
-                                        .properties
-                                        .iter()
-                                        .map(|prop| {
-                                            (
-                                                prop.key.clone(),
-                                                Box::new(
-                                                    if prop.key == "label" || prop.key == "kind" {
-                                                        Self::from_str_with_enum(
-                                                            "string",
-                                                            &Some(vec![variant.label.clone()]),
-                                                        )
-                                                    } else {
-                                                        Self::from_typ(&prop.typ)
-                                                    },
-                                                ),
-                                            )
-                                        })
-                                        .collect(),
-                                ),
-                                required: Some(
-                                    variant
-                                        .properties
-                                        .iter()
-                                        .map(|prop| prop.key.clone())
-                                        .collect(),
-                                ),
-                                ..Default::default()
-                            };
-                            Box::new(schema)
-                        })
-                        .collect(),
-                ),
-                ..Default::default()
-            },
-            Typ::Unknown => Self::from_str("object"),
-        }
-    }
-
-    /// Makes this schema compatible with OpenAI's strict mode by:
-    /// - Adding additionalProperties: false to all object types
-    /// - Making non-required properties nullable
-    /// - Ensuring all properties are in the required array
-    fn make_strict(mut self) -> Self {
-        // Handle this schema if it's an object type
-        if let Some(SchemaType::Single(ref type_str)) = self.r#type {
-            if type_str == "object" {
-                // Set additionalProperties to false
-                self.additional_properties = Some(false);
-
-                if let Some(properties) = self.properties.as_mut() {
-                    // Get original required fields
-                    let original_required = self.required.as_ref();
-
-                    if let Some(required) = original_required {
-                        // Update properties to make non-required fields nullable
-                        for (key, prop) in properties.iter_mut() {
-                            let mut new_prop = (**prop).clone();
-                            // Make non-required fields nullable
-                            if !required.contains(key) {
-                                new_prop = new_prop.make_nullable();
-                            }
-                            // Recursively make nested schemas strict
-                            new_prop = new_prop.make_strict();
-                            *prop = Box::new(new_prop);
-                        }
-                    }
-
-                    // All properties must be in required array for strict mode
-                    self.required = Some(properties.keys().cloned().collect());
-                }
-            }
-        }
-
-        // Recursively process nested schemas
-        if let Some(ref mut items) = self.items {
-            **items = items.as_ref().clone().make_strict();
-        }
-
-        if let Some(ref mut one_of) = self.one_of {
-            *one_of = one_of
-                .iter()
-                .map(|schema| Box::new(schema.as_ref().clone().make_strict()))
-                .collect();
-        }
-
-        self
-    }
-
-    /// Makes this property nullable by converting its type to a union with null
-    fn make_nullable(mut self) -> Self {
-        match self.r#type.take() {
-            Some(SchemaType::Single(type_str)) => {
-                if type_str != "null" {
-                    self.r#type = Some(SchemaType::Multiple(vec![type_str, "null".into()]));
-                } else {
-                    self.r#type = Some(SchemaType::Single("null".into()));
-                }
-            }
-            Some(SchemaType::Multiple(mut types)) => {
-                if !types.iter().any(|t| t == "null") {
-                    types.push("null".into());
-                }
-                self.r#type = Some(SchemaType::Multiple(types));
-            }
-            None => {
-                self.r#type = Some(SchemaType::Single("null".into()));
-            }
-        }
-        self
-    }
-}
-
-/// Find a unique tool name to avoid collisions with user-provided tools
-fn find_unique_tool_name(base_name: &str, existing_tools: Option<&[ToolDef]>) -> String {
-    let Some(tools) = existing_tools else {
-        return base_name.to_string();
-    };
-
-    if !tools.iter().any(|t| t.function.name == base_name) {
-        return base_name.to_string();
-    }
-
-    for i in 1..100 {
-        let candidate = format!("{}_{}", base_name, i);
-        if !tools.iter().any(|t| t.function.name == candidate) {
-            return candidate;
-        }
-    }
-
-    // Fallback with process id if somehow we can't find a unique name
-    format!("{}_{}_fallback", base_name, std::process::id())
-}
-
-/// Helper function to download an S3 image and convert it to a base64 data URL
-async fn download_and_encode_s3_image(
-    image: &S3Object,
-    client: &AuthedClient,
-    workspace_id: &str,
-) -> error::Result<(String, String)> {
-    // Download the image from S3
-    let image_bytes = client
-        .download_s3_file(workspace_id, &image.s3, image.storage.clone())
-        .await
-        .map_err(|e| Error::internal_err(format!("Failed to download S3 image: {}", e)))?;
-
-    // Encode as base64 data URL
-    let base64_data = base64::engine::general_purpose::STANDARD.encode(&image_bytes);
-
-    // Determine MIME type using mime_guess from file extension, with PNG as fallback
-    let mime_type = mime_guess::from_path(&image.s3).first();
-    let mime_type = mime_type
-        .as_ref()
-        .map(|mime| mime.essence_str())
-        .unwrap_or("image/png");
-
-    Ok((mime_type.to_string(), base64_data))
-}
-
-/// Convert messages with S3Objects to messages with base64 image URLs for API calls
-async fn prepare_messages_for_api(
-    messages: &[OpenAIMessage],
-    client: &AuthedClient,
-    workspace_id: &str,
-) -> error::Result<Vec<OpenAIMessage>> {
-    let mut prepared_messages = Vec::new();
-
-    for message in messages {
-        let mut prepared_message = message.clone();
-
-        if let Some(content) = &message.content {
-            match content {
-                OpenAIContent::Text(text) => {
-                    prepared_message.content = Some(OpenAIContent::Text(text.clone()));
-                }
-                OpenAIContent::Parts(parts) => {
-                    let mut prepared_content = Vec::new();
-
-                    for part in parts {
-                        match part {
-                            ContentPart::S3Object { s3_object } => {
-                                // Convert S3Object to base64 image URL
-                                let (mime_type, image_data_url) =
-                                    download_and_encode_s3_image(s3_object, client, workspace_id)
-                                        .await?;
-                                prepared_content.push(ContentPart::ImageUrl {
-                                    image_url: ImageUrlData {
-                                        url: format!(
-                                            "data:{};base64,{}",
-                                            mime_type, image_data_url
-                                        ),
-                                    },
-                                });
-                            }
-                            other => {
-                                // Keep Text and ImageUrl as-is
-                                prepared_content.push(other.clone());
-                            }
-                        }
-                    }
-
-                    prepared_message.content = Some(OpenAIContent::Parts(prepared_content));
-                }
-            }
-        }
-
-        prepared_messages.push(prepared_message);
-    }
-
-    Ok(prepared_messages)
-}
-
-/// Generate image from provider and extract base64 data
-async fn generate_image_from_provider(
-    provider: &ProviderWithResource,
-    user_message: &str,
-    system_prompt: Option<&str>,
-    base_url: &str,
-    api_key: &str,
-    image: Option<&S3Object>,
-    client: &AuthedClient,
-    workspace_id: &str,
-) -> error::Result<String> {
-    match provider.kind {
-        AIProvider::OpenAI => {
-            // Build content array with text and optional image
-            let mut content =
-                vec![ImageGenerationContent::InputText { text: user_message.to_string() }];
-
-            // Add image if provided
-            if let Some(image) = image {
-                if !image.s3.is_empty() {
-                    // Download and encode S3 image to base64
-                    let (mime_type, bytes64) =
-                        download_and_encode_s3_image(image, client, workspace_id).await?;
-                    content.push(ImageGenerationContent::InputImage {
-                        image_url: format!("data:{};base64,{}", mime_type, bytes64),
-                    });
-                }
-            }
-
-            let image_request = ImageGenerationRequest {
-                model: provider.get_model(),
-                input: vec![ImageGenerationMessage { role: "user".to_string(), content }],
-                instructions: system_prompt,
-                tools: vec![ImageGenerationTool {
-                    r#type: "image_generation".to_string(),
-                    quality: Some("low".to_string()),
-                    background: None,
-                }],
-            };
-
-            let resp = HTTP_CLIENT
-                .post(format!("{}/responses", base_url))
-                .timeout(std::time::Duration::from_secs(REQUEST_TIMEOUT))
-                .bearer_auth(api_key)
-                .json(&image_request)
-                .send()
-                .await
-                .map_err(|e| Error::internal_err(format!("Failed to call OpenAI API: {}", e)))?;
-
-            match resp.error_for_status_ref() {
-                Ok(_) => {
-                    let image_response = resp.json::<OpenAIImageResponse>().await.map_err(|e| {
-                        Error::internal_err(format!("Failed to parse OpenAI response: {}", e))
-                    })?;
-
-                    // Find the first image generation output
-                    let image_generation_call = image_response
-                        .output
-                        .iter()
-                        .find(|output| output.r#type == "image_generation_call")
-                        .and_then(|output| output.result.as_ref());
-
-                    if let Some(base64_image) = image_generation_call {
-                        Ok(base64_image.to_string())
-                    } else {
-                        Err(Error::internal_err(
-                            "No image output received from OpenAI".to_string(),
-                        ))
-                    }
-                }
-                Err(e) => {
-                    let _status = resp.status();
-                    let text = resp
-                        .text()
-                        .await
-                        .unwrap_or_else(|_| "<failed to read body>".to_string());
-                    Err(Error::internal_err(format!(
-                        "OpenAI API error: {} - {}",
-                        e, text
-                    )))
-                }
-            }
-        }
-        AIProvider::GoogleAI => {
-            let is_imagen = provider.get_model().contains("imagen");
-
-            let gemini_request = if is_imagen {
-                // For Imagen models, we keep the simple prompt format (no image support)
-                GeminiImageRequest {
-                    instances: Some(vec![GeminiPredictContent {
-                        prompt: user_message.trim().to_string(),
-                    }]),
-                    contents: None,
-                }
-            } else {
-                // For Gemini models, build parts array with text and optional image
-                let mut parts = vec![GeminiPart::Text { text: user_message.trim().to_string() }];
-
-                if let Some(system_prompt) = system_prompt {
-                    parts.insert(
-                        0,
-                        GeminiPart::Text {
-                            text: format!("SYSTEM PROMPT: {}", system_prompt.trim().to_string()),
-                        },
-                    );
-                }
-
-                // Add image if provided
-                if let Some(image) = image {
-                    if !image.s3.is_empty() {
-                        // Download and encode S3 image to base64
-                        let (mime_type, bytes64) =
-                            download_and_encode_s3_image(image, client, workspace_id).await?;
-
-                        parts.push(GeminiPart::InlineData {
-                            inline_data: GeminiInlineData { mime_type, data: bytes64 },
-                        });
-                    }
-                }
-
-                GeminiImageRequest {
-                    instances: None,
-                    contents: Some(vec![GeminiContent { parts }]),
-                }
-            };
-
-            let url_suffix = if is_imagen {
-                "predict"
-            } else {
-                "generateContent"
-            };
-            let gemini_url = format!(
-                "https://generativelanguage.googleapis.com/v1beta/models/{}:{}",
-                provider.get_model(),
-                url_suffix
-            );
-
-            let resp = HTTP_CLIENT
-                .post(&gemini_url)
-                .timeout(std::time::Duration::from_secs(REQUEST_TIMEOUT))
-                .header("x-goog-api-key", api_key)
-                .header("Content-Type", "application/json")
-                .json(&gemini_request)
-                .send()
-                .await
-                .map_err(|e| Error::internal_err(format!("Failed to call Gemini API: {}", e)))?;
-
-            match resp.error_for_status_ref() {
-                Ok(_) => {
-                    let response_text = resp.text().await.map_err(|e| {
-                        Error::internal_err(format!("Failed to read response text: {}", e))
-                    })?;
-
-                    let gemini_response: GeminiImageResponse = serde_json::from_str(&response_text)
-                        .map_err(|e| {
-                            Error::internal_err(format!(
-                                "Failed to parse Gemini response: {}. Raw response: {}",
-                                e, response_text
-                            ))
-                        })?;
-
-                    // Find the first candidate with inline image data
-                    let mut image_data =
-                        gemini_response.candidates.as_ref().and_then(|candidates| {
-                            candidates.iter().find_map(|candidate| {
-                                candidate.content.parts.iter().find_map(|part| {
-                                    part.inline_data.as_ref().map(|data| &data.data)
-                                })
-                            })
-                        });
-
-                    if image_data.is_none() {
-                        image_data = gemini_response
-                            .predictions
-                            .as_ref()
-                            .and_then(|predictions| {
-                                predictions
-                                    .iter()
-                                    .find_map(|prediction| Some(&prediction.bytes_base64_encoded))
-                            });
-                    }
-
-                    if let Some(base64_image) = image_data {
-                        Ok(base64_image.clone())
-                    } else {
-                        Err(Error::internal_err(
-                            "No image data received from Gemini".to_string(),
-                        ))
-                    }
-                }
-                Err(e) => {
-                    let _status = resp.status();
-                    let text = resp
-                        .text()
-                        .await
-                        .unwrap_or_else(|_| "<failed to read body>".to_string());
-                    Err(Error::internal_err(format!(
-                        "Gemini API error: {} - {}",
-                        e, text
-                    )))
-                }
-            }
-        }
-        AIProvider::OpenRouter => {
-            let mut messages = Vec::new();
-
-            // Add system message if provided
-            if let Some(system_prompt) = system_prompt {
-                messages.push(OpenRouterImageMessage {
-                    role: "system".to_string(),
-                    content: system_prompt.to_string(),
-                });
-            }
-
-            // Add user message
-            messages.push(OpenRouterImageMessage {
-                role: "user".to_string(),
-                content: user_message.to_string(),
-            });
-
-            let openrouter_request = OpenRouterImageRequest {
-                model: provider.get_model(),
-                messages,
-                modalities: vec!["image", "text"],
-            };
-
-            let resp = HTTP_CLIENT
-                .post(format!("{}/chat/completions", base_url))
-                .timeout(std::time::Duration::from_secs(REQUEST_TIMEOUT))
-                .bearer_auth(api_key)
-                .json(&openrouter_request)
-                .send()
-                .await
-                .map_err(|e| {
-                    Error::internal_err(format!("Failed to call OpenRouter API: {}", e))
-                })?;
-
-            match resp.error_for_status_ref() {
-                Ok(_) => {
-                    let openrouter_response =
-                        resp.json::<OpenRouterImageResponse>().await.map_err(|e| {
-                            Error::internal_err(format!(
-                                "Failed to parse OpenRouter response: {}",
-                                e
-                            ))
-                        })?;
-
-                    // Extract base64 image from the first choice
-                    let image_url = openrouter_response
-                        .choices
-                        .get(0)
-                        .and_then(|choice| choice.message.images.as_ref())
-                        .and_then(|images| images.get(0))
-                        .map(|image| &image.image_url.url);
-
-                    if let Some(data_url) = image_url {
-                        // Extract base64 data from data URL format: data:image/png;base64,iVBORw0KGgoAAAANSUhEUgAA...
-                        if let Some(base64_start) = data_url.find("base64,") {
-                            let base64_data = &data_url[base64_start + 7..]; // Skip "base64," prefix
-                            Ok(base64_data.to_string())
-                        } else {
-                            Err(Error::internal_err(
-                                "Invalid data URL format received from OpenRouter".to_string(),
-                            ))
-                        }
-                    } else {
-                        Err(Error::internal_err(
-                            "No image data received from OpenRouter".to_string(),
-                        ))
-                    }
-                }
-                Err(e) => {
-                    let _status = resp.status();
-                    let text = resp
-                        .text()
-                        .await
-                        .unwrap_or_else(|_| "<failed to read body>".to_string());
-                    Err(Error::internal_err(format!(
-                        "OpenRouter API error: {} - {}",
-                        e, text
-                    )))
-                }
-            }
-        }
-        _ => Err(Error::BadRequest(format!(
-            "Image generation is not supported for provider: {:?}",
-            provider.kind
-        ))),
-    }
-}
-
-/// Upload image to S3 and return S3Object
-async fn upload_image_to_s3(
-    base64_image: &str,
-    job: &MiniPulledJob,
-    client: &AuthedClient,
-) -> error::Result<S3Object> {
-    let image_bytes = base64::engine::general_purpose::STANDARD
-        .decode(base64_image)
-        .map_err(|e| Error::internal_err(format!("Failed to decode base64 image: {}", e)))?;
-
-    // Generate unique S3 key
-    let unique_id = ulid::Ulid::new().to_string();
-    let s3_key = format!("ai_images/{}/{}.png", job.id, unique_id);
-
-    // Create byte stream
-    let byte_stream = futures::stream::once(async move {
-        Ok::<_, std::convert::Infallible>(bytes::Bytes::from(image_bytes))
-    });
-
-    // Upload to S3
-    client
-        .upload_s3_file(
-            &job.workspace_id,
-            s3_key.clone(),
-            None, // storage - use default
-            byte_stream,
-        )
-        .await
-        .map_err(|e| Error::internal_err(format!("Failed to upload image to S3: {}", e)))?;
-
-    Ok(S3Object {
-        s3: s3_key,
-        storage: None,
-        filename: Some("generated_image.png".to_string()),
-        presigned: None,
-    })
-}
-
-/// Handle image output generation and return S3 object and messages
-async fn handle_image_output(
-    args: &AIAgentArgs,
-    job: &MiniPulledJob,
-    client: &AuthedClient,
-    db: &DB,
-) -> error::Result<(Option<S3Object>, Vec<OpenAIMessage>)> {
-    let base_url = args.provider.get_base_url(db).await?;
-    let api_key = args.provider.get_api_key();
-
-    let mut messages =
-        if let Some(system_prompt) = args.system_prompt.clone().filter(|s| !s.is_empty()) {
-            vec![OpenAIMessage {
-                role: "system".to_string(),
-                content: Some(OpenAIContent::Text(system_prompt)),
-                ..Default::default()
-            }]
-        } else {
-            vec![]
-        };
-
-    // Generate image from provider
-    let base64_image = generate_image_from_provider(
-        &args.provider,
-        &args.user_message,
-        args.system_prompt.as_deref(),
-        &base_url,
-        api_key,
-        args.image.as_ref(),
-        client,
-        &job.workspace_id,
-    )
-    .await?;
-
-    // Add assistant success message
-    messages.push(OpenAIMessage {
-        role: "assistant".to_string(),
-        content: Some(OpenAIContent::Text(
-            "Image created successfully".to_string(),
-        )),
-        ..Default::default()
-    });
-
-    // Upload to S3
-    let s3_object = upload_image_to_s3(&base64_image, job, client).await?;
-
-    Ok((Some(s3_object), messages))
-}
-
-async fn update_flow_status_module_with_actions(
-    db: &DB,
-    parent_job: &uuid::Uuid,
-    actions: &[AgentAction],
-) -> Result<(), Error> {
-    let step = get_step_of_flow_status(db, parent_job.to_owned()).await?;
-    match step {
-        Step::Step { idx: step, .. } => {
-            sqlx::query!(
-                r#"
-                UPDATE v2_job_status SET
-                    flow_status = jsonb_set(
-                        flow_status,
-                        array['modules', $3::TEXT, 'agent_actions'],
-                        $2
-                    )
-                WHERE id = $1
-                "#,
-                parent_job,
-                sqlx::types::Json(actions) as _,
-                step as i32
-            )
-            .execute(db)
-            .await?;
-        }
-        _ => {}
-    }
-    Ok(())
-}
-
-async fn update_flow_status_module_with_actions_success(
-    db: &DB,
-    parent_job: &uuid::Uuid,
-    action_success: bool,
-) -> Result<(), Error> {
-    let step = get_step_of_flow_status(db, parent_job.to_owned()).await?;
-    match step {
-        Step::Step { idx: step, .. } => {
-            // Append the new bool to the existing array, or create a new array if it doesn't exist
-            sqlx::query!(
-                r#"
-                UPDATE v2_job_status SET
-                    flow_status = jsonb_set(
-                        flow_status,
-                        array['modules', $2::TEXT, 'agent_actions_success'],
-                        COALESCE(
-                            flow_status->'modules'->$2->'agent_actions_success',
-                            to_jsonb(ARRAY[]::bool[])
-                        ) || to_jsonb(ARRAY[$3::bool])
-                    )
-                WHERE id = $1
-                "#,
-                parent_job,
-                step as i32,
-                action_success
-            )
-            .execute(db)
-            .await?;
-        }
-        _ => {}
-    }
-    Ok(())
-}
-=======
 const MAX_AGENT_ITERATIONS: usize = 10;
 const REQUEST_TIMEOUT_SECONDS: u64 = 120;
->>>>>>> 4b714952
 
 fn parse_raw_script_schema(content: &str, language: &ScriptLang) -> Result<Box<RawValue>, Error> {
     let main_arg_signature = parse_sig_of_lang(content, Some(&language), None)?.unwrap(); // safe to unwrap as langauge is some
@@ -1408,7 +325,7 @@
 ) -> Result<(), Error> {
     let step = get_step_of_flow_status(db, parent_job.to_owned()).await?;
     match step {
-        Step::Step(step) => {
+        Step::Step { idx: step, .. } => {
             sqlx::query!(
                 r#"
                 UPDATE v2_job_status SET
@@ -1438,7 +355,7 @@
 ) -> Result<(), Error> {
     let step = get_step_of_flow_status(db, parent_job.to_owned()).await?;
     match step {
-        Step::Step(step) => {
+        Step::Step { idx: step, .. } => {
             // Append the new bool to the existing array, or create a new array if it doesn't exist
             sqlx::query!(
                 r#"
