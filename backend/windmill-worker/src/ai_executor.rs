use crate::memory_oss::{read_from_memory, write_to_memory};
use anyhow::Context;
use async_recursion::async_recursion;
use regex::Regex;
use serde_json::value::RawValue;
use std::{collections::HashMap, sync::Arc};
use ulid;
use uuid::Uuid;
use windmill_common::{
    ai_providers::{AIProvider, AZURE_API_VERSION},
    cache,
    client::AuthedClient,
    db::DB,
    error::{self, to_anyhow, Error},
    flow_status::AgentAction,
    flows::{FlowModuleValue, Step},
    get_latest_hash_for_path,
    jobs::JobKind,
    scripts::{get_full_hub_script_by_path, ScriptHash, ScriptLang},
    utils::{StripPath, HTTP_CLIENT},
    worker::{to_raw_value, Connection},
};
use windmill_queue::{
    flow_status::get_step_of_flow_status, get_mini_pulled_job, push, CanceledBy, JobCompleted,
    MiniPulledJob, PushArgs, PushIsolationLevel,
};

use crate::{
    ai::{
        image_handler::upload_image_to_s3,
        query_builder::{
            create_query_builder, BuildRequestArgs, ParsedResponse, StreamEventProcessor,
        },
        types::*,
    },
    common::{
        build_args_map, error_to_value, resolve_job_timeout, OccupancyMetrics, StreamNotifier,
    },
    create_job_dir,
    handle_child::run_future_with_polling_update_job_poller,
    handle_queued_job, parse_sig_of_lang,
    result_processor::handle_non_flow_job_error,
    worker_flow::{raw_script_to_payload, script_to_payload},
    JobCompletedSender, SendResult, SendResultPayload,
};

lazy_static::lazy_static! {
    static ref TOOL_NAME_REGEX: Regex = Regex::new(r"^[a-zA-Z0-9_]+$").unwrap();
}

const MAX_AGENT_ITERATIONS: usize = 10;

fn parse_raw_script_schema(content: &str, language: &ScriptLang) -> Result<Box<RawValue>, Error> {
    let main_arg_signature = parse_sig_of_lang(content, Some(&language), None)?.unwrap(); // safe to unwrap as langauge is some

    let schema = OpenAPISchema {
        r#type: Some(SchemaType::default()),
        properties: Some(
            main_arg_signature
                .args
                .iter()
                .map(|arg| {
                    let name = arg.name.clone();
                    let typ = OpenAPISchema::from_typ(&arg.typ);
                    (name, Box::new(typ))
                })
                .collect(),
        ),
        required: Some(
            main_arg_signature
                .args
                .iter()
                .map(|arg| arg.name.clone())
                .collect(),
        ),
        ..Default::default()
    };

    Ok(to_raw_value(&schema))
}

pub struct FlowJobRunnableIdAndRawFlow {
    pub runnable_id: Option<ScriptHash>,
    pub raw_flow: Option<sqlx::types::Json<Box<RawValue>>>,
    pub kind: JobKind,
}

pub async fn get_flow_job_runnable_and_raw_flow(
    db: &DB,
    job_id: &uuid::Uuid,
) -> windmill_common::error::Result<FlowJobRunnableIdAndRawFlow> {
    let job = sqlx::query_as!(
        FlowJobRunnableIdAndRawFlow,
        "SELECT runnable_id as \"runnable_id: ScriptHash\", raw_flow as \"raw_flow: _\", kind as \"kind: _\" FROM v2_job WHERE id = $1",
        job_id
    )
    .fetch_one(db)
    .await?;
    Ok(job)
}

/// Get memory_id from parent flow's flow_status
async fn get_memory_id_from_flow_status(db: &DB, parent_job: &Uuid) -> Result<Option<Uuid>, Error> {
    let result = sqlx::query_scalar!(
        "SELECT (flow_status->>'memory_id')::uuid as memory_id 
         FROM v2_job_status 
         WHERE id = $1",
        parent_job
    )
    .fetch_optional(db)
    .await?;

    Ok(result.flatten())
}

pub async fn handle_ai_agent_job(
    // connection
    conn: &Connection,
    db: &DB,
    job_queue_db: &DB,
    // agent job
    job: &MiniPulledJob,

    // job execution context
    client: &AuthedClient,
    canceled_by: &mut Option<CanceledBy>,
    mem_peak: &mut i32,
    occupancy_metrics: &mut OccupancyMetrics,
    job_completed_tx: &JobCompletedSender,
    worker_dir: &str,
    base_internal_url: &str,
    worker_name: &str,
    hostname: &str,
    killpill_rx: &mut tokio::sync::broadcast::Receiver<()>,
    has_stream: &mut bool,
) -> Result<Box<RawValue>, Error> {
    let args = build_args_map(job, client, conn).await?;

    let args = serde_json::from_str::<AIAgentArgs>(&serde_json::to_string(&args)?)?;

    let Some(flow_step_id) = &job.flow_step_id else {
        return Err(Error::internal_err(
            "AI agent job has no flow step id".to_string(),
        ));
    };

    let Some(parent_job) = &job.parent_job else {
        return Err(Error::internal_err(
            "AI agent job has no parent job".to_string(),
        ));
    };

    let flow_job = get_flow_job_runnable_and_raw_flow(db, &parent_job).await?;

    let flow_data = match flow_job.kind {
        JobKind::Flow | JobKind::FlowNode => {
            cache::job::fetch_flow(db, &flow_job.kind, flow_job.runnable_id).await?
        }
        JobKind::FlowPreview => {
            cache::job::fetch_preview_flow(db, &parent_job, flow_job.raw_flow).await?
        }
        _ => {
            return Err(Error::internal_err(
                "expected parent flow, flow preview or flow node for ai agent job".to_string(),
            ));
        }
    };

    let value = flow_data.value();

    let module = value.modules.iter().find(|m| m.id == *flow_step_id);

    let Some(module) = module else {
        return Err(Error::internal_err(
            "AI agent module not found in flow".to_string(),
        ));
    };

    let FlowModuleValue::AIAgent { tools, .. } = module.get_value()? else {
        return Err(Error::internal_err(
            "AI agent module is not an AI agent".to_string(),
        ));
    };

    let tools = futures::future::try_join_all(tools.into_iter().map(|mut t| {
        let conn = conn;
        let db = db;
        let job = job;
        async move {
            let Some(summary) = t.summary.as_ref().filter(|s| TOOL_NAME_REGEX.is_match(s)) else {
                return Err(Error::internal_err(format!(
                    "Invalid tool name: {:?}",
                    t.summary
                )));
            };

            let schema = match &t.get_value() {
                Ok(FlowModuleValue::Script {
                    hash,
                    path,
                    tag_override,
                    input_transforms,
                    is_trigger,
                }) => match hash {
                    Some(hash) => {
                        let (_, metadata) = cache::script::fetch(conn, hash.clone()).await?;
                        Ok::<_, Error>(
                            metadata
                                .schema
                                .clone()
                                .map(|s| RawValue::from_string(s).ok())
                                .flatten(),
                        )
                    }
                    None => {
                        if path.starts_with("hub/") {
                            let hub_script = get_full_hub_script_by_path(
                                StripPath(path.to_string()),
                                &HTTP_CLIENT,
                                None,
                            )
                            .await?;
                            Ok(Some(hub_script.schema))
                        } else {
                            let hash = get_latest_hash_for_path(db, &job.workspace_id, path, true)
                                .await?
                                .0;
                            // update module definition to use a fixed hash so all tool calls match the same schema
                            t.value = to_raw_value(&FlowModuleValue::Script {
                                hash: Some(hash),
                                path: path.clone(),
                                tag_override: tag_override.clone(),
                                input_transforms: input_transforms.clone(),
                                is_trigger: *is_trigger,
                            });
                            let (_, metadata) = cache::script::fetch(conn, hash).await?;
                            Ok(metadata
                                .schema
                                .clone()
                                .map(|s| RawValue::from_string(s).ok())
                                .flatten())
                        }
                    }
                },
                Ok(FlowModuleValue::RawScript { content, language, .. }) => {
                    Ok(Some(parse_raw_script_schema(&content, &language)?))
                }
                Err(e) => {
                    return Err(Error::internal_err(format!(
                        "Invalid tool {}: {}",
                        summary,
                        e.to_string()
                    )));
                }
                _ => {
                    return Err(Error::internal_err(format!(
                        "Unsupported tool: {}",
                        summary
                    )));
                }
            }?;

            Ok(Tool {
                def: ToolDef {
                    r#type: "function".to_string(),
                    function: ToolDefFunction {
                        name: summary.clone(),
                        description: None,
                        parameters: schema.unwrap_or_else(|| {
                            to_raw_value(&serde_json::json!({
                                "type": "object",
                                "properties": {},
                                "required": [],
                            }))
                        }),
                    },
                },
                module: t,
            })
        }
    }))
    .await?;

    let mut inner_occupancy_metrics = occupancy_metrics.clone();

    let stream_notifier = StreamNotifier::new(conn, job);

    if let Some(stream_notifier) = stream_notifier {
        stream_notifier.update_flow_status_with_stream_job();
    }

    let agent_fut = run_agent(
        db,
        conn,
        job_queue_db,
        job,
        parent_job,
        &args,
        &tools,
        client,
        &mut inner_occupancy_metrics,
        job_completed_tx,
        worker_dir,
        base_internal_url,
        worker_name,
        hostname,
        killpill_rx,
        has_stream,
    );

    let result = run_future_with_polling_update_job_poller(
        job.id,
        job.timeout,
        conn,
        mem_peak,
        canceled_by,
        agent_fut,
        worker_name,
        &job.workspace_id,
        &mut Some(occupancy_metrics),
        Box::pin(futures::stream::once(async { 0 })),
    )
    .await?;

    Ok(result)
}

/// Find a unique tool name for structured output tool to avoid collisions with user-provided tools
fn find_unique_tool_name(base_name: &str, existing_tools: Option<&[ToolDef]>) -> String {
    let Some(tools) = existing_tools else {
        return base_name.to_string();
    };

    if !tools.iter().any(|t| t.function.name == base_name) {
        return base_name.to_string();
    }

    for i in 1..100 {
        let candidate = format!("{}_{}", base_name, i);
        if !tools.iter().any(|t| t.function.name == candidate) {
            return candidate;
        }
    }

    // Fallback with process id if somehow we can't find a unique name
    format!("{}_{}_fallback", base_name, std::process::id())
}

async fn update_flow_status_module_with_actions(
    db: &DB,
    parent_job: &Uuid,
    actions: &[AgentAction],
) -> Result<(), Error> {
    let step = get_step_of_flow_status(db, parent_job.to_owned()).await?;
    match step {
        Step::Step { idx: step, .. } => {
            sqlx::query!(
                r#"
                UPDATE v2_job_status SET
                    flow_status = jsonb_set(
                        flow_status,
                        array['modules', $3::TEXT, 'agent_actions'],
                        $2
                    )
                WHERE id = $1
                "#,
                parent_job,
                sqlx::types::Json(actions) as _,
                step as i32
            )
            .execute(db)
            .await?;
        }
        _ => {}
    }
    Ok(())
}

async fn update_flow_status_module_with_actions_success(
    db: &DB,
    parent_job: &Uuid,
    action_success: bool,
) -> Result<(), Error> {
    let step = get_step_of_flow_status(db, parent_job.to_owned()).await?;
    match step {
        Step::Step { idx: step, .. } => {
            // Append the new bool to the existing array, or create a new array if it doesn't exist
            sqlx::query!(
                r#"
                UPDATE v2_job_status SET
                    flow_status = jsonb_set(
                        flow_status,
                        array['modules', $2::TEXT, 'agent_actions_success'],
                        COALESCE(
                            flow_status->'modules'->$2->'agent_actions_success',
                            to_jsonb(ARRAY[]::bool[])
                        ) || to_jsonb(ARRAY[$3::bool])
                    )
                WHERE id = $1
                "#,
                parent_job,
                step as i32,
                action_success
            )
            .execute(db)
            .await?;
        }
        _ => {}
    }
    Ok(())
}

/// Check if the provider is Anthropic (either direct or through OpenRouter)
fn is_anthropic_provider(provider: &ProviderWithResource) -> bool {
    let provider_is_anthropic = provider.kind.is_anthropic();
    let is_openrouter_anthropic =
        provider.kind == AIProvider::OpenRouter && provider.model.starts_with("anthropic/");
    provider_is_anthropic || is_openrouter_anthropic
}

#[async_recursion]
pub async fn run_agent(
    // connection
    db: &DB,
    conn: &Connection,
    job_queue_db: &DB,
    // agent job and flow data
    job: &MiniPulledJob,
    parent_job: &Uuid,
    args: &AIAgentArgs,
    tools: &[Tool],

    // job execution context
    client: &AuthedClient,
    occupancy_metrics: &mut OccupancyMetrics,
    job_completed_tx: &JobCompletedSender,
    worker_dir: &str,
    base_internal_url: &str,
    worker_name: &str,
    hostname: &str,
    killpill_rx: &mut tokio::sync::broadcast::Receiver<()>,
    has_stream: &mut bool,
) -> error::Result<Box<RawValue>> {
    let output_type = args.output_type.as_ref().unwrap_or(&OutputType::Text);
    let base_url = args.provider.get_base_url(db).await?;
    let api_key = args.provider.get_api_key();

    // Create the query builder for the provider
    let query_builder = create_query_builder(&args.provider);

    // Initialize messages
    let mut messages =
        if let Some(system_prompt) = args.system_prompt.clone().filter(|s| !s.is_empty()) {
            vec![OpenAIMessage {
                role: "system".to_string(),
                content: Some(OpenAIContent::Text(system_prompt)),
                ..Default::default()
            }]
        } else {
            vec![]
        };

    // Load previous messages from memory for text output mode (only if context length is set)
    if matches!(output_type, OutputType::Text) {
        if let Some(context_length) = args.messages_context_length.filter(|&n| n > 0) {
            if let Some(step_id) = job.flow_step_id.as_deref() {
                // Get memory_id from flow_status
                if let Ok(Some(memory_id)) = get_memory_id_from_flow_status(db, parent_job).await {
                    // Read messages from memory
                    match read_from_memory(&job.workspace_id, memory_id, step_id).await {
                        Ok(Some(loaded_messages)) => {
                            // Take the last n messages
                            let start_idx = loaded_messages.len().saturating_sub(context_length);
                            let mut messages_to_load = loaded_messages[start_idx..].to_vec();

                            // Remove the first message if its role is "tool" to avoid OpenAI API error
                            // "messages with role 'tool' must be a response to a preceeding message with 'tool_calls'"
                            if let Some(first_msg) = messages_to_load.first() {
                                if first_msg.role == "tool" {
                                    messages_to_load.remove(0);
                                }
                            }

                            messages.extend(messages_to_load);
                        }
                        Ok(None) => {}
                        Err(e) => {
                            tracing::error!("Failed to read memory for step {}: {}", step_id, e);
                        }
                    }
                }
            }
        }
    }

    // Create user message with optional images
    let mut parts = vec![ContentPart::Text { text: args.user_message.clone() }];
    if let Some(images) = &args.user_images {
        for image in images.iter() {
            if !image.s3.is_empty() {
                parts.push(ContentPart::S3Object { s3_object: image.clone() });
            }
        }
    }
    let user_content = OpenAIContent::Parts(parts);

    messages.push(OpenAIMessage {
        role: "user".to_string(),
        content: Some(user_content),
        ..Default::default()
    });

    let mut actions = vec![];
    let mut content = None;

    // Check if this provider supports tools with the current output type
    let supports_tools = query_builder.supports_tools_with_output_type(output_type);

    let mut tool_defs: Option<Vec<ToolDef>> = if tools.is_empty() || !supports_tools {
        None
    } else {
        Some(tools.iter().map(|t| t.def.clone()).collect())
    };

    // Handle structured output schema
    let has_output_properties = args
        .output_schema
        .as_ref()
        .and_then(|schema| schema.properties.as_ref())
        .map(|props| !props.is_empty())
        .unwrap_or(false);

    let is_anthropic = is_anthropic_provider(&args.provider);
    let mut used_structured_output_tool = false;
    let mut structured_output_tool_name: Option<String> = None;

    // For text output with schema, handle structured output
    if has_output_properties && output_type == &OutputType::Text {
        let schema = args.output_schema.as_ref().unwrap();
        if is_anthropic {
            // Anthropic uses a tool for structured output
            let unique_tool_name = find_unique_tool_name("structured_output", tool_defs.as_deref());
            structured_output_tool_name = Some(unique_tool_name.clone());

            let output_tool = ToolDef {
                r#type: "function".to_string(),
                function: ToolDefFunction {
                    name: unique_tool_name,
                    description: Some(
                        "This tool MUST be used last to return a structured JSON object as the final output."
                            .to_string(),
                    ),
                    parameters: to_raw_value(&schema),
                },
            };
            if let Some(ref mut existing_tools) = tool_defs {
                existing_tools.push(output_tool);
            } else {
                tool_defs = Some(vec![output_tool]);
            }
        }
        // For non-Anthropic providers, response_format is handled by the query builder
    }

    // Check if streaming is enabled and supported
    let should_stream = args.streaming.unwrap_or(false)
        && query_builder.supports_streaming()
        && output_type == &OutputType::Text;

    *has_stream = should_stream;

    let mut final_events_str = String::new();

    let stream_event_processor = if should_stream {
        Some(StreamEventProcessor::new(conn, job))
    } else {
        None
    };

    // Main agent loop
    for i in 0..MAX_AGENT_ITERATIONS {
        if used_structured_output_tool {
            break;
        }

        // For text output or image output with tools
        let build_args = BuildRequestArgs {
            messages: &messages,
            tools: tool_defs.as_deref(),
            model: args.provider.get_model(),
            temperature: args.temperature,
            max_tokens: args.max_completion_tokens,
            output_schema: args.output_schema.as_ref(),
            output_type,
            system_prompt: args.system_prompt.as_deref(),
            user_message: &args.user_message,
            images: args.user_images.as_deref(),
        };

        let request_body = query_builder
            .build_request(&build_args, client, &job.workspace_id, should_stream)
            .await?;

        let endpoint =
            query_builder.get_endpoint(&base_url, args.provider.get_model(), output_type);
        let auth_headers = query_builder.get_auth_headers(api_key, &base_url, output_type);

        let timeout = resolve_job_timeout(conn, &job.workspace_id, job.id, job.timeout)
            .await
            .0;

        let mut request = HTTP_CLIENT
            .post(&endpoint)
            .timeout(timeout)
            .header("Content-Type", "application/json");

        // Apply authentication headers
        for (header_name, header_value) in &auth_headers {
            request = request.header(*header_name, header_value.clone());
        }

        if args.provider.kind.is_azure_openai(&base_url) {
            request = request.query(&[("api-version", AZURE_API_VERSION)])
        }

        let resp = request
            .body(request_body)
            .send()
            .await
            .map_err(|e| Error::internal_err(format!("Failed to call API: {}", e)))?;

        match resp.error_for_status_ref() {
            Ok(_) => {
                let parsed = if let Some(stream_event_processor) = stream_event_processor.clone() {
                    query_builder
                        .parse_streaming_response(resp, stream_event_processor)
                        .await?
                } else {
                    // Handle non-streaming response
                    query_builder.parse_response(resp).await?
                };

                match parsed {
                    ParsedResponse::Text { content: response_content, tool_calls, events_str } => {
                        if let Some(events_str) = events_str {
                            final_events_str.push_str(&events_str);
                        }

                        if let Some(ref response_content) = response_content {
                            actions.push(AgentAction::Message {});
                            messages.push(OpenAIMessage {
                                role: "assistant".to_string(),
                                content: Some(OpenAIContent::Text(response_content.clone())),
                                agent_action: Some(AgentAction::Message {}),
                                ..Default::default()
                            });

                            update_flow_status_module_with_actions(db, parent_job, &actions)
                                .await?;
                            update_flow_status_module_with_actions_success(db, parent_job, true)
                                .await?;

                            content = Some(OpenAIContent::Text(response_content.clone()));
                        }

                        if tool_calls.is_empty() {
                            break;
                        } else if i == MAX_AGENT_ITERATIONS - 1 {
                            return Err(Error::internal_err(
                                "AI agent reached max iterations, but there are still tool calls"
                                    .to_string(),
                            ));
                        }

                        messages.push(OpenAIMessage {
                            role: "assistant".to_string(),
                            tool_calls: Some(tool_calls.clone()),
                            ..Default::default()
                        });

                        // Handle tool calls (keeping existing tool execution logic)
                        for tool_call in tool_calls.iter() {
                            // Stream tool call progress
                            if let Some(ref stream_event_processor) = stream_event_processor {
                                let event = StreamingEvent::ToolExecution {
                                    call_id: tool_call.id.clone(),
                                    function_name: tool_call.function.name.clone(),
                                };
                                stream_event_processor
                                    .send(event, &mut final_events_str)
                                    .await?;
                            }

                            // Check if this is the structured output tool
                            if structured_output_tool_name
                                .as_ref()
                                .map_or(false, |name| tool_call.function.name == *name)
                            {
                                used_structured_output_tool = true;
                                messages.push(OpenAIMessage {
                                    role: "tool".to_string(),
                                    content: Some(OpenAIContent::Text(
                                        "Successfully ran structured_output tool".to_string(),
                                    )),
                                    tool_call_id: Some(tool_call.id.clone()),
                                    ..Default::default()
                                });
                                messages.push(OpenAIMessage {
                                    role: "assistant".to_string(),
                                    content: Some(OpenAIContent::Text(
                                        tool_call.function.arguments.clone(),
                                    )),
                                    agent_action: Some(AgentAction::Message {}),
                                    ..Default::default()
                                });
                                content =
                                    Some(OpenAIContent::Text(tool_call.function.arguments.clone()));
                                break;
                            }

                            // Execute regular tool
                            let tool = tools
                                .iter()
                                .find(|t| t.def.function.name == tool_call.function.name);
                            if let Some(tool) = tool {
                                let job_id = ulid::Ulid::new().into();
                                actions.push(AgentAction::ToolCall {
                                    job_id,
                                    function_name: tool_call.function.name.clone(),
                                    module_id: tool.module.id.clone(),
                                });

                                update_flow_status_module_with_actions(db, parent_job, &actions)
                                    .await?;

                                let raw_tool_call_args = if tool_call.function.arguments.is_empty()
                                {
                                    "{}".to_string()
                                } else {
                                    tool_call.function.arguments.clone()
                                };
                                let tool_call_args =
                                    serde_json::from_str::<HashMap<String, Box<RawValue>>>(
                                        &raw_tool_call_args,
                                    )
                                    .with_context(|| {
                                        format!(
                                        "Failed to parse tool call arguments for tool call {}: {}",
                                        tool_call.function.name, tool_call.function.arguments
                                    )
                                    })?;

                                let job_payload = match tool.module.get_value()? {
                                    FlowModuleValue::Script {
                                        path: script_path,
                                        hash: script_hash,
                                        tag_override,
                                        ..
                                    } => {
                                        let payload = script_to_payload(
                                            script_hash,
                                            script_path,
                                            db,
                                            job,
                                            &tool.module,
                                            tag_override,
                                            tool.module.apply_preprocessor,
                                        )
                                        .await?;
                                        payload
                                    }
                                    FlowModuleValue::RawScript {
                                        path,
                                        content,
                                        language,
                                        lock,
                                        tag,
                                        custom_concurrency_key,
                                        concurrent_limit,
                                        concurrency_time_window_s,
                                        ..
                                    } => {
                                        let path = path.unwrap_or_else(|| {
                                            format!(
                                                "{}/tools/{}",
                                                job.runnable_path(),
                                                tool.module.id
                                            )
                                        });

                                        let payload = raw_script_to_payload(
                                            path,
                                            content,
                                            language,
                                            lock,
                                            custom_concurrency_key,
                                            concurrent_limit,
                                            concurrency_time_window_s,
                                            &tool.module,
                                            tag,
                                            tool.module.delete_after_use.unwrap_or(false),
                                        );
                                        payload
                                    }
                                    _ => {
                                        return Err(Error::internal_err(format!(
                                            "Unsupported tool: {}",
                                            tool_call.function.name
                                        )));
                                    }
                                };

                                let mut tx = db.begin().await?;

                                let job_perms = windmill_common::auth::get_job_perms(
                                    &mut *tx,
                                    &job.id,
                                    &job.workspace_id,
                                )
                                .await?
                                .map(|x| x.into());

                                let (email, permissioned_as) =
                                    if let Some(on_behalf_of) = job_payload.on_behalf_of.as_ref() {
                                        (&on_behalf_of.email, on_behalf_of.permissioned_as.clone())
                                    } else {
                                        (&job.permissioned_as_email, job.permissioned_as.to_owned())
                                    };

                                let job_priority = tool.module.priority.or(job.priority);

                                let tx = PushIsolationLevel::Transaction(tx);
                                let (uuid, tx) = push(
                                    db,
                                    tx,
                                    &job.workspace_id,
                                    job_payload.payload,
                                    PushArgs { args: &tool_call_args, extra: None },
                                    &job.created_by,
                                    email,
                                    permissioned_as,
                                    Some(&format!("job-span-{}", job.id)),
                                    None,
                                    job.schedule_path(),
                                    Some(job.id),
                                    None,
                                    None,
                                    Some(job_id),
                                    false,
                                    false,
                                    None,
                                    job.visible_to_owner,
                                    Some(job.tag.clone()),
                                    job_payload.timeout,
                                    None,
                                    job_priority,
                                    job_perms.as_ref(),
                                    true,
                                    None,
                                )
                                .await?;

                                tx.commit().await?;

                                let tool_job = get_mini_pulled_job(db, &uuid).await?;

                                let Some(tool_job) = tool_job else {
                                    return Err(Error::internal_err(
                                        "Tool job not found".to_string(),
                                    ));
                                };

                                let tool_job = Arc::new(tool_job);

                                let job_dir = create_job_dir(&worker_dir, job.id).await;

                                let (inner_job_completed_tx, inner_job_completed_rx) =
                                    JobCompletedSender::new(&conn, 1);

                                let inner_job_completed_rx = inner_job_completed_rx.expect(
                                     "inner_job_completed_tx should be set as agent jobs are not supported on agent workers",
                                 );

                                #[cfg(feature = "benchmark")]
                                let mut bench = windmill_common::bench::BenchmarkIter::new();

<<<<<<< HEAD
                                match handle_queued_job(
                                    tool_job.clone(),
                                    None,
                                    None,
                                    None,
                                    None,
                                    conn,
                                    Some(job_queue_db),
                                    client,
                                    hostname,
                                    worker_name,
                                    worker_dir,
                                    &job_dir,
                                    None,
                                    base_internal_url,
                                    inner_job_completed_tx,
                                    occupancy_metrics,
                                    killpill_rx,
                                    None,
=======
                                // Spawn handle_queued_job on separate task to prevent tokio stack overflow
                                // Clone everything needed for the spawned task
                                let tool_job_spawn = tool_job.clone();
                                let conn_spawn = conn.clone();
                                let client_spawn = client.clone();
                                let hostname_spawn = hostname.to_string();
                                let worker_name_spawn = worker_name.to_string();
                                let worker_dir_spawn = worker_dir.to_string();
                                let job_dir_spawn = job_dir.clone();
                                let base_internal_url_spawn = base_internal_url.to_string();
                                let inner_job_completed_tx_spawn = inner_job_completed_tx.clone();
                                let mut occupancy_metrics_spawn = occupancy_metrics.clone();
                                let mut killpill_rx_spawn = killpill_rx.resubscribe();

                                // Spawn on separate tokio task with fresh stack
                                let join_handle = tokio::task::spawn(async move {
>>>>>>> a12d1248
                                    #[cfg(feature = "benchmark")]
                                    let mut bench_spawn =
                                        windmill_common::bench::BenchmarkIter::new();

                                    let result = handle_queued_job(
                                        tool_job_spawn,
                                        None,
                                        None,
                                        None,
                                        None,
                                        &conn_spawn,
                                        &client_spawn,
                                        &hostname_spawn,
                                        &worker_name_spawn,
                                        &worker_dir_spawn,
                                        &job_dir_spawn,
                                        None,
                                        &base_internal_url_spawn,
                                        inner_job_completed_tx_spawn,
                                        &mut occupancy_metrics_spawn,
                                        &mut killpill_rx_spawn,
                                        None,
                                        #[cfg(feature = "benchmark")]
                                        &mut bench_spawn,
                                    )
                                    .await;

                                    // Return both result and updated metrics
                                    (result, occupancy_metrics_spawn)
                                });

                                // Await the spawned task
                                let (handle_result, updated_occupancy) =
                                    join_handle.await.map_err(|e| {
                                        Error::internal_err(format!(
                                            "Tool execution task panicked: {}",
                                            e
                                        ))
                                    })?;

                                // Merge occupancy metrics back
                                occupancy_metrics.total_duration_of_running_jobs =
                                    updated_occupancy.total_duration_of_running_jobs;

                                // Continue with match on handle_result
                                match handle_result {
                                    Err(err) => {
                                        let err_string =
                                            format!("{}: {}", err.name(), err.to_string());
                                        let err_json = error_to_value(&err);
                                        let _ = handle_non_flow_job_error(
                                            db,
                                            job_queue_db,
                                            &tool_job,
                                            0,
                                            None,
                                            err_string.clone(),
                                            err_json,
                                            worker_name,
                                        )
                                        .await;
                                        let error_message =
                                            format!("Error running tool: {}", err_string);
                                        messages.push(OpenAIMessage {
                                            role: "tool".to_string(),
                                            content: Some(OpenAIContent::Text(
                                                error_message.clone(),
                                            )),
                                            tool_call_id: Some(tool_call.id.clone()),
                                            agent_action: Some(AgentAction::ToolCall {
                                                job_id,
                                                function_name: tool_call.function.name.clone(),
                                                module_id: tool.module.id.clone(),
                                            }),
                                            ..Default::default()
                                        });
                                        // Stream tool result (error case)
                                        if let Some(ref stream_event_processor) =
                                            stream_event_processor
                                        {
                                            let tool_result_event = StreamingEvent::ToolResult {
                                                call_id: tool_call.id.clone(),
                                                function_name: tool_call.function.name.clone(),
                                                result: error_message,
                                                success: false,
                                            };
                                            stream_event_processor
                                                .send(tool_result_event, &mut final_events_str)
                                                .await?;
                                        }

                                        update_flow_status_module_with_actions_success(
                                            db, parent_job, false,
                                        )
                                        .await?;
                                    }
                                    Ok(success) => {
                                        let send_result =
                                            inner_job_completed_rx.bounded_rx.try_recv().ok();

                                        let result = if let Some(SendResult {
                                            result:
                                                SendResultPayload::JobCompleted(JobCompleted {
                                                    result,
                                                    ..
                                                }),
                                            ..
                                        }) = send_result.as_ref()
                                        {
                                            job_completed_tx
                                                .send(
                                                    send_result.as_ref().unwrap().result.clone(),
                                                    true,
                                                )
                                                .await
                                                .map_err(to_anyhow)?;
                                            result
                                        } else {
                                            if let Some(send_result) = send_result {
                                                job_completed_tx
                                                    .send(send_result.result, true)
                                                    .await
                                                    .map_err(to_anyhow)?;
                                            }
                                            return Err(Error::internal_err(
                                                "Tool job completed but no result".to_string(),
                                            ));
                                        };
                                        messages.push(OpenAIMessage {
                                            role: "tool".to_string(),
                                            content: Some(OpenAIContent::Text(
                                                result.get().to_string(),
                                            )),
                                            tool_call_id: Some(tool_call.id.clone()),
                                            agent_action: Some(AgentAction::ToolCall {
                                                job_id,
                                                function_name: tool_call.function.name.clone(),
                                                module_id: tool.module.id.clone(),
                                            }),
                                            ..Default::default()
                                        });

                                        // Stream tool result (success case)
                                        if let Some(ref stream_event_processor) =
                                            stream_event_processor
                                        {
                                            let tool_result_event = StreamingEvent::ToolResult {
                                                call_id: tool_call.id.clone(),
                                                function_name: tool_call.function.name.clone(),
                                                result: result.get().to_string(),
                                                success: true,
                                            };
                                            stream_event_processor
                                                .send(tool_result_event, &mut final_events_str)
                                                .await?;
                                        }

                                        update_flow_status_module_with_actions_success(
                                            db, parent_job, success,
                                        )
                                        .await?;
                                    }
                                }
                            } else {
                                return Err(Error::internal_err(format!(
                                    "Tool not found: {}",
                                    tool_call.function.name
                                )));
                            }
                        }
                    }
                    ParsedResponse::Image { base64_data } => {
                        // For image output with tools, we got an image response
                        let s3_object = upload_image_to_s3(&base64_data, job, client).await?;
                        return Ok(to_raw_value(&s3_object));
                    }
                }
            }
            Err(e) => {
                let _status = resp.status();
                let text = resp
                    .text()
                    .await
                    .unwrap_or_else(|_| "<failed to read body>".to_string());
                return Err(Error::internal_err(format!("API error: {} - {}", e, text)));
            }
        }
    }

    // Return the final result
    let final_messages: Vec<Message> = messages
        .iter()
        .map(|m| Message { message: m, agent_action: m.agent_action.as_ref() })
        .collect();

    // Parse content as JSON for structured output, fallback to string if it fails
    let output_value = match content {
        Some(content_str) => match has_output_properties {
            true => match content_str {
                OpenAIContent::Text(text) => {
                    serde_json::from_str::<Box<RawValue>>(&text).map_err(|_e| {
                        Error::internal_err(format!("Failed to parse structured output: {}", text))
                    })
                }
                OpenAIContent::Parts(_parts) => Err(Error::internal_err(
                    "Failed to parse structured output".to_string(),
                )),
            },
            false => Ok(match content_str {
                OpenAIContent::Text(text) => to_raw_value(&text),
                OpenAIContent::Parts(parts) => to_raw_value(&parts),
            }),
        }?,
        None => to_raw_value(&""),
    };

    if let Some(stream_event_processor) = stream_event_processor {
        if let Some(handle) = stream_event_processor.to_handle() {
            if let Err(e) = handle.await {
                return Err(Error::internal_err(format!(
                    "Error waiting for stream event processor: {}",
                    e
                )));
            }
        }
    }

    // Persist complete conversation to memory at the end (only if context length is set)
    // final_messages contains the complete history (old messages + new ones)
    if matches!(output_type, OutputType::Text) {
        if let Some(context_length) = args.messages_context_length.filter(|&n| n > 0) {
            if let Some(step_id) = job.flow_step_id.as_deref() {
                // Extract OpenAIMessages from final_messages
                let all_messages: Vec<OpenAIMessage> =
                    final_messages.iter().map(|m| m.message.clone()).collect();

                if !all_messages.is_empty() {
                    // Keep only the last n messages
                    let start_idx = all_messages.len().saturating_sub(context_length);
                    let messages_to_persist = all_messages[start_idx..].to_vec();

                    // Get memory_id from flow_status
                    if let Ok(Some(memory_id)) =
                        get_memory_id_from_flow_status(db, parent_job).await
                    {
                        if let Err(e) = write_to_memory(
                            &job.workspace_id,
                            memory_id,
                            step_id,
                            &messages_to_persist,
                        )
                        .await
                        {
                            tracing::error!(
                                "Failed to persist {} messages to memory for step {}: {}",
                                messages_to_persist.len(),
                                step_id,
                                e
                            );
                        }
                    }
                }
            }
        }
    }

    Ok(to_raw_value(&AIAgentResult {
        output: output_value,
        messages: final_messages,
        wm_stream: if !final_events_str.is_empty() {
            Some(final_events_str)
        } else {
            None
        },
    }))
}<|MERGE_RESOLUTION|>--- conflicted
+++ resolved
@@ -884,27 +884,6 @@
                                 #[cfg(feature = "benchmark")]
                                 let mut bench = windmill_common::bench::BenchmarkIter::new();
 
-<<<<<<< HEAD
-                                match handle_queued_job(
-                                    tool_job.clone(),
-                                    None,
-                                    None,
-                                    None,
-                                    None,
-                                    conn,
-                                    Some(job_queue_db),
-                                    client,
-                                    hostname,
-                                    worker_name,
-                                    worker_dir,
-                                    &job_dir,
-                                    None,
-                                    base_internal_url,
-                                    inner_job_completed_tx,
-                                    occupancy_metrics,
-                                    killpill_rx,
-                                    None,
-=======
                                 // Spawn handle_queued_job on separate task to prevent tokio stack overflow
                                 // Clone everything needed for the spawned task
                                 let tool_job_spawn = tool_job.clone();
@@ -921,7 +900,6 @@
 
                                 // Spawn on separate tokio task with fresh stack
                                 let join_handle = tokio::task::spawn(async move {
->>>>>>> a12d1248
                                     #[cfg(feature = "benchmark")]
                                     let mut bench_spawn =
                                         windmill_common::bench::BenchmarkIter::new();
@@ -933,6 +911,7 @@
                                         None,
                                         None,
                                         &conn_spawn,
+                                        Some(job_queue_db),
                                         &client_spawn,
                                         &hostname_spawn,
                                         &worker_name_spawn,
