--- conflicted
+++ resolved
@@ -31,11 +31,10 @@
     },
     handle_child::handle_child,
     python_executor::{create_dependencies_dir, handle_python_reqs, uv_pip_compile, PyVersion},
-    DISABLE_NSJAIL, DISABLE_NUSER, GIT_PATH, HOME_ENV, NSJAIL_PATH, PATH_ENV,
-    PROXY_ENVS, PY_INSTALL_DIR, TZ_ENV,
+    DISABLE_NSJAIL, DISABLE_NUSER, GIT_PATH, HOME_ENV, NSJAIL_PATH, PATH_ENV, PROXY_ENVS,
+    PY_INSTALL_DIR, TZ_ENV,
 };
 use windmill_common::client::AuthedClient;
-
 
 lazy_static::lazy_static! {
     static ref ANSIBLE_PLAYBOOK_PATH: String =
@@ -1160,13 +1159,8 @@
     job_dir: &str,
     args: Option<&HashMap<String, Box<RawValue>>>,
     r: &AnsibleRequirements,
-<<<<<<< HEAD
-    client: &AuthedClient,
-    db: &sqlx::Pool<sqlx::Postgres>,
-=======
     client: &crate::AuthedClient,
     conn: &Connection,
->>>>>>> 8a47414c
 ) -> error::Result<Vec<String>> {
     let mut logs = String::new();
     let mut nsjail_mounts: Vec<String> = vec![];
