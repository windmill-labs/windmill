#[cfg(unix)]
use std::{collections::HashMap, os::unix::fs::PermissionsExt, path::PathBuf, process::Stdio};

#[cfg(windows)]
use std::{collections::HashMap, path::PathBuf, process::Stdio};

use anyhow::anyhow;
use futures::future::try_join_all;
use itertools::Itertools;
use serde::{Deserialize, Serialize};
use serde_json::value::RawValue;
use tokio::process::Command;
use uuid::Uuid;
use windmill_common::{
    error,
    worker::{
        is_allowed_file_location, to_raw_value, write_file, write_file_at_user_defined_location,
        Connection, WORKER_CONFIG,
    },
};
use windmill_queue::MiniPulledJob;

use windmill_parser_yaml::{AnsibleRequirements, GitRepo, ResourceOrVariablePath};
use windmill_queue::{append_logs, CanceledBy};

use crate::{
    bash_executor::BIN_BASH,
    common::{
        check_executor_binary_exists, get_reserved_variables, read_and_check_result,
        start_child_process, transform_json, OccupancyMetrics,
    },
    handle_child::handle_child,
<<<<<<< HEAD
    python_executor::{
        create_dependencies_dir, handle_python_reqs, split_requirements, uv_pip_compile,
    },
    AuthedClient, DISABLE_NSJAIL, DISABLE_NUSER, HOME_ENV, NSJAIL_PATH, PATH_ENV, PROXY_ENVS,
    PY_INSTALL_DIR, TZ_ENV,
=======
    python_executor::{create_dependencies_dir, handle_python_reqs, uv_pip_compile, PyVersion},
    AuthedClient, DISABLE_NSJAIL, DISABLE_NUSER, GIT_PATH, HOME_ENV, NSJAIL_PATH, PATH_ENV,
    PROXY_ENVS, PY_INSTALL_DIR, TZ_ENV,
>>>>>>> 45224fec
};

lazy_static::lazy_static! {
    static ref ANSIBLE_PLAYBOOK_PATH: String =
    std::env::var("ANSIBLE_PLAYBOOK_PATH").unwrap_or("/usr/local/bin/ansible-playbook".to_string());

    static ref ANSIBLE_GALAXY_PATH: String =
    std::env::var("ANSIBLE_GALAXY_PATH").unwrap_or("/usr/local/bin/ansible-galaxy".to_string());
}

const NSJAIL_CONFIG_RUN_ANSIBLE_CONTENT: &str = include_str!("../nsjail/run.ansible.config.proto");
const WINDMILL_ANSIBLE_PASSWORD_FILENAME: &str = ".windmill.ansible_vault_password_file";

async fn clone_repo(
    repo: &GitRepo,
    job_dir: &str,
    job_id: &Uuid,
    worker_name: &str,
    conn: &Connection,
    mem_peak: &mut i32,
    canceled_by: &mut Option<CanceledBy>,
    w_id: &str,
    occupancy_metrics: &mut OccupancyMetrics,
    git_ssh_cmd: &str,
) -> error::Result<String> {
    let target_path = is_allowed_file_location(job_dir, &repo.target_path)?;

    let mut clone_cmd = Command::new(GIT_PATH.as_str());
    clone_cmd
        .current_dir(job_dir)
        .env_clear()
        .envs(PROXY_ENVS.clone())
        .env("PATH", PATH_ENV.as_str())
        .env("TZ", TZ_ENV.as_str())
        .env("GIT_SSH_COMMAND", git_ssh_cmd)
        .args(["clone", "--quiet"])
        .stdout(Stdio::piped())
        .stderr(Stdio::piped());
    if let Some(branch) = &repo.branch {
        clone_cmd.args(["--branch", branch]);
    }
    clone_cmd.arg(&repo.url);
    clone_cmd.arg(&target_path);

    let clone_cmd_child = start_child_process(clone_cmd, GIT_PATH.as_str()).await?;
    handle_child(
        job_id,
        conn,
        mem_peak,
        canceled_by,
        clone_cmd_child,
        false,
        worker_name,
        w_id,
        "git clone",
        None,
        false,
        &mut Some(occupancy_metrics),
        None,
    )
    .await?;

    // Checkout specific commit if provided
    if let Some(commit) = &repo.commit {
        let mut checkout_cmd = Command::new(GIT_PATH.as_str());
        checkout_cmd
            .current_dir(job_dir)
            .env_clear()
            .envs(PROXY_ENVS.clone())
            .env("PATH", PATH_ENV.as_str())
            .env("TZ", TZ_ENV.as_str())
            .env("GIT_SSH_COMMAND", git_ssh_cmd)
            .arg("-C")
            .arg(&target_path)
            .args(["checkout", "--quiet", commit])
            .stdout(Stdio::piped())
            .stderr(Stdio::piped());

        let checkout_cmd_child = start_child_process(checkout_cmd, GIT_PATH.as_str()).await?;
        handle_child(
            job_id,
            conn,
            mem_peak,
            canceled_by,
            checkout_cmd_child,
            false,
            worker_name,
            w_id,
            "git checkout",
            None,
            false,
            &mut Some(occupancy_metrics),
            None,
        )
        .await?;
    }

    let mut rev_parse_cmd = Command::new(GIT_PATH.as_str());

    let commit_hash_output = rev_parse_cmd
        .current_dir(job_dir)
        .env_clear()
        .envs(PROXY_ENVS.clone())
        .env("PATH", PATH_ENV.as_str())
        .env("TZ", TZ_ENV.as_str())
        .env("GIT_SSH_COMMAND", git_ssh_cmd)
        .arg("-C")
        .arg(&target_path)
        .args(["rev-parse", "HEAD"])
        .stderr(Stdio::piped())
        .output()
        .await?;

    if !commit_hash_output.status.success() {
        let stderr = String::from_utf8(commit_hash_output.stderr)?;
        return Err(anyhow!("Error getting git repo commit hash: {stderr}").into());
    }

    let commit_hash = String::from_utf8(commit_hash_output.stdout)?
        .trim()
        .to_string();

    Ok(commit_hash)
}

pub fn create_empty_dir(path: &PathBuf) -> std::io::Result<()> {
    if path.exists() {
        if path.is_dir() {
            let mut entries = std::fs::read_dir(&path)?;
            if entries.next().is_some() {
                return Err(std::io::Error::new(
                    std::io::ErrorKind::AlreadyExists,
                    format!(
                        "Directory '{}' already exists and is not empty",
                        path.display()
                    ),
                ));
            }
            Ok(())
        } else {
            Err(std::io::Error::new(
                std::io::ErrorKind::AlreadyExists,
                format!("Path '{}' exists and is not a directory", path.display()),
            ))
        }
    } else {
        std::fs::create_dir_all(path)
    }
}

async fn clone_repo_without_history(
    repo: &GitRepo,
    full_commit: &str,
    job_dir: &str,
    job_id: &Uuid,
    worker_name: &str,
    conn: &Connection,
    mem_peak: &mut i32,
    canceled_by: &mut Option<CanceledBy>,
    w_id: &str,
    occupancy_metrics: &mut OccupancyMetrics,
    git_ssh_cmd: &str,
) -> error::Result<()> {
    let target_path = is_allowed_file_location(job_dir, &repo.target_path)?;

    create_empty_dir(&target_path)?;

    let mut init_cmd = Command::new(GIT_PATH.as_str());
    init_cmd
        .current_dir(job_dir)
        .env_clear()
        .envs(PROXY_ENVS.clone())
        .env("PATH", PATH_ENV.as_str())
        .env("TZ", TZ_ENV.as_str())
        .arg("-C")
        .arg(&target_path)
        .args(["init", "--quiet"])
        .stdout(Stdio::piped())
        .stderr(Stdio::piped());
    if let Some(branch) = &repo.branch {
        init_cmd.args(["--initial-branch", branch]);
    }

    let init_cmd_child = start_child_process(init_cmd, GIT_PATH.as_str()).await?;
    handle_child(
        job_id,
        conn,
        mem_peak,
        canceled_by,
        init_cmd_child,
        false,
        worker_name,
        w_id,
        "git init",
        None,
        false,
        &mut Some(occupancy_metrics),
        None,
    )
    .await?;

    let mut add_remote_cmd = Command::new(GIT_PATH.as_str());
    add_remote_cmd
        .current_dir(job_dir)
        .env_clear()
        .envs(PROXY_ENVS.clone())
        .env("PATH", PATH_ENV.as_str())
        .env("TZ", TZ_ENV.as_str())
        .env("GIT_SSH_COMMAND", git_ssh_cmd)
        .arg("-C")
        .arg(&target_path)
        .args(vec!["remote", "add", "origin", &repo.url])
        .stdout(Stdio::piped())
        .stderr(Stdio::piped());

    let add_remote_cmd_child = start_child_process(add_remote_cmd, GIT_PATH.as_str()).await?;
    handle_child(
        job_id,
        conn,
        mem_peak,
        canceled_by,
        add_remote_cmd_child,
        false,
        worker_name,
        w_id,
        "git add remote",
        None,
        false,
        &mut Some(occupancy_metrics),
        None,
    )
    .await?;

    let mut fetch_cmd = Command::new(GIT_PATH.as_str());
    fetch_cmd
        .current_dir(job_dir)
        .env_clear()
        .envs(PROXY_ENVS.clone())
        .env("PATH", PATH_ENV.as_str())
        .env("TZ", TZ_ENV.as_str())
        .env("GIT_SSH_COMMAND", git_ssh_cmd)
        .arg("-C")
        .arg(&target_path)
        .args(vec!["fetch", "--depth=1", "--quiet", "origin", full_commit])
        .stdout(Stdio::piped())
        .stderr(Stdio::piped());

    let fetch_cmd_child = start_child_process(fetch_cmd, GIT_PATH.as_str()).await?;
    handle_child(
        job_id,
        conn,
        mem_peak,
        canceled_by,
        fetch_cmd_child,
        false,
        worker_name,
        w_id,
        "git fetch",
        None,
        false,
        &mut Some(occupancy_metrics),
        None,
    )
    .await?;

    let mut checkout_cmd = Command::new(GIT_PATH.as_str());
    checkout_cmd
        .current_dir(job_dir)
        .env_clear()
        .envs(PROXY_ENVS.clone())
        .env("PATH", PATH_ENV.as_str())
        .env("TZ", TZ_ENV.as_str())
        .env("GIT_SSH_COMMAND", git_ssh_cmd)
        .arg("-C")
        .arg(&target_path)
        .args(["checkout", "--quiet", "FETCH_HEAD"])
        .stdout(Stdio::piped())
        .stderr(Stdio::piped());

    let checkout_cmd_child = start_child_process(checkout_cmd, GIT_PATH.as_str()).await?;
    handle_child(
        job_id,
        conn,
        mem_peak,
        canceled_by,
        checkout_cmd_child,
        false,
        worker_name,
        w_id,
        "git checkout",
        None,
        false,
        &mut Some(occupancy_metrics),
        None,
    )
    .await?;

    Ok(())
}
async fn handle_ansible_python_deps(
    job_dir: &str,
    requirements_o: Option<&String>,
    ansible_reqs: Option<&AnsibleRequirements>,
    w_id: &str,
    job_id: &Uuid,
    conn: &Connection,
    worker_name: &str,
    worker_dir: &str,
    mem_peak: &mut i32,
    canceled_by: &mut Option<CanceledBy>,
    occupancy_metrics: &mut OccupancyMetrics,
) -> error::Result<Vec<String>> {
    create_dependencies_dir(job_dir).await;

    let mut additional_python_paths: Vec<String> = WORKER_CONFIG
        .read()
        .await
        .additional_python_paths
        .clone()
        .unwrap_or_else(|| vec![])
        .clone();

    let mut requirements;
    let requirements = match requirements_o {
        Some(r) => r,
        None => {
            requirements = ansible_reqs
                .map(|x| x.python_reqs.join("\n"))
                .unwrap_or("".to_string());
            if !requirements.is_empty() {
                requirements = uv_pip_compile(
                    job_id,
                    &requirements,
                    mem_peak,
                    canceled_by,
                    job_dir,
                    conn,
                    worker_name,
                    w_id,
                    &mut Some(occupancy_metrics),
                    // PyVersion::Py311,
                    todo!(),
                    false,
                )
                .await
                .map_err(|e| {
                    error::Error::ExecutionErr(format!("pip compile failed: {}", e.to_string()))
                })?;
            }
            &requirements
        }
    };

    if requirements.len() > 0 {
        let mut venv_path = handle_python_reqs(
            split_requirements(requirements),
            job_id,
            w_id,
            mem_peak,
            canceled_by,
            conn,
            worker_name,
            job_dir,
            worker_dir,
            &mut Some(occupancy_metrics),
            crate::python_executor::PyVAlias::default().into(),
        )
        .await?;
        additional_python_paths.append(&mut venv_path);
    }
    Ok(additional_python_paths)
}

pub async fn install_galaxy_collections(
    collections_yml: &str,
    job_dir: &str,
    job_id: &Uuid,
    worker_name: &str,
    w_id: &str,
    mem_peak: &mut i32,
    canceled_by: &mut Option<CanceledBy>,
    conn: &Connection,
    occupancy_metrics: &mut OccupancyMetrics,
    git_ssh_cmd: &str,
) -> anyhow::Result<()> {
    write_file(job_dir, "requirements.yml", collections_yml)?;

    append_logs(
        job_id,
        w_id,
        "\n\n--- ANSIBLE GALAXY INSTALL ---\n".to_string(),
        conn,
    )
    .await;

    let mut galaxy_roles_cmd = Command::new(ANSIBLE_GALAXY_PATH.as_str());
    galaxy_roles_cmd
        .current_dir(job_dir)
        .env_clear()
        .envs(PROXY_ENVS.clone())
        .env("PATH", PATH_ENV.as_str())
        .env("TZ", TZ_ENV.as_str())
        .env("GIT_SSH_COMMAND", git_ssh_cmd)
        .args(vec![
            "role",
            "install",
            "-r",
            "requirements.yml",
            "-p",
            "./roles",
        ])
        .stdout(Stdio::piped())
        .stderr(Stdio::piped());

    let child = start_child_process(galaxy_roles_cmd, ANSIBLE_GALAXY_PATH.as_str()).await?;
    handle_child(
        job_id,
        conn,
        mem_peak,
        canceled_by,
        child,
        !*DISABLE_NSJAIL,
        worker_name,
        w_id,
        "ansible-galaxy role install",
        None,
        false,
        &mut Some(occupancy_metrics),
        None,
    )
    .await?;

    let mut galaxy_collections_cmd = Command::new(ANSIBLE_GALAXY_PATH.as_str());
    galaxy_collections_cmd
        .current_dir(job_dir)
        .env_clear()
        .envs(PROXY_ENVS.clone())
        .env("PATH", PATH_ENV.as_str())
        .env("TZ", TZ_ENV.as_str())
        .env("GIT_SSH_COMMAND", git_ssh_cmd)
        .args(vec![
            "collection",
            "install",
            "-r",
            "requirements.yml",
            "-p",
            "./",
        ])
        .stdout(Stdio::piped())
        .stderr(Stdio::piped());

    let child = start_child_process(galaxy_collections_cmd, ANSIBLE_GALAXY_PATH.as_str()).await?;
    handle_child(
        job_id,
        conn,
        mem_peak,
        canceled_by,
        child,
        !*DISABLE_NSJAIL,
        worker_name,
        w_id,
        "ansible-galaxy collection install",
        None,
        false,
        &mut Some(occupancy_metrics),
        None,
    )
    .await?;

    Ok(())
}

#[derive(Serialize, Deserialize)]
pub struct AnsibleDependencyLocks {
    pub python_lockfile: String,
    pub git_repos: HashMap<String, String>, // URL to full commit hash
    pub collections_and_roles: String,
    pub collections_and_roles_logs: String,
    // pub collection_versions: HashMap<String, String>, //
    // pub role_versions: HashMap<String, String>,
}

pub async fn get_collection_locks(
    job_dir: &str,
) -> anyhow::Result<(HashMap<String, String>, String)> {
    let mut ansible_cmd = Command::new(ANSIBLE_GALAXY_PATH.as_str());

    ansible_cmd
        .current_dir(job_dir)
        .args(["collection", "list", "--format", "json", "-p", "./"]);

    let output = ansible_cmd.output().await?;

    let mut ret = HashMap::new();
    let mut logs = String::new();

    if !output.status.success() {
        let stderr = String::from_utf8(output.stderr)?;
        return Err(anyhow!(
            "Error getting ansible collection versions: {stderr}"
        ));
    }

    let stdout = String::from_utf8(output.stdout)?;

    let val: serde_json::Value = serde_json::from_str(&stdout)?;

    let Some(own_collections) = val.get(format!("{}/ansible_collections", job_dir)) else {
        return Ok((ret, logs));
    };

    let collections = own_collections.as_object().ok_or(anyhow!(
        "Expected an object (map) for the `ansible-galaxy collection list` command output and got {}",
        own_collections
    ))?;

    for (c_name, c) in collections.iter() {
        if let Some(v) = c.get("version").and_then(|v| v.as_str()) {
            // TODO: Check if version is not something like `(undefined)`
            ret.insert(c_name.clone(), v.to_string());
        } else {
            logs.push_str(&format!("Failed to get version for collection `{}`. Expected an object with a string in the `version` field but received {}\n", c_name, c));
        }
    }

    Ok((ret, logs))
}

pub async fn get_role_locks(job_dir: &str) -> anyhow::Result<(HashMap<String, String>, String)> {
    let mut ansible_cmd = Command::new(ANSIBLE_GALAXY_PATH.as_str());

    ansible_cmd
        .current_dir(job_dir)
        .args(["role", "list", "-p", "./roles"]);

    let output = ansible_cmd.output().await?;
    let mut ret = HashMap::new();
    let mut logs = String::new();

    if !output.status.success() {
        let stderr = String::from_utf8(output.stderr)?;
        logs.push_str(&format!("Error getting ansible role versions: {stderr}"));
        return Ok((ret, logs));
    }

    let stdout = String::from_utf8(output.stdout)?;

    let mut lines = stdout.lines();

    while let Some(line) = lines.next() {
        if line == format!("# {}/roles", job_dir) {
            break;
        }
    }

    for line in lines {
        let line = line.strip_prefix("-").unwrap_or(line);
        let mut cols = line.split(",");

        if let Some(name) = cols.next().map(|n| n.trim()) {
            if let Some(version) = cols.next().map(|v| v.trim()) {
                // TODO: Check if version is not something like `(undefined)`
                ret.insert(name.to_string(), version.to_string());
            } else {
                logs.push_str(&format!("Failed to get version for role `{}`.", name));
            }
        }
    }

    Ok((ret, logs))
}

pub async fn get_git_repo_full_head_commit_hash(
    repo: &GitRepo,
    git_ssh_cmd: &str,
) -> anyhow::Result<String> {
    let mut git_cmd = Command::new(GIT_PATH.as_str());

    git_cmd
        .env("GIT_SSH_COMMAND", git_ssh_cmd)
        .args(["ls-remote", &repo.url, "HEAD"]);

    let output = git_cmd.stderr(Stdio::piped()).output().await?;

    if !output.status.success() {
        let stderr = String::from_utf8(output.stderr)?;
        return Err(anyhow!("Error getting git repo commit hash: {stderr}"));
    }

    let stdout = String::from_utf8(output.stdout)?;

    let lines: Vec<&str> = stdout.lines().collect();

    if lines.len() != 1 {
        return Err(anyhow!("Unexpected output format for git ls-remote",));
    }

    Ok(lines
        .first()
        .ok_or(anyhow!(
            "The HEAD commit hash was not found for repo `{}`",
            &repo.url
        ))?
        .split_whitespace()
        .next()
        .map(|s| s.to_string())
        .ok_or(anyhow!("Unexpected output format for git ls-remote"))?)
}

pub async fn get_git_repos_lock(
    repos: &Vec<GitRepo>,
    job_dir: &str,
    job_id: &Uuid,
    worker_name: &str,
    conn: &Connection,
    mem_peak: &mut i32,
    canceled_by: &mut Option<CanceledBy>,
    w_id: &str,
    occupancy_metrics: &mut OccupancyMetrics,
    git_ssh_cmd: &str,
) -> anyhow::Result<HashMap<String, String>> {
    let mut ret = HashMap::new();

    for repo in repos {
        if repo.commit.is_some() {
            ret.insert(
                repo.url.to_string(),
                clone_repo(
                    repo,
                    job_dir,
                    job_id,
                    worker_name,
                    conn,
                    mem_peak,
                    canceled_by,
                    w_id,
                    occupancy_metrics,
                    git_ssh_cmd,
                )
                .await?,
            );
        } else {
            ret.insert(
                repo.url.to_string(),
                get_git_repo_full_head_commit_hash(repo, git_ssh_cmd).await?,
            );
        }
    }

    Ok(ret)
}

pub fn create_ansible_cfg(
    reqs: Option<&AnsibleRequirements>,
    job_dir: &str,
    vault_password_file_exists: bool,
) -> error::Result<()> {
    let mut passwords_cfg = String::new();
    if vault_password_file_exists {
        passwords_cfg.push_str(&format!(
            "vault_password_file = {WINDMILL_ANSIBLE_PASSWORD_FILENAME}\n"
        ));
    }
    if let Some(vault_ids) = reqs.as_ref().map(|r| &r.vault_id) {
        if !vault_ids.is_empty() {
            let password_files = vault_ids.join(",");

            passwords_cfg.push_str(&format!("vault_identity_list = {password_files}\n"));
        }
    }
    let ansible_cfg_content = format!(
        r#"
[defaults]
collections_path = ./
roles_path = ./roles
home={job_dir}/.ansible
local_tmp={job_dir}/.ansible/tmp
remote_tmp={job_dir}/.ansible/tmp
{passwords_cfg}
"#
    );

    write_file(job_dir, "ansible.cfg", &ansible_cfg_content)?;

    Ok(())
}

pub async fn get_git_ssh_cmd(
    reqs: &AnsibleRequirements,
    job_dir: &str,
    client: &AuthedClient,
) -> error::Result<String> {
    let ssh_id_files = try_join_all(reqs.git_ssh_identity.iter().enumerate().map(
        async |(i, var_path)| -> error::Result<String> {
            let id_file_name = format!(".ssh_id_priv_{}", i);
            let loc = is_allowed_file_location(job_dir, &id_file_name)?;

            let mut content = client.get_variable_value(var_path).await.map_err(|e| {
                error::Error::NotFound(format!(
                    "Variable {var_path} not found for git ssh identity: {e:#}"
                ))
            })?;
            content.push_str("\n");

            let file = write_file(job_dir, &id_file_name, &content)?;

            #[cfg(unix)]
            {
                let perm = std::os::unix::fs::PermissionsExt::from_mode(0o600);
                file.set_permissions(perm)?;
            }

            Ok(format!(
                " -i '{}'",
                loc.to_string_lossy().replace('\'', r"'\''")
            ))
        },
    ))
    .await?;

    let git_ssh_cmd = format!("ssh -o StrictHostKeyChecking=no{}", ssh_id_files.join(""));
    Ok(git_ssh_cmd)
}

pub async fn handle_ansible_job(
    requirements_o: Option<&String>,
    job_dir: &str,
    worker_dir: &str,
    worker_name: &str,
    job: &MiniPulledJob,
    mem_peak: &mut i32,
    canceled_by: &mut Option<CanceledBy>,
    conn: &Connection,
    client: &AuthedClient,
    parent_runnable_path: Option<String>,
    inner_content: &String,
    shared_mount: &str,
    base_internal_url: &str,
    envs: HashMap<String, String>,
    occupancy_metrics: &mut OccupancyMetrics,
) -> windmill_common::error::Result<Box<RawValue>> {
    check_executor_binary_exists(
        "ansible-playbook",
        ANSIBLE_PLAYBOOK_PATH.as_str(),
        "ansible",
    )?;

    let req_lockfiles: Option<AnsibleDependencyLocks> = requirements_o
        .map(|s| serde_json::from_str(s))
        .transpose()?;

    let (logs, reqs, playbook) = windmill_parser_yaml::parse_ansible_reqs(inner_content)?;
    append_logs(&job.id, &job.workspace_id, logs, conn).await;
    write_file(job_dir, "main.yml", &playbook)?;

    let additional_python_paths = handle_ansible_python_deps(
        job_dir,
        req_lockfiles.as_ref().map(|r| &r.python_lockfile),
        reqs.as_ref(),
        &job.workspace_id,
        &job.id,
        conn,
        worker_name,
        worker_dir,
        mem_peak,
        canceled_by,
        occupancy_metrics,
    )
    .await?;

    let git_ssh_cmd = &match &reqs {
        Some(r) => get_git_ssh_cmd(r, job_dir, client).await?,
        None => "ssh".to_string(),
    };

    let interpolated_args;
    if let Some(args) = &job.args {
        let mut args = args.0.clone();
        if let Some(reqs) = reqs.clone() {
            for (name, path) in reqs.resources.iter().chain(reqs.vars.iter()) {
                args.insert(name.clone(), to_raw_value(path));
            }
        }
        if let Some(x) = transform_json(client, &job.workspace_id, &args, job, conn).await? {
            write_file(
                job_dir,
                "args.json",
                &serde_json::to_string(&x).unwrap_or_else(|_| "{}".to_string()),
            )?;
            interpolated_args = Some(x);
        } else {
            write_file(
                job_dir,
                "args.json",
                &serde_json::to_string(&args).unwrap_or_else(|_| "{}".to_string()),
            )?;
            interpolated_args = Some(args);
        }
    } else {
        interpolated_args = None;
        write_file(job_dir, "args.json", "{}")?;
    };
    write_file(job_dir, "result.json", "")?;

    let cmd_options: Vec<String> = reqs
        .as_ref()
        .map(|r| r.options.clone())
        .map(|r| get_cmd_options(r))
        .unwrap_or_default();

    let inventories: Vec<String> = reqs
        .as_ref()
        .map(|x| {
            x.inventories
                .clone()
                .iter()
                .flat_map(|i| vec!["-i".to_string(), i.name.clone()].into_iter())
                .collect()
        })
        .unwrap_or_else(|| vec![]);

    let mut nsjail_extra_mounts = vec![];
    if let Some(r) = reqs.as_ref() {
        nsjail_extra_mounts = create_file_resources(
            &job.id,
            &job.workspace_id,
            job_dir,
            interpolated_args.as_ref(),
            &r,
            &client,
            conn,
        )
        .await?;

        for repo in &r.git_repos {
            append_logs(
                &job.id,
                &job.workspace_id,
                format!("\nCloning {}...\n", &repo.url),
                conn,
            )
            .await;
            if let Some(full_commit_hash) = req_lockfiles
                .as_ref()
                .and_then(|r| r.git_repos.get(&repo.url))
            {
                clone_repo_without_history(
                    repo,
                    full_commit_hash,
                    job_dir,
                    &job.id,
                    worker_name,
                    conn,
                    mem_peak,
                    canceled_by,
                    &job.workspace_id,
                    occupancy_metrics,
                    git_ssh_cmd,
                )
                .await
                .map_err(|e| anyhow!("Failed to clone git repo `{}`: {e}", repo.url))?;
            } else {
                if req_lockfiles.is_some() {
                    append_logs(
                        &job.id,
                        &job.workspace_id,
                        format!("Warning: `{}` is using latest commit because the lockfile didn't store a commit hash for this repo. Updates to the repo could break the deployed playbook.\n", &repo.url),
                        conn,
                    )
                    .await;
                }
                clone_repo(
                    repo,
                    job_dir,
                    &job.id,
                    worker_name,
                    conn,
                    mem_peak,
                    canceled_by,
                    &job.workspace_id,
                    occupancy_metrics,
                    git_ssh_cmd,
                )
                .await
                .map_err(|e| anyhow!("Failed to clone git repo `{}`: {e}", repo.url))?;
            }

            append_logs(
                &job.id,
                &job.workspace_id,
                format!("Cloned {} into {}\n", &repo.url, &repo.target_path),
                conn,
            )
            .await;
        }

        if let Some(collections) = r.roles_and_collections.as_ref() {
            let empty = String::new();
            let (lockfile, logs) = req_lockfiles
                .as_ref()
                .map(|r| (&r.collections_and_roles, &r.collections_and_roles_logs))
                .unwrap_or((collections, &empty));

            if !logs.is_empty() {
                append_logs(&job.id, &job.workspace_id, logs, conn).await;
            }

            install_galaxy_collections(
                lockfile,
                job_dir,
                &job.id,
                worker_name,
                &job.workspace_id,
                mem_peak,
                canceled_by,
                conn,
                occupancy_metrics,
                git_ssh_cmd,
            )
            .await?;
        }
    }

    append_logs(
        &job.id,
        &job.workspace_id,
        "\n\n--- ANSIBLE PLAYBOOK EXECUTION ---\n".to_string(),
        conn,
    )
    .await;

    let vault_password_file_exists = match reqs.as_ref().and_then(|x| x.vault_password.as_ref()) {
        Some(var_path) => {
            let password = client.get_variable_value(&var_path).await?;
            write_file(job_dir, WINDMILL_ANSIBLE_PASSWORD_FILENAME, &password)?;
            true
        }
        None => false,
    };

    create_ansible_cfg(reqs.as_ref(), job_dir, vault_password_file_exists)?;

    let mut reserved_variables =
        get_reserved_variables(job, &client.token, conn, parent_runnable_path).await?;
    let additional_python_paths_folders = additional_python_paths.join(":");

    if !*DISABLE_NSJAIL {
        let shared_deps = additional_python_paths
            .into_iter()
            .map(|pp| {
                format!(
                    r#"
mount {{
    src: "{pp}"
    dst: "{pp}"
    is_bind: true
    rw: false
}}
        "#
                )
            })
            .join("\n");
        let _ = write_file(
            job_dir,
            "run.config.proto",
            &NSJAIL_CONFIG_RUN_ANSIBLE_CONTENT
                .replace("{PY_INSTALL_DIR}", PY_INSTALL_DIR)
                .replace("{JOB_DIR}", job_dir)
                .replace("{CLONE_NEWUSER}", &(!*DISABLE_NUSER).to_string())
                .replace("{SHARED_MOUNT}", shared_mount)
                .replace("{SHARED_DEPENDENCIES}", shared_deps.as_str())
                .replace("{FILE_RESOURCES}", nsjail_extra_mounts.join("\n").as_str())
                .replace(
                    "{ADDITIONAL_PYTHON_PATHS}",
                    additional_python_paths_folders.as_str(),
                ),
        )?;
    } else {
        reserved_variables.insert("PYTHONPATH".to_string(), additional_python_paths_folders);
    }

    let mut cmd_args = vec!["main.yml", "--extra-vars", "@args.json"];
    cmd_args.extend(inventories.iter().map(|s| s.as_str()));
    cmd_args.extend(cmd_options.iter().map(|s| s.as_str()));

    let child = if !*DISABLE_NSJAIL {
        let wrapper = format!(
            r#"set -eou pipefail
{0} "$@"
if [ -f "result" ]; then
    cat result > result_nsjail_mount.json
fi
if [ -f "result.json" ]; then
    cat result.json > result_nsjail_mount.json
fi
"#,
            ANSIBLE_PLAYBOOK_PATH.as_str()
        );

        let file = write_file(job_dir, "wrapper.sh", &wrapper)?;

        #[cfg(unix)]
        file.metadata()?.permissions().set_mode(0o777);
        // let mut nsjail_cmd = Command::new(NSJAIL_PATH.as_str());
        let mut nsjail_cmd = Command::new(NSJAIL_PATH.as_str());
        nsjail_cmd
            .current_dir(job_dir)
            .env_clear()
            .envs(PROXY_ENVS.clone())
            // inject PYTHONPATH here - for some reason I had to do it in nsjail conf
            .envs(reserved_variables)
            .env("PATH", PATH_ENV.as_str())
            .env("TZ", TZ_ENV.as_str())
            .env("BASE_INTERNAL_URL", base_internal_url)
            .env("BASE_URL", base_internal_url)
            .args(
                vec![
                    "--config",
                    "run.config.proto",
                    "--",
                    BIN_BASH.as_str(),
                    "/tmp/wrapper.sh",
                ]
                .into_iter()
                .chain(cmd_args),
            )
            .stdout(Stdio::piped())
            .stderr(Stdio::piped());
        start_child_process(nsjail_cmd, NSJAIL_PATH.as_str()).await?
    } else {
        let mut ansible_cmd = Command::new(ANSIBLE_PLAYBOOK_PATH.as_str());
        ansible_cmd
            .current_dir(job_dir)
            .env_clear()
            .envs(envs)
            .envs(reserved_variables)
            .env("PATH", PATH_ENV.as_str())
            .env("TZ", TZ_ENV.as_str())
            .env("BASE_INTERNAL_URL", base_internal_url)
            .env("HOME", HOME_ENV.as_str())
            .args(cmd_args)
            .stdout(Stdio::piped())
            .stderr(Stdio::piped());

        #[cfg(windows)]
        ansible_cmd.env("USERPROFILE", crate::USERPROFILE_ENV.as_str());

        start_child_process(ansible_cmd, ANSIBLE_PLAYBOOK_PATH.as_str()).await?
    };

    handle_child(
        &job.id,
        conn,
        mem_peak,
        canceled_by,
        child,
        !*DISABLE_NSJAIL,
        worker_name,
        &job.workspace_id,
        "python run",
        job.timeout,
        false,
        &mut Some(occupancy_metrics),
        None,
    )
    .await?;
    read_and_check_result(job_dir).await
}

fn get_cmd_options(r: windmill_parser_yaml::AnsiblePlaybookOptions) -> Vec<String> {
    let mut ret = vec![];

    if let Some(v) = r.verbosity {
        if v.chars().all(|c| c == 'v') && v.len() <= 6 {
            ret.push(format!("-{}", v));
        }
    }

    if let Some(o) = r.timeout {
        ret.push("--timeout".to_string());
        ret.push(o.to_string());
    }

    if let Some(o) = r.forks {
        ret.push("--forks".to_string());
        ret.push(o.to_string());
    }

    if r.flush_cache.is_some() {
        ret.push("--flush-cache".to_string());
    }

    if r.force_handlers.is_some() {
        ret.push("--force-handlers".to_string());
    }

    ret
}

fn define_nsjail_mount(job_dir: &str, path: &PathBuf) -> anyhow::Result<String> {
    Ok(format!(
        r#"
mount {{
    src: "{0}/{1}"
    dst: "/tmp/{1}"
    is_bind: true
    rw: false
    mandatory: false
}}
        "#,
        job_dir,
        path.strip_prefix(job_dir)?
            .to_str()
            .ok_or(anyhow!("Invalid path."))?
    ))
}

async fn create_file_resources(
    job_id: &Uuid,
    w_id: &str,
    job_dir: &str,
    args: Option<&HashMap<String, Box<RawValue>>>,
    r: &AnsibleRequirements,
    client: &crate::AuthedClient,
    conn: &Connection,
) -> error::Result<Vec<String>> {
    let mut logs = String::new();
    let mut nsjail_mounts: Vec<String> = vec![];

    for inventory in &r.inventories {
        let content;
        if let Some(resource_path) = &inventory.pinned_resource {
            content = client
                .get_resource_value_interpolated::<serde_json::Value>(
                    resource_path,
                    Some(job_id.to_string()),
                )
                .await?;
        } else {
            let o = args
                .as_ref()
                .and_then(|g| g.get(&inventory.name))
                .ok_or(anyhow!(
                    "Specified inventory was missing in the script arguments"
                ))?;

            content = serde_json::from_str(o.get())
                .map_err(|e| anyhow!("Failed to parse inventory arg: {}", e))?;

            if content == serde_json::value::Value::Null {
                Err(anyhow!("The inventory argument was left empty. If you do not wish to specify an inventory for this script, remove the `inventory:` section from the yaml."))?;
            }
        }

        let validated_path = write_file_at_user_defined_location(
            job_dir,
            &inventory.name,
            content
                .get("content")
                .and_then(|v| v.as_str())
                .ok_or(anyhow!(
                    "Invalid inventory resource, `content` field absent or invalid"
                ))?,
            None,
        )
        .map_err(|e| anyhow!("Couldn't write inventory: {}", e))?;

        nsjail_mounts.push(
            define_nsjail_mount(job_dir, &validated_path)
                .map_err(|e| anyhow!("Inventory path (a.k.a. `name`) is invalid: {}", e))?,
        );

        logs.push_str(&format!("\nCreated inventory `{}`", inventory.name));
    }

    for file_res in &r.file_resources {
        let r =
            get_resource_or_variable_content(client, &file_res.resource_path, job_id.to_string())
                .await?;
        let path = file_res.target_path.clone();
        let validated_path =
            write_file_at_user_defined_location(job_dir, path.as_str(), &r, file_res.mode)
                .map_err(|e| anyhow!("Couldn't write text file at {}: {}", path, e))?;

        nsjail_mounts.push(
            define_nsjail_mount(job_dir, &validated_path)
                .map_err(|e| anyhow!("File resource path is invalid: {}", e))?,
        );

        logs.push_str(&format!(
            "\nCreated {} from {:?}",
            file_res.target_path, file_res.resource_path
        ));
    }
    append_logs(job_id, w_id, logs, conn).await;

    Ok(nsjail_mounts)
}

async fn get_resource_or_variable_content(
    client: &crate::AuthedClient,
    path: &ResourceOrVariablePath,
    job_id: String,
) -> anyhow::Result<String> {
    Ok(match path {
        ResourceOrVariablePath::Resource(p) => {
            let r = client
                .get_resource_value_interpolated::<serde_json::Value>(&p, Some(job_id))
                .await?;

            r.get("content")
                .and_then(|v| v.as_str())
                .ok_or(anyhow!(
                    "Invalid text file resource {}, `content` field absent or invalid",
                    p
                ))?
                .to_string()
        }
        ResourceOrVariablePath::Variable(p) => client.get_variable_value(&p).await?,
    })
}<|MERGE_RESOLUTION|>--- conflicted
+++ resolved
@@ -30,17 +30,9 @@
         start_child_process, transform_json, OccupancyMetrics,
     },
     handle_child::handle_child,
-<<<<<<< HEAD
-    python_executor::{
-        create_dependencies_dir, handle_python_reqs, split_requirements, uv_pip_compile,
-    },
-    AuthedClient, DISABLE_NSJAIL, DISABLE_NUSER, HOME_ENV, NSJAIL_PATH, PATH_ENV, PROXY_ENVS,
-    PY_INSTALL_DIR, TZ_ENV,
-=======
     python_executor::{create_dependencies_dir, handle_python_reqs, uv_pip_compile, PyVersion},
     AuthedClient, DISABLE_NSJAIL, DISABLE_NUSER, GIT_PATH, HOME_ENV, NSJAIL_PATH, PATH_ENV,
     PROXY_ENVS, PY_INSTALL_DIR, TZ_ENV,
->>>>>>> 45224fec
 };
 
 lazy_static::lazy_static! {
