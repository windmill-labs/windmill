--- conflicted
+++ resolved
@@ -16,11 +16,7 @@
     common::{
         build_command_with_isolation, create_args_and_out_file, get_reserved_variables,
         parse_npm_config, read_file, read_file_content, read_result, start_child_process,
-<<<<<<< HEAD
         write_file_binary, MaybeLock, OccupancyMetrics, StreamNotifier,
-=======
-        write_file_binary, OccupancyMetrics, StreamNotifier,
->>>>>>> 6a6b9c7c
     },
     handle_child::handle_child,
     BUNFIG_INSTALL_SCOPES, BUN_BUNDLE_CACHE_DIR, BUN_CACHE_DIR, BUN_NO_CACHE, BUN_PATH,
