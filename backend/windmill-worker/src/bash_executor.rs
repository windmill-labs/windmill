--- conflicted
+++ resolved
@@ -297,12 +297,8 @@
     logs2.push_str("\n\n--- POWERSHELL CODE EXECUTION ---\n");
     append_logs(&job.id, &job.workspace_id, logs2, db).await;
 
-<<<<<<< HEAD
-    // make sure only default modules are loaded, disable autoload (cache can be large to explore especially on cloud) and add /tmp/windmill/cache to PSModulePath
-=======
     // make sure default (only allhostsallusers) modules are loaded, disable autoload (cache can be large to explore especially on cloud) and add /tmp/windmill/cache to PSModulePath
     #[cfg(unix)]
->>>>>>> fdf0b017
     let profile = format!(
         "$PSModuleAutoloadingPreference = 'None'
 $PSModulePathBackup = $env:PSModulePath
