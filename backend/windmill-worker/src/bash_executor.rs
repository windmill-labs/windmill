use std::{collections::HashMap, process::Stdio};

use itertools::Itertools;
use regex::Regex;
use serde_json::{json, Value};
use tokio::process::Command;
use windmill_common::{error::Error, jobs::QueuedJob};

const BIN_BASH: &str = "/bin/bash";
const NSJAIL_CONFIG_RUN_BASH_CONTENT: &str = include_str!("../nsjail/run.bash.config.proto");

use crate::{
    common::{
        get_reserved_variables, handle_child, read_file, read_file_content, set_logs,
<<<<<<< HEAD
        transform_json, transform_json_value, write_file,
=======
        start_child_process, transform_json_value, write_file,
>>>>>>> 4d26c01d
    },
    AuthedClientBackgroundTask, DISABLE_NSJAIL, DISABLE_NUSER, HOME_ENV, NSJAIL_PATH, PATH_ENV,
    TZ_ENV,
};

lazy_static::lazy_static! {

    pub static ref ANSI_ESCAPE_RE: Regex = Regex::new(r"\x1b\[[0-9;]*m").unwrap();
}

#[tracing::instrument(level = "trace", skip_all)]
pub async fn handle_bash_job(
    logs: &mut String,
    job: &QueuedJob,
    db: &sqlx::Pool<sqlx::Postgres>,
    client: &AuthedClientBackgroundTask,
    content: &str,
    job_dir: &str,
    shared_mount: &str,
    base_internal_url: &str,
    worker_name: &str,
    envs: HashMap<String, String>,
) -> Result<serde_json::Value, Error> {
    logs.push_str("\n\n--- BASH CODE EXECUTION ---\n");
    set_logs(logs, &job.id, db).await;
    write_file(
        job_dir,
        "main.sh",
        &format!("set -e\n{content}\necho \"\"\nsleep 0.02"),
    )
    .await?;
    let token = client.get_token().await;
    let mut reserved_variables = get_reserved_variables(job, &token, db).await?;
    reserved_variables.insert("RUST_LOG".to_string(), "info".to_string());

    let client = client.get_authed().await;
    let hm = match transform_json_value(
        "args",
        &client,
        &job.workspace_id,
        todo!(),
        // job.args,
        job,
        db,
    )
    .await?
    {
        Value::Object(ref hm) => hm.clone(),
        _ => serde_json::Map::new(),
    };
    let args_owned = windmill_parser_bash::parse_bash_sig(&content)?
        .args
        .iter()
        .map(|arg| {
            hm.get(&arg.name)
                .and_then(|v| match v {
                    Value::String(s) => Some(s.clone()),
                    _ => serde_json::to_string(v).ok(),
                })
                .unwrap_or_else(String::new)
        })
        .collect::<Vec<String>>();
    let args = args_owned.iter().map(|s| &s[..]).collect::<Vec<&str>>();
    let _ = write_file(job_dir, "result.json", "").await?;
    let _ = write_file(job_dir, "result.out", "").await?;

    let child = if !*DISABLE_NSJAIL {
        let _ = write_file(
            job_dir,
            "run.config.proto",
            &NSJAIL_CONFIG_RUN_BASH_CONTENT
                .replace("{JOB_DIR}", job_dir)
                .replace("{CLONE_NEWUSER}", &(!*DISABLE_NUSER).to_string())
                .replace("{SHARED_MOUNT}", shared_mount),
        )
        .await?;
        let mut cmd_args = vec!["--config", "run.config.proto", "--", "/bin/bash", "main.sh"];
        cmd_args.extend(args);
        let mut nsjail_cmd = Command::new(NSJAIL_PATH.as_str());
        nsjail_cmd
            .current_dir(job_dir)
            .env_clear()
            .envs(reserved_variables)
            .env("PATH", PATH_ENV.as_str())
            .env("BASE_INTERNAL_URL", base_internal_url)
            .args(cmd_args)
            .stdout(Stdio::piped())
            .stderr(Stdio::piped());
        start_child_process(nsjail_cmd, NSJAIL_PATH.as_str()).await?
    } else {
        let mut cmd_args = vec!["main.sh"];
        cmd_args.extend(&args);
        let mut bash_cmd = Command::new(BIN_BASH);
        bash_cmd
            .current_dir(job_dir)
            .env_clear()
            .envs(envs)
            .envs(reserved_variables)
            .env("PATH", PATH_ENV.as_str())
            .env("BASE_INTERNAL_URL", base_internal_url)
            .env("HOME", HOME_ENV.as_str())
            .args(cmd_args)
            .stdout(Stdio::piped())
            .stderr(Stdio::piped());
        start_child_process(bash_cmd, BIN_BASH).await?
    };
    handle_child(
        &job.id,
        db,
        logs,
        child,
        !*DISABLE_NSJAIL,
        worker_name,
        &job.workspace_id,
        "bash run",
        job.timeout,
        true,
    )
    .await?;

    let result_json_path = format!("{job_dir}/result.json");
    if let Ok(metadata) = tokio::fs::metadata(&result_json_path).await {
        if metadata.len() > 0 {
            return Ok(read_file(&result_json_path).await?);
        }
    }

    let result_out_path = format!("{job_dir}/result.out");
    if let Ok(metadata) = tokio::fs::metadata(&result_out_path).await {
        if metadata.len() > 0 {
            let result = read_file_content(&result_out_path).await?;
            return Ok(json!(result));
        }
    }

    //for now bash jobs have an empty result object
    let last_line = serde_json::json!(logs
        .lines()
        .last()
        .map(|x| ANSI_ESCAPE_RE.replace_all(x, "").to_string())
        .unwrap_or_else(String::new));
    Ok(last_line)
}

#[tracing::instrument(level = "trace", skip_all)]
pub async fn handle_powershell_job(
    logs: &mut String,
    job: &QueuedJob,
    db: &sqlx::Pool<sqlx::Postgres>,
    client: &AuthedClientBackgroundTask,
    content: &str,
    job_dir: &str,
    shared_mount: &str,
    base_internal_url: &str,
    worker_name: &str,
    envs: HashMap<String, String>,
) -> Result<serde_json::Value, Error> {
    logs.push_str("\n\n--- POWERSHELL CODE EXECUTION ---\n");
    set_logs(logs, &job.id, db).await;
    let pwsh_args = {
        let client = client.get_authed().await;
        let hm = match transform_json_value(
            "args",
            &client,
            &job.workspace_id,
            todo!(),
            // job.args,
            job,
            db,
        )
        .await?
        {
            Value::Object(ref hm) => hm.clone(),
            _ => serde_json::Map::new(),
        };

        let args_owned = windmill_parser_bash::parse_powershell_sig(&content)?
            .args
            .iter()
            .map(|arg| {
                (
                    arg.name.clone(),
                    hm.get(&arg.name)
                        .and_then(|v| match v {
                            Value::String(s) => Some(s.clone()),
                            _ => serde_json::to_string(v).ok(),
                        })
                        .unwrap_or_else(String::new),
                )
            })
            .collect::<Vec<(String, String)>>();
        args_owned
            .iter()
            .map(|(n, v)| format!("--{n} {v}"))
            .join(" ")
    };

    let content = content
        .replace('$', r"\$") // escape powershell variables
        .replace("`", r"\`"); // escape powershell backticks

    write_file(job_dir, "main.sh", &format!("set -e\ncat > script.ps1 << EOF\n{content}\nEOF\npwsh -File script.ps1 {pwsh_args}\necho \"\"\nsleep 0.02")).await?;
    let token = client.get_token().await;
    let mut reserved_variables = get_reserved_variables(job, &token, db).await?;
    reserved_variables.insert("RUST_LOG".to_string(), "info".to_string());

    let _ = write_file(job_dir, "result.json", "").await?;
    let _ = write_file(job_dir, "result.out", "").await?;

    let child = if !*DISABLE_NSJAIL {
        let _ = write_file(
            job_dir,
            "run.config.proto",
            &NSJAIL_CONFIG_RUN_BASH_CONTENT
                .replace("{JOB_DIR}", job_dir)
                .replace("{CLONE_NEWUSER}", &(!*DISABLE_NUSER).to_string())
                .replace("{SHARED_MOUNT}", shared_mount),
        )
        .await?;
        let cmd_args = vec!["--config", "run.config.proto", "--", "/bin/bash", "main.sh"];
        Command::new(NSJAIL_PATH.as_str())
            .current_dir(job_dir)
            .env_clear()
            .envs(reserved_variables)
            .env("TZ", TZ_ENV.as_str())
            .env("PATH", PATH_ENV.as_str())
            .env("BASE_INTERNAL_URL", base_internal_url)
            .args(cmd_args)
            .stdout(Stdio::piped())
            .stderr(Stdio::piped())
            .spawn()?
    } else {
        let cmd_args = vec!["main.sh"];
        Command::new("/bin/bash")
            .current_dir(job_dir)
            .env_clear()
            .envs(envs)
            .envs(reserved_variables)
            .env("TZ", TZ_ENV.as_str())
            .env("PATH", PATH_ENV.as_str())
            .env("BASE_INTERNAL_URL", base_internal_url)
            .env("HOME", HOME_ENV.as_str())
            .args(cmd_args)
            .stdout(Stdio::piped())
            .stderr(Stdio::piped())
            .spawn()?
    };
    handle_child(
        &job.id,
        db,
        logs,
        child,
        !*DISABLE_NSJAIL,
        worker_name,
        &job.workspace_id,
        "bash/powershell run",
        job.timeout,
        false,
    )
    .await?;

    let last_line = serde_json::json!(logs
        .lines()
        .last()
        .map(|x| ANSI_ESCAPE_RE.replace_all(x, "").to_string())
        .unwrap_or_else(String::new));
    Ok(last_line)
}<|MERGE_RESOLUTION|>--- conflicted
+++ resolved
@@ -12,11 +12,7 @@
 use crate::{
     common::{
         get_reserved_variables, handle_child, read_file, read_file_content, set_logs,
-<<<<<<< HEAD
-        transform_json, transform_json_value, write_file,
-=======
-        start_child_process, transform_json_value, write_file,
->>>>>>> 4d26c01d
+        start_child_process, transform_json, transform_json_value, write_file,
     },
     AuthedClientBackgroundTask, DISABLE_NSJAIL, DISABLE_NUSER, HOME_ENV, NSJAIL_PATH, PATH_ENV,
     TZ_ENV,
