use std::{collections::HashMap, fs, process::Stdio};

#[cfg(feature = "dind")]
use bollard::container::{
    KillContainerOptions, RemoveContainerOptions, StatsOptions, StopContainerOptions,
};
#[cfg(feature = "dind")]
use futures::{stream, StreamExt, TryStreamExt};
use regex::Regex;
use serde_json::{json, value::RawValue};
use sqlx::types::Json;
use tokio::process::Command;

#[cfg(feature = "dind")]
use uuid::Uuid;
use windmill_common::{
    error::Error,
    worker::{to_raw_value, write_file, Connection},
};

#[cfg(feature = "dind")]
use windmill_common::error::to_anyhow;

use windmill_queue::{append_logs, CanceledBy, MiniPulledJob};

lazy_static::lazy_static! {
    pub static ref BIN_BASH: String = std::env::var("BASH_PATH").unwrap_or_else(|_| "/bin/bash".to_string());
}
const NSJAIL_CONFIG_RUN_BASH_CONTENT: &str = include_str!("../nsjail/run.bash.config.proto");
const NSJAIL_CONFIG_RUN_POWERSHELL_CONTENT: &str =
    include_str!("../nsjail/run.powershell.config.proto");

lazy_static::lazy_static! {
    static ref RE_POWERSHELL_IMPORTS: Regex = Regex::new(r#"^Import-Module\s+(?:-Name\s+)?"?([^-\s"]+)"?"#).unwrap();
}

#[cfg(feature = "dind")]
use crate::handle_child::run_future_with_polling_update_job_poller;

use crate::{
    common::{
        build_args_map, get_reserved_variables, read_file, read_file_content, start_child_process,
        OccupancyMetrics,
    },
    handle_child::handle_child,
    AuthedClient, DISABLE_NSJAIL, DISABLE_NUSER, HOME_ENV, NSJAIL_PATH, PATH_ENV,
    POWERSHELL_CACHE_DIR, POWERSHELL_PATH, PROXY_ENVS, TZ_ENV,
};

#[cfg(windows)]
use crate::SYSTEM_ROOT;

lazy_static::lazy_static! {

    pub static ref ANSI_ESCAPE_RE: Regex = Regex::new(r"\x1b\[[0-9;]*m").unwrap();
}

#[tracing::instrument(level = "trace", skip_all)]
pub async fn handle_bash_job(
    mem_peak: &mut i32,
    canceled_by: &mut Option<CanceledBy>,
    job: &MiniPulledJob,
    conn: &Connection,
    client: &AuthedClient,
    parent_runnable_path: Option<String>,
    content: &str,
    job_dir: &str,
    shared_mount: &str,
    base_internal_url: &str,
    worker_name: &str,
    envs: HashMap<String, String>,
    occupancy_metrics: &mut OccupancyMetrics,
    _killpill_rx: &mut tokio::sync::broadcast::Receiver<()>,
) -> Result<Box<RawValue>, Error> {
    let annotation = windmill_common::worker::BashAnnotations::parse(&content);

    let mut logs1 = "\n\n--- BASH CODE EXECUTION ---\n".to_string();
    if annotation.docker {
        logs1.push_str("docker mode\n");
    }
    append_logs(&job.id, &job.workspace_id, logs1, &conn).await;

    write_file(job_dir, "main.sh", &format!("set -e\n{content}"))?;
    let script = format!(
        r#"
set -o pipefail
set -e

# Function to kill child processes
cleanup() {{
    echo "Terminating child processes..."

    # Ignore SIGTERM and SIGINT
    trap '' SIGTERM SIGINT

    rm -f bp 2>/dev/null

    # Kill the process group of the script (negative PID value)
    pkill -P $$ 2>/dev/null || true
    exit
}}


# Trap SIGTERM (or other signals) and call cleanup function
trap cleanup SIGTERM SIGINT

# Create a named pipe
mkfifo bp

# Start background processes
cat bp | tail -1 >> ./result2.out &
tail_pid=$!

# Run main.sh in the same process group
{bash} ./main.sh "$@" 2>&1 | tee bp &
pid=$!

# Wait for main.sh to finish and capture its exit status
wait $pid
exit_status=$?

# Ensure tail has finished before cleanup
wait $tail_pid 2>/dev/null || true

# Clean up the named pipe and background processes
rm -f bp
pkill -P $$ || true

# Exit with the captured status
exit $exit_status
"#,
        bash = BIN_BASH.as_str(),
    );
    write_file(job_dir, "wrapper.sh", &script)?;

    let mut reserved_variables =
        get_reserved_variables(job, &client.token, conn, parent_runnable_path).await?;
    reserved_variables.insert("RUST_LOG".to_string(), "info".to_string());

    let args = build_args_map(job, client, conn).await?.map(Json);
    let job_args = if args.is_some() {
        args.as_ref()
    } else {
        job.args.as_ref()
    };

    let args_owned = windmill_parser_bash::parse_bash_sig(&content)?
        .args
        .iter()
        .map(|arg| {
            job_args
                .and_then(|x| x.get(&arg.name).map(|x| raw_to_string(x.get())))
                .unwrap_or_else(String::new)
        })
        .collect::<Vec<String>>();
    let args = args_owned.iter().map(|s| &s[..]).collect::<Vec<&str>>();
    let _ = write_file(job_dir, "result.json", "")?;
    let _ = write_file(job_dir, "result.out", "")?;
    let _ = write_file(job_dir, "result2.out", "")?;

    let nsjail = !*DISABLE_NSJAIL
        && job
            .runnable_path
            .as_ref()
            .map(|x| !x.starts_with("init_script_"))
            .unwrap_or(true);
    let child = if nsjail {
        let _ = write_file(
            job_dir,
            "run.config.proto",
            &NSJAIL_CONFIG_RUN_BASH_CONTENT
                .replace("{JOB_DIR}", job_dir)
                .replace("{CLONE_NEWUSER}", &(!*DISABLE_NUSER).to_string())
                .replace("{SHARED_MOUNT}", shared_mount),
        )?;
        let mut cmd_args = vec![
            "--config",
            "run.config.proto",
            "--",
            BIN_BASH.as_str(),
            "wrapper.sh",
        ];
        cmd_args.extend(args);
        let mut nsjail_cmd = Command::new(NSJAIL_PATH.as_str());
        nsjail_cmd
            .current_dir(job_dir)
            .env_clear()
            .envs(reserved_variables)
            .envs(PROXY_ENVS.clone())
            .env("PATH", PATH_ENV.as_str())
            .env("BASE_INTERNAL_URL", base_internal_url)
            .args(cmd_args)
            .stdout(Stdio::piped())
            .stderr(Stdio::piped());
        start_child_process(nsjail_cmd, NSJAIL_PATH.as_str()).await?
    } else {
        let mut cmd_args = vec!["wrapper.sh"];
        cmd_args.extend(&args);
        let mut bash_cmd = Command::new(BIN_BASH.as_str());
        bash_cmd
            .current_dir(job_dir)
            .env_clear()
            .envs(envs)
            .envs(reserved_variables)
            .env("PATH", PATH_ENV.as_str())
            .env("BASE_INTERNAL_URL", base_internal_url)
            .env("HOME", HOME_ENV.as_str())
            .args(cmd_args)
            .stdout(Stdio::piped())
            .stderr(Stdio::piped());
        start_child_process(bash_cmd, BIN_BASH.as_str()).await?
    };
    handle_child(
        &job.id,
        conn,
        mem_peak,
        canceled_by,
        child,
        nsjail,
        worker_name,
        &job.workspace_id,
        "bash run",
        job.timeout,
        true,
        &mut Some(occupancy_metrics),
        None,
    )
    .await?;

    #[cfg(feature = "dind")]
    if annotation.docker {
        return handle_docker_job(
            job.id,
            &job.workspace_id,
            conn,
            job.timeout,
            mem_peak,
            canceled_by,
            worker_name,
            occupancy_metrics,
            _killpill_rx,
        )
        .await;
    }

    let result_json_path = format!("{job_dir}/result.json");
    if let Ok(metadata) = tokio::fs::metadata(&result_json_path).await {
        if metadata.len() > 0 {
            return Ok(read_file(&result_json_path).await?);
        }
    }

    let result_out_path = format!("{job_dir}/result.out");
    if let Ok(metadata) = tokio::fs::metadata(&result_out_path).await {
        if metadata.len() > 0 {
            let result = read_file_content(&result_out_path).await?;
            return Ok(to_raw_value(&json!(result)));
        }
    }

    let result_out_path2 = format!("{job_dir}/result2.out");
    if tokio::fs::metadata(&result_out_path2).await.is_ok() {
        let result = read_file_content(&result_out_path2)
            .await?
            .trim()
            .to_string();

        return Ok(to_raw_value(&json!(result)));
    }

    Ok(to_raw_value(&json!(
        "No result.out, result2.out or result.json found"
    )))
}

#[cfg(feature = "dind")]
async fn handle_docker_job(
    job_id: Uuid,
    workspace_id: &str,
    conn: &Connection,
    job_timeout: Option<i32>,
    mem_peak: &mut i32,
    canceled_by: &mut Option<CanceledBy>,
    worker_name: &str,
    occupancy_metrics: &mut OccupancyMetrics,
    killpill_rx: &mut tokio::sync::broadcast::Receiver<()>,
) -> Result<Box<RawValue>, Error> {
    use crate::job_logger::append_logs_with_compaction;

    let client = bollard::Docker::connect_with_unix_defaults().map_err(to_anyhow)?;

    let container_id = job_id.to_string();
    let inspected = client.inspect_container(&container_id, None).await;

    if inspected.is_err() || inspected.unwrap().state.is_none() {
        return Ok(to_raw_value(&format!(
            "Container not found at {job_id}, you must use --name and not --rm it"
        )));
    }

    let wait_f = async {
        let waited = client
            .wait_container::<String>(&container_id, None)
            .try_collect::<Vec<_>>()
            .await;
        match waited {
            Ok(wait) => Ok(wait.first().map(|x| x.status_code)),
            Err(bollard::errors::Error::DockerResponseServerError { status_code, message }) => {
                append_logs(&job_id, &workspace_id, &format!(": {message}"), conn).await;
                Ok(Some(status_code as i64))
            }
            Err(bollard::errors::Error::DockerContainerWaitError { error, code }) => {
                append_logs(&job_id, &workspace_id, &format!("{error}"), conn).await;
                Ok(Some(code as i64))
            }
            Err(e) => {
                tracing::error!("Error waiting for container: {:?}", e);
<<<<<<< HEAD
                anyhow::anyhow!("Error waiting for container")
            })?;
        let waited = wait.first().map(|x| x.status_code);
        Ok(waited)
=======
                Err(Error::ExecutionErr(format!(
                    "Error waiting for container: {:?}",
                    e
                )))
            }
        }
>>>>>>> fc8f8785
    };

    let ncontainer_id = container_id.to_string();
    let w_id = workspace_id.to_string();
    let j_id = job_id.clone();
    let conn2 = conn.clone();
    let worker_name2 = worker_name.to_string();
    let (tx, mut rx) = tokio::sync::broadcast::channel::<()>(1);
    let workspace_id2 = workspace_id.to_string();
    let mut killpill_rx = killpill_rx.resubscribe();
    let logs = tokio::spawn(async move {
        let client = bollard::Docker::connect_with_unix_defaults().map_err(to_anyhow);
        if let Ok(client) = client {
            let mut log_stream = client.logs(
                &ncontainer_id,
                Some(bollard::container::LogsOptions {
                    follow: true,
                    stdout: true,
                    stderr: true,
                    tail: "all",
                    ..Default::default()
                }),
            );
            append_logs(
                &job_id,
                &workspace_id2,
                "\ndocker logs stream started\n",
                &conn2,
            )
            .await;
            loop {
                tokio::select! {
                    log = log_stream.next() => {
                        match log {
                            Some(Ok(log)) => {
                                match &conn2 {
                                    Connection::Sql(db) => {
                                        append_logs_with_compaction(
                                            &j_id,
                                            &w_id,
                                            &log.to_string(),
                                            &db,
                                            &worker_name2,
                                        )
                                        .await;
                                    }
                                    c @ Connection::Http(_) => {
                                        append_logs(&j_id, &w_id, &log.to_string(), &c).await;
                                    }
                                }
                            }
                            Some(Err(e)) => {
                                tracing::error!("Error getting logs: {:?}", e);
                            }
                            _ => {
                                tracing::info!("End of docker logs stream");
                                return
                            }
                        };
                    },
                    _ = killpill_rx.recv() => {
                        tracing::error!("killing container after receving killpill");
                        if let Err(e) = client
                        .stop_container(&ncontainer_id, Some(StopContainerOptions { t: 3 }))
                        .await
                            {
                                tracing::error!("Error stopping container: {:?}", e);
                            }
                            return
                    },
                    _ = rx.recv() => {
                        return
                    }
                }
            }
        }
    });

    let mem_client = bollard::Docker::connect_with_unix_defaults().map_err(to_anyhow);
    let ncontainer_id = container_id.clone();
    let result = run_future_with_polling_update_job_poller(
        job_id,
        job_timeout,
        conn,
        mem_peak,
        canceled_by,
        wait_f,
        worker_name,
        workspace_id,
        &mut Some(occupancy_metrics),
        Box::pin(match mem_client {
            Ok(client) => client
                .stats(
                    &ncontainer_id,
                    Some(StatsOptions { stream: true, one_shot: false }),
                )
                .map(|x| {
                    x.map(|x| x.memory_stats.usage.map(|m| m / 1024).unwrap_or_default() as i32)
                        .unwrap_or_default()
                })
                .boxed(),
            _ => stream::once(async { 0 }).boxed(),
        }),
    )
    .await;

    if let Err(e) = result {
        if !logs.is_finished() {
            let _ = tx.send(());
            let _ = logs.await;
        }
        if container_is_alive(&client, &container_id).await {
            kill_container(&client, &container_id, "SIGINT").await;
            if container_is_alive(&client, &container_id).await {
                tokio::time::sleep(tokio::time::Duration::from_secs(3)).await;
                if let Err(e) = client
                    .stop_container(&container_id, Some(StopContainerOptions { t: 3 }))
                    .await
                {
                    tracing::error!("Error stopping container: {:?}", e);
                }
            }
        }

        return Err(e);
    }

    if let Err(e) = client
        .remove_container(
            &container_id,
            Some(RemoveContainerOptions { force: true, ..Default::default() }),
        )
        .await
    {
        tracing::error!("Error removing container: {:?}", e);
    }

    let result = result.unwrap();

    if result.is_some_and(|x| x > 0) {
        return Err(Error::ExecutionErr(format!(
            "Docker job completed with unsuccessful exit status: {}",
            result.unwrap()
        )));
    }
    return Ok(to_raw_value(&json!(format!(
        "Docker job completed with success exit status"
    ))));
}

#[cfg(feature = "dind")]
async fn kill_container(client: &bollard::Docker, container_id: &str, signal: &str) {
    if let Err(e) = client
        .kill_container(&container_id, Some(KillContainerOptions { signal }))
        .await
    {
        tracing::error!("Error killing container with signal {signal}: {:?}", e);
    }
}

#[cfg(feature = "dind")]
async fn container_is_alive(client: &bollard::Docker, container_id: &str) -> bool {
    let inspect = client.inspect_container(container_id, None).await;
    if let Ok(inspect) = inspect {
        let r = inspect
            .state
            .map(|x| x.running.unwrap_or_default())
            .unwrap_or_default();
        tracing::error!("Container {container_id} is alive: {r}");
        r
    } else {
        false
    }
}

fn raw_to_string(x: &str) -> String {
    match serde_json::from_str::<serde_json::Value>(x) {
        Ok(serde_json::Value::String(x)) => x,
        Ok(x) => serde_json::to_string(&x).unwrap_or_else(|_| String::new()),
        _ => String::new(),
    }
}
#[tracing::instrument(level = "trace", skip_all)]
pub async fn handle_powershell_job(
    mem_peak: &mut i32,
    canceled_by: &mut Option<CanceledBy>,
    job: &MiniPulledJob,
    db: &Connection,
    client: &AuthedClient,
    parent_runnable_path: Option<String>,
    content: &str,
    job_dir: &str,
    shared_mount: &str,
    base_internal_url: &str,
    worker_name: &str,
    envs: HashMap<String, String>,
    occupancy_metrics: &mut OccupancyMetrics,
) -> Result<Box<RawValue>, Error> {
    let pwsh_args = {
        let args = build_args_map(job, client, &db).await?.map(Json);
        let job_args = if args.is_some() {
            args.as_ref()
        } else {
            job.args.as_ref()
        };

        let args_owned = windmill_parser_bash::parse_powershell_sig(&content)?
            .args
            .iter()
            .map(|arg| {
                (
                    arg.name.clone(),
                    job_args
                        .and_then(|x| x.get(&arg.name).map(|x| raw_to_string(x.get())))
                        .unwrap_or_else(String::new),
                )
            })
            .collect::<Vec<(String, String)>>();
        args_owned
            .iter()
            .map(|(n, v)| vec![format!("--{n}"), format!("{v}")])
            .flatten()
            .collect::<Vec<_>>()
    };

    #[cfg(windows)]
    let split_char = '\\';

    #[cfg(unix)]
    let split_char = '/';

    let installed_modules = fs::read_dir(POWERSHELL_CACHE_DIR)?
        .filter_map(|x| {
            x.ok().map(|x| {
                x.path()
                    .display()
                    .to_string()
                    .split(split_char)
                    .last()
                    .unwrap_or_default()
                    .to_lowercase()
            })
        })
        .collect::<Vec<String>>();

    let mut install_string: String = String::new();
    let mut logs1 = String::new();
    for line in content.lines() {
        for cap in RE_POWERSHELL_IMPORTS.captures_iter(line) {
            let module = cap.get(1).unwrap().as_str();
            if !installed_modules.contains(&module.to_lowercase()) {
                logs1.push_str(&format!("\n{} not found in cache", module.to_string()));
                // instead of using Install-Module, we use Save-Module so that we can specify the installation path
                install_string.push_str(&format!(
                    "Save-Module -Path {} -Force {};",
                    POWERSHELL_CACHE_DIR, module
                ));
            } else {
                logs1.push_str(&format!("\n{} found in cache", module.to_string()));
            }
        }
    }

    if !install_string.is_empty() {
        logs1.push_str("\n\nInstalling modules...");
        append_logs(&job.id, &job.workspace_id, logs1, db).await;
        let child = Command::new(POWERSHELL_PATH.as_str())
            .args(&["-Command", &install_string])
            .stdout(Stdio::piped())
            .stderr(Stdio::piped())
            .spawn()?;

        handle_child(
            &job.id,
            db,
            mem_peak,
            canceled_by,
            child,
            false,
            worker_name,
            &job.workspace_id,
            "powershell install",
            job.timeout,
            false,
            &mut Some(occupancy_metrics),
            None,
        )
        .await?;
    }

    let mut logs2 = "".to_string();
    logs2.push_str("\n\n--- POWERSHELL CODE EXECUTION ---\n");
    append_logs(&job.id, &job.workspace_id, logs2, db).await;

    // make sure default (only allhostsallusers) modules are loaded, disable autoload (cache can be large to explore especially on cloud) and add /tmp/windmill/cache to PSModulePath
    #[cfg(unix)]
    let profile = format!(
        "$PSModuleAutoloadingPreference = 'None'
$PSModulePathBackup = $env:PSModulePath
$env:PSModulePath = \"$PSHome/Modules\"
Get-Module -ListAvailable | Import-Module
$env:PSModulePath = \"{}:$PSModulePathBackup\"",
        POWERSHELL_CACHE_DIR
    );

    #[cfg(windows)]
    let profile = format!(
        "$PSModuleAutoloadingPreference = 'None'
$PSModulePathBackup = $env:PSModulePath
$env:PSModulePath = \"C:\\Program Files\\PowerShell\\7\\Modules\"
Get-Module -ListAvailable | Import-Module
$env:PSModulePath = \"{};$PSModulePathBackup\"",
        POWERSHELL_CACHE_DIR
    );

    // NOTE: powershell error handling / termination is quite tricky compared to bash
    // here we're trying to catch terminating errors and propagate the exit code
    // to the caller such that the job will be marked as failed. It's up to the user
    // to catch specific errors in their script not caught by the below as there is no
    // generic set -eu as in bash
    let strict_termination_start = "$ErrorActionPreference = 'Stop'\n\
        Set-StrictMode -Version Latest\n\
        try {\n";

    let strict_termination_end = "\n\
        } catch {\n\
            Write-Output \"An error occurred:\n\"\
            Write-Output $_
            exit 1\n\
        }\n";

    // make sure param() is first
    let param_match = windmill_parser_bash::RE_POWERSHELL_PARAM.find(&content);
    let content: String = if let Some(param_match) = param_match {
        let param_match = param_match.as_str();
        format!(
            "{}\n{}\n{}\n{}\n{}",
            param_match,
            profile,
            strict_termination_start,
            content.replace(param_match, ""),
            strict_termination_end
        )
    } else {
        format!("{}\n{}", profile, content)
    };

    write_file(job_dir, "main.ps1", content.as_str())?;

    #[cfg(unix)]
    write_file(
        job_dir,
        "wrapper.sh",
        &format!("set -o pipefail\nset -e\nmkfifo bp\ncat bp | tail -1 > ./result2.out &\n{} -F ./main.ps1 \"$@\" 2>&1 | tee bp\nwait $!", POWERSHELL_PATH.as_str()),
    )?;

    #[cfg(windows)]
    write_file(
        job_dir,
        "wrapper.ps1",
        &format!(
            "param([string[]]$args)\n\
    $ErrorActionPreference = 'Stop'\n\
    $pipe = New-TemporaryFile\n\
    & \"{}\" -File ./main.ps1 @args 2>&1 | Tee-Object -FilePath $pipe\n\
    Get-Content -Path $pipe | Select-Object -Last 1 | Set-Content -Path './result2.out'\n\
    Remove-Item $pipe\n\
    exit $LASTEXITCODE\n",
            POWERSHELL_PATH.as_str()
        ),
    )?;

    let mut reserved_variables =
        get_reserved_variables(job, &client.token, db, parent_runnable_path).await?;
    reserved_variables.insert("RUST_LOG".to_string(), "info".to_string());

    let _ = write_file(job_dir, "result.json", "")?;
    let _ = write_file(job_dir, "result.out", "")?;
    let _ = write_file(job_dir, "result2.out", "")?;

    let child = if !*DISABLE_NSJAIL {
        let _ = write_file(
            job_dir,
            "run.config.proto",
            &NSJAIL_CONFIG_RUN_POWERSHELL_CONTENT
                .replace("{JOB_DIR}", job_dir)
                .replace("{CLONE_NEWUSER}", &(!*DISABLE_NUSER).to_string())
                .replace("{SHARED_MOUNT}", shared_mount)
                .replace("{CACHE_DIR}", POWERSHELL_CACHE_DIR),
        )?;
        let mut cmd_args = vec![
            "--config",
            "run.config.proto",
            "--",
            BIN_BASH.as_str(),
            "wrapper.sh",
        ];
        cmd_args.extend(pwsh_args.iter().map(|x| x.as_str()));
        Command::new(NSJAIL_PATH.as_str())
            .current_dir(job_dir)
            .env_clear()
            .envs(PROXY_ENVS.clone())
            .envs(reserved_variables)
            .env("TZ", TZ_ENV.as_str())
            .env("PATH", PATH_ENV.as_str())
            .env("BASE_INTERNAL_URL", base_internal_url)
            .args(cmd_args)
            .stdout(Stdio::piped())
            .stderr(Stdio::piped())
            .spawn()?
    } else {
        let mut cmd;
        let mut cmd_args;

        #[cfg(unix)]
        {
            cmd_args = vec!["wrapper.sh"];
            cmd_args.extend(pwsh_args.iter().map(|x| x.as_str()));
            cmd = Command::new(BIN_BASH.as_str());
        }

        #[cfg(windows)]
        {
            cmd_args = vec![r".\wrapper.ps1".to_string()];
            cmd_args.extend(pwsh_args.iter().map(|x| x.replace("--", "-")));
            cmd = Command::new(POWERSHELL_PATH.as_str());
        }

        cmd.current_dir(job_dir)
            .env_clear()
            .envs(envs)
            .envs(reserved_variables)
            .env("TZ", TZ_ENV.as_str())
            .env("PATH", PATH_ENV.as_str())
            .env("BASE_INTERNAL_URL", base_internal_url)
            .env("HOME", HOME_ENV.as_str())
            .args(&cmd_args)
            .stdout(Stdio::piped())
            .stderr(Stdio::piped());

        #[cfg(windows)]
        {
            cmd.env("SystemRoot", SYSTEM_ROOT.as_str())
                .env(
                    "LOCALAPPDATA",
                    std::env::var("LOCALAPPDATA")
                        .unwrap_or_else(|_| format!("{}\\AppData\\Local", HOME_ENV.as_str())),
                )
                .env(
                    "ProgramData",
                    std::env::var("ProgramData")
                        .unwrap_or_else(|_| String::from("C:\\ProgramData")),
                )
                .env(
                    "ProgramFiles",
                    std::env::var("ProgramFiles")
                        .unwrap_or_else(|_| String::from("C:\\Program Files")),
                )
                .env(
                    "ProgramFiles(x86)",
                    std::env::var("ProgramFiles(x86)")
                        .unwrap_or_else(|_| String::from("C:\\Program Files (x86)")),
                )
                .env(
                    "ProgramW6432",
                    std::env::var("ProgramW6432")
                        .unwrap_or_else(|_| String::from("C:\\Program Files")),
                )
                .env(
                    "TMP",
                    std::env::var("TMP").unwrap_or_else(|_| String::from("/tmp")),
                )
                .env(
                    "PATHEXT",
                    std::env::var("PATHEXT").unwrap_or_else(|_| {
                        String::from(".COM;.EXE;.BAT;.CMD;.VBS;.VBE;.JS;.JSE;.WSF;.WSH;.MSC;.CPL")
                    }),
                )
                .env("USERPROFILE", crate::USERPROFILE_ENV.as_str());
        }

        cmd.spawn()?
    };

    handle_child(
        &job.id,
        db,
        mem_peak,
        canceled_by,
        child,
        !*DISABLE_NSJAIL,
        worker_name,
        &job.workspace_id,
        "powershell run",
        job.timeout,
        false,
        &mut Some(occupancy_metrics),
        None,
    )
    .await?;

    let result_json_path = format!("{job_dir}/result.json");
    if let Ok(metadata) = tokio::fs::metadata(&result_json_path).await {
        if metadata.len() > 0 {
            return Ok(read_file(&result_json_path).await?);
        }
    }

    let result_out_path = format!("{job_dir}/result.out");
    if let Ok(metadata) = tokio::fs::metadata(&result_out_path).await {
        if metadata.len() > 0 {
            let result = read_file_content(&result_out_path).await?;
            return Ok(to_raw_value(&json!(result)));
        }
    }

    let result_out_path2 = format!("{job_dir}/result2.out");
    if tokio::fs::metadata(&result_out_path2).await.is_ok() {
        let result = read_file_content(&result_out_path2)
            .await?
            .trim()
            .to_string();
        return Ok(to_raw_value(&json!(result)));
    }

    Ok(to_raw_value(&json!(
        "No result.out, result2.out or result.json found"
    )))
}<|MERGE_RESOLUTION|>--- conflicted
+++ resolved
@@ -315,19 +315,12 @@
             }
             Err(e) => {
                 tracing::error!("Error waiting for container: {:?}", e);
-<<<<<<< HEAD
-                anyhow::anyhow!("Error waiting for container")
-            })?;
-        let waited = wait.first().map(|x| x.status_code);
-        Ok(waited)
-=======
                 Err(Error::ExecutionErr(format!(
                     "Error waiting for container: {:?}",
                     e
                 )))
             }
         }
->>>>>>> fc8f8785
     };
 
     let ncontainer_id = container_id.to_string();
