--- conflicted
+++ resolved
@@ -29,14 +29,9 @@
     variables::ContextualVariable,
 };
 
-<<<<<<< HEAD
 use anyhow::{anyhow, bail, Result};
-=======
-use anyhow::{anyhow, Result};
 use windmill_queue::MiniPulledJob;
->>>>>>> dd3074a2
-
-use std::marker::PhantomData;
+
 use std::path::Path;
 use std::{collections::HashMap, sync::Arc, time::Duration};
 
@@ -45,14 +40,10 @@
 
 use tokio::{io::AsyncWriteExt, process::Child, time::Instant};
 
-<<<<<<< HEAD
 use crate::{
-    AuthedClient, AuthedClientBackgroundTask, DISABLE_NSJAIL, JOB_DEFAULT_TIMEOUT, MAX_RESULT_SIZE,
-    MAX_TIMEOUT_DURATION, PATH_ENV,
+    AuthedClient, DISABLE_NSJAIL, JOB_DEFAULT_TIMEOUT, MAX_RESULT_SIZE, MAX_TIMEOUT_DURATION,
+    PATH_ENV,
 };
-=======
-use crate::{AuthedClient, JOB_DEFAULT_TIMEOUT, MAX_RESULT_SIZE, MAX_TIMEOUT_DURATION, PATH_ENV};
->>>>>>> dd3074a2
 
 pub async fn build_args_map<'a>(
     job: &'a MiniPulledJob,
@@ -1477,9 +1468,7 @@
                 ));
             } else {
                 postinstall_cb(not_pulled_copy.clone()).await?;
-                for RequiredDependency { path, custom_name, short_name } in
-                    not_pulled_copy.into_iter()
-                {
+                for RequiredDependency { path, .. } in not_pulled_copy.into_iter() {
                     // Create a file to indicate that installation was successfull
                     let valid_path = path.clone() + ".valid.windmill";
                     // This is atomic operation, meaning, that it either completes and dependency is valid,
