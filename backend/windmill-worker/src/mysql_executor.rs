use std::{collections::HashMap, sync::Arc};

use base64::Engine;
use futures::{future::BoxFuture, FutureExt};
use itertools::Itertools;
use mysql_async::{
    consts::ColumnType, prelude::*, FromValueError, OptsBuilder, Params, Row, SslOpts,
};
use once_cell::sync::Lazy;
use serde::{Deserialize, Serialize};
use serde_json::{json, value::RawValue, Value};
use std::str::FromStr;
use tokio::sync::Mutex;
use windmill_common::{
    error::{to_anyhow, Error},
    worker::{to_raw_value, Connection},
};
use windmill_parser_sql::{
    parse_db_resource, parse_mysql_sig, parse_sql_blocks, parse_sql_statement_named_params,
    RE_ARG_MYSQL_NAMED,
};
use windmill_queue::CanceledBy;
use windmill_queue::MiniPulledJob;

use crate::{
    common::{build_args_values, OccupancyMetrics},
    handle_child::run_future_with_polling_update_job_poller,
    sanitized_sql_params::sanitize_and_interpolate_unsafe_sql_args,
    AuthedClient,
};

#[derive(Deserialize)]
struct MysqlDatabase {
    host: String,
    user: Option<String>,
    password: Option<String>,
    port: Option<u16>,
    database: String,
    ssl: Option<bool>,
}

pub fn do_mysql_inner<'a>(
    query: &'a str,
    all_statement_values: &Params,
    conn: Arc<Mutex<mysql_async::Conn>>,
    column_order: Option<&'a mut Option<Vec<String>>>,
    skip_collect: bool,
) -> windmill_common::error::Result<BoxFuture<'a, anyhow::Result<Box<RawValue>>>> {
    let param_names = parse_sql_statement_named_params(query, ':')
        .into_iter()
        .map(|x| x.into_bytes())
        .collect_vec();

    let statement_values = if let Params::Named(m) = all_statement_values {
        Params::Named(
            m.into_iter()
                .filter(|(k, _)| param_names.contains(&k))
                .map(|(k, v)| (k.clone(), v.clone()))
                .collect(),
        )
    } else {
        all_statement_values.clone()
    };

    let result_f = async move {
        if skip_collect {
            conn.lock()
                .await
                .exec_drop(query, statement_values)
                .await
                .map_err(to_anyhow)?;

            Ok(to_raw_value(&Value::Array(vec![])))
        } else {
            let rows: Vec<Row> = conn
                .lock()
                .await
                .exec(query, statement_values)
                .await
                .map_err(to_anyhow)?;

            if let Some(column_order) = column_order {
                *column_order = Some(
                    rows.first()
                        .map(|x| {
                            x.columns()
                                .iter()
                                .map(|x| x.name_str().to_string())
                                .collect::<Vec<String>>()
                        })
                        .unwrap_or_default(),
                );
            }

            Ok(to_raw_value(
                &rows
                    .into_iter()
                    .map(|x| convert_row_to_value(x))
                    .collect::<Vec<serde_json::Value>>(),
            ))
        }
    };

    Ok(result_f.boxed())
}

pub async fn do_mysql(
    job: &MiniPulledJob,
    client: &AuthedClient,
    query: &str,
    conn: &Connection,
    mem_peak: &mut i32,
    canceled_by: &mut Option<CanceledBy>,
    worker_name: &str,
    column_order: &mut Option<Vec<String>>,
    occupancy_metrics: &mut OccupancyMetrics,
) -> windmill_common::error::Result<Box<RawValue>> {
    let job_args = build_args_values(job, client, conn).await?;

    let inline_db_res_path = parse_db_resource(&query);

    let db_arg = if let Some(inline_db_res_path) = inline_db_res_path {
        Some(
            client
                .get_resource_value_interpolated::<serde_json::Value>(
                    &inline_db_res_path,
                    Some(job.id.to_string()),
                )
                .await?,
        )
    } else {
        job_args.get("database").cloned()
    };

    let database = if let Some(db) = db_arg {
        serde_json::from_value::<MysqlDatabase>(db)
            .map_err(|e| Error::ExecutionErr(e.to_string()))?
    } else {
        return Err(Error::BadRequest("Missing database argument".to_string()));
    };

    let annotations = windmill_common::worker::SqlAnnotations::parse(query);

    let opts = OptsBuilder::default()
        .db_name(Some(database.database))
        .user(database.user)
        .pass(database.password)
        .ip_or_hostname(database.host)
        .tcp_port(database.port.unwrap_or(3306));

    let opts = if database.ssl.unwrap_or(false) {
        opts.ssl_opts({
            SslOpts::default()
                .with_danger_skip_domain_validation(true)
                .with_danger_accept_invalid_certs(true)
        })
    } else {
        opts
    };

    let sig = parse_mysql_sig(query)
        .map_err(|x| Error::ExecutionErr(x.to_string()))?
        .args;

    let (query, args_to_skip) = &sanitize_and_interpolate_unsafe_sql_args(query, &sig, &job_args)?;

    let using_named_params = RE_ARG_MYSQL_NAMED.captures_iter(query).count() > 0;

    let mut statement_values: Params = match using_named_params {
        true => Params::Named(HashMap::new()),
        false => Params::Positional(vec![]),
    };
    for arg in &sig {
        if args_to_skip.contains(&arg.name) {
            continue;
        }
        let arg_t = arg.otyp.clone().unwrap_or_else(|| "text".to_string());
        let arg_n = arg.name.clone();
        let mysql_v = match job_args
            .get(arg.name.as_str())
            .unwrap_or_else(|| &json!(null))
        {
            Value::Null => mysql_async::Value::NULL,
            Value::Bool(b) => mysql_async::Value::Int(if *b { 1 } else { 0 }),
            Value::String(s)
                if arg_t == "timestamp"
                    || arg_t == "datetime"
                    || arg_t == "date"
                    || arg_t == "time" =>
            {
                string_date_to_mysql_date(&s)
            }
            Value::String(s) => mysql_async::Value::Bytes(s.as_bytes().to_vec()),
            Value::Number(n)
                if n.is_i64()
                    && (arg_t == "int"
                        || arg_t == "integer"
                        || arg_t == "smallint"
                        || arg_t == "bigint") =>
            {
                mysql_async::Value::Int(n.as_i64().unwrap())
            }
            Value::Number(n) if n.is_f64() && arg_t == "float" => {
                (n.as_f64().unwrap() as f32).into()
            }
            Value::Number(n) if n.is_i64() && arg_t == "float" => {
                (n.as_i64().unwrap() as f32).into()
            }
            Value::Number(n) if n.is_u64() && arg_t == "uint" => {
                mysql_async::Value::UInt(n.as_u64().unwrap())
            }
            Value::Number(n)
                if n.is_f64() && (arg_t == "real" || arg_t == "dec" || arg_t == "fixed") =>
            {
                n.as_f64().unwrap().into()
            }
            Value::Number(n)
                if n.is_i64() && (arg_t == "real" || arg_t == "dec" || arg_t == "fixed") =>
            {
                (n.as_i64().unwrap() as f64).into()
            }
            value @ _ => {
                return Err(Error::ExecutionErr(format!(
                    "Unsupported type in query: {:?} and signature {arg_t:?}",
                    value
                )))
            }
        };
        match &mut statement_values {
            Params::Positional(v) => v.push(mysql_v),
            Params::Named(m) => {
                m.insert(arg_n.into_bytes(), mysql_v);
            }
            _ => {}
        }
    }

    let pool = mysql_async::Pool::new(opts);
    let mysql_conn = pool.get_conn().await.map_err(to_anyhow)?;
    let conn_a = Arc::new(Mutex::new(mysql_conn));

    let queries = parse_sql_blocks(query);

    let result_f = if queries.len() > 1 {
        let futures = queries
            .iter()
            .enumerate()
            .map(|(i, x)| {
                do_mysql_inner(
                    x,
                    &statement_values,
                    conn_a.clone(),
                    None,
                    annotations.return_last_result && i < queries.len() - 1,
                )
            })
            .collect::<windmill_common::error::Result<Vec<_>>>()?;

        let f = async {
            let mut res: Vec<Box<RawValue>> = vec![];
            for fut in futures {
                let r = fut.await?;
                res.push(r);
            }
            if annotations.return_last_result && res.len() > 0 {
                Ok(res.pop().unwrap())
            } else {
                Ok(to_raw_value(&res))
            }
        };

        f.boxed()
    } else {
        do_mysql_inner(
            query,
            &statement_values,
            conn_a.clone(),
            Some(column_order),
            false,
        )?
    };

    let result = run_future_with_polling_update_job_poller(
        job.id,
        job.timeout,
        conn,
        mem_peak,
        canceled_by,
        result_f,
        worker_name,
        &job.workspace_id,
        &mut Some(occupancy_metrics),
        Box::pin(futures::stream::once(async { 0 })),
    )
    .await?;

    drop(conn_a);

    pool.disconnect().await.map_err(to_anyhow)?;

    let raw_result = windmill_common::worker::to_raw_value(&json!(result));
    *mem_peak = (raw_result.get().len() / 1000) as i32;

    // And then check that we got back the same string we sent over.
    return Ok(raw_result);
}

// 2023-12-01T16:18:00.000Z
static DATE_REGEX_TZ: Lazy<regex::Regex> = Lazy::new(|| {
    regex::Regex::new(r"(\d{4})-(\d{2})-(\d{2})T(\d{2}):(\d{2}):(\d{2})\.(\d+)Z").unwrap()
});
// 2025-04-21 10:08:00
static DATE_REGEX: Lazy<regex::Regex> =
    Lazy::new(|| regex::Regex::new(r"(\d{4})-(\d{2})-(\d{2}) (\d{2}):(\d{2}):(\d{2})").unwrap());

fn string_date_to_mysql_date(s: &str) -> mysql_async::Value {
<<<<<<< HEAD
    // 2023-12-01T16:18:00.000Z
    let re1 =
        regex::Regex::new(r"(\d{4})-(\d{2})-(\d{2})T(\d{2}):(\d{2}):(\d{2})\.(\d+)Z").unwrap();
    // 2025-04-21 10:08:00
    let re2 = regex::Regex::new(r"(\d{4})-(\d{2})-(\d{2}) (\d{2}):(\d{2}):(\d{2})").unwrap();
    let caps = re1.captures(s).or_else(|| re2.captures(s));
=======
    let caps = DATE_REGEX_TZ.captures(s).or_else(|| DATE_REGEX.captures(s));
>>>>>>> b67de13b

    if let Some(caps) = caps {
        mysql_async::Value::Date(
            get_capture_by_index(&caps, 1),
            get_capture_by_index(&caps, 2),
            get_capture_by_index(&caps, 3),
            get_capture_by_index(&caps, 4),
            get_capture_by_index(&caps, 5),
            get_capture_by_index(&caps, 6),
            get_capture_by_index(&caps, 7),
        )
    } else {
        mysql_async::Value::Date(0, 0, 0, 0, 0, 0, 0)
    }
}

fn get_capture_by_index<T: FromStr + Default>(caps: &regex::Captures, n: usize) -> T {
    caps.get(n)
        .and_then(|s| s.as_str().parse::<T>().ok())
        .unwrap_or_default()
}

fn convert_row_to_value(row: Row) -> serde_json::Value {
    let mut map = serde_json::Map::new();

    for (key, value) in row.clone().columns_ref().iter().zip(row.unwrap()) {
        map.insert(
            key.name_str().to_string(),
            convert_mysql_value_to_json(value, key.column_type()),
        );
    }
    serde_json::Value::Object(map)
}

fn conversion_error<T: Serialize>(r: Result<T, FromValueError>) -> serde_json::Value {
    match r {
        Ok(v) => json!(v),
        Err(e) => json!(format!("Error converting value: {:?}", e)),
    }
}
fn convert_mysql_value_to_json(v: mysql_async::Value, c: ColumnType) -> serde_json::Value {
    return match v {
        mysql_async::Value::NULL => serde_json::Value::Null,
        mysql_async::Value::Bytes(b) if c.is_character_type() => {
            json!(String::from_utf8_lossy(&b).to_string())
        }
        mysql_async::Value::Int(n) => json!(n),
        mysql_async::Value::UInt(n) => json!(n),
        mysql_async::Value::Float(n) => json!(n),
        mysql_async::Value::Double(n) => json!(n),
        d @ mysql_async::Value::Date(_, _, _, _, _, _, _) => {
            json!(d.as_sql(true).trim_matches('\''))
        }
        t @ mysql_async::Value::Time(_, _, _, _, _, _) => json!(t.as_sql(true).trim_matches('\'')),
        _ => match c {
            ColumnType::MYSQL_TYPE_FLOAT | ColumnType::MYSQL_TYPE_DOUBLE => {
                conversion_error(f64::from_value_opt(v))
            }
            ColumnType::MYSQL_TYPE_DECIMAL | ColumnType::MYSQL_TYPE_NEWDECIMAL => {
                conversion_error(rust_decimal::Decimal::from_value_opt(v))
            }
            ColumnType::MYSQL_TYPE_TINY
            | ColumnType::MYSQL_TYPE_SHORT
            | ColumnType::MYSQL_TYPE_LONG
            | ColumnType::MYSQL_TYPE_LONGLONG => conversion_error(i64::from_value_opt(v)),
            ColumnType::MYSQL_TYPE_BIT
            | ColumnType::MYSQL_TYPE_BLOB
            | ColumnType::MYSQL_TYPE_MEDIUM_BLOB
            | ColumnType::MYSQL_TYPE_LONG_BLOB
            | ColumnType::MYSQL_TYPE_TINY_BLOB => json!(base64::engine::general_purpose::STANDARD
                .encode(Vec::from_value_opt(v).unwrap_or_else(|_| vec![]))),
            | ColumnType::MYSQL_TYPE_DATETIME => {
                json!(String::from_value_opt(v).unwrap_or_else(|_| "".to_string()))
            }
            _ => json!(format!("Unsupported type {:?}", c)),
        },
    };
}<|MERGE_RESOLUTION|>--- conflicted
+++ resolved
@@ -314,16 +314,7 @@
     Lazy::new(|| regex::Regex::new(r"(\d{4})-(\d{2})-(\d{2}) (\d{2}):(\d{2}):(\d{2})").unwrap());
 
 fn string_date_to_mysql_date(s: &str) -> mysql_async::Value {
-<<<<<<< HEAD
-    // 2023-12-01T16:18:00.000Z
-    let re1 =
-        regex::Regex::new(r"(\d{4})-(\d{2})-(\d{2})T(\d{2}):(\d{2}):(\d{2})\.(\d+)Z").unwrap();
-    // 2025-04-21 10:08:00
-    let re2 = regex::Regex::new(r"(\d{4})-(\d{2})-(\d{2}) (\d{2}):(\d{2}):(\d{2})").unwrap();
-    let caps = re1.captures(s).or_else(|| re2.captures(s));
-=======
     let caps = DATE_REGEX_TZ.captures(s).or_else(|| DATE_REGEX.captures(s));
->>>>>>> b67de13b
 
     if let Some(caps) = caps {
         mysql_async::Value::Date(
