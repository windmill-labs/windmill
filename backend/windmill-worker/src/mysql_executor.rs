--- conflicted
+++ resolved
@@ -47,12 +47,8 @@
     conn: Arc<Mutex<mysql_async::Conn>>,
     column_order: Option<&'a mut Option<Vec<String>>>,
     skip_collect: bool,
-<<<<<<< HEAD
     s3: Option<S3ModeWorkerData>,
-) -> windmill_common::error::Result<BoxFuture<'a, anyhow::Result<Box<RawValue>>>> {
-=======
 ) -> windmill_common::error::Result<BoxFuture<'a, windmill_common::error::Result<Box<RawValue>>>> {
->>>>>>> 9e2cdade
     let param_names = parse_sql_statement_named_params(query, ':')
         .into_iter()
         .map(|x| x.into_bytes())
