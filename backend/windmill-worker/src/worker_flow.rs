--- conflicted
+++ resolved
@@ -53,20 +53,15 @@
     base_internal_url: &str,
     rsmq: Option<R>,
 ) -> error::Result<()> {
-<<<<<<< HEAD
-    tracing::debug!("UPDATE FLOW STATUS: {flow:?} {success} {result:?} {w_id}");
-
     let mut tx: QueueTransaction<'_, _> = (rsmq.clone(), db.begin().await?).into();
 
     let old_status_json = sqlx::query_scalar!(
         "SELECT flow_status FROM queue WHERE id = $1 AND workspace_id = $2",
-=======
     // this is manual tailrecursion because async_recursion blows up the stack
     let mut depth = 0;
     let mut rec = update_flow_status_after_job_completion_internal(
         db,
         client,
->>>>>>> 7f9050b2
         flow,
         job_id_for_status,
         w_id,
@@ -132,18 +127,6 @@
 
         let mut tx = db.begin().await?;
 
-<<<<<<< HEAD
-    let skip_loop_failures = if matches!(
-        module_status,
-        FlowStatusModule::InProgress { iterator: Some(_), .. }
-    ) {
-        compute_skip_loop_failures(flow, old_status.step, tx.transaction_mut())
-            .await?
-            .unwrap_or(false)
-    } else {
-        false
-    };
-=======
         let old_status_json = sqlx::query_scalar!(
             "SELECT flow_status FROM queue WHERE id = $1 AND workspace_id = $2",
             flow,
@@ -174,17 +157,17 @@
             "UPDATE FLOW STATUS 2: {module_index:#?} {module_status:#?} {old_status:#?} "
         );
 
+
         let skip_loop_failures = if matches!(
             module_status,
             FlowStatusModule::InProgress { iterator: Some(_), .. }
         ) {
-            compute_skip_loop_failures(flow, old_status.step, &mut tx)
+            compute_skip_loop_failures(flow, old_status.step, tx.transaction_mut())
                 .await?
                 .unwrap_or(false)
         } else {
             false
         };
->>>>>>> 7f9050b2
 
         let is_failure_step = old_status.step >= old_status.modules.len() as i32;
 
@@ -208,7 +191,6 @@
         .await
         .map_err(|e| Error::InternalErr(format!("retrieval of stop_early_expr from state: {e}")))?;
 
-<<<<<<< HEAD
         let stop_early = success
             && if let Some(expr) = r.stop_early_expr.clone() {
                 compute_bool_from_expr(expr, &r.args, result.clone(), None, Some(client)).await?
@@ -226,27 +208,6 @@
             .unwrap_or(false),
         _ => false,
     };
-=======
-            let stop_early = success
-                && if let Some(expr) = r.stop_early_expr.clone() {
-                    compute_bool_from_expr(expr, &r.args, result.clone(), None, Some(client))
-                        .await?
-                } else {
-                    false
-                };
-            (stop_early, r.skip_if_stopped.unwrap_or(false))
-        };
-
-        let skip_branch_failure = match module_status {
-            FlowStatusModule::InProgress {
-                branchall: Some(BranchAllStatus { branch, .. }),
-                ..
-            } => compute_skip_branchall_failure(flow, old_status.step, *branch, &mut tx)
-                .await?
-                .unwrap_or(false),
-            _ => false,
-        };
->>>>>>> 7f9050b2
 
         let skip_failure = skip_branch_failure || skip_loop_failures;
 
@@ -499,7 +460,6 @@
              WHERE id = $1
              RETURNING flow_status
             ",
-<<<<<<< HEAD
         )
         .bind(flow)
         .execute(&mut tx)
@@ -526,20 +486,15 @@
             if next_retry(
                 &module.and_then(|m| m.retry.clone()).unwrap_or_default(),
                 &old_status.retry,
-=======
->>>>>>> 7f9050b2
             )
             .bind(flow)
             .execute(&mut tx)
             .await
             .context("remove flow status retry")?;
         }
-<<<<<<< HEAD
         false if has_failure_module(flow, tx.transaction_mut()).await? && !is_failure_step => true,
         false => false,
     };
-=======
->>>>>>> 7f9050b2
 
         let flow_job = get_queued_job(flow, w_id, &mut tx)
             .await?
@@ -689,14 +644,11 @@
                 } else {
                     None
                 },
-<<<<<<< HEAD
                 base_internal_url,
                 rsmq,
             )
             .await?);
-=======
             }));
->>>>>>> 7f9050b2
         }
         Ok(None)
     } else {
@@ -1349,11 +1301,8 @@
         client,
     )
     .await?;
-<<<<<<< HEAD
-=======
     tx.commit().await?;
     tracing::info!(id = %flow_job.id, root_id = %job_root, "next flow transform computed");
->>>>>>> 7f9050b2
 
     let (job_payloads, next_status) = match next_flow_transform {
         NextFlowTransform::Continue(job_payload, next_state) => (job_payload, next_state),
@@ -1439,8 +1388,6 @@
             }),
             _ => args.as_ref().map(|args| args.clone()),
         };
-<<<<<<< HEAD
-
         job_payloads.into_iter().zip(all_args).collect::<Vec<_>>()
     };
 
@@ -1450,23 +1397,18 @@
     let mut tx = (rsmq, tx).into();
 
     for (payload, args) in zipped {
-=======
->>>>>>> 7f9050b2
         let (ok, err) = match args {
             Ok(v) => (Some(v), None),
             Err(e) => (None, Some(e)),
         };
-<<<<<<< HEAD
         let root_job = flow_job.root_job.or_else(|| Some(flow_job.id));
         let (uuid, new_tx) = push(
-=======
         let root_job = if matches!(module.value, FlowModuleValue::Flow { .. }) {
             None
         } else {
             flow_job.root_job.or_else(|| Some(flow_job.id))
         };
         let (uuid, inner_tx) = push(
->>>>>>> 7f9050b2
             tx,
             &flow_job.workspace_id,
             payload,
@@ -1590,12 +1532,9 @@
         .await?;
     };
 
-<<<<<<< HEAD
-=======
     tx.commit().await?;
     tracing::info!(id = %flow_job.id, root_id = %job_root, "all next flow jobs pushed");
 
->>>>>>> 7f9050b2
     if continue_on_same_worker {
         if !is_one_uuid {
             return Err(Error::BadRequest(
