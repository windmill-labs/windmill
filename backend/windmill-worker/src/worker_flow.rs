/*
 * Author: Ruben Fiszel
 * Copyright: Windmill Labs, Inc 2022
 * This file and its contents are licensed under the AGPLv3 License.
 * Please see the included NOTICE for copyright information and
 * LICENSE-AGPL for a copy of the license.
 */

use std::collections::HashMap;
use std::sync::atomic::{AtomicUsize, Ordering};
use std::sync::Arc;
use std::time::Duration;

use crate::common::{cached_result_path, get_root_job_id, save_in_cache};
use crate::js_eval::{eval_timeout, IdContext};
use crate::worker_utils::get_tag_and_concurrency;
use crate::{
    JobCompletedSender, PreviousResult, SameWorkerSender, SendResultPayload, UpdateFlow,
    KEEP_JOB_DIR,
};

use anyhow::Context;
use async_once_cell::Lazy;
use futures::TryFutureExt;
use mappable_rc::Marc;
use serde::{Deserialize, Serialize};
use serde_json::value::RawValue;
use serde_json::{json, Value};
use sqlx::types::Json;
use sqlx::{FromRow, Postgres, Transaction};
use tracing::instrument;
use uuid::Uuid;
use windmill_common::auth::get_job_perms;
#[cfg(feature = "benchmark")]
use windmill_common::bench::BenchmarkIter;
use windmill_common::cache::{self, RawData};
use windmill_common::client::AuthedClient;
use windmill_common::db::Authed;
use windmill_common::flow_status::{
    ApprovalConditions, FlowStatusModuleWParent, Iterator as FlowIterator, JobResult,
};
use windmill_common::flows::{add_virtual_items_if_necessary, Branch, FlowNodeId, StopAfterIf};
use windmill_common::jobs::{
    script_path_to_payload, JobKind, JobPayload, OnBehalfOf, RawCode, ENTRYPOINT_OVERRIDE,
};
use windmill_common::scripts::ScriptHash;
use windmill_common::users::username_to_permissioned_as;
use windmill_common::utils::WarnAfterExt;
use windmill_common::worker::to_raw_value;
use windmill_common::{
    add_time, get_latest_flow_version_info_for_path, get_script_info_for_hash, FlowVersionInfo,
    ScriptHashInfo, DB,
};
use windmill_common::{
    error::{self, to_anyhow, Error},
    flow_status::{
        Approval, BranchAllStatus, BranchChosen, FlowStatus, FlowStatusModule, RetryStatus,
        MAX_RETRY_ATTEMPTS, MAX_RETRY_INTERVAL,
    },
    flows::{FlowModule, FlowModuleValue, FlowValue, InputTransform, Retry, Step, Suspend},
};
use windmill_queue::schedule::get_schedule_opt;
use windmill_queue::{
    add_completed_job, add_completed_job_error, append_logs, get_mini_pulled_job,
    handle_maybe_scheduled_job, insert_concurrency_key, interpolate_args, CanceledBy,
    MiniPulledJob, PushArgs, PushIsolationLevel, SameWorkerPayload, WrappedError,
};

use windmill_audit::audit_oss::{audit_log, AuditAuthor};
use windmill_audit::ActionKind;
use windmill_queue::{canceled_job_to_result, push};

// #[instrument(level = "trace", skip_all)]
pub async fn update_flow_status_after_job_completion(
    db: &DB,
    client: &AuthedClient,
    flow: uuid::Uuid,
    job_id_for_status: &Uuid,
    w_id: &str,
    success: bool,
    result: Arc<Box<RawValue>>,
    unrecoverable: bool,
    same_worker_tx: &SameWorkerSender,
    worker_dir: &str,
    stop_early_override: Option<bool>,
    worker_name: &str,
    job_completed_tx: JobCompletedSender,
    #[cfg(feature = "benchmark")] bench: &mut BenchmarkIter,
) -> error::Result<Option<Arc<MiniPulledJob>>> {
    // this is manual tailrecursion because async_recursion blows up the stack
    potentially_crash_for_testing();

    let mut rec = RecUpdateFlowStatusAfterJobCompletion {
        flow,
        job_id_for_status: job_id_for_status.clone(),
        success,
        result,
        stop_early_override,
        has_triggered_error_handler: false,
    };
    let mut unrecoverable = unrecoverable;
    loop {
        potentially_crash_for_testing();
        let nrec = match update_flow_status_after_job_completion_internal(
            db,
            client,
            rec.flow,
            &rec.job_id_for_status,
            w_id,
            rec.success,
            rec.result,
            unrecoverable,
            same_worker_tx,
            worker_dir,
            rec.stop_early_override,
            rec.has_triggered_error_handler,
            worker_name,
            job_completed_tx.clone(),
            #[cfg(feature = "benchmark")]
            bench,
        )
        .await
        {
            Ok(j) => j,
            Err(e) => {
                tracing::error!("Error while updating flow status of {} after  completion of {}, updating flow status again with error: {e:#}", rec.flow, &rec.job_id_for_status);
                update_flow_status_after_job_completion_internal(
                    db,
                    client,
                    rec.flow,
                    &rec.job_id_for_status,
                    w_id,
                    false,
                    Arc::new(to_raw_value(&Json(&WrappedError {
                        error: json!(e.to_string()),
                    }))),
                    true,
                    same_worker_tx,
                    worker_dir,
                    rec.stop_early_override,
                    rec.has_triggered_error_handler,
                    worker_name,
                    job_completed_tx.clone(),
                    #[cfg(feature = "benchmark")]
                    bench,
                )
                .await?
            }
        };
        unrecoverable = false;

        match nrec {
            UpdateFlowStatusAfterJobCompletion::Done(job) => {
                add_time!(bench, "update flow status internal END");
                return Ok(Some(job));
            }
            UpdateFlowStatusAfterJobCompletion::Rec(nrec) => {
                rec = nrec;
            }
            UpdateFlowStatusAfterJobCompletion::NonLastParallelBranch => {
                add_time!(bench, "update flow status internal END");
                return Ok(None);
            }
            UpdateFlowStatusAfterJobCompletion::NotDone => {
                add_time!(bench, "update flow status internal END");
                return Ok(None);
            }
            UpdateFlowStatusAfterJobCompletion::PreprocessingStep => {
                add_time!(bench, "update flow status preprocessing step END");
                return Ok(None);
            }
        }
    }
}

pub enum UpdateFlowStatusAfterJobCompletion {
    Rec(RecUpdateFlowStatusAfterJobCompletion),
    Done(Arc<MiniPulledJob>),
    NotDone,
    NonLastParallelBranch,
    PreprocessingStep,
}
pub struct RecUpdateFlowStatusAfterJobCompletion {
    flow: uuid::Uuid,
    job_id_for_status: Uuid,
    success: bool,
    result: Arc<Box<RawValue>>,
    stop_early_override: Option<bool>,
    has_triggered_error_handler: bool,
}

#[derive(Deserialize)]
struct RecoveryObject {
    recover: Option<bool>,
}

fn get_stop_after_if_data(stop_after_if: Option<&StopAfterIf>) -> (bool, Option<String>) {
    if let Some(stop_after_if) = stop_after_if {
        let err_msg = stop_after_if.error_message.as_ref().and_then(|message| {
            let s = if message.is_empty() {
                format!("stop after if: {}", stop_after_if.expr)
            } else {
                message.clone()
            };
            Some(s)
        });
        return (stop_after_if.skip_if_stopped, err_msg);
    }
    return (false, None);
}

async fn get_job_args(db: &DB, flow: uuid::Uuid) -> error::Result<HashMap<String, Box<RawValue>>> {
    let args = sqlx::query_scalar!(
        "SELECT args AS \"args: Json<HashMap<String, Box<RawValue>>>\"
         FROM v2_job WHERE id = $1",
        flow
    )
    .fetch_one(db)
    .await
    .map_err(|e| Error::internal_err(format!("retrieval of args from state: {e:#}")))?;
    Ok(args.unwrap_or_default().0)
}

async fn evaluate_stop_after_all_iters_if(
    db: &DB,
    flow: uuid::Uuid,
    stop_after_all_iters_if: Option<&StopAfterIf>,
    module_status: &FlowStatusModule,
    w_id: &str,
    client: &AuthedClient,
    stop_early: &mut bool,
    skip_if_stop_early: &mut bool,
    stop_early_err_msg: &mut Option<String>,
    nresult: &mut Option<Arc<Box<RawValue>>>,
) -> error::Result<()> {
    // end of loop or branchall
    if let Some(stop_after_all_iters_if) = stop_after_all_iters_if {
        let args = get_job_args(db, flow).await?;

        let iters_result = match &module_status {
            FlowStatusModule::InProgress { flow_jobs: Some(flow_jobs), .. } => {
                Arc::new(retrieve_flow_jobs_results(db, w_id, flow_jobs).await?)
            }
            _ => {
                return Err(Error::internal_err(format!(
                    "A branch loop module should have flow_jobs"
                )))
            }
        };

        *nresult = Some(iters_result.clone());

        let stop_early_after_all_iters = compute_bool_from_expr(
            &stop_after_all_iters_if.expr,
            Marc::new(args),
            iters_result.clone(),
            None,
            None,
            Some(client),
            None,
            None,
        )
        .await?;

        tracing::info!("should_stop {stop_early:?}");

        if stop_early_after_all_iters {
            *stop_early = true;
            (*skip_if_stop_early, *stop_early_err_msg) =
                get_stop_after_if_data(Some(stop_after_all_iters_if));
        }
    }

    Ok(())
}

fn result_has_recover_true(nresult: Arc<Box<RawValue>>) -> bool {
    let recover = serde_json::from_str::<RecoveryObject>(nresult.get());
    return recover.map(|r| r.recover.unwrap_or(false)).unwrap_or(false);
}

// #[instrument(level = "trace", skip_all)]
pub async fn update_flow_status_after_job_completion_internal(
    db: &DB,
    client: &AuthedClient,
    flow: uuid::Uuid,
    job_id_for_status: &Uuid,
    w_id: &str,
    mut success: bool,
    result: Arc<Box<RawValue>>,
    unrecoverable: bool,
    same_worker_tx: &SameWorkerSender,
    worker_dir: &str,
    stop_early_override: Option<bool>,
    has_triggered_error_handler: bool,
    worker_name: &str,
    job_completed_tx: JobCompletedSender,
    #[cfg(feature = "benchmark")] bench: &mut BenchmarkIter,
) -> error::Result<UpdateFlowStatusAfterJobCompletion> {
    let mut has_triggered_error_handler = has_triggered_error_handler;
    add_time!(bench, "update flow status internal START");
    let (
        should_continue_flow,
        flow_job,
        flow_data,
        stop_early,
        skip_if_stop_early,
        nresult,
        is_failure_step,
        _cleanup_module,
    ) = {
        // tracing::debug!("UPDATE FLOW STATUS: {flow:?} {success} {result:?} {w_id} {depth}");

        let (job_kind, script_hash, old_status, raw_flow) = sqlx::query!(
             "SELECT
                 kind AS \"job_kind!: JobKind\",
                 runnable_id AS \"script_hash: ScriptHash\",
                 flow_status AS \"flow_status!: Json<Box<RawValue>>\",
                 raw_flow AS \"raw_flow: Json<Box<RawValue>>\"
             FROM v2_job INNER JOIN v2_job_status ON v2_job.id = v2_job_status.id WHERE v2_job.id = $1 AND v2_job.workspace_id = $2 LIMIT 1",
             flow,
             w_id
         )
         .fetch_one(db)
         .await
         .map_err(|e| {
             Error::internal_err(format!(
                 "fetching flow status {flow} while reporting {success} {result:?}: {e:#}"
             ))
         })
         .and_then(|record| {
             Ok((
                 record.job_kind,
                 record.script_hash,
                 serde_json::from_str::<FlowStatus>(record.flow_status.0.get()).map_err(|e| {
                     Error::internal_err(format!(
                         "requiring current module to be parsable as FlowStatus: {e:?}"
                     ))
                 })?,
                 record.raw_flow,
             ))
         })?;

        let flow_data = cache::job::fetch_flow(db, &job_kind, script_hash)
            .or_else(|_| cache::job::fetch_preview_flow(db, &flow, raw_flow))
            .await?;
        let flow_value = flow_data.value();

        let module_step = Step::from_i32_and_len(old_status.step, old_status.modules.len());
        let current_module = match module_step {
            Step::Step(i) => flow_value.modules.get(i),
            _ => None,
        };

        if current_module.is_some_and(|x| x.is_flow()) {
            has_triggered_error_handler = false;
        }

        let module_status = match module_step {
            Step::PreprocessorStep => old_status
                .preprocessor_module
                .as_ref()
                .ok_or_else(|| Error::internal_err(format!("preprocessor module not found")))?,
            Step::FailureStep => &old_status.failure_module.module_status,
            Step::Step(i) => old_status
                .modules
                .get(i as usize)
                .ok_or_else(|| Error::internal_err(format!("module {i} not found")))?,
        };

        // tracing::debug!(
        //     "UPDATE FLOW STATUS 2: {module_step:#?} {module_status:#?} {old_status:#?} "
        // );

        let (is_loop, skip_loop_failures, parallelism, parallel_loop) =
            if let FlowStatusModule::InProgress { iterator: Some(_), parallel, .. } = module_status
            {
                let value = current_module
                    .as_ref()
                    .and_then(|x| x.get_value_with_skip_failures().ok());
                (
                    true,
                    value
                        .as_ref()
                        .and_then(|x| x.skip_failures)
                        .unwrap_or(false),
                    value.as_ref().and_then(|x| x.parallelism),
                    *parallel,
                )
            } else {
                (false, false, None, false)
            };

        let (is_branch_all, parallel_branchall) = match module_status {
            FlowStatusModule::InProgress { branchall: Some(_), parallel, .. } => (true, *parallel),
            _ => (false, false),
        };

        // 0 length flows are not failure steps
        let is_failure_step =
            old_status.step >= old_status.modules.len() as i32 && old_status.modules.len() > 0;

<<<<<<< HEAD
        let is_flow = stop_early_override.is_some() && {
            //do not stop early if module is a flow step
            let step = match module_step {
                Step::PreprocessorStep => None,
                Step::FailureStep => None,
                Step::Step(i) => Some(i),
            };
=======
        let args = Arc::pin(Lazy::new(async move {
            let args = sqlx::query_scalar!(
                r#"
            SELECT args AS "args: Json<HashMap<String, Box<RawValue>>>"
            FROM v2_job
            WHERE id = $1
            "#,
                flow
            )
            .fetch_one(db)
            .await;
            args
        }));

        let from_result_to_args =
            |args: &Result<Option<Json<HashMap<String, Box<RawValue>>>>, sqlx::Error>| {
                let args = args.as_ref().map_err(|e| {
                    Error::internal_err(format!("retrieval of args from state: {e:#}"))
                })?;

                Ok::<_, Error>(args.clone())
            };

        let (mut stop_early, mut stop_early_err_msg, mut skip_if_stop_early, continue_on_error) =
            if let Some(se) = stop_early_override {
                //do not stop early if module is a flow step
                let step = module_step.get_step_index();
>>>>>>> f10cac1c

            if let Some(_) = step {
                #[derive(Deserialize)]
                struct GetType<'j> {
                    r#type: &'j str,
                }

                current_module
                    .map(|module| {
                        serde_json::from_str::<GetType>(module.value.get())
                            .map(|v| v.r#type == "flow")
                    })
                    .unwrap_or(Ok(false))
                    .unwrap_or(false)
            } else {
                false
            }
        };

<<<<<<< HEAD
        let (mut stop_early, mut stop_early_err_msg, mut skip_if_stop_early, continue_on_error) =
            if stop_early_override.is_some() && !is_flow && !parallel_loop && !parallel_branchall {
                // we ignore stop_early_override (stop_early in children) if module is parallel or is a flow step
                let se = stop_early_override.as_ref().unwrap();
                (true, None, *se, false)
            } else if is_failure_step || matches!(module_step, Step::PreprocessorStep) {
=======
                if is_flow {
                    (false, None, false, false)
                } else {
                    (true, None, se, false)
                }
            } else if is_failure_step || module_step.is_preprocessor_step() {
>>>>>>> f10cac1c
                (false, None, false, false)
            } else if let Some(current_module) = current_module {
                let stop_early = success
                    && !is_branch_all // we don't support stop_early per branch
                    && !parallel_loop // we don't support anymore stop_early per iteration when parallel for loop (removed from frontend)
                    && if let Some(expr) = current_module
                        .stop_after_if
                        .as_ref()
                        .map(|x| x.expr.as_str())
                    {
                        let all_iters =
                            match &module_status {
                                FlowStatusModule::InProgress {
                                    flow_jobs: Some(flow_jobs), ..
                                } if expr.contains("all_iters") => Some(Arc::new(
                                    retrieve_flow_jobs_results(db, w_id, flow_jobs).await?,
                                )),
                                _ => None,
                            };
<<<<<<< HEAD
                        let args = get_job_args(db, flow).await?;
=======
                        let args = from_result_to_args(args.as_ref().await.get_ref())?;
>>>>>>> f10cac1c
                        compute_bool_from_expr(
                            &expr,
                            Marc::new(args),
                            result.clone(),
                            all_iters,
                            None,
                            Some(client),
                            None,
                            None,
                        )
                        .await?
                    } else {
                        false
                    };
                let (skip_if_stopped, stop_early_err_msg) = if stop_early {
                    get_stop_after_if_data(current_module.stop_after_if.as_ref())
                } else {
                    (false, None)
                };

                (
                    stop_early,
                    stop_early_err_msg,
                    skip_if_stopped,
                    current_module.continue_on_error.unwrap_or(false),
                )
            } else {
                (false, None, false, false)
            };

        let skip_seq_branch_failure = match module_status {
            FlowStatusModule::InProgress {
                branchall: Some(BranchAllStatus { branch, .. }),
                parallel: false,
                ..
            } => {
                compute_skip_branchall_failure(branch.to_owned(), false, current_module, &None)
                    .await?
            }
            _ => false,
        };

        let mut tx = db.begin().await?;

        add_time!(bench, "process module status START");

        let mut nresult = None;
        let (inc_step_counter, new_status) = match module_status {
            FlowStatusModule::InProgress {
                iterator,
                branchall,
                parallel,
                flow_jobs: Some(jobs),
                flow_jobs_success,
                ..
            } if *parallel => {
                let (nindex, len) = match (iterator, branchall) {
                    (Some(FlowIterator { itered, .. }), _) => {
                        let position = if flow_jobs_success.is_some() {
                            find_flow_job_index(jobs, job_id_for_status)
                        } else {
                            None
                        };

                        let nindex = if let Some(position) = position {
                             sqlx::query_scalar!(
                                 "UPDATE v2_job_status SET
                                     flow_status = JSONB_SET(
                                         JSONB_SET(flow_status, ARRAY['modules', $1::TEXT, 'flow_jobs_success', $3::TEXT], $4),
                                         ARRAY['modules', $1::TEXT, 'iterator', 'index'],
                                         ((flow_status->'modules'->$1::int->'iterator'->>'index')::int + 1)::text::jsonb
                                     )
                                 WHERE id = $2
                                 RETURNING (flow_status->'modules'->$1::int->'iterator'->>'index')::int",
                                 old_status.step,
                                 flow,
                                 position as i32,
                                 json!(success)
                             )
                         } else {
                             sqlx::query_scalar!(
                                 "UPDATE v2_job_status SET
                                     flow_status = JSONB_SET(
                                         flow_status,
                                         ARRAY['modules', $1::TEXT, 'iterator', 'index'],
                                         ((flow_status->'modules'->$1::int->'iterator'->>'index')::int + 1)::text::jsonb
                                     )
                                 WHERE id = $2
                                 RETURNING (flow_status->'modules'->$1::int->'iterator'->>'index')::int",
                                 old_status.step,
                                 flow
                             )
                         }
                         .fetch_one(&mut *tx)
                         .await.map_err(|e| {
                             Error::internal_err(format!(
                                 "error while fetching iterator index: {e:#}"
                             ))
                         })?
                         .ok_or_else(|| Error::internal_err(format!("requiring an index in InProgress")))?;
                        tracing::info!(
                             "parallel iteration {job_id_for_status} of flow {flow} update nindex: {nindex} len: {len}",
                             nindex = nindex,
                             len = itered.len()
                         );
                        (nindex, itered.len() as i32)
                    }
                    (_, Some(BranchAllStatus { len, .. })) => {
                        let position = if flow_jobs_success.is_some() {
                            find_flow_job_index(jobs, job_id_for_status)
                        } else {
                            None
                        };

                        let nindex = if let Some(position) = position {
                             sqlx::query_scalar!(
                                 "UPDATE v2_job_status SET
                                     flow_status = JSONB_SET(
                                         JSONB_SET(flow_status, ARRAY['modules', $1::TEXT, 'flow_jobs_success', $3::TEXT], $4),
                                         ARRAY['modules', $1::TEXT, 'branchall', 'branch'],
                                         ((flow_status->'modules'->$1::int->'branchall'->>'branch')::int + 1)::text::jsonb
                                     )
                                 WHERE id = $2
                                 RETURNING (flow_status->'modules'->$1::int->'branchall'->>'branch')::int",
                                 old_status.step,
                                 flow,
                                 position as i32,
                                 json!(success)
                             )
                         } else {
                             sqlx::query_scalar!(
                                 "UPDATE v2_job_status SET
                                     flow_status = JSONB_SET(
                                         flow_status,
                                         ARRAY['modules', $1::TEXT, 'branchall', 'branch'],
                                         ((flow_status->'modules'->$1::int->'branchall'->>'branch')::int + 1)::text::jsonb
                                     )
                                 WHERE id = $2
                                 RETURNING (flow_status->'modules'->$1::int->'branchall'->>'branch')::int",
                                 old_status.step,
                                 flow
                             )
                         }
                         .fetch_one(&mut *tx)
                         .await
                         .map_err(|e| {
                             Error::internal_err(format!(
                                 "error while fetching branchall index: {e:#}"
                             ))
                         })?
                         .ok_or_else(|| Error::internal_err(format!("requiring an index in InProgress")))?;
                        (nindex, *len as i32)
                    }
                    _ => Err(Error::internal_err(format!(
                        "unexpected status for parallel module"
                    )))?,
                };
                // reset ping after updating flow status:
                let _ = sqlx::query!("UPDATE v2_job_runtime SET ping = NULL WHERE id = $1", flow)
                    .execute(&mut *tx)
                    .await?;
                if nindex == len {
                    let mut flow_jobs_success = flow_jobs_success.clone();
                    if let Some(flow_job_success) = flow_jobs_success.as_mut() {
                        let position = jobs.iter().position(|x| x == job_id_for_status);
                        if let Some(position) = position {
                            if position < flow_job_success.len() {
                                flow_job_success[position] = Some(success);
                            }
                        }
                    }

                    let branches = current_module
                        .and_then(|x| x.get_branches_skip_failures().ok())
                        .map(|x| {
                            x.branches
                                .iter()
                                .map(|b| b.skip_failure.unwrap_or(false))
                                .collect::<Vec<_>>()
                        });

                    let mut njobs = Vec::new();

                    let jobs_filtered = if branchall.is_some() {
                        if let Some(branches) = branches {
                            for (branch, job) in branches.iter().zip(jobs.iter()) {
                                if !branch {
                                    njobs.push(job.clone());
                                }
                            }
                            njobs.as_slice()
                        } else {
                            jobs.as_slice()
                        }
                    } else {
                        jobs.as_slice()
                    };

                    // evaluate stop_after_all_iters_if for parallel loops/branchall
                    evaluate_stop_after_all_iters_if(
                        db,
                        flow,
                        current_module
                            .as_ref()
                            .and_then(|x| x.stop_after_all_iters_if.as_ref()),
                        module_status,
                        w_id,
                        client,
                        &mut stop_early,
                        &mut skip_if_stop_early,
                        &mut stop_early_err_msg,
                        &mut nresult,
                    )
                    .await?;

                    let new_status = if 
                        !(stop_early && stop_early_err_msg.is_some()) // if stop_early with error message, we want to set the job as failure and trigger the error handler if it exists
                        && (
                                skip_loop_failures
                                || sqlx::query_scalar!(
                                    "SELECT status = 'success' OR status = 'skipped' AS \"success!\" FROM v2_job_completed WHERE id = ANY($1)",
                                    jobs_filtered
                                )
                                .fetch_all(&mut *tx)
                                .await
                                .map_err(|e| {
                                    Error::internal_err(format!(
                                        "error while fetching sucess from completed_jobs: {e:#}"
                                    ))
                                })?
                                .into_iter()
                                .all(|x| x)
                            ) 
                     {
                         success = true;
                         FlowStatusModule::Success {
                             id: module_status.id(),
                             job: job_id_for_status.clone(),
                             flow_jobs: Some(jobs.clone()),
                             flow_jobs_success: flow_jobs_success.clone(),
                             branch_chosen: None,
                             approvers: vec![],
                             failed_retries: vec![],
                             skipped: false,
                             agent_actions: None,
                             agent_actions_success: None,
                         }
                     } else {
                         success = false;
                         FlowStatusModule::Failure {
                             id: module_status.id(),
                             job: job_id_for_status.clone(),
                             flow_jobs: Some(jobs.clone()),
                             flow_jobs_success: flow_jobs_success.clone(),
                             branch_chosen: None,
                             failed_retries: vec![],
                             agent_actions: None,
                             agent_actions_success: None,
                         }
                     };
                    let r = sqlx::query_scalar!(
                         "DELETE FROM parallel_monitor_lock WHERE parent_flow_id = $1 RETURNING last_ping",
                         flow,
                     ).fetch_optional(db).await.map_err(|e| {
                         Error::internal_err(format!(
                             "error while deleting parallel_monitor_lock: {e:#}"
                         ))
                     })?;

                    if r.is_some() {
                        tracing::info!(
                            "parallel flow has removed lock on its parent, last ping was {:?}",
                            r.unwrap()
                        );
                    }
                    tracing::info!(
                        "parallel iteration {job_id_for_status} of flow {flow} has finished",
                    );

                    // for parallel branchall and forloop, we do not want to trigger the error handler again at the forloop/branchall node since it was already triggered at the leaf level
                    // so we want to ignore the has_triggered_error_handler flag at the forloop/branchall node and reset it based on if the node is a success or failure
                    if !success && flow_value.failure_module.is_some() {
                        has_triggered_error_handler = true;
                    } else {
                        has_triggered_error_handler = false;
                    }
                    (success, Some(new_status))
                } else {
                    add_time!(bench, "handle parallel flow start");
                    tx.commit().await?;

                    if parallelism.is_some() {
                        sqlx::query!(
                            "UPDATE v2_job_queue q SET suspend = 0
                             FROM v2_job j, v2_job_status f
                             WHERE q.workspace_id = $1 AND q.suspend = $3 AND j.parent_job = $2
                                 AND f.id = j.id AND q.id = j.id
                                 AND (f.flow_status->'step')::int = 0",
                            w_id,
                            flow,
                            nindex
                        )
                        .execute(db)
                        .await
                        .map_err(|e| {
                            Error::internal_err(format!(
                                "error resuming job at suspend {nindex} and parent {flow}: {e:#}"
                            ))
                        })?;
                    }

                    let r = sqlx::query_scalar!(
                         "DELETE FROM parallel_monitor_lock WHERE parent_flow_id = $1 and job_id = $2 RETURNING last_ping",
                         flow,
                         job_id_for_status
                     ).fetch_optional(db).await.map_err(|e| {
                         Error::internal_err(format!("error while removing parallel_monitor_lock: {e:#}"))
                     })?;
                    if r.is_some() {
                        tracing::info!(
                            "parallel flow has removed lock on its parent, last ping was {:?}",
                            r.unwrap()
                        );
                    }
                    add_time!(bench, "non final parallel flow finished");
                    return Ok(UpdateFlowStatusAfterJobCompletion::NonLastParallelBranch);
                }
            }
            FlowStatusModule::InProgress {
                iterator: Some(FlowIterator { index, itered, .. }),
                flow_jobs_success,
                flow_jobs,
                while_loop,
                ..
            } if (*while_loop
                || (*index + 1 < itered.len()) && (success || skip_loop_failures))
                && !stop_early =>
            {
                if let Some(jobs) = flow_jobs {
                    set_success_in_flow_job_success(
                        flow_jobs_success,
                        jobs,
                        job_id_for_status,
                        &old_status,
                        flow,
                        success,
                        &mut tx,
                    )
                    .await?;
                }

                (false, None)
            }
            FlowStatusModule::InProgress {
                branchall: Some(BranchAllStatus { branch, len, .. }),
                flow_jobs_success,
                flow_jobs,
                ..
            } if branch.to_owned() < len - 1
                && (success || skip_seq_branch_failure)
                && !stop_early =>
            {
                if let Some(jobs) = flow_jobs {
                    set_success_in_flow_job_success(
                        flow_jobs_success,
                        jobs,
                        job_id_for_status,
                        &old_status,
                        flow,
                        success,
                        &mut tx,
                    )
                    .await?;
                }
                (false, None)
            }
            _ => {
                // this case is when when not a parallel loops/branchall and not an in progress loop/branchall

                if stop_early && is_loop {
                    // if we're stopping early inside a (non-parallel) loop, we don't want to bubble up the stop_early to the parent => we only want to break the loop (see conditions in match above)
                    stop_early = false;
                    stop_early_err_msg = None;
                    skip_if_stop_early = false;
                }

                if is_loop || (is_branch_all && !stop_early) {
                    // when we finish a loop or branchall, we only want to evaluate stop_after_all_iters_if if:
                    //  -  we're in a loop (non-parallel)
                    //  -  we're in a branchall and it wasn't stopped early from inside (non-parallel branchall stopped inside => stop flow => no need to evaluate stop_after_all_iters_if)
                    evaluate_stop_after_all_iters_if(
                        db,
                        flow,
                        current_module
                            .as_ref()
                            .and_then(|x| x.stop_after_all_iters_if.as_ref()),
                        module_status,
                        w_id,
                        client,
                        &mut stop_early,
                        &mut skip_if_stop_early,
                        &mut stop_early_err_msg,
                        &mut nresult,
                    )
                    .await?;
                }

                let flow_jobs = module_status.flow_jobs();
                let branch_chosen = module_status.branch_chosen();
                let mut flow_jobs_success = module_status.flow_jobs_success();

                if let (Some(flow_job_success), Some(flow_jobs)) =
                    (flow_jobs_success.as_mut(), flow_jobs.as_ref())
                {
                    let position = flow_jobs.iter().position(|x| x == job_id_for_status);
                    if let Some(position) = position {
                        if position < flow_job_success.len() {
                            flow_job_success[position] = Some(success);
                        }
                    }
                }

                if (success
                    || (flow_jobs.is_some() && (skip_loop_failures || skip_seq_branch_failure)))
                    && !(stop_early && stop_early_err_msg.is_some()) // if stop_early with error message, we want to set the job as failure and trigger the error handler if it exists
                {
                    let is_skipped = if current_module.as_ref().is_some_and(|m| m.skip_if.is_some())
                    {
                        sqlx::query_scalar!(
                            "SELECT kind = 'identity' FROM v2_job WHERE id = $1",
                            job_id_for_status
                        )
                        .fetch_one(db)
                        .await
                        .map_err(|e| {
                            Error::internal_err(format!("error during skip check: {e:#}"))
                        })?
                        .unwrap_or(false)
                    } else {
                        false
                    };
                    success = true;
                    (
                        true,
                        Some(FlowStatusModule::Success {
                            id: module_status.id(),
                            job: job_id_for_status.clone(),
                            flow_jobs,
                            flow_jobs_success,
                            branch_chosen,
                            approvers: vec![],
                            failed_retries: old_status.retry.failed_jobs.clone(),
                            skipped: is_skipped,
                            agent_actions: module_status.agent_actions(),
                            agent_actions_success: module_status.agent_actions_success(),
                        }),
                    )
                } else {
                    let inc = if continue_on_error {
                        let retry = current_module
                            .as_ref()
                            .and_then(|x| x.retry.clone())
                            .unwrap_or_default();

                        tracing::info!("update flow status on retry: {retry:#?} ");
                        let args = from_result_to_args(args.as_ref().await.get_ref())?;

                        evaluate_retry(
                            &retry,
                            &old_status.retry,
                            result.clone(),
                            Marc::new(args.unwrap_or_default().0),
                            Some(client),
                        )
                        .await?
                        .is_none()
                    } else {
                        false
                    };
                    if stop_early && stop_early_err_msg.is_some() {
                        // if stop_early with error message, we need to set explictely success to false as this function was called with success = true as the job succeeded
                        success = false;
                    }
                    (
                        inc,
                        Some(FlowStatusModule::Failure {
                            id: module_status.id(),
                            job: job_id_for_status.clone(),
                            flow_jobs,
                            flow_jobs_success,
                            branch_chosen,
                            failed_retries: old_status.retry.failed_jobs.clone(),
                            agent_actions: module_status.agent_actions(),
                            agent_actions_success: module_status.agent_actions_success(),
                        }),
                    )
                }
            }
        };

        if stop_early && stop_early_err_msg.is_some() {
            nresult = Some(Arc::new(to_raw_value(&serde_json::json! ({
                "error": {
                    "name": "EarlyStopError",
                    "message": stop_early_err_msg.as_ref().unwrap(),
                }
            }))));
        }

        let step_counter = if inc_step_counter {
            sqlx::query!(
                "UPDATE v2_job_status
                 SET flow_status = JSONB_SET(flow_status, ARRAY['step'], $1)
                 WHERE id = $2",
                json!(old_status.step + 1),
                flow
            )
            .execute(&mut *tx)
            .await
            .map_err(|e| {
                Error::internal_err(format!("error while setting flow index for {flow}: {e:#}"))
            })?;
            old_status.step + 1
        } else {
            old_status.step
        };

        // tracing::error!(
        //     "step_counter: {:?} {} {inc_step_counter} {flow}",
        //     step_counter,
        //     old_status.step,
        // );
        // panic!("stop");

        /* is_last_step is true when the step_counter (the next step index) is an invalid index */
        let is_last_step = usize::try_from(step_counter)
            .map(|i| !(..old_status.modules.len()).contains(&i))
            .unwrap_or(true);

        if let Some(new_status) = new_status.as_ref() {
            if is_failure_step {
                let parent_module = sqlx::query_scalar!(
                     "SELECT flow_status->'failure_module'->>'parent_module' FROM v2_job_status WHERE id = $1",
                     flow
                 )
                 .fetch_one(&mut *tx)
                 .await.map_err(|e| {
                     Error::internal_err(format!(
                         "error while fetching failure module: {e:#}"
                     ))
                 })?;

                sqlx::query!(
                    "UPDATE v2_job_status
                     SET flow_status = JSONB_SET(flow_status, ARRAY['failure_module'], $1)
                     WHERE id = $2",
                    json!(FlowStatusModuleWParent {
                        parent_module,
                        module_status: new_status.clone()
                    }),
                    flow
                )
                .execute(&mut *tx)
                .await
                .map_err(|e| {
                    Error::internal_err(format!(
                        "error while setting flow status in failure step: {e:#}"
                    ))
                })?;
            } else if module_step.is_preprocessor_step() {
                sqlx::query!(
                    "UPDATE v2_job_status
                     SET flow_status = JSONB_SET(flow_status, ARRAY['preprocessor_module'], $1)
                     WHERE id = $2",
                    json!(new_status),
                    flow
                )
                .execute(&mut *tx)
                .await
                .map_err(|e| {
                    Error::internal_err(format!(
                        "error while setting flow status in preprocessing step: {e:#}"
                    ))
                })?;
            } else {
                sqlx::query!(
                    "UPDATE v2_job_status
                     SET flow_status = JSONB_SET(flow_status, ARRAY['modules', $1::TEXT], $2)
                     WHERE id = $3",
                    old_status.step.to_string(),
                    json!(new_status),
                    flow
                )
                .execute(&mut *tx)
                .await
                .map_err(|e| {
                    Error::internal_err(format!("error while setting new flow status: {e:#}"))
                })?;

                if let Some(job_result) = new_status.job_result() {
                    sqlx::query!(
                         "UPDATE v2_job_status
                         SET flow_leaf_jobs = JSONB_SET(coalesce(flow_leaf_jobs, '{}'::jsonb), ARRAY[$1::TEXT], $2)
                         WHERE COALESCE((SELECT flow_innermost_root_job FROM v2_job WHERE id = $3), $3) = id",
                         new_status.id(),
                         json!(job_result),
                         flow
                     )
                     .execute(&mut *tx)
                     .await.map_err(|e| {
                         Error::internal_err(format!(
                             "error while setting leaf jobs: {e:#}"
                         ))
                     })?;
                }
            }
        }

        let nresult = if let Some(nresult) = nresult {
            // can be some either with early stop error or with the flow jobs results (was fetched to evaluate stop_early_after_all_iters but evaluated to false)
            nresult
        } else {
            match &new_status {
                Some(FlowStatusModule::Success { flow_jobs: Some(jobs), .. })
                | Some(FlowStatusModule::Failure { flow_jobs: Some(jobs), .. }) => {
                    Arc::new(retrieve_flow_jobs_results(db, w_id, jobs).await?)
                }
                _ => result.clone(),
            }
        };

<<<<<<< HEAD
=======
        match &new_status {
            Some(FlowStatusModule::Success { .. }) if is_loop || is_branch_all => {
                if let Some(stop_after_all_iters_if) = current_module
                    .as_ref()
                    .and_then(|m| m.stop_after_all_iters_if.as_ref())
                {
                    let args = from_result_to_args(args.as_ref().await.get_ref())?;

                    let should_stop = compute_bool_from_expr(
                        &stop_after_all_iters_if.expr,
                        Marc::new(args.unwrap_or_default().0),
                        nresult.clone(),
                        None,
                        None,
                        Some(client),
                        None,
                        None,
                    )
                    .await?;

                    if should_stop {
                        stop_early = true;
                        let (skip_if_stopped, err_msg_internal) =
                            get_stop_after_if_data(should_stop, Some(stop_after_all_iters_if));
                        skip_if_stop_early = skip_if_stopped;
                        if err_msg_internal.is_some() {
                            stop_early_err_msg = err_msg_internal;
                            nresult = Arc::new(to_raw_value(&stop_early_err_msg));
                        }
                    }
                }
            }
            _ => {}
        }

>>>>>>> f10cac1c
        if old_status.retry.fail_count > 0
            && matches!(&new_status, Some(FlowStatusModule::Success { .. }))
        {
            sqlx::query!(
                "UPDATE v2_job_status
                 SET flow_status = flow_status - 'retry'
                 WHERE id = $1",
                flow
            )
            .execute(&mut *tx)
            .await
            .context("remove flow status retry")?;
        }

        let flow_job = get_mini_pulled_job(&mut *tx, &flow)
            .await?
            .ok_or_else(|| Error::internal_err(format!("requiring flow to be in the queue")))?;
        tx.commit().await?;

        if module_step.is_preprocessor_step() && success {
            let tag_and_concurrency_key = get_tag_and_concurrency(&flow, db).await;
            let require_args = tag_and_concurrency_key.as_ref().is_some_and(|x| {
                x.tag.as_ref().is_some_and(|t| t.contains("$args"))
                    || x.concurrency_key
                        .as_ref()
                        .is_some_and(|ck| ck.contains("$args"))
            });
            let mut tag = tag_and_concurrency_key
                .as_ref()
                .map(|x| x.tag.clone())
                .flatten();
            let concurrency_key = tag_and_concurrency_key
                .as_ref()
                .map(|x| x.concurrency_key.clone())
                .flatten();
            let concurrent_limit = tag_and_concurrency_key
                .as_ref()
                .map(|x| x.concurrent_limit)
                .flatten();
            let concurrency_time_window_s = tag_and_concurrency_key
                .as_ref()
                .map(|x| x.concurrency_time_window_s)
                .flatten();
            if require_args {
                let args = sqlx::query_scalar!(
                    "SELECT result  as \"result: Json<HashMap<String, Box<RawValue>>>\"
                 FROM v2_job_completed 
                 WHERE id = $1",
                    job_id_for_status
                )
                .fetch_one(db)
                .await
                .map_err(|e| {
                    Error::internal_err(format!("error while fetching preprocessing args: {e:#}"))
                })?;
                let args_hm = args.unwrap_or_default().0;
                let args = PushArgs::from(&args_hm);
                if let Some(ck) = concurrency_key {
                    let mut tx = db.begin().await?;
                    insert_concurrency_key(
                        &flow_job.workspace_id,
                        &args,
                        &flow_job.runnable_path,
                        JobKind::Flow,
                        Some(ck),
                        &mut tx,
                        flow,
                    )
                    .await?;
                    tx.commit().await?;
                }
                if let Some(t) = tag {
                    tag = Some(interpolate_args(t, &args, &flow_job.workspace_id));
                }
            } else if let Some(ck) = concurrency_key {
                let mut tx = db.begin().await?;
                insert_concurrency_key(
                    &flow_job.workspace_id,
                    &PushArgs::from(&HashMap::new()),
                    &flow_job.runnable_path,
                    JobKind::Flow,
                    Some(ck),
                    &mut tx,
                    flow,
                )
                .await?;
                tx.commit().await?;
            }

            // let tag = tag_and_concurrency_key.and_then(|tc| tc.tag.map(|t| interpolate_args(t.clone(), &args, &workspace_id)));
            // let concurrency_key = tag_and_concurrency_key.and_then(|tc| tc.concurrency_key.map(|ck| interpolate_args(&ck, &args, &workspace_id)));
            sqlx::query!(
                "WITH job_result AS (
                 SELECT result 
                 FROM v2_job_completed 
                 WHERE id = $1
             ),
             updated_queue AS (
                UPDATE v2_job_queue
                SET running = false,
                tag = COALESCE($3, tag)
                WHERE id = $2
             )
             UPDATE v2_job 
             SET 
                tag = COALESCE($3, tag),
                concurrent_limit = COALESCE($4, concurrent_limit),
                concurrency_time_window_s = COALESCE($5, concurrency_time_window_s),
                args = COALESCE(
                     CASE 
                         WHEN job_result.result IS NULL THEN NULL
                         WHEN jsonb_typeof(job_result.result) = 'object' 
                         THEN job_result.result
                         WHEN jsonb_typeof(job_result.result) = 'null'
                         THEN NULL
                         ELSE jsonb_build_object('value', job_result.result)
                     END, 
                     '{}'::jsonb
                 ),
                 preprocessed = TRUE
             FROM job_result
             WHERE v2_job.id = $2;
             ",
                job_id_for_status,
                flow,
                tag,
                concurrent_limit,
                concurrency_time_window_s,
            )
            .execute(db)
            .await
            .map_err(|e| {
                Error::internal_err(format!(
                    "error while updating args in preprocessing step: {e:#}"
                ))
            })?;
            return Ok(UpdateFlowStatusAfterJobCompletion::PreprocessingStep);
        }

        let job_root = flow_job
            .flow_innermost_root_job
            .map(|x| x.to_string())
            .unwrap_or_else(|| "none".to_string());

        let should_retry = async move || -> error::Result<bool> {
            let default_retry = Retry::default();
            let retry_config = flow_value
                .get_flow_module_at_step(module_step)
                .ok()
                .and_then(|flow_module| flow_module.retry.as_ref())
                .unwrap_or(&default_retry);
            let args = from_result_to_args(args.as_ref().await.get_ref())?;

            let should_retry = evaluate_retry(
                retry_config,
                &old_status.retry,
                result.clone(),
                Marc::new(args.unwrap_or_default().0),
                Some(client),
            )
            .await?
            .is_some();

            Ok(should_retry)
        };

        let should_continue_flow = match success {
            _ if stop_early => stop_early_err_msg.is_some() && flow_value.failure_module.is_some(), // if stop_early_err_msg some, we want to trigger the error handler before stopping the flow, if any
            _ if flow_job.is_canceled() => false,
            true => !is_last_step,
            false if unrecoverable => false,
            false if skip_seq_branch_failure || skip_loop_failures || continue_on_error => {
                !is_last_step
            }
            false if should_retry().await? => true,
            false
                if !is_failure_step
                    && !has_triggered_error_handler
                    && flow_value.failure_module.is_some() =>
            {
                true
            }
            false => false,
        };

        tracing::info!(id = %flow_job.id, root_id = %job_root, success = %success, stop_early = %stop_early, is_last_step = %is_last_step, unrecoverable = %unrecoverable,
             skip_seq_branch_failure = %skip_seq_branch_failure, skip_loop_failures = %skip_loop_failures,
             current_module_id = %current_module.map(|x| x.id.clone()).unwrap_or_default(),
            continue_on_error = %continue_on_error, should_continue_flow = %should_continue_flow, "computed if flow should continue");

        tracing::info!("status module {:?}", new_status);

        (
            should_continue_flow,
            flow_job,
            flow_data,
            stop_early,
            skip_if_stop_early,
            nresult,
            is_failure_step,
            old_status.cleanup_module,
        )
    };

    let flow_job = Arc::new(flow_job);

    let done = if !should_continue_flow {
        {
            let logs = if flow_job.is_canceled() {
                "Flow job canceled\n".to_string()
            } else if stop_early {
                format!("Flow job stopped early because of a stop early predicate returning true\n")
            } else if is_failure_step {
                format!("Flow job completed with error, and error handler was triggered.\nIt completed with {}, and with recover: {}\n", if success { "success" } else { "error" }, result_has_recover_true(nresult.clone()))
            } else {
                format!(
                    "Flow job completed with {}\n",
                    if success { "success" } else { "error" }
                )
            };
            append_logs(&flow_job.id, w_id, logs, &db.into()).await;
        }
        #[cfg(feature = "enterprise")]
        if let Some(parent_job) = flow_job.parent_job {
            // if has parent job, append flow cleanup modules to parent job
            if !_cleanup_module.flow_jobs_to_clean.is_empty() {
                let uuids_json = serde_json::to_value(&_cleanup_module.flow_jobs_to_clean)
                    .map_err(|e| {
                        error::Error::internal_err(format!("Unable to serialize uuids: {e:#}"))
                    })?;
                sqlx::query!(
                    "UPDATE v2_job_status
                    SET flow_status = JSONB_SET(flow_status, ARRAY['cleanup_module', 'flow_jobs_to_clean'], COALESCE(flow_status->'cleanup_module'->'flow_jobs_to_clean', '[]'::jsonb) || $1)
                    WHERE id = $2",
                    uuids_json,
                    parent_job
                )
                .execute(db)
                .warn_after_seconds(3)
                .await?;
            }
        } else {
            // run the cleanup step only when the root job is complete
            if !_cleanup_module.flow_jobs_to_clean.is_empty() {
                tracing::debug!(
                     "Cleaning up jobs arguments, result and logs as they were marked as delete_after_use {:?}",
                     _cleanup_module.flow_jobs_to_clean
                 );
                sqlx::query!(
                    "UPDATE v2_job SET args = '{}'::jsonb WHERE id = ANY($1)",
                    &_cleanup_module.flow_jobs_to_clean,
                )
                .execute(db)
                .await
                .map_err(|e| {
                    Error::InternalErr(format!("error while cleaning up completed job: {e:#}"))
                })?;
                sqlx::query!(
                    "UPDATE v2_job_completed SET result = '{}'::jsonb WHERE id = ANY($1)",
                    &_cleanup_module.flow_jobs_to_clean,
                )
                .execute(db)
                .await
                .map_err(|e| {
                    Error::internal_err(format!("error while cleaning up completed job: {e:#}"))
                })?;
            }
        }

        if flow_job.is_canceled() {
            add_completed_job_error(
                db,
                &flow_job,
                0,
                Some(CanceledBy {
                    username: flow_job.canceled_by.clone(),
                    reason: flow_job.canceled_reason.clone(),
                }),
                canceled_job_to_result(&flow_job),
                worker_name,
                true,
                None,
            )
            .await?;
        } else {
            if flow_job.cache_ttl.is_some() && success {
                let flow = RawData::Flow(flow_data.clone());
                let cached_res_path = cached_result_path(db, client, &flow_job, Some(&flow)).await;

                save_in_cache(db, client, &flow_job, cached_res_path, nresult.clone()).await;
            }

            let success = success && (!is_failure_step || result_has_recover_true(nresult.clone()));

            add_time!(bench, "flow status update 1");
            if success {
                add_completed_job(
                    db,
                    &flow_job,
                    true,
                    stop_early && skip_if_stop_early,
                    Json(&nresult),
                    None,
                    0,
                    None,
                    true,
                    None,
                )
                .await?;
            } else {
                add_completed_job(
                    db,
                    &flow_job,
                    false,
                    stop_early && skip_if_stop_early,
                    Json(
                        &serde_json::from_str::<Value>(nresult.get()).unwrap_or_else(
                            |e| json!({"error": format!("Impossible to serialize error: {e:#}")}),
                        ),
                    ),
                    None,
                    0,
                    None,
                    true,
                    None,
                )
                .await?;
            }
        }
        true
    } else {
        tracing::debug!(id = %flow_job.id,  "start handle flow");
        match handle_flow(
            flow_job.clone(),
            &flow_data,
            db,
            client,
            Some(nresult.clone()),
            same_worker_tx,
            worker_dir,
            job_completed_tx,
            worker_name,
        )
        .warn_after_seconds(10)
        .await
        {
            Err(err) => {
                let e = json!({"message": err.to_string(), "name": "InternalError"});
                append_logs(
                    &flow_job.id,
                    w_id,
                    format!("Unexpected error during flow chaining:\n{:#?}", e),
                    &db.into(),
                )
                .await;
                let _ = add_completed_job_error(db, &flow_job, 0, None, e, worker_name, true, None)
                    .await;
                true
            }
            Ok(_) => false,
        }
    };

    if done {
        if flow_job.same_worker && !KEEP_JOB_DIR.load(Ordering::Relaxed) {
            let _ = tokio::fs::remove_dir_all(format!("{worker_dir}/{}", flow_job.id)).await;
        }

        if flow_job.is_flow_step() {
            if let Some(parent_job) = flow_job.parent_job {
                tracing::info!(subflow_id = %flow_job.id, parent_id = %parent_job, "subflow is finished, updating parent flow status");

                return Ok(UpdateFlowStatusAfterJobCompletion::Rec(
                    RecUpdateFlowStatusAfterJobCompletion {
                        flow: parent_job,
                        job_id_for_status: flow,
                        success: success && !is_failure_step,
                        result: nresult.clone(),
                        stop_early_override: if stop_early {
                            Some(skip_if_stop_early)
                        } else {
                            None
                        },
                        has_triggered_error_handler: has_triggered_error_handler || is_failure_step,
                    },
                ));
            }
        }
        Ok(UpdateFlowStatusAfterJobCompletion::Done(flow_job))
    } else {
        Ok(UpdateFlowStatusAfterJobCompletion::NotDone)
    }
}

fn find_flow_job_index(flow_jobs: &Vec<Uuid>, job_id_for_status: &Uuid) -> Option<usize> {
    flow_jobs.iter().position(|x| x == job_id_for_status)
}

async fn set_success_in_flow_job_success<'c>(
    flow_jobs_success: &Option<Vec<Option<bool>>>,
    flow_jobs: &Vec<Uuid>,
    job_id_for_status: &Uuid,
    old_status: &FlowStatus,
    flow: Uuid,
    success: bool,
    tx: &mut Transaction<'c, Postgres>,
) -> error::Result<()> {
    if flow_jobs_success.is_some() {
        let position = find_flow_job_index(flow_jobs, job_id_for_status);
        if let Some(position) = position {
            sqlx::query!(
                "UPDATE v2_job_status SET
                     flow_status = JSONB_SET(
                         flow_status,
                         ARRAY['modules', $1::TEXT, 'flow_jobs_success', $3::TEXT],
                         $4
                     )
                 WHERE id = $2",
                old_status.step as i32,
                flow,
                position as i32,
                json!(success)
            )
            .execute(&mut **tx)
            .await
            .map_err(|e| {
                Error::internal_err(format!("error while setting flow_jobs_success: {e:#}"))
            })?;
        }
    }
    Ok(())
}

async fn retrieve_flow_jobs_results(
    db: &DB,
    w_id: &str,
    job_uuids: &Vec<Uuid>,
) -> error::Result<Box<RawValue>> {
    let results = sqlx::query!(
        "SELECT result, id
         FROM v2_job_completed
         WHERE id = ANY($1) AND workspace_id = $2",
        job_uuids.as_slice(),
        w_id
    )
    .fetch_all(db)
    .await?
    .into_iter()
    .map(|br| (br.id, br.result))
    .collect::<HashMap<_, _>>();

    let results = job_uuids
        .iter()
        .map(|j| {
            results
                .get(j)
                .ok_or_else(|| Error::internal_err(format!("missing job result for {}", j)))
        })
        .collect::<Result<Vec<_>, _>>()?;
    tracing::debug!("Retrieved results for flow jobs {:?}", results);
    Ok(to_raw_value(&results))
}

async fn compute_skip_branchall_failure<'c>(
    branch: usize,
    parallel: bool,
    flow_module: Option<&FlowModule>,
    successes: &Option<Vec<Option<bool>>>,
) -> windmill_common::error::Result<bool> {
    let branches = flow_module
        .and_then(|x| x.get_branches_skip_failures().ok())
        .map(|x| {
            x.branches
                .iter()
                .map(|b| b.skip_failure.unwrap_or(false))
                .collect::<Vec<_>>()
        });
    if parallel {
        if let Some(successes) = successes {
            for (i, success) in successes.iter().enumerate() {
                if branches
                    .as_ref()
                    .and_then(|x| x.get(i))
                    .unwrap_or(&false)
                    .to_owned()
                {
                    continue;
                }
                if !(success.unwrap_or(false)) {
                    return Ok(false);
                }
            }
            Ok(true)
        } else {
            Ok(false)
        }
    } else {
        Ok(branches
            .and_then(|x| x.get(branch as usize).map(|b| b.to_owned()))
            .unwrap_or(false))
    }
}

// async fn retrieve_cleanup_module<'c>(flow_uuid: Uuid, db: &DB) -> Result<FlowCleanupModule, Error> {
//     tracing::warn!("Retrieving cleanup module of flow {}", flow_uuid);
//     let raw_value = sqlx::query_scalar!(
//         "SELECT flow_status->'cleanup_module' as cleanup_module
//         FROM queue
//         WHERE id = $1",
//         flow_uuid,
//     )
//     .fetch_one(db)
//     .await
//     .map_err(|e| Error::internal_err(format!("error during retrieval of cleanup module: {e:#}")))?;

//     raw_value
//         .clone()
//         .and_then(|rv| serde_json::from_value::<FlowCleanupModule>(rv).ok())
//         .ok_or(Error::internal_err(format!(
//             "Unable to parse flow cleanup module {:?}",
//             raw_value
//         )))
// }

async fn evaluate_retry(
    retry: &Retry,
    status: &RetryStatus,
    result: Arc<Box<RawValue>>,
    flow_args: Marc<HashMap<String, Box<RawValue>>>,
    client: Option<&AuthedClient>,
) -> anyhow::Result<Option<(u32, Duration)>> {
    if status.fail_count > MAX_RETRY_ATTEMPTS {
        return Ok(None);
    }

    if let Some(retry_if) = &retry.retry_if {
        let should_retry = compute_bool_from_expr(
            &retry_if.expr,
            flow_args,
            result,
            None,
            None,
            client,
            None,
            None,
        )
        .await?;

        if !should_retry {
            tracing::debug!("Retry condition evaluated to false, not retrying");
            return Ok(None);
        }
    }

    Ok(retry
        .interval(status.fail_count, false)
        .map(|d| (status.fail_count + 1, std::cmp::min(d, MAX_RETRY_INTERVAL))))
}

async fn compute_bool_from_expr(
    expr: &str,
    flow_args: Marc<HashMap<String, Box<RawValue>>>,
    result: Arc<Box<RawValue>>,
    all_iters: Option<Arc<Box<RawValue>>>,
    by_id: Option<&IdContext>,
    client: Option<&AuthedClient>,
    resumes: Option<(Arc<Box<RawValue>>, Arc<Box<RawValue>>, Arc<Box<RawValue>>)>,
    ctx: Option<Vec<(String, String)>>,
) -> error::Result<bool> {
    let mut context = HashMap::with_capacity(if resumes.is_some() { 7 } else { 3 });
    context.insert("result".to_string(), result.clone());
    if let Some(all_iters) = all_iters {
        context.insert("all_iters".to_string(), all_iters);
    }
    context.insert("previous_result".to_string(), result.clone());

    if let Some(resumes) = resumes {
        context.insert("resume".to_string(), resumes.1);
        context.insert("resumes".to_string(), resumes.0);
        context.insert("approvers".to_string(), resumes.2);
    }

    match eval_timeout(
        format!("Boolean({expr})"),
        context,
        Some(flow_args),
        client,
        by_id,
        ctx,
    )
    .await?
    .get()
    {
        "true" => Ok(true),
        "false" => Ok(false),
        a @ _ => Err(Error::ExecutionErr(format!(
            "Expected a boolean value, found: {a:?}"
        ))),
    }
}

struct FailureContext {
    started_at: Arc<Box<RawValue>>,
    flow_job_id: Uuid,
}

/// resumes should be in order of timestamp ascending, so that more recent are at the end
#[instrument(level = "trace", skip_all)]
async fn transform_input(
    flow_args: Marc<HashMap<String, Box<RawValue>>>,
    last_result: Arc<Box<RawValue>>,
    input_transforms: &HashMap<String, InputTransform>,
    resumes: Arc<Box<RawValue>>,
    resume: Arc<Box<RawValue>>,
    approvers: Arc<Box<RawValue>>,
    failure_context: Option<FailureContext>,
    by_id: &IdContext,
    client: &AuthedClient,
) -> windmill_common::error::Result<HashMap<String, Box<RawValue>>> {
    let mut mapped = HashMap::new();

    let mut env = HashMap::new();

    if input_transforms
        .iter()
        .any(|x| matches!(x.1, InputTransform::Javascript { .. }))
    {
        env.insert("params".to_string(), Arc::new(to_raw_value(&mapped)));
        env.insert("previous_result".to_string(), last_result);
        env.insert("resume".to_string(), resume);
        env.insert("resumes".to_string(), resumes);
        env.insert("approvers".to_string(), approvers);
        if let Some(FailureContext { started_at, flow_job_id }) = failure_context {
            env.insert("started_at".to_string(), started_at);
            env.insert(
                "flow_job_id".to_string(),
                Arc::new(to_raw_value(&flow_job_id)),
            );
        }
    }

    for (key, val) in input_transforms.into_iter() {
        match val {
            InputTransform::Static { value } => {
                mapped.insert(key.to_string(), to_raw_value(&value));
            }
            InputTransform::Javascript { expr } => {
                let v = eval_timeout(
                    expr.to_string(),
                    env.clone(),
                    Some(flow_args.clone()),
                    Some(client),
                    Some(by_id),
                    None,
                )
                .await
                .map_err(|e| {
                    Error::ExecutionErr(format!(
                        "Error during isolated evaluation of expression `{expr}`:\n{e:#}"
                    ))
                })?;
                mapped.insert(key.to_string(), v);
            }
        }
    }

    Ok(mapped)
}

#[instrument(level = "trace", skip_all)]
pub async fn handle_flow(
    flow_job: Arc<MiniPulledJob>,
    flow_data: &cache::FlowData,
    db: &sqlx::Pool<sqlx::Postgres>,
    client: &AuthedClient,
    last_result: Option<Arc<Box<RawValue>>>,
    same_worker_tx: &SameWorkerSender,
    worker_dir: &str,
    job_completed_tx: JobCompletedSender,
    worker_name: &str,
) -> anyhow::Result<()> {
    let flow = flow_data.value();
    let status = flow_job
        .parse_flow_status()
        .with_context(|| "Unable to parse flow status")?;

    let schedule_path = flow_job.schedule_path();
    if !flow_job.is_flow_step()
        && status.retry.fail_count == 0
        && schedule_path.is_some()
        && flow_job.runnable_path.is_some()
        && status.step == 0
    {
        let schedule_path = schedule_path.as_ref().unwrap();

        let schedule = get_schedule_opt(db, &flow_job.workspace_id, schedule_path)
            .warn_after_seconds(5)
            .await?;

        if let Some(schedule) = schedule {
            if let Err(err) = handle_maybe_scheduled_job(
                db,
                &flow_job,
                &schedule,
                flow_job.runnable_path.as_ref().unwrap(),
                &flow_job.workspace_id,
            )
            .warn_after_seconds(5)
            .await
            {
                match err {
                    Error::QuotaExceeded(_) => return Err(err.into()),
                    // scheduling next job failed and could not disable schedule => make zombie job to retry
                    _ => return Ok(()),
                }
            };
        } else {
            tracing::error!(
                "Schedule {schedule_path} in {} not found. Impossible to schedule again",
                &flow_job.workspace_id
            );
        }
    }
    let mut rec = PushNextFlowJobRec { flow_job: flow_job, status: status };
    loop {
        let PushNextFlowJobRec { flow_job, status } = rec;
        let next = push_next_flow_job(
            flow_job,
            status,
            flow,
            db,
            client,
            last_result.clone(),
            same_worker_tx,
            worker_dir,
            worker_name,
        )
        .warn_after_seconds(10)
        .await?;
        match next {
            PushNextFlowJob::Rec(nrec) => {
                tracing::info!("recursively pushing next flow job {}", nrec.flow_job.id);
                rec = nrec;
            }
            PushNextFlowJob::Done(update_flow) => {
                if let Some(update_flow) = update_flow {
                    tracing::info!(
                        "sending flow status update {} with success {} to job completed channel",
                        update_flow.flow,
                        update_flow.success
                    );
                    job_completed_tx
                        .send(SendResultPayload::UpdateFlow(update_flow), false)
                        .warn_after_seconds(3)
                        .await
                        .map_err(|e| {
                            Error::internal_err(format!(
                                "error sending update flow message to job completed channel: {e:#}"
                            ))
                        })?;
                }
                break;
            }
        }
    }

    Ok(())
}

#[derive(Serialize, Debug)]
pub struct Iter {
    index: i32,
    value: Box<RawValue>,
}

#[derive(FromRow)]
pub struct ResumeRow {
    pub value: Json<Box<RawValue>>,
    pub approver: Option<String>,
    pub approved: bool,
    pub resume_id: i32,
}

lazy_static::lazy_static! {
    static ref CRASH_FORCEFULLY_AT_STEP: Option<usize> = std::env::var("CRASH_FORCEFULLY_AT_STEP")
        .ok()
        .and_then(|x| x.parse::<usize>().ok());

    static ref CRASH_STEP_COUNTER: AtomicUsize = std::sync::atomic::AtomicUsize::new(0);

    static ref BRANCHALL_INDEX_RE: regex::Regex = regex::Regex::new(r"/branchall-(\d+)$").unwrap();
}

#[inline(always)]
fn potentially_crash_for_testing() {
    #[cfg(feature = "flow_testing")]
    if let Some(crash_at) = CRASH_FORCEFULLY_AT_STEP.as_ref() {
        let counter = CRASH_STEP_COUNTER.fetch_add(1, Ordering::SeqCst);
        if &counter == crash_at {
            panic!("CRASH#1 - expected crash for testing at step {}", crash_at);
        }
    }
}

// static
lazy_static::lazy_static! {
    pub static ref EHM: HashMap<String, Box<RawValue>> = HashMap::new();
}

enum PushNextFlowJob {
    Rec(PushNextFlowJobRec),
    Done(Option<UpdateFlow>),
}
struct PushNextFlowJobRec {
    flow_job: Arc<MiniPulledJob>,
    status: FlowStatus,
}
// #[async_recursion]
// #[instrument(level = "trace", skip_all)]
async fn push_next_flow_job(
    flow_job: Arc<MiniPulledJob>,
    mut status: FlowStatus,
    flow: &FlowValue,
    db: &sqlx::Pool<sqlx::Postgres>,
    client: &AuthedClient,
    last_job_result: Option<Arc<Box<RawValue>>>,
    same_worker_tx: &SameWorkerSender,
    worker_dir: &str,
    worker_name: &str,
) -> error::Result<PushNextFlowJob> {
    let job_root = flow_job
        .flow_innermost_root_job
        .map(|x| x.to_string())
        .unwrap_or_else(|| "none".to_string());

    let mut step = Step::from_i32_and_len(status.step, flow.modules.len());

    tracing::info!(id = %flow_job.id, root_id = %job_root, step = ?step, "pushing next flow job");

    let mut status_module = match step {
        Step::Step(i) => status
            .modules
            .get(i)
            .cloned()
            .unwrap_or_else(|| status.failure_module.module_status.clone()),
        Step::PreprocessorStep => status
            .preprocessor_module
            .clone()
            .unwrap_or_else(|| status.failure_module.module_status.clone()),
        Step::FailureStep => status.failure_module.module_status.clone(),
    };

    // tracing::error!("status_module: {status_module:#?}");

    let fj: mappable_rc::Marc<MiniPulledJob> = flow_job.clone().into();
    let arc_flow_job_args: Marc<HashMap<String, Box<RawValue>>> = Marc::map(fj, |x| {
        if let Some(args) = &x.args {
            &args.0
        } else {
            &EHM
        }
    });

    // if this is an empty module of if the module has already been completed, successfully, update the parent flow
    if flow.modules.is_empty() || matches!(status_module, FlowStatusModule::Success { .. }) {
        return Ok(PushNextFlowJob::Done(Some(UpdateFlow {
            flow: flow_job.id,
            success: true,
            result: if flow.modules.is_empty() {
                to_raw_value(arc_flow_job_args.as_ref())
            } else if matches!(
                status_module,
                FlowStatusModule::Success { branch_chosen: Some(_), .. }
            ) {
                last_job_result
                    .as_ref()
                    .map(|x| x.as_ref().clone())
                    .unwrap_or_else(|| to_raw_value(&json!("{}")))
            } else {
                // it has to be an empty for loop event
                serde_json::from_str("[]").unwrap()
            },
            stop_early_override: None,
            w_id: flow_job.workspace_id.clone(),
            worker_dir: worker_dir.to_string(),
            token: client.token.clone(),
        })));
    }

    if matches!(step, Step::Step(0)) {
        if !flow_job.is_flow_step() && flow_job.schedule_path().is_some() {
            let schedule_path = flow_job.schedule_path();
            let no_flow_overlap = sqlx::query_scalar!(
                "SELECT no_flow_overlap FROM schedule WHERE path = $1 AND workspace_id = $2",
                schedule_path.as_ref().unwrap(),
                flow_job.workspace_id.as_str()
            )
            .fetch_one(db)
            .warn_after_seconds(3)
            .await?;
            if no_flow_overlap {
                let overlapping = sqlx::query_scalar!(
                     // Query plan:
                     // - use of the `ix_v2_job_root_by_path` index; hence the `parent_job IS NULL`
                     //   clause.
                     // - select from `v2_job` first, then join with `v2_job_queue` to avoid a full
                     //   table scan on `running = true`.
                     "SELECT id
                     FROM v2_job j JOIN v2_job_queue USING (id)
                     WHERE j.workspace_id = $2 AND trigger_kind = 'schedule' AND trigger = $1 AND runnable_path = $4
                         AND parent_job IS NULL
                         AND j.id != $3
                         AND running = true",
                     schedule_path.as_ref().unwrap(),
                     flow_job.workspace_id.as_str(),
                     flow_job.id,
                     flow_job.runnable_path()
                 )
                 .fetch_all(db)
                 .warn_after_seconds(3)
                 .await?;
                if overlapping.len() > 0 {
                    let overlapping_str = overlapping
                        .iter()
                        .map(|x| x.to_string())
                        .collect::<Vec<String>>()
                        .join(", ");

                    return Ok(PushNextFlowJob::Done(Some(
                        UpdateFlow {
                            flow: flow_job.id,
                            success: true,
                            result: serde_json::from_str(
                                &format!("\"not allowed to overlap with {overlapping_str}, scheduling next iteration\""),
                            )
                            .unwrap(),
                            stop_early_override: Some(true),
                            w_id: flow_job.workspace_id.clone(),
                            worker_dir: worker_dir.to_string(),
                            token: client.token.clone(),
                        }
                    )));
                }
            }
        }
        if let Some(skip_expr) = &flow.skip_expr {
            let skip = compute_bool_from_expr(
                &skip_expr,
                arc_flow_job_args.clone(),
                Arc::new(to_raw_value(&json!("{}"))),
                None,
                None,
                Some(client),
                None,
                Some(vec![(
                    windmill_common::variables::WM_SCHEDULED_FOR.to_string(),
                    flow_job.scheduled_for.to_string(),
                )]),
            )
            .warn_after_seconds(3)
            .await?;
            if skip {
                return Ok(PushNextFlowJob::Done(Some(UpdateFlow {
                    flow: flow_job.id,
                    success: true,
                    result: serde_json::from_str("\"stopped early\"").unwrap(),
                    stop_early_override: Some(true),
                    w_id: flow_job.workspace_id.clone(),
                    worker_dir: worker_dir.to_string(),
                    token: client.token.clone(),
                })));
            }
        }
    }

    // Compute and initialize last_job_result
    let arc_last_job_result = if status_module.is_failure() {
        // if job is being retried, pass the result of its previous failure
        last_job_result.unwrap_or_else(|| Arc::new(to_raw_value(&json!("{}"))))
    } else if matches!(step, Step::Step(0)) || step.is_preprocessor_step() {
        // if it's the first job executed in the flow, pass the flow args
        Arc::new(to_raw_value(&flow_job.args))
    } else {
        // else pass the last job result. Either from the function arg if it's set, or manually fetch it from the previous job
        // having last_job_result empty can happen either when the job was suspended and is being restarted, or if it's a
        // flow restart from a specific step
        if last_job_result.is_some() {
            last_job_result.unwrap()
        } else {
            match get_previous_job_result(db, flow_job.workspace_id.as_str(), &status)
                .warn_after_seconds(3)
                .await?
            {
                None => Arc::new(to_raw_value(&json!("{}"))),
                Some(previous_job_result) => Arc::new(previous_job_result),
            }
        }
    };

    let mut resume_messages: Vec<Box<RawValue>> = vec![];
    let mut approvers: Vec<String> = vec![];

    /* (suspend / resume), when starting a module, if previous module has a
     * non-zero `suspend` value, collect `resume_job`s for the previous module job.
     *
     * If there aren't enough, try again later. */
    if matches!(
        &status_module,
        FlowStatusModule::WaitingForPriorSteps { .. } | FlowStatusModule::WaitingForEvents { .. }
    ) {
        if let Some((suspend, last)) = needs_resume(&flow, &status) {
            let mut tx = db.begin().warn_after_seconds(3).await?;

            /* Lock this row to prevent the suspend column getting out out of sync
             * if a resume message arrives after we fetch and count them here.
             *
             * This only works because jobs::resume_job does the same thing. */
            sqlx::query_scalar!(
                "SELECT null FROM v2_job_queue WHERE id = $1 FOR UPDATE",
                flow_job.id
            )
            .fetch_one(&mut *tx)
            .warn_after_seconds(3)
            .await
            .context("lock flow in queue")?;

            let resumes = sqlx::query_as::<_, ResumeRow>(
                 "SELECT value, approver, resume_id, approved FROM resume_job WHERE job = $1 ORDER BY created_at ASC",
             )
             .bind(last)
             .fetch_all(&mut *tx)
             .warn_after_seconds(3)
             .await
             ?
             .into_iter()
             .collect::<Vec<_>>();

            resume_messages.extend(resumes.iter().map(|r| to_raw_value(&r.value)));
            approvers.extend(resumes.iter().map(|r| {
                r.approver
                    .clone()
                    .as_deref()
                    .unwrap_or_else(|| "anonymous")
                    .to_string()
            }));

            // Persist approval user groups conditions, if any. Requires runnning the InputTransform
            let required_events = suspend.required_events.unwrap() as u16;
            let user_auth_required = suspend.user_auth_required.unwrap_or(false);
            if user_auth_required {
                let self_approval_disabled = suspend.self_approval_disabled.unwrap_or(false);
                let mut user_groups_required: Vec<String> = Vec::new();
                if suspend.user_groups_required.is_some() {
                    match suspend.user_groups_required.unwrap() {
                        InputTransform::Static { value } => {
                            user_groups_required = serde_json::from_str::<Vec<String>>(value.get())
                                .expect("Unable to deserialize group names");
                        }
                        InputTransform::Javascript { expr } => {
                            let mut context = HashMap::with_capacity(2);
                            context.insert("result".to_string(), arc_last_job_result.clone());
                            context
                                .insert("previous_result".to_string(), arc_last_job_result.clone());

                            let eval_result = serde_json::from_str::<Vec<String>>(
                                 eval_timeout(
                                     expr.to_string(),
                                     context,
                                     Some(arc_flow_job_args.clone()),
                                     None,
                                     None,
                                     None
                                 )
                                 .warn_after_seconds(3)
                                 .await
                                 .map_err(|e| {
                                     Error::ExecutionErr(format!(
                                         "Error during isolated evaluation of expression `{expr}`:\n{e:#}"
                                     ))
                                 })?
                                 .get(),
                             );
                            if eval_result.is_ok() {
                                user_groups_required = eval_result.ok().unwrap_or(Vec::new())
                            } else {
                                let e = eval_result.err().unwrap();
                                return Err(Error::ExecutionErr(format!(
                                    "Result returned by input transform invalid `{e:#}`"
                                )));
                            }
                        }
                    }
                }
                let approval_conditions = ApprovalConditions {
                    user_auth_required,
                    user_groups_required,
                    self_approval_disabled,
                };
                sqlx::query!(
                    "UPDATE v2_job_status
                     SET flow_status = JSONB_SET(flow_status, ARRAY['approval_conditions'], $1)
                     WHERE id = $2",
                    json!(approval_conditions),
                    flow_job.id
                )
                .execute(&mut *tx)
                .warn_after_seconds(3)
                .await?;
            }

            let is_disapproved = resumes.iter().find(|x| !x.approved);
            let can_be_resumed =
                is_disapproved.is_none() && resume_messages.len() >= required_events as usize;
            let disapproved_or_timeout_but_continue = !can_be_resumed
                && (is_disapproved.is_some()
                    || !matches!(
                        &status_module,
                        FlowStatusModule::WaitingForPriorSteps { .. }
                    ))
                && suspend.continue_on_disapprove_timeout.unwrap_or(false);

            let audit_author = AuditAuthor {
                username: flow_job
                    .permissioned_as
                    .trim_start_matches("u/")
                    .to_string(),
                email: flow_job.permissioned_as_email.clone(),
                username_override: None,
                token_prefix: Some(format!("psh.nxt.flowjob-{}", client.token.to_string())),
            };

            if can_be_resumed || disapproved_or_timeout_but_continue {
                if disapproved_or_timeout_but_continue {
                    let js = if let Some(disapproved) = is_disapproved.as_ref() {
                        json!({"error": {"message": format!("Disapproved by {}", disapproved.approver.clone().unwrap_or_else( || "unknown".to_string())), "name": "SuspendedDisapproved"}})
                    } else {
                        json!({"error": {"message": "Timed out waiting to be resumed", "name": "SuspendedTimedOut"}})
                    };

                    resume_messages.push(to_raw_value(&js));
                    audit_log(
                         &mut *tx,
                         &audit_author,
                         "jobs.suspend_resume",
                         ActionKind::Update,
                         &flow_job.workspace_id,
                         Some(&serde_json::json!({"approved": false, "job_id": flow_job.id, "details": "Suspend timed out without approval but can continue".to_string()}).to_string()),
                         None,
                     )
                     .warn_after_seconds(3)
                     .await?;
                }

                sqlx::query!(
                     "UPDATE v2_job_status
                     SET flow_status = JSONB_SET(flow_status, ARRAY['modules', $1::TEXT, 'approvers'], $2)
                     WHERE id = $3",
                     (status.step - 1).to_string(),
                     json!(resumes
                         .into_iter()
                         .map(|r| Approval {
                             resume_id: r.resume_id as u16,
                             approver: r
                                 .approver.clone()
                                 .unwrap_or_else(|| "unknown".to_string())
                         })
                         .collect::<Vec<_>>()
                     ),
                     flow_job.id
                 )
                 .execute(&mut *tx)
                 .warn_after_seconds(3)
                 .await?;

                // Remove the approval conditions from the flow status
                sqlx::query!(
                    "UPDATE v2_job_status
                     SET flow_status = flow_status - 'approval_conditions'
                     WHERE id = $1",
                    flow_job.id
                )
                .execute(&mut *tx)
                .warn_after_seconds(3)
                .await?;

                /* continue on and run this job! */
                tx.commit().warn_after_seconds(3).await?;

            /* not enough messages to do this job, "park"/suspend until there are */
            } else if matches!(
                &status_module,
                FlowStatusModule::WaitingForPriorSteps { .. }
            ) && is_disapproved.is_none()
            {
                sqlx::query!(
                    "WITH suspend AS (
                         UPDATE v2_job_queue SET suspend = $2, suspend_until = now() + $3
                         WHERE id = $4
                         RETURNING id
                     ) UPDATE v2_job_status SET flow_status = JSONB_SET(
                         flow_status,
                         ARRAY['modules', flow_status->>'step'::TEXT],
                         $1
                     ) WHERE id = (SELECT id FROM suspend)",
                    json!(FlowStatusModule::WaitingForEvents {
                        id: status_module.id(),
                        count: required_events,
                        job: last
                    }),
                    (required_events - resume_messages.len() as u16) as i32,
                    Duration::from_secs(
                        suspend.timeout.map(|t| t.into()).unwrap_or_else(|| 30 * 60)
                    ) as Duration,
                    flow_job.id,
                )
                .execute(&mut *tx)
                .warn_after_seconds(3)
                .await?;

                sqlx::query!(
                    "UPDATE v2_job_runtime SET ping = NULL
                     WHERE id = $1",
                    flow_job.id,
                )
                .execute(&mut *tx)
                .warn_after_seconds(3)
                .await?;

                tx.commit().warn_after_seconds(3).await?;
                return Ok(PushNextFlowJob::Done(None));

            /* cancelled or we're WaitingForEvents but we don't have enough messages (timed out) */
            } else {
                if is_disapproved.is_none() {
                    audit_log(
                         &mut *tx,
                         &audit_author,
                         "jobs.suspend_resume",
                         ActionKind::Update,
                         &flow_job.workspace_id,
                         Some(&serde_json::json!({"approved": false, "job_id": flow_job.id, "details": "Suspend timed out without approval and is cancelled".to_string()}).to_string()),
                         None,
                     )
                     .warn_after_seconds(3)
                     .await?;
                }
                tx.commit().warn_after_seconds(3).await?;

                let (logs, error_name) = if let Some(disapprover) = is_disapproved {
                    (
                        format!(
                            "Disapproved by {}",
                            disapprover
                                .approver
                                .clone()
                                .unwrap_or_else(|| "unknown".to_string())
                        ),
                        "SuspendedDisapproved",
                    )
                } else {
                    (
                        "Timed out waiting to be resumed".to_string(),
                        "SuspendedTimedOut",
                    )
                };

                let result: Value = json!({ "error": {"message": logs, "name": error_name}});

                append_logs(
                    &flow_job.id,
                    &flow_job.workspace_id,
                    logs.clone(),
                    &db.into(),
                )
                .warn_after_seconds(3)
                .await;

                return Ok(PushNextFlowJob::Done(Some(UpdateFlow {
                    flow: flow_job.id,
                    success: false,
                    result: to_raw_value(&result),
                    stop_early_override: None,
                    w_id: flow_job.workspace_id.clone(),
                    worker_dir: worker_dir.to_string(),
                    token: client.token.clone(),
                })));
            }
        }
    }

    let mut module = flow.get_flow_module_at_step(step)?;

    let current_id = &module.id;
    let mut previous_id = match step {
        Step::Step(i) if i >= 1 => flow.modules.get(i - 1).map(|m| m.id.clone()).unwrap(),
        _ => String::new(),
    };

    // calculate sleep if any
    let mut scheduled_for_o = {
        // avoid branchall sleeping on every iteration if sleep is on module prior
        if !matches!(
            &status_module,
            FlowStatusModule::WaitingForPriorSteps { .. }
                | FlowStatusModule::WaitingForEvents { .. }
        ) {
            None
        } else {
            let sleep_input_transform = if let Step::Step(i) = step {
                i.checked_sub(1)
                    .and_then(|i| flow.modules.get(i))
                    .and_then(|m| m.sleep.clone())
            } else {
                None
            };

            if let Some(it) = sleep_input_transform {
                let json_value = match it {
                    InputTransform::Static { value } => Ok(value),
                    InputTransform::Javascript { expr } => {
                        let mut context = HashMap::with_capacity(2);
                        context.insert("result".to_string(), arc_last_job_result.clone());
                        context.insert("previous_result".to_string(), arc_last_job_result.clone());

                        serde_json::from_str(
                             eval_timeout(
                                 expr.to_string(),
                                 context,
                                 Some(arc_flow_job_args.clone()),
                                 None,
                                 None,
                                 None,
                             )
                             .warn_after_seconds(3)
                             .await
                             .map_err(|e| {
                                 Error::ExecutionErr(format!(
                                     "Error during isolated evaluation of expression `{expr}`:\n{e:#}"
                                 ))
                             })?
                             .get(),
                         )
                    }
                };
                match json_value.and_then(|x| serde_json::from_str::<serde_json::Value>(x.get())) {
                    Ok(serde_json::Value::Number(n)) => {
                        if n.is_f64() {
                            n.as_f64()
                                .map(|x: f64| from_now(Duration::from_millis((x * 1000.0) as u64)))
                        } else if n.is_u64() {
                            n.as_u64().map(|x: u64| from_now(Duration::from_secs(x)))
                        } else {
                            return Err(Error::ExecutionErr(format!(
                                "Expected an integer, found: {n}"
                            )));
                        }
                    }
                    Ok(x @ _) => Err(Error::ExecutionErr(format!(
                        "Expected an integer, found: {x:?}"
                    )))?,
                    Err(e) => Err(Error::ExecutionErr(format!(
                        "Expected a number value, had error instead: {e:?}",
                    )))?,
                }
            } else {
                None
            }
        }
    };

    let retry = if matches!(&status_module, FlowStatusModule::Failure { .. },) {
        let retry = &module.retry.clone().unwrap_or_default();
        evaluate_retry(
            retry,
            &status.retry,
            arc_last_job_result.clone(),
            arc_flow_job_args.clone(),
            Some(client),
        )
        .await?
    } else {
        None
    };
    let get_args_from_id = match &status_module {
        FlowStatusModule::Failure { job, .. }
            if retry.as_ref().is_some() || !module.continue_on_error.is_some_and(|x| x) =>
        {
            if let Some((fail_count, retry_in)) = retry {
                tracing::debug!(
                    retry_in_seconds = retry_in.as_secs(),
                    fail_count = fail_count,
                    "retrying"
                );

                scheduled_for_o = Some(from_now(retry_in));
                status.retry.failed_jobs.push(job.clone());
                sqlx::query!(
                     "UPDATE v2_job_status
                     SET flow_status = JSONB_SET(JSONB_SET(flow_status, ARRAY['retry'], $1), ARRAY['modules', $3::TEXT, 'failed_retries'], $4)
                     WHERE id = $2",
                     json!(RetryStatus { fail_count, ..status.retry.clone() }),
                     flow_job.id,
                     status.step.to_string(),
                     json!(status.retry.failed_jobs)
                 )
                 .execute(db)
                 .warn_after_seconds(2)
                 .await
                 .context("update flow retry")?;

                status_module = FlowStatusModule::WaitingForPriorSteps { id: status_module.id() };
                // we get the args from the last failed job
                status.retry.failed_jobs.last()
            /* Start the failure module ... */
            } else {
                /* push_next_flow_job is called with the current step on FlowStatusModule::Failure.
                 * This must update the step index to the end so that no subsequent steps are run after
                 * the failure module.
                 *
                 * The failure module may also run again if it fails and the retry feature is used.
                 * In that case, `i` will index past `flow.modules`.  The above should handle that and
                 * re-run the failure module. */
                step = Step::FailureStep;
                previous_id = current_id.clone();
                module = flow
                    .failure_module
                    .as_ref()
                    /* If this fails, it's a update_flow_status_after_job_completion shouldn't have called
                     * handle_flow to get here. */
                    .context("missing failure module")?;
                status_module = status.failure_module.module_status.clone();

                if module.retry.as_ref().is_some_and(|x| x.has_attempts()) {
                    sqlx::query!(
                        "UPDATE v2_job_status
                         SET flow_status = JSONB_SET(flow_status, ARRAY['retry'], $1)
                         WHERE id = $2",
                        json!(RetryStatus { fail_count: 0, failed_jobs: vec![] }),
                        flow_job.id
                    )
                    .execute(db)
                    .warn_after_seconds(3)
                    .await
                    .context("update flow retry")?;
                };
                None
            }
        }
        _ => None,
    };

    let mut transform_context: Option<IdContext> = None;

    let approvers = Arc::new(to_raw_value(&approvers));
    let resume = Arc::new(to_raw_value(&resume_messages.last()));
    let resumes = Arc::new(to_raw_value(&resume_messages));

    drop(resume_messages);

    let is_skipped = if let Some(skip_if) = &module.skip_if {
        let idcontext = get_transform_context(&flow_job, previous_id.as_str(), &status)
            .warn_after_seconds(3)
            .await?;
        compute_bool_from_expr(
            &skip_if.expr,
            arc_flow_job_args.clone(),
            arc_last_job_result.clone(),
            None,
            Some(&idcontext),
            Some(client),
            Some((resumes.clone(), resume.clone(), approvers.clone())),
            None,
        )
        .warn_after_seconds(3)
        .await?
    } else {
        false
    };

    let args: windmill_common::error::Result<_> = if module.mock.is_some()
        && module.mock.as_ref().unwrap().enabled
    {
        let mut hm = HashMap::new();
        hm.insert(
            "previous_result".to_string(),
            to_raw_value(
                &module
                    .mock
                    .as_ref()
                    .unwrap()
                    .return_value
                    .clone()
                    .unwrap_or_else(|| serde_json::from_str("null").unwrap()),
            ),
        );
        Ok(Marc::new(hm))
    } else if let Some(id) = get_args_from_id {
        let args = sqlx::query_scalar!(
            "SELECT args AS \"args: Json<HashMap<String, Box<RawValue>>>\"
                 FROM v2_job WHERE id = $1 AND workspace_id = $2",
            id,
            &flow_job.workspace_id
        )
        .fetch_optional(db)
        .warn_after_seconds(3)
        .await?;
        if let Some(args) = args {
            Ok(Marc::new(args.map(|x| x.0).unwrap_or_else(HashMap::new)))
        } else {
            Ok(Marc::new(HashMap::new()))
        }
    } else if step.is_preprocessor_step() {
        let mut hm = (*arc_flow_job_args).clone();
        hm.insert(
            ENTRYPOINT_OVERRIDE.to_string(),
            to_raw_value(&"preprocessor"),
        );
        Ok(Marc::new(hm))
    } else {
        let value = module.get_value();
        match &value {
            Ok(_) if matches!(value, Ok(FlowModuleValue::Identity)) || is_skipped => {
                serde_json::from_str(
                    &serde_json::to_string(&PreviousResult {
                        previous_result: Some(&arc_last_job_result),
                    })
                    .unwrap(),
                )
                .map(Marc::new)
                .map_err(|e| error::Error::internal_err(format!("identity: {e:#}")))
            }
            Ok(
                FlowModuleValue::Script { input_transforms, .. }
                | FlowModuleValue::RawScript { input_transforms, .. }
                | FlowModuleValue::FlowScript { input_transforms, .. }
                | FlowModuleValue::Flow { input_transforms, .. }
                | FlowModuleValue::AIAgent { input_transforms, .. },
            ) => {
                let ctx = get_transform_context(&flow_job, &previous_id, &status)
                    .warn_after_seconds(3)
                    .await?;
                transform_context = Some(ctx);
                let by_id = transform_context.as_ref().unwrap();
                // if a failure step, we add flow job id and started_at to the context. This is for error handling of triggers where we wrap scripts into single step flows
                // It's to make its arguments consistent with global/workspace/schedule error handlers.
                let failure_context = match step {
                    Step::FailureStep if flow_job.started_at.is_some() => Some(FailureContext {
                        started_at: Arc::new(to_raw_value(&flow_job.started_at.unwrap())),
                        flow_job_id: flow_job.id,
                    }),
                    _ => None,
                };
                transform_input(
                    arc_flow_job_args.clone(),
                    arc_last_job_result.clone(),
                    input_transforms,
                    resumes.clone(),
                    resume.clone(),
                    approvers.clone(),
                    failure_context,
                    by_id,
                    client,
                )
                .warn_after_seconds(3)
                .await
                .map(Marc::new)
            }
            Ok(_) => Ok(arc_flow_job_args.clone()),
            Err(e) => {
                return Err(error::Error::internal_err(format!(
                    "module was not convertible to acceptable value {e:?}"
                )))
            }
        }
    };
    tracing::debug!(id = %flow_job.id, root_id = %job_root, "flow job args computed");

    let next_flow_transform = compute_next_flow_transform(
        arc_flow_job_args.clone(),
        arc_last_job_result.clone(),
        &flow_job,
        &flow,
        transform_context,
        db,
        &module,
        &status,
        &status_module,
        &previous_id,
        client,
        resumes.clone(),
        resume.clone(),
        approvers.clone(),
        is_skipped,
    )
    .warn_after_seconds(3)
    .await?;
    tracing::info!(id = %flow_job.id, root_id = %job_root, "next flow transform computed");

    let (job_payloads, next_status) = match next_flow_transform {
        NextFlowTransform::Continue(job_payload, next_state) => (job_payload, next_state),
        NextFlowTransform::EmptyInnerFlows { branch_chosen } => {
            let raw_status = sqlx::query_scalar!(
                "UPDATE v2_job_status
                 SET flow_status = JSONB_SET(flow_status, ARRAY['modules', $1::TEXT], $2)
                 WHERE id = $3
                 RETURNING flow_status AS \"flow_status: Json<Box<RawValue>>\"",
                status.step.to_string(),
                json!(FlowStatusModule::Success {
                    id: status_module.id(),
                    job: Uuid::nil(),
                    flow_jobs: if branch_chosen.is_some() {
                        None
                    } else {
                        Some(vec![])
                    },
                    flow_jobs_success: if branch_chosen.is_some() {
                        None
                    } else {
                        Some(vec![])
                    },
                    branch_chosen: branch_chosen,
                    approvers: vec![],
                    failed_retries: vec![],
                    skipped: false,
                    agent_actions: None,
                    agent_actions_success: None,
                }),
                flow_job.id
            )
            .fetch_optional(db)
            .warn_after_seconds(3)
            .await?
            .flatten();

            let status = raw_status
                .as_ref()
                .and_then(|v| serde_json::from_str::<FlowStatus>((**v).get()).ok());

            if let Some(status) = status {
                // // flow is reprocessed by the worker in a state where the module has completed successfully.
                return Ok(PushNextFlowJob::Rec(PushNextFlowJobRec {
                    flow_job: flow_job,
                    status: status,
                }));
            } else {
                return Err(Error::BadRequest(
                    "impossible to parse new flow status after applying inner flows".to_string(),
                ));
            }
        }
    };

    // Also check `flow_job.same_worker` for [`JobKind::Flow`] jobs as it's no
    // more reflected to the flow value on push.
    let job_same_worker = flow_job.same_worker
        && matches!(flow_job.kind, JobKind::Flow)
        && flow_job.runnable_id.is_some();
    let continue_on_same_worker =
        (flow.same_worker || job_same_worker) && module.suspend.is_none() && module.sleep.is_none();

    /* Finally, push the job into the queue */
    let mut uuids = vec![];

    let job_payloads = match job_payloads {
        ContinuePayload::SingleJob(payload) => vec![payload],
        ContinuePayload::ParallelJobs(payloads) => payloads,
    };
    let len = job_payloads.len();

    let mut tx = db.begin().warn_after_seconds(3).await?;
    let nargs = args.as_ref();
    for (i, payload_tag) in job_payloads.into_iter().enumerate() {
        if i % 100 == 0 && i != 0 {
            tracing::info!(id = %flow_job.id, root_id = %job_root, "pushed (non-commited yet) first {i} subflows of {len}");
            sqlx::query!(
                "UPDATE v2_job_runtime SET ping = now() WHERE id = $1 AND ping < now()",
                flow_job.id,
            )
            .execute(db)
            .warn_after_seconds(3)
            .await?;
        }
        tracing::debug!(id = %flow_job.id, root_id = %job_root, "pushing job {i} of {len}");

        // compute job-to-be-pushed priority
        // The job definition itself might have its own priority, but as we're running
        // it from a flow here, it inherits first the flow step priority and second the
        // flow priority.
        let new_job_priority_override = if module.priority.is_some() {
            module.priority
        } else if flow_job.priority.is_some() {
            flow_job.priority
        } else {
            None
        };

        let marc;
        let me;
        let args = match &next_status {
            NextStatus::AllFlowJobs {
                branchall: Some(BranchAllStatus { .. }),
                iterator: None,
                ..
            } => nargs,
            NextStatus::NextLoopIteration {
                next: ForloopNextIteration { new_args, .. },
                simple_input_transforms,
            } => {
                let mut args = if let Ok(args) = nargs {
                    args.as_ref().clone()
                } else {
                    HashMap::new()
                };
                insert_iter_arg(&mut args, "iter".to_string(), to_raw_value(new_args));

                args.insert("iter".to_string(), to_raw_value(new_args));
                if let Some(input_transforms) = simple_input_transforms {
                    //previous id is none because we do not want to use previous id if we are in a for loop
                    let ctx = get_transform_context(&flow_job, "", &status)
                        .warn_after_seconds(3)
                        .await?;
                    let ti = transform_input(
                        Marc::new(args),
                        arc_last_job_result.clone(),
                        input_transforms,
                        resumes.clone(),
                        resume.clone(),
                        approvers.clone(),
                        None,
                        &ctx,
                        client,
                    )
                    .warn_after_seconds(3)
                    .await
                    .map_err(|e| {
                        Error::ExecutionErr(
                            format!("could not transform input using an expr: {e}",),
                        )
                    })
                    .map(Marc::new);
                    if let Ok(ti) = ti {
                        marc = ti;
                        Ok(&marc)
                    } else {
                        me = ti.unwrap_err();
                        Err(&me)
                    }
                } else {
                    marc = Marc::new(args);
                    Ok(&marc)
                }
            }
            NextStatus::AllFlowJobs {
                branchall: None,
                iterator: Some(FlowIterator { itered, .. }),
                simple_input_transforms,
            } => {
                if let Ok(args) = args.as_ref() {
                    let mut hm = HashMap::new();
                    for (k, v) in args.iter() {
                        hm.insert(k.to_string(), v.to_owned());
                    }
                    insert_iter_arg(
                        &mut hm,
                        "iter".to_string(),
                        to_raw_value(&json!({ "index": i as i32, "value": itered[i]})),
                    );
                    if let Some(input_transforms) = simple_input_transforms {
                        let ctx = get_transform_context(&flow_job, &previous_id, &status)
                            .warn_after_seconds(3)
                            .await?;
                        let ti = transform_input(
                            Marc::new(hm),
                            arc_last_job_result.clone(),
                            input_transforms,
                            resumes.clone(),
                            resume.clone(),
                            approvers.clone(),
                            None,
                            &ctx,
                            client,
                        )
                        .warn_after_seconds(3)
                        .await
                        .map_err(|e| {
                            Error::ExecutionErr(format!(
                                "could not transform input using an expr: {e}"
                            ))
                        })
                        .map(Marc::new);
                        if let Ok(ti) = ti {
                            marc = ti;
                            Ok(&marc)
                        } else {
                            me = ti.unwrap_err();
                            Err(&me)
                        }
                    } else {
                        marc = Marc::new(hm);
                        Ok(&marc)
                    }
                } else {
                    nargs
                }
            }
            _ => nargs,
        };

        let push_args;
        let err;
        let ov;

        match args {
            Ok(v) => {
                ov = v;
                push_args = PushArgs::from(ov.as_ref());
                err = None;
            }
            Err(e) => {
                push_args = PushArgs::from(&*EHM);
                err = Some(e);
            }
        };

        tracing::debug!(id = %flow_job.id, root_id = %job_root, "computed args for job {i} of {len}");

        let value_with_parallel = module.get_value_with_parallel()?;

        let flow_innermost_root_job = if {
            value_with_parallel.type_ == "flow"
                || (value_with_parallel.type_ == "forloopflow"
                    && value_with_parallel.parallel.is_some_and(|x| x))
        } {
            None
        } else {
            flow_job
                .flow_innermost_root_job
                .or_else(|| Some(flow_job.id))
        };

        let flow_root_job = get_root_job_id(&flow_job);

        // forward root job permissions to the new job
        let job_perms: Option<Authed> =
            get_job_perms(&mut *tx, &flow_root_job, &flow_job.workspace_id)
                .await?
                .map(|x| x.into());

        tracing::debug!(id = %flow_job.id, root_id = %job_root, "computed perms for job {i} of {len}");
        let tag = if !step.is_preprocessor_step()
            && (flow_job.tag == "flow" || flow_job.tag == format!("flow-{}", flow_job.workspace_id))
        {
            payload_tag.tag.clone()
        } else {
            Some(flow_job.tag.clone())
        };

        let (email, permissioned_as) = if let Some(on_behalf_of) = payload_tag.on_behalf_of.as_ref()
        {
            (&on_behalf_of.email, on_behalf_of.permissioned_as.clone())
        } else {
            (
                &flow_job.permissioned_as_email,
                flow_job.permissioned_as.to_owned(),
            )
        };

        let tx2 = PushIsolationLevel::Transaction(tx);
        let (uuid, mut inner_tx) = push(
            &db,
            tx2,
            &flow_job.workspace_id,
            payload_tag.payload.clone(),
            push_args,
            &flow_job.created_by,
            email,
            permissioned_as,
            Some(&format!(
                "job-span-{}",
                flow_job.flow_innermost_root_job.unwrap_or(flow_job.id)
            )),
            scheduled_for_o,
            flow_job.schedule_path(),
            Some(flow_job.id),
            Some(flow_root_job),
            flow_innermost_root_job,
            None,
            true,
            continue_on_same_worker,
            err,
            flow_job.visible_to_owner,
            tag,
            payload_tag.timeout,
            Some(module.id.clone()),
            new_job_priority_override,
            job_perms.as_ref(),
            false,
        )
        .warn_after_seconds(2)
        .await?;

        if continue_on_same_worker {
            let _ = sqlx::query!(
                "UPDATE v2_job_queue SET worker = $2 WHERE id = $1",
                uuid,
                worker_name
            )
            .execute(&mut *inner_tx)
            .warn_after_seconds(3)
            .await;
        }

        tracing::debug!(id = %flow_job.id, root_id = %job_root, "pushed next flow job: {uuid}");

        if value_with_parallel.type_ == "forloopflow" {
            if let Some(p) = value_with_parallel.parallelism {
                tracing::debug!(id = %flow_job.id, root_id = %job_root, "updating suspend for forloopflow job {uuid}");

                if i as u16 >= p {
                    sqlx::query!(
                        "UPDATE v2_job_queue SET
                             suspend = $1,
                             suspend_until = now() + interval '14 day',
                             running = true
                         WHERE id = $2",
                        (i as u16 - p + 1) as i32,
                        uuid,
                    )
                    .execute(&mut *inner_tx)
                    .warn_after_seconds(3)
                    .await?;
                }
                tracing::debug!(id = %flow_job.id, root_id = %job_root, "updated suspend for {uuid}");
            }
        }

        if payload_tag.delete_after_use {
            let uuid_singleton_json = serde_json::to_value(&[uuid]).map_err(|e| {
                error::Error::internal_err(format!("Unable to serialize uuid: {e:#}"))
            })?;

            sqlx::query!(
                 "UPDATE v2_job_status
                 SET flow_status = JSONB_SET(flow_status, ARRAY['cleanup_module', 'flow_jobs_to_clean'], COALESCE(flow_status->'cleanup_module'->'flow_jobs_to_clean', '[]'::jsonb) || $1)
                 WHERE id = $2",
                 uuid_singleton_json,
                 flow_innermost_root_job.unwrap_or(flow_job.id)
             )
             .execute(&mut *inner_tx)
             .warn_after_seconds(3)
             .await?;
        }

        tx = inner_tx;
        uuids.push(uuid);
    }

    let is_one_uuid = uuids.len() == 1;

    let one_uuid = if is_one_uuid {
        Ok(uuids[0].clone())
    } else {
        Err(Error::BadRequest("Expected only one uuid".to_string()))
    };

    if !is_one_uuid {
        for uuid in &uuids {
            sqlx::query!(
                "INSERT INTO parallel_monitor_lock (parent_flow_id, job_id)
                 VALUES ($1, $2)",
                flow_job.id,
                uuid
            )
            .execute(&mut *tx)
            .warn_after_seconds(3)
            .await?;
            tracing::debug!(id = %flow_job.id, root_id = %job_root, "updated parallel monitor lock for {uuid}");
        }
    }

    let first_uuid = uuids[0];
    let new_status = match next_status {
        NextStatus::NextLoopIteration {
            next:
                ForloopNextIteration {
                    index,
                    itered,
                    mut flow_jobs,
                    while_loop,
                    mut flow_jobs_success,
                    ..
                },
            ..
        } => {
            let uuid = one_uuid?;

            flow_jobs.push(uuid);

            if let Some(flow_jobs_success) = &mut flow_jobs_success {
                flow_jobs_success.push(None);
            }
            FlowStatusModule::InProgress {
                job: uuid,
                iterator: Some(FlowIterator { index, itered }),
                flow_jobs: Some(flow_jobs),
                flow_jobs_success,
                branch_chosen: None,
                branchall: None,
                id: status_module.id(),
                parallel: false,
                while_loop,
                progress: None,
                agent_actions: None,
                agent_actions_success: None,
            }
        }
        NextStatus::AllFlowJobs { iterator, branchall, .. } => FlowStatusModule::InProgress {
            job: flow_job.id,
            iterator,
            flow_jobs_success: Some(vec![None; uuids.len()]),
            flow_jobs: Some(uuids.clone()),
            branch_chosen: None,
            branchall,
            id: status_module.id(),
            parallel: true,
            while_loop: false,
            progress: None,
            agent_actions: None,
            agent_actions_success: None,
        },
        NextStatus::NextBranchStep(NextBranch {
            mut flow_jobs,
            status,
            mut flow_jobs_success,
            ..
        }) => {
            let uuid = one_uuid?;
            flow_jobs.push(uuid);
            if let Some(flow_jobs_success) = &mut flow_jobs_success {
                flow_jobs_success.push(None);
            }
            FlowStatusModule::InProgress {
                job: uuid,
                iterator: None,
                flow_jobs: Some(flow_jobs),
                flow_jobs_success,
                branch_chosen: None,
                branchall: Some(status),
                id: status_module.id(),
                parallel: false,
                while_loop: false,
                progress: None,
                agent_actions: None,
                agent_actions_success: None,
            }
        }

        NextStatus::BranchChosen(branch) => FlowStatusModule::InProgress {
            job: one_uuid?,
            iterator: None,
            flow_jobs: None,
            flow_jobs_success: None,
            branch_chosen: Some(branch),
            branchall: None,
            id: status_module.id(),
            parallel: false,
            while_loop: false,
            progress: None,
            agent_actions: None,
            agent_actions_success: None,
        },
        NextStatus::NextStep => {
            FlowStatusModule::WaitingForExecutor { id: status_module.id(), job: one_uuid? }
        }
    };

    tracing::debug!("STATUS STEP: {:?} {step:?} {:#?}", status.step, new_status);

    match step {
        Step::FailureStep => {
            sqlx::query!(
                "UPDATE v2_job_status SET
                     flow_status = JSONB_SET(
                         JSONB_SET(flow_status, ARRAY['failure_module'], $1),
                         ARRAY['step'],
                         $2
                     )
                 WHERE id = $3",
                json!(FlowStatusModuleWParent {
                    parent_module: Some(current_id.clone()),
                    module_status: new_status
                }),
                json!(flow.modules.len()),
                flow_job.id
            )
            .execute(&mut *tx)
            .warn_after_seconds(3)
            .await?;
        }
        Step::PreprocessorStep => {
            sqlx::query!(
                "UPDATE v2_job_status SET
                     flow_status = JSONB_SET(
                         JSONB_SET(flow_status, ARRAY['preprocessor_module'], $1),
                         ARRAY['step'],
                         $2
                     )
                 WHERE id = $3",
                json!(new_status),
                json!(-1),
                flow_job.id
            )
            .execute(&mut *tx)
            .warn_after_seconds(3)
            .await?;
        }
        Step::Step(i) => {
            sqlx::query!(
                "UPDATE v2_job_status SET
                     flow_status = JSONB_SET(
                         JSONB_SET(flow_status, ARRAY['modules', $1::TEXT], $2),
                         ARRAY['step'],
                         $3
                     )
                 WHERE id = $4",
                i as i32,
                json!(new_status),
                json!(i),
                flow_job.id
            )
            .execute(&mut *tx)
            .warn_after_seconds(3)
            .await?;
        }
    };

    potentially_crash_for_testing();

    sqlx::query!(
        "UPDATE v2_job_runtime SET ping = null WHERE id = $1",
        flow_job.id
    )
    .execute(&mut *tx)
    .warn_after_seconds(3)
    .await?;

    if continue_on_same_worker {
        if !is_one_uuid {
            return Err(Error::BadRequest(
                 "Cannot continue on same worker with multiple jobs, parallel cannot be used in conjunction with same_worker".to_string(),
             ));
        }
    }
    tx.commit().warn_after_seconds(3).await?;
    tracing::info!(id = %flow_job.id, root_id = %job_root, "all next flow jobs pushed: {uuids:?}");

    if continue_on_same_worker {
        same_worker_tx
            .send(SameWorkerPayload { job_id: first_uuid, recoverable: true })
            .warn_after_seconds(3)
            .await
            .map_err(to_anyhow)?;
    }
    return Ok(PushNextFlowJob::Done(None));
}

// async fn jump_to_next_step(
//     status_step: i32,
//     i: usize,
//     job_id: &Uuid,
//     flow: FlowValue,
//     db: &DB,
//     client: &windmill_api_client::Client,
//     status_module: FlowStatusModule,
//     last_result: serde_json::Value,
//     same_worker_tx: Sender<Uuid>,
//     base_internal_url: &str,
// ) -> error::Result<()> {
//     let mut tx = db.begin().await?;

//     let next_step = i
//         .checked_add(1)
//         .filter(|i| (..flow.modules.len()).contains(i));

//     let new_job = sqlx::query_as::<_, QueuedJob>(
//         r#"
//                 UPDATE queue
//                     SET flow_status = JSONB_SET(
//                                       JSONB_SET(flow_status, ARRAY['modules', $1::TEXT], $2),
//                                                                ARRAY['step'], $3)
//                     WHERE id = $4
//                 RETURNING *
//                 "#,
//     )
//     .bind(status_step)
//     .bind(json!(status_module))
//     .bind(json!(next_step.unwrap_or(i)))
//     .bind(job_id)
//     .fetch_one(&mut *tx)
//     .await?;

//     tx.commit().await?;

//     let new_status = new_job.parse_flow_status().ok_or_else(|| {
//         Error::ExecutionErr("Impossible to parse new status after jump".to_string())
//     })?;

//     if next_step.is_some() {
//         tracing::debug!("Jumping to next step with flow {flow:#?}");
//         return push_next_flow_job(
//             &new_job,
//             new_status,
//             flow,
//             db,
//             client,
//             last_result,
//             same_worker_tx,
//             base_internal_url,
//         )
//         .await;
//     } else {
//         let success = true;
//         let skipped = false;
//         let logs = "Forloop completed without iteration".to_string();
//         let _uuid =
//             add_completed_job(db, client, &new_job, success, skipped, json!([]), logs).await?;
//         return Ok(());
//     }
// }

/// Some state about the current/last forloop FlowStatusModule used to initialized the next
/// iteration's FlowStatusModule after pushing a job
#[derive(Debug)]
struct ForloopNextIteration {
    index: usize,
    itered: Vec<Box<RawValue>>,
    flow_jobs: Vec<Uuid>,
    flow_jobs_success: Option<Vec<Option<bool>>>,
    new_args: Iter,
    while_loop: bool,
}

enum ForLoopStatus {
    ParallelIteration { itered: Vec<Box<RawValue>> },
    NextIteration(ForloopNextIteration),
    EmptyIterator,
}

#[derive(Debug)]
struct NextBranch {
    status: BranchAllStatus,
    flow_jobs: Vec<Uuid>,
    flow_jobs_success: Option<Vec<Option<bool>>>,
}

#[derive(Debug)]
enum NextStatus {
    NextStep,
    BranchChosen(BranchChosen),
    NextBranchStep(NextBranch),
    NextLoopIteration {
        next: ForloopNextIteration,
        simple_input_transforms: Option<HashMap<String, InputTransform>>,
    },
    AllFlowJobs {
        branchall: Option<BranchAllStatus>,
        iterator: Option<FlowIterator>,
        simple_input_transforms: Option<HashMap<String, InputTransform>>,
    },
}

#[derive(Clone)]
pub struct JobPayloadWithTag {
    pub payload: JobPayload,
    pub tag: Option<String>,
    pub delete_after_use: bool,
    pub timeout: Option<i32>,
    pub on_behalf_of: Option<OnBehalfOf>,
}
enum ContinuePayload {
    SingleJob(JobPayloadWithTag),
    ParallelJobs(Vec<JobPayloadWithTag>),
}

enum NextFlowTransform {
    EmptyInnerFlows { branch_chosen: Option<BranchChosen> },
    Continue(ContinuePayload, NextStatus),
}

fn insert_iter_arg(
    args: &mut HashMap<String, Box<RawValue>>,
    desired_key: String,
    value: Box<RawValue>,
) {
    let conflicting_parent_maybe = args.get(desired_key.as_str());
    if let Some(conflicting_parent) = conflicting_parent_maybe {
        // we change the key of the parent to {desired_key}_parent.
        // we do it recursively b/c it's possible there's another conflict
        let conflicting_parent_new_key = format!("{}_parent", desired_key.as_str());
        insert_iter_arg(
            args,
            conflicting_parent_new_key,
            conflicting_parent.to_owned(),
        );
    }
    args.insert(desired_key, value);
}

fn payload_from_modules<'a>(
    mut modules: Vec<FlowModule>,
    modules_node: Option<FlowNodeId>,
    failure_module: Option<&Box<FlowModule>>,
    same_worker: bool,
    id: impl FnOnce() -> String,
    path: impl FnOnce() -> String,
    opt_empty_inner_flows: bool,
) -> Option<JobPayload> {
    if opt_empty_inner_flows && modules.is_empty() && modules_node.is_none() {
        return None;
    }

    if let Some(id) = modules_node {
        return Some(JobPayload::FlowNode { id, path: path() });
    }

    add_virtual_items_if_necessary(&mut modules);

    let mut failure_module = failure_module.cloned();
    if let Some(failure_module) = failure_module.as_mut() {
        failure_module.id_append(&id());
    }

    Some(JobPayload::RawFlow {
        value: FlowValue { modules, failure_module, same_worker, ..Default::default() },
        path: Some(path()),
        restarted_from: None,
    })
}

pub fn get_path(flow_job: &MiniPulledJob, status: &FlowStatus, module: &FlowModule) -> String {
    if status
        .preprocessor_module
        .as_ref()
        .is_some_and(|x| x.id() == module.id)
    {
        format!("{}/preprocessor", flow_job.runnable_path())
    } else {
        format!("{}/{}", flow_job.runnable_path(), module.id)
    }
}

async fn compute_next_flow_transform(
    arc_flow_job_args: Marc<HashMap<String, Box<RawValue>>>,
    arc_last_job_result: Arc<Box<RawValue>>,
    flow_job: &MiniPulledJob,
    flow: &FlowValue,
    by_id: Option<IdContext>,
    db: &DB,
    module: &FlowModule,
    status: &FlowStatus,
    status_module: &FlowStatusModule,
    previous_id: &str,
    client: &AuthedClient,
    resumes: Arc<Box<RawValue>>,
    resume: Arc<Box<RawValue>>,
    approvers: Arc<Box<RawValue>>,
    is_skipped: bool,
) -> error::Result<NextFlowTransform> {
    if module.mock.is_some() && module.mock.as_ref().unwrap().enabled {
        return Ok(NextFlowTransform::Continue(
            ContinuePayload::SingleJob(JobPayloadWithTag {
                payload: JobPayload::Identity,
                tag: None,
                delete_after_use: false,
                timeout: None,
                on_behalf_of: None,
            }),
            NextStatus::NextStep,
        ));
    }
    let trivial_next_job = |payload| {
        Ok(NextFlowTransform::Continue(
            ContinuePayload::SingleJob(JobPayloadWithTag {
                payload,
                tag: None,
                delete_after_use: false,
                timeout: None,
                on_behalf_of: None,
            }),
            NextStatus::NextStep,
        ))
    };
    let delete_after_use = module.delete_after_use.unwrap_or(false);

    tracing::debug!(id = %flow_job.id, "computing next flow transform for {:?}", &module.value);
    if is_skipped {
        return trivial_next_job(JobPayload::Identity);
    }

    match module.get_value()? {
        FlowModuleValue::Identity => trivial_next_job(JobPayload::Identity),
        FlowModuleValue::Flow { path, .. } => {
            let payload =
                flow_to_payload(path, delete_after_use, &flow_job.workspace_id, db).await?;
            Ok(NextFlowTransform::Continue(
                ContinuePayload::SingleJob(payload),
                NextStatus::NextStep,
            ))
        }
        FlowModuleValue::AIAgent { .. } => {
            let path = get_path(flow_job, status, module);
            let payload = JobPayload::AIAgent { path };
            Ok(NextFlowTransform::Continue(
                ContinuePayload::SingleJob(JobPayloadWithTag {
                    payload,
                    tag: None,
                    delete_after_use,
                    timeout: None,
                    on_behalf_of: None,
                }),
                NextStatus::NextStep,
            ))
        }
        FlowModuleValue::Script { path: script_path, hash: script_hash, tag_override, .. } => {
            let payload = script_to_payload(
                script_hash,
                script_path,
                db,
                flow_job,
                module,
                tag_override,
                module.apply_preprocessor,
            )
            .await?;
            Ok(NextFlowTransform::Continue(
                ContinuePayload::SingleJob(payload),
                NextStatus::NextStep,
            ))
        }
        FlowModuleValue::RawScript {
            path,
            content,
            language,
            lock,
            tag,
            custom_concurrency_key,
            concurrent_limit,
            concurrency_time_window_s,
            ..
        } => {
            let path = path.unwrap_or_else(|| get_path(flow_job, status, module));

            let payload = raw_script_to_payload(
                path,
                content,
                language,
                lock,
                custom_concurrency_key,
                concurrent_limit,
                concurrency_time_window_s,
                module,
                tag,
                delete_after_use,
            );
            Ok(NextFlowTransform::Continue(
                ContinuePayload::SingleJob(payload),
                NextStatus::NextStep,
            ))
        }
        FlowModuleValue::FlowScript {
            id, // flow_node(id).
            tag,
            language,
            custom_concurrency_key,
            concurrent_limit,
            concurrency_time_window_s,
            ..
        } => {
            let path = get_path(flow_job, status, module);

            let payload = JobPayloadWithTag {
                payload: JobPayload::FlowScript {
                    id,
                    language,
                    custom_concurrency_key: custom_concurrency_key.clone(),
                    concurrent_limit,
                    concurrency_time_window_s,
                    cache_ttl: module.cache_ttl.map(|x| x as i32),
                    dedicated_worker: None,
                    path,
                },
                tag: tag.clone(),
                delete_after_use,
                timeout: module.timeout,
                on_behalf_of: None,
            };
            Ok(NextFlowTransform::Continue(
                ContinuePayload::SingleJob(payload),
                NextStatus::NextStep,
            ))
        }
        FlowModuleValue::WhileloopFlow { modules, modules_node, .. } => {
            // if it's a simple single step flow, we will collapse it as an optimization and need to pass flow_input as an arg
            let is_simple = is_simple_modules(&modules, flow.failure_module.as_ref());
            let (flow_jobs, flow_jobs_success) = match status_module {
                FlowStatusModule::InProgress {
                    flow_jobs: Some(flow_jobs),
                    flow_jobs_success,
                    ..
                } => (flow_jobs.clone(), flow_jobs_success.clone()),
                _ => (vec![], Some(vec![])),
            };
            let next_loop_idx = flow_jobs.len();
            next_loop_iteration(
                flow,
                status,
                ForloopNextIteration {
                    index: next_loop_idx,
                    itered: vec![],
                    flow_jobs: flow_jobs,
                    flow_jobs_success: flow_jobs_success,
                    new_args: Iter {
                        index: next_loop_idx as i32,
                        value: windmill_common::worker::to_raw_value(&next_loop_idx),
                    },
                    while_loop: true,
                },
                modules,
                modules_node,
                flow_job,
                is_simple,
                db,
                module,
                delete_after_use,
            )
            .await
        }
        /* forloop modules are expected set `iter: { value: Value, index: usize }` as job arguments */
        FlowModuleValue::ForloopFlow { modules, modules_node, iterator, parallel, .. } => {
            // if it's a simple single step flow, we will collapse it as an optimization and need to pass flow_input as an arg
            let is_simple = !matches!(flow_job.kind, JobKind::FlowPreview)
                && !parallel
                && is_simple_modules(&modules, flow.failure_module.as_ref());

            // if is_simple {
            //     match value {
            //         FlowModuleValue::Script { input_transforms, .. }
            //         | FlowModuleValue::RawScript { input_transforms, .. }
            //         | FlowModuleValue::FlowScript { input_transforms, .. }
            //         | FlowModuleValue::Flow { input_transforms, .. } => {
            //             Some(input_transforms.clone())
            //         }
            //         _ => None,
            //     }
            let next_loop_status = next_forloop_status(
                status_module,
                by_id,
                flow_job,
                previous_id,
                status,
                &iterator,
                arc_last_job_result,
                resumes,
                resume,
                approvers,
                arc_flow_job_args,
                client,
                &parallel,
            )
            .await?;

            match next_loop_status {
                ForLoopStatus::EmptyIterator => {
                    Ok(NextFlowTransform::EmptyInnerFlows { branch_chosen: None })
                }
                ForLoopStatus::NextIteration(ns) => {
                    next_loop_iteration(
                        flow,
                        status,
                        ns,
                        modules,
                        modules_node,
                        flow_job,
                        is_simple,
                        db,
                        module,
                        delete_after_use,
                    )
                    .await
                }
                ForLoopStatus::ParallelIteration { itered, .. } => {
                    // let inner_path = Some(format!("{}/loop-parallel", flow_job.script_path(),));
                    // let value = &modules[0].get_value()?;

                    // we removed the is_simple_case
                    // if is_simple {
                    //     let payload =
                    //         payload_from_simple_module(value, db, flow_job, module, inner_path)
                    //             .await?;
                    //     ContinuePayload::ForloopJobs { n: itered.len(), payload: payload }
                    // } else {

                    let payloads = (0..itered.len())
                        .into_iter()
                        .filter_map(|i| {
                            let Some(payload) = payload_from_modules(
                                modules.clone(),
                                modules_node,
                                flow.failure_module.as_ref(),
                                flow.same_worker,
                                || format!("{}-{i}", status.step),
                                || format!("{}/forloop-{i}", flow_job.runnable_path()),
                                true,
                            ) else {
                                return None;
                            };
                            Some(JobPayloadWithTag {
                                payload,
                                tag: None,
                                delete_after_use,
                                timeout: None,
                                on_behalf_of: None,
                            })
                        })
                        .collect::<Vec<_>>();
                    if payloads.is_empty() {
                        return Ok(NextFlowTransform::EmptyInnerFlows { branch_chosen: None });
                    }
                    Ok(NextFlowTransform::Continue(
                        ContinuePayload::ParallelJobs(payloads),
                        NextStatus::AllFlowJobs {
                            branchall: None,
                            iterator: Some(FlowIterator { index: 0, itered }),
                            // we removed the is_simple_case for simple_input_transforms
                            // if is_simple {
                            //     match value {
                            //         FlowModuleValue::Script { input_transforms, .. }
                            //         | FlowModuleValue::RawScript { input_transforms, .. }
                            //         | FlowModuleValue::FlowScript { input_transforms, .. }
                            //         | FlowModuleValue::Flow { input_transforms, .. } => {
                            //             Some(input_transforms.clone())
                            //         }
                            //         _ => None,
                            //     }
                            simple_input_transforms: None,
                        },
                    ))
                }
            }
        }
        FlowModuleValue::BranchOne { branches, default, default_node } => {
            let branch = match status_module {
                FlowStatusModule::WaitingForPriorSteps { .. }
                | FlowStatusModule::WaitingForEvents { .. }
                | FlowStatusModule::WaitingForExecutor { .. } => {
                    let mut branch_chosen = BranchChosen::Default;
                    let idcontext = get_transform_context(&flow_job, previous_id, &status).await?;
                    for (i, b) in branches.iter().enumerate() {
                        let pred = compute_bool_from_expr(
                            &b.expr,
                            arc_flow_job_args.clone(),
                            arc_last_job_result.clone(),
                            None,
                            Some(&idcontext),
                            Some(client),
                            Some((resumes.clone(), resume.clone(), approvers.clone())),
                            None,
                        )
                        .await?;

                        if pred {
                            branch_chosen = BranchChosen::Branch { branch: i };
                            break;
                        }
                    }
                    branch_chosen
                }
                _ => Err(Error::BadRequest(format!(
                    "Unrecognized module status for BranchOne {status_module:?}"
                )))?,
            };

            let (modules, modules_node, branch_idx) = match branch {
                BranchChosen::Default => (default, default_node, 0),
                BranchChosen::Branch { branch } => branches
                    .into_iter()
                    .nth(branch)
                    .map(|Branch { modules, modules_node, .. }| (modules, modules_node, branch + 1))
                    .ok_or_else(|| {
                        Error::BadRequest(format!(
                            "Unrecognized branch for BranchOne {status_module:?}"
                        ))
                    })?,
            };

            let Some(payload) = payload_from_modules(
                modules,
                modules_node,
                flow.failure_module.as_ref(),
                flow.same_worker,
                || status.step.to_string(),
                || format!("{}/branchone-{}", flow_job.runnable_path(), branch_idx),
                true,
            ) else {
                return Ok(NextFlowTransform::EmptyInnerFlows { branch_chosen: Some(branch) });
            };

            Ok(NextFlowTransform::Continue(
                ContinuePayload::SingleJob(JobPayloadWithTag {
                    payload,
                    tag: None,
                    delete_after_use,
                    timeout: None,
                    on_behalf_of: None,
                }),
                NextStatus::BranchChosen(branch),
            ))
        }
        FlowModuleValue::BranchAll { branches, parallel, .. } => {
            let (branch_status, flow_jobs, flow_jobs_success) = match status_module {
                FlowStatusModule::WaitingForPriorSteps { .. }
                | FlowStatusModule::WaitingForEvents { .. }
                | FlowStatusModule::WaitingForExecutor { .. } => {
                    if branches.is_empty() {
                        return Ok(NextFlowTransform::EmptyInnerFlows { branch_chosen: None });
                    } else if parallel {
                        let len = branches.len();
                        let payloads: Vec<JobPayloadWithTag> = branches
                            .into_iter()
                            .enumerate()
                            .filter_map(|(i, Branch { modules, modules_node, .. })| {
                                let Some(payload) = payload_from_modules(
                                    modules,
                                    modules_node,
                                    flow.failure_module.as_ref(),
                                    flow.same_worker,
                                    || format!("{}-{i}", status.step),
                                    || format!("{}/branchall-{}", flow_job.runnable_path(), i),
                                    false,
                                ) else {
                                    return None;
                                };
                                Some(JobPayloadWithTag {
                                    payload,
                                    tag: None,
                                    delete_after_use,
                                    timeout: None,
                                    on_behalf_of: None,
                                })
                            })
                            .collect::<Vec<_>>();
                        if payloads.is_empty() {
                            return Ok(NextFlowTransform::EmptyInnerFlows { branch_chosen: None });
                        }
                        return Ok(NextFlowTransform::Continue(
                            ContinuePayload::ParallelJobs(payloads),
                            NextStatus::AllFlowJobs {
                                branchall: Some(BranchAllStatus { branch: 0, len }),
                                iterator: None,
                                simple_input_transforms: None,
                            },
                        ));
                    } else {
                        (
                            BranchAllStatus { branch: 0, len: branches.len() },
                            vec![],
                            Some(vec![]),
                        )
                    }
                }
                FlowStatusModule::InProgress {
                    branchall: Some(BranchAllStatus { branch, len }),
                    flow_jobs: Some(flow_jobs),
                    flow_jobs_success,
                    ..
                } if !parallel => (
                    BranchAllStatus { branch: branch + 1, len: len.clone() },
                    flow_jobs.clone(),
                    flow_jobs_success.clone(),
                ),

                _ => Err(Error::BadRequest(format!(
                    "Unrecognized module status for BranchAll {status_module:?}"
                )))?,
            };

            let Branch { modules, modules_node, .. } = branches
                .into_iter()
                .nth(branch_status.branch)
                .ok_or_else(|| {
                    Error::BadRequest(format!(
                        "Unrecognized branch for BranchAll {status_module:?}"
                    ))
                })?;

            let Some(payload) = payload_from_modules(
                modules,
                modules_node,
                flow.failure_module.as_ref(),
                flow.same_worker,
                || format!("{}-{}", status.step, branch_status.branch),
                || {
                    format!(
                        "{}/branchall-{}",
                        flow_job.runnable_path(),
                        branch_status.branch
                    )
                },
                false,
            ) else {
                return Ok(NextFlowTransform::EmptyInnerFlows {
                    branch_chosen: Some(BranchChosen::Default),
                });
            };

            Ok(NextFlowTransform::Continue(
                ContinuePayload::SingleJob(JobPayloadWithTag {
                    payload,
                    tag: None,
                    delete_after_use,
                    timeout: None,
                    on_behalf_of: None,
                }),
                NextStatus::NextBranchStep(NextBranch {
                    status: branch_status,
                    flow_jobs,
                    flow_jobs_success,
                }),
            ))
        }
    }
}

async fn next_loop_iteration(
    flow: &FlowValue,
    status: &FlowStatus,
    ns: ForloopNextIteration,
    modules: Vec<FlowModule>,
    modules_node: Option<FlowNodeId>,
    flow_job: &MiniPulledJob,
    is_simple: bool,
    db: &sqlx::Pool<sqlx::Postgres>,
    module: &FlowModule,
    delete_after_use: bool,
) -> Result<NextFlowTransform, Error> {
    let inner_path = || format!("{}/loop-{}", flow_job.runnable_path(), ns.index);
    if is_simple {
        let mut value = modules[0].get_value()?;
        let simple_input_transforms = match &mut value {
            FlowModuleValue::Script { input_transforms, .. }
            | FlowModuleValue::RawScript { input_transforms, .. }
            | FlowModuleValue::FlowScript { input_transforms, .. }
            | FlowModuleValue::Flow { input_transforms, .. } => {
                Some(std::mem::take(input_transforms))
            }
            _ => None,
        };
        return Ok(NextFlowTransform::Continue(
            ContinuePayload::SingleJob(
                payload_from_simple_module(value, db, flow_job, module, inner_path()).await?,
            ),
            NextStatus::NextLoopIteration { next: ns, simple_input_transforms },
        ));
    }

    let Some(payload) = payload_from_modules(
        modules,
        modules_node,
        flow.failure_module.as_ref(),
        flow.same_worker,
        || format!("{}-{}", status.step, ns.index),
        inner_path,
        true,
    ) else {
        return Ok(NextFlowTransform::EmptyInnerFlows { branch_chosen: None });
    };

    Ok(NextFlowTransform::Continue(
        ContinuePayload::SingleJob(JobPayloadWithTag {
            payload,
            tag: None,
            delete_after_use,
            timeout: None,
            on_behalf_of: None,
        }),
        NextStatus::NextLoopIteration { next: ns, simple_input_transforms: None },
    ))
}

pub(super) fn is_simple_modules(
    modules: &Vec<FlowModule>,
    failure_module: Option<&Box<FlowModule>>,
) -> bool {
    let is_simple = modules.len() == 1
        && modules[0].is_simple()
        && modules[0].sleep.is_none()
        && modules[0].suspend.is_none()
        && modules[0].cache_ttl.is_none()
        && modules[0].retry.is_none()
        && modules[0].stop_after_if.is_none()
        && modules[0].stop_after_all_iters_if.is_none()
        && modules[0].skip_if.is_none()
        && (modules[0].mock.is_none() || modules[0].mock.as_ref().is_some_and(|m| !m.enabled))
        && failure_module.is_none();
    is_simple
}

async fn next_forloop_status(
    status_module: &FlowStatusModule,
    by_id: Option<IdContext>,
    flow_job: &MiniPulledJob,
    previous_id: &str,
    status: &FlowStatus,
    iterator: &InputTransform,
    arc_last_job_result: Arc<Box<RawValue>>,
    resumes: Arc<Box<RawValue>>,
    resume: Arc<Box<RawValue>>,
    approvers: Arc<Box<RawValue>>,
    arc_flow_job_args: Marc<HashMap<String, Box<RawValue>>>,
    client: &AuthedClient,
    parallel: &bool,
) -> Result<ForLoopStatus, Error> {
    let next_loop_status = match status_module {
        FlowStatusModule::WaitingForPriorSteps { .. }
        | FlowStatusModule::WaitingForEvents { .. }
        | FlowStatusModule::WaitingForExecutor { .. } => {
            let by_id = if let Some(x) = by_id {
                x
            } else {
                get_transform_context(&flow_job, previous_id, &status).await?
            };
            /* Iterator is an InputTransform, evaluate it into an array. */
            let itered_raw = match iterator {
                InputTransform::Static { value } => to_raw_value(value),
                InputTransform::Javascript { expr } => {
                    let mut context = HashMap::with_capacity(5);
                    context.insert("result".to_string(), arc_last_job_result.clone());
                    context.insert("previous_result".to_string(), arc_last_job_result);
                    context.insert("resumes".to_string(), resumes);
                    context.insert("resume".to_string(), resume);
                    context.insert("approvers".to_string(), approvers);

                    eval_timeout(
                        expr.to_string(),
                        context,
                        Some(arc_flow_job_args),
                        Some(client),
                        Some(&by_id),
                        None,
                    )
                    .await?
                }
            };
            let itered = serde_json::from_str::<Vec<Box<RawValue>>>(itered_raw.get()).map_err(
                |not_array| {
                    Error::ExecutionErr(format!(
                        "Expected an array value in the iterator expression, found: {not_array}"
                    ))
                },
            )?;

            if itered.is_empty() {
                ForLoopStatus::EmptyIterator
            } else if *parallel {
                ForLoopStatus::ParallelIteration { itered }
            } else if let Some(first) = itered.first() {
                let iter = Iter { index: 0 as i32, value: first.to_owned() };
                ForLoopStatus::NextIteration(ForloopNextIteration {
                    index: 0,
                    itered,
                    flow_jobs: vec![],
                    flow_jobs_success: Some(vec![]),
                    new_args: iter,
                    while_loop: false,
                })
            } else {
                panic!("itered cannot be empty")
            }
        }

        FlowStatusModule::InProgress {
            iterator: Some(FlowIterator { itered, index }),
            flow_jobs: Some(flow_jobs),
            flow_jobs_success,
            ..
        } if !*parallel => {
            let itered_new = if itered.is_empty() {
                // it's possible we need to re-compute the iterator Input Transforms here, in particular if the flow is being restarted inside the loop
                let by_id = if let Some(x) = by_id {
                    x
                } else {
                    get_transform_context(&flow_job, previous_id, &status).await?
                };
                let itered_raw = match iterator {
                    InputTransform::Static { value } => to_raw_value(value),
                    InputTransform::Javascript { expr } => {
                        let mut context = HashMap::with_capacity(5);
                        context.insert("result".to_string(), arc_last_job_result.clone());
                        context.insert("previous_result".to_string(), arc_last_job_result);
                        context.insert("resumes".to_string(), resumes);
                        context.insert("resume".to_string(), resume);
                        context.insert("approvers".to_string(), approvers);

                        eval_timeout(
                            expr.to_string(),
                            context,
                            Some(arc_flow_job_args),
                            Some(client),
                            Some(&by_id),
                            None,
                        )
                        .await?
                    }
                };
                serde_json::from_str::<Vec<Box<RawValue>>>(itered_raw.get()).map_err(
                    |not_array| {
                        Error::ExecutionErr(format!("Expected an array value, found: {not_array}"))
                    },
                )?
            } else {
                itered.clone()
            };
            let (index, next) = index
                 .checked_add(1)
                 .and_then(|i| itered_new.get(i).map(|next| (i, next)))
                 .with_context(|| {
                     format!("Could not find iteration number {index} restarting inside the for-loop flow. It's possible the itered-array has changed and this value isn't available anymore.")
                 })?;

            ForLoopStatus::NextIteration(ForloopNextIteration {
                index,
                itered: itered_new.clone(),
                flow_jobs: flow_jobs.clone(),
                flow_jobs_success: flow_jobs_success.clone(),
                new_args: Iter { index: index as i32, value: next.to_owned() },
                while_loop: false,
            })
        }

        _ => Err(Error::BadRequest(format!(
            "Unrecognized module status for ForloopFlow {status_module:?}"
        )))?,
    };
    Ok(next_loop_status)
}

async fn payload_from_simple_module(
    value: FlowModuleValue,
    db: &sqlx::Pool<sqlx::Postgres>,
    flow_job: &MiniPulledJob,
    module: &FlowModule,
    inner_path: String,
) -> Result<JobPayloadWithTag, Error> {
    let delete_after_use = module.delete_after_use.unwrap_or(false);
    Ok(match value {
        FlowModuleValue::Flow { path, .. } => {
            flow_to_payload(path, delete_after_use, &flow_job.workspace_id, db).await?
        }
        FlowModuleValue::Script { path: script_path, hash: script_hash, tag_override, .. } => {
            script_to_payload(
                script_hash,
                script_path,
                db,
                flow_job,
                module,
                tag_override,
                module.apply_preprocessor,
            )
            .await?
        }
        FlowModuleValue::RawScript {
            path,
            content,
            language,
            lock,
            tag,
            custom_concurrency_key,
            concurrent_limit,
            concurrency_time_window_s,
            ..
        } => raw_script_to_payload(
            path.unwrap_or_else(|| inner_path),
            content,
            language,
            lock,
            custom_concurrency_key,
            concurrent_limit,
            concurrency_time_window_s,
            module,
            tag,
            delete_after_use,
        ),
        FlowModuleValue::FlowScript {
            id, // flow_node(id).
            tag,
            language,
            custom_concurrency_key,
            concurrent_limit,
            concurrency_time_window_s,
            ..
        } => JobPayloadWithTag {
            payload: JobPayload::FlowScript {
                id,
                language,
                custom_concurrency_key,
                concurrent_limit,
                concurrency_time_window_s,
                cache_ttl: module.cache_ttl.map(|x| x as i32),
                dedicated_worker: None,
                path: inner_path,
            },
            tag,
            delete_after_use,
            timeout: module.timeout,
            on_behalf_of: None,
        },
        _ => unreachable!("is simple flow"),
    })
}

pub fn raw_script_to_payload(
    path: String,
    content: String,
    language: windmill_common::scripts::ScriptLang,
    lock: Option<String>,
    custom_concurrency_key: Option<String>,
    concurrent_limit: Option<i32>,
    concurrency_time_window_s: Option<i32>,
    module: &FlowModule,
    tag: Option<String>,
    delete_after_use: bool,
) -> JobPayloadWithTag {
    JobPayloadWithTag {
        payload: JobPayload::Code(RawCode {
            hash: None,
            path: Some(path),
            content,
            language,
            lock,
            custom_concurrency_key,
            concurrent_limit,
            concurrency_time_window_s,
            cache_ttl: module.cache_ttl.map(|x| x as i32),
            dedicated_worker: None,
        }),
        tag,
        delete_after_use,
        timeout: module.timeout,
        on_behalf_of: None,
    }
}

async fn flow_to_payload(
    path: String,
    delete_after_use: bool,
    w_id: &str,
    db: &DB,
) -> Result<JobPayloadWithTag, Error> {
    let FlowVersionInfo { version, on_behalf_of_email, edited_by, tag, .. } =
        get_latest_flow_version_info_for_path(db, w_id, &path, true).await?;
    let on_behalf_of = if let Some(email) = on_behalf_of_email {
        Some(OnBehalfOf { email, permissioned_as: username_to_permissioned_as(&edited_by) })
    } else {
        None
    };
    let payload =
        JobPayload::Flow { path, dedicated_worker: None, apply_preprocessor: false, version };
    Ok(JobPayloadWithTag { payload, tag, delete_after_use, timeout: None, on_behalf_of })
}

pub async fn script_to_payload(
    script_hash: Option<windmill_common::scripts::ScriptHash>,
    script_path: String,
    db: &sqlx::Pool<sqlx::Postgres>,
    flow_job: &MiniPulledJob,
    module: &FlowModule,
    tag_override: Option<String>,
    apply_preprocessor: Option<bool>,
) -> Result<JobPayloadWithTag, Error> {
    let tag_override = if tag_override.as_ref().is_some_and(|x| x.trim().is_empty()) {
        None
    } else {
        tag_override
    };
    let (payload, tag, delete_after_use, script_timeout, on_behalf_of) = if script_hash.is_none() {
        let (jp, tag, delete_after_use, script_timeout, on_behalf_of) =
            script_path_to_payload(&script_path, db, &flow_job.workspace_id, Some(true)).await?;
        (
            jp,
            tag_override.to_owned().or(tag),
            delete_after_use,
            script_timeout,
            on_behalf_of,
        )
    } else {
        let hash = script_hash.unwrap();
        let mut tx: sqlx::Transaction<'_, sqlx::Postgres> = db.begin().await?;
        let ScriptHashInfo {
            tag,
            concurrency_key,
            concurrent_limit,
            concurrency_time_window_s,
            cache_ttl,
            language,
            dedicated_worker,
            priority,
            delete_after_use,
            timeout,
            on_behalf_of_email,
            created_by,
            ..
        } = get_script_info_for_hash(&mut *tx, &flow_job.workspace_id, hash.0).await?;
        let on_behalf_of = if let Some(email) = on_behalf_of_email {
            Some(OnBehalfOf { email, permissioned_as: username_to_permissioned_as(&created_by) })
        } else {
            None
        };
        (
            // We only apply the preprocessor if it's explicitly set to true in the module,
            // which can only happen if the the flow is a SingleScriptFlow triggered by a trigger with retries or error handling.
            // In that case, apply_preprocessor is still only set to true if the script has a preprocesor.
            // We only check for script hash because SingleScriptFlow triggers specifies the script hash
            JobPayload::ScriptHash {
                hash,
                path: script_path,
                custom_concurrency_key: concurrency_key,
                concurrent_limit,
                concurrency_time_window_s,
                cache_ttl: module.cache_ttl.map(|x| x as i32).ok_or(cache_ttl).ok(),
                language,
                dedicated_worker,
                priority,
                apply_preprocessor: apply_preprocessor.unwrap_or(false),
            },
            tag_override.to_owned().or(tag),
            delete_after_use,
            timeout,
            on_behalf_of,
        )
    };
    // the module value overrides the value set at the script level. Defaults to false if both are unset.
    let final_delete_after_user =
        module.delete_after_use.unwrap_or(false) || delete_after_use.unwrap_or(false);
    let flow_step_timeout = module.timeout.or(script_timeout);
    Ok(JobPayloadWithTag {
        payload,
        tag,
        delete_after_use: final_delete_after_user,
        timeout: flow_step_timeout,
        on_behalf_of,
    })
}

async fn get_transform_context(
    flow_job: &MiniPulledJob,
    previous_id: &str,
    status: &FlowStatus,
) -> error::Result<IdContext> {
    let steps_results: HashMap<String, JobResult> = status
        .modules
        .iter()
        .filter_map(|x| x.job_result().map(|y| (x.id(), y)))
        .collect();

    Ok(IdContext { flow_job: flow_job.id, steps_results, previous_id: previous_id.to_string() })
}

// trait IntoArray: Sized {
//     fn into_array(self) -> Result<Vec<Value>, Self>;
// }

// impl IntoArray for Value {
//     fn into_array(self) -> Result<Vec<Value>, Self> {
//         match self {
//             Value::Array(array) => Ok(array),
//             not_array => Err(not_array),
//         }
//     }
// }

fn from_now(duration: Duration) -> chrono::DateTime<chrono::Utc> {
    // "This function errors when original duration is larger than
    // the maximum value supported for this type."
    chrono::Duration::from_std(duration)
        .ok()
        .and_then(|d| chrono::Utc::now().checked_add_signed(d))
        .unwrap_or(chrono::DateTime::<chrono::Utc>::MAX_UTC)
}

/// returns previous module non-zero suspend count and job, if relevant
fn needs_resume(flow: &FlowValue, status: &FlowStatus) -> Option<(Suspend, Uuid)> {
    // for a restarted job, if the restarted step is just after a suspend, don't run the suspend
    if status.restarted_from.is_some() {
        let current_step_id = flow.modules.get(status.step as usize)?.id.clone();
        if status.restarted_from.as_ref().unwrap().step_id == current_step_id {
            return None;
        }
    }
    let prev = usize::try_from(status.step)
        .ok()
        .and_then(|s| s.checked_sub(1))?;

    let suspend = flow.modules.get(prev)?.suspend.clone();
    if suspend
        .as_ref()
        .and_then(|s| s.required_events)
        .unwrap_or(0)
        == 0
    {
        return None;
    }

    if let &FlowStatusModule::Success { job, .. } = status.modules.get(prev)? {
        Some((suspend.unwrap(), job))
    } else {
        None
    }
}

// returns the result of the previous step of a running flow (if the job was successful)
async fn get_previous_job_result(
    db: &sqlx::Pool<sqlx::Postgres>,
    w_id: &str,
    flow_status: &FlowStatus,
) -> error::Result<Option<Box<RawValue>>> {
    let prev = usize::try_from(flow_status.step)
        .ok()
        .and_then(|s| s.checked_sub(1))
        .with_context(|| "No step preceding the current one")?;

    match flow_status.modules.get(prev) {
        Some(FlowStatusModule::Success { flow_jobs: Some(flow_jobs), .. }) => {
            Ok(Some(retrieve_flow_jobs_results(db, w_id, flow_jobs).await?))
        }
        Some(FlowStatusModule::Success { job, .. }) => Ok(Some(
            sqlx::query_scalar!(
                "SELECT result AS \"result!: Json<Box<RawValue>>\"
                 FROM v2_job_completed WHERE id = $1 AND workspace_id = $2",
                job,
                w_id
            )
            .fetch_one(db)
            .await?
            .0,
        )),
        _ => Ok(None),
    }
}<|MERGE_RESOLUTION|>--- conflicted
+++ resolved
@@ -209,22 +209,9 @@
     return (false, None);
 }
 
-async fn get_job_args(db: &DB, flow: uuid::Uuid) -> error::Result<HashMap<String, Box<RawValue>>> {
-    let args = sqlx::query_scalar!(
-        "SELECT args AS \"args: Json<HashMap<String, Box<RawValue>>>\"
-         FROM v2_job WHERE id = $1",
-        flow
-    )
-    .fetch_one(db)
-    .await
-    .map_err(|e| Error::internal_err(format!("retrieval of args from state: {e:#}")))?;
-    Ok(args.unwrap_or_default().0)
-}
-
 async fn evaluate_stop_after_all_iters_if(
     db: &DB,
-    flow: uuid::Uuid,
-    stop_after_all_iters_if: Option<&StopAfterIf>,
+    stop_after_all_iters_if: &StopAfterIf,
     module_status: &FlowStatusModule,
     w_id: &str,
     client: &AuthedClient,
@@ -232,45 +219,40 @@
     skip_if_stop_early: &mut bool,
     stop_early_err_msg: &mut Option<String>,
     nresult: &mut Option<Arc<Box<RawValue>>>,
+    args: HashMap<String, Box<RawValue>>,
 ) -> error::Result<()> {
-    // end of loop or branchall
-    if let Some(stop_after_all_iters_if) = stop_after_all_iters_if {
-        let args = get_job_args(db, flow).await?;
-
-        let iters_result = match &module_status {
-            FlowStatusModule::InProgress { flow_jobs: Some(flow_jobs), .. } => {
-                Arc::new(retrieve_flow_jobs_results(db, w_id, flow_jobs).await?)
-            }
-            _ => {
-                return Err(Error::internal_err(format!(
-                    "A branch loop module should have flow_jobs"
-                )))
-            }
-        };
-
-        *nresult = Some(iters_result.clone());
-
-        let stop_early_after_all_iters = compute_bool_from_expr(
-            &stop_after_all_iters_if.expr,
-            Marc::new(args),
-            iters_result.clone(),
-            None,
-            None,
-            Some(client),
-            None,
-            None,
-        )
-        .await?;
-
-        tracing::info!("should_stop {stop_early:?}");
-
-        if stop_early_after_all_iters {
-            *stop_early = true;
-            (*skip_if_stop_early, *stop_early_err_msg) =
-                get_stop_after_if_data(Some(stop_after_all_iters_if));
-        }
+    let iters_result = match &module_status {
+        FlowStatusModule::InProgress { flow_jobs: Some(flow_jobs), .. } => {
+            Arc::new(retrieve_flow_jobs_results(db, w_id, flow_jobs).await?)
+        }
+        _ => {
+            return Err(Error::internal_err(format!(
+                "A branch loop module should have flow_jobs"
+            )))
+        }
+    };
+
+    *nresult = Some(iters_result.clone());
+
+    let stop_early_after_all_iters = compute_bool_from_expr(
+        &stop_after_all_iters_if.expr,
+        Marc::new(args),
+        iters_result.clone(),
+        None,
+        None,
+        Some(client),
+        None,
+        None,
+    )
+    .await?;
+
+    tracing::info!("should_stop {stop_early:?}");
+
+    if stop_early_after_all_iters {
+        *stop_early = true;
+        (*skip_if_stop_early, *stop_early_err_msg) =
+            get_stop_after_if_data(Some(stop_after_all_iters_if));
     }
-
     Ok(())
 }
 
@@ -400,15 +382,29 @@
         let is_failure_step =
             old_status.step >= old_status.modules.len() as i32 && old_status.modules.len() > 0;
 
-<<<<<<< HEAD
         let is_flow = stop_early_override.is_some() && {
             //do not stop early if module is a flow step
-            let step = match module_step {
-                Step::PreprocessorStep => None,
-                Step::FailureStep => None,
-                Step::Step(i) => Some(i),
-            };
-=======
+            let step = module_step.get_step_index();
+
+
+            if let Some(_) = step {
+                #[derive(Deserialize)]
+                struct GetType<'j> {
+                    r#type: &'j str,
+                }
+
+                current_module
+                    .map(|module| {
+                        serde_json::from_str::<GetType>(module.value.get())
+                            .map(|v| v.r#type == "flow")
+                    })
+                    .unwrap_or(Ok(false))
+                    .unwrap_or(false)
+            } else {
+                false
+            }
+        };
+
         let args = Arc::pin(Lazy::new(async move {
             let args = sqlx::query_scalar!(
                 r#"
@@ -429,48 +425,17 @@
                     Error::internal_err(format!("retrieval of args from state: {e:#}"))
                 })?;
 
-                Ok::<_, Error>(args.clone())
+                Ok::<_, Error>(args.clone().unwrap_or_default().0)
             };
 
-        let (mut stop_early, mut stop_early_err_msg, mut skip_if_stop_early, continue_on_error) =
-            if let Some(se) = stop_early_override {
-                //do not stop early if module is a flow step
-                let step = module_step.get_step_index();
->>>>>>> f10cac1c
-
-            if let Some(_) = step {
-                #[derive(Deserialize)]
-                struct GetType<'j> {
-                    r#type: &'j str,
-                }
-
-                current_module
-                    .map(|module| {
-                        serde_json::from_str::<GetType>(module.value.get())
-                            .map(|v| v.r#type == "flow")
-                    })
-                    .unwrap_or(Ok(false))
-                    .unwrap_or(false)
-            } else {
-                false
-            }
-        };
-
-<<<<<<< HEAD
+        
+
         let (mut stop_early, mut stop_early_err_msg, mut skip_if_stop_early, continue_on_error) =
             if stop_early_override.is_some() && !is_flow && !parallel_loop && !parallel_branchall {
                 // we ignore stop_early_override (stop_early in children) if module is parallel or is a flow step
                 let se = stop_early_override.as_ref().unwrap();
                 (true, None, *se, false)
-            } else if is_failure_step || matches!(module_step, Step::PreprocessorStep) {
-=======
-                if is_flow {
-                    (false, None, false, false)
-                } else {
-                    (true, None, se, false)
-                }
             } else if is_failure_step || module_step.is_preprocessor_step() {
->>>>>>> f10cac1c
                 (false, None, false, false)
             } else if let Some(current_module) = current_module {
                 let stop_early = success
@@ -490,11 +455,7 @@
                                 )),
                                 _ => None,
                             };
-<<<<<<< HEAD
-                        let args = get_job_args(db, flow).await?;
-=======
                         let args = from_result_to_args(args.as_ref().await.get_ref())?;
->>>>>>> f10cac1c
                         compute_bool_from_expr(
                             &expr,
                             Marc::new(args),
@@ -694,21 +655,25 @@
                     };
 
                     // evaluate stop_after_all_iters_if for parallel loops/branchall
-                    evaluate_stop_after_all_iters_if(
-                        db,
-                        flow,
-                        current_module
-                            .as_ref()
-                            .and_then(|x| x.stop_after_all_iters_if.as_ref()),
-                        module_status,
-                        w_id,
-                        client,
-                        &mut stop_early,
-                        &mut skip_if_stop_early,
-                        &mut stop_early_err_msg,
-                        &mut nresult,
-                    )
-                    .await?;
+                    if let Some(stop_after_all_iters_if) = current_module
+                        .as_ref()
+                        .and_then(|x| x.stop_after_all_iters_if.as_ref())
+                    {
+                        let args = from_result_to_args(args.as_ref().await.get_ref())?;
+                        evaluate_stop_after_all_iters_if(
+                            db,
+                            stop_after_all_iters_if,
+                            module_status,
+                            w_id,
+                            client,
+                            &mut stop_early,
+                            &mut skip_if_stop_early,
+                            &mut stop_early_err_msg,
+                            &mut nresult,
+                            args,
+                        )
+                        .await?;
+                    }
 
                     let new_status = if 
                         !(stop_early && stop_early_err_msg.is_some()) // if stop_early with error message, we want to set the job as failure and trigger the error handler if it exists
@@ -885,21 +850,25 @@
                     // when we finish a loop or branchall, we only want to evaluate stop_after_all_iters_if if:
                     //  -  we're in a loop (non-parallel)
                     //  -  we're in a branchall and it wasn't stopped early from inside (non-parallel branchall stopped inside => stop flow => no need to evaluate stop_after_all_iters_if)
-                    evaluate_stop_after_all_iters_if(
-                        db,
-                        flow,
-                        current_module
-                            .as_ref()
-                            .and_then(|x| x.stop_after_all_iters_if.as_ref()),
-                        module_status,
-                        w_id,
-                        client,
-                        &mut stop_early,
-                        &mut skip_if_stop_early,
-                        &mut stop_early_err_msg,
-                        &mut nresult,
-                    )
-                    .await?;
+                    if let Some(stop_after_all_iters_if) = current_module
+                        .as_ref()
+                        .and_then(|x| x.stop_after_all_iters_if.as_ref())
+                    {
+                        let args = from_result_to_args(args.as_ref().await.get_ref())?;
+                        evaluate_stop_after_all_iters_if(
+                            db,
+                            stop_after_all_iters_if,
+                            module_status,
+                            w_id,
+                            client,
+                            &mut stop_early,
+                            &mut skip_if_stop_early,
+                            &mut stop_early_err_msg,
+                            &mut nresult,
+                            args,
+                        )
+                        .await?;
+                    }
                 }
 
                 let flow_jobs = module_status.flow_jobs();
@@ -966,7 +935,7 @@
                             &retry,
                             &old_status.retry,
                             result.clone(),
-                            Marc::new(args.unwrap_or_default().0),
+                            Marc::new(args),
                             Some(client),
                         )
                         .await?
@@ -1126,44 +1095,6 @@
             }
         };
 
-<<<<<<< HEAD
-=======
-        match &new_status {
-            Some(FlowStatusModule::Success { .. }) if is_loop || is_branch_all => {
-                if let Some(stop_after_all_iters_if) = current_module
-                    .as_ref()
-                    .and_then(|m| m.stop_after_all_iters_if.as_ref())
-                {
-                    let args = from_result_to_args(args.as_ref().await.get_ref())?;
-
-                    let should_stop = compute_bool_from_expr(
-                        &stop_after_all_iters_if.expr,
-                        Marc::new(args.unwrap_or_default().0),
-                        nresult.clone(),
-                        None,
-                        None,
-                        Some(client),
-                        None,
-                        None,
-                    )
-                    .await?;
-
-                    if should_stop {
-                        stop_early = true;
-                        let (skip_if_stopped, err_msg_internal) =
-                            get_stop_after_if_data(should_stop, Some(stop_after_all_iters_if));
-                        skip_if_stop_early = skip_if_stopped;
-                        if err_msg_internal.is_some() {
-                            stop_early_err_msg = err_msg_internal;
-                            nresult = Arc::new(to_raw_value(&stop_early_err_msg));
-                        }
-                    }
-                }
-            }
-            _ => {}
-        }
-
->>>>>>> f10cac1c
         if old_status.retry.fail_count > 0
             && matches!(&new_status, Some(FlowStatusModule::Success { .. }))
         {
@@ -1321,7 +1252,7 @@
                 retry_config,
                 &old_status.retry,
                 result.clone(),
-                Marc::new(args.unwrap_or_default().0),
+                Marc::new(args),
                 Some(client),
             )
             .await?
