/*
 * Author: Ruben Fiszel
 * Copyright: Windmill Labs, Inc 2022
 * This file and its contents are licensed under the AGPLv3 License.
 * Please see the included NOTICE for copyright information and
 * LICENSE-AGPL for a copy of the license.
 */

use std::collections::HashMap;
use std::sync::atomic::{AtomicUsize, Ordering};
use std::sync::Arc;
use std::time::Duration;

use crate::common::{cached_result_path, get_root_job_id, save_in_cache};
use crate::js_eval::{eval_timeout, IdContext};
use crate::worker_utils::get_tag_and_concurrency;
use crate::{
    JobCompletedSender, PreviousResult, SameWorkerSender, SendResultPayload, UpdateFlow,
    KEEP_JOB_DIR,
};

use anyhow::Context;
use futures::TryFutureExt;
use mappable_rc::Marc;
use serde::{Deserialize, Serialize};
use serde_json::value::RawValue;
use serde_json::{json, Value};
use sqlx::types::Json;
use sqlx::{FromRow, Postgres, Transaction};
use tracing::instrument;
use uuid::Uuid;
use windmill_common::auth::get_job_perms;
#[cfg(feature = "benchmark")]
use windmill_common::bench::BenchmarkIter;
use windmill_common::cache::{self, RawData};
use windmill_common::client::AuthedClient;
use windmill_common::db::Authed;
use windmill_common::flow_status::{
    ApprovalConditions, FlowStatusModuleWParent, Iterator as FlowIterator, JobResult,
};
use windmill_common::flows::{add_virtual_items_if_necessary, Branch, FlowNodeId, StopAfterIf};
use windmill_common::jobs::{
    script_path_to_payload, JobKind, JobPayload, OnBehalfOf, RawCode, ENTRYPOINT_OVERRIDE,
};
use windmill_common::scripts::ScriptHash;
use windmill_common::users::username_to_permissioned_as;
use windmill_common::utils::WarnAfterExt;
use windmill_common::worker::to_raw_value;
use windmill_common::{
    add_time, get_latest_flow_version_info_for_path, get_script_info_for_hash, FlowVersionInfo,
    ScriptHashInfo,
};
use windmill_common::{
    error::{self, to_anyhow, Error},
    flow_status::{
        Approval, BranchAllStatus, BranchChosen, FlowStatus, FlowStatusModule, RetryStatus,
        MAX_RETRY_ATTEMPTS, MAX_RETRY_INTERVAL,
    },
    flows::{FlowModule, FlowModuleValue, FlowValue, InputTransform, Retry, Suspend},
};
use windmill_queue::flow_status::Step;
use windmill_queue::schedule::get_schedule_opt;
use windmill_queue::{
    add_completed_job, add_completed_job_error, append_logs, get_mini_pulled_job,
    handle_maybe_scheduled_job, insert_concurrency_key, interpolate_args, CanceledBy,
    MiniPulledJob, PushArgs, PushIsolationLevel, SameWorkerPayload, WrappedError,
};

type DB = sqlx::Pool<sqlx::Postgres>;

use windmill_audit::audit_oss::{audit_log, AuditAuthor};
use windmill_audit::ActionKind;
use windmill_queue::{canceled_job_to_result, push};

// #[instrument(level = "trace", skip_all)]
pub async fn update_flow_status_after_job_completion(
    db: &DB,
    client: &AuthedClient,
    flow: uuid::Uuid,
    job_id_for_status: &Uuid,
    w_id: &str,
    success: bool,
    result: Arc<Box<RawValue>>,
    unrecoverable: bool,
    same_worker_tx: &SameWorkerSender,
    worker_dir: &str,
    stop_early_override: Option<bool>,
    worker_name: &str,
    job_completed_tx: JobCompletedSender,
    #[cfg(feature = "benchmark")] bench: &mut BenchmarkIter,
) -> error::Result<Option<Arc<MiniPulledJob>>> {
    // this is manual tailrecursion because async_recursion blows up the stack
    potentially_crash_for_testing();

    let mut rec = RecUpdateFlowStatusAfterJobCompletion {
        flow,
        job_id_for_status: job_id_for_status.clone(),
        success,
        result,
        stop_early_override,
        has_triggered_error_handler: false,
    };
    let mut unrecoverable = unrecoverable;
    loop {
        potentially_crash_for_testing();
        let nrec = match update_flow_status_after_job_completion_internal(
            db,
            client,
            rec.flow,
            &rec.job_id_for_status,
            w_id,
            rec.success,
            rec.result,
            unrecoverable,
            same_worker_tx,
            worker_dir,
            rec.stop_early_override,
            rec.has_triggered_error_handler,
            worker_name,
            job_completed_tx.clone(),
            #[cfg(feature = "benchmark")]
            bench,
        )
        .await
        {
            Ok(j) => j,
            Err(e) => {
                tracing::error!("Error while updating flow status of {} after  completion of {}, updating flow status again with error: {e:#}", rec.flow, &rec.job_id_for_status);
                update_flow_status_after_job_completion_internal(
                    db,
                    client,
                    rec.flow,
                    &rec.job_id_for_status,
                    w_id,
                    false,
                    Arc::new(to_raw_value(&Json(&WrappedError {
                        error: json!(e.to_string()),
                    }))),
                    true,
                    same_worker_tx,
                    worker_dir,
                    rec.stop_early_override,
                    rec.has_triggered_error_handler,
                    worker_name,
                    job_completed_tx.clone(),
                    #[cfg(feature = "benchmark")]
                    bench,
                )
                .await?
            }
        };
        unrecoverable = false;

        match nrec {
            UpdateFlowStatusAfterJobCompletion::Done(job) => {
                add_time!(bench, "update flow status internal END");
                return Ok(Some(job));
            }
            UpdateFlowStatusAfterJobCompletion::Rec(nrec) => {
                rec = nrec;
            }
            UpdateFlowStatusAfterJobCompletion::NonLastParallelBranch => {
                add_time!(bench, "update flow status internal END");
                return Ok(None);
            }
            UpdateFlowStatusAfterJobCompletion::NotDone => {
                add_time!(bench, "update flow status internal END");
                return Ok(None);
            }
            UpdateFlowStatusAfterJobCompletion::PreprocessingStep => {
                add_time!(bench, "update flow status preprocessing step END");
                return Ok(None);
            }
        }
    }
}

pub enum UpdateFlowStatusAfterJobCompletion {
    Rec(RecUpdateFlowStatusAfterJobCompletion),
    Done(Arc<MiniPulledJob>),
    NotDone,
    NonLastParallelBranch,
    PreprocessingStep,
}
pub struct RecUpdateFlowStatusAfterJobCompletion {
    flow: uuid::Uuid,
    job_id_for_status: Uuid,
    success: bool,
    result: Arc<Box<RawValue>>,
    stop_early_override: Option<bool>,
    has_triggered_error_handler: bool,
}

#[derive(Deserialize)]
struct RecoveryObject {
    recover: Option<bool>,
}

fn get_stop_after_if_data(
    stop_early: bool,
    stop_after_if: Option<&StopAfterIf>,
) -> (bool, Option<String>) {
    if let Some(stop_after_if) = stop_after_if {
        let err_msg = stop_early
            .then(|| {
                let err_msg = stop_after_if.error_message.as_ref().and_then(|message| {
                    let err_start_msg = "Flow early stop";
                    let s = if message.is_empty() {
                        format!("{}: {}", err_start_msg, &stop_after_if.expr)
                    } else {
                        format!("{}: {}", err_start_msg, message)
                    };
                    Some(s)
                });
                err_msg
            })
            .flatten();
        return (stop_after_if.skip_if_stopped, err_msg);
    }
    return (false, None);
}

fn result_has_recover_true(nresult: Arc<Box<RawValue>>) -> bool {
    let recover = serde_json::from_str::<RecoveryObject>(nresult.get());
    return recover.map(|r| r.recover.unwrap_or(false)).unwrap_or(false);
}
// #[instrument(level = "trace", skip_all)]
pub async fn update_flow_status_after_job_completion_internal(
    db: &DB,
    client: &AuthedClient,
    flow: uuid::Uuid,
    job_id_for_status: &Uuid,
    w_id: &str,
    mut success: bool,
    result: Arc<Box<RawValue>>,
    unrecoverable: bool,
    same_worker_tx: &SameWorkerSender,
    worker_dir: &str,
    stop_early_override: Option<bool>,
    has_triggered_error_handler: bool,
    worker_name: &str,
    job_completed_tx: JobCompletedSender,
    #[cfg(feature = "benchmark")] bench: &mut BenchmarkIter,
) -> error::Result<UpdateFlowStatusAfterJobCompletion> {
    let mut has_triggered_error_handler = has_triggered_error_handler;
    add_time!(bench, "update flow status internal START");
    let (
        should_continue_flow,
        flow_job,
        flow_data,
        stop_early,
        stop_early_err_msg,
        skip_if_stop_early,
        nresult,
        is_failure_step,
        _cleanup_module,
    ) = {
        // tracing::debug!("UPDATE FLOW STATUS: {flow:?} {success} {result:?} {w_id} {depth}");

        let (job_kind, script_hash, old_status, raw_flow) = sqlx::query!(
             "SELECT
                 kind AS \"job_kind!: JobKind\",
                 runnable_id AS \"script_hash: ScriptHash\",
                 flow_status AS \"flow_status!: Json<Box<RawValue>>\",
                 raw_flow AS \"raw_flow: Json<Box<RawValue>>\"
             FROM v2_job INNER JOIN v2_job_status ON v2_job.id = v2_job_status.id WHERE v2_job.id = $1 AND v2_job.workspace_id = $2 LIMIT 1",
             flow,
             w_id
         )
         .fetch_one(db)
         .await
         .map_err(|e| {
             Error::internal_err(format!(
                 "fetching flow status {flow} while reporting {success} {result:?}: {e:#}"
             ))
         })
         .and_then(|record| {
             Ok((
                 record.job_kind,
                 record.script_hash,
                 serde_json::from_str::<FlowStatus>(record.flow_status.0.get()).map_err(|e| {
                     Error::internal_err(format!(
                         "requiring current module to be parsable as FlowStatus: {e:?}"
                     ))
                 })?,
                 record.raw_flow,
             ))
         })?;

        let flow_data = cache::job::fetch_flow(db, &job_kind, script_hash)
            .or_else(|_| cache::job::fetch_preview_flow(db, &flow, raw_flow))
            .await?;
        let flow_value = flow_data.value();

        let module_step = Step::from_i32_and_len(old_status.step, old_status.modules.len());
        let current_module = match module_step {
            Step::Step(i) => flow_value.modules.get(i),
            _ => None,
        };

        if current_module.is_some_and(|x| x.is_flow()) {
            has_triggered_error_handler = false;
        }

        let module_status = match module_step {
            Step::PreprocessorStep => old_status
                .preprocessor_module
                .as_ref()
                .ok_or_else(|| Error::internal_err(format!("preprocessor module not found")))?,
            Step::FailureStep => &old_status.failure_module.module_status,
            Step::Step(i) => old_status
                .modules
                .get(i as usize)
                .ok_or_else(|| Error::internal_err(format!("module {i} not found")))?,
        };

        // tracing::debug!(
        //     "UPDATE FLOW STATUS 2: {module_step:#?} {module_status:#?} {old_status:#?} "
        // );

        let (is_loop, skip_loop_failures, parallelism) = if matches!(
            module_status,
            FlowStatusModule::InProgress { iterator: Some(_), .. }
        ) {
            let value = current_module
                .as_ref()
                .and_then(|x| x.get_value_with_skip_failures().ok());
            (
                true,
                value
                    .as_ref()
                    .and_then(|x| x.skip_failures)
                    .unwrap_or(false),
                value.as_ref().and_then(|x| x.parallelism),
            )
        } else {
            (false, false, None)
        };

        let is_branch_all = matches!(
            module_status,
            FlowStatusModule::InProgress { branchall: Some(_), .. }
        );

        // 0 length flows are not failure steps
        let is_failure_step =
            old_status.step >= old_status.modules.len() as i32 && old_status.modules.len() > 0;

        let (mut stop_early, mut stop_early_err_msg, mut skip_if_stop_early, continue_on_error) =
            if let Some(se) = stop_early_override {
                //do not stop early if module is a flow step
                let step = match module_step {
                    Step::PreprocessorStep => None,
                    Step::FailureStep => None,
                    Step::Step(i) => Some(i),
                };

                let is_flow = if let Some(_) = step {
                    #[derive(Deserialize)]
                    struct GetType<'j> {
                        r#type: &'j str,
                    }

                    current_module
                        .map(|module| {
                            serde_json::from_str::<GetType>(module.value.get())
                                .map(|v| v.r#type == "flow")
                        })
                        .unwrap_or(Ok(false))
                        .unwrap_or(false)
                } else {
                    false
                };

                if is_flow {
                    (false, None, false, false)
                } else {
                    (true, None, se, false)
                }
            } else if is_failure_step || matches!(module_step, Step::PreprocessorStep) {
                (false, None, false, false)
            } else if let Some(current_module) = current_module {
                let stop_early = success
                    && !is_branch_all
                    && if let Some(expr) = current_module
                        .stop_after_if
                        .as_ref()
                        .map(|x| x.expr.as_str())
                    {
                        let all_iters =
                            match &module_status {
                                FlowStatusModule::InProgress {
                                    flow_jobs: Some(flow_jobs), ..
                                } if expr.contains("all_iters") => Some(Arc::new(
                                    retrieve_flow_jobs_results(db, w_id, flow_jobs).await?,
                                )),
                                _ => None,
                            };
                        let args = sqlx::query_scalar!(
                            "SELECT
                                 args AS \"args: Json<HashMap<String, Box<RawValue>>>\"
                             FROM v2_job
                             WHERE id = $1",
                            flow
                        )
                        .fetch_one(db)
                        .await
                        .map_err(|e| {
                            Error::internal_err(format!("retrieval of args from state: {e:#}"))
                        })?;
                        compute_bool_from_expr(
                            &expr,
                            Marc::new(args.unwrap_or_default().0),
                            result.clone(),
                            all_iters,
                            None,
                            Some(client),
                            None,
                            None,
                        )
                        .await?
                    } else {
                        false
                    };
                let (skip_if_stopped, stop_early_err_msg) =
                    get_stop_after_if_data(stop_early, current_module.stop_after_if.as_ref());
                (
                    stop_early,
                    stop_early_err_msg.filter(|_| !(is_loop || is_branch_all)),
                    skip_if_stopped,
                    current_module.continue_on_error.unwrap_or(false),
                )
            } else {
                (false, None, false, false)
            };

        let skip_seq_branch_failure = match module_status {
            FlowStatusModule::InProgress {
                branchall: Some(BranchAllStatus { branch, .. }),
                parallel: false,
                ..
            } => {
                compute_skip_branchall_failure(branch.to_owned(), false, current_module, &None)
                    .await?
            }
            _ => false,
        };

        let mut tx = db.begin().await?;

        add_time!(bench, "process module status START");

        let (inc_step_counter, new_status) = match module_status {
            FlowStatusModule::InProgress {
                iterator,
                branchall,
                parallel,
                flow_jobs: Some(jobs),
                flow_jobs_success,
                ..
            } if *parallel => {
                let (nindex, len) = match (iterator, branchall) {
                    (Some(FlowIterator { itered, .. }), _) => {
                        let position = if flow_jobs_success.is_some() {
                            find_flow_job_index(jobs, job_id_for_status)
                        } else {
                            None
                        };

                        let nindex = if let Some(position) = position {
                             sqlx::query_scalar!(
                                 "UPDATE v2_job_status SET
                                     flow_status = JSONB_SET(
                                         JSONB_SET(flow_status, ARRAY['modules', $1::TEXT, 'flow_jobs_success', $3::TEXT], $4),
                                         ARRAY['modules', $1::TEXT, 'iterator', 'index'],
                                         ((flow_status->'modules'->$1::int->'iterator'->>'index')::int + 1)::text::jsonb
                                     )
                                 WHERE id = $2
                                 RETURNING (flow_status->'modules'->$1::int->'iterator'->>'index')::int",
                                 old_status.step,
                                 flow,
                                 position as i32,
                                 json!(success)
                             )
                         } else {
                             sqlx::query_scalar!(
                                 "UPDATE v2_job_status SET
                                     flow_status = JSONB_SET(
                                         flow_status,
                                         ARRAY['modules', $1::TEXT, 'iterator', 'index'],
                                         ((flow_status->'modules'->$1::int->'iterator'->>'index')::int + 1)::text::jsonb
                                     )
                                 WHERE id = $2
                                 RETURNING (flow_status->'modules'->$1::int->'iterator'->>'index')::int",
                                 old_status.step,
                                 flow
                             )
                         }
                         .fetch_one(&mut *tx)
                         .await.map_err(|e| {
                             Error::internal_err(format!(
                                 "error while fetching iterator index: {e:#}"
                             ))
                         })?
                         .ok_or_else(|| Error::internal_err(format!("requiring an index in InProgress")))?;
                        tracing::info!(
                             "parallel iteration {job_id_for_status} of flow {flow} update nindex: {nindex} len: {len}",
                             nindex = nindex,
                             len = itered.len()
                         );
                        (nindex, itered.len() as i32)
                    }
                    (_, Some(BranchAllStatus { len, .. })) => {
                        let position = if flow_jobs_success.is_some() {
                            find_flow_job_index(jobs, job_id_for_status)
                        } else {
                            None
                        };

                        let nindex = if let Some(position) = position {
                             sqlx::query_scalar!(
                                 "UPDATE v2_job_status SET
                                     flow_status = JSONB_SET(
                                         JSONB_SET(flow_status, ARRAY['modules', $1::TEXT, 'flow_jobs_success', $3::TEXT], $4),
                                         ARRAY['modules', $1::TEXT, 'branchall', 'branch'],
                                         ((flow_status->'modules'->$1::int->'branchall'->>'branch')::int + 1)::text::jsonb
                                     )
                                 WHERE id = $2
                                 RETURNING (flow_status->'modules'->$1::int->'branchall'->>'branch')::int",
                                 old_status.step,
                                 flow,
                                 position as i32,
                                 json!(success)
                             )
                         } else {
                             sqlx::query_scalar!(
                                 "UPDATE v2_job_status SET
                                     flow_status = JSONB_SET(
                                         flow_status,
                                         ARRAY['modules', $1::TEXT, 'branchall', 'branch'],
                                         ((flow_status->'modules'->$1::int->'branchall'->>'branch')::int + 1)::text::jsonb
                                     )
                                 WHERE id = $2
                                 RETURNING (flow_status->'modules'->$1::int->'branchall'->>'branch')::int",
                                 old_status.step,
                                 flow
                             )
                         }
                         .fetch_one(&mut *tx)
                         .await
                         .map_err(|e| {
                             Error::internal_err(format!(
                                 "error while fetching branchall index: {e:#}"
                             ))
                         })?
                         .ok_or_else(|| Error::internal_err(format!("requiring an index in InProgress")))?;
                        (nindex, *len as i32)
                    }
                    _ => Err(Error::internal_err(format!(
                        "unexpected status for parallel module"
                    )))?,
                };
                // reset ping after updating flow status:
                let _ = sqlx::query!("UPDATE v2_job_runtime SET ping = NULL WHERE id = $1", flow)
                    .execute(&mut *tx)
                    .await?;
                if nindex == len {
                    let mut flow_jobs_success = flow_jobs_success.clone();
                    if let Some(flow_job_success) = flow_jobs_success.as_mut() {
                        let position = jobs.iter().position(|x| x == job_id_for_status);
                        if let Some(position) = position {
                            if position < flow_job_success.len() {
                                flow_job_success[position] = Some(success);
                            }
                        }
                    }

                    let branches = current_module
                        .and_then(|x| x.get_branches_skip_failures().ok())
                        .map(|x| {
                            x.branches
                                .iter()
                                .map(|b| b.skip_failure.unwrap_or(false))
                                .collect::<Vec<_>>()
                        });

                    let mut njobs = Vec::new();

                    let jobs_filtered = if branchall.is_some() {
                        if let Some(branches) = branches {
                            for (branch, job) in branches.iter().zip(jobs.iter()) {
                                if !branch {
                                    njobs.push(job.clone());
                                }
                            }
                            njobs.as_slice()
                        } else {
                            jobs.as_slice()
                        }
                    } else {
                        jobs.as_slice()
                    };

                    let new_status = if skip_loop_failures
                         || sqlx::query_scalar!(
                             "SELECT status = 'success' OR status = 'skipped' AS \"success!\" FROM v2_job_completed WHERE id = ANY($1)",
                             jobs_filtered
                         )
                         .fetch_all(&mut *tx)
                         .await
                         .map_err(|e| {
                             Error::internal_err(format!(
                                 "error while fetching sucess from completed_jobs: {e:#}"
                             ))
                         })?
                         .into_iter()
                         .all(|x| x)
                     {
                         success = true;
                         FlowStatusModule::Success {
                             id: module_status.id(),
                             job: job_id_for_status.clone(),
                             flow_jobs: Some(jobs.clone()),
                             flow_jobs_success: flow_jobs_success.clone(),
                             branch_chosen: None,
                             approvers: vec![],
                             failed_retries: vec![],
                             skipped: false,
                             agent_actions: None,
                             agent_actions_success: None,
                         }
                     } else {
                         success = false;
                         FlowStatusModule::Failure {
                             id: module_status.id(),
                             job: job_id_for_status.clone(),
                             flow_jobs: Some(jobs.clone()),
                             flow_jobs_success: flow_jobs_success.clone(),
                             branch_chosen: None,
                             failed_retries: vec![],
                             agent_actions: None,
                             agent_actions_success: None,
                         }
                     };
                    let r = sqlx::query_scalar!(
                         "DELETE FROM parallel_monitor_lock WHERE parent_flow_id = $1 RETURNING last_ping",
                         flow,
                     ).fetch_optional(db).await.map_err(|e| {
                         Error::internal_err(format!(
                             "error while deleting parallel_monitor_lock: {e:#}"
                         ))
                     })?;

                    if r.is_some() {
                        tracing::info!(
                            "parallel flow has removed lock on its parent, last ping was {:?}",
                            r.unwrap()
                        );
                    }
                    tracing::info!(
                        "parallel iteration {job_id_for_status} of flow {flow} has finished",
                    );

                    // for parallel branchall and forloop, we do not want to trigger the error handler again at the forloop/branchall node since it was already triggered at the leaf level
                    // so we want to ignore the has_triggered_error_handler flag at the forloop/branchall node and reset it based on if the node is a success or failure
                    if !success && flow_value.failure_module.is_some() {
                        has_triggered_error_handler = true;
                    } else {
                        has_triggered_error_handler = false;
                    }
                    (success, Some(new_status))
                } else {
                    add_time!(bench, "handle parallel flow start");
                    tx.commit().await?;

                    if parallelism.is_some() {
                        sqlx::query!(
                            "UPDATE v2_job_queue q SET suspend = 0
                             FROM v2_job j, v2_job_status f
                             WHERE q.workspace_id = $1 AND q.suspend = $3 AND j.parent_job = $2
                                 AND f.id = j.id AND q.id = j.id
                                 AND (f.flow_status->'step')::int = 0",
                            w_id,
                            flow,
                            nindex
                        )
                        .execute(db)
                        .await
                        .map_err(|e| {
                            Error::internal_err(format!(
                                "error resuming job at suspend {nindex} and parent {flow}: {e:#}"
                            ))
                        })?;
                    }

                    let r = sqlx::query_scalar!(
                         "DELETE FROM parallel_monitor_lock WHERE parent_flow_id = $1 and job_id = $2 RETURNING last_ping",
                         flow,
                         job_id_for_status
                     ).fetch_optional(db).await.map_err(|e| {
                         Error::internal_err(format!("error while removing parallel_monitor_lock: {e:#}"))
                     })?;
                    if r.is_some() {
                        tracing::info!(
                            "parallel flow has removed lock on its parent, last ping was {:?}",
                            r.unwrap()
                        );
                    }
                    add_time!(bench, "non final parallel flow finished");
                    return Ok(UpdateFlowStatusAfterJobCompletion::NonLastParallelBranch);
                }
            }
            FlowStatusModule::InProgress {
                iterator: Some(FlowIterator { index, itered, .. }),
                flow_jobs_success,
                flow_jobs,
                while_loop,
                ..
            } if (*while_loop
                || (*index + 1 < itered.len()) && (success || skip_loop_failures))
                && !stop_early =>
            {
                if let Some(jobs) = flow_jobs {
                    set_success_in_flow_job_success(
                        flow_jobs_success,
                        jobs,
                        job_id_for_status,
                        &old_status,
                        flow,
                        success,
                        &mut tx,
                    )
                    .await?;
                }

                (false, None)
            }
            FlowStatusModule::InProgress {
                branchall: Some(BranchAllStatus { branch, len, .. }),
                flow_jobs_success,
                flow_jobs,
                ..
            } if branch.to_owned() < len - 1 && (success || skip_seq_branch_failure) => {
                if let Some(jobs) = flow_jobs {
                    set_success_in_flow_job_success(
                        flow_jobs_success,
                        jobs,
                        job_id_for_status,
                        &old_status,
                        flow,
                        success,
                        &mut tx,
                    )
                    .await?;
                }
                (false, None)
            }
            _ => {
                if stop_early
                    && matches!(
                        module_status,
                        FlowStatusModule::InProgress { iterator: Some(_), .. }
                    )
                {
                    // if we're stopping early inside a loop, we just want to break the loop instead
                    stop_early = false;
                }

                let flow_jobs = module_status.flow_jobs();
                let branch_chosen = module_status.branch_chosen();
                let mut flow_jobs_success = module_status.flow_jobs_success();

                if let (Some(flow_job_success), Some(flow_jobs)) =
                    (flow_jobs_success.as_mut(), flow_jobs.as_ref())
                {
                    let position = flow_jobs.iter().position(|x| x == job_id_for_status);
                    if let Some(position) = position {
                        if position < flow_job_success.len() {
                            flow_job_success[position] = Some(success);
                        }
                    }
                }
                if success
                    || (flow_jobs.is_some() && (skip_loop_failures || skip_seq_branch_failure))
                {
                    let is_skipped = if current_module.as_ref().is_some_and(|m| m.skip_if.is_some())
                    {
                        sqlx::query_scalar!(
                            "SELECT kind = 'identity' FROM v2_job WHERE id = $1",
                            job_id_for_status
                        )
                        .fetch_one(db)
                        .await
                        .map_err(|e| {
                            Error::internal_err(format!("error during skip check: {e:#}"))
                        })?
                        .unwrap_or(false)
                    } else {
                        false
                    };
                    success = true;
                    (
                        true,
                        Some(FlowStatusModule::Success {
                            id: module_status.id(),
                            job: job_id_for_status.clone(),
                            flow_jobs,
                            flow_jobs_success,
                            branch_chosen,
                            approvers: vec![],
                            failed_retries: old_status.retry.failed_jobs.clone(),
                            skipped: is_skipped,
                            agent_actions: module_status.agent_actions(),
                            agent_actions_success: module_status.agent_actions_success(),
                        }),
                    )
                } else {
                    let inc = if continue_on_error {
                        let retry = current_module
                            .as_ref()
                            .and_then(|x| x.retry.clone())
                            .unwrap_or_default();

                        tracing::info!("update flow status on retry: {retry:#?} ");
                        next_retry(&retry, &old_status.retry).is_none()
                    } else {
                        false
                    };
                    (
                        inc,
                        Some(FlowStatusModule::Failure {
                            id: module_status.id(),
                            job: job_id_for_status.clone(),
                            flow_jobs,
                            flow_jobs_success,
                            branch_chosen,
                            failed_retries: old_status.retry.failed_jobs.clone(),
                            agent_actions: module_status.agent_actions(),
                            agent_actions_success: module_status.agent_actions_success(),
                        }),
                    )
                }
            }
        };

        let step_counter = if inc_step_counter {
            sqlx::query!(
                "UPDATE v2_job_status
                 SET flow_status = JSONB_SET(flow_status, ARRAY['step'], $1)
                 WHERE id = $2",
                json!(old_status.step + 1),
                flow
            )
            .execute(&mut *tx)
            .await
            .map_err(|e| {
                Error::internal_err(format!("error while setting flow index for {flow}: {e:#}"))
            })?;
            old_status.step + 1
        } else {
            old_status.step
        };

        // tracing::error!(
        //     "step_counter: {:?} {} {inc_step_counter} {flow}",
        //     step_counter,
        //     old_status.step,
        // );
        // panic!("stop");

        /* is_last_step is true when the step_counter (the next step index) is an invalid index */
        let is_last_step = usize::try_from(step_counter)
            .map(|i| !(..old_status.modules.len()).contains(&i))
            .unwrap_or(true);

        if let Some(new_status) = new_status.as_ref() {
            if is_failure_step {
                let parent_module = sqlx::query_scalar!(
                     "SELECT flow_status->'failure_module'->>'parent_module' FROM v2_job_status WHERE id = $1",
                     flow
                 )
                 .fetch_one(&mut *tx)
                 .await.map_err(|e| {
                     Error::internal_err(format!(
                         "error while fetching failure module: {e:#}"
                     ))
                 })?;

                sqlx::query!(
                    "UPDATE v2_job_status
                     SET flow_status = JSONB_SET(flow_status, ARRAY['failure_module'], $1)
                     WHERE id = $2",
                    json!(FlowStatusModuleWParent {
                        parent_module,
                        module_status: new_status.clone()
                    }),
                    flow
                )
                .execute(&mut *tx)
                .await
                .map_err(|e| {
                    Error::internal_err(format!(
                        "error while setting flow status in failure step: {e:#}"
                    ))
                })?;
            } else if matches!(module_step, Step::PreprocessorStep) {
                sqlx::query!(
                    "UPDATE v2_job_status
                     SET flow_status = JSONB_SET(flow_status, ARRAY['preprocessor_module'], $1)
                     WHERE id = $2",
                    json!(new_status),
                    flow
                )
                .execute(&mut *tx)
                .await
                .map_err(|e| {
                    Error::internal_err(format!(
                        "error while setting flow status in preprocessing step: {e:#}"
                    ))
                })?;
            } else {
                sqlx::query!(
                    "UPDATE v2_job_status
                     SET flow_status = JSONB_SET(flow_status, ARRAY['modules', $1::TEXT], $2)
                     WHERE id = $3",
                    old_status.step.to_string(),
                    json!(new_status),
                    flow
                )
                .execute(&mut *tx)
                .await
                .map_err(|e| {
                    Error::internal_err(format!("error while setting new flow status: {e:#}"))
                })?;

                if let Some(job_result) = new_status.job_result() {
                    sqlx::query!(
                         "UPDATE v2_job_status
                         SET flow_leaf_jobs = JSONB_SET(coalesce(flow_leaf_jobs, '{}'::jsonb), ARRAY[$1::TEXT], $2)
                         WHERE COALESCE((SELECT flow_innermost_root_job FROM v2_job WHERE id = $3), $3) = id",
                         new_status.id(),
                         json!(job_result),
                         flow
                     )
                     .execute(&mut *tx)
                     .await.map_err(|e| {
                         Error::internal_err(format!(
                             "error while setting leaf jobs: {e:#}"
                         ))
                     })?;
                }
            }
        }

        let mut nresult = if let Some(stop_early_err_msg) = stop_early_err_msg.as_ref() {
            Arc::new(to_raw_value(stop_early_err_msg))
        } else {
            match &new_status {
                Some(FlowStatusModule::Success { flow_jobs: Some(jobs), .. })
                | Some(FlowStatusModule::Failure { flow_jobs: Some(jobs), .. }) => {
                    Arc::new(retrieve_flow_jobs_results(db, w_id, jobs).await?)
                }
                _ => result.clone(),
            }
        };

        match &new_status {
            Some(FlowStatusModule::Success { .. }) if is_loop || is_branch_all => {
                if let Some(stop_after_all_iters_if) = current_module
                    .as_ref()
                    .and_then(|m| m.stop_after_all_iters_if.as_ref())
                {
                    let args = sqlx::query_scalar!(
                        "SELECT args AS \"args: Json<HashMap<String, Box<RawValue>>>\"
                         FROM v2_job WHERE id = $1",
                        flow
                    )
                    .fetch_one(db)
                    .await
                    .map_err(|e| {
                        Error::internal_err(format!("retrieval of args from state: {e:#}"))
                    })?;

                    let should_stop = compute_bool_from_expr(
                        &stop_after_all_iters_if.expr,
                        Marc::new(args.unwrap_or_default().0),
                        nresult.clone(),
                        None,
                        None,
                        Some(client),
                        None,
                        None,
                    )
                    .await?;

                    if should_stop {
                        stop_early = true;
                        let (skip_if_stopped, err_msg_internal) =
                            get_stop_after_if_data(should_stop, Some(stop_after_all_iters_if));
                        skip_if_stop_early = skip_if_stopped;
                        if err_msg_internal.is_some() {
                            stop_early_err_msg = err_msg_internal;
                            nresult = Arc::new(to_raw_value(&stop_early_err_msg));
                        }
                    }
                }
            }
            _ => {}
        }

        if old_status.retry.fail_count > 0
            && matches!(&new_status, Some(FlowStatusModule::Success { .. }))
        {
            sqlx::query!(
                "UPDATE v2_job_status
                 SET flow_status = flow_status - 'retry'
                 WHERE id = $1",
                flow
            )
            .execute(&mut *tx)
            .await
            .context("remove flow status retry")?;
        }

        let flow_job = get_mini_pulled_job(&mut *tx, &flow)
            .await?
            .ok_or_else(|| Error::internal_err(format!("requiring flow to be in the queue")))?;
        tx.commit().await?;

        if matches!(module_step, Step::PreprocessorStep) && success {
            let tag_and_concurrency_key = get_tag_and_concurrency(&flow, db).await;
            let require_args = tag_and_concurrency_key.as_ref().is_some_and(|x| {
                x.tag.as_ref().is_some_and(|t| t.contains("$args"))
                    || x.concurrency_key
                        .as_ref()
                        .is_some_and(|ck| ck.contains("$args"))
            });
            let mut tag = tag_and_concurrency_key
                .as_ref()
                .map(|x| x.tag.clone())
                .flatten();
            let concurrency_key = tag_and_concurrency_key
                .as_ref()
                .map(|x| x.concurrency_key.clone())
                .flatten();
            let concurrent_limit = tag_and_concurrency_key
                .as_ref()
                .map(|x| x.concurrent_limit)
                .flatten();
            let concurrency_time_window_s = tag_and_concurrency_key
                .as_ref()
                .map(|x| x.concurrency_time_window_s)
                .flatten();
            if require_args {
                let args = sqlx::query_scalar!(
                    "SELECT result  as \"result: Json<HashMap<String, Box<RawValue>>>\"
                 FROM v2_job_completed 
                 WHERE id = $1",
                    job_id_for_status
                )
                .fetch_one(db)
                .await
                .map_err(|e| {
                    Error::internal_err(format!("error while fetching preprocessing args: {e:#}"))
                })?;
                let args_hm = args.unwrap_or_default().0;
                let args = PushArgs::from(&args_hm);
                if let Some(ck) = concurrency_key {
                    let mut tx = db.begin().await?;
                    insert_concurrency_key(
                        &flow_job.workspace_id,
                        &args,
                        &flow_job.runnable_path,
                        JobKind::Flow,
                        Some(ck),
                        &mut tx,
                        flow,
                    )
                    .await?;
                    tx.commit().await?;
                }
                if let Some(t) = tag {
                    tag = Some(interpolate_args(t, &args, &flow_job.workspace_id));
                }
            } else if let Some(ck) = concurrency_key {
                let mut tx = db.begin().await?;
                insert_concurrency_key(
                    &flow_job.workspace_id,
                    &PushArgs::from(&HashMap::new()),
                    &flow_job.runnable_path,
                    JobKind::Flow,
                    Some(ck),
                    &mut tx,
                    flow,
                )
                .await?;
                tx.commit().await?;
            }

            // let tag = tag_and_concurrency_key.and_then(|tc| tc.tag.map(|t| interpolate_args(t.clone(), &args, &workspace_id)));
            // let concurrency_key = tag_and_concurrency_key.and_then(|tc| tc.concurrency_key.map(|ck| interpolate_args(&ck, &args, &workspace_id)));
            sqlx::query!(
                "WITH job_result AS (
                 SELECT result 
                 FROM v2_job_completed 
                 WHERE id = $1
             ),
             updated_queue AS (
                UPDATE v2_job_queue
                SET running = false,
                tag = COALESCE($3, tag)
                WHERE id = $2
             )
             UPDATE v2_job 
             SET 
                tag = COALESCE($3, tag),
                concurrent_limit = COALESCE($4, concurrent_limit),
                concurrency_time_window_s = COALESCE($5, concurrency_time_window_s),
                args = COALESCE(
                     CASE 
                         WHEN job_result.result IS NULL THEN NULL
                         WHEN jsonb_typeof(job_result.result) = 'object' 
                         THEN job_result.result
                         WHEN jsonb_typeof(job_result.result) = 'null'
                         THEN NULL
                         ELSE jsonb_build_object('value', job_result.result)
                     END, 
                     '{}'::jsonb
                 ),
                 preprocessed = TRUE
             FROM job_result
             WHERE v2_job.id = $2;
             ",
                job_id_for_status,
                flow,
                tag,
                concurrent_limit,
                concurrency_time_window_s,
            )
            .execute(db)
            .await
            .map_err(|e| {
                Error::internal_err(format!(
                    "error while updating args in preprocessing step: {e:#}"
                ))
            })?;
            return Ok(UpdateFlowStatusAfterJobCompletion::PreprocessingStep);
        }

        let job_root = flow_job
            .flow_innermost_root_job
            .map(|x| x.to_string())
            .unwrap_or_else(|| "none".to_string());

        let should_continue_flow = match success {
            _ if stop_early => false,
            _ if flow_job.is_canceled() => false,
            true => !is_last_step,
            false if unrecoverable => false,
            false if skip_seq_branch_failure || skip_loop_failures || continue_on_error => {
                !is_last_step
            }
            false
                if next_retry(
                    match module_step {
                        Step::PreprocessorStep => flow_value
                            .preprocessor_module
                            .as_ref()
                            .and_then(|m| m.retry.as_ref()),
                        Step::Step(i) => flow_value
                            .modules
                            .get(i)
                            .as_ref()
                            .and_then(|m| m.retry.as_ref()),
                        Step::FailureStep => flow_value
                            .failure_module
                            .as_ref()
                            .and_then(|m| m.retry.as_ref()),
                    }
                    .unwrap_or(&Retry::default()),
                    &old_status.retry,
                )
                .is_some() =>
            {
                true
            }
            false
                if !is_failure_step
                    && !has_triggered_error_handler
                    && flow_value.failure_module.is_some() =>
            {
                true
            }
            false => false,
        };

        tracing::info!(id = %flow_job.id, root_id = %job_root, success = %success, stop_early = %stop_early, is_last_step = %is_last_step, unrecoverable = %unrecoverable,
             skip_seq_branch_failure = %skip_seq_branch_failure, skip_loop_failures = %skip_loop_failures,
             current_module_id = %current_module.map(|x| x.id.clone()).unwrap_or_default(),
            continue_on_error = %continue_on_error, should_continue_flow = %should_continue_flow, "computed if flow should continue");

        (
            should_continue_flow,
            flow_job,
            flow_data,
            stop_early,
            stop_early_err_msg,
            skip_if_stop_early,
            nresult,
            is_failure_step,
            old_status.cleanup_module,
        )
    };

    let flow_job = Arc::new(flow_job);

    let done = if !should_continue_flow {
        {
            let logs = if flow_job.is_canceled() {
                "Flow job canceled\n".to_string()
            } else if stop_early {
                format!("Flow job stopped early because of a stop early predicate returning true\n")
            } else if is_failure_step {
                format!("Flow job completed with error, and error handler was triggered.\nIt completed with {}, and with recover: {}\n", if success { "success" } else { "error" }, result_has_recover_true(nresult.clone()))
            } else {
                format!(
                    "Flow job completed with {}\n",
                    if success { "success" } else { "error" }
                )
            };
            append_logs(&flow_job.id, w_id, logs, &db.into()).await;
        }
        #[cfg(feature = "enterprise")]
        if let Some(parent_job) = flow_job.parent_job {
            // if has parent job, append flow cleanup modules to parent job
            if !_cleanup_module.flow_jobs_to_clean.is_empty() {
                let uuids_json = serde_json::to_value(&_cleanup_module.flow_jobs_to_clean)
                    .map_err(|e| {
                        error::Error::internal_err(format!("Unable to serialize uuids: {e:#}"))
                    })?;
                sqlx::query!(
                    "UPDATE v2_job_status
                    SET flow_status = JSONB_SET(flow_status, ARRAY['cleanup_module', 'flow_jobs_to_clean'], COALESCE(flow_status->'cleanup_module'->'flow_jobs_to_clean', '[]'::jsonb) || $1)
                    WHERE id = $2",
                    uuids_json,
                    parent_job
                )
                .execute(db)
                .warn_after_seconds(3)
                .await?;
            }
        } else {
            // run the cleanup step only when the root job is complete
            if !_cleanup_module.flow_jobs_to_clean.is_empty() {
                tracing::debug!(
                     "Cleaning up jobs arguments, result and logs as they were marked as delete_after_use {:?}",
                     _cleanup_module.flow_jobs_to_clean
                 );
                sqlx::query!(
                    "UPDATE v2_job SET args = '{}'::jsonb WHERE id = ANY($1)",
                    &_cleanup_module.flow_jobs_to_clean,
                )
                .execute(db)
                .await
                .map_err(|e| {
                    Error::InternalErr(format!("error while cleaning up completed job: {e:#}"))
                })?;
                sqlx::query!(
                    "UPDATE v2_job_completed SET result = '{}'::jsonb WHERE id = ANY($1)",
                    &_cleanup_module.flow_jobs_to_clean,
                )
                .execute(db)
                .await
                .map_err(|e| {
                    Error::internal_err(format!("error while cleaning up completed job: {e:#}"))
                })?;
            }
        }

        if flow_job.is_canceled() {
            add_completed_job_error(
                db,
                &flow_job,
                0,
                Some(CanceledBy {
                    username: flow_job.canceled_by.clone(),
                    reason: flow_job.canceled_reason.clone(),
                }),
                canceled_job_to_result(&flow_job),
                worker_name,
                true,
                None,
            )
            .await?;
        } else {
            if flow_job.cache_ttl.is_some() && success {
                let flow = RawData::Flow(flow_data.clone());
                let cached_res_path = cached_result_path(db, client, &flow_job, Some(&flow)).await;

                save_in_cache(db, client, &flow_job, cached_res_path, nresult.clone()).await;
            }

            let success = success
                && (!is_failure_step || result_has_recover_true(nresult.clone()))
                && stop_early_err_msg.is_none();

            add_time!(bench, "flow status update 1");
            if success {
                add_completed_job(
                    db,
                    &flow_job,
                    true,
                    stop_early && skip_if_stop_early,
                    Json(&nresult),
                    None,
                    0,
                    None,
                    true,
                    None,
                )
                .await?;
            } else {
                add_completed_job(
                    db,
                    &flow_job,
                    false,
                    stop_early && skip_if_stop_early,
                    Json(
                        &serde_json::from_str::<Value>(nresult.get()).unwrap_or_else(
                            |e| json!({"error": format!("Impossible to serialize error: {e:#}")}),
                        ),
                    ),
                    None,
                    0,
                    None,
                    true,
                    None,
                )
                .await?;
            }
        }
        true
    } else {
        tracing::debug!(id = %flow_job.id,  "start handle flow");
        match handle_flow(
            flow_job.clone(),
            &flow_data,
            db,
            client,
            Some(nresult.clone()),
            same_worker_tx,
            worker_dir,
            job_completed_tx,
            worker_name,
        )
        .warn_after_seconds(10)
        .await
        {
            Err(err) => {
                let e = json!({"message": err.to_string(), "name": "InternalError"});
                append_logs(
                    &flow_job.id,
                    w_id,
                    format!("Unexpected error during flow chaining:\n{:#?}", e),
                    &db.into(),
                )
                .await;
                let _ = add_completed_job_error(db, &flow_job, 0, None, e, worker_name, true, None)
                    .await;
                true
            }
            Ok(_) => false,
        }
    };

    if done {
        if flow_job.same_worker && !KEEP_JOB_DIR.load(Ordering::Relaxed) {
            let _ = tokio::fs::remove_dir_all(format!("{worker_dir}/{}", flow_job.id)).await;
        }

        if flow_job.is_flow_step() {
            if let Some(parent_job) = flow_job.parent_job {
                tracing::info!(subflow_id = %flow_job.id, parent_id = %parent_job, "subflow is finished, updating parent flow status");

                return Ok(UpdateFlowStatusAfterJobCompletion::Rec(
                    RecUpdateFlowStatusAfterJobCompletion {
                        flow: parent_job,
                        job_id_for_status: flow,
                        success: success && !is_failure_step,
                        result: nresult.clone(),
                        stop_early_override: if stop_early {
                            Some(skip_if_stop_early)
                        } else {
                            None
                        },
                        has_triggered_error_handler: has_triggered_error_handler || is_failure_step,
                    },
                ));
            }
        }
        Ok(UpdateFlowStatusAfterJobCompletion::Done(flow_job))
    } else {
        Ok(UpdateFlowStatusAfterJobCompletion::NotDone)
    }
}

fn find_flow_job_index(flow_jobs: &Vec<Uuid>, job_id_for_status: &Uuid) -> Option<usize> {
    flow_jobs.iter().position(|x| x == job_id_for_status)
}

async fn set_success_in_flow_job_success<'c>(
    flow_jobs_success: &Option<Vec<Option<bool>>>,
    flow_jobs: &Vec<Uuid>,
    job_id_for_status: &Uuid,
    old_status: &FlowStatus,
    flow: Uuid,
    success: bool,
    tx: &mut Transaction<'c, Postgres>,
) -> error::Result<()> {
    if flow_jobs_success.is_some() {
        let position = find_flow_job_index(flow_jobs, job_id_for_status);
        if let Some(position) = position {
            sqlx::query!(
                "UPDATE v2_job_status SET
                     flow_status = JSONB_SET(
                         flow_status,
                         ARRAY['modules', $1::TEXT, 'flow_jobs_success', $3::TEXT],
                         $4
                     )
                 WHERE id = $2",
                old_status.step as i32,
                flow,
                position as i32,
                json!(success)
            )
            .execute(&mut **tx)
            .await
            .map_err(|e| {
                Error::internal_err(format!("error while setting flow_jobs_success: {e:#}"))
            })?;
        }
    }
    Ok(())
}

async fn retrieve_flow_jobs_results(
    db: &DB,
    w_id: &str,
    job_uuids: &Vec<Uuid>,
) -> error::Result<Box<RawValue>> {
    let results = sqlx::query!(
        "SELECT result, id
         FROM v2_job_completed
         WHERE id = ANY($1) AND workspace_id = $2",
        job_uuids.as_slice(),
        w_id
    )
    .fetch_all(db)
    .await?
    .into_iter()
    .map(|br| (br.id, br.result))
    .collect::<HashMap<_, _>>();

    let results = job_uuids
        .iter()
        .map(|j| {
            results
                .get(j)
                .ok_or_else(|| Error::internal_err(format!("missing job result for {}", j)))
        })
        .collect::<Result<Vec<_>, _>>()?;
    tracing::debug!("Retrieved results for flow jobs {:?}", results);
    Ok(to_raw_value(&results))
}

async fn compute_skip_branchall_failure<'c>(
    branch: usize,
    parallel: bool,
    flow_module: Option<&FlowModule>,
    successes: &Option<Vec<Option<bool>>>,
) -> windmill_common::error::Result<bool> {
    let branches = flow_module
        .and_then(|x| x.get_branches_skip_failures().ok())
        .map(|x| {
            x.branches
                .iter()
                .map(|b| b.skip_failure.unwrap_or(false))
                .collect::<Vec<_>>()
        });
    if parallel {
        if let Some(successes) = successes {
            for (i, success) in successes.iter().enumerate() {
                if branches
                    .as_ref()
                    .and_then(|x| x.get(i))
                    .unwrap_or(&false)
                    .to_owned()
                {
                    continue;
                }
                if !(success.unwrap_or(false)) {
                    return Ok(false);
                }
            }
            Ok(true)
        } else {
            Ok(false)
        }
    } else {
        Ok(branches
            .and_then(|x| x.get(branch as usize).map(|b| b.to_owned()))
            .unwrap_or(false))
    }
}

// async fn retrieve_cleanup_module<'c>(flow_uuid: Uuid, db: &DB) -> Result<FlowCleanupModule, Error> {
//     tracing::warn!("Retrieving cleanup module of flow {}", flow_uuid);
//     let raw_value = sqlx::query_scalar!(
//         "SELECT flow_status->'cleanup_module' as cleanup_module
//         FROM queue
//         WHERE id = $1",
//         flow_uuid,
//     )
//     .fetch_one(db)
//     .await
//     .map_err(|e| Error::internal_err(format!("error during retrieval of cleanup module: {e:#}")))?;

//     raw_value
//         .clone()
//         .and_then(|rv| serde_json::from_value::<FlowCleanupModule>(rv).ok())
//         .ok_or(Error::internal_err(format!(
//             "Unable to parse flow cleanup module {:?}",
//             raw_value
//         )))
// }

fn next_retry(retry: &Retry, status: &RetryStatus) -> Option<(u32, Duration)> {
    (status.fail_count <= MAX_RETRY_ATTEMPTS)
        .then(|| &retry)
        .and_then(|retry| retry.interval(status.fail_count, false))
        .map(|d| (status.fail_count + 1, std::cmp::min(d, MAX_RETRY_INTERVAL)))
}

async fn compute_bool_from_expr(
    expr: &str,
    flow_args: Marc<HashMap<String, Box<RawValue>>>,
    result: Arc<Box<RawValue>>,
    all_iters: Option<Arc<Box<RawValue>>>,
    by_id: Option<&IdContext>,
    client: Option<&AuthedClient>,
    resumes: Option<(Arc<Box<RawValue>>, Arc<Box<RawValue>>, Arc<Box<RawValue>>)>,
    ctx: Option<Vec<(String, String)>>,
) -> error::Result<bool> {
    let mut context = HashMap::with_capacity(if resumes.is_some() { 7 } else { 3 });
    context.insert("result".to_string(), result.clone());
    if let Some(all_iters) = all_iters {
        context.insert("all_iters".to_string(), all_iters);
    }
    context.insert("previous_result".to_string(), result.clone());

    if let Some(resumes) = resumes {
        context.insert("resume".to_string(), resumes.1);
        context.insert("resumes".to_string(), resumes.0);
        context.insert("approvers".to_string(), resumes.2);
    }

    match eval_timeout(
        format!("Boolean({expr})"),
        context,
        Some(flow_args),
        client,
        by_id,
        ctx,
    )
    .await?
    .get()
    {
        "true" => Ok(true),
        "false" => Ok(false),
        a @ _ => Err(Error::ExecutionErr(format!(
            "Expected a boolean value, found: {a:?}"
        ))),
    }
}

struct FailureContext {
    started_at: Arc<Box<RawValue>>,
    flow_job_id: Uuid,
}

#[instrument(level = "trace", skip_all)]
async fn eval_timeout_input_transform(
    timeout_transform: &InputTransform,
    last_result: Arc<Box<RawValue>>,
    flow_args: Marc<HashMap<String, Box<RawValue>>>,
    client: &AuthedClient,
    by_id: &IdContext,
) -> error::Result<i32> {
    let json_value = match timeout_transform {
        InputTransform::Static { value } => Ok(value.clone()),
        InputTransform::Javascript { expr } => {
            let mut context = HashMap::with_capacity(2);
            context.insert("result".to_string(), last_result.clone());
            context.insert("previous_result".to_string(), last_result.clone());

            serde_json::from_str(
                eval_timeout(
                    expr.to_string(),
                    context,
                    Some(flow_args.clone()),
                    Some(client),
                    Some(by_id),
                    None,
                )
                .warn_after_seconds(3)
                .await
                .map_err(|e| {
                    Error::ExecutionErr(format!(
                        "Error during timeout evaluation of `{expr}`:\n{e:#}"
                    ))
                })?
                .get(),
            )
            .map_err(|e| {
                Error::ExecutionErr(format!(
                    "Error during deserialization of timeout result:\n{e:#}"
                ))
            })
        }
    }?;

    let timeout_value = serde_json::from_str::<i32>(json_value.get()).map_err(|e| {
        Error::ExecutionErr(format!(
            "Error parsing timeout value as integer: {e:#}. Value was: {}",
            json_value.get()
        ))
    })?;

    if timeout_value < 0 {
        return Err(Error::ExecutionErr(
            "Timeout value cannot be negative".to_string(),
        ));
    }

    Ok(timeout_value)
}

/// resumes should be in order of timestamp ascending, so that more recent are at the end
#[instrument(level = "trace", skip_all)]
async fn transform_input(
    flow_args: Marc<HashMap<String, Box<RawValue>>>,
    last_result: Arc<Box<RawValue>>,
    input_transforms: &HashMap<String, InputTransform>,
    resumes: Arc<Box<RawValue>>,
    resume: Arc<Box<RawValue>>,
    approvers: Arc<Box<RawValue>>,
    failure_context: Option<FailureContext>,
    by_id: &IdContext,
    client: &AuthedClient,
) -> windmill_common::error::Result<HashMap<String, Box<RawValue>>> {
    let mut mapped = HashMap::new();

    let mut env = HashMap::new();

    if input_transforms
        .iter()
        .any(|x| matches!(x.1, InputTransform::Javascript { .. }))
    {
        env.insert("params".to_string(), Arc::new(to_raw_value(&mapped)));
        env.insert("previous_result".to_string(), last_result);
        env.insert("resume".to_string(), resume);
        env.insert("resumes".to_string(), resumes);
        env.insert("approvers".to_string(), approvers);
        if let Some(FailureContext { started_at, flow_job_id }) = failure_context {
            env.insert("started_at".to_string(), started_at);
            env.insert(
                "flow_job_id".to_string(),
                Arc::new(to_raw_value(&flow_job_id)),
            );
        }
    }

    for (key, val) in input_transforms.into_iter() {
        match val {
            InputTransform::Static { value } => {
                mapped.insert(key.to_string(), to_raw_value(&value));
            }
            InputTransform::Javascript { expr } => {
                let v = eval_timeout(
                    expr.to_string(),
                    env.clone(),
                    Some(flow_args.clone()),
                    Some(client),
                    Some(by_id),
                    None,
                )
                .await
                .map_err(|e| {
                    Error::ExecutionErr(format!(
                        "Error during isolated evaluation of expression `{expr}`:\n{e:#}"
                    ))
                })?;
                mapped.insert(key.to_string(), v);
            }
        }
    }

    Ok(mapped)
}

#[instrument(level = "trace", skip_all)]
pub async fn handle_flow(
    flow_job: Arc<MiniPulledJob>,
    flow_data: &cache::FlowData,
    db: &sqlx::Pool<sqlx::Postgres>,
    client: &AuthedClient,
    last_result: Option<Arc<Box<RawValue>>>,
    same_worker_tx: &SameWorkerSender,
    worker_dir: &str,
    job_completed_tx: JobCompletedSender,
    worker_name: &str,
) -> anyhow::Result<()> {
    let flow = flow_data.value();
    let status = flow_job
        .parse_flow_status()
        .with_context(|| "Unable to parse flow status")?;

    let schedule_path = flow_job.schedule_path();
    if !flow_job.is_flow_step()
        && status.retry.fail_count == 0
        && schedule_path.is_some()
        && flow_job.runnable_path.is_some()
        && status.step == 0
    {
        let schedule_path = schedule_path.as_ref().unwrap();

        let schedule = get_schedule_opt(db, &flow_job.workspace_id, schedule_path)
            .warn_after_seconds(5)
            .await?;

        if let Some(schedule) = schedule {
            if let Err(err) = handle_maybe_scheduled_job(
                db,
                &flow_job,
                &schedule,
                flow_job.runnable_path.as_ref().unwrap(),
                &flow_job.workspace_id,
            )
            .warn_after_seconds(5)
            .await
            {
                match err {
                    Error::QuotaExceeded(_) => return Err(err.into()),
                    // scheduling next job failed and could not disable schedule => make zombie job to retry
                    _ => return Ok(()),
                }
            };
        } else {
            tracing::error!(
                "Schedule {schedule_path} in {} not found. Impossible to schedule again",
                &flow_job.workspace_id
            );
        }
    }
    let mut rec = PushNextFlowJobRec { flow_job: flow_job, status: status };
    loop {
        let PushNextFlowJobRec { flow_job, status } = rec;
        let next = push_next_flow_job(
            flow_job,
            status,
            flow,
            db,
            client,
            last_result.clone(),
            same_worker_tx,
            worker_dir,
            worker_name,
        )
        .warn_after_seconds(10)
        .await?;
        match next {
            PushNextFlowJob::Rec(nrec) => {
                tracing::info!("recursively pushing next flow job {}", nrec.flow_job.id);
                rec = nrec;
            }
            PushNextFlowJob::Done(update_flow) => {
                if let Some(update_flow) = update_flow {
                    tracing::info!(
                        "sending flow status update {} with success {} to job completed channel",
                        update_flow.flow,
                        update_flow.success
                    );
                    job_completed_tx
                        .send(SendResultPayload::UpdateFlow(update_flow), false)
                        .warn_after_seconds(3)
                        .await
                        .map_err(|e| {
                            Error::internal_err(format!(
                                "error sending update flow message to job completed channel: {e:#}"
                            ))
                        })?;
                }
                break;
            }
        }
    }

    Ok(())
}

#[derive(Serialize, Debug)]
pub struct Iter {
    index: i32,
    value: Box<RawValue>,
}

#[derive(FromRow)]
pub struct ResumeRow {
    pub value: Json<Box<RawValue>>,
    pub approver: Option<String>,
    pub approved: bool,
    pub resume_id: i32,
}

lazy_static::lazy_static! {
    static ref CRASH_FORCEFULLY_AT_STEP: Option<usize> = std::env::var("CRASH_FORCEFULLY_AT_STEP")
        .ok()
        .and_then(|x| x.parse::<usize>().ok());

    static ref CRASH_STEP_COUNTER: AtomicUsize = std::sync::atomic::AtomicUsize::new(0);

    static ref BRANCHALL_INDEX_RE: regex::Regex = regex::Regex::new(r"/branchall-(\d+)$").unwrap();
}

#[inline(always)]
fn potentially_crash_for_testing() {
    #[cfg(feature = "flow_testing")]
    if let Some(crash_at) = CRASH_FORCEFULLY_AT_STEP.as_ref() {
        let counter = CRASH_STEP_COUNTER.fetch_add(1, Ordering::SeqCst);
        if &counter == crash_at {
            panic!("CRASH#1 - expected crash for testing at step {}", crash_at);
        }
    }
}

// static
lazy_static::lazy_static! {
    pub static ref EHM: HashMap<String, Box<RawValue>> = HashMap::new();
}

enum PushNextFlowJob {
    Rec(PushNextFlowJobRec),
    Done(Option<UpdateFlow>),
}
struct PushNextFlowJobRec {
    flow_job: Arc<MiniPulledJob>,
    status: FlowStatus,
}
// #[async_recursion]
// #[instrument(level = "trace", skip_all)]
async fn push_next_flow_job(
    flow_job: Arc<MiniPulledJob>,
    mut status: FlowStatus,
    flow: &FlowValue,
    db: &sqlx::Pool<sqlx::Postgres>,
    client: &AuthedClient,
    last_job_result: Option<Arc<Box<RawValue>>>,
    same_worker_tx: &SameWorkerSender,
    worker_dir: &str,
    worker_name: &str,
) -> error::Result<PushNextFlowJob> {
    let job_root = flow_job
        .flow_innermost_root_job
        .map(|x| x.to_string())
        .unwrap_or_else(|| "none".to_string());

    let mut step = Step::from_i32_and_len(status.step, flow.modules.len());

    tracing::info!(id = %flow_job.id, root_id = %job_root, step = ?step, "pushing next flow job");

    let mut status_module = match step {
        Step::Step(i) => status
            .modules
            .get(i)
            .cloned()
            .unwrap_or_else(|| status.failure_module.module_status.clone()),
        Step::PreprocessorStep => status
            .preprocessor_module
            .clone()
            .unwrap_or_else(|| status.failure_module.module_status.clone()),
        Step::FailureStep => status.failure_module.module_status.clone(),
    };

    // tracing::error!("status_module: {status_module:#?}");

    let fj: mappable_rc::Marc<MiniPulledJob> = flow_job.clone().into();
    let arc_flow_job_args: Marc<HashMap<String, Box<RawValue>>> = Marc::map(fj, |x| {
        if let Some(args) = &x.args {
            &args.0
        } else {
            &EHM
        }
    });

    // if this is an empty module of if the module has already been completed, successfully, update the parent flow
    if flow.modules.is_empty() || matches!(status_module, FlowStatusModule::Success { .. }) {
        return Ok(PushNextFlowJob::Done(Some(UpdateFlow {
            flow: flow_job.id,
            success: true,
            result: if flow.modules.is_empty() {
                to_raw_value(arc_flow_job_args.as_ref())
            } else if matches!(
                status_module,
                FlowStatusModule::Success { branch_chosen: Some(_), .. }
            ) {
                last_job_result
                    .as_ref()
                    .map(|x| x.as_ref().clone())
                    .unwrap_or_else(|| to_raw_value(&json!("{}")))
            } else {
                // it has to be an empty for loop event
                serde_json::from_str("[]").unwrap()
            },
            stop_early_override: None,
            w_id: flow_job.workspace_id.clone(),
            worker_dir: worker_dir.to_string(),
            token: client.token.clone(),
        })));
    }

    if matches!(step, Step::Step(0)) {
        if !flow_job.is_flow_step() && flow_job.schedule_path().is_some() {
            let schedule_path = flow_job.schedule_path();
            let no_flow_overlap = sqlx::query_scalar!(
                "SELECT no_flow_overlap FROM schedule WHERE path = $1 AND workspace_id = $2",
                schedule_path.as_ref().unwrap(),
                flow_job.workspace_id.as_str()
            )
            .fetch_one(db)
            .warn_after_seconds(3)
            .await?;
            if no_flow_overlap {
                let overlapping = sqlx::query_scalar!(
                     // Query plan:
                     // - use of the `ix_v2_job_root_by_path` index; hence the `parent_job IS NULL`
                     //   clause.
                     // - select from `v2_job` first, then join with `v2_job_queue` to avoid a full
                     //   table scan on `running = true`.
                     "SELECT id
                     FROM v2_job j JOIN v2_job_queue USING (id)
                     WHERE j.workspace_id = $2 AND trigger_kind = 'schedule' AND trigger = $1 AND runnable_path = $4
                         AND parent_job IS NULL
                         AND j.id != $3
                         AND running = true",
                     schedule_path.as_ref().unwrap(),
                     flow_job.workspace_id.as_str(),
                     flow_job.id,
                     flow_job.runnable_path()
                 )
                 .fetch_all(db)
                 .warn_after_seconds(3)
                 .await?;
                if overlapping.len() > 0 {
                    let overlapping_str = overlapping
                        .iter()
                        .map(|x| x.to_string())
                        .collect::<Vec<String>>()
                        .join(", ");

                    return Ok(PushNextFlowJob::Done(Some(
                        UpdateFlow {
                            flow: flow_job.id,
                            success: true,
                            result: serde_json::from_str(
                                &format!("\"not allowed to overlap with {overlapping_str}, scheduling next iteration\""),
                            )
                            .unwrap(),
                            stop_early_override: Some(true),
                            w_id: flow_job.workspace_id.clone(),
                            worker_dir: worker_dir.to_string(),
                            token: client.token.clone(),
                        }
                    )));
                }
            }
        }
        if let Some(skip_expr) = &flow.skip_expr {
            let skip = compute_bool_from_expr(
                &skip_expr,
                arc_flow_job_args.clone(),
                Arc::new(to_raw_value(&json!("{}"))),
                None,
                None,
                Some(client),
                None,
                Some(vec![(
                    windmill_common::variables::WM_SCHEDULED_FOR.to_string(),
                    flow_job.scheduled_for.to_string(),
                )]),
            )
            .warn_after_seconds(3)
            .await?;
            if skip {
                return Ok(PushNextFlowJob::Done(Some(UpdateFlow {
                    flow: flow_job.id,
                    success: true,
                    result: serde_json::from_str("\"stopped early\"").unwrap(),
                    stop_early_override: Some(true),
                    w_id: flow_job.workspace_id.clone(),
                    worker_dir: worker_dir.to_string(),
                    token: client.token.clone(),
                })));
            }
        }
    }

    // Compute and initialize last_job_result
    let arc_last_job_result = if status_module.is_failure() {
        // if job is being retried, pass the result of its previous failure
        last_job_result.unwrap_or_else(|| Arc::new(to_raw_value(&json!("{}"))))
    } else if matches!(step, Step::Step(0)) || matches!(step, Step::PreprocessorStep) {
        // if it's the first job executed in the flow, pass the flow args
        Arc::new(to_raw_value(&flow_job.args))
    } else {
        // else pass the last job result. Either from the function arg if it's set, or manually fetch it from the previous job
        // having last_job_result empty can happen either when the job was suspended and is being restarted, or if it's a
        // flow restart from a specific step
        if last_job_result.is_some() {
            last_job_result.unwrap()
        } else {
            match get_previous_job_result(db, flow_job.workspace_id.as_str(), &status)
                .warn_after_seconds(3)
                .await?
            {
                None => Arc::new(to_raw_value(&json!("{}"))),
                Some(previous_job_result) => Arc::new(previous_job_result),
            }
        }
    };

    let mut resume_messages: Vec<Box<RawValue>> = vec![];
    let mut approvers: Vec<String> = vec![];

    /* (suspend / resume), when starting a module, if previous module has a
     * non-zero `suspend` value, collect `resume_job`s for the previous module job.
     *
     * If there aren't enough, try again later. */
    if matches!(
        &status_module,
        FlowStatusModule::WaitingForPriorSteps { .. } | FlowStatusModule::WaitingForEvents { .. }
    ) {
        if let Some((suspend, last)) = needs_resume(&flow, &status) {
            let mut tx = db.begin().warn_after_seconds(3).await?;

            /* Lock this row to prevent the suspend column getting out out of sync
             * if a resume message arrives after we fetch and count them here.
             *
             * This only works because jobs::resume_job does the same thing. */
            sqlx::query_scalar!(
                "SELECT null FROM v2_job_queue WHERE id = $1 FOR UPDATE",
                flow_job.id
            )
            .fetch_one(&mut *tx)
            .warn_after_seconds(3)
            .await
            .context("lock flow in queue")?;

            let resumes = sqlx::query_as::<_, ResumeRow>(
                 "SELECT value, approver, resume_id, approved FROM resume_job WHERE job = $1 ORDER BY created_at ASC",
             )
             .bind(last)
             .fetch_all(&mut *tx)
             .warn_after_seconds(3)
             .await
             ?
             .into_iter()
             .collect::<Vec<_>>();

            resume_messages.extend(resumes.iter().map(|r| to_raw_value(&r.value)));
            approvers.extend(resumes.iter().map(|r| {
                r.approver
                    .clone()
                    .as_deref()
                    .unwrap_or_else(|| "anonymous")
                    .to_string()
            }));

            // Persist approval user groups conditions, if any. Requires runnning the InputTransform
            let required_events = suspend.required_events.unwrap() as u16;
            let user_auth_required = suspend.user_auth_required.unwrap_or(false);
            if user_auth_required {
                let self_approval_disabled = suspend.self_approval_disabled.unwrap_or(false);
                let mut user_groups_required: Vec<String> = Vec::new();
                if suspend.user_groups_required.is_some() {
                    match suspend.user_groups_required.unwrap() {
                        InputTransform::Static { value } => {
                            user_groups_required = serde_json::from_str::<Vec<String>>(value.get())
                                .expect("Unable to deserialize group names");
                        }
                        InputTransform::Javascript { expr } => {
                            let mut context = HashMap::with_capacity(2);
                            context.insert("result".to_string(), arc_last_job_result.clone());
                            context
                                .insert("previous_result".to_string(), arc_last_job_result.clone());

                            let eval_result = serde_json::from_str::<Vec<String>>(
                                 eval_timeout(
                                     expr.to_string(),
                                     context,
                                     Some(arc_flow_job_args.clone()),
                                     None,
                                     None,
                                     None
                                 )
                                 .warn_after_seconds(3)
                                 .await
                                 .map_err(|e| {
                                     Error::ExecutionErr(format!(
                                         "Error during isolated evaluation of expression `{expr}`:\n{e:#}"
                                     ))
                                 })?
                                 .get(),
                             );
                            if eval_result.is_ok() {
                                user_groups_required = eval_result.ok().unwrap_or(Vec::new())
                            } else {
                                let e = eval_result.err().unwrap();
                                return Err(Error::ExecutionErr(format!(
                                    "Result returned by input transform invalid `{e:#}`"
                                )));
                            }
                        }
                    }
                }
                let approval_conditions = ApprovalConditions {
                    user_auth_required,
                    user_groups_required,
                    self_approval_disabled,
                };
                sqlx::query!(
                    "UPDATE v2_job_status
                     SET flow_status = JSONB_SET(flow_status, ARRAY['approval_conditions'], $1)
                     WHERE id = $2",
                    json!(approval_conditions),
                    flow_job.id
                )
                .execute(&mut *tx)
                .warn_after_seconds(3)
                .await?;
            }

            let is_disapproved = resumes.iter().find(|x| !x.approved);
            let can_be_resumed =
                is_disapproved.is_none() && resume_messages.len() >= required_events as usize;
            let disapproved_or_timeout_but_continue = !can_be_resumed
                && (is_disapproved.is_some()
                    || !matches!(
                        &status_module,
                        FlowStatusModule::WaitingForPriorSteps { .. }
                    ))
                && suspend.continue_on_disapprove_timeout.unwrap_or(false);

            let audit_author = AuditAuthor {
                username: flow_job
                    .permissioned_as
                    .trim_start_matches("u/")
                    .to_string(),
                email: flow_job.permissioned_as_email.clone(),
                username_override: None,
                token_prefix: Some(format!("psh.nxt.flowjob-{}", client.token.to_string())),
            };

            if can_be_resumed || disapproved_or_timeout_but_continue {
                if disapproved_or_timeout_but_continue {
                    let js = if let Some(disapproved) = is_disapproved.as_ref() {
                        json!({"error": {"message": format!("Disapproved by {}", disapproved.approver.clone().unwrap_or_else( || "unknown".to_string())), "name": "SuspendedDisapproved"}})
                    } else {
                        json!({"error": {"message": "Timed out waiting to be resumed", "name": "SuspendedTimedOut"}})
                    };

                    resume_messages.push(to_raw_value(&js));
                    audit_log(
                         &mut *tx,
                         &audit_author,
                         "jobs.suspend_resume",
                         ActionKind::Update,
                         &flow_job.workspace_id,
                         Some(&serde_json::json!({"approved": false, "job_id": flow_job.id, "details": "Suspend timed out without approval but can continue".to_string()}).to_string()),
                         None,
                     )
                     .warn_after_seconds(3)
                     .await?;
                }

                sqlx::query!(
                     "UPDATE v2_job_status
                     SET flow_status = JSONB_SET(flow_status, ARRAY['modules', $1::TEXT, 'approvers'], $2)
                     WHERE id = $3",
                     (status.step - 1).to_string(),
                     json!(resumes
                         .into_iter()
                         .map(|r| Approval {
                             resume_id: r.resume_id as u16,
                             approver: r
                                 .approver.clone()
                                 .unwrap_or_else(|| "unknown".to_string())
                         })
                         .collect::<Vec<_>>()
                     ),
                     flow_job.id
                 )
                 .execute(&mut *tx)
                 .warn_after_seconds(3)
                 .await?;

                // Remove the approval conditions from the flow status
                sqlx::query!(
                    "UPDATE v2_job_status
                     SET flow_status = flow_status - 'approval_conditions'
                     WHERE id = $1",
                    flow_job.id
                )
                .execute(&mut *tx)
                .warn_after_seconds(3)
                .await?;

                /* continue on and run this job! */
                tx.commit().warn_after_seconds(3).await?;

            /* not enough messages to do this job, "park"/suspend until there are */
            } else if matches!(
                &status_module,
                FlowStatusModule::WaitingForPriorSteps { .. }
            ) && is_disapproved.is_none()
            {
                sqlx::query!(
                    "WITH suspend AS (
                         UPDATE v2_job_queue SET suspend = $2, suspend_until = now() + $3
                         WHERE id = $4
                         RETURNING id
                     ) UPDATE v2_job_status SET flow_status = JSONB_SET(
                         flow_status,
                         ARRAY['modules', flow_status->>'step'::TEXT],
                         $1
                     ) WHERE id = (SELECT id FROM suspend)",
                    json!(FlowStatusModule::WaitingForEvents {
                        id: status_module.id(),
                        count: required_events,
                        job: last
                    }),
                    (required_events - resume_messages.len() as u16) as i32,
                    Duration::from_secs(
                        suspend.timeout.map(|t| t.into()).unwrap_or_else(|| 30 * 60)
                    ) as Duration,
                    flow_job.id,
                )
                .execute(&mut *tx)
                .warn_after_seconds(3)
                .await?;

                sqlx::query!(
                    "UPDATE v2_job_runtime SET ping = NULL
                     WHERE id = $1",
                    flow_job.id,
                )
                .execute(&mut *tx)
                .warn_after_seconds(3)
                .await?;

                tx.commit().warn_after_seconds(3).await?;
                return Ok(PushNextFlowJob::Done(None));

            /* cancelled or we're WaitingForEvents but we don't have enough messages (timed out) */
            } else {
                if is_disapproved.is_none() {
                    audit_log(
                         &mut *tx,
                         &audit_author,
                         "jobs.suspend_resume",
                         ActionKind::Update,
                         &flow_job.workspace_id,
                         Some(&serde_json::json!({"approved": false, "job_id": flow_job.id, "details": "Suspend timed out without approval and is cancelled".to_string()}).to_string()),
                         None,
                     )
                     .warn_after_seconds(3)
                     .await?;
                }
                tx.commit().warn_after_seconds(3).await?;

                let (logs, error_name) = if let Some(disapprover) = is_disapproved {
                    (
                        format!(
                            "Disapproved by {}",
                            disapprover
                                .approver
                                .clone()
                                .unwrap_or_else(|| "unknown".to_string())
                        ),
                        "SuspendedDisapproved",
                    )
                } else {
                    (
                        "Timed out waiting to be resumed".to_string(),
                        "SuspendedTimedOut",
                    )
                };

                let result: Value = json!({ "error": {"message": logs, "name": error_name}});

                append_logs(
                    &flow_job.id,
                    &flow_job.workspace_id,
                    logs.clone(),
                    &db.into(),
                )
                .warn_after_seconds(3)
                .await;

                return Ok(PushNextFlowJob::Done(Some(UpdateFlow {
                    flow: flow_job.id,
                    success: false,
                    result: to_raw_value(&result),
                    stop_early_override: None,
                    w_id: flow_job.workspace_id.clone(),
                    worker_dir: worker_dir.to_string(),
                    token: client.token.clone(),
                })));
            }
        }
    }

    let mut module = match step {
        Step::Step(i) => flow
            .modules
            .get(i)
            .with_context(|| format!("no module at index {}", i))?,
        Step::PreprocessorStep => flow
            .preprocessor_module
            .as_ref()
            .with_context(|| format!("no preprocessor module"))?,
        Step::FailureStep => flow
            .failure_module
            .as_deref()
            .with_context(|| format!("no failure module"))?,
    };

    let current_id = &module.id;
    let mut previous_id = match step {
        Step::Step(i) if i >= 1 => flow.modules.get(i - 1).map(|m| m.id.clone()).unwrap(),
        _ => String::new(),
    };

    // calculate sleep if any
    let mut scheduled_for_o = {
        // avoid branchall sleeping on every iteration if sleep is on module prior
        if !matches!(
            &status_module,
            FlowStatusModule::WaitingForPriorSteps { .. }
                | FlowStatusModule::WaitingForEvents { .. }
        ) {
            None
        } else {
            let sleep_input_transform = if let Step::Step(i) = step {
                i.checked_sub(1)
                    .and_then(|i| flow.modules.get(i))
                    .and_then(|m| m.sleep.clone())
            } else {
                None
            };

            if let Some(it) = sleep_input_transform {
                let json_value = match it {
                    InputTransform::Static { value } => Ok(value),
                    InputTransform::Javascript { expr } => {
                        let mut context = HashMap::with_capacity(2);
                        context.insert("result".to_string(), arc_last_job_result.clone());
                        context.insert("previous_result".to_string(), arc_last_job_result.clone());

                        serde_json::from_str(
                             eval_timeout(
                                 expr.to_string(),
                                 context,
                                 Some(arc_flow_job_args.clone()),
                                 None,
                                 None,
                                 None,
                             )
                             .warn_after_seconds(3)
                             .await
                             .map_err(|e| {
                                 Error::ExecutionErr(format!(
                                     "Error during isolated evaluation of expression `{expr}`:\n{e:#}"
                                 ))
                             })?
                             .get(),
                         )
                    }
                };
                match json_value.and_then(|x| serde_json::from_str::<serde_json::Value>(x.get())) {
                    Ok(serde_json::Value::Number(n)) => {
                        if n.is_f64() {
                            n.as_f64()
                                .map(|x: f64| from_now(Duration::from_millis((x * 1000.0) as u64)))
                        } else if n.is_u64() {
                            n.as_u64().map(|x: u64| from_now(Duration::from_secs(x)))
                        } else {
                            return Err(Error::ExecutionErr(format!(
                                "Expected an integer, found: {n}"
                            )));
                        }
                    }
                    Ok(x @ _) => Err(Error::ExecutionErr(format!(
                        "Expected an integer, found: {x:?}"
                    )))?,
                    Err(e) => Err(Error::ExecutionErr(format!(
                        "Expected a number value, had error instead: {e:?}",
                    )))?,
                }
            } else {
                None
            }
        }
    };

    let retry = if matches!(&status_module, FlowStatusModule::Failure { .. },) {
        let retry = &module.retry.clone().unwrap_or_default();
        next_retry(retry, &status.retry)
    } else {
        None
    };
    let get_args_from_id = match &status_module {
        FlowStatusModule::Failure { job, .. }
            if retry.as_ref().is_some() || !module.continue_on_error.is_some_and(|x| x) =>
        {
            if let Some((fail_count, retry_in)) = retry {
                tracing::debug!(
                    retry_in_seconds = retry_in.as_secs(),
                    fail_count = fail_count,
                    "retrying"
                );

                scheduled_for_o = Some(from_now(retry_in));
                status.retry.failed_jobs.push(job.clone());
                sqlx::query!(
                     "UPDATE v2_job_status
                     SET flow_status = JSONB_SET(JSONB_SET(flow_status, ARRAY['retry'], $1), ARRAY['modules', $3::TEXT, 'failed_retries'], $4)
                     WHERE id = $2",
                     json!(RetryStatus { fail_count, ..status.retry.clone() }),
                     flow_job.id,
                     status.step.to_string(),
                     json!(status.retry.failed_jobs)
                 )
                 .execute(db)
                 .warn_after_seconds(2)
                 .await
                 .context("update flow retry")?;

                status_module = FlowStatusModule::WaitingForPriorSteps { id: status_module.id() };
                // we get the args from the last failed job
                status.retry.failed_jobs.last()
            /* Start the failure module ... */
            } else {
                /* push_next_flow_job is called with the current step on FlowStatusModule::Failure.
                 * This must update the step index to the end so that no subsequent steps are run after
                 * the failure module.
                 *
                 * The failure module may also run again if it fails and the retry feature is used.
                 * In that case, `i` will index past `flow.modules`.  The above should handle that and
                 * re-run the failure module. */
                step = Step::FailureStep;
                previous_id = current_id.clone();
                module = flow
                    .failure_module
                    .as_ref()
                    /* If this fails, it's a update_flow_status_after_job_completion shouldn't have called
                     * handle_flow to get here. */
                    .context("missing failure module")?;
                status_module = status.failure_module.module_status.clone();

                if module.retry.as_ref().is_some_and(|x| x.has_attempts()) {
                    sqlx::query!(
                        "UPDATE v2_job_status
                         SET flow_status = JSONB_SET(flow_status, ARRAY['retry'], $1)
                         WHERE id = $2",
                        json!(RetryStatus { fail_count: 0, failed_jobs: vec![] }),
                        flow_job.id
                    )
                    .execute(db)
                    .warn_after_seconds(3)
                    .await
                    .context("update flow retry")?;
                };
                None
            }
        }
        _ => None,
    };

    let mut transform_context: Option<IdContext> = None;

    let approvers = Arc::new(to_raw_value(&approvers));
    let resume = Arc::new(to_raw_value(&resume_messages.last()));
    let resumes = Arc::new(to_raw_value(&resume_messages));

    drop(resume_messages);

    let is_skipped = if let Some(skip_if) = &module.skip_if {
        let idcontext = get_transform_context(&flow_job, previous_id.as_str(), &status)
            .warn_after_seconds(3)
            .await?;
        compute_bool_from_expr(
            &skip_if.expr,
            arc_flow_job_args.clone(),
            arc_last_job_result.clone(),
            None,
            Some(&idcontext),
            Some(client),
            Some((resumes.clone(), resume.clone(), approvers.clone())),
            None,
        )
        .warn_after_seconds(3)
        .await?
    } else {
        false
    };

    let args: windmill_common::error::Result<_> = if module.mock.is_some()
        && module.mock.as_ref().unwrap().enabled
    {
        let mut hm = HashMap::new();
        hm.insert(
            "previous_result".to_string(),
            to_raw_value(
                &module
                    .mock
                    .as_ref()
                    .unwrap()
                    .return_value
                    .clone()
                    .unwrap_or_else(|| serde_json::from_str("null").unwrap()),
            ),
        );
        Ok(Marc::new(hm))
    } else if let Some(id) = get_args_from_id {
        let args = sqlx::query_scalar!(
            "SELECT args AS \"args: Json<HashMap<String, Box<RawValue>>>\"
                 FROM v2_job WHERE id = $1 AND workspace_id = $2",
            id,
            &flow_job.workspace_id
        )
        .fetch_optional(db)
        .warn_after_seconds(3)
        .await?;
        if let Some(args) = args {
            Ok(Marc::new(args.map(|x| x.0).unwrap_or_else(HashMap::new)))
        } else {
            Ok(Marc::new(HashMap::new()))
        }
    } else if matches!(step, Step::PreprocessorStep) {
        let mut hm = (*arc_flow_job_args).clone();
        hm.insert(
            ENTRYPOINT_OVERRIDE.to_string(),
            to_raw_value(&"preprocessor"),
        );
        Ok(Marc::new(hm))
    } else {
        let value = module.get_value();
        match &value {
            Ok(_) if matches!(value, Ok(FlowModuleValue::Identity)) || is_skipped => {
                serde_json::from_str(
                    &serde_json::to_string(&PreviousResult {
                        previous_result: Some(&arc_last_job_result),
                    })
                    .unwrap(),
                )
                .map(Marc::new)
                .map_err(|e| error::Error::internal_err(format!("identity: {e:#}")))
            }
            Ok(
                FlowModuleValue::Script { input_transforms, .. }
                | FlowModuleValue::RawScript { input_transforms, .. }
                | FlowModuleValue::FlowScript { input_transforms, .. }
                | FlowModuleValue::Flow { input_transforms, .. }
                | FlowModuleValue::AIAgent { input_transforms, .. },
            ) => {
                let ctx = get_transform_context(&flow_job, &previous_id, &status)
                    .warn_after_seconds(3)
                    .await?;
                transform_context = Some(ctx);
                let by_id = transform_context.as_ref().unwrap();
                // if a failure step, we add flow job id and started_at to the context. This is for error handling of triggers where we wrap scripts into single step flows
                // It's to make its arguments consistent with global/workspace/schedule error handlers.
                let failure_context = match step {
                    Step::FailureStep if flow_job.started_at.is_some() => Some(FailureContext {
                        started_at: Arc::new(to_raw_value(&flow_job.started_at.unwrap())),
                        flow_job_id: flow_job.id,
                    }),
                    _ => None,
                };
                transform_input(
                    arc_flow_job_args.clone(),
                    arc_last_job_result.clone(),
                    input_transforms,
                    resumes.clone(),
                    resume.clone(),
                    approvers.clone(),
                    failure_context,
                    by_id,
                    client,
                )
                .warn_after_seconds(3)
                .await
                .map(Marc::new)
            }
            Ok(_) => Ok(arc_flow_job_args.clone()),
            Err(e) => {
                return Err(error::Error::internal_err(format!(
                    "module was not convertible to acceptable value {e:?}"
                )))
            }
        }
    };
    tracing::debug!(id = %flow_job.id, root_id = %job_root, "flow job args computed");

    let next_flow_transform = compute_next_flow_transform(
        arc_flow_job_args.clone(),
        arc_last_job_result.clone(),
        &flow_job,
        &flow,
        transform_context,
        db,
        &module,
        &status,
        &status_module,
        &previous_id,
        client,
        resumes.clone(),
        resume.clone(),
        approvers.clone(),
        is_skipped,
    )
    .warn_after_seconds(3)
    .await?;
    tracing::info!(id = %flow_job.id, root_id = %job_root, "next flow transform computed");

    let (job_payloads, next_status) = match next_flow_transform {
        NextFlowTransform::Continue(job_payload, next_state) => (job_payload, next_state),
        NextFlowTransform::EmptyInnerFlows { branch_chosen } => {
            let raw_status = sqlx::query_scalar!(
                "UPDATE v2_job_status
                 SET flow_status = JSONB_SET(flow_status, ARRAY['modules', $1::TEXT], $2)
                 WHERE id = $3
                 RETURNING flow_status AS \"flow_status: Json<Box<RawValue>>\"",
                status.step.to_string(),
                json!(FlowStatusModule::Success {
                    id: status_module.id(),
                    job: Uuid::nil(),
                    flow_jobs: if branch_chosen.is_some() {
                        None
                    } else {
                        Some(vec![])
                    },
                    flow_jobs_success: if branch_chosen.is_some() {
                        None
                    } else {
                        Some(vec![])
                    },
                    branch_chosen: branch_chosen,
                    approvers: vec![],
                    failed_retries: vec![],
                    skipped: false,
                    agent_actions: None,
                    agent_actions_success: None,
                }),
                flow_job.id
            )
            .fetch_optional(db)
            .warn_after_seconds(3)
            .await?
            .flatten();

            let status = raw_status
                .as_ref()
                .and_then(|v| serde_json::from_str::<FlowStatus>((**v).get()).ok());

            if let Some(status) = status {
                // // flow is reprocessed by the worker in a state where the module has completed successfully.
                return Ok(PushNextFlowJob::Rec(PushNextFlowJobRec {
                    flow_job: flow_job,
                    status: status,
                }));
            } else {
                return Err(Error::BadRequest(
                    "impossible to parse new flow status after applying inner flows".to_string(),
                ));
            }
        }
    };

    // Also check `flow_job.same_worker` for [`JobKind::Flow`] jobs as it's no
    // more reflected to the flow value on push.
    let job_same_worker = flow_job.same_worker
        && matches!(flow_job.kind, JobKind::Flow)
        && flow_job.runnable_id.is_some();
    let continue_on_same_worker =
        (flow.same_worker || job_same_worker) && module.suspend.is_none() && module.sleep.is_none();

    /* Finally, push the job into the queue */
    let mut uuids = vec![];

    let job_payloads = match job_payloads {
        ContinuePayload::SingleJob(payload) => vec![payload],
        ContinuePayload::ParallelJobs(payloads) => payloads,
    };
    let len = job_payloads.len();

    let mut tx = db.begin().warn_after_seconds(3).await?;
    let nargs = args.as_ref();
    for (i, payload_tag) in job_payloads.into_iter().enumerate() {
        if i % 100 == 0 && i != 0 {
            tracing::info!(id = %flow_job.id, root_id = %job_root, "pushed (non-commited yet) first {i} subflows of {len}");
            sqlx::query!(
                "UPDATE v2_job_runtime SET ping = now() WHERE id = $1 AND ping < now()",
                flow_job.id,
            )
            .execute(db)
            .warn_after_seconds(3)
            .await?;
        }
        tracing::debug!(id = %flow_job.id, root_id = %job_root, "pushing job {i} of {len}");

        // compute job-to-be-pushed priority
        // The job definition itself might have its own priority, but as we're running
        // it from a flow here, it inherits first the flow step priority and second the
        // flow priority.
        let new_job_priority_override = if module.priority.is_some() {
            module.priority
        } else if flow_job.priority.is_some() {
            flow_job.priority
        } else {
            None
        };

        let marc;
        let me;
        let args = match &next_status {
            NextStatus::AllFlowJobs {
                branchall: Some(BranchAllStatus { .. }),
                iterator: None,
                ..
            } => nargs,
            NextStatus::NextLoopIteration {
                next: ForloopNextIteration { new_args, .. },
                simple_input_transforms,
            } => {
                let mut args = if let Ok(args) = nargs {
                    args.as_ref().clone()
                } else {
                    HashMap::new()
                };
                insert_iter_arg(&mut args, "iter".to_string(), to_raw_value(new_args));

                args.insert("iter".to_string(), to_raw_value(new_args));
                if let Some(input_transforms) = simple_input_transforms {
                    //previous id is none because we do not want to use previous id if we are in a for loop
                    let ctx = get_transform_context(&flow_job, "", &status)
                        .warn_after_seconds(3)
                        .await?;
                    let ti = transform_input(
                        Marc::new(args),
                        arc_last_job_result.clone(),
                        input_transforms,
                        resumes.clone(),
                        resume.clone(),
                        approvers.clone(),
                        None,
                        &ctx,
                        client,
                    )
                    .warn_after_seconds(3)
                    .await
                    .map_err(|e| {
                        Error::ExecutionErr(
                            format!("could not transform input using an expr: {e}",),
                        )
                    })
                    .map(Marc::new);
                    if let Ok(ti) = ti {
                        marc = ti;
                        Ok(&marc)
                    } else {
                        me = ti.unwrap_err();
                        Err(&me)
                    }
                } else {
                    marc = Marc::new(args);
                    Ok(&marc)
                }
            }
            NextStatus::AllFlowJobs {
                branchall: None,
                iterator: Some(FlowIterator { itered, .. }),
                simple_input_transforms,
            } => {
                if let Ok(args) = args.as_ref() {
                    let mut hm = HashMap::new();
                    for (k, v) in args.iter() {
                        hm.insert(k.to_string(), v.to_owned());
                    }
                    insert_iter_arg(
                        &mut hm,
                        "iter".to_string(),
                        to_raw_value(&json!({ "index": i as i32, "value": itered[i]})),
                    );
                    if let Some(input_transforms) = simple_input_transforms {
                        let ctx = get_transform_context(&flow_job, &previous_id, &status)
                            .warn_after_seconds(3)
                            .await?;
                        let ti = transform_input(
                            Marc::new(hm),
                            arc_last_job_result.clone(),
                            input_transforms,
                            resumes.clone(),
                            resume.clone(),
                            approvers.clone(),
                            None,
                            &ctx,
                            client,
                        )
                        .warn_after_seconds(3)
                        .await
                        .map_err(|e| {
                            Error::ExecutionErr(format!(
                                "could not transform input using an expr: {e}"
                            ))
                        })
                        .map(Marc::new);
                        if let Ok(ti) = ti {
                            marc = ti;
                            Ok(&marc)
                        } else {
                            me = ti.unwrap_err();
                            Err(&me)
                        }
                    } else {
                        marc = Marc::new(hm);
                        Ok(&marc)
                    }
                } else {
                    nargs
                }
            }
            _ => nargs,
        };

        let push_args;
        let err;
        let ov;

        match args {
            Ok(v) => {
                ov = v;
                push_args = PushArgs::from(ov.as_ref());
                err = None;
            }
            Err(e) => {
                push_args = PushArgs::from(&*EHM);
                err = Some(e);
            }
        };

        tracing::debug!(id = %flow_job.id, root_id = %job_root, "computed args for job {i} of {len}");

        let value_with_parallel = module.get_value_with_parallel()?;

        let flow_innermost_root_job = if {
            value_with_parallel.type_ == "flow"
                || (value_with_parallel.type_ == "forloopflow"
                    && value_with_parallel.parallel.is_some_and(|x| x))
        } {
            None
        } else {
            flow_job
                .flow_innermost_root_job
                .or_else(|| Some(flow_job.id))
        };

        let flow_root_job = get_root_job_id(&flow_job);

        // forward root job permissions to the new job
        let job_perms: Option<Authed> =
            get_job_perms(&mut *tx, &flow_root_job, &flow_job.workspace_id)
                .await?
                .map(|x| x.into());

        tracing::debug!(id = %flow_job.id, root_id = %job_root, "computed perms for job {i} of {len}");
        let tag = if !matches!(step, Step::PreprocessorStep)
            && (flow_job.tag == "flow" || flow_job.tag == format!("flow-{}", flow_job.workspace_id))
        {
            payload_tag.tag.clone()
        } else {
            Some(flow_job.tag.clone())
        };

        let (email, permissioned_as) = if let Some(on_behalf_of) = payload_tag.on_behalf_of.as_ref()
        {
            (&on_behalf_of.email, on_behalf_of.permissioned_as.clone())
        } else {
            (
                &flow_job.permissioned_as_email,
                flow_job.permissioned_as.to_owned(),
            )
        };

<<<<<<< HEAD
        let evaluated_timeout = if let Some(timeout_transform) = &module.timeout {
            let ctx = get_transform_context(&flow_job, &previous_id, &status)
                .warn_after_seconds(3)
                .await?;
            Some(
                eval_timeout_input_transform(
                    timeout_transform,
                    arc_last_job_result.clone(),
                    arc_flow_job_args.clone(),
                    client,
                    &ctx,
                )
                .warn_after_seconds(3)
                .await?,
            )
        } else {
            payload_tag.timeout
        };

=======
>>>>>>> fbd942f1
        let tx2 = PushIsolationLevel::Transaction(tx);
        let (uuid, mut inner_tx) = push(
            &db,
            tx2,
            &flow_job.workspace_id,
            payload_tag.payload.clone(),
            push_args,
            &flow_job.created_by,
            email,
            permissioned_as,
            Some(&format!(
                "job-span-{}",
                flow_job.flow_innermost_root_job.unwrap_or(flow_job.id)
            )),
            scheduled_for_o,
            flow_job.schedule_path(),
            Some(flow_job.id),
            Some(flow_root_job),
            flow_innermost_root_job,
            None,
            true,
            continue_on_same_worker,
            err,
            flow_job.visible_to_owner,
            tag,
            evaluated_timeout,
            Some(module.id.clone()),
            new_job_priority_override,
            job_perms.as_ref(),
            false,
        )
        .warn_after_seconds(2)
        .await?;

        if continue_on_same_worker {
            let _ = sqlx::query!(
                "UPDATE v2_job_queue SET worker = $2 WHERE id = $1",
                uuid,
                worker_name
            )
            .execute(&mut *inner_tx)
            .warn_after_seconds(3)
            .await;
        }

        tracing::debug!(id = %flow_job.id, root_id = %job_root, "pushed next flow job: {uuid}");

        if value_with_parallel.type_ == "forloopflow" {
            if let Some(p) = value_with_parallel.parallelism {
                tracing::debug!(id = %flow_job.id, root_id = %job_root, "updating suspend for forloopflow job {uuid}");

                if i as u16 >= p {
                    sqlx::query!(
                        "UPDATE v2_job_queue SET
                             suspend = $1,
                             suspend_until = now() + interval '14 day',
                             running = true
                         WHERE id = $2",
                        (i as u16 - p + 1) as i32,
                        uuid,
                    )
                    .execute(&mut *inner_tx)
                    .warn_after_seconds(3)
                    .await?;
                }
                tracing::debug!(id = %flow_job.id, root_id = %job_root, "updated suspend for {uuid}");
            }
        }

        if payload_tag.delete_after_use {
            let uuid_singleton_json = serde_json::to_value(&[uuid]).map_err(|e| {
                error::Error::internal_err(format!("Unable to serialize uuid: {e:#}"))
            })?;

            sqlx::query!(
                 "UPDATE v2_job_status
                 SET flow_status = JSONB_SET(flow_status, ARRAY['cleanup_module', 'flow_jobs_to_clean'], COALESCE(flow_status->'cleanup_module'->'flow_jobs_to_clean', '[]'::jsonb) || $1)
                 WHERE id = $2",
                 uuid_singleton_json,
                 flow_innermost_root_job.unwrap_or(flow_job.id)
             )
             .execute(&mut *inner_tx)
             .warn_after_seconds(3)
             .await?;
        }

        tx = inner_tx;
        uuids.push(uuid);
    }

    let is_one_uuid = uuids.len() == 1;

    let one_uuid = if is_one_uuid {
        Ok(uuids[0].clone())
    } else {
        Err(Error::BadRequest("Expected only one uuid".to_string()))
    };

    if !is_one_uuid {
        for uuid in &uuids {
            sqlx::query!(
                "INSERT INTO parallel_monitor_lock (parent_flow_id, job_id)
                 VALUES ($1, $2)",
                flow_job.id,
                uuid
            )
            .execute(&mut *tx)
            .warn_after_seconds(3)
            .await?;
            tracing::debug!(id = %flow_job.id, root_id = %job_root, "updated parallel monitor lock for {uuid}");
        }
    }

    let first_uuid = uuids[0];
    let new_status = match next_status {
        NextStatus::NextLoopIteration {
            next:
                ForloopNextIteration {
                    index,
                    itered,
                    mut flow_jobs,
                    while_loop,
                    mut flow_jobs_success,
                    ..
                },
            ..
        } => {
            let uuid = one_uuid?;

            flow_jobs.push(uuid);

            if let Some(flow_jobs_success) = &mut flow_jobs_success {
                flow_jobs_success.push(None);
            }
            FlowStatusModule::InProgress {
                job: uuid,
                iterator: Some(FlowIterator { index, itered }),
                flow_jobs: Some(flow_jobs),
                flow_jobs_success,
                branch_chosen: None,
                branchall: None,
                id: status_module.id(),
                parallel: false,
                while_loop,
                progress: None,
                agent_actions: None,
                agent_actions_success: None,
            }
        }
        NextStatus::AllFlowJobs { iterator, branchall, .. } => FlowStatusModule::InProgress {
            job: flow_job.id,
            iterator,
            flow_jobs_success: Some(vec![None; uuids.len()]),
            flow_jobs: Some(uuids.clone()),
            branch_chosen: None,
            branchall,
            id: status_module.id(),
            parallel: true,
            while_loop: false,
            progress: None,
            agent_actions: None,
            agent_actions_success: None,
        },
        NextStatus::NextBranchStep(NextBranch {
            mut flow_jobs,
            status,
            mut flow_jobs_success,
            ..
        }) => {
            let uuid = one_uuid?;
            flow_jobs.push(uuid);
            if let Some(flow_jobs_success) = &mut flow_jobs_success {
                flow_jobs_success.push(None);
            }
            FlowStatusModule::InProgress {
                job: uuid,
                iterator: None,
                flow_jobs: Some(flow_jobs),
                flow_jobs_success,
                branch_chosen: None,
                branchall: Some(status),
                id: status_module.id(),
                parallel: false,
                while_loop: false,
                progress: None,
                agent_actions: None,
                agent_actions_success: None,
            }
        }

        NextStatus::BranchChosen(branch) => FlowStatusModule::InProgress {
            job: one_uuid?,
            iterator: None,
            flow_jobs: None,
            flow_jobs_success: None,
            branch_chosen: Some(branch),
            branchall: None,
            id: status_module.id(),
            parallel: false,
            while_loop: false,
            progress: None,
            agent_actions: None,
            agent_actions_success: None,
        },
        NextStatus::NextStep => {
            FlowStatusModule::WaitingForExecutor { id: status_module.id(), job: one_uuid? }
        }
    };

    tracing::debug!("STATUS STEP: {:?} {step:?} {:#?}", status.step, new_status);

    match step {
        Step::FailureStep => {
            sqlx::query!(
                "UPDATE v2_job_status SET
                     flow_status = JSONB_SET(
                         JSONB_SET(flow_status, ARRAY['failure_module'], $1),
                         ARRAY['step'],
                         $2
                     )
                 WHERE id = $3",
                json!(FlowStatusModuleWParent {
                    parent_module: Some(current_id.clone()),
                    module_status: new_status
                }),
                json!(flow.modules.len()),
                flow_job.id
            )
            .execute(&mut *tx)
            .warn_after_seconds(3)
            .await?;
        }
        Step::PreprocessorStep => {
            sqlx::query!(
                "UPDATE v2_job_status SET
                     flow_status = JSONB_SET(
                         JSONB_SET(flow_status, ARRAY['preprocessor_module'], $1),
                         ARRAY['step'],
                         $2
                     )
                 WHERE id = $3",
                json!(new_status),
                json!(-1),
                flow_job.id
            )
            .execute(&mut *tx)
            .warn_after_seconds(3)
            .await?;
        }
        Step::Step(i) => {
            sqlx::query!(
                "UPDATE v2_job_status SET
                     flow_status = JSONB_SET(
                         JSONB_SET(flow_status, ARRAY['modules', $1::TEXT], $2),
                         ARRAY['step'],
                         $3
                     )
                 WHERE id = $4",
                i as i32,
                json!(new_status),
                json!(i),
                flow_job.id
            )
            .execute(&mut *tx)
            .warn_after_seconds(3)
            .await?;
        }
    };

    potentially_crash_for_testing();

    sqlx::query!(
        "UPDATE v2_job_runtime SET ping = null WHERE id = $1",
        flow_job.id
    )
    .execute(&mut *tx)
    .warn_after_seconds(3)
    .await?;

    if continue_on_same_worker {
        if !is_one_uuid {
            return Err(Error::BadRequest(
                 "Cannot continue on same worker with multiple jobs, parallel cannot be used in conjunction with same_worker".to_string(),
             ));
        }
    }
    tx.commit().warn_after_seconds(3).await?;
    tracing::info!(id = %flow_job.id, root_id = %job_root, "all next flow jobs pushed: {uuids:?}");

    if continue_on_same_worker {
        same_worker_tx
            .send(SameWorkerPayload { job_id: first_uuid, recoverable: true })
            .warn_after_seconds(3)
            .await
            .map_err(to_anyhow)?;
    }
    return Ok(PushNextFlowJob::Done(None));
}

// async fn jump_to_next_step(
//     status_step: i32,
//     i: usize,
//     job_id: &Uuid,
//     flow: FlowValue,
//     db: &DB,
//     client: &windmill_api_client::Client,
//     status_module: FlowStatusModule,
//     last_result: serde_json::Value,
//     same_worker_tx: Sender<Uuid>,
//     base_internal_url: &str,
// ) -> error::Result<()> {
//     let mut tx = db.begin().await?;

//     let next_step = i
//         .checked_add(1)
//         .filter(|i| (..flow.modules.len()).contains(i));

//     let new_job = sqlx::query_as::<_, QueuedJob>(
//         r#"
//                 UPDATE queue
//                     SET flow_status = JSONB_SET(
//                                       JSONB_SET(flow_status, ARRAY['modules', $1::TEXT], $2),
//                                                                ARRAY['step'], $3)
//                     WHERE id = $4
//                 RETURNING *
//                 "#,
//     )
//     .bind(status_step)
//     .bind(json!(status_module))
//     .bind(json!(next_step.unwrap_or(i)))
//     .bind(job_id)
//     .fetch_one(&mut *tx)
//     .await?;

//     tx.commit().await?;

//     let new_status = new_job.parse_flow_status().ok_or_else(|| {
//         Error::ExecutionErr("Impossible to parse new status after jump".to_string())
//     })?;

//     if next_step.is_some() {
//         tracing::debug!("Jumping to next step with flow {flow:#?}");
//         return push_next_flow_job(
//             &new_job,
//             new_status,
//             flow,
//             db,
//             client,
//             last_result,
//             same_worker_tx,
//             base_internal_url,
//         )
//         .await;
//     } else {
//         let success = true;
//         let skipped = false;
//         let logs = "Forloop completed without iteration".to_string();
//         let _uuid =
//             add_completed_job(db, client, &new_job, success, skipped, json!([]), logs).await?;
//         return Ok(());
//     }
// }

/// Some state about the current/last forloop FlowStatusModule used to initialized the next
/// iteration's FlowStatusModule after pushing a job
#[derive(Debug)]
struct ForloopNextIteration {
    index: usize,
    itered: Vec<Box<RawValue>>,
    flow_jobs: Vec<Uuid>,
    flow_jobs_success: Option<Vec<Option<bool>>>,
    new_args: Iter,
    while_loop: bool,
}

enum ForLoopStatus {
    ParallelIteration { itered: Vec<Box<RawValue>> },
    NextIteration(ForloopNextIteration),
    EmptyIterator,
}

#[derive(Debug)]
struct NextBranch {
    status: BranchAllStatus,
    flow_jobs: Vec<Uuid>,
    flow_jobs_success: Option<Vec<Option<bool>>>,
}

#[derive(Debug)]
enum NextStatus {
    NextStep,
    BranchChosen(BranchChosen),
    NextBranchStep(NextBranch),
    NextLoopIteration {
        next: ForloopNextIteration,
        simple_input_transforms: Option<HashMap<String, InputTransform>>,
    },
    AllFlowJobs {
        branchall: Option<BranchAllStatus>,
        iterator: Option<FlowIterator>,
        simple_input_transforms: Option<HashMap<String, InputTransform>>,
    },
}

#[derive(Clone)]
pub struct JobPayloadWithTag {
    pub payload: JobPayload,
    pub tag: Option<String>,
    pub delete_after_use: bool,
    pub timeout: Option<i32>,
    pub on_behalf_of: Option<OnBehalfOf>,
}
enum ContinuePayload {
    SingleJob(JobPayloadWithTag),
    ParallelJobs(Vec<JobPayloadWithTag>),
}

enum NextFlowTransform {
    EmptyInnerFlows { branch_chosen: Option<BranchChosen> },
    Continue(ContinuePayload, NextStatus),
}

fn insert_iter_arg(
    args: &mut HashMap<String, Box<RawValue>>,
    desired_key: String,
    value: Box<RawValue>,
) {
    let conflicting_parent_maybe = args.get(desired_key.as_str());
    if let Some(conflicting_parent) = conflicting_parent_maybe {
        // we change the key of the parent to {desired_key}_parent.
        // we do it recursively b/c it's possible there's another conflict
        let conflicting_parent_new_key = format!("{}_parent", desired_key.as_str());
        insert_iter_arg(
            args,
            conflicting_parent_new_key,
            conflicting_parent.to_owned(),
        );
    }
    args.insert(desired_key, value);
}

fn payload_from_modules<'a>(
    mut modules: Vec<FlowModule>,
    modules_node: Option<FlowNodeId>,
    failure_module: Option<&Box<FlowModule>>,
    same_worker: bool,
    id: impl FnOnce() -> String,
    path: impl FnOnce() -> String,
    opt_empty_inner_flows: bool,
) -> Option<JobPayload> {
    if opt_empty_inner_flows && modules.is_empty() && modules_node.is_none() {
        return None;
    }

    if let Some(id) = modules_node {
        return Some(JobPayload::FlowNode { id, path: path() });
    }

    add_virtual_items_if_necessary(&mut modules);

    let mut failure_module = failure_module.cloned();
    if let Some(failure_module) = failure_module.as_mut() {
        failure_module.id_append(&id());
    }

    Some(JobPayload::RawFlow {
        value: FlowValue { modules, failure_module, same_worker, ..Default::default() },
        path: Some(path()),
        restarted_from: None,
    })
}

pub fn get_path(flow_job: &MiniPulledJob, status: &FlowStatus, module: &FlowModule) -> String {
    if status
        .preprocessor_module
        .as_ref()
        .is_some_and(|x| x.id() == module.id)
    {
        format!("{}/preprocessor", flow_job.runnable_path())
    } else {
        format!("{}/{}", flow_job.runnable_path(), module.id)
    }
}

async fn compute_next_flow_transform(
    arc_flow_job_args: Marc<HashMap<String, Box<RawValue>>>,
    arc_last_job_result: Arc<Box<RawValue>>,
    flow_job: &MiniPulledJob,
    flow: &FlowValue,
    by_id: Option<IdContext>,
    db: &DB,
    module: &FlowModule,
    status: &FlowStatus,
    status_module: &FlowStatusModule,
    previous_id: &str,
    client: &AuthedClient,
    resumes: Arc<Box<RawValue>>,
    resume: Arc<Box<RawValue>>,
    approvers: Arc<Box<RawValue>>,
    is_skipped: bool,
) -> error::Result<NextFlowTransform> {
    if module.mock.is_some() && module.mock.as_ref().unwrap().enabled {
        return Ok(NextFlowTransform::Continue(
            ContinuePayload::SingleJob(JobPayloadWithTag {
                payload: JobPayload::Identity,
                tag: None,
                delete_after_use: false,
                timeout: None,
                on_behalf_of: None,
            }),
            NextStatus::NextStep,
        ));
    }
    let trivial_next_job = |payload| {
        Ok(NextFlowTransform::Continue(
            ContinuePayload::SingleJob(JobPayloadWithTag {
                payload,
                tag: None,
                delete_after_use: false,
                timeout: None,
                on_behalf_of: None,
            }),
            NextStatus::NextStep,
        ))
    };
    let delete_after_use = module.delete_after_use.unwrap_or(false);

    tracing::debug!(id = %flow_job.id, "computing next flow transform for {:?}", &module.value);
    if is_skipped {
        return trivial_next_job(JobPayload::Identity);
    }

    match module.get_value()? {
        FlowModuleValue::Identity => trivial_next_job(JobPayload::Identity),
        FlowModuleValue::Flow { path, .. } => {
            let payload =
                flow_to_payload(path, delete_after_use, &flow_job.workspace_id, db).await?;
            Ok(NextFlowTransform::Continue(
                ContinuePayload::SingleJob(payload),
                NextStatus::NextStep,
            ))
        }
        FlowModuleValue::AIAgent { .. } => {
            let path = get_path(flow_job, status, module);
            let payload = JobPayload::AIAgent { path };
            Ok(NextFlowTransform::Continue(
                ContinuePayload::SingleJob(JobPayloadWithTag {
                    payload,
                    tag: None,
                    delete_after_use,
                    timeout: None,
                    on_behalf_of: None,
                }),
                NextStatus::NextStep,
            ))
        }
        FlowModuleValue::Script { path: script_path, hash: script_hash, tag_override, .. } => {
            let payload = script_to_payload(
                script_hash,
                script_path,
                db,
                flow_job,
                module,
                tag_override,
                module.apply_preprocessor,
            )
            .await?;
            Ok(NextFlowTransform::Continue(
                ContinuePayload::SingleJob(payload),
                NextStatus::NextStep,
            ))
        }
        FlowModuleValue::RawScript {
            path,
            content,
            language,
            lock,
            tag,
            custom_concurrency_key,
            concurrent_limit,
            concurrency_time_window_s,
            ..
        } => {
            let path = path.unwrap_or_else(|| get_path(flow_job, status, module));

            let payload = raw_script_to_payload(
                path,
                content,
                language,
                lock,
                custom_concurrency_key,
                concurrent_limit,
                concurrency_time_window_s,
                module,
                tag,
                delete_after_use,
            );
            Ok(NextFlowTransform::Continue(
                ContinuePayload::SingleJob(payload),
                NextStatus::NextStep,
            ))
        }
        FlowModuleValue::FlowScript {
            id, // flow_node(id).
            tag,
            language,
            custom_concurrency_key,
            concurrent_limit,
            concurrency_time_window_s,
            ..
        } => {
            let path = get_path(flow_job, status, module);

            let payload = JobPayloadWithTag {
                payload: JobPayload::FlowScript {
                    id,
                    language,
                    custom_concurrency_key: custom_concurrency_key.clone(),
                    concurrent_limit,
                    concurrency_time_window_s,
                    cache_ttl: module.cache_ttl.map(|x| x as i32),
                    dedicated_worker: None,
                    path,
                },
                tag: tag.clone(),
                delete_after_use,
                timeout: None,
                on_behalf_of: None,
            };
            Ok(NextFlowTransform::Continue(
                ContinuePayload::SingleJob(payload),
                NextStatus::NextStep,
            ))
        }
        FlowModuleValue::WhileloopFlow { modules, modules_node, .. } => {
            // if it's a simple single step flow, we will collapse it as an optimization and need to pass flow_input as an arg
            let is_simple = is_simple_modules(&modules, flow.failure_module.as_ref());
            let (flow_jobs, flow_jobs_success) = match status_module {
                FlowStatusModule::InProgress {
                    flow_jobs: Some(flow_jobs),
                    flow_jobs_success,
                    ..
                } => (flow_jobs.clone(), flow_jobs_success.clone()),
                _ => (vec![], Some(vec![])),
            };
            let next_loop_idx = flow_jobs.len();
            next_loop_iteration(
                flow,
                status,
                ForloopNextIteration {
                    index: next_loop_idx,
                    itered: vec![],
                    flow_jobs: flow_jobs,
                    flow_jobs_success: flow_jobs_success,
                    new_args: Iter {
                        index: next_loop_idx as i32,
                        value: windmill_common::worker::to_raw_value(&next_loop_idx),
                    },
                    while_loop: true,
                },
                modules,
                modules_node,
                flow_job,
                is_simple,
                db,
                module,
                delete_after_use,
            )
            .await
        }
        /* forloop modules are expected set `iter: { value: Value, index: usize }` as job arguments */
        FlowModuleValue::ForloopFlow { modules, modules_node, iterator, parallel, .. } => {
            // if it's a simple single step flow, we will collapse it as an optimization and need to pass flow_input as an arg
            let is_simple = !matches!(flow_job.kind, JobKind::FlowPreview)
                && !parallel
                && is_simple_modules(&modules, flow.failure_module.as_ref());

            // if is_simple {
            //     match value {
            //         FlowModuleValue::Script { input_transforms, .. }
            //         | FlowModuleValue::RawScript { input_transforms, .. }
            //         | FlowModuleValue::FlowScript { input_transforms, .. }
            //         | FlowModuleValue::Flow { input_transforms, .. } => {
            //             Some(input_transforms.clone())
            //         }
            //         _ => None,
            //     }
            let next_loop_status = next_forloop_status(
                status_module,
                by_id,
                flow_job,
                previous_id,
                status,
                &iterator,
                arc_last_job_result,
                resumes,
                resume,
                approvers,
                arc_flow_job_args,
                client,
                &parallel,
            )
            .await?;

            match next_loop_status {
                ForLoopStatus::EmptyIterator => {
                    Ok(NextFlowTransform::EmptyInnerFlows { branch_chosen: None })
                }
                ForLoopStatus::NextIteration(ns) => {
                    next_loop_iteration(
                        flow,
                        status,
                        ns,
                        modules,
                        modules_node,
                        flow_job,
                        is_simple,
                        db,
                        module,
                        delete_after_use,
                    )
                    .await
                }
                ForLoopStatus::ParallelIteration { itered, .. } => {
                    // let inner_path = Some(format!("{}/loop-parallel", flow_job.script_path(),));
                    // let value = &modules[0].get_value()?;

                    // we removed the is_simple_case
                    // if is_simple {
                    //     let payload =
                    //         payload_from_simple_module(value, db, flow_job, module, inner_path)
                    //             .await?;
                    //     ContinuePayload::ForloopJobs { n: itered.len(), payload: payload }
                    // } else {

                    let payloads = (0..itered.len())
                        .into_iter()
                        .filter_map(|i| {
                            let Some(payload) = payload_from_modules(
                                modules.clone(),
                                modules_node,
                                flow.failure_module.as_ref(),
                                flow.same_worker,
                                || format!("{}-{i}", status.step),
                                || format!("{}/forloop-{i}", flow_job.runnable_path()),
                                true,
                            ) else {
                                return None;
                            };
                            Some(JobPayloadWithTag {
                                payload,
                                tag: None,
                                delete_after_use,
                                timeout: None,
                                on_behalf_of: None,
                            })
                        })
                        .collect::<Vec<_>>();
                    if payloads.is_empty() {
                        return Ok(NextFlowTransform::EmptyInnerFlows { branch_chosen: None });
                    }
                    Ok(NextFlowTransform::Continue(
                        ContinuePayload::ParallelJobs(payloads),
                        NextStatus::AllFlowJobs {
                            branchall: None,
                            iterator: Some(FlowIterator { index: 0, itered }),
                            // we removed the is_simple_case for simple_input_transforms
                            // if is_simple {
                            //     match value {
                            //         FlowModuleValue::Script { input_transforms, .. }
                            //         | FlowModuleValue::RawScript { input_transforms, .. }
                            //         | FlowModuleValue::FlowScript { input_transforms, .. }
                            //         | FlowModuleValue::Flow { input_transforms, .. } => {
                            //             Some(input_transforms.clone())
                            //         }
                            //         _ => None,
                            //     }
                            simple_input_transforms: None,
                        },
                    ))
                }
            }
        }
        FlowModuleValue::BranchOne { branches, default, default_node } => {
            let branch = match status_module {
                FlowStatusModule::WaitingForPriorSteps { .. }
                | FlowStatusModule::WaitingForEvents { .. }
                | FlowStatusModule::WaitingForExecutor { .. } => {
                    let mut branch_chosen = BranchChosen::Default;
                    let idcontext = get_transform_context(&flow_job, previous_id, &status).await?;
                    for (i, b) in branches.iter().enumerate() {
                        let pred = compute_bool_from_expr(
                            &b.expr,
                            arc_flow_job_args.clone(),
                            arc_last_job_result.clone(),
                            None,
                            Some(&idcontext),
                            Some(client),
                            Some((resumes.clone(), resume.clone(), approvers.clone())),
                            None,
                        )
                        .await?;

                        if pred {
                            branch_chosen = BranchChosen::Branch { branch: i };
                            break;
                        }
                    }
                    branch_chosen
                }
                _ => Err(Error::BadRequest(format!(
                    "Unrecognized module status for BranchOne {status_module:?}"
                )))?,
            };

            let (modules, modules_node, branch_idx) = match branch {
                BranchChosen::Default => (default, default_node, 0),
                BranchChosen::Branch { branch } => branches
                    .into_iter()
                    .nth(branch)
                    .map(|Branch { modules, modules_node, .. }| (modules, modules_node, branch + 1))
                    .ok_or_else(|| {
                        Error::BadRequest(format!(
                            "Unrecognized branch for BranchOne {status_module:?}"
                        ))
                    })?,
            };

            let Some(payload) = payload_from_modules(
                modules,
                modules_node,
                flow.failure_module.as_ref(),
                flow.same_worker,
                || status.step.to_string(),
                || format!("{}/branchone-{}", flow_job.runnable_path(), branch_idx),
                true,
            ) else {
                return Ok(NextFlowTransform::EmptyInnerFlows { branch_chosen: Some(branch) });
            };

            Ok(NextFlowTransform::Continue(
                ContinuePayload::SingleJob(JobPayloadWithTag {
                    payload,
                    tag: None,
                    delete_after_use,
                    timeout: None,
                    on_behalf_of: None,
                }),
                NextStatus::BranchChosen(branch),
            ))
        }
        FlowModuleValue::BranchAll { branches, parallel, .. } => {
            let (branch_status, flow_jobs, flow_jobs_success) = match status_module {
                FlowStatusModule::WaitingForPriorSteps { .. }
                | FlowStatusModule::WaitingForEvents { .. }
                | FlowStatusModule::WaitingForExecutor { .. } => {
                    if branches.is_empty() {
                        return Ok(NextFlowTransform::EmptyInnerFlows { branch_chosen: None });
                    } else if parallel {
                        let len = branches.len();
                        let payloads: Vec<JobPayloadWithTag> = branches
                            .into_iter()
                            .enumerate()
                            .filter_map(|(i, Branch { modules, modules_node, .. })| {
                                let Some(payload) = payload_from_modules(
                                    modules,
                                    modules_node,
                                    flow.failure_module.as_ref(),
                                    flow.same_worker,
                                    || format!("{}-{i}", status.step),
                                    || format!("{}/branchall-{}", flow_job.runnable_path(), i),
                                    false,
                                ) else {
                                    return None;
                                };
                                Some(JobPayloadWithTag {
                                    payload,
                                    tag: None,
                                    delete_after_use,
                                    timeout: None,
                                    on_behalf_of: None,
                                })
                            })
                            .collect::<Vec<_>>();
                        if payloads.is_empty() {
                            return Ok(NextFlowTransform::EmptyInnerFlows { branch_chosen: None });
                        }
                        return Ok(NextFlowTransform::Continue(
                            ContinuePayload::ParallelJobs(payloads),
                            NextStatus::AllFlowJobs {
                                branchall: Some(BranchAllStatus { branch: 0, len }),
                                iterator: None,
                                simple_input_transforms: None,
                            },
                        ));
                    } else {
                        (
                            BranchAllStatus { branch: 0, len: branches.len() },
                            vec![],
                            Some(vec![]),
                        )
                    }
                }
                FlowStatusModule::InProgress {
                    branchall: Some(BranchAllStatus { branch, len }),
                    flow_jobs: Some(flow_jobs),
                    flow_jobs_success,
                    ..
                } if !parallel => (
                    BranchAllStatus { branch: branch + 1, len: len.clone() },
                    flow_jobs.clone(),
                    flow_jobs_success.clone(),
                ),

                _ => Err(Error::BadRequest(format!(
                    "Unrecognized module status for BranchAll {status_module:?}"
                )))?,
            };

            let Branch { modules, modules_node, .. } = branches
                .into_iter()
                .nth(branch_status.branch)
                .ok_or_else(|| {
                    Error::BadRequest(format!(
                        "Unrecognized branch for BranchAll {status_module:?}"
                    ))
                })?;

            let Some(payload) = payload_from_modules(
                modules,
                modules_node,
                flow.failure_module.as_ref(),
                flow.same_worker,
                || format!("{}-{}", status.step, branch_status.branch),
                || {
                    format!(
                        "{}/branchall-{}",
                        flow_job.runnable_path(),
                        branch_status.branch
                    )
                },
                false,
            ) else {
                return Ok(NextFlowTransform::EmptyInnerFlows {
                    branch_chosen: Some(BranchChosen::Default),
                });
            };

            Ok(NextFlowTransform::Continue(
                ContinuePayload::SingleJob(JobPayloadWithTag {
                    payload,
                    tag: None,
                    delete_after_use,
                    timeout: None,
                    on_behalf_of: None,
                }),
                NextStatus::NextBranchStep(NextBranch {
                    status: branch_status,
                    flow_jobs,
                    flow_jobs_success,
                }),
            ))
        }
    }
}

async fn next_loop_iteration(
    flow: &FlowValue,
    status: &FlowStatus,
    ns: ForloopNextIteration,
    modules: Vec<FlowModule>,
    modules_node: Option<FlowNodeId>,
    flow_job: &MiniPulledJob,
    is_simple: bool,
    db: &sqlx::Pool<sqlx::Postgres>,
    module: &FlowModule,
    delete_after_use: bool,
) -> Result<NextFlowTransform, Error> {
    let inner_path = || format!("{}/loop-{}", flow_job.runnable_path(), ns.index);
    if is_simple {
        let mut value = modules[0].get_value()?;
        let simple_input_transforms = match &mut value {
            FlowModuleValue::Script { input_transforms, .. }
            | FlowModuleValue::RawScript { input_transforms, .. }
            | FlowModuleValue::FlowScript { input_transforms, .. }
            | FlowModuleValue::Flow { input_transforms, .. } => {
                Some(std::mem::take(input_transforms))
            }
            _ => None,
        };
        return Ok(NextFlowTransform::Continue(
            ContinuePayload::SingleJob(
                payload_from_simple_module(value, db, flow_job, module, inner_path()).await?,
            ),
            NextStatus::NextLoopIteration { next: ns, simple_input_transforms },
        ));
    }

    let Some(payload) = payload_from_modules(
        modules,
        modules_node,
        flow.failure_module.as_ref(),
        flow.same_worker,
        || format!("{}-{}", status.step, ns.index),
        inner_path,
        true,
    ) else {
        return Ok(NextFlowTransform::EmptyInnerFlows { branch_chosen: None });
    };

    Ok(NextFlowTransform::Continue(
        ContinuePayload::SingleJob(JobPayloadWithTag {
            payload,
            tag: None,
            delete_after_use,
            timeout: None,
            on_behalf_of: None,
        }),
        NextStatus::NextLoopIteration { next: ns, simple_input_transforms: None },
    ))
}

pub(super) fn is_simple_modules(
    modules: &Vec<FlowModule>,
    failure_module: Option<&Box<FlowModule>>,
) -> bool {
    let is_simple = modules.len() == 1
        && modules[0].is_simple()
        && modules[0].sleep.is_none()
        && modules[0].suspend.is_none()
        && modules[0].cache_ttl.is_none()
        && modules[0].retry.is_none()
        && modules[0].stop_after_if.is_none()
        && modules[0].stop_after_all_iters_if.is_none()
        && modules[0].skip_if.is_none()
        && (modules[0].mock.is_none() || modules[0].mock.as_ref().is_some_and(|m| !m.enabled))
        && failure_module.is_none();
    is_simple
}

async fn next_forloop_status(
    status_module: &FlowStatusModule,
    by_id: Option<IdContext>,
    flow_job: &MiniPulledJob,
    previous_id: &str,
    status: &FlowStatus,
    iterator: &InputTransform,
    arc_last_job_result: Arc<Box<RawValue>>,
    resumes: Arc<Box<RawValue>>,
    resume: Arc<Box<RawValue>>,
    approvers: Arc<Box<RawValue>>,
    arc_flow_job_args: Marc<HashMap<String, Box<RawValue>>>,
    client: &AuthedClient,
    parallel: &bool,
) -> Result<ForLoopStatus, Error> {
    let next_loop_status = match status_module {
        FlowStatusModule::WaitingForPriorSteps { .. }
        | FlowStatusModule::WaitingForEvents { .. }
        | FlowStatusModule::WaitingForExecutor { .. } => {
            let by_id = if let Some(x) = by_id {
                x
            } else {
                get_transform_context(&flow_job, previous_id, &status).await?
            };
            /* Iterator is an InputTransform, evaluate it into an array. */
            let itered_raw = match iterator {
                InputTransform::Static { value } => to_raw_value(value),
                InputTransform::Javascript { expr } => {
                    let mut context = HashMap::with_capacity(5);
                    context.insert("result".to_string(), arc_last_job_result.clone());
                    context.insert("previous_result".to_string(), arc_last_job_result);
                    context.insert("resumes".to_string(), resumes);
                    context.insert("resume".to_string(), resume);
                    context.insert("approvers".to_string(), approvers);

                    eval_timeout(
                        expr.to_string(),
                        context,
                        Some(arc_flow_job_args),
                        Some(client),
                        Some(&by_id),
                        None,
                    )
                    .await?
                }
            };
            let itered = serde_json::from_str::<Vec<Box<RawValue>>>(itered_raw.get()).map_err(
                |not_array| {
                    Error::ExecutionErr(format!(
                        "Expected an array value in the iterator expression, found: {not_array}"
                    ))
                },
            )?;

            if itered.is_empty() {
                ForLoopStatus::EmptyIterator
            } else if *parallel {
                ForLoopStatus::ParallelIteration { itered }
            } else if let Some(first) = itered.first() {
                let iter = Iter { index: 0 as i32, value: first.to_owned() };
                ForLoopStatus::NextIteration(ForloopNextIteration {
                    index: 0,
                    itered,
                    flow_jobs: vec![],
                    flow_jobs_success: Some(vec![]),
                    new_args: iter,
                    while_loop: false,
                })
            } else {
                panic!("itered cannot be empty")
            }
        }

        FlowStatusModule::InProgress {
            iterator: Some(FlowIterator { itered, index }),
            flow_jobs: Some(flow_jobs),
            flow_jobs_success,
            ..
        } if !*parallel => {
            let itered_new = if itered.is_empty() {
                // it's possible we need to re-compute the iterator Input Transforms here, in particular if the flow is being restarted inside the loop
                let by_id = if let Some(x) = by_id {
                    x
                } else {
                    get_transform_context(&flow_job, previous_id, &status).await?
                };
                let itered_raw = match iterator {
                    InputTransform::Static { value } => to_raw_value(value),
                    InputTransform::Javascript { expr } => {
                        let mut context = HashMap::with_capacity(5);
                        context.insert("result".to_string(), arc_last_job_result.clone());
                        context.insert("previous_result".to_string(), arc_last_job_result);
                        context.insert("resumes".to_string(), resumes);
                        context.insert("resume".to_string(), resume);
                        context.insert("approvers".to_string(), approvers);

                        eval_timeout(
                            expr.to_string(),
                            context,
                            Some(arc_flow_job_args),
                            Some(client),
                            Some(&by_id),
                            None,
                        )
                        .await?
                    }
                };
                serde_json::from_str::<Vec<Box<RawValue>>>(itered_raw.get()).map_err(
                    |not_array| {
                        Error::ExecutionErr(format!("Expected an array value, found: {not_array}"))
                    },
                )?
            } else {
                itered.clone()
            };
            let (index, next) = index
                 .checked_add(1)
                 .and_then(|i| itered_new.get(i).map(|next| (i, next)))
                 .with_context(|| {
                     format!("Could not find iteration number {index} restarting inside the for-loop flow. It's possible the itered-array has changed and this value isn't available anymore.")
                 })?;

            ForLoopStatus::NextIteration(ForloopNextIteration {
                index,
                itered: itered_new.clone(),
                flow_jobs: flow_jobs.clone(),
                flow_jobs_success: flow_jobs_success.clone(),
                new_args: Iter { index: index as i32, value: next.to_owned() },
                while_loop: false,
            })
        }

        _ => Err(Error::BadRequest(format!(
            "Unrecognized module status for ForloopFlow {status_module:?}"
        )))?,
    };
    Ok(next_loop_status)
}

async fn payload_from_simple_module(
    value: FlowModuleValue,
    db: &sqlx::Pool<sqlx::Postgres>,
    flow_job: &MiniPulledJob,
    module: &FlowModule,
    inner_path: String,
) -> Result<JobPayloadWithTag, Error> {
    let delete_after_use = module.delete_after_use.unwrap_or(false);
    Ok(match value {
        FlowModuleValue::Flow { path, .. } => {
            flow_to_payload(path, delete_after_use, &flow_job.workspace_id, db).await?
        }
        FlowModuleValue::Script { path: script_path, hash: script_hash, tag_override, .. } => {
            script_to_payload(
                script_hash,
                script_path,
                db,
                flow_job,
                module,
                tag_override,
                module.apply_preprocessor,
            )
            .await?
        }
        FlowModuleValue::RawScript {
            path,
            content,
            language,
            lock,
            tag,
            custom_concurrency_key,
            concurrent_limit,
            concurrency_time_window_s,
            ..
        } => raw_script_to_payload(
            path.unwrap_or_else(|| inner_path),
            content,
            language,
            lock,
            custom_concurrency_key,
            concurrent_limit,
            concurrency_time_window_s,
            module,
            tag,
            delete_after_use,
        ),
        FlowModuleValue::FlowScript {
            id, // flow_node(id).
            tag,
            language,
            custom_concurrency_key,
            concurrent_limit,
            concurrency_time_window_s,
            ..
        } => JobPayloadWithTag {
            payload: JobPayload::FlowScript {
                id,
                language,
                custom_concurrency_key,
                concurrent_limit,
                concurrency_time_window_s,
                cache_ttl: module.cache_ttl.map(|x| x as i32),
                dedicated_worker: None,
                path: inner_path,
            },
            tag,
            delete_after_use,
            timeout: None, // timeout evaluation handled at higher level
            on_behalf_of: None,
        },
        _ => unreachable!("is simple flow"),
    })
}

pub fn raw_script_to_payload(
    path: String,
    content: String,
    language: windmill_common::scripts::ScriptLang,
    lock: Option<String>,
    custom_concurrency_key: Option<String>,
    concurrent_limit: Option<i32>,
    concurrency_time_window_s: Option<i32>,
    module: &FlowModule,
    tag: Option<String>,
    delete_after_use: bool,
) -> JobPayloadWithTag {
    JobPayloadWithTag {
        payload: JobPayload::Code(RawCode {
            hash: None,
            path: Some(path),
            content,
            language,
            lock,
            custom_concurrency_key,
            concurrent_limit,
            concurrency_time_window_s,
            cache_ttl: module.cache_ttl.map(|x| x as i32),
            dedicated_worker: None,
        }),
        tag,
        delete_after_use,
        timeout: None, // timeout evaluation handled at higher level
        on_behalf_of: None,
    }
}

async fn flow_to_payload(
    path: String,
    delete_after_use: bool,
    w_id: &str,
    db: &DB,
) -> Result<JobPayloadWithTag, Error> {
    let FlowVersionInfo { version, on_behalf_of_email, edited_by, tag, .. } =
        get_latest_flow_version_info_for_path(db, w_id, &path, true).await?;
    let on_behalf_of = if let Some(email) = on_behalf_of_email {
        Some(OnBehalfOf { email, permissioned_as: username_to_permissioned_as(&edited_by) })
    } else {
        None
    };
    let payload =
        JobPayload::Flow { path, dedicated_worker: None, apply_preprocessor: false, version };
    Ok(JobPayloadWithTag { payload, tag, delete_after_use, timeout: None, on_behalf_of })
}

pub async fn script_to_payload(
    script_hash: Option<windmill_common::scripts::ScriptHash>,
    script_path: String,
    db: &sqlx::Pool<sqlx::Postgres>,
    flow_job: &MiniPulledJob,
    module: &FlowModule,
    tag_override: Option<String>,
    apply_preprocessor: Option<bool>,
) -> Result<JobPayloadWithTag, Error> {
    let tag_override = if tag_override.as_ref().is_some_and(|x| x.trim().is_empty()) {
        None
    } else {
        tag_override
    };
    let (payload, tag, delete_after_use, script_timeout, on_behalf_of) = if script_hash.is_none() {
        let (jp, tag, delete_after_use, script_timeout, on_behalf_of) =
            script_path_to_payload(&script_path, db, &flow_job.workspace_id, Some(true)).await?;
        (
            jp,
            tag_override.to_owned().or(tag),
            delete_after_use,
            script_timeout,
            on_behalf_of,
        )
    } else {
        let hash = script_hash.unwrap();
        let mut tx: sqlx::Transaction<'_, sqlx::Postgres> = db.begin().await?;
        let ScriptHashInfo {
            tag,
            concurrency_key,
            concurrent_limit,
            concurrency_time_window_s,
            cache_ttl,
            language,
            dedicated_worker,
            priority,
            delete_after_use,
            timeout,
            on_behalf_of_email,
            created_by,
            ..
        } = get_script_info_for_hash(&mut *tx, &flow_job.workspace_id, hash.0).await?;
        let on_behalf_of = if let Some(email) = on_behalf_of_email {
            Some(OnBehalfOf { email, permissioned_as: username_to_permissioned_as(&created_by) })
        } else {
            None
        };
        (
            // We only apply the preprocessor if it's explicitly set to true in the module,
            // which can only happen if the the flow is a SingleScriptFlow triggered by a trigger with retries or error handling.
            // In that case, apply_preprocessor is still only set to true if the script has a preprocesor.
            // We only check for script hash because SingleScriptFlow triggers specifies the script hash
            JobPayload::ScriptHash {
                hash,
                path: script_path,
                custom_concurrency_key: concurrency_key,
                concurrent_limit,
                concurrency_time_window_s,
                cache_ttl: module.cache_ttl.map(|x| x as i32).ok_or(cache_ttl).ok(),
                language,
                dedicated_worker,
                priority,
                apply_preprocessor: apply_preprocessor.unwrap_or(false),
            },
            tag_override.to_owned().or(tag),
            delete_after_use,
            timeout,
            on_behalf_of,
        )
    };
    // the module value overrides the value set at the script level. Defaults to false if both are unset.
    let final_delete_after_user =
        module.delete_after_use.unwrap_or(false) || delete_after_use.unwrap_or(false);

    let flow_step_timeout = if module.timeout.is_some() {
        None
    } else {
        script_timeout
    };
    Ok(JobPayloadWithTag {
        payload,
        tag,
        delete_after_use: final_delete_after_user,
        timeout: flow_step_timeout,
        on_behalf_of,
    })
}

async fn get_transform_context(
    flow_job: &MiniPulledJob,
    previous_id: &str,
    status: &FlowStatus,
) -> error::Result<IdContext> {
    let steps_results: HashMap<String, JobResult> = status
        .modules
        .iter()
        .filter_map(|x| x.job_result().map(|y| (x.id(), y)))
        .collect();

    Ok(IdContext { flow_job: flow_job.id, steps_results, previous_id: previous_id.to_string() })
}

// trait IntoArray: Sized {
//     fn into_array(self) -> Result<Vec<Value>, Self>;
// }

// impl IntoArray for Value {
//     fn into_array(self) -> Result<Vec<Value>, Self> {
//         match self {
//             Value::Array(array) => Ok(array),
//             not_array => Err(not_array),
//         }
//     }
// }

fn from_now(duration: Duration) -> chrono::DateTime<chrono::Utc> {
    // "This function errors when original duration is larger than
    // the maximum value supported for this type."
    chrono::Duration::from_std(duration)
        .ok()
        .and_then(|d| chrono::Utc::now().checked_add_signed(d))
        .unwrap_or(chrono::DateTime::<chrono::Utc>::MAX_UTC)
}

/// returns previous module non-zero suspend count and job, if relevant
fn needs_resume(flow: &FlowValue, status: &FlowStatus) -> Option<(Suspend, Uuid)> {
    // for a restarted job, if the restarted step is just after a suspend, don't run the suspend
    if status.restarted_from.is_some() {
        let current_step_id = flow.modules.get(status.step as usize)?.id.clone();
        if status.restarted_from.as_ref().unwrap().step_id == current_step_id {
            return None;
        }
    }
    let prev = usize::try_from(status.step)
        .ok()
        .and_then(|s| s.checked_sub(1))?;

    let suspend = flow.modules.get(prev)?.suspend.clone();
    if suspend
        .as_ref()
        .and_then(|s| s.required_events)
        .unwrap_or(0)
        == 0
    {
        return None;
    }

    if let &FlowStatusModule::Success { job, .. } = status.modules.get(prev)? {
        Some((suspend.unwrap(), job))
    } else {
        None
    }
}

// returns the result of the previous step of a running flow (if the job was successful)
async fn get_previous_job_result(
    db: &sqlx::Pool<sqlx::Postgres>,
    w_id: &str,
    flow_status: &FlowStatus,
) -> error::Result<Option<Box<RawValue>>> {
    let prev = usize::try_from(flow_status.step)
        .ok()
        .and_then(|s| s.checked_sub(1))
        .with_context(|| "No step preceding the current one")?;

    match flow_status.modules.get(prev) {
        Some(FlowStatusModule::Success { flow_jobs: Some(flow_jobs), .. }) => {
            Ok(Some(retrieve_flow_jobs_results(db, w_id, flow_jobs).await?))
        }
        Some(FlowStatusModule::Success { job, .. }) => Ok(Some(
            sqlx::query_scalar!(
                "SELECT result AS \"result!: Json<Box<RawValue>>\"
                 FROM v2_job_completed WHERE id = $1 AND workspace_id = $2",
                job,
                w_id
            )
            .fetch_one(db)
            .await?
            .0,
        )),
        _ => Ok(None),
    }
}<|MERGE_RESOLUTION|>--- conflicted
+++ resolved
@@ -2912,7 +2912,6 @@
             )
         };
 
-<<<<<<< HEAD
         let evaluated_timeout = if let Some(timeout_transform) = &module.timeout {
             let ctx = get_transform_context(&flow_job, &previous_id, &status)
                 .warn_after_seconds(3)
@@ -2932,8 +2931,6 @@
             payload_tag.timeout
         };
 
-=======
->>>>>>> fbd942f1
         let tx2 = PushIsolationLevel::Transaction(tx);
         let (uuid, mut inner_tx) = push(
             &db,
