--- conflicted
+++ resolved
@@ -1042,11 +1042,7 @@
             .ok_or_else(|| Error::internal_err(format!("requiring flow to be in the queue")))?;
         tx.commit().await?;
 
-<<<<<<< HEAD
-        if module_step.is_preprocessor_step() {
-=======
-        if matches!(module_step, Step::PreprocessorStep) && success {
->>>>>>> 768c6004
+        if module_step.is_preprocessor_step() && success {
             let tag_and_concurrency_key = get_tag_and_concurrency(&flow, db).await;
             let require_args = tag_and_concurrency_key.as_ref().is_some_and(|x| {
                 x.tag.as_ref().is_some_and(|t| t.contains("$args"))
