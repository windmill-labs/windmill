/*
 * Author: Ruben Fiszel
 * Copyright: Windmill Labs, Inc 2022
 * This file and its contents are licensed under the AGPLv3 License.
 * Please see the included NOTICE for copyright information and
 * LICENSE-AGPL for a copy of the license.
 */

use std::collections::HashMap;
use std::sync::atomic::Ordering;
use std::sync::Arc;
use std::time::Duration;

use crate::common::{hash_args, save_in_cache};
use crate::js_eval::{eval_timeout, IdContext};
use crate::{AuthedClient, PreviousResult, KEEP_JOB_DIR};
use anyhow::Context;
use async_recursion::async_recursion;
use serde::Serialize;
use serde_json::value::RawValue;
use serde_json::{json, Value};
use sqlx::types::Json;
use sqlx::FromRow;
use tokio::sync::mpsc::Sender;
use tracing::instrument;
use uuid::Uuid;
use windmill_common::flow_status::{
    ApprovalConditions, FlowStatusModuleWParent, Iterator, JobResult,
};
use windmill_common::jobs::{
<<<<<<< HEAD
    script_hash_to_tag_and_limits, script_path_to_payload, BranchResults, JobPayload, Metrics,
    QueuedJob, RawCode,
=======
    script_hash_to_tag_and_limits, script_path_to_payload, JobPayload, QueuedJob, RawCode,
>>>>>>> 0caf9d43
};
use windmill_common::worker::to_raw_value;
use windmill_common::{
    error::{self, to_anyhow, Error},
    flow_status::{
        Approval, BranchAllStatus, BranchChosen, FlowStatus, FlowStatusModule, RetryStatus,
        MAX_RETRY_ATTEMPTS, MAX_RETRY_INTERVAL,
    },
    flows::{FlowModule, FlowModuleValue, FlowValue, InputTransform, Retry, Suspend},
};
use windmill_queue::{
    add_completed_job, add_completed_job_error, handle_maybe_scheduled_job, PushIsolationLevel,
    WrappedError,
};

type DB = sqlx::Pool<sqlx::Postgres>;

use windmill_queue::{canceled_job_to_result, get_queued_job, push, QueueTransaction};

// #[instrument(level = "trace", skip_all)]
pub async fn update_flow_status_after_job_completion<
    'a,
    R: rsmq_async::RsmqConnection + Send + Sync + Clone,
>(
    db: &DB,
    client: &AuthedClient,
    flow: uuid::Uuid,
    job_id_for_status: &Uuid,
    w_id: &str,
    success: bool,
    result: &'a RawValue,
    unrecoverable: bool,
    same_worker_tx: Sender<Uuid>,
    worker_dir: &str,
    stop_early_override: Option<bool>,
    rsmq: Option<R>,
    worker_name: &str,
) -> error::Result<()> {
    // this is manual tailrecursion because async_recursion blows up the stack
    let mut rec = update_flow_status_after_job_completion_internal(
        db,
        client,
        flow,
        job_id_for_status,
        w_id,
        success,
        result,
        unrecoverable,
        same_worker_tx.clone(),
        worker_dir,
        stop_early_override,
        false,
        rsmq.clone(),
        worker_name,
    )
    .await?;
    while let Some(nrec) = rec {
        rec = match update_flow_status_after_job_completion_internal(
            db,
            client,
            nrec.flow,
            &nrec.job_id_for_status,
            w_id,
            nrec.success,
            nrec.result.as_ref(),
            false,
            same_worker_tx.clone(),
            worker_dir,
            nrec.stop_early_override,
            nrec.skip_error_handler,
            rsmq.clone(),
            worker_name,
        )
        .await
        {
            Ok(j) => j,
            Err(e) => {
                update_flow_status_after_job_completion_internal(
                    db,
                    client,
                    nrec.flow,
                    &nrec.job_id_for_status,
                    w_id,
                    false,
                    &to_raw_value(&Json(&WrappedError { error: json!(e.to_string()) })),
                    true,
                    same_worker_tx.clone(),
                    worker_dir,
                    nrec.stop_early_override,
                    nrec.skip_error_handler,
                    rsmq.clone(),
                    worker_name,
                )
                .await?
            }
        }
    }
    Ok(())
}
pub struct RecUpdateFlowStatusAfterJobCompletion {
    flow: uuid::Uuid,
    job_id_for_status: Uuid,
    success: bool,
    result: Box<RawValue>,
    stop_early_override: Option<bool>,
    skip_error_handler: bool,
}

#[derive(FromRow)]
pub struct SkipIfStopped {
    pub skip_if_stopped: Option<bool>,
    pub stop_early_expr: Option<String>,
    pub args: Option<Json<HashMap<String, Box<RawValue>>>>,
}

// #[instrument(level = "trace", skip_all)]
pub async fn update_flow_status_after_job_completion_internal<
    'a,
    R: rsmq_async::RsmqConnection + Send + Sync + Clone,
>(
    db: &DB,
    client: &AuthedClient,
    flow: uuid::Uuid,
    job_id_for_status: &Uuid,
    w_id: &str,
    mut success: bool,
    result: &'a RawValue,
    unrecoverable: bool,
    same_worker_tx: Sender<Uuid>,
    worker_dir: &str,
    stop_early_override: Option<bool>,
    skip_error_handler: bool,
    rsmq: Option<R>,
    worker_name: &str,
) -> error::Result<Option<RecUpdateFlowStatusAfterJobCompletion>> {
    let (should_continue_flow, flow_job, stop_early, skip_if_stop_early, nresult, is_failure_step) = {
        // tracing::debug!("UPDATE FLOW STATUS: {flow:?} {success} {result:?} {w_id} {depth}");

        let old_status_json = sqlx::query_scalar!(
            "SELECT flow_status FROM queue WHERE id = $1 AND workspace_id = $2",
            flow,
            w_id
        )
        .fetch_one(db)
        .await
        .map_err(|e| {
            Error::InternalErr(format!(
                "fetching flow status {flow} while reporting {success} {result:?}: {e}"
            ))
        })?
        .ok_or_else(|| Error::InternalErr(format!("requiring a previous status")))?;

        let old_status = serde_json::from_value::<FlowStatus>(old_status_json).or_else(|e| {
            Err(Error::InternalErr(format!(
                "requiring status to be parsable as FlowStatus: {e:?}"
            )))
        })?;

        let module_index = usize::try_from(old_status.step).ok();

        let module_status = module_index
            .and_then(|i| old_status.modules.get(i))
            .unwrap_or(&old_status.failure_module.module_status);

        // tracing::debug!(
        //     "UPDATE FLOW STATUS 2: {module_index:#?} {module_status:#?} {old_status:#?} "
        // );

        let (skip_loop_failures, parallelism) = if matches!(
            module_status,
            FlowStatusModule::InProgress { iterator: Some(_), .. }
        ) {
            let (loop_failures, parallelism) =
                compute_skip_loop_failures_and_parallelism(flow, old_status.step, db).await?;
            (loop_failures.unwrap_or(false), parallelism)
        } else {
            (false, None)
        };

        // 0 length flows are not failure steps
        let is_failure_step =
            old_status.step >= old_status.modules.len() as i32 && old_status.modules.len() > 0;

        let (mut stop_early, skip_if_stop_early) = if let Some(se) = stop_early_override {
            //do not stop early if module is a flow step
            let mut tx = db.begin().await?;
            let flow_job = get_queued_job(flow, w_id, &mut tx)
                .await?
                .ok_or_else(|| Error::InternalErr(format!("requiring flow to be in the queue")))?;
            tx.commit().await?;
            let module = get_module(&flow_job, module_index);
            if module.is_some_and(|x| matches!(x.value, FlowModuleValue::Flow { .. })) {
                (false, false)
            } else {
                (true, se)
            }
        } else if is_failure_step {
            (false, false)
        } else {
            let row = sqlx::query(
            "
            SELECT raw_flow->'modules'->$1::int->'stop_after_if'->>'expr' as stop_early_expr,
            (raw_flow->'modules'->$1::int->'stop_after_if'->>'skip_if_stopped')::bool as skip_if_stopped,
            args 
            FROM queue
             WHERE id = $2
            ").bind(
            old_status.step)
            .bind(
            flow
        )
        .fetch_one(db)
        .await
        .map_err(|e| Error::InternalErr(format!("retrieval of stop_early_expr from state: {e}")))?;
            let r = SkipIfStopped::from_row(&row)?;

            let stop_early = success
                && if let Some(expr) = r.stop_early_expr.clone() {
                    compute_bool_from_expr(
                        expr,
                        Arc::new(
                            r.args
                                .map(|x| x.0)
                                .unwrap_or_else(|| serde_json::from_str("{}").unwrap())
                                .to_owned(),
                        ),
                        Arc::new(result.to_owned()),
                        None,
                        Some(client),
                        None,
                    )
                    .await?
                } else {
                    false
                };
            (stop_early, r.skip_if_stopped.unwrap_or(false))
        };

        let skip_branch_failure = match module_status {
            FlowStatusModule::InProgress {
                branchall: Some(BranchAllStatus { branch, .. }),
                ..
            } => compute_skip_branchall_failure(flow, old_status.step, *branch, db)
                .await?
                .unwrap_or(false),
            _ => false,
        };

        let mut tx: QueueTransaction<'_, _> = (rsmq.clone(), db.begin().await?).into();

        let (inc_step_counter, new_status) = match module_status {
            FlowStatusModule::InProgress {
                iterator,
                branchall,
                parallel,
                flow_jobs: Some(jobs),
                ..
            } if *parallel => {
                let (nindex, len) = match (iterator, branchall) {
                    (Some(Iterator { itered, .. }), _) => {
                        let nindex = sqlx::query_scalar!(
                "
            UPDATE queue
               SET flow_status = JSONB_SET(flow_status, ARRAY['modules', $1::TEXT, 'iterator', 'index'], ((flow_status->'modules'->$1::int->'iterator'->>'index')::int + 1)::text::jsonb)
             WHERE id = $2
             RETURNING (flow_status->'modules'->$1::int->'iterator'->>'index')::int
            ",
            old_status.step,
            flow
            )
            .fetch_one(&mut tx)
            .await?
            .ok_or_else(|| Error::InternalErr(format!("requiring an index in InProgress")))?;
                        (nindex, itered.len() as i32)
                    }
                    (_, Some(BranchAllStatus { len, .. })) => {
                        let nindex = sqlx::query_scalar!(
                "
            UPDATE queue
               SET flow_status = JSONB_SET(flow_status, ARRAY['modules', $1::TEXT, 'branchall', 'branch'], ((flow_status->'modules'->$1::int->'branchall'->>'branch')::int + 1)::text::jsonb)
             WHERE id = $2
             RETURNING (flow_status->'modules'->$1::int->'branchall'->>'branch')::int
            ",
            old_status.step,
            flow
            )
            .fetch_one(&mut tx)
            .await?
            .ok_or_else(|| Error::InternalErr(format!("requiring an index in InProgress")))?;
                        (nindex, *len as i32)
                    }
                    _ => Err(Error::InternalErr(format!(
                        "unexpected status for parallel module"
                    )))?,
                };
                if nindex == len {
                    let new_status = if skip_loop_failures
                        || sqlx::query_scalar!(
                            "
                      SELECT success
                        FROM completed_job
                       WHERE id = ANY($1)
                        ",
                            jobs.as_slice(),
                        )
                        .fetch_all(&mut tx)
                        .await?
                        .into_iter()
                        .all(|x| x)
                    {
                        success = true;
                        FlowStatusModule::Success {
                            id: module_status.id(),
                            job: job_id_for_status.clone(),
                            flow_jobs: Some(jobs.clone()),
                            branch_chosen: None,
                            approvers: vec![],
                        }
                    } else {
                        success = false;

                        FlowStatusModule::Failure {
                            id: module_status.id(),
                            job: job_id_for_status.clone(),
                            flow_jobs: Some(jobs.clone()),
                            branch_chosen: None,
                        }
                    };
                    (true, Some(new_status))
                } else {
                    if parallelism.is_some() {
                        sqlx::query!(
                            "UPDATE queue SET suspend = suspend - 1 WHERE parent_job = $1",
                            flow
                        )
                        .execute(&mut tx)
                        .await?;
                    }
                    tx.commit().await?;
                    return Ok(None);
                }
            }
            FlowStatusModule::InProgress {
                iterator: Some(windmill_common::flow_status::Iterator { index, itered, .. }),
                ..
            } if (*index + 1 < itered.len() && (success || skip_loop_failures)) && !stop_early => {
                (false, None)
            }
            FlowStatusModule::InProgress {
                branchall: Some(BranchAllStatus { branch, len, .. }),
                ..
            } if branch.to_owned() < len - 1 && (success || skip_branch_failure) => (false, None),
            _ => {
                if stop_early
                    && matches!(
                        module_status,
                        FlowStatusModule::InProgress { iterator: Some(_), .. }
                    )
                {
                    // if we're stopping early inside a loop, we just want to break the loop instead
                    stop_early = false;
                }
                let (flow_jobs, branch_chosen) = match module_status {
                    FlowStatusModule::InProgress { flow_jobs, branch_chosen, .. } => {
                        (flow_jobs.clone(), branch_chosen.clone())
                    }
                    _ => (None, None),
                };
                if success || (flow_jobs.is_some() && (skip_loop_failures || skip_branch_failure)) {
                    success = true;
                    (
                        true,
                        Some(FlowStatusModule::Success {
                            id: module_status.id(),
                            job: job_id_for_status.clone(),
                            flow_jobs,
                            branch_chosen,
                            approvers: vec![],
                        }),
                    )
                } else {
                    (
                        false,
                        Some(FlowStatusModule::Failure {
                            id: module_status.id(),
                            job: job_id_for_status.clone(),
                            flow_jobs,
                            branch_chosen,
                        }),
                    )
                }
            }
        };

        let step_counter = if inc_step_counter {
            sqlx::query!(
                "
            UPDATE queue
               SET flow_status = JSONB_SET(flow_status, ARRAY['step'], $1)
             WHERE id = $2
            ",
                json!(old_status.step + 1),
                flow
            )
            .execute(&mut tx)
            .await?;
            old_status.step + 1
        } else {
            old_status.step
        };

        /* is_last_step is true when the step_counter (the next step index) is an invalid index */
        let is_last_step = usize::try_from(step_counter)
            .map(|i| !(..old_status.modules.len()).contains(&i))
            .unwrap_or(true);

        if let Some(new_status) = new_status.as_ref() {
            if is_failure_step {
                let parent_module = sqlx::query_scalar!(
                "SELECT flow_status->'failure_module'->>'parent_module' FROM queue WHERE id = $1",
                flow
            )
                .fetch_one(&mut tx)
                .await?;

                sqlx::query!(
                    "
            UPDATE queue
               SET flow_status = JSONB_SET(flow_status, ARRAY['failure_module'], $1)
             WHERE id = $2
            ",
                    json!(FlowStatusModuleWParent {
                        parent_module,
                        module_status: new_status.clone()
                    }),
                    flow
                )
                .execute(&mut tx)
                .await?;
            } else {
                sqlx::query!(
                    "
            UPDATE queue
               SET flow_status = JSONB_SET(flow_status, ARRAY['modules', $1::TEXT], $2)
             WHERE id = $3
            ",
                    old_status.step.to_string(),
                    json!(new_status),
                    flow
                )
                .execute(&mut tx)
                .await?;

                if let Some(job_result) = new_status.job_result() {
                    sqlx::query!(
                        "
            UPDATE queue
               SET leaf_jobs = JSONB_SET(coalesce(leaf_jobs, '{}'::jsonb), ARRAY[$1::TEXT], $2)
             WHERE COALESCE((SELECT root_job FROM queue WHERE id = $3), $3) = id
            ",
                        new_status.id(),
                        json!(job_result),
                        flow
                    )
                    .execute(&mut tx)
                    .await?;
                }
            }
        }

        let nresult = match &new_status {
            Some(FlowStatusModule::Success { flow_jobs: Some(jobs), .. })
            | Some(FlowStatusModule::Failure { flow_jobs: Some(jobs), .. }) => {
                retrieve_flow_jobs_results(db, w_id, jobs).await?
            }
            _ => result.to_owned(),
        };

        if matches!(&new_status, Some(FlowStatusModule::Success { .. })) {
            sqlx::query(
                "
            UPDATE queue
               SET flow_status = flow_status - 'retry'
             WHERE id = $1
             RETURNING flow_status
            ",
            )
            .bind(flow)
            .execute(&mut tx)
            .await
            .context("remove flow status retry")?;
        }

        let flow_job = get_queued_job(flow, w_id, tx.transaction_mut())
            .await?
            .ok_or_else(|| Error::InternalErr(format!("requiring flow to be in the queue")))?;

        let job_root = flow_job
            .root_job
            .map(|x| x.to_string())
            .unwrap_or_else(|| "none".to_string());
        tracing::info!(id = %flow_job.id, root_id = %job_root, "update flow status");

        let module = get_module(&flow_job, module_index);

        // tracing::error!(
        //     "UPDATE FLOW STATUS 3: {module:#?} {skip_failure} {is_last_step} {success}"
        // );
        let should_continue_flow = match success {
            _ if stop_early => false,
            _ if flow_job.canceled => false,
            true => !is_last_step,
            false if unrecoverable => false,
            false if skip_branch_failure || skip_loop_failures => !is_last_step,
            false
                if next_retry(
                    &module.and_then(|m| m.retry.clone()).unwrap_or_default(),
                    &old_status.retry,
                )
                .is_some() =>
            {
                true
            }
            false
                if !is_failure_step
                    && !skip_error_handler
                    && has_failure_module(flow, tx.transaction_mut()).await? =>
            {
                true
            }
            false => false,
        };

        if old_status.step == 0
            && !flow_job.is_flow_step
            && flow_job.schedule_path.is_some()
            && flow_job.script_path.is_some()
        {
            tx = handle_maybe_scheduled_job(
                tx,
                db,
                flow_job.schedule_path.as_ref().unwrap(),
                flow_job.script_path.as_ref().unwrap(),
                &w_id,
            )
            .await?;
        }

        tx.commit().await?;
        (
            should_continue_flow,
            flow_job,
            stop_early,
            skip_if_stop_early,
            nresult,
            is_failure_step,
        )
    };

    let done = if !should_continue_flow {
        let logs = if flow_job.canceled {
            "Flow job canceled".to_string()
        } else if stop_early {
            format!("Flow job stopped early because of a stop early predicate returning true")
        } else if success {
            "Flow job completed with success".to_string()
        } else {
            "Flow job completed with error".to_string()
        };
        if flow_job.canceled {
            add_completed_job_error(
                db,
                &flow_job,
                logs,
                0,
                canceled_job_to_result(&flow_job),
                rsmq.clone(),
                worker_name,
            )
            .await?;
        } else {
            if flow_job.cache_ttl.is_some() {
                let cached_res_path = {
                    let args_hash = hash_args(&flow_job.args);
                    let flow_path = flow_job.script_path();
                    format!("{flow_path}/flow/cache/{args_hash}")
                };

                save_in_cache(db, &flow_job, cached_res_path, &nresult).await;
            }
            let success = success && !is_failure_step && !skip_error_handler;
            if success {
                add_completed_job(
                    db,
                    &flow_job,
                    success,
                    stop_early && skip_if_stop_early,
                    Json(&nresult),
                    logs,
                    0,
                    rsmq.clone(),
                )
                .await?;
            } else {
                add_completed_job(
                    db,
                    &flow_job,
                    success,
                    stop_early && skip_if_stop_early,
                    Json(
                        &serde_json::from_str::<Value>(nresult.get()).unwrap_or_else(
                            |e| json!({"error": format!("Impossible to serialize error: {e}")}),
                        ),
                    ),
                    logs,
                    0,
                    rsmq.clone(),
                )
                .await?;
            }
        }
        true
    } else {
        match handle_flow(
            &flow_job,
            db,
            client,
            Some(nresult.to_owned()),
            same_worker_tx.clone(),
            worker_dir,
            rsmq.clone(),
            worker_name,
        )
        .await
        {
            Err(err) => {
                let e = json!({"message": err.to_string(), "name": "InternalError"});
                let _ = add_completed_job_error(
                    db,
                    &flow_job,
                    "Unexpected error during flow chaining:\n".to_string(),
                    0,
                    e,
                    rsmq.clone(),
                    worker_name,
                )
                .await;
                true
            }
            Ok(_) => false,
        }
    };

    if done {
        if flow_job.same_worker && !KEEP_JOB_DIR.load(Ordering::Relaxed) {
            let _ = tokio::fs::remove_dir_all(format!("{worker_dir}/{}", flow_job.id)).await;
        }

        if let Some(parent_job) = flow_job.parent_job {
            return Ok(Some(RecUpdateFlowStatusAfterJobCompletion {
                flow: parent_job,
                job_id_for_status: flow,
                success: success && !is_failure_step,
                result: nresult,
                stop_early_override: if stop_early {
                    Some(skip_if_stop_early)
                } else {
                    None
                },
                skip_error_handler: skip_error_handler || is_failure_step,
            }));
        }
        Ok(None)
    } else {
        Ok(None)
    }
}

async fn retrieve_flow_jobs_results(
    db: &DB,
    w_id: &str,
    job_uuids: &Vec<Uuid>,
) -> error::Result<Box<RawValue>> {
    let results = sqlx::query(
        "
      SELECT result, id
        FROM completed_job
       WHERE id = ANY($1)
         AND workspace_id = $2
        ",
    )
    .bind(job_uuids.as_slice())
    .bind(w_id)
    .fetch_all(db)
    .await?
    .into_iter()
    .map(|r| {
        let br = BranchResults::from_row(&r).unwrap();
        (br.id, br.result.to_owned())
    })
    .collect::<HashMap<_, _>>();

    let results = job_uuids
        .iter()
        .map(|j| {
            results
                .get(j)
                .ok_or_else(|| Error::InternalErr(format!("missing job result for {}", j)))
        })
        .collect::<Result<Vec<_>, _>>()?;

    Ok(to_raw_value(&results))
}

fn get_module(flow_job: &QueuedJob, module_index: Option<usize>) -> Option<FlowModule> {
    let raw_flow = flow_job.parse_raw_flow();
    if let Some(raw_flow) = raw_flow {
        if let Some(i) = module_index {
            if let Some(module) = raw_flow.modules.get(i) {
                Some(module.clone())
            } else {
                raw_flow.failure_module
            }
        } else {
            None
        }
    } else {
        None
    }
}

async fn compute_skip_loop_failures_and_parallelism(
    flow: Uuid,
    step: i32,
    db: &DB,
) -> Result<(Option<bool>, Option<i32>), Error> {
    sqlx::query_as(
        "
    SELECT (raw_flow->'modules'->$1->'value'->>'skip_failures')::bool, (raw_flow->'modules'->$1->'value'->>'parallelism')::int
      FROM queue
     WHERE id = $2
        ",
    )
    .bind(step)
    .bind(flow)
    .fetch_one(db)
    .await
    .map(|(v, n)| (v,n))
    .map_err(|e| Error::InternalErr(format!("error during retrieval of skip_loop_failures: {e}")))
}

async fn compute_skip_branchall_failure<'c>(
    flow: Uuid,
    step: i32,
    branch: usize,
    db: &DB,
) -> Result<Option<bool>, Error> {
    sqlx::query_as(
        "
    SELECT (raw_flow->'modules'->$1->'value'->'branches'->$2->>'skip_failure')::bool
      FROM queue
     WHERE id = $3
        ",
    )
    .bind(step)
    .bind(branch as i32)
    .bind(flow)
    .fetch_one(db)
    .await
    .map(|(v,)| v)
    .map_err(|e| Error::InternalErr(format!("error during retrieval of skip_loop_failures: {e}")))
}

async fn has_failure_module<'c>(
    flow: Uuid,
    tx: &mut sqlx::Transaction<'c, sqlx::Postgres>,
) -> Result<bool, Error> {
    sqlx::query_scalar::<_, Option<bool>>(
        "
    SELECT raw_flow->'failure_module' != 'null'::jsonb
      FROM queue
     WHERE id = $1
        ",
    )
    .bind(flow)
    .fetch_one(&mut **tx)
    .await
    .map_err(|e| Error::InternalErr(format!("error during retrieval of has_failure_module: {e}")))
    .map(|v| v.unwrap_or(false))
}

fn next_retry(retry: &Retry, status: &RetryStatus) -> Option<(u16, Duration)> {
    (status.fail_count <= MAX_RETRY_ATTEMPTS)
        .then(|| &retry)
        .and_then(|retry| retry.interval(status.fail_count))
        .map(|d| (status.fail_count + 1, std::cmp::min(d, MAX_RETRY_INTERVAL)))
}

async fn compute_bool_from_expr(
    expr: String,
    flow_args: Arc<HashMap<String, Box<RawValue>>>,
    result: Arc<Box<RawValue>>,
    by_id: Option<IdContext>,
    client: Option<&AuthedClient>,
    resumes: Option<(Arc<Box<RawValue>>, Arc<Box<RawValue>>, Arc<Box<RawValue>>)>,
) -> error::Result<bool> {
    let mut context = HashMap::with_capacity(if resumes.is_some() { 7 } else { 3 });
    context.insert("result".to_string(), result.clone());
    context.insert("previous_result".to_string(), result.clone());

    if let Some(resumes) = resumes {
        context.insert("resume".to_string(), resumes.1);
        context.insert("resumes".to_string(), resumes.0);
        context.insert("approvers".to_string(), resumes.2);
    }

    match eval_timeout(
        format!("Boolean({expr})"),
        context,
        Some(flow_args),
        client,
        by_id,
    )
    .await?
    .get()
    {
        "true" => Ok(true),
        "false" => Ok(false),
        a @ _ => Err(Error::ExecutionErr(format!(
            "Expected a boolean value, found: {a:?}"
        ))),
    }
}

pub async fn update_flow_status_in_progress(
    db: &DB,
    w_id: &str,
    flow: Uuid,
    job_in_progress: Uuid,
) -> error::Result<Option<i32>> {
    let step = get_step_of_flow_status(db, flow).await?;
    if let Step::Step(step) = step {
        sqlx::query(&format!(
            "UPDATE queue
                SET flow_status = jsonb_set(jsonb_set(flow_status, '{{modules, {step}, job}}', $1), '{{modules, {step}, type}}', $2)
                WHERE id = $3 AND workspace_id = $4",
        ))
        .bind(json!(job_in_progress.to_string()))
        .bind(json!("InProgress"))
        .bind(flow)
        .bind(w_id)
        .execute(db)
        .await?;
        Ok(Some(step))
    } else {
        sqlx::query(&format!(
            "UPDATE queue
                SET flow_status = jsonb_set(jsonb_set(flow_status, '{{failure_module, job}}', $1), '{{failure_module, type}}', $2)
                WHERE id = $3 AND workspace_id = $4",
        ))
        .bind(json!(job_in_progress.to_string()))
        .bind(json!("InProgress"))
        .bind(flow)
        .bind(w_id)
        .execute(db)
        .await?;
        Ok(None)
    }
}

pub enum Step {
    Step(i32),
    FailureStep,
}
#[instrument(level = "trace", skip_all)]
pub async fn get_step_of_flow_status(db: &DB, id: Uuid) -> error::Result<Step> {
    let r = sqlx::query!(
        "SELECT (flow_status->'step')::integer as step, jsonb_array_length(flow_status->'modules') as len  FROM queue WHERE id = $1",
        id
    )
    .fetch_one(db)
    .await
    .map_err(|e| Error::InternalErr(format!("fetching step flow status: {e}")))?;
    if r.step < r.len {
        Ok(Step::Step(r.step.ok_or_else(|| {
            Error::InternalErr("step is null".to_string())
        })?))
    } else {
        Ok(Step::FailureStep)
    }
}

#[derive(serde::Deserialize)]
pub struct ErrorValue<'a> {
    #[serde(borrow)]
    pub error: Option<&'a RawValue>,
}

/// resumes should be in order of timestamp ascending, so that more recent are at the end
#[instrument(level = "trace", skip_all)]
async fn transform_input(
    flow_args: Arc<HashMap<String, Box<RawValue>>>,
    last_result: Arc<Box<RawValue>>,
    input_transforms: &HashMap<String, InputTransform>,
    resumes: Arc<Box<RawValue>>,
    resume: Arc<Box<RawValue>>,
    approvers: Arc<Box<RawValue>>,
    by_id: &IdContext,
    client: &AuthedClient,
) -> windmill_common::error::Result<HashMap<String, Box<RawValue>>> {
    let mut mapped = HashMap::new();

    let mut env = HashMap::new();

    if input_transforms
        .iter()
        .any(|x| matches!(x.1, InputTransform::Javascript { .. }))
    {
        env.insert("params".to_string(), Arc::new(to_raw_value(&mapped)));
        env.insert("previous_result".to_string(), last_result);
        env.insert("resume".to_string(), resume);
        env.insert("resumes".to_string(), resumes);
        env.insert("approvers".to_string(), approvers);
    }

    for (key, val) in input_transforms.into_iter() {
        match val {
            InputTransform::Static { value } => {
                mapped.insert(key.to_string(), to_raw_value(&value));
            }
            InputTransform::Javascript { expr } => {
                let v = eval_timeout(
                    expr.to_string(),
                    env.clone(),
                    Some(flow_args.clone()),
                    Some(client),
                    Some(by_id.clone()),
                )
                .await
                .map_err(|e| {
                    Error::ExecutionErr(format!(
                        "Error during isolated evaluation of expression `{expr}`:\n{e}"
                    ))
                })?;
                mapped.insert(key.to_string(), v);
            }
        }
    }

    Ok(mapped)
}

#[instrument(level = "trace", skip_all)]
pub async fn handle_flow<R: rsmq_async::RsmqConnection + Send + Sync + Clone>(
    flow_job: &QueuedJob,
    db: &sqlx::Pool<sqlx::Postgres>,
    client: &AuthedClient,
    last_result: Option<Box<RawValue>>,
    same_worker_tx: Sender<Uuid>,
    worker_dir: &str,
    rsmq: Option<R>,
    worker_name: &str,
) -> anyhow::Result<()> {
    let flow = flow_job
        .parse_raw_flow()
        .with_context(|| "Unable to parse flow definition")?;
    let status = flow_job
        .parse_flow_status()
        .with_context(|| "Unable to parse flow status")?;

    push_next_flow_job(
        flow_job,
        status,
        flow,
        db,
        client,
        last_result.to_owned(),
        same_worker_tx,
        worker_dir,
        rsmq,
        worker_name,
    )
    .await?;
    Ok(())
}

#[derive(Serialize, Debug)]
pub struct Iter {
    index: i32,
    value: serde_json::Value,
}

#[derive(Serialize)]
pub struct MergeArgs<'a> {
    #[serde(flatten)]
    b: &'a Iter,

    #[serde(flatten)]
    a: HashMap<String, Box<RawValue>>,
}

#[derive(FromRow)]
pub struct ResumeRow {
    pub value: Json<Box<RawValue>>,
    pub approver: Option<String>,
    pub resume_id: i32,
}

#[derive(FromRow)]
pub struct RawArgs {
    pub args: Option<Json<HashMap<String, Box<RawValue>>>>,
}

#[async_recursion]
// #[instrument(level = "trace", skip_all)]
async fn push_next_flow_job<R: rsmq_async::RsmqConnection + Send + Sync + Clone>(
    flow_job: &QueuedJob,
    mut status: FlowStatus,
    flow: FlowValue,
    db: &sqlx::Pool<sqlx::Postgres>,
    client: &AuthedClient,
    last_job_result: Option<Box<RawValue>>,
    same_worker_tx: Sender<Uuid>,
    worker_dir: &str,
    rsmq: Option<R>,
    worker_name: &str,
) -> error::Result<()> {
    let job_root = flow_job
        .root_job
        .map(|x| x.to_string())
        .unwrap_or_else(|| "none".to_string());
    tracing::info!(id = %flow_job.id, root_id = %job_root, "pushing next flow job");

    let mut i = usize::try_from(status.step)
        .with_context(|| format!("invalid module index {}", status.step))?;

    let mut status_module: FlowStatusModule = status
        .modules
        .get(i)
        .cloned()
        .unwrap_or_else(|| status.failure_module.module_status.clone());

    let flow_job_args = flow_job.get_args();

    // if this is an empty module of if the module has aleady been completed, successfully, update the parent flow
    if flow.modules.is_empty() || matches!(status_module, FlowStatusModule::Success { .. }) {
        let r;
        return update_flow_status_after_job_completion(
            db,
            client,
            flow_job.id,
            &Uuid::nil(),
            flow_job.workspace_id.as_str(),
            true,
            if flow.modules.is_empty() {
                r = to_raw_value(&flow_job_args);
                &r
            } else {
                // it has to be an empty for loop event
                serde_json::from_str("[]").unwrap()
            },
            true,
            same_worker_tx,
            worker_dir,
            None,
            rsmq,
            worker_name,
        )
        .await;
    }

    let arc_flow_job_args = Arc::new(flow_job_args.clone());

    if i == 0 {
        if let Some(skip_expr) = &flow.skip_expr {
            let skip = compute_bool_from_expr(
                skip_expr.to_string(),
                arc_flow_job_args.clone(),
                Arc::new(to_raw_value(&json!("{}"))),
                None,
                Some(client),
                None,
            )
            .await?;
            if skip {
                return update_flow_status_after_job_completion(
                    db,
                    client,
                    flow_job.id,
                    &Uuid::nil(),
                    flow_job.workspace_id.as_str(),
                    true,
                    serde_json::from_str("\"stopped early\"").unwrap(),
                    true,
                    same_worker_tx,
                    worker_dir,
                    Some(true),
                    rsmq,
                    worker_name,
                )
                .await;
            }
        }
    }

    // Compute and initialize last_job_result
    let arc_last_job_result = if status_module.is_failure() {
        // if job is being retried, pass the result of its previous failure
        Arc::new(last_job_result.unwrap_or(to_raw_value(&json!("{}"))))
    } else if i == 0 {
        // if it's the first job executed in the flow, pass the flow args
        Arc::new(to_raw_value(&flow_job.args))
    } else {
        // else pass the last job result. Either from the function arg if it's set, or manually fetch it from the previous job
        // having last_job_result empty can happen either when the job was suspended and is being restarted, or if it's a
        // flow restart from a specific step
        if last_job_result.is_some() {
            Arc::new(last_job_result.unwrap())
        } else {
            match get_previous_job_result(db, flow_job.workspace_id.as_str(), &status).await? {
                None => Arc::new(to_raw_value(&json!("{}"))),
                Some(previous_job_result) => Arc::new(previous_job_result),
            }
        }
    };

    let mut resume_messages: Vec<Box<RawValue>> = vec![];
    let mut approvers: Vec<String> = vec![];

    /* (suspend / resume), when starting a module, if previous module has a
     * non-zero `suspend` value, collect `resume_job`s for the previous module job.
     *
     * If there aren't enough, try again later. */
    if matches!(
        &status_module,
        FlowStatusModule::WaitingForPriorSteps { .. } | FlowStatusModule::WaitingForEvents { .. }
    ) {
        if let Some((suspend, last)) = needs_resume(&flow, &status) {
            let mut tx = db.begin().await?;

            /* Lock this row to prevent the suspend column getting out out of sync
             * if a resume message arrives after we fetch and count them here.
             *
             * This only works because jobs::resume_job does the same thing. */
            sqlx::query_scalar!(
                "SELECT null FROM queue WHERE id = $1 FOR UPDATE",
                flow_job.id
            )
            .fetch_one(&mut *tx)
            .await
            .context("lock flow in queue")?;

            let resumes = sqlx::query(
                "SELECT value, approver, resume_id FROM resume_job WHERE job = $1 ORDER BY created_at ASC",
            )
            .bind(last)
            .fetch_all(&mut *tx)
            .await?
            .into_iter()
            .map(|x| ResumeRow::from_row(&x))
            .collect::<Vec<_>>();

            resume_messages.extend(
                resumes
                    .iter()
                    .map(|r| to_raw_value(&r.as_ref().map(|x| x.value.clone()).ok())),
            );
            approvers.extend(resumes.iter().map(|r| {
                r.as_ref()
                    .ok()
                    .and_then(|x| x.approver.clone())
                    .as_deref()
                    .unwrap_or_else(|| "anonymous")
                    .to_string()
            }));

            // Persist approval user groups conditions, if any. Requires runnning the InputTransform
            let required_events = suspend.required_events.unwrap() as u16;
            let user_auth_required = suspend.user_auth_required.unwrap_or(false);
            if user_auth_required {
                let mut user_groups_required: Vec<String> = Vec::new();
                if suspend.user_groups_required.is_some() {
                    match suspend.user_groups_required.unwrap() {
                        InputTransform::Static { value } => {
                            user_groups_required = serde_json::from_value::<Vec<String>>(value)
                                .expect("Unable to deserialize group names");
                        }
                        InputTransform::Javascript { expr } => {
                            let mut context = HashMap::with_capacity(2);
                            context.insert("result".to_string(), arc_last_job_result.clone());
                            context
                                .insert("previous_result".to_string(), arc_last_job_result.clone());

                            let eval_result = serde_json::from_str::<Vec<String>>(
                                eval_timeout(
                                    expr.to_string(),
                                    context,
                                    Some(arc_flow_job_args.clone()),
                                    None,
                                    None,
                                )
                                .await
                                .map_err(|e| {
                                    Error::ExecutionErr(format!(
                                        "Error during isolated evaluation of expression `{expr}`:\n{e}"
                                    ))
                                })?
                                .get(),
                            );
                            if eval_result.is_ok() {
                                user_groups_required = eval_result.ok().unwrap_or(Vec::new())
                            } else {
                                let e = eval_result.err().unwrap();
                                return Err(Error::ExecutionErr(format!(
                                    "Result returned by input transform invalid `{e}`"
                                )));
                            }
                        }
                    }
                }
                let approval_conditions = ApprovalConditions {
                    user_auth_required: user_auth_required,
                    user_groups_required: user_groups_required,
                };
                sqlx::query(
                    "
                    UPDATE queue
                       SET flow_status = 
                            JSONB_SET(flow_status, ARRAY['approval_conditions'], $1)
                       WHERE id = $2
                      ",
                )
                .bind(json!(approval_conditions))
                .bind(flow_job.id)
                .execute(&mut *tx)
                .await?;
            }

            if resume_messages.len() >= required_events as usize {
                sqlx::query(
                    "
                    UPDATE queue
                       SET flow_status = 
                            JSONB_SET(flow_status, ARRAY['modules', $1::TEXT, 'approvers'], $2)
                       WHERE id = $3
                      ",
                )
                .bind(status.step - 1)
                .bind(json!(resumes
                    .into_iter()
                    .map(|r| Approval {
                        resume_id: r.as_ref().map(|x| x.resume_id).unwrap_or_default() as u16,
                        approver: r
                            .as_ref()
                            .ok()
                            .and_then(|x| x.approver.clone())
                            .unwrap_or_else(|| "unknown".to_string())
                    })
                    .collect::<Vec<_>>()))
                .bind(flow_job.id)
                .execute(&mut *tx)
                .await?;

                // Remove the approval conditions from the flow status
                sqlx::query(
                    "
                    UPDATE queue
                       SET flow_status = flow_status - 'approval_conditions'
                       WHERE id = $1
                      ",
                )
                .bind(flow_job.id)
                .execute(&mut *tx)
                .await?;

                /* continue on and run this job! */
                tx.commit().await?;

            /* not enough messages to do this job, "park"/suspend until there are */
            } else if matches!(
                &status_module,
                FlowStatusModule::WaitingForPriorSteps { .. }
            ) {
                sqlx::query(
                    "
                    UPDATE queue
                       SET flow_status = JSONB_SET(flow_status, ARRAY['modules', flow_status->>'step'::text], $1)
                         , suspend = $2
                         , suspend_until = now() + $3
                     WHERE id = $4
                    ",
                )
                .bind(json!(FlowStatusModule::WaitingForEvents { id: status_module.id(), count: required_events, job: last }))
                .bind((required_events - resume_messages.len() as u16) as i32)
                .bind(Duration::from_secs(suspend.timeout.map(|t| t.into()).unwrap_or_else(|| 30 * 60)))
                .bind(flow_job.id)
                .execute(&mut *tx)
                .await?;

                tx.commit().await?;
                return Ok(());

            /* cancelled or we're WaitingForEvents but we don't have enough messages (timed out) */
            } else {
                tx.commit().await?;

                let success = false;
                let skipped = false;
                let logs = "Timed out waiting to be resumed".to_string();
                let result = json!({ "error": {"message": logs, "name": "SuspendedTimeout"}});
                let _uuid = add_completed_job(
                    db,
                    &flow_job,
                    success,
                    skipped,
                    Json(&result),
                    logs,
                    0,
                    rsmq,
                )
                .await?;

                return Ok(());
            }
        }
    }

    let mut module: &FlowModule = flow
        .modules
        .get(i)
        .or_else(|| flow.failure_module.as_ref())
        .with_context(|| format!("no module at index {}", status.step))?;

    let current_id = &module.id;
    let previous_id = if i >= 1 {
        flow.modules.get(i - 1).map(|m| m.id.clone()).unwrap()
    } else {
        String::new()
    };

    // calculate sleep if any
    let mut scheduled_for_o = {
        // avoid branchall sleeping on every iteration if sleep is on module prior
        if !matches!(
            &status_module,
            FlowStatusModule::WaitingForPriorSteps { .. }
                | FlowStatusModule::WaitingForEvents { .. }
        ) {
            None
        } else {
            let sleep_input_transform = i
                .checked_sub(1)
                .and_then(|i| flow.modules.get(i))
                .and_then(|m| m.sleep.clone());

            if let Some(it) = sleep_input_transform {
                let json_value = match it {
                    InputTransform::Static { value } => Ok(value),
                    InputTransform::Javascript { expr } => {
                        let mut context = HashMap::with_capacity(2);
                        context.insert("result".to_string(), arc_last_job_result.clone());
                        context.insert("previous_result".to_string(), arc_last_job_result.clone());

                        serde_json::from_str(
                            eval_timeout(
                                expr.to_string(),
                                context,
                                Some(arc_flow_job_args.clone()),
                                None,
                                None,
                            )
                            .await
                            .map_err(|e| {
                                Error::ExecutionErr(format!(
                                    "Error during isolated evaluation of expression `{expr}`:\n{e}"
                                ))
                            })?
                            .get(),
                        )
                    }
                };
                match json_value {
                    Ok(serde_json::Value::Number(n)) => {
                        n.as_u64().map(|x| from_now(Duration::from_secs(x)))
                    }
                    _ => Err(Error::ExecutionErr(format!(
                        "Expected a number value, found: {json_value:?}"
                    )))?,
                }
            } else {
                None
            }
        }
    };

    let get_args_from_id = match &status_module {
        FlowStatusModule::Failure { job, .. } => {
            let retry = &module.retry.clone().unwrap_or_default();
            if let Some((fail_count, retry_in)) = next_retry(retry, &status.retry) {
                tracing::debug!(
                    retry_in_seconds = retry_in.as_secs(),
                    fail_count = fail_count,
                    "retrying"
                );

                scheduled_for_o = Some(from_now(retry_in));
                status.retry.failed_jobs.push(job.clone());
                sqlx::query(
                    "
                UPDATE queue
                   SET flow_status = JSONB_SET(flow_status, ARRAY['retry'], $1)
                 WHERE id = $2
                ",
                )
                .bind(json!(RetryStatus { fail_count, ..status.retry.clone() }))
                .bind(flow_job.id)
                .execute(db)
                .await
                .context("update flow retry")?;

                status_module = FlowStatusModule::WaitingForPriorSteps { id: status_module.id() };
                // we get the args from the last failed job
                status.retry.failed_jobs.last()
            /* Start the failure module ... */
            } else {
                /* push_next_flow_job is called with the current step on FlowStatusModule::Failure.
                 * This must update the step index to the end so that no subsequent steps are run after
                 * the failure module.
                 *
                 * The failure module may also run again if it fails and the retry feature is used.
                 * In that case, `i` will index past `flow.modules`.  The above should handle that and
                 * re-run the failure module. */
                i = flow.modules.len();

                module = flow
                    .failure_module
                    .as_ref()
                    /* If this fails, it's a update_flow_status_after_job_completion shouldn't have called
                     * handle_flow to get here. */
                    .context("missing failure module")?;
                status_module = status.failure_module.module_status.clone();

                /* (retry feature) save the previous_result the first time this step is run */
                let retry = &module.retry.clone().unwrap_or_default();
                if retry.has_attempts() {
                    sqlx::query(
                        "
                UPDATE queue
                   SET flow_status = JSONB_SET(flow_status, ARRAY['retry'], $1)
                 WHERE id = $2
                ",
                    )
                    .bind(json!(RetryStatus { fail_count: 0, failed_jobs: vec![] }))
                    .bind(flow_job.id)
                    .execute(db)
                    .await
                    .context("update flow retry")?;
                };
                None
            }

            /* (retry feature) save the previous_result the first time this step is run */
        }
        FlowStatusModule::WaitingForPriorSteps { .. }
            if module
                .retry
                .as_ref()
                .map(|x| x.has_attempts())
                .unwrap_or(false)
                && status.retry.fail_count == 0 =>
        {
            sqlx::query(
                "
            UPDATE queue
               SET flow_status = JSONB_SET(flow_status, ARRAY['retry'], $1)
             WHERE id = $2
            ",
            )
            .bind(json!(RetryStatus { fail_count: 0, failed_jobs: vec![] }))
            .bind(flow_job.id)
            .execute(db)
            .await
            .context("update flow retry")?;
            None
        }
        _ => None,
    };

    let mut transform_context: Option<IdContext> = None;

    let approvers = Arc::new(to_raw_value(&approvers));
    let resume = Arc::new(to_raw_value(&resume_messages.last()));
    let resumes = Arc::new(to_raw_value(&resume_messages));

    drop(resume_messages);

    let args: windmill_common::error::Result<_> = if module.mock.is_some()
        && module.mock.as_ref().unwrap().enabled
    {
        let mut hm = HashMap::new();
        hm.insert(
            "previous_result".to_string(),
            to_raw_value(
                &module
                    .mock
                    .as_ref()
                    .unwrap()
                    .return_value
                    .clone()
                    .unwrap_or_else(|| serde_json::from_str("null").unwrap()),
            ),
        );
        Ok(hm)
    } else if let Some(id) = get_args_from_id {
        let row = sqlx::query("SELECT args FROM completed_job WHERE id = $1 AND workspace_id = $2")
            .bind(id)
            .bind(&flow_job.workspace_id)
            .fetch_optional(db)
            .await?;
        if let Some(row) = row {
            RawArgs::from_row(&row)
                .map(|x| x.args.map(|x| x.0).unwrap_or_else(HashMap::new))
                .map_err(|e| error::Error::InternalErr(format!("Impossible to build args: {e}")))
        } else {
            Ok(HashMap::new())
        }
    } else {
        match &module.value {
            FlowModuleValue::Script { input_transforms, .. }
            | FlowModuleValue::RawScript { input_transforms, .. }
            | FlowModuleValue::Flow { input_transforms, .. } => {
                let ctx = get_transform_context(&flow_job, &previous_id, &status).await?;
                transform_context = Some(ctx);
                let by_id = transform_context.as_ref().unwrap();
                transform_input(
                    arc_flow_job_args.clone(),
                    arc_last_job_result.clone(),
                    input_transforms,
                    resumes.clone(),
                    resume.clone(),
                    approvers.clone(),
                    by_id,
                    client,
                )
                .await
            }
            FlowModuleValue::Identity => serde_json::from_str(
                &serde_json::to_string(&PreviousResult {
                    previous_result: Some(&arc_last_job_result),
                })
                .unwrap(),
            )
            .map_err(|e| error::Error::InternalErr(format!("identity: {e}"))),

            _ => Ok(flow_job_args),
        }
    };

    let next_flow_transform = compute_next_flow_transform(
        arc_flow_job_args.clone(),
        arc_last_job_result.clone(),
        flow_job,
        &flow,
        transform_context,
        db,
        &module,
        &status,
        &status_module,
        &previous_id,
        client,
        resumes.clone(),
        resume.clone(),
        approvers.clone(),
    )
    .await?;
    tracing::info!(id = %flow_job.id, root_id = %job_root, "next flow transform computed");

    let (job_payloads, next_status) = match next_flow_transform {
        NextFlowTransform::Continue(job_payload, next_state) => (job_payload, next_state),
        NextFlowTransform::EmptyInnerFlows => {
            sqlx::query(
                        r#"
                                UPDATE queue
                                    SET flow_status = JSONB_SET(flow_status, ARRAY['modules', $1::TEXT], $2)
                                    WHERE id = $3
                                "#,
                    )
                    .bind(status.step)
                    .bind(json!(FlowStatusModule::Success { id: status_module.id(), job: Uuid::nil(), flow_jobs: None, branch_chosen: None, approvers: vec![] }))
                    .bind(flow_job.id)
                    .execute(db)
                    .await?;
            // flow is reprocessed by the worker in a state where the module has completed succesfully.
            // The next steps are pull -> handle flow -> push next flow job -> update flow status since module status is success
            same_worker_tx
                .send(flow_job.id)
                .await
                .expect("send to same worker");
            return Ok(());
        }
    };

    let continue_on_same_worker =
        flow.same_worker && module.suspend.is_none() && module.sleep.is_none();

    /* Finally, push the job into the queue */
    let mut uuids = vec![];

    let len = match &job_payloads {
        ContinuePayload::SingleJob(_) => 1,
        ContinuePayload::BranchAllJobs(payloads) => payloads.len(),
        ContinuePayload::ForloopJobs { n, .. } => *n,
    };

    let mut tx: QueueTransaction<'_, R> = (rsmq.clone(), db.begin().await?).into();

    for i in (0..len).into_iter() {
        let payload_tag = match &job_payloads {
            ContinuePayload::SingleJob(payload) => payload.clone(),
            ContinuePayload::BranchAllJobs(payloads) => payloads[i].clone(),
            ContinuePayload::ForloopJobs { payload, .. } => payload.clone(),
        };

        // compute job-to-be-pushed priority
        // The job definition itself might have its own priority, but as we're running
        // it from a flow here, it inherits first the flow step priority and second the
        // flow priority.
        let new_job_priority_override = if module.priority.is_some() {
            module.priority
        } else if flow_job.priority.is_some() {
            flow_job.priority
        } else {
            None
        };

        let transform_inp;
        let args = match &next_status {
            NextStatus::AllFlowJobs {
                branchall: Some(BranchAllStatus { .. }),
                iterator: None,
                ..
            } => args.as_ref().map(|args| args.clone()),
            NextStatus::NextLoopIteration(NextIteration { new_args, .. }) => {
                let mut args = if let Ok(args) = args.as_ref() {
                    args.clone()
                } else {
                    HashMap::new()
                };
                args.insert("iter".to_string(), to_raw_value(new_args));
                Ok(args)
                // tracing::error!(
                //     "{a:?} {new_args:?} {:?}",
                //     to_raw_value(&MergeArgs { a: HashMap::new(), b: new_args.to_owned() })
                // );
                // Ok(to_raw_value(&MergeArgs {
                //     a: HashMap::new(),
                //     b: new_args.to_owned(),
                // }))
            }
            NextStatus::AllFlowJobs {
                branchall: None,
                iterator: Some(Iterator { itered, .. }),
                simple_input_transforms,
            } => {
                if let Ok(args) = args.as_ref() {
                    let mut hm = HashMap::new();
                    hm.insert(
                        "iter".to_string(),
                        to_raw_value(&json!({ "index": i as i32, "value": itered[i]})),
                    );
                    for (k, v) in args {
                        hm.insert(k.to_string(), v.to_owned());
                    }
                    if let Some(input_transforms) = simple_input_transforms {
                        let ctx = get_transform_context(&flow_job, &previous_id, &status).await?;
                        transform_inp = transform_input(
                            Arc::new(hm),
                            arc_last_job_result.clone(),
                            input_transforms,
                            resumes.clone(),
                            resume.clone(),
                            approvers.clone(),
                            &ctx,
                            client,
                        )
                        .await;
                        transform_inp.as_ref().map(|args| args.clone())
                    } else {
                        Ok(hm)
                    }
                } else {
                    args.as_ref().map(|args| args.clone())
                }
            }
            _ => args.as_ref().map(|args| args.clone()),
        };
        let (ok, err) = match args {
            Ok(v) => (Some(v), None),
            Err(e) => (None, Some(e)),
        };
        let root_job = if matches!(
            module.value,
            FlowModuleValue::Flow { .. } | FlowModuleValue::ForloopFlow { parallel: true, .. }
        ) {
            None
        } else {
            flow_job.root_job.or_else(|| Some(flow_job.id))
        };

        let tx2 = PushIsolationLevel::Transaction(tx);
        let (uuid, mut inner_tx) = push(
            &db,
            tx2,
            &flow_job.workspace_id,
            payload_tag.payload,
            ok.unwrap_or_else(|| serde_json::from_str("{}").unwrap()),
            &flow_job.created_by,
            &flow_job.email,
            flow_job.permissioned_as.to_owned(),
            scheduled_for_o,
            flow_job.schedule_path.clone(),
            Some(flow_job.id),
            root_job,
            None,
            true,
            continue_on_same_worker,
            err,
            flow_job.visible_to_owner,
            if flow_job.tag == "flow" {
                payload_tag.tag
            } else {
                Some(flow_job.tag.clone())
            },
            module.timeout,
            Some(module.id.clone()),
            new_job_priority_override,
        )
        .await?;

        if let FlowModuleValue::ForloopFlow { parallelism: Some(p), .. } = &module.value {
            if i as u16 >= *p {
                sqlx::query!(
                    "
                UPDATE queue
                   SET suspend = $1, suspend_until = now() + interval '14 day', running = true
                 WHERE id = $2
                ",
                    (i as u16 - p + 1) as i32,
                    uuid,
                )
                .execute(&mut inner_tx)
                .await?;
            }
        }
        tx = inner_tx;
        uuids.push(uuid);
    }

    let is_one_uuid = uuids.len() == 1;

    let one_uuid = if is_one_uuid {
        Ok(uuids[0].clone())
    } else {
        Err(Error::BadRequest("Expected only one uuid".to_string()))
    };
    let first_uuid = uuids[0];
    let new_status = match next_status {
        NextStatus::NextLoopIteration(NextIteration { index, itered, mut flow_jobs, .. }) => {
            let uuid = one_uuid?;

            flow_jobs.push(uuid);

            FlowStatusModule::InProgress {
                job: uuid,
                iterator: Some(windmill_common::flow_status::Iterator { index, itered }),
                flow_jobs: Some(flow_jobs),
                branch_chosen: None,
                branchall: None,
                id: status_module.id(),
                parallel: false,
            }
        }
        NextStatus::AllFlowJobs { iterator, branchall, .. } => FlowStatusModule::InProgress {
            job: flow_job.id,
            iterator,
            flow_jobs: Some(uuids),
            branch_chosen: None,
            branchall,
            id: status_module.id(),
            parallel: true,
        },
        NextStatus::NextBranchStep(NextBranch { mut flow_jobs, status, .. }) => {
            let uuid = one_uuid?;
            flow_jobs.push(uuid);

            FlowStatusModule::InProgress {
                job: uuid,
                iterator: None,
                flow_jobs: Some(flow_jobs),
                branch_chosen: None,
                branchall: Some(status),
                id: status_module.id(),
                parallel: false,
            }
        }

        NextStatus::BranchChosen(branch) => FlowStatusModule::InProgress {
            job: one_uuid?,
            iterator: None,
            flow_jobs: None,
            branch_chosen: Some(branch),
            branchall: None,
            id: status_module.id(),
            parallel: false,
        },
        NextStatus::NextStep => {
            FlowStatusModule::WaitingForExecutor { id: status_module.id(), job: one_uuid? }
        }
    };

    tracing::debug!("STATUS STEP: {:?} {i} {:#?}", status.step, new_status);

    if i >= flow.modules.len() {
        sqlx::query!(
            "
                UPDATE queue
                   SET flow_status = JSONB_SET(
                                     JSONB_SET(flow_status, ARRAY['failure_module'], $1),
                                                            ARRAY['step'], $2)
                 WHERE id = $3
                  ",
            json!(FlowStatusModuleWParent {
                parent_module: Some(current_id.clone()),
                module_status: new_status.clone()
            }),
            json!(i),
            flow_job.id
        )
        .execute(db)
        .await?;
    } else {
        sqlx::query!(
            "
                UPDATE queue
                   SET flow_status = JSONB_SET(
                                     JSONB_SET(flow_status, ARRAY['modules', $1::TEXT], $2),
                                                            ARRAY['step'], $3)
                 WHERE id = $4
                  ",
            i as i32,
            json!(new_status),
            json!(i),
            flow_job.id
        )
        .execute(db)
        .await?;
    };

    tx.commit().await?;
    tracing::info!(id = %flow_job.id, root_id = %job_root, "all next flow jobs pushed");

    if continue_on_same_worker {
        if !is_one_uuid {
            return Err(Error::BadRequest(
                "Cannot continue on same worker with multiple jobs, parallel cannot be used in conjunction with same_worker".to_string(),
            ));
        }
        same_worker_tx.send(first_uuid).await.map_err(to_anyhow)?;
    }
    return Ok(());
}

// async fn jump_to_next_step(
//     status_step: i32,
//     i: usize,
//     job_id: &Uuid,
//     flow: FlowValue,
//     db: &DB,
//     client: &windmill_api_client::Client,
//     status_module: FlowStatusModule,
//     last_result: serde_json::Value,
//     same_worker_tx: Sender<Uuid>,
//     base_internal_url: &str,
// ) -> error::Result<()> {
//     let mut tx = db.begin().await?;

//     let next_step = i
//         .checked_add(1)
//         .filter(|i| (..flow.modules.len()).contains(i));

//     let new_job = sqlx::query_as::<_, QueuedJob>(
//         r#"
//                 UPDATE queue
//                     SET flow_status = JSONB_SET(
//                                       JSONB_SET(flow_status, ARRAY['modules', $1::TEXT], $2),
//                                                                ARRAY['step'], $3)
//                     WHERE id = $4
//                 RETURNING *
//                 "#,
//     )
//     .bind(status_step)
//     .bind(json!(status_module))
//     .bind(json!(next_step.unwrap_or(i)))
//     .bind(job_id)
//     .fetch_one(&mut tx)
//     .await?;

//     tx.commit().await?;

//     let new_status = new_job.parse_flow_status().ok_or_else(|| {
//         Error::ExecutionErr("Impossible to parse new status after jump".to_string())
//     })?;

//     if next_step.is_some() {
//         tracing::debug!("Jumping to next step with flow {flow:#?}");
//         return push_next_flow_job(
//             &new_job,
//             new_status,
//             flow,
//             db,
//             client,
//             last_result,
//             same_worker_tx,
//             base_internal_url,
//         )
//         .await;
//     } else {
//         let success = true;
//         let skipped = false;
//         let logs = "Forloop completed without iteration".to_string();
//         let _uuid =
//             add_completed_job(db, client, &new_job, success, skipped, json!([]), logs).await?;
//         return Ok(());
//     }
// }

/// Some state about the current/last forloop FlowStatusModule used to initialized the next
/// iteration's FlowStatusModule after pushing a job
#[derive(Debug)]
struct NextIteration {
    index: usize,
    itered: Vec<serde_json::Value>,
    flow_jobs: Vec<Uuid>,
    new_args: Iter,
}

enum LoopStatus {
    ParallelIteration { itered: Vec<serde_json::Value> },
    NextIteration(NextIteration),
    EmptyIterator,
}

#[derive(Debug)]
struct NextBranch {
    status: BranchAllStatus,
    flow_jobs: Vec<Uuid>,
}

#[derive(Debug)]
enum NextStatus {
    NextStep,
    BranchChosen(BranchChosen),
    NextBranchStep(NextBranch),
    NextLoopIteration(NextIteration),
    AllFlowJobs {
        branchall: Option<BranchAllStatus>,
        iterator: Option<windmill_common::flow_status::Iterator>,
        simple_input_transforms: Option<HashMap<String, InputTransform>>,
    },
}

#[derive(Clone)]
struct JobPayloadWithTag {
    payload: JobPayload,
    tag: Option<String>,
}
enum ContinuePayload {
    SingleJob(JobPayloadWithTag),
    ForloopJobs { n: usize, payload: JobPayloadWithTag },
    BranchAllJobs(Vec<JobPayloadWithTag>),
}

enum NextFlowTransform {
    EmptyInnerFlows,
    Continue(ContinuePayload, NextStatus),
}

async fn compute_next_flow_transform(
    arc_flow_job_args: Arc<HashMap<String, Box<RawValue>>>,
    arc_last_job_result: Arc<Box<RawValue>>,
    flow_job: &QueuedJob,
    flow: &FlowValue,
    by_id: Option<IdContext>,
    db: &DB,
    module: &FlowModule,
    status: &FlowStatus,
    status_module: &FlowStatusModule,
    previous_id: &str,
    client: &AuthedClient,
    resumes: Arc<Box<RawValue>>,
    resume: Arc<Box<RawValue>>,
    approvers: Arc<Box<RawValue>>,
) -> error::Result<NextFlowTransform> {
    if module.mock.is_some() && module.mock.as_ref().unwrap().enabled {
        return Ok(NextFlowTransform::Continue(
            ContinuePayload::SingleJob(JobPayloadWithTag {
                payload: JobPayload::Identity,
                tag: None,
            }),
            NextStatus::NextStep,
        ));
    }
    let trivial_next_job = |payload| {
        Ok(NextFlowTransform::Continue(
            ContinuePayload::SingleJob(JobPayloadWithTag { payload, tag: None }),
            NextStatus::NextStep,
        ))
    };
    match &module.value {
        FlowModuleValue::Identity => trivial_next_job(JobPayload::Identity),
        FlowModuleValue::Flow { path, .. } => {
            let payload = flow_to_payload(path);
            Ok(NextFlowTransform::Continue(
                ContinuePayload::SingleJob(payload),
                NextStatus::NextStep,
            ))
        }
        FlowModuleValue::Script { path: script_path, hash: script_hash, .. } => {
            let payload = script_to_payload(script_hash, script_path, db, flow_job, module).await?;
            Ok(NextFlowTransform::Continue(
                ContinuePayload::SingleJob(payload),
                NextStatus::NextStep,
            ))
        }
        FlowModuleValue::RawScript {
            path,
            content,
            language,
            lock,
            tag,
            concurrent_limit,
            concurrency_time_window_s,
            ..
        } => {
            let path = path
                .clone()
                .or_else(|| Some(format!("{}/step-{}", flow_job.script_path(), status.step)));
            let payload = raw_script_to_payload(
                path,
                content,
                language,
                lock,
                concurrent_limit,
                concurrency_time_window_s,
                module,
                tag,
            );
            Ok(NextFlowTransform::Continue(
                ContinuePayload::SingleJob(payload),
                NextStatus::NextStep,
            ))
        }
        /* forloop modules are expected set `iter: { value: Value, index: usize }` as job arguments */
        FlowModuleValue::ForloopFlow { modules, iterator, parallel, .. } => {
            // if it's a simple single step flow, we will collapse it as an optimization and need to pass flow_input as an arg
            let is_simple =
                modules.len() == 1 && modules[0].value.is_simple() && flow.failure_module.is_none();

            let next_loop_status = match status_module {
                FlowStatusModule::WaitingForPriorSteps { .. }
                | FlowStatusModule::WaitingForEvents { .. }
                | FlowStatusModule::WaitingForExecutor { .. } => {
                    let by_id = if let Some(x) = by_id {
                        x
                    } else {
                        get_transform_context(&flow_job, previous_id, &status).await?
                    };
                    /* Iterator is an InputTransform, evaluate it into an array. */
                    let itered_raw = match iterator {
                        InputTransform::Static { value } => to_raw_value(value),
                        InputTransform::Javascript { expr } => {
                            let mut context = HashMap::with_capacity(3);
                            context.insert("result".to_string(), arc_last_job_result.clone());
                            context.insert("previous_result".to_string(), arc_last_job_result);
                            context.insert("resumes".to_string(), resumes);
                            context.insert("resume".to_string(), resume);
                            context.insert("approvers".to_string(), approvers);

                            eval_timeout(
                                expr.to_string(),
                                context,
                                Some(arc_flow_job_args),
                                Some(client),
                                Some(by_id),
                            )
                            .await?
                        }
                    };
                    let itered = serde_json::from_str::<Vec<serde_json::Value>>(itered_raw.get())
                        .map_err(|not_array| {
                        Error::ExecutionErr(format!("Expected an array value, found: {not_array}"))
                    })?;

                    if itered.is_empty() {
                        LoopStatus::EmptyIterator
                    } else if *parallel {
                        LoopStatus::ParallelIteration { itered }
                    } else if let Some(first) = itered.first() {
                        let iter = Iter { index: 0 as i32, value: first.to_owned() };
                        LoopStatus::NextIteration(NextIteration {
                            index: 0,
                            itered,
                            flow_jobs: vec![],
                            new_args: iter,
                        })
                    } else {
                        panic!("itered cannot be empty")
                    }
                }

                FlowStatusModule::InProgress {
                    iterator: Some(windmill_common::flow_status::Iterator { itered, index }),
                    flow_jobs: Some(flow_jobs),
                    ..
                } if !*parallel => {
                    let (index, next) = index
                        .checked_add(1)
                        .and_then(|i| itered.get(i).map(|next| (i, next)))
                        /* we shouldn't get here because update_flow_status_after_job_completion
                         * should leave this state if there iteration is complete, but also it should
                         * be reasonable to just enter a completed state instead of failing, similar to
                         * iterating an empty list above */
                        .with_context(|| {
                            format!("could not iterate index {index} of {itered:?}")
                        })?;

                    LoopStatus::NextIteration(NextIteration {
                        index,
                        itered: itered.clone(),
                        flow_jobs: flow_jobs.clone(),
                        new_args: Iter { index: index as i32, value: next.to_owned() },
                    })
                }

                _ => Err(Error::BadRequest(format!(
                    "Unrecognized module status for ForloopFlow {status_module:?}"
                )))?,
            };

            match next_loop_status {
                LoopStatus::EmptyIterator => Ok(NextFlowTransform::EmptyInnerFlows),
                LoopStatus::NextIteration(ns) => {
                    let mut fm = flow.failure_module.clone();
                    if let Some(mut failure_module) = flow.failure_module.clone() {
                        failure_module.id_append(&format!("{}/{}", status.step, ns.index));
                        fm = Some(failure_module);
                    }
                    let modules = (*modules).clone();
                    let inner_path = Some(format!("{}/loop-{}", flow_job.script_path(), ns.index));
                    let continue_payload = ContinuePayload::SingleJob(JobPayloadWithTag {
                        payload: JobPayload::RawFlow {
                            value: FlowValue {
                                modules,
                                failure_module: fm,
                                same_worker: flow.same_worker,
                                concurrent_limit: None,
                                concurrency_time_window_s: None,
                                skip_expr: None,
                                cache_ttl: None,
                                ws_error_handler_muted: None,
                                priority: None,
                            },
                            path: inner_path,
                            restarted_from: None,
                        },
                        tag: None,
                    });
                    Ok(NextFlowTransform::Continue(
                        continue_payload,
                        NextStatus::NextLoopIteration(ns),
                    ))
                }
                LoopStatus::ParallelIteration { itered, .. } => {
                    let inner_path = Some(format!("{}/loop-parrallel", flow_job.script_path(),));
                    let continue_payload = if is_simple {
                        let payload = match &modules[0].value {
                            FlowModuleValue::Flow { path, .. } => flow_to_payload(path),
                            FlowModuleValue::Script {
                                path: script_path,
                                hash: script_hash,
                                ..
                            } => {
                                script_to_payload(script_hash, script_path, db, flow_job, module)
                                    .await?
                            }
                            FlowModuleValue::RawScript {
                                path,
                                content,
                                language,
                                lock,
                                tag,
                                concurrent_limit,
                                concurrency_time_window_s,
                                ..
                            } => raw_script_to_payload(
                                path.clone().or(inner_path),
                                content,
                                language,
                                lock,
                                concurrent_limit,
                                concurrency_time_window_s,
                                module,
                                tag,
                            ),
                            _ => unreachable!("is simple flow"),
                        };
                        ContinuePayload::ForloopJobs { n: itered.len(), payload: payload }
                    } else {
                        let payload = {
                            JobPayloadWithTag {
                                payload: JobPayload::RawFlow {
                                    value: FlowValue {
                                        modules: (*modules).clone(),
                                        failure_module: flow.failure_module.clone(),
                                        same_worker: flow.same_worker,
                                        concurrent_limit: None,
                                        concurrency_time_window_s: None,
                                        skip_expr: None,
                                        cache_ttl: None,
                                        ws_error_handler_muted: None,
                                        priority: None,
                                    },
                                    path: Some(format!("{}/forloop", flow_job.script_path())),
                                    restarted_from: None,
                                },
                                tag: None,
                            }
                        };
                        ContinuePayload::ForloopJobs { n: itered.len(), payload }
                    };
                    Ok(NextFlowTransform::Continue(
                        continue_payload,
                        NextStatus::AllFlowJobs {
                            branchall: None,
                            iterator: Some(windmill_common::flow_status::Iterator {
                                index: 0,
                                itered,
                            }),
                            simple_input_transforms: if is_simple {
                                match &modules[0].value {
                                    FlowModuleValue::Script { input_transforms, .. }
                                    | FlowModuleValue::RawScript { input_transforms, .. }
                                    | FlowModuleValue::Flow { input_transforms, .. } => {
                                        Some(input_transforms.clone())
                                    }
                                    _ => None,
                                }
                            } else {
                                None
                            },
                        },
                    ))
                }
            }
        }
        FlowModuleValue::BranchOne { branches, default, .. } => {
            let branch = match status_module {
                FlowStatusModule::WaitingForPriorSteps { .. }
                | FlowStatusModule::WaitingForEvents { .. }
                | FlowStatusModule::WaitingForExecutor { .. } => {
                    let mut branch_chosen = BranchChosen::Default;
                    let idcontext = get_transform_context(&flow_job, previous_id, &status).await?;
                    for (i, b) in branches.iter().enumerate() {
                        let pred = compute_bool_from_expr(
                            b.expr.to_string(),
                            arc_flow_job_args.clone(),
                            arc_last_job_result.clone(),
                            Some(idcontext.clone()),
                            Some(client),
                            Some((resumes.clone(), resume.clone(), approvers.clone())),
                        )
                        .await?;

                        if pred {
                            branch_chosen = BranchChosen::Branch { branch: i };
                            break;
                        }
                    }
                    branch_chosen
                }
                _ => Err(Error::BadRequest(format!(
                    "Unrecognized module status for BranchOne {status_module:?}"
                )))?,
            };

            let modules = if let BranchChosen::Branch { branch } = branch {
                branches
                    .get(branch)
                    .map(|b| b.modules.clone())
                    .ok_or_else(|| {
                        Error::BadRequest(format!(
                            "Unrecognized branch for BranchAll {status_module:?}"
                        ))
                    })?
            } else {
                default.clone()
            };
            let mut fm = flow.failure_module.clone();
            if let Some(mut failure_module) = flow.failure_module.clone() {
                failure_module.id_append(&status.step.to_string());
                fm = Some(failure_module);
            }
            Ok(NextFlowTransform::Continue(
                ContinuePayload::SingleJob(JobPayloadWithTag {
                    payload: JobPayload::RawFlow {
                        value: FlowValue {
                            modules,
                            failure_module: fm,
                            same_worker: flow.same_worker,
                            concurrent_limit: None,
                            concurrency_time_window_s: None,
                            skip_expr: None,
                            cache_ttl: None,
                            ws_error_handler_muted: None,
                            priority: None,
                        },
                        path: Some(format!(
                            "{}/branchone-{}",
                            flow_job.script_path(),
                            status.step
                        )),
                        restarted_from: None,
                    },
                    tag: None,
                }),
                NextStatus::BranchChosen(branch),
            ))
        }
        FlowModuleValue::BranchAll { branches, parallel, .. } => {
            let (branch_status, flow_jobs) = match status_module {
                FlowStatusModule::WaitingForPriorSteps { .. }
                | FlowStatusModule::WaitingForEvents { .. }
                | FlowStatusModule::WaitingForExecutor { .. } => {
                    if branches.is_empty() {
                        return Ok(NextFlowTransform::EmptyInnerFlows);
                    } else if *parallel {
                        return Ok(NextFlowTransform::Continue(
                            ContinuePayload::BranchAllJobs(
                                branches
                                    .iter()
                                    .enumerate()
                                    .map(|(i, b)| {
                                        let mut fm = flow.failure_module.clone();
                                        if let Some(mut failure_module) =
                                            flow.failure_module.clone()
                                        {
                                            failure_module
                                                .id_append(&format!("{}/{i}", status.step));
                                            fm = Some(failure_module);
                                        }
                                        JobPayloadWithTag {
                                            payload: JobPayload::RawFlow {
                                                value: FlowValue {
                                                    modules: b.modules.clone(),
                                                    failure_module: fm.clone(),
                                                    same_worker: flow.same_worker,
                                                    concurrent_limit: None,
                                                    concurrency_time_window_s: None,
                                                    skip_expr: None,
                                                    cache_ttl: None,
                                                    ws_error_handler_muted: None,
                                                    priority: None,
                                                },
                                                path: Some(format!(
                                                    "{}/branchall-{}",
                                                    flow_job.script_path(),
                                                    i
                                                )),
                                                restarted_from: None,
                                            },
                                            tag: None,
                                        }
                                    })
                                    .collect(),
                            ),
                            NextStatus::AllFlowJobs {
                                branchall: Some(BranchAllStatus { branch: 0, len: branches.len() }),
                                iterator: None,
                                simple_input_transforms: None,
                            },
                        ));
                    } else {
                        (BranchAllStatus { branch: 0, len: branches.len() }, vec![])
                    }
                }
                FlowStatusModule::InProgress {
                    branchall: Some(BranchAllStatus { branch, len }),
                    flow_jobs: Some(flow_jobs),
                    ..
                } if !*parallel => (
                    BranchAllStatus { branch: branch + 1, len: len.clone() },
                    flow_jobs.clone(),
                ),

                _ => Err(Error::BadRequest(format!(
                    "Unrecognized module status for BranchAll {status_module:?}"
                )))?,
            };

            let modules = branches
                .get(branch_status.branch)
                .map(|b| b.modules.clone())
                .ok_or_else(|| {
                    Error::BadRequest(format!(
                        "Unrecognized branch for BranchAll {status_module:?}"
                    ))
                })?;

            let mut fm = flow.failure_module.clone();
            if let Some(mut failure_module) = flow.failure_module.clone() {
                failure_module.id_append(&format!("{}/{}", status.step, branch_status.branch));
                fm = Some(failure_module);
            }
            Ok(NextFlowTransform::Continue(
                ContinuePayload::SingleJob(JobPayloadWithTag {
                    payload: JobPayload::RawFlow {
                        value: FlowValue {
                            modules,
                            failure_module: fm.clone(),
                            same_worker: flow.same_worker,
                            concurrent_limit: None,
                            concurrency_time_window_s: None,
                            skip_expr: None,
                            cache_ttl: None,
                            ws_error_handler_muted: None,
                            priority: None,
                        },
                        path: Some(format!(
                            "{}/branchall-{}",
                            flow_job.script_path(),
                            branch_status.branch
                        )),
                        restarted_from: None,
                    },
                    tag: None,
                }),
                NextStatus::NextBranchStep(NextBranch { status: branch_status, flow_jobs }),
            ))
        }
    }
}

fn raw_script_to_payload(
    path: Option<String>,
    content: &String,
    language: &windmill_common::scripts::ScriptLang,
    lock: &Option<String>,
    concurrent_limit: &Option<i32>,
    concurrency_time_window_s: &Option<i32>,
    module: &FlowModule,
    tag: &Option<String>,
) -> JobPayloadWithTag {
    JobPayloadWithTag {
        payload: JobPayload::Code(RawCode {
            path,
            content: content.clone(),
            language: language.clone(),
            lock: lock.clone(),
            concurrent_limit: *concurrent_limit,
            concurrency_time_window_s: *concurrency_time_window_s,
            cache_ttl: module.cache_ttl.map(|x| x as i32),
        }),
        tag: tag.clone(),
    }
}

fn flow_to_payload(path: &str) -> JobPayloadWithTag {
    let payload = JobPayload::Flow(path.to_string());
    JobPayloadWithTag { payload, tag: None }
}

async fn script_to_payload(
    script_hash: &Option<windmill_common::scripts::ScriptHash>,
    script_path: &String,
    db: &sqlx::Pool<sqlx::Postgres>,
    flow_job: &QueuedJob,
    module: &FlowModule,
) -> Result<JobPayloadWithTag, Error> {
    let (payload, tag) = if script_hash.is_none() {
        script_path_to_payload(script_path, &db, &flow_job.workspace_id).await?
    } else {
        let hash = script_hash.clone().unwrap();
        let mut tx: sqlx::Transaction<'_, sqlx::Postgres> = db.begin().await?;
        let (
            tag,
            concurrent_limit,
            concurrency_time_window_s,
            cache_ttl,
            language,
            dedicated_worker,
            priority,
        ) = script_hash_to_tag_and_limits(&hash, &mut tx, &flow_job.workspace_id).await?;
        (
            JobPayload::ScriptHash {
                hash,
                path: script_path.to_owned(),
                concurrent_limit,
                concurrency_time_window_s,
                cache_ttl: module.cache_ttl.map(|x| x as i32).ok_or(cache_ttl).ok(),
                language,
                dedicated_worker,
                priority,
            },
            tag,
        )
    };
    Ok(JobPayloadWithTag { payload, tag })
}

async fn get_transform_context(
    flow_job: &QueuedJob,
    previous_id: &str,
    status: &FlowStatus,
) -> error::Result<IdContext> {
    let steps_results: HashMap<String, JobResult> = status
        .modules
        .iter()
        .filter_map(|x| x.job_result().map(|y| (x.id(), y)))
        .collect();

    Ok(IdContext { flow_job: flow_job.id, steps_results, previous_id: previous_id.to_string() })
}

trait IntoArray: Sized {
    fn into_array(self) -> Result<Vec<Value>, Self>;
}

impl IntoArray for Value {
    fn into_array(self) -> Result<Vec<Value>, Self> {
        match self {
            Value::Array(array) => Ok(array),
            not_array => Err(not_array),
        }
    }
}

fn from_now(duration: Duration) -> chrono::DateTime<chrono::Utc> {
    // "This function errors when original duration is larger than
    // the maximum value supported for this type."
    chrono::Duration::from_std(duration)
        .ok()
        .and_then(|d| chrono::Utc::now().checked_add_signed(d))
        .unwrap_or(chrono::DateTime::<chrono::Utc>::MAX_UTC)
}

/// returns previous module non-zero suspend count and job, if relevant
fn needs_resume(flow: &FlowValue, status: &FlowStatus) -> Option<(Suspend, Uuid)> {
    // for a restarted job, if the restarted step is just after a suspend, don't run the suspend
    if status.restarted_from.is_some() {
        let current_step_id = flow.modules.get(status.step as usize)?.id.clone();
        if status.restarted_from.as_ref().unwrap().step_id == current_step_id {
            return None;
        }
    }
    let prev = usize::try_from(status.step)
        .ok()
        .and_then(|s| s.checked_sub(1))?;

    let suspend = flow.modules.get(prev)?.suspend.clone();
    if suspend
        .as_ref()
        .and_then(|s| s.required_events)
        .unwrap_or(0)
        == 0
    {
        return None;
    }

    if let &FlowStatusModule::Success { job, .. } = status.modules.get(prev)? {
        Some((suspend.unwrap(), job))
    } else {
        None
    }
}

// returns the result of the previous step of a running flow (if the job was successful)
async fn get_previous_job_result(
    db: &sqlx::Pool<sqlx::Postgres>,
    w_id: &str,
    flow_status: &FlowStatus,
) -> error::Result<Option<Box<RawValue>>> {
    let prev = usize::try_from(flow_status.step)
        .ok()
        .and_then(|s| s.checked_sub(1))
        .with_context(|| "No step preceding the current one")?;

    match flow_status.modules.get(prev) {
        Some(FlowStatusModule::Success { flow_jobs: Some(flow_jobs), .. }) => {
            Ok(Some(retrieve_flow_jobs_results(db, w_id, flow_jobs).await?))
        }
        Some(FlowStatusModule::Success { job, .. }) => Ok(Some(
            sqlx::query_scalar::<_, Json<Box<RawValue>>>(
                "SELECT result FROM completed_job WHERE id = $1 AND workspace_id = $2",
            )
            .bind(job)
            .bind(w_id)
            .fetch_one(db)
            .await?
            .0,
        )),
        _ => Ok(None),
    }
}<|MERGE_RESOLUTION|>--- conflicted
+++ resolved
@@ -28,12 +28,8 @@
     ApprovalConditions, FlowStatusModuleWParent, Iterator, JobResult,
 };
 use windmill_common::jobs::{
-<<<<<<< HEAD
-    script_hash_to_tag_and_limits, script_path_to_payload, BranchResults, JobPayload, Metrics,
-    QueuedJob, RawCode,
-=======
-    script_hash_to_tag_and_limits, script_path_to_payload, JobPayload, QueuedJob, RawCode,
->>>>>>> 0caf9d43
+    script_hash_to_tag_and_limits, script_path_to_payload, BranchResults, JobPayload, QueuedJob,
+    RawCode,
 };
 use windmill_common::worker::to_raw_value;
 use windmill_common::{
