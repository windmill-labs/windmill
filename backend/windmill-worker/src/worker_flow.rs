/*
 * Author: Ruben Fiszel
 * Copyright: Windmill Labs, Inc 2022
 * This file and its contents are licensed under the AGPLv3 License.
 * Please see the included NOTICE for copyright information and
 * LICENSE-AGPL for a copy of the license.
 */

use std::collections::hash_map::DefaultHasher;
use std::collections::HashMap;
use std::sync::atomic::{AtomicUsize, Ordering};
use std::sync::Arc;
use std::time::Duration;

use crate::common::{hash_args, save_in_cache};
use crate::js_eval::{eval_timeout, IdContext};
use crate::{
    AuthedClient, PreviousResult, SameWorkerPayload, SameWorkerSender, SendResult, JOB_TOKEN,
    KEEP_JOB_DIR,
};
use anyhow::Context;
use mappable_rc::Marc;
use serde::{Deserialize, Serialize};
use serde_json::value::RawValue;
use serde_json::{json, Value};
use sqlx::types::Json;
use sqlx::{FromRow, Postgres, Transaction};
use tokio::sync::mpsc::Sender;
use tracing::instrument;
use uuid::Uuid;
use windmill_common::add_time;
use windmill_common::auth::JobPerms;
#[cfg(feature = "benchmark")]
use windmill_common::bench::BenchmarkIter;
use windmill_common::db::Authed;
use windmill_common::flow_status::{
    ApprovalConditions, FlowStatusModuleWParent, Iterator, JobResult,
};
use windmill_common::flows::{add_virtual_items_if_necessary, Branch, FlowNodeId};
use windmill_common::jobs::{
    script_hash_to_tag_and_limits, script_path_to_payload, BranchResults, JobPayload, QueuedJob,
    RawCode, ENTRYPOINT_OVERRIDE,
};
use windmill_common::utils::WarnAfterExt;
use windmill_common::worker::to_raw_value;
use windmill_common::{
    error::{self, to_anyhow, Error},
    flow_status::{
        Approval, BranchAllStatus, BranchChosen, FlowStatus, FlowStatusModule, RetryStatus,
        MAX_RETRY_ATTEMPTS, MAX_RETRY_INTERVAL,
    },
    flows::{FlowModule, FlowModuleValue, FlowValue, InputTransform, Retry, Suspend},
};
use windmill_queue::schedule::get_schedule_opt;
use windmill_queue::{
    add_completed_job, add_completed_job_error, append_logs, handle_maybe_scheduled_job,
    CanceledBy, PulledJob, PushArgs, PushIsolationLevel, WrappedError,
};

type DB = sqlx::Pool<sqlx::Postgres>;

use windmill_queue::{canceled_job_to_result, push};

// #[instrument(level = "trace", skip_all)]
pub async fn update_flow_status_after_job_completion(
    db: &DB,
    client: &AuthedClient,
    flow: uuid::Uuid,
    job_id_for_status: &Uuid,
    w_id: &str,
    success: bool,
    result: Arc<Box<RawValue>>,
    unrecoverable: bool,
    same_worker_tx: SameWorkerSender,
    worker_dir: &str,
    stop_early_override: Option<bool>,
    worker_name: &str,
    job_completed_tx: Sender<SendResult>,
    #[cfg(feature = "benchmark")] bench: &mut BenchmarkIter,
) -> error::Result<Option<Arc<QueuedJob>>> {
    // this is manual tailrecursion because async_recursion blows up the stack
    potentially_crash_for_testing();

    let mut rec = RecUpdateFlowStatusAfterJobCompletion {
        flow,
        job_id_for_status: job_id_for_status.clone(),
        success,
        result,
        stop_early_override,
        skip_error_handler: false,
    };
    let mut unrecoverable = unrecoverable;
    loop {
        potentially_crash_for_testing();
        let nrec = match update_flow_status_after_job_completion_internal(
            db,
            client,
            rec.flow,
            &rec.job_id_for_status,
            w_id,
            rec.success,
            rec.result,
            unrecoverable,
            same_worker_tx.clone(),
            worker_dir,
            rec.stop_early_override,
            rec.skip_error_handler,
            worker_name,
            job_completed_tx.clone(),
            #[cfg(feature = "benchmark")]
            bench,
        )
        .await
        {
            Ok(j) => j,
            Err(e) => {
                tracing::error!("Error while updating flow status of {} after  completion of {}, updating flow status again with error: {e:#}", rec.flow, &rec.job_id_for_status);
                update_flow_status_after_job_completion_internal(
                    db,
                    client,
                    rec.flow,
                    &rec.job_id_for_status,
                    w_id,
                    false,
                    Arc::new(to_raw_value(&Json(&WrappedError {
                        error: json!(e.to_string()),
                    }))),
                    true,
                    same_worker_tx.clone(),
                    worker_dir,
                    rec.stop_early_override,
                    rec.skip_error_handler,
                    worker_name,
                    job_completed_tx.clone(),
                    #[cfg(feature = "benchmark")]
                    bench,
                )
                .await?
            }
        };
        unrecoverable = false;
        match nrec {
            UpdateFlowStatusAfterJobCompletion::Done(job) => {
                add_time!(bench, "update flow status internal END");
                return Ok(Some(job));
            }
            UpdateFlowStatusAfterJobCompletion::Rec(nrec) => {
                rec = nrec;
            },
            UpdateFlowStatusAfterJobCompletion::NonLastParallelBranch => {
                add_time!(bench, "update flow status internal END");
                return Ok(None);
            },
            UpdateFlowStatusAfterJobCompletion::NotDone => {
                add_time!(bench, "update flow status internal END");
                return Ok(None);
            }
        }
    }
}

pub enum UpdateFlowStatusAfterJobCompletion {
    Rec(RecUpdateFlowStatusAfterJobCompletion),
    Done(Arc<QueuedJob>),
    NotDone,
    NonLastParallelBranch,
}
pub struct RecUpdateFlowStatusAfterJobCompletion {
    flow: uuid::Uuid,
    job_id_for_status: Uuid,
    success: bool,
    result: Arc<Box<RawValue>>,
    stop_early_override: Option<bool>,
    skip_error_handler: bool,
}

#[derive(FromRow)]
pub struct RowArgs {
    pub args: Option<Json<HashMap<String, Box<RawValue>>>>,
}

#[derive(Deserialize)]
struct RecoveryObject {
    recover: Option<bool>,
}

// #[instrument(level = "trace", skip_all)]
pub async fn update_flow_status_after_job_completion_internal(
    db: &DB,
    client: &AuthedClient,
    flow: uuid::Uuid,
    job_id_for_status: &Uuid,
    w_id: &str,
    mut success: bool,
    result: Arc<Box<RawValue>>,
    unrecoverable: bool,
    same_worker_tx: SameWorkerSender,
    worker_dir: &str,
    stop_early_override: Option<bool>,
    skip_error_handler: bool,
    worker_name: &str,
    job_completed_tx: Sender<SendResult>,
    #[cfg(feature = "benchmark")] bench: &mut BenchmarkIter,
) -> error::Result<UpdateFlowStatusAfterJobCompletion> {
    add_time!(bench, "update flow status internal START");
    let (
        should_continue_flow,
        flow_job,
        flow_value,
        raw_flow,
        stop_early,
        skip_if_stop_early,
        nresult,
        is_failure_step,
        _cleanup_module,
    ) = {
        // tracing::debug!("UPDATE FLOW STATUS: {flow:?} {success} {result:?} {w_id} {depth}");

        let (old_status, current_module) = sqlx::query!(
            "SELECT
                flow_status AS \"flow_status!: Json<Box<RawValue>>\",
                coalesce(job.raw_flow, queue.raw_flow)->'modules'->(flow_status->'step')::int AS \"module: Json<Box<RawValue>>\"
            FROM queue LEFT JOIN job USING(id, workspace_id) WHERE id = $1 AND workspace_id = $2 LIMIT 1",
            flow, w_id
        )
        .fetch_one(db)
        .await
        .map_err(|e| Error::InternalErr(
            format!("fetching flow status {flow} while reporting {success} {result:?}: {e:#}")
        ))
        .and_then(|record| Ok((
            serde_json::from_str::<FlowStatus>(record.flow_status.0.get()).map_err(|e| Error::InternalErr(
                format!("requiring current module to be parsable as FlowStatus: {e:?}")
            ))?,
            record.module.map(|json| {
                serde_json::from_str::<FlowModule>(json.0.get()).map_err(|e| Error::InternalErr(format!(
                    "requiring current module to be parsable as FlowModule: {e:?}"
                )))
            }).transpose()?,
        )))?;

        let module_step = Step::from_i32_and_len(old_status.step, old_status.modules.len());

        let module_status = match module_step {
            Step::PreprocessorStep => old_status
                .preprocessor_module
                .as_ref()
                .ok_or_else(|| Error::InternalErr(format!("preprocessor module not found")))?,
            Step::FailureStep => &old_status.failure_module.module_status,
            Step::Step(i) => old_status
                .modules
                .get(i as usize)
                .ok_or_else(|| Error::InternalErr(format!("module {i} not found")))?,
        };

        // tracing::debug!(
        //     "UPDATE FLOW STATUS 2: {module_step:#?} {module_status:#?} {old_status:#?} "
        // );

        let (is_loop, skip_loop_failures, parallelism) = if matches!(
            module_status,
            FlowStatusModule::InProgress { iterator: Some(_), .. }
        ) {
            let value = current_module
                .as_ref()
                .and_then(|x| x.get_value_with_skip_failures().ok());
            (
                true,
                value
                    .as_ref()
                    .and_then(|x| x.skip_failures)
                    .unwrap_or(false),
                value.as_ref().and_then(|x| x.parallelism),
            )
        } else {
            (false, false, None)
        };

        let is_branch_all = matches!(
            module_status,
            FlowStatusModule::InProgress { branchall: Some(_), .. }
        );

        // 0 length flows are not failure steps
        let is_failure_step =
            old_status.step >= old_status.modules.len() as i32 && old_status.modules.len() > 0;

        let (mut stop_early, mut skip_if_stop_early, continue_on_error) = if let Some(se) =
            stop_early_override
        {
            //do not stop early if module is a flow step
            let step = match module_step {
                Step::PreprocessorStep => None,
                Step::FailureStep => None,
                Step::Step(i) => Some(i),
            };

            let is_flow = if let Some(_) = step {
                #[derive(Deserialize)]
                struct GetType<'j> { r#type: &'j str }

                current_module
                    .as_ref()
                    .map(|module| serde_json::from_str::<GetType>(module.value.get()).map(|v| v.r#type == "flow"))
                    .unwrap_or(Ok(false))
                    .unwrap_or(false)
            } else {
                false
            };

            if is_flow {
                (false, false, false)
            } else {
                (true, se, false)
            }
        } else if is_failure_step || matches!(module_step, Step::PreprocessorStep) {
            (false, false, false)
        } else if let Some(current_module) = current_module.as_ref() {
            let stop_early = success
                && !is_branch_all
                && if let Some(ref expr) = current_module
                    .stop_after_if
                    .as_ref()
                    .map(|x| x.expr.clone())
                {
                    let all_iters = match &module_status {
                        FlowStatusModule::InProgress { flow_jobs: Some(flow_jobs), .. }
                            if expr.contains("all_iters") =>
                        {
                            Some(Arc::new(
                                retrieve_flow_jobs_results(db, w_id, flow_jobs).await?,
                            ))
                        }
                        _ => None,
                    };
                    let args = sqlx::query_as::<_, RowArgs>(
                        "SELECT
                                        args
                                    FROM queue
                                    WHERE id = $2",
                    )
                    .bind(old_status.step)
                    .bind(flow)
                    .fetch_one(db)
                    .await
                    .map_err(|e| {
                        Error::InternalErr(format!("retrieval of args from state: {e:#}"))
                    })?;
                    compute_bool_from_expr(
                        &expr,
                        Marc::new(args.args.unwrap_or_default().0),
                        result.clone(),
                        all_iters,
                        None,
                        Some(client),
                        None,
                        None,
                    )
                    .await?
                } else {
                    false
                };
            (
                stop_early,
                current_module
                    .stop_after_if
                    .as_ref()
                    .map(|x| x.skip_if_stopped)
                    .unwrap_or(false),
                current_module.continue_on_error.unwrap_or(false),
            )
        } else {
            (false, false, false)
        };

        let skip_branch_failure = match module_status {
            FlowStatusModule::InProgress {
                branchall: Some(BranchAllStatus { branch, .. }),
                parallel,
                ..
            } => compute_skip_branchall_failure(
                job_id_for_status,
                *branch,
                *parallel,
                db,
                current_module.as_ref(),
            )
            .await?
            .unwrap_or(false),
            _ => false,
        };

        if matches!(module_step, Step::PreprocessorStep) {
            sqlx::query!(
                "UPDATE queue SET args = (select result FROM completed_job WHERE id = $1) WHERE id = $2",
                job_id_for_status,
                flow
            ).execute(db).await.map_err(|e| {
                Error::InternalErr(format!("error while updating args in preprocessing step: {e:#}"))
            })?;

            sqlx::query!(
                r#"UPDATE completed_job SET args = '{"reason":"PREPROCESSOR_ARGS_ARE_DISCARDED"}'::jsonb WHERE id = $1"#,
                job_id_for_status
            )
            .execute(db)
            .await
            .map_err(|e| {
                Error::InternalErr(format!(
                    "error while deleting args of preprocessing step: {e:#}"
                ))
            })?;
        }

        let mut tx = db.begin().await?;

        add_time!(bench, "process module status START");

        let (inc_step_counter, new_status) = match module_status {
            FlowStatusModule::InProgress {
                iterator,
                branchall,
                parallel,
                flow_jobs: Some(jobs),
                flow_jobs_success,
                ..
            } if *parallel => {
                let (nindex, len) = match (iterator, branchall) {
                    (Some(Iterator { itered, .. }), _) => {
                        let position = if flow_jobs_success.is_some() {
                            find_flow_job_index(jobs, job_id_for_status)
                        } else {
                            None
                        };

                        let nindex = if let Some(position) = position { 
                            sqlx::query_scalar!(
                            "UPDATE queue
                            SET flow_status = JSONB_SET(
                                JSONB_SET(flow_status, ARRAY['modules', $1::TEXT, 'flow_jobs_success', $3::TEXT], $4),
                                ARRAY['modules', $1::TEXT, 'iterator', 'index'],
                                ((flow_status->'modules'->$1::int->'iterator'->>'index')::int + 1)::text::jsonb
                            ),
                            last_ping = NULL
                            WHERE id = $2
                            RETURNING (flow_status->'modules'->$1::int->'iterator'->>'index')::int",
                            old_status.step,
                            flow,
                            position as i32,
                            json!(success)
                        )} else {
                            sqlx::query_scalar!(
                                "UPDATE queue
                                SET flow_status = JSONB_SET(flow_status, ARRAY['modules', $1::TEXT, 'iterator', 'index'], ((flow_status->'modules'->$1::int->'iterator'->>'index')::int + 1)::text::jsonb),
                                last_ping = NULL
                                WHERE id = $2
                                RETURNING (flow_status->'modules'->$1::int->'iterator'->>'index')::int",
                                old_status.step,
                                flow
                            )
                        }
                        .fetch_one(&mut *tx)
                        .await.map_err(|e| {
                            Error::InternalErr(format!(
                                "error while fetching iterator index: {e:#}"
                            ))
                        })?
                        .ok_or_else(|| Error::InternalErr(format!("requiring an index in InProgress")))?;
                        tracing::info!(
                            "parallel iteration {job_id_for_status} of flow {flow} update nindex: {nindex} len: {len}",
                            nindex = nindex,
                            len = itered.len()
                        );
                        (nindex, itered.len() as i32)
                    }
                    (_, Some(BranchAllStatus { len, .. })) => {
                        let position = if flow_jobs_success.is_some() {
                            find_flow_job_index(jobs, job_id_for_status)
                        } else {
                            None
                        };

                        let nindex = if let Some(position) = position { 
                            sqlx::query_scalar!(
                                "UPDATE queue
                                SET flow_status = JSONB_SET(
                                JSONB_SET(flow_status, ARRAY['modules', $1::TEXT, 'flow_jobs_success', $3::TEXT], $4),
                                ARRAY['modules', $1::TEXT, 'branchall', 'branch'], ((flow_status->'modules'->$1::int->'branchall'->>'branch')::int + 1)::text::jsonb),
                                last_ping = NULL
                                WHERE id = $2
                                RETURNING (flow_status->'modules'->$1::int->'branchall'->>'branch')::int",
                                old_status.step,
                                flow,
                                position as i32,
                                json!(success)
                            )
                        } else { sqlx::query_scalar!(
                            "UPDATE queue
                            SET flow_status = JSONB_SET(flow_status, ARRAY['modules', $1::TEXT, 'branchall', 'branch'], ((flow_status->'modules'->$1::int->'branchall'->>'branch')::int + 1)::text::jsonb),
                            last_ping = NULL
                            WHERE id = $2
                            RETURNING (flow_status->'modules'->$1::int->'branchall'->>'branch')::int",
                            old_status.step,
                            flow
                        )}
                        .fetch_one(&mut *tx)
                        .await
                        .map_err(|e| {
                            Error::InternalErr(format!(
                                "error while fetching branchall index: {e:#}"
                            ))
                        })?
                        .ok_or_else(|| Error::InternalErr(format!("requiring an index in InProgress")))?;
                        (nindex, *len as i32)
                    }
                    _ => Err(Error::InternalErr(format!(
                        "unexpected status for parallel module"
                    )))?,
                };
                if nindex == len {
                    let mut flow_jobs_success = flow_jobs_success.clone();
                    if let Some(flow_job_success) = flow_jobs_success.as_mut() {
                        let position = jobs.iter().position(|x| x == job_id_for_status);
                        if let Some(position) = position {
                            if position < flow_job_success.len() {
                                flow_job_success[position] = Some(success);
                            }
                        }
                    }

                    let new_status = if skip_loop_failures
                        || sqlx::query_scalar!(
                            "SELECT success FROM completed_job WHERE id = ANY($1)",
                            jobs.as_slice()
                        )
                        .fetch_all(&mut *tx)
                        .await
                        .map_err(|e| {
                            Error::InternalErr(format!(
                                "error while fetching sucess from completed_jobs: {e:#}"
                            ))
                        })?
                        .into_iter()
                        .all(|x| x)
                    {
                        success = true;
                        FlowStatusModule::Success {
                            id: module_status.id(),
                            job: job_id_for_status.clone(),
                            flow_jobs: Some(jobs.clone()),
                            flow_jobs_success: flow_jobs_success.clone(),
                            branch_chosen: None,
                            approvers: vec![],
                            failed_retries: vec![],
                            skipped: false,
                        }
                    } else {
                        success = false;
                        FlowStatusModule::Failure {
                            id: module_status.id(),
                            job: job_id_for_status.clone(),
                            flow_jobs: Some(jobs.clone()),
                            flow_jobs_success: flow_jobs_success.clone(),
                            branch_chosen: None,
                            failed_retries: vec![],
                        }
                    };
                    let r = sqlx::query_scalar!(
                        "DELETE FROM parallel_monitor_lock WHERE parent_flow_id = $1 RETURNING last_ping",
                        flow,
                    ).fetch_optional(db).await.map_err(|e| {
                        Error::InternalErr(format!(
                            "error while deleting parallel_monitor_lock: {e:#}"
                        ))
                    })?;
                    if r.is_some() {
                        tracing::info!(
                            "parallel flow has removed lock on its parent, last ping was {:?}",
                            r.unwrap()
                        );
                    }
                    tracing::info!(
                        "parallel iteration {job_id_for_status} of flow {flow} has finished",
                    );
                    (true, Some(new_status))
                } else {
                    add_time!(bench, "handle parallel flow start");
                    tx.commit().await?;

                    if parallelism.is_some() {
                        sqlx::query!(
                            "UPDATE queue SET suspend = 0 WHERE parent_job = $1 AND suspend = $2 AND (flow_status->'step')::int = 0",
                            flow,
                            nindex
                        )
                        .execute(db)
                        .await
                        .map_err(|e| {
                            Error::InternalErr(format!(
                                "error resuming job at suspend {nindex} and parent {flow}: {e:#}"
                            ))
                        })?;
                    }

                    let r = sqlx::query_scalar!(
                        "DELETE FROM parallel_monitor_lock WHERE parent_flow_id = $1 and job_id = $2 RETURNING last_ping",
                        flow,
                        job_id_for_status
                    ).fetch_optional(db).await.map_err(|e| {
                        Error::InternalErr(format!("error while removing parallel_monitor_lock: {e:#}"))
                    })?;
                    if r.is_some() {
                        tracing::info!(
                            "parallel flow has removed lock on its parent, last ping was {:?}",
                            r.unwrap()
                        );
                    }
                    add_time!(bench, "non final parallel flow finished");
                    return Ok(UpdateFlowStatusAfterJobCompletion::NonLastParallelBranch);
                }
            }
            FlowStatusModule::InProgress {
                iterator: Some(windmill_common::flow_status::Iterator { index, itered, .. }),
                flow_jobs_success,
                flow_jobs,
                while_loop,
                ..
            } if (*while_loop
                || (*index + 1 < itered.len()) && (success || skip_loop_failures))
                && !stop_early =>
            {
                if let Some(jobs) = flow_jobs {
                    set_success_in_flow_job_success(
                        flow_jobs_success,
                        jobs,
                        job_id_for_status,
                        &old_status,
                        flow,
                        success,
                        &mut tx,
                    )
                    .await?;
                }

                (false, None)
            }
            FlowStatusModule::InProgress {
                branchall: Some(BranchAllStatus { branch, len, .. }),
                flow_jobs_success,
                flow_jobs,
                ..
            } if branch.to_owned() < len - 1 && (success || skip_branch_failure) => {
                if let Some(jobs) = flow_jobs {
                    set_success_in_flow_job_success(
                        flow_jobs_success,
                        jobs,
                        job_id_for_status,
                        &old_status,
                        flow,
                        success,
                        &mut tx,
                    )
                    .await?;
                }
                (false, None)
            }
            _ => {
                if stop_early
                    && matches!(
                        module_status,
                        FlowStatusModule::InProgress { iterator: Some(_), .. }
                    )
                {
                    // if we're stopping early inside a loop, we just want to break the loop instead
                    stop_early = false;
                }

                let flow_jobs = module_status.flow_jobs();
                let branch_chosen = module_status.branch_chosen();
                let mut flow_jobs_success = module_status.flow_jobs_success();

                if let (Some(flow_job_success), Some(flow_jobs)) =
                    (flow_jobs_success.as_mut(), flow_jobs.as_ref())
                {
                    let position = flow_jobs.iter().position(|x| x == job_id_for_status);
                    if let Some(position) = position {
                        if position < flow_job_success.len() {
                            flow_job_success[position] = Some(success);
                        }
                    }
                }
                if success || (flow_jobs.is_some() && (skip_loop_failures || skip_branch_failure)) {
                    let is_skipped = if current_module.as_ref().is_some_and(|m| m.skip_if.is_some()) {
                        sqlx::query_scalar!(
                            "SELECT job_kind = 'identity' FROM completed_job WHERE id = $1",
                            job_id_for_status
                        )
                        .fetch_one(db)
                        .await
                        .map_err(|e| {
                            Error::InternalErr(format!("error during skip check: {e:#}"))
                        })?
                        .unwrap_or(false)
                    } else {
                        false
                    };
                    success = true;
                    (
                        true,
                        Some(FlowStatusModule::Success {
                            id: module_status.id(),
                            job: job_id_for_status.clone(),
                            flow_jobs,
                            flow_jobs_success,
                            branch_chosen,
                            approvers: vec![],
                            failed_retries: old_status.retry.failed_jobs.clone(),
                            skipped: is_skipped,
                        }),
                    )
                } else {
                    let inc = if continue_on_error {
                        let retry = current_module
                            .as_ref()
                            .and_then(|x| x.retry.clone())
                            .unwrap_or_default();

                        tracing::info!("update flow status on rety: {retry:#?} ");
                        next_retry(&retry, &old_status.retry).is_none()
                    } else {
                        false
                    };
                    (
                        inc,
                        Some(FlowStatusModule::Failure {
                            id: module_status.id(),
                            job: job_id_for_status.clone(),
                            flow_jobs,
                            flow_jobs_success,
                            branch_chosen,
                            failed_retries: old_status.retry.failed_jobs.clone(),
                        }),
                    )
                }
            }
        };

        let step_counter = if inc_step_counter {
            sqlx::query!(
                "UPDATE queue
                SET flow_status = JSONB_SET(flow_status, ARRAY['step'], $1)
                WHERE id = $2",
                json!(old_status.step + 1),
                flow
            )
            .execute(&mut *tx)
            .await
            .map_err(|e| {
                Error::InternalErr(format!("error while setting flow index for {flow}: {e:#}"))
            })?;
            old_status.step + 1
        } else {
            old_status.step
        };

        /* is_last_step is true when the step_counter (the next step index) is an invalid index */
        let is_last_step = usize::try_from(step_counter)
            .map(|i| !(..old_status.modules.len()).contains(&i))
            .unwrap_or(true);

        if let Some(new_status) = new_status.as_ref() {
            if is_failure_step {
                let parent_module = sqlx::query_scalar!(
                    "SELECT flow_status->'failure_module'->>'parent_module' FROM queue WHERE id = $1",
                    flow
                )
                .fetch_one(&mut *tx)
                .await.map_err(|e| {
                    Error::InternalErr(format!(
                        "error while fetching failure module: {e:#}"
                    ))
                })?;

                sqlx::query!(
                    "UPDATE queue
                    SET flow_status = JSONB_SET(flow_status, ARRAY['failure_module'], $1)
                    WHERE id = $2",
                    json!(FlowStatusModuleWParent {
                        parent_module,
                        module_status: new_status.clone()
                    }),
                    flow
                )
                .execute(&mut *tx)
                .await
                .map_err(|e| {
                    Error::InternalErr(format!(
                        "error while setting flow status in failure step: {e:#}"
                    ))
                })?;
            } else if matches!(module_step, Step::PreprocessorStep) {
                sqlx::query!(
                    "UPDATE queue
                    SET flow_status = JSONB_SET(flow_status, ARRAY['preprocessor_module'], $1)
                    WHERE id = $2",
                    json!(new_status),
                    flow
                )
                .execute(&mut *tx)
                .await
                .map_err(|e| {
                    Error::InternalErr(format!(
                        "error while setting flow status in preprocessing step: {e:#}"
                    ))
                })?;
            } else {
                sqlx::query!(
                    "UPDATE queue
                    SET flow_status = JSONB_SET(flow_status, ARRAY['modules', $1::TEXT], $2)
                    WHERE id = $3",
                    old_status.step.to_string(),
                    json!(new_status),
                    flow
                )
                .execute(&mut *tx)
                .await
                .map_err(|e| {
                    Error::InternalErr(format!("error while setting new flow status: {e:#}"))
                })?;

                if let Some(job_result) = new_status.job_result() {
                    sqlx::query!(
                        "UPDATE queue
                        SET leaf_jobs = JSONB_SET(coalesce(leaf_jobs, '{}'::jsonb), ARRAY[$1::TEXT], $2)
                        WHERE COALESCE((SELECT root_job FROM queue WHERE id = $3), $3) = id",
                        new_status.id(),
                        json!(job_result),
                        flow
                    )
                    .execute(&mut *tx)
                    .await.map_err(|e| {
                        Error::InternalErr(format!(
                            "error while setting leaf jobs: {e:#}"
                        ))
                    })?;
                }
            }
        }

        let nresult = match &new_status {
            Some(FlowStatusModule::Success { flow_jobs: Some(jobs), .. })
            | Some(FlowStatusModule::Failure { flow_jobs: Some(jobs), .. }) => {
                Arc::new(retrieve_flow_jobs_results(db, w_id, jobs).await?)
            }
            _ => result.clone(),
        };

        match &new_status {
            Some(FlowStatusModule::Success { .. }) if is_loop || is_branch_all => {
                if let Some(ref expr) = current_module
                    .as_ref()
                    .and_then(|m| m.stop_after_all_iters_if.as_ref().map(|x| x.expr.clone()))
                {
                    let args = sqlx::query_as::<_, RowArgs>(
                        "SELECT
                            args
                        FROM queue
                        WHERE id = $2",
                    )
                    .bind(old_status.step)
                    .bind(flow)
                    .fetch_one(db)
                    .await
                    .map_err(|e| {
                        Error::InternalErr(format!("retrieval of args from state: {e:#}"))
                    })?;

                    let should_stop = compute_bool_from_expr(
                        &expr,
                        Marc::new(args.args.unwrap_or_default().0),
                        nresult.clone(),
                        None,
                        None,
                        Some(client),
                        None,
                        None,
                    )
                    .await?;

                    if should_stop {
                        stop_early = should_stop;
                        skip_if_stop_early = current_module
                            .as_ref()
                            .and_then(|m| {
                                m.stop_after_all_iters_if
                                    .as_ref()
                                    .map(|x| x.skip_if_stopped)
                            })
                            .unwrap_or(false);
                    }
                }
            }
            _ => {}
        }

        if old_status.retry.fail_count > 0
            && matches!(&new_status, Some(FlowStatusModule::Success { .. }))
        {
            sqlx::query(
                "UPDATE queue
                SET flow_status = flow_status - 'retry'
                WHERE id = $1
                RETURNING flow_status",
            )
            .bind(flow)
            .execute(&mut *tx)
            .await
            .context("remove flow status retry")?;
        }

        let flow_job = sqlx::query_as::<_, PulledJob>("SELECT * FROM queue WHERE id = $1 AND workspace_id = $2")
            .bind(flow)
            .bind(w_id)
            .fetch_optional(&mut *tx)
            .await
            .map_err(Into::<Error>::into)?
            .ok_or_else(|| Error::InternalErr(format!("requiring flow to be in the queue")))?;
        tx.commit().await?;

        let job_root = flow_job
            .root_job
            .map(|x| x.to_string())
            .unwrap_or_else(|| "none".to_string());
        tracing::info!(id = %flow_job.id, root_id = %job_root, "update flow status");

        let PulledJob { job: flow_job, raw_flow, .. } = flow_job;
        let raw_flow = if let Some(raw_flow) = raw_flow {
            Some(raw_flow)
        } else {
            sqlx::query_scalar!(
                "SELECT raw_flow AS \"raw_flow!: Json<Box<sqlx::types::JsonRawValue>>\"
                FROM job WHERE id = $1 AND workspace_id = $2 LIMIT 1",
                &flow_job.id, w_id
            )
            .fetch_one(db)
            .await
            .ok()
        };
        let flow_value = raw_flow
            .as_ref()
            .and_then(|raw_flow| serde_json::from_str::<FlowValue>(raw_flow.get()).ok());

        let should_continue_flow = match success {
            _ if stop_early => false,
            _ if flow_job.canceled => false,
            true => !is_last_step,
            false if unrecoverable => false,
            false if skip_branch_failure || skip_loop_failures || continue_on_error => {
                !is_last_step
            }
            false
                if next_retry(
                    flow_value
                        .as_ref()
                        .and_then(|value| match module_step {
                            Step::PreprocessorStep => value.preprocessor_module.as_ref().and_then(|m| m.retry.as_ref()),
                            Step::Step(i) => value.modules.get(i).as_ref().and_then(|m| m.retry.as_ref()),
                            Step::FailureStep => value.failure_module.as_ref().and_then(|m| m.retry.as_ref()),
                        })
                        .unwrap_or(&Retry::default()),
                    &old_status.retry,
                )
                .is_some() =>
            {
                true
            }
            false
                if !is_failure_step
                    && !skip_error_handler
                    && flow_value.as_ref().map(|v| v.failure_module.is_some()).unwrap_or(false) =>
            {
                true
            }
            false => false,
        };

        tracing::debug!(id = %flow_job.id, root_id = %job_root, "flow status updated");

        (
            should_continue_flow,
            flow_job,
            flow_value,
            raw_flow,
            stop_early,
            skip_if_stop_early,
            nresult,
            is_failure_step,
            old_status.cleanup_module,
        )
    };

    let flow_job = Arc::new(flow_job);

    let done = if !should_continue_flow {
        {
            let logs = if flow_job.canceled {
                "Flow job canceled\n".to_string()
            } else if stop_early {
                format!("Flow job stopped early because of a stop early predicate returning true\n")
            } else if success {
                "Flow job completed with success\n".to_string()
            } else {
                "Flow job completed with error\n".to_string()
            };
            append_logs(&flow_job.id, w_id, logs, db).await;
        }
        #[cfg(feature = "enterprise")]
        if flow_job.parent_job.is_none() {
            // run the cleanup step only when the root job is complete
            if !_cleanup_module.flow_jobs_to_clean.is_empty() {
                tracing::debug!(
                    "Cleaning up jobs arguments, result and logs as they were marked as delete_after_use {:?}",
                    _cleanup_module.flow_jobs_to_clean
                );
                sqlx::query!(
                    "UPDATE completed_job
                    SET logs = '##DELETED##', args = '{}'::jsonb, result = '{}'::jsonb
                    WHERE id = ANY($1)",
                    &_cleanup_module.flow_jobs_to_clean,
                )
                .execute(db)
                .await
                .map_err(|e| {
                    Error::InternalErr(format!("error while cleaning up completed_job: {e:#}"))
                })?;
            }
        }
        if flow_job.canceled {
            add_completed_job_error(
                db,
                &flow_job,
                0,
                Some(CanceledBy {
                    username: flow_job.canceled_by.clone(),
                    reason: flow_job.canceled_reason.clone(),
                }),
                canceled_job_to_result(&flow_job),
                        worker_name,
                true,
                None,
            )
            .await?;
        } else {
            if flow_job.cache_ttl.is_some() && success {
                let cached_res_path = {
                    let args_hash =
                        hash_args(db, client, w_id, job_id_for_status, &flow_job.args).await;
                    let flow_path = flow_job.script_path();
                    let version_hash = if let Some(sqlx::types::Json(s)) = raw_flow.as_ref() {
                        use std::hash::{Hash, Hasher};
                        let mut h = DefaultHasher::new();
                        s.get().hash(&mut h);
                        format!("flow_{}", hex::encode(h.finish().to_be_bytes()))
                    } else {
                        "flow_unknown".to_string()
                    };
                    format!("{flow_path}/cache/{version_hash}/{args_hash}")
                };

                save_in_cache(db, client, &flow_job, cached_res_path, &nresult).await;
            }
            fn result_has_recover_true(nresult: Arc<Box<RawValue>>) -> bool {
                let recover = serde_json::from_str::<RecoveryObject>(nresult.get());
                return recover.map(|r| r.recover.unwrap_or(false)).unwrap_or(false);
            }
            let success = success
                && (!is_failure_step || result_has_recover_true(nresult.clone()))
                && !skip_error_handler;

            add_time!(bench, "flow status update 1");
            if success {
                add_completed_job(
                    db,
                    &flow_job,
                    success,
                    stop_early && skip_if_stop_early,
                    Json(&nresult),
                    0,
                    None,
                    true,
                    None,
                )
                .await?;
            } else {
                add_completed_job(
                    db,
                    &flow_job,
                    success,
                    stop_early && skip_if_stop_early,
                    Json(
                        &serde_json::from_str::<Value>(nresult.get()).unwrap_or_else(
                            |e| json!({"error": format!("Impossible to serialize error: {e:#}")}),
                        ),
                    ),
                    0,
                    None,
                    true,
                    None,
                )
                .await?;
            }
        }
        true
    } else {
        tracing::debug!(id = %flow_job.id,  "start handle flow");
        match handle_flow(
            flow_job.clone(),
            flow_value,
            db,
            client,
            Some(nresult.clone()),
            same_worker_tx.clone(),
            worker_dir,
                job_completed_tx,
        )
        .warn_after_seconds(10)
        .await
        {
            Err(err) => {
                let e = json!({"message": err.to_string(), "name": "InternalError"});
                append_logs(
                    &flow_job.id,
                    w_id,
                    format!("Unexpected error during flow chaining:\n{:#?}", e),
                    db,
                )
                .await;
                let _ = add_completed_job_error(
                    db,
                    &flow_job,
                    0,
                    None,
                    e,
                                worker_name,
                    true,
                    None,
                )
                .await;
                true
            }
            Ok(_) => false,
        }
    };

    if done {
        if flow_job.same_worker && !KEEP_JOB_DIR.load(Ordering::Relaxed) {
            let _ = tokio::fs::remove_dir_all(format!("{worker_dir}/{}", flow_job.id)).await;
        }

        if flow_job.is_flow_step {
            if let Some(parent_job) = flow_job.parent_job {
                tracing::info!(subflow_id = %flow_job.id, parent_id = %parent_job, "subflow is finished, updating parent flow status");

                return Ok(UpdateFlowStatusAfterJobCompletion::Rec(RecUpdateFlowStatusAfterJobCompletion {
                    flow: parent_job,
                    job_id_for_status: flow,
                    success: success && !is_failure_step,
                    result: nresult.clone(),
                    stop_early_override: if stop_early {
                        Some(skip_if_stop_early)
                    } else {
                        None
                    },
                    skip_error_handler: skip_error_handler || is_failure_step,
                }));
            }
        }
        Ok(UpdateFlowStatusAfterJobCompletion::Done(flow_job))
    } else {
        Ok(UpdateFlowStatusAfterJobCompletion::NotDone)
    }
}

fn find_flow_job_index(flow_jobs: &Vec<Uuid>, job_id_for_status: &Uuid) -> Option<usize> {
    flow_jobs.iter().position(|x| x == job_id_for_status)
}

async fn set_success_in_flow_job_success<'c>(
    flow_jobs_success: &Option<Vec<Option<bool>>>,
    flow_jobs: &Vec<Uuid>,
    job_id_for_status: &Uuid,
    old_status: &FlowStatus,
    flow: Uuid,
    success: bool,
    tx: &mut Transaction<'c, Postgres>,
) -> error::Result<()> {
    if flow_jobs_success.is_some() {
        let position = find_flow_job_index(flow_jobs, job_id_for_status);
        if let Some(position) = position {
            sqlx::query!(
            "UPDATE queue SET flow_status = JSONB_SET(flow_status, ARRAY['modules', $1::TEXT, 'flow_jobs_success', $3::TEXT], $4) WHERE id = $2",
            old_status.step as i32,
            flow,
            position as i32,
            json!(success)
        )
        .execute(&mut **tx)
        .await.map_err(|e| {
            Error::InternalErr(format!(
                "error while setting flow_jobs_success: {e:#}"
            ))
        })?;
        }
    }
    Ok(())
}

async fn retrieve_flow_jobs_results(
    db: &DB,
    w_id: &str,
    job_uuids: &Vec<Uuid>,
) -> error::Result<Box<RawValue>> {
    let results = sqlx::query_as::<_, BranchResults>(
        "SELECT result, id
        FROM completed_job
        WHERE id = ANY($1) AND workspace_id = $2",
    )
    .bind(job_uuids.as_slice())
    .bind(w_id)
    .fetch_all(db)
    .await?
    .into_iter()
    .map(|br| (br.id, br.result))
    .collect::<HashMap<_, _>>();

    let results = job_uuids
        .iter()
        .map(|j| {
            results
                .get(j)
                .ok_or_else(|| Error::InternalErr(format!("missing job result for {}", j)))
        })
        .collect::<Result<Vec<_>, _>>()?;

    tracing::debug!("Retrieved results for flow jobs {:?}", results);
    Ok(to_raw_value(&results))
}

async fn compute_skip_branchall_failure<'c>(
    job: &Uuid,
    branch: usize,
    parallel: bool,
    db: &DB,
    flow_module: Option<&FlowModule>,
) -> Result<Option<bool>, Error> {
    let branch = if parallel {
        sqlx::query_scalar!("SELECT script_path FROM completed_job WHERE id = $1", job)
            .fetch_one(db)
            .await
            .map_err(|e| {
                Error::InternalErr(format!("error during retrieval of branchall index: {e:#}"))
            })?
            .map(|p| {
                BRANCHALL_INDEX_RE
                    .captures(&p)
                    .map(|x| x.get(1).unwrap().as_str().parse::<i32>().ok())
                    .flatten()
                    .ok_or(Error::InternalErr(format!(
                        "could not parse branchall index from path: {p}"
                    )))
            })
            .ok_or_else(|| {
                Error::InternalErr(format!("no branchall script path found for job {job}"))
            })??
    } else {
        branch as i32
    };
    Ok(flow_module
        .and_then(|x| x.get_branches_skip_failures().ok())
        .and_then(|x| {
            x.branches
                .get(branch as usize)
                .map(|x| x.skip_failure.unwrap_or(false))
        }))
}

// async fn retrieve_cleanup_module<'c>(flow_uuid: Uuid, db: &DB) -> Result<FlowCleanupModule, Error> {
//     tracing::warn!("Retrieving cleanup module of flow {}", flow_uuid);
//     let raw_value = sqlx::query_scalar!(
//         "SELECT flow_status->'cleanup_module' as cleanup_module
//         FROM queue
//         WHERE id = $1",
//         flow_uuid,
//     )
//     .fetch_one(db)
//     .await
//     .map_err(|e| Error::InternalErr(format!("error during retrieval of cleanup module: {e:#}")))?;

//     raw_value
//         .clone()
//         .and_then(|rv| serde_json::from_value::<FlowCleanupModule>(rv).ok())
//         .ok_or(Error::InternalErr(format!(
//             "Unable to parse flow cleanup module {:?}",
//             raw_value
//         )))
// }

fn next_retry(retry: &Retry, status: &RetryStatus) -> Option<(u32, Duration)> {
    (status.fail_count <= MAX_RETRY_ATTEMPTS)
        .then(|| &retry)
        .and_then(|retry| retry.interval(status.fail_count, false))
        .map(|d| (status.fail_count + 1, std::cmp::min(d, MAX_RETRY_INTERVAL)))
}

async fn compute_bool_from_expr(
    expr: &str,
    flow_args: Marc<HashMap<String, Box<RawValue>>>,
    result: Arc<Box<RawValue>>,
    all_iters: Option<Arc<Box<RawValue>>>,
    by_id: Option<&IdContext>,
    client: Option<&AuthedClient>,
    resumes: Option<(Arc<Box<RawValue>>, Arc<Box<RawValue>>, Arc<Box<RawValue>>)>,
    ctx: Option<Vec<(String, String)>>,
) -> error::Result<bool> {
    let mut context = HashMap::with_capacity(if resumes.is_some() { 7 } else { 3 });
    context.insert("result".to_string(), result.clone());
    if let Some(all_iters) = all_iters {
        context.insert("all_iters".to_string(), all_iters);
    }
    context.insert("previous_result".to_string(), result.clone());

    if let Some(resumes) = resumes {
        context.insert("resume".to_string(), resumes.1);
        context.insert("resumes".to_string(), resumes.0);
        context.insert("approvers".to_string(), resumes.2);
    }

    match eval_timeout(
        format!("Boolean({expr})"),
        context,
        Some(flow_args),
        client,
        by_id,
        ctx,
    )
    .await?
    .get()
    {
        "true" => Ok(true),
        "false" => Ok(false),
        a @ _ => Err(Error::ExecutionErr(format!(
            "Expected a boolean value, found: {a:?}"
        ))),
    }
}

pub async fn update_flow_status_in_progress(
    db: &DB,
    w_id: &str,
    flow: Uuid,
    job_in_progress: Uuid,
) -> error::Result<Step> {
    let step = get_step_of_flow_status(db, flow).await?;
    match step {
        Step::Step(step) => {
            sqlx::query(&format!(
                "UPDATE queue
                    SET flow_status = jsonb_set(jsonb_set(flow_status, '{{modules, {step}, job}}', $1), '{{modules, {step}, type}}', $2)
                    WHERE id = $3 AND workspace_id = $4",
            ))
            .bind(json!(job_in_progress.to_string()))
            .bind(json!("InProgress"))
            .bind(flow)
            .bind(w_id)
            .execute(db)
            .await?;
        }
        Step::PreprocessorStep => {
            sqlx::query(&format!(
                "UPDATE queue
                    SET flow_status = jsonb_set(jsonb_set(flow_status, '{{preprocessor_module, job}}', $1), '{{preprocessor_module, type}}', $2)
                    WHERE id = $3 AND workspace_id = $4",
            ))
            .bind(json!(job_in_progress.to_string()))
            .bind(json!("InProgress"))
            .bind(flow)
            .bind(w_id)
            .execute(db)
            .await?;
        }
        Step::FailureStep => {
            sqlx::query(&format!(
                "UPDATE queue
                    SET flow_status = jsonb_set(jsonb_set(flow_status, '{{failure_module, job}}', $1), '{{failure_module, type}}', $2)
                    WHERE id = $3 AND workspace_id = $4",
            ))
            .bind(json!(job_in_progress.to_string()))
            .bind(json!("InProgress"))
            .bind(flow)
            .bind(w_id)
            .execute(db)
            .await?;
        }
    }

    Ok(step)
}

#[derive(Debug)]
pub enum Step {
    Step(usize),
    PreprocessorStep,
    FailureStep,
}

impl Step {
    fn from_i32_and_len(step: i32, len: usize) -> Self {
        if step < 0 {
            Step::PreprocessorStep
        } else if (step as usize) < len {
            Step::Step(step as usize)
        } else {
            Step::FailureStep
        }
    }
}

#[instrument(level = "trace", skip_all)]
pub async fn get_step_of_flow_status(db: &DB, id: Uuid) -> error::Result<Step> {
    let r = sqlx::query!(
        "SELECT (flow_status->'step')::integer as step, jsonb_array_length(flow_status->'modules') as len FROM queue WHERE id = $1",
        id
    )
    .fetch_one(db)
    .await
    .map_err(|e| Error::InternalErr(format!("fetching step flow status: {e:#}")))?;

    if let Some(step) = r.step {
        Ok(Step::from_i32_and_len(step, r.len.unwrap_or(0) as usize))
    } else {
        Err(Error::InternalErr("step is null".to_string()))
    }
}

/// resumes should be in order of timestamp ascending, so that more recent are at the end
#[instrument(level = "trace", skip_all)]
async fn transform_input(
    flow_args: Marc<HashMap<String, Box<RawValue>>>,
    last_result: Arc<Box<RawValue>>,
    input_transforms: &HashMap<String, InputTransform>,
    resumes: Arc<Box<RawValue>>,
    resume: Arc<Box<RawValue>>,
    approvers: Arc<Box<RawValue>>,
    by_id: &IdContext,
    client: &AuthedClient,
) -> windmill_common::error::Result<HashMap<String, Box<RawValue>>> {
    let mut mapped = HashMap::new();

    let mut env = HashMap::new();

    if input_transforms
        .iter()
        .any(|x| matches!(x.1, InputTransform::Javascript { .. }))
    {
        env.insert("params".to_string(), Arc::new(to_raw_value(&mapped)));
        env.insert("previous_result".to_string(), last_result);
        env.insert("resume".to_string(), resume);
        env.insert("resumes".to_string(), resumes);
        env.insert("approvers".to_string(), approvers);
    }

    for (key, val) in input_transforms.into_iter() {
        match val {
            InputTransform::Static { value } => {
                mapped.insert(key.to_string(), to_raw_value(&value));
            }
            InputTransform::Javascript { expr } => {
                let v = eval_timeout(
                    expr.to_string(),
                    env.clone(),
                    Some(flow_args.clone()),
                    Some(client),
                    Some(by_id),
                    None,
                )
                .await
                .map_err(|e| {
                    Error::ExecutionErr(format!(
                        "Error during isolated evaluation of expression `{expr}`:\n{e:#}"
                    ))
                })?;
                mapped.insert(key.to_string(), v);
            }
        }
    }

    Ok(mapped)
}

#[instrument(level = "trace", skip_all)]
pub async fn handle_flow(
    flow_job: Arc<QueuedJob>,
    flow_value: Option<FlowValue>,
    db: &sqlx::Pool<sqlx::Postgres>,
    client: &AuthedClient,
    last_result: Option<Arc<Box<RawValue>>>,
    same_worker_tx: SameWorkerSender,
    worker_dir: &str,
    job_completed_tx: Sender<SendResult>,
) -> anyhow::Result<()> {
    let flow = flow_value
        .with_context(|| "Unable to parse flow definition")?;
    let status = flow_job
        .parse_flow_status()
        .with_context(|| "Unable to parse flow status")?;

    if !flow_job.is_flow_step
        && status.retry.fail_count == 0
        && flow_job.schedule_path.is_some()
        && flow_job.script_path.is_some()
        && status.step == 0
    {
        let mut tx = db.begin().await?;

        let schedule_path = flow_job.schedule_path.as_ref().unwrap();

        let schedule =
            get_schedule_opt(&mut tx, &flow_job.workspace_id, schedule_path).warn_after_seconds(5).await?;

        tx.commit().await?;

        if let Some(schedule) = schedule {
            if let Err(err) = handle_maybe_scheduled_job(
                        db,
                &flow_job,
                &schedule,
                flow_job.script_path.as_ref().unwrap(),
                &flow_job.workspace_id,
            )
            .warn_after_seconds(5)
            .await
            {
                match err {
                    Error::QuotaExceeded(_) => return Err(err.into()),
                    // scheduling next job failed and could not disable schedule => make zombie job to retry
                    _ => return Ok(()),
                }
            };
        } else {
            tracing::error!(
                "Schedule {schedule_path} in {} not found. Impossible to schedule again",
                &flow_job.workspace_id
            );
        }
    }

    push_next_flow_job(
        flow_job,
        status,
        flow,
        db,
        client,
        last_result,
        same_worker_tx,
        worker_dir,
        job_completed_tx,
    )
    .warn_after_seconds(10)
    .await?;
    Ok(())
}

#[derive(Serialize, Debug)]
pub struct Iter {
    index: i32,
    value: Box<RawValue>,
}

#[derive(FromRow)]
pub struct ResumeRow {
    pub value: Json<Box<RawValue>>,
    pub approver: Option<String>,
    pub approved: bool,
    pub resume_id: i32,
}

#[derive(FromRow)]
pub struct RawArgs {
    pub args: Option<Json<HashMap<String, Box<RawValue>>>>,
}

lazy_static::lazy_static! {
    static ref CRASH_FORCEFULLY_AT_STEP: Option<usize> = std::env::var("CRASH_FORCEFULLY_AT_STEP")
        .ok()
        .and_then(|x| x.parse::<usize>().ok());

    static ref CRASH_STEP_COUNTER: AtomicUsize = std::sync::atomic::AtomicUsize::new(0);

    static ref BRANCHALL_INDEX_RE: regex::Regex = regex::Regex::new(r"/branchall-(\d+)$").unwrap();
}

#[inline(always)]
fn potentially_crash_for_testing() {
    #[cfg(feature = "flow_testing")]
    if let Some(crash_at) = CRASH_FORCEFULLY_AT_STEP.as_ref() {
        let counter = CRASH_STEP_COUNTER.fetch_add(1, Ordering::SeqCst);
        if &counter == crash_at {
            panic!("CRASH#1 - expected crash for testing at step {}", crash_at);
        }
    }
}

// static
lazy_static::lazy_static! {
    pub static ref EHM: HashMap<String, Box<RawValue>> = HashMap::new();
}
// #[async_recursion]
// #[instrument(level = "trace", skip_all)]
async fn push_next_flow_job(
    flow_job: Arc<QueuedJob>,
    mut status: FlowStatus,
    flow: FlowValue,
    db: &sqlx::Pool<sqlx::Postgres>,
    client: &AuthedClient,
    last_job_result: Option<Arc<Box<RawValue>>>,
    same_worker_tx: SameWorkerSender,
    worker_dir: &str,
    job_completed_tx: Sender<SendResult>,
) -> error::Result<()> {
    let job_root = flow_job
        .root_job
        .map(|x| x.to_string())
        .unwrap_or_else(|| "none".to_string());
    tracing::info!(id = %flow_job.id, root_id = %job_root, "pushing next flow job");

    let mut step = Step::from_i32_and_len(status.step, flow.modules.len());

    let mut status_module = match step {
        Step::Step(i) => status
            .modules
            .get(i)
            .cloned()
            .unwrap_or_else(|| status.failure_module.module_status.clone()),
        Step::PreprocessorStep => status
            .preprocessor_module
            .clone()
            .unwrap_or_else(|| status.failure_module.module_status.clone()),
        Step::FailureStep => status.failure_module.module_status.clone(),
    };

    let fj: mappable_rc::Marc<QueuedJob> = flow_job.clone().into();
    let arc_flow_job_args: Marc<HashMap<String, Box<RawValue>>> = Marc::map(fj, |x| {
        if let Some(args) = &x.args {
            &args.0
        } else {
            &EHM
        }
    });

    // if this is an empty module of if the module has already been completed, successfully, update the parent flow
    if flow.modules.is_empty() || matches!(status_module, FlowStatusModule::Success { .. }) {
        job_completed_tx
            .send(SendResult::UpdateFlow {
                flow: flow_job.id,
                success: true,
                result: if flow.modules.is_empty() {
                    to_raw_value(arc_flow_job_args.as_ref())
                } else {
                    // it has to be an empty for loop event
                    serde_json::from_str("[]").unwrap()
                },
                stop_early_override: None,
                w_id: flow_job.workspace_id.clone(),
                worker_dir: worker_dir.to_string(),
                token: client.token.clone(),
            })
            .await
            .map_err(|e| {
                Error::InternalErr(format!(
                    "error sending update flow message to job completed channel: {e:#}"
                ))
            })?;

        return Ok(());
    }

    if matches!(step, Step::Step(0)) {
        if !flow_job.is_flow_step && flow_job.schedule_path.is_some() {
            let no_flow_overlap = sqlx::query_scalar!(
                "SELECT no_flow_overlap FROM schedule WHERE path = $1 AND workspace_id = $2",
                flow_job.schedule_path.as_ref().unwrap(),
                flow_job.workspace_id.as_str()
            )
            .fetch_one(db)
            .await?;
            if no_flow_overlap {
                let overlapping = sqlx::query_scalar!(
                    "SELECT id FROM queue WHERE schedule_path = $1 AND workspace_id = $2 AND id != $3 AND running = true",
                    flow_job.schedule_path.as_ref().unwrap(),
                    flow_job.workspace_id.as_str(),
                    flow_job.id
                ).fetch_all(db).await?;
                if overlapping.len() > 0 {
                    let overlapping_str = overlapping
                        .iter()
                        .map(|x| x.to_string())
                        .collect::<Vec<String>>()
                        .join(", ");
                    job_completed_tx
                        .send(SendResult::UpdateFlow {
                            flow: flow_job.id,
                            success: true,
                            result: serde_json::from_str(
                                &format!("\"not allowed to overlap with {overlapping_str}, scheduling next iteration\""),
                            )
                            .unwrap(),
                            stop_early_override: Some(true),
                            w_id: flow_job.workspace_id.clone(),
                            worker_dir: worker_dir.to_string(),
                            token: client.token.clone(),
                        })
                        .await
                        .map_err(|e| {
                            Error::InternalErr(format!(
                                "error sending update flow message to job completed channel: {e:#}"
                            ))
                        })?;

                    return Ok(());
                }
            }
        }
        if let Some(skip_expr) = &flow.skip_expr {
            let skip = compute_bool_from_expr(
                &skip_expr,
                arc_flow_job_args.clone(),
                Arc::new(to_raw_value(&json!("{}"))),
                None,
                None,
                Some(client),
                None,
                Some(vec![(
                    windmill_common::variables::WM_SCHEDULED_FOR.to_string(),
                    flow_job.scheduled_for.to_string(),
                )]),
            )
            .await?;
            if skip {
                job_completed_tx
                    .send(SendResult::UpdateFlow {
                        flow: flow_job.id,
                        success: true,
                        result: serde_json::from_str("\"stopped early\"").unwrap(),
                        stop_early_override: Some(true),
                        w_id: flow_job.workspace_id.clone(),
                        worker_dir: worker_dir.to_string(),
                        token: client.token.clone(),
                    })
                    .await
                    .map_err(|e| {
                        Error::InternalErr(format!(
                            "error sending update flow message to job completed channel: {e:#}"
                        ))
                    })?;

                return Ok(());
            }
        }
    }

    // Compute and initialize last_job_result
    let arc_last_job_result = if status_module.is_failure() {
        // if job is being retried, pass the result of its previous failure
        last_job_result.unwrap_or_else(|| Arc::new(to_raw_value(&json!("{}"))))
    } else if matches!(step, Step::Step(0)) || matches!(step, Step::PreprocessorStep) {
        // if it's the first job executed in the flow, pass the flow args
        Arc::new(to_raw_value(&flow_job.args))
    } else {
        // else pass the last job result. Either from the function arg if it's set, or manually fetch it from the previous job
        // having last_job_result empty can happen either when the job was suspended and is being restarted, or if it's a
        // flow restart from a specific step
        if last_job_result.is_some() {
            last_job_result.unwrap()
        } else {
            match get_previous_job_result(db, flow_job.workspace_id.as_str(), &status).await? {
                None => Arc::new(to_raw_value(&json!("{}"))),
                Some(previous_job_result) => Arc::new(previous_job_result),
            }
        }
    };

    let mut resume_messages: Vec<Box<RawValue>> = vec![];
    let mut approvers: Vec<String> = vec![];

    /* (suspend / resume), when starting a module, if previous module has a
     * non-zero `suspend` value, collect `resume_job`s for the previous module job.
     *
     * If there aren't enough, try again later. */
    if matches!(
        &status_module,
        FlowStatusModule::WaitingForPriorSteps { .. } | FlowStatusModule::WaitingForEvents { .. }
    ) {
        if let Some((suspend, last)) = needs_resume(&flow, &status) {
            let mut tx = db.begin().await?;

            /* Lock this row to prevent the suspend column getting out out of sync
             * if a resume message arrives after we fetch and count them here.
             *
             * This only works because jobs::resume_job does the same thing. */
            sqlx::query_scalar!(
                "SELECT null FROM queue WHERE id = $1 FOR UPDATE",
                flow_job.id
            )
            .fetch_one(&mut *tx)
            .await
            .context("lock flow in queue")?;

            let resumes = sqlx::query_as::<_, ResumeRow>(
                "SELECT value, approver, resume_id, approved FROM resume_job WHERE job = $1 ORDER BY created_at ASC",
            )
            .bind(last)
            .fetch_all(&mut *tx)
            .await?
            .into_iter()
            .collect::<Vec<_>>();

            resume_messages.extend(resumes.iter().map(|r| to_raw_value(&r.value)));
            approvers.extend(resumes.iter().map(|r| {
                r.approver
                    .clone()
                    .as_deref()
                    .unwrap_or_else(|| "anonymous")
                    .to_string()
            }));

            // Persist approval user groups conditions, if any. Requires runnning the InputTransform
            let required_events = suspend.required_events.unwrap() as u16;
            let user_auth_required = suspend.user_auth_required.unwrap_or(false);
            if user_auth_required {
                let self_approval_disabled = suspend.self_approval_disabled.unwrap_or(false);
                let mut user_groups_required: Vec<String> = Vec::new();
                if suspend.user_groups_required.is_some() {
                    match suspend.user_groups_required.unwrap() {
                        InputTransform::Static { value } => {
                            user_groups_required = serde_json::from_str::<Vec<String>>(value.get())
                                .expect("Unable to deserialize group names");
                        }
                        InputTransform::Javascript { expr } => {
                            let mut context = HashMap::with_capacity(2);
                            context.insert("result".to_string(), arc_last_job_result.clone());
                            context
                                .insert("previous_result".to_string(), arc_last_job_result.clone());

                            let eval_result = serde_json::from_str::<Vec<String>>(
                                eval_timeout(
                                    expr.to_string(),
                                    context,
                                    Some(arc_flow_job_args.clone()),
                                    None,
                                    None,
                                    None
                                )
                                .await
                                .map_err(|e| {
                                    Error::ExecutionErr(format!(
                                        "Error during isolated evaluation of expression `{expr}`:\n{e:#}"
                                    ))
                                })?
                                .get(),
                            );
                            if eval_result.is_ok() {
                                user_groups_required = eval_result.ok().unwrap_or(Vec::new())
                            } else {
                                let e = eval_result.err().unwrap();
                                return Err(Error::ExecutionErr(format!(
                                    "Result returned by input transform invalid `{e:#}`"
                                )));
                            }
                        }
                    }
                }
                let approval_conditions = ApprovalConditions {
                    user_auth_required: user_auth_required,
                    user_groups_required: user_groups_required,
                    self_approval_disabled: self_approval_disabled,
                };
                sqlx::query(
                    "UPDATE queue
                    SET flow_status = JSONB_SET(flow_status, ARRAY['approval_conditions'], $1)
                    WHERE id = $2",
                )
                .bind(json!(approval_conditions))
                .bind(flow_job.id)
                .execute(&mut *tx)
                .await?;
            }

            let is_disapproved = resumes.iter().find(|x| !x.approved);
            let can_be_resumed =
                is_disapproved.is_none() && resume_messages.len() >= required_events as usize;
            let disapproved_or_timeout_but_continue = !can_be_resumed
                && (is_disapproved.is_some()
                    || !matches!(
                        &status_module,
                        FlowStatusModule::WaitingForPriorSteps { .. }
                    ))
                && suspend.continue_on_disapprove_timeout.unwrap_or(false);

            if can_be_resumed || disapproved_or_timeout_but_continue {
                if disapproved_or_timeout_but_continue {
                    let js = if let Some(disapproved) = is_disapproved.as_ref() {
                        json!({"error": {"message": format!("Disapproved by {}", disapproved.approver.clone().unwrap_or_else( || "unknown".to_string())), "name": "SuspendedDisapproved"}})
                    } else {
                        json!({"error": {"message": "Timed out waiting to be resumed", "name": "SuspendedTimedOut"}})
                    };

                    resume_messages.push(to_raw_value(&js));
                }
                sqlx::query(
                    "UPDATE queue
                    SET flow_status = JSONB_SET(flow_status, ARRAY['modules', $1::TEXT, 'approvers'], $2)
                    WHERE id = $3",
                )
                .bind(status.step - 1)
                .bind(json!(resumes
                    .into_iter()
                    .map(|r| Approval {
                        resume_id: r.resume_id as u16,
                        approver: r
                            .approver.clone()
                            .unwrap_or_else(|| "unknown".to_string())
                    })
                    .collect::<Vec<_>>()))
                .bind(flow_job.id)
                .execute(&mut *tx)
                .await?;

                // Remove the approval conditions from the flow status
                sqlx::query(
                    "UPDATE queue
                    SET flow_status = flow_status - 'approval_conditions'
                    WHERE id = $1",
                )
                .bind(flow_job.id)
                .execute(&mut *tx)
                .await?;

                /* continue on and run this job! */
                tx.commit().await?;

            /* not enough messages to do this job, "park"/suspend until there are */
            } else if matches!(
                &status_module,
                FlowStatusModule::WaitingForPriorSteps { .. }
            ) && is_disapproved.is_none()
            {
                sqlx::query(
                    "UPDATE queue SET 
                        flow_status = JSONB_SET(flow_status, ARRAY['modules', flow_status->>'step'::text], $1), 
                        suspend = $2,
                        suspend_until = now() + $3
                    WHERE id = $4",
                )
                .bind(json!(FlowStatusModule::WaitingForEvents { id: status_module.id(), count: required_events, job: last }))
                .bind((required_events - resume_messages.len() as u16) as i32)
                .bind(Duration::from_secs(suspend.timeout.map(|t| t.into()).unwrap_or_else(|| 30 * 60)))
                .bind(flow_job.id)
                .execute(&mut *tx)
                .await?;

                sqlx::query!(
                    "UPDATE queue
                    SET last_ping = null
                    WHERE id = $1 AND last_ping = $2",
                    flow_job.id,
                    flow_job.last_ping
                )
                .execute(&mut *tx)
                .await?;

                tx.commit().await?;
                return Ok(());

            /* cancelled or we're WaitingForEvents but we don't have enough messages (timed out) */
            } else {
                tx.commit().await?;

                let (logs, error_name) = if let Some(disapprover) = is_disapproved {
                    (
                        format!(
                            "Disapproved by {}",
                            disapprover
                                .approver
                                .clone()
                                .unwrap_or_else(|| "unknown".to_string())
                        ),
                        "SuspendedDisapproved",
                    )
                } else {
                    (
                        "Timed out waiting to be resumed".to_string(),
                        "SuspendedTimedOut",
                    )
                };

                let result: Value = json!({ "error": {"message": logs, "name": error_name}});

                append_logs(&flow_job.id, &flow_job.workspace_id, logs.clone(), db).await;

                job_completed_tx
                    .send(SendResult::UpdateFlow {
                        flow: flow_job.id,
                        success: false,
                        result: to_raw_value(&result),
                        stop_early_override: None,
                        w_id: flow_job.workspace_id.clone(),
                        worker_dir: worker_dir.to_string(),
                        token: client.token.clone(),
                    })
                    .await
                    .map_err(|e| {
                        Error::InternalErr(format!(
                            "error sending update flow message to job completed channel: {e:#}"
                        ))
                    })?;

                return Ok(());
            }
        }
    }

    let mut module = match step {
        Step::Step(i) => flow
            .modules
            .get(i)
            .with_context(|| format!("no module at index {}", i))?,
        Step::PreprocessorStep => flow
            .preprocessor_module
            .as_ref()
            .with_context(|| format!("no preprocessor module"))?,
        Step::FailureStep => flow
            .failure_module
            .as_deref()
            .with_context(|| format!("no failure module"))?,
    };

    let current_id = &module.id;
    let mut previous_id = match step {
        Step::Step(i) if i >= 1 => flow.modules.get(i - 1).map(|m| m.id.clone()).unwrap(),
        _ => String::new(),
    };

    // calculate sleep if any
    let mut scheduled_for_o = {
        // avoid branchall sleeping on every iteration if sleep is on module prior
        if !matches!(
            &status_module,
            FlowStatusModule::WaitingForPriorSteps { .. }
                | FlowStatusModule::WaitingForEvents { .. }
        ) {
            None
        } else {
            let sleep_input_transform = if let Step::Step(i) = step {
                i.checked_sub(1)
                    .and_then(|i| flow.modules.get(i))
                    .and_then(|m| m.sleep.clone())
            } else {
                None
            };

            if let Some(it) = sleep_input_transform {
                let json_value = match it {
                    InputTransform::Static { value } => Ok(value),
                    InputTransform::Javascript { expr } => {
                        let mut context = HashMap::with_capacity(2);
                        context.insert("result".to_string(), arc_last_job_result.clone());
                        context.insert("previous_result".to_string(), arc_last_job_result.clone());

                        serde_json::from_str(
                            eval_timeout(
                                expr.to_string(),
                                context,
                                Some(arc_flow_job_args.clone()),
                                None,
                                None,
                                None,
                            )
                            .await
                            .map_err(|e| {
                                Error::ExecutionErr(format!(
                                    "Error during isolated evaluation of expression `{expr}`:\n{e:#}"
                                ))
                            })?
                            .get(),
                        )
                    }
                };
                match json_value.and_then(|x| serde_json::from_str::<serde_json::Value>(x.get())) {
                    Ok(serde_json::Value::Number(n)) => {
                        if n.is_f64() {
                            n.as_f64()
                                .map(|x: f64| from_now(Duration::from_millis((x * 1000.0) as u64)))
                        } else if n.is_u64() {
                            n.as_u64().map(|x: u64| from_now(Duration::from_secs(x)))
                        } else {
                            return Err(Error::ExecutionErr(format!(
                                "Expected an integer, found: {n}"
                            )));
                        }
                    }
                    Ok(x @ _) => Err(Error::ExecutionErr(format!(
                        "Expected an integer, found: {x:?}"
                    )))?,
                    Err(e) => Err(Error::ExecutionErr(format!(
                        "Expected a number value, had error instead: {e:?}",
                    )))?,
                }
            } else {
                None
            }
        }
    };

    let retry = if matches!(&status_module, FlowStatusModule::Failure { .. },) {
        let retry = &module.retry.clone().unwrap_or_default();
        next_retry(retry, &status.retry)
    } else {
        None
    };
    let get_args_from_id = match &status_module {
        FlowStatusModule::Failure { job, .. }
            if retry.as_ref().is_some() || !module.continue_on_error.is_some_and(|x| x) =>
        {
            if let Some((fail_count, retry_in)) = retry {
                tracing::debug!(
                    retry_in_seconds = retry_in.as_secs(),
                    fail_count = fail_count,
                    "retrying"
                );

                scheduled_for_o = Some(from_now(retry_in));
                status.retry.failed_jobs.push(job.clone());
                sqlx::query(
                    "UPDATE queue
                    SET flow_status = JSONB_SET(JSONB_SET(flow_status, ARRAY['retry'], $1), ARRAY['modules', $3::TEXT, 'failed_retries'], $4)
                    WHERE id = $2",
                )
                .bind(json!(RetryStatus { fail_count, ..status.retry.clone() }))
                .bind(flow_job.id)
                .bind(status.step)
                .bind(json!(status.retry.failed_jobs))
                .execute(db)
                .warn_after_seconds(2)
                .await
                .context("update flow retry")?;

                status_module = FlowStatusModule::WaitingForPriorSteps { id: status_module.id() };
                // we get the args from the last failed job
                status.retry.failed_jobs.last()
            /* Start the failure module ... */
            } else {
                /* push_next_flow_job is called with the current step on FlowStatusModule::Failure.
                 * This must update the step index to the end so that no subsequent steps are run after
                 * the failure module.
                 *
                 * The failure module may also run again if it fails and the retry feature is used.
                 * In that case, `i` will index past `flow.modules`.  The above should handle that and
                 * re-run the failure module. */
                step = Step::FailureStep;
                previous_id = current_id.clone();
                module = flow
                    .failure_module
                    .as_ref()
                    /* If this fails, it's a update_flow_status_after_job_completion shouldn't have called
                     * handle_flow to get here. */
                    .context("missing failure module")?;
                status_module = status.failure_module.module_status.clone();

                if module.retry.as_ref().is_some_and(|x| x.has_attempts()) {
                    sqlx::query(
                        "UPDATE queue
                        SET flow_status = JSONB_SET(flow_status, ARRAY['retry'], $1)
                        WHERE id = $2",
                    )
                    .bind(json!(RetryStatus { fail_count: 0, failed_jobs: vec![] }))
                    .bind(flow_job.id)
                    .execute(db)
                    .await
                    .context("update flow retry")?;
                };
                None
            }
        }
        _ => None,
    };

    let mut transform_context: Option<IdContext> = None;

    let approvers = Arc::new(to_raw_value(&approvers));
    let resume = Arc::new(to_raw_value(&resume_messages.last()));
    let resumes = Arc::new(to_raw_value(&resume_messages));

    drop(resume_messages);

    let is_skipped = if let Some(skip_if) = &module.skip_if {
        let idcontext = get_transform_context(&flow_job, previous_id.as_str(), &status).await?;
        compute_bool_from_expr(
            &skip_if.expr,
            arc_flow_job_args.clone(),
            arc_last_job_result.clone(),
            None,
            Some(&idcontext),
            Some(client),
            Some((resumes.clone(), resume.clone(), approvers.clone())),
            None,
        )
        .await?
    } else {
        false
    };

    let args: windmill_common::error::Result<_> =
        if module.mock.is_some() && module.mock.as_ref().unwrap().enabled {
            let mut hm = HashMap::new();
            hm.insert(
                "previous_result".to_string(),
                to_raw_value(
                    &module
                        .mock
                        .as_ref()
                        .unwrap()
                        .return_value
                        .clone()
                        .unwrap_or_else(|| serde_json::from_str("null").unwrap()),
                ),
            );
            Ok(Marc::new(hm))
        } else if let Some(id) = get_args_from_id {
            let row = sqlx::query_as::<_, RawArgs>(
                "SELECT args FROM completed_job WHERE id = $1 AND workspace_id = $2",
            )
            .bind(id)
            .bind(&flow_job.workspace_id)
            .fetch_optional(db)
            .await?;
            if let Some(raw_args) = row {
                Ok(Marc::new(
                    raw_args.args.map(|x| x.0).unwrap_or_else(HashMap::new),
                ))
            } else {
                Ok(Marc::new(HashMap::new()))
            }
        } else if matches!(step, Step::PreprocessorStep) {
            let mut hm = (*arc_flow_job_args).clone();
            hm.insert(
                ENTRYPOINT_OVERRIDE.to_string(),
                to_raw_value(&"preprocessor"),
            );
            Ok(Marc::new(hm))
        } else {
            let value = module.get_value();
            match &value {
                Ok(_) if matches!(value, Ok(FlowModuleValue::Identity)) || is_skipped => serde_json::from_str(
                    &serde_json::to_string(&PreviousResult {
                        previous_result: Some(&arc_last_job_result),
                    })
                    .unwrap(),
                )
                .map(Marc::new)
                .map_err(|e| error::Error::InternalErr(format!("identity: {e:#}"))),
                Ok(
                    FlowModuleValue::Script { input_transforms, .. }
                    | FlowModuleValue::RawScript { input_transforms, .. }
                    | FlowModuleValue::FlowScript { input_transforms, .. }
                    | FlowModuleValue::Flow { input_transforms, .. },
                ) => {
                    let ctx = get_transform_context(&flow_job, &previous_id, &status).await?;
                    transform_context = Some(ctx);
                    let by_id = transform_context.as_ref().unwrap();
                    transform_input(
                        arc_flow_job_args.clone(),
                        arc_last_job_result.clone(),
                        input_transforms,
                        resumes.clone(),
                        resume.clone(),
                        approvers.clone(),
                        by_id,
                        client,
                    )
                    .await
                    .map(Marc::new)
                },
                Ok(_) => Ok(arc_flow_job_args.clone()),
                Err(e) => {
                    return Err(error::Error::InternalErr(format!(
                        "module was not convertible to acceptable value {e:?}"
                    )))
                }
            }
        };
    tracing::debug!(id = %flow_job.id, root_id = %job_root, "flow job args computed");

    let next_flow_transform = compute_next_flow_transform(
        arc_flow_job_args.clone(),
        arc_last_job_result.clone(),
        &flow_job,
        &flow,
        transform_context,
        db,
        &module,
        &status,
        &status_module,
        &previous_id,
        client,
        resumes.clone(),
        resume.clone(),
        approvers.clone(),
        is_skipped,
    )
    .await?;
    tracing::info!(id = %flow_job.id, root_id = %job_root, "next flow transform computed");

    let (job_payloads, next_status) = match next_flow_transform {
        NextFlowTransform::Continue(job_payload, next_state) => (job_payload, next_state),
        NextFlowTransform::EmptyInnerFlows => {
            sqlx::query(
                "UPDATE queue
                SET flow_status = JSONB_SET(flow_status, ARRAY['modules', $1::TEXT], $2)
                WHERE id = $3",
            )
            .bind(status.step)
            .bind(json!(FlowStatusModule::Success {
                id: status_module.id(),
                job: Uuid::nil(),
                flow_jobs: Some(vec![]),
                flow_jobs_success: Some(vec![]),
                branch_chosen: None,
                approvers: vec![],
                failed_retries: vec![],
                skipped: false,
            }))
            .bind(flow_job.id)
            .execute(db)
            .await?;
            // flow is reprocessed by the worker in a state where the module has completed successfully.
            // The next steps are pull -> handle flow -> push next flow job -> update flow status since module status is success
            same_worker_tx
                .send(SameWorkerPayload { job_id: flow_job.id, recoverable: true })
                .await
                .expect("send to same worker");
            return Ok(());
        }
    };

    let continue_on_same_worker =
        flow.same_worker && module.suspend.is_none() && module.sleep.is_none();

    /* Finally, push the job into the queue */
    let mut uuids = vec![];

    let job_payloads = match job_payloads {
        ContinuePayload::SingleJob(payload) => vec![payload],
        ContinuePayload::ParallelJobs(payloads) => payloads,
    };
    let len = job_payloads.len();

    let mut tx = db.begin().await?;
    let nargs = args.as_ref();
    for (i, payload_tag) in job_payloads.into_iter().enumerate() {
        if i % 100 == 0 && i != 0 {
            tracing::info!(id = %flow_job.id, root_id = %job_root, "pushed (non-commited yet) first {i} subflows of {len}");
            sqlx::query!(
                "UPDATE queue
                SET last_ping = now()
                WHERE id = $1 AND last_ping < now()",
                flow_job.id,
            )
            .execute(db)
            .await?;
        }
        tracing::debug!(id = %flow_job.id, root_id = %job_root, "pushing job {i} of {len}");

        // compute job-to-be-pushed priority
        // The job definition itself might have its own priority, but as we're running
        // it from a flow here, it inherits first the flow step priority and second the
        // flow priority.
        let new_job_priority_override = if module.priority.is_some() {
            module.priority
        } else if flow_job.priority.is_some() {
            flow_job.priority
        } else {
            None
        };

        let marc;
        let me;
        let args = match &next_status {
            NextStatus::AllFlowJobs {
                branchall: Some(BranchAllStatus { .. }),
                iterator: None,
                ..
            } => nargs,
            NextStatus::NextLoopIteration {
                next: ForloopNextIteration { new_args, .. },
                simple_input_transforms,
            } => {
                let mut args = if let Ok(args) = nargs {
                    args.as_ref().clone()
                } else {
                    HashMap::new()
                };
                insert_iter_arg(&mut args, "iter".to_string(), to_raw_value(new_args));

                args.insert("iter".to_string(), to_raw_value(new_args));
                if let Some(input_transforms) = simple_input_transforms {
                    //previous id is none because we do not want to use previous id if we are in a for loop
                    let ctx = get_transform_context(&flow_job, "", &status).await?;
                    let ti = transform_input(
                        Marc::new(args),
                        arc_last_job_result.clone(),
                        input_transforms,
                        resumes.clone(),
                        resume.clone(),
                        approvers.clone(),
                        &ctx,
                        client,
                    )
                    .await
                    .map_err(|e| {
                        Error::ExecutionErr(
                            format!("could not transform input using an expr: {e}",),
                        )
                    })
                    .map(Marc::new);
                    if let Ok(ti) = ti {
                        marc = ti;
                        Ok(&marc)
                    } else {
                        me = ti.unwrap_err();
                        Err(&me)
                    }
                } else {
                    marc = Marc::new(args);
                    Ok(&marc)
                }
            }
            NextStatus::AllFlowJobs {
                branchall: None,
                iterator: Some(Iterator { itered, .. }),
                simple_input_transforms,
            } => {
                if let Ok(args) = args.as_ref() {
                    let mut hm = HashMap::new();
                    for (k, v) in args.iter() {
                        hm.insert(k.to_string(), v.to_owned());
                    }
                    insert_iter_arg(
                        &mut hm,
                        "iter".to_string(),
                        to_raw_value(&json!({ "index": i as i32, "value": itered[i]})),
                    );
                    if let Some(input_transforms) = simple_input_transforms {
                        let ctx = get_transform_context(&flow_job, &previous_id, &status).await?;
                        let ti = transform_input(
                            Marc::new(hm),
                            arc_last_job_result.clone(),
                            input_transforms,
                            resumes.clone(),
                            resume.clone(),
                            approvers.clone(),
                            &ctx,
                            client,
                        )
                        .await
                        .map_err(|e| {
                            Error::ExecutionErr(format!(
                                "could not transform input using an expr: {e}"
                            ))
                        })
                        .map(Marc::new);
                        if let Ok(ti) = ti {
                            marc = ti;
                            Ok(&marc)
                        } else {
                            me = ti.unwrap_err();
                            Err(&me)
                        }
                    } else {
                        marc = Marc::new(hm);
                        Ok(&marc)
                    }
                } else {
                    nargs
                }
            }
            _ => nargs,
        };

        let push_args;
        let err;
        let ov;

        match args {
            Ok(v) => {
                ov = v;
                push_args = PushArgs::from(ov.as_ref());
                err = None;
            }
            Err(e) => {
                push_args = PushArgs::from(&*EHM);
                err = Some(e);
            }
        };

        tracing::debug!(id = %flow_job.id, root_id = %job_root, "computed args for job {i} of {len}");

        let value_with_parallel = module.get_value_with_parallel()?;

        let root_job = if {
            value_with_parallel.type_ == "flow"
                || (value_with_parallel.type_ == "forloopflow"
                    && value_with_parallel.parallel.is_some_and(|x| x))
        } {
            None
        } else {
            flow_job.root_job.or_else(|| Some(flow_job.id))
        };

        // forward root job permissions to the new job
        let job_perms: Option<Authed> = if JOB_TOKEN.is_none() {
            if let Some(root_job) = &flow_job.root_job.or_else(|| Some(flow_job.id)) {
                sqlx::query_as!(
                    JobPerms,
                    "SELECT * FROM job_perms WHERE job_id = $1 AND workspace_id = $2",
                    root_job,
                    flow_job.workspace_id,
                )
                .fetch_optional(&mut *tx)
                .await?
                .map(|x| x.into())
            } else {
                None
            }
        } else {
            None
        };

        tracing::debug!(id = %flow_job.id, root_id = %job_root, "computed perms for job {i} of {len}");
        let tag = if flow_job.tag == "flow" || flow_job.tag == format!("flow-{}", flow_job.workspace_id) {
            payload_tag.tag.clone()
        } else {
            Some(flow_job.tag.clone())
        };
        let tx2 = PushIsolationLevel::Transaction(tx);
        let (uuid, mut inner_tx) = push(
            &db,
            tx2,
            &flow_job.workspace_id,
            payload_tag.payload.clone(),
            push_args,
            &flow_job.created_by,
            &flow_job.email,
            flow_job.permissioned_as.to_owned(),
            scheduled_for_o,
            flow_job.schedule_path.clone(),
            Some(flow_job.id),
            root_job,
            None,
            true,
            continue_on_same_worker,
            err,
            flow_job.visible_to_owner,
            tag,
            payload_tag.timeout,
            Some(module.id.clone()),
            new_job_priority_override,
            job_perms.as_ref(),
        )
        .warn_after_seconds(2)
        .await?;

        tracing::debug!(id = %flow_job.id, root_id = %job_root, "pushed next flow job: {uuid}");

        if value_with_parallel.type_ == "forloopflow" {
            if let Some(p) = value_with_parallel.parallelism {
                tracing::debug!(id = %flow_job.id, root_id = %job_root, "updating suspend for forloopflow job {uuid}");

                if i as u16 >= p {
                    sqlx::query!(
                        "UPDATE queue
                    SET suspend = $1, suspend_until = now() + interval '14 day', running = true
                    WHERE id = $2",
                        (i as u16 - p + 1) as i32,
                        uuid,
                    )
                    .execute(&mut *inner_tx)
                    .await?;
                }
                tracing::debug!(id = %flow_job.id, root_id = %job_root, "updated suspend for {uuid}");
            }
        }

        if payload_tag.delete_after_use {
            let uuid_singleton_json = serde_json::to_value(&[uuid]).map_err(|e| {
                error::Error::InternalErr(format!("Unable to serialize uuid: {e:#}"))
            })?;

            sqlx::query(
                "UPDATE queue
                SET flow_status = JSONB_SET(flow_status, ARRAY['cleanup_module', 'flow_jobs_to_clean'], COALESCE(flow_status->'cleanup_module'->'flow_jobs_to_clean', '[]'::jsonb) || $1)
                WHERE id = $2",
            )
            .bind(uuid_singleton_json)
            .bind(root_job.unwrap_or(flow_job.id))
            .execute(&mut *inner_tx)
            .await?;
        }

        tx = inner_tx;
        uuids.push(uuid);
    }

    let is_one_uuid = uuids.len() == 1;

    let one_uuid = if is_one_uuid {
        Ok(uuids[0].clone())
    } else {
        Err(Error::BadRequest("Expected only one uuid".to_string()))
    };

    if !is_one_uuid {
        for uuid in &uuids {
            sqlx::query!(
                "INSERT INTO parallel_monitor_lock (parent_flow_id, job_id)
                VALUES ($1, $2)",
                flow_job.id,
                uuid
            )
            .execute(&mut *tx)
            .await?;
            tracing::debug!(id = %flow_job.id, root_id = %job_root, "updated parallel monitor lock for {uuid}");
        }
    }

    let first_uuid = uuids[0];
    let new_status = match next_status {
        NextStatus::NextLoopIteration {
            next:
                ForloopNextIteration {
                    index,
                    itered,
                    mut flow_jobs,
                    while_loop,
                    mut flow_jobs_success,
                    ..
                },
            ..
        } => {
            let uuid = one_uuid?;

            flow_jobs.push(uuid);

            if let Some(flow_jobs_success) = &mut flow_jobs_success {
                flow_jobs_success.push(None);
            }
            FlowStatusModule::InProgress {
                job: uuid,
                iterator: Some(windmill_common::flow_status::Iterator { index, itered }),
                flow_jobs: Some(flow_jobs),
                flow_jobs_success,
                branch_chosen: None,
                branchall: None,
                id: status_module.id(),
                parallel: false,
                while_loop,
                progress: None,
            }
        }
        NextStatus::AllFlowJobs { iterator, branchall, .. } => FlowStatusModule::InProgress {
            job: flow_job.id,
            iterator,
            flow_jobs_success: Some(vec![None; uuids.len()]),
            flow_jobs: Some(uuids.clone()),
            branch_chosen: None,
            branchall,
            id: status_module.id(),
            parallel: true,
            while_loop: false,
            progress: None,
        },
        NextStatus::NextBranchStep(NextBranch {
            mut flow_jobs,
            status,
            mut flow_jobs_success,
            ..
        }) => {
            let uuid = one_uuid?;
            flow_jobs.push(uuid);
            if let Some(flow_jobs_success) = &mut flow_jobs_success {
                flow_jobs_success.push(None);
            }
            FlowStatusModule::InProgress {
                job: uuid,
                iterator: None,
                flow_jobs: Some(flow_jobs),
                flow_jobs_success,
                branch_chosen: None,
                branchall: Some(status),
                id: status_module.id(),
                parallel: false,
                while_loop: false,
                progress: None,
            }
        }

        NextStatus::BranchChosen(branch) => FlowStatusModule::InProgress {
            job: one_uuid?,
            iterator: None,
            flow_jobs: None,
            flow_jobs_success: None,
            branch_chosen: Some(branch),
            branchall: None,
            id: status_module.id(),
            parallel: false,
            while_loop: false,
            progress: None,
        },
        NextStatus::NextStep => {
            FlowStatusModule::WaitingForExecutor { id: status_module.id(), job: one_uuid? }
        }
    };

    tracing::debug!("STATUS STEP: {:?} {step:?} {:#?}", status.step, new_status);

    match step {
        Step::FailureStep => {
            sqlx::query!(
                "UPDATE queue
                SET flow_status = JSONB_SET(
                    JSONB_SET(flow_status, ARRAY['failure_module'], $1), ARRAY['step'], $2)
                WHERE id = $3",
                json!(FlowStatusModuleWParent {
                    parent_module: Some(current_id.clone()),
                    module_status: new_status
                }),
                json!(flow.modules.len()),
                flow_job.id
            )
            .execute(&mut *tx)
            .await?;
        }
        Step::PreprocessorStep => {
            sqlx::query!(
                "UPDATE queue
                SET flow_status = JSONB_SET(
                    JSONB_SET(flow_status, ARRAY['preprocessor_module'], $1), ARRAY['step'], $2)
                WHERE id = $3",
                json!(new_status),
                json!(-1),
                flow_job.id
            )
            .execute(&mut *tx)
            .await?;
        }
        Step::Step(i) => {
            sqlx::query!(
                "UPDATE queue
                SET flow_status = JSONB_SET(
                    JSONB_SET(flow_status, ARRAY['modules', $1::TEXT], $2), ARRAY['step'], $3)
                WHERE id = $4",
                i as i32,
                json!(new_status),
                json!(i),
                flow_job.id
            )
            .execute(&mut *tx)
            .await?;
        }
    };

    potentially_crash_for_testing();

    sqlx::query!(
        "UPDATE queue
        SET last_ping = null
        WHERE id = $1",
        flow_job.id
    )
    .execute(&mut *tx)
    .await?;

<<<<<<< HEAD
    tx.commit().await?;

    // let e = tracing::event!(Level::DEBUG, "pushed next flow job: {uuids:?}");
=======
    tx.commit().warn_after_seconds(3).await?;
>>>>>>> 3c4408e3
    tracing::info!(id = %flow_job.id, root_id = %job_root, "all next flow jobs pushed: {uuids:?}");

    if continue_on_same_worker {
        if !is_one_uuid {
            return Err(Error::BadRequest(
                "Cannot continue on same worker with multiple jobs, parallel cannot be used in conjunction with same_worker".to_string(),
            ));
        }
        same_worker_tx
            .send(SameWorkerPayload { job_id: first_uuid, recoverable: true })
            .await
            .map_err(to_anyhow)?;
    }
    return Ok(());
}

// async fn jump_to_next_step(
//     status_step: i32,
//     i: usize,
//     job_id: &Uuid,
//     flow: FlowValue,
//     db: &DB,
//     client: &windmill_api_client::Client,
//     status_module: FlowStatusModule,
//     last_result: serde_json::Value,
//     same_worker_tx: Sender<Uuid>,
//     base_internal_url: &str,
// ) -> error::Result<()> {
//     let mut tx = db.begin().await?;

//     let next_step = i
//         .checked_add(1)
//         .filter(|i| (..flow.modules.len()).contains(i));

//     let new_job = sqlx::query_as::<_, QueuedJob>(
//         r#"
//                 UPDATE queue
//                     SET flow_status = JSONB_SET(
//                                       JSONB_SET(flow_status, ARRAY['modules', $1::TEXT], $2),
//                                                                ARRAY['step'], $3)
//                     WHERE id = $4
//                 RETURNING *
//                 "#,
//     )
//     .bind(status_step)
//     .bind(json!(status_module))
//     .bind(json!(next_step.unwrap_or(i)))
//     .bind(job_id)
//     .fetch_one(&mut *tx)
//     .await?;

//     tx.commit().await?;

//     let new_status = new_job.parse_flow_status().ok_or_else(|| {
//         Error::ExecutionErr("Impossible to parse new status after jump".to_string())
//     })?;

//     if next_step.is_some() {
//         tracing::debug!("Jumping to next step with flow {flow:#?}");
//         return push_next_flow_job(
//             &new_job,
//             new_status,
//             flow,
//             db,
//             client,
//             last_result,
//             same_worker_tx,
//             base_internal_url,
//         )
//         .await;
//     } else {
//         let success = true;
//         let skipped = false;
//         let logs = "Forloop completed without iteration".to_string();
//         let _uuid =
//             add_completed_job(db, client, &new_job, success, skipped, json!([]), logs).await?;
//         return Ok(());
//     }
// }

/// Some state about the current/last forloop FlowStatusModule used to initialized the next
/// iteration's FlowStatusModule after pushing a job
#[derive(Debug)]
struct ForloopNextIteration {
    index: usize,
    itered: Vec<Box<RawValue>>,
    flow_jobs: Vec<Uuid>,
    flow_jobs_success: Option<Vec<Option<bool>>>,
    new_args: Iter,
    while_loop: bool,
}

enum ForLoopStatus {
    ParallelIteration { itered: Vec<Box<RawValue>> },
    NextIteration(ForloopNextIteration),
    EmptyIterator,
}

#[derive(Debug)]
struct NextBranch {
    status: BranchAllStatus,
    flow_jobs: Vec<Uuid>,
    flow_jobs_success: Option<Vec<Option<bool>>>,
}

#[derive(Debug)]
enum NextStatus {
    NextStep,
    BranchChosen(BranchChosen),
    NextBranchStep(NextBranch),
    NextLoopIteration {
        next: ForloopNextIteration,
        simple_input_transforms: Option<HashMap<String, InputTransform>>,
    },
    AllFlowJobs {
        branchall: Option<BranchAllStatus>,
        iterator: Option<windmill_common::flow_status::Iterator>,
        simple_input_transforms: Option<HashMap<String, InputTransform>>,
    },
}

#[derive(Clone)]
struct JobPayloadWithTag {
    payload: JobPayload,
    tag: Option<String>,
    delete_after_use: bool,
    timeout: Option<i32>,
}
enum ContinuePayload {
    SingleJob(JobPayloadWithTag),
    ParallelJobs(Vec<JobPayloadWithTag>),
}

enum NextFlowTransform {
    EmptyInnerFlows,
    Continue(ContinuePayload, NextStatus),
}

fn insert_iter_arg(
    args: &mut HashMap<String, Box<RawValue>>,
    desired_key: String,
    value: Box<RawValue>,
) {
    let conflicting_parent_maybe = args.get(desired_key.as_str());
    if let Some(conflicting_parent) = conflicting_parent_maybe {
        // we change the key of the parent to {desired_key}_parent.
        // we do it recursively b/c it's possible there's another conflict
        let conflicting_parent_new_key = format!("{}_parent", desired_key.as_str());
        insert_iter_arg(
            args,
            conflicting_parent_new_key,
            conflicting_parent.to_owned(),
        );
    }
    args.insert(desired_key, value);
}

fn payload_from_modules<'a>(
    mut modules: Vec<FlowModule>,
    modules_node: Option<FlowNodeId>,
    failure_module: Option<&Box<FlowModule>>,
    same_worker: bool,
    id: impl FnOnce() -> String,
    path: impl FnOnce() -> String,
    opt_empty_inner_flows: bool,
) -> Option<JobPayload> {
    if opt_empty_inner_flows && modules.is_empty() && modules_node.is_none() {
        return None;
    }

    if let Some(id) = modules_node {
        return Some(JobPayload::FlowNode { id, path: path() });
    }
    
    add_virtual_items_if_necessary(&mut modules);

    let mut failure_module = failure_module.cloned();
    if let Some(failure_module) = failure_module.as_mut() {
        failure_module.id_append(&id());
    }

    Some(JobPayload::RawFlow {
        value: FlowValue { modules, failure_module, same_worker, ..Default::default() },
        path: Some(path()),
        restarted_from: None,
    })
}

async fn compute_next_flow_transform(
    arc_flow_job_args: Marc<HashMap<String, Box<RawValue>>>,
    arc_last_job_result: Arc<Box<RawValue>>,
    flow_job: &QueuedJob,
    flow: &FlowValue,
    by_id: Option<IdContext>,
    db: &DB,
    module: &FlowModule,
    status: &FlowStatus,
    status_module: &FlowStatusModule,
    previous_id: &str,
    client: &AuthedClient,
    resumes: Arc<Box<RawValue>>,
    resume: Arc<Box<RawValue>>,
    approvers: Arc<Box<RawValue>>,
    is_skipped: bool,
) -> error::Result<NextFlowTransform> {
    if module.mock.is_some() && module.mock.as_ref().unwrap().enabled {
        return Ok(NextFlowTransform::Continue(
            ContinuePayload::SingleJob(JobPayloadWithTag {
                payload: JobPayload::Identity,
                tag: None,
                delete_after_use: false,
                timeout: None,
            }),
            NextStatus::NextStep,
        ));
    }
    let trivial_next_job = |payload| {
        Ok(NextFlowTransform::Continue(
            ContinuePayload::SingleJob(JobPayloadWithTag {
                payload,
                tag: None,
                delete_after_use: false,
                timeout: None,
            }),
            NextStatus::NextStep,
        ))
    };
    let delete_after_use = module.delete_after_use.unwrap_or(false);

    tracing::debug!(id = %flow_job.id, "computing next flow transform for {:?}", &module.value);
    if is_skipped {
        return trivial_next_job(JobPayload::Identity);
    }
    match module.get_value()? {
        FlowModuleValue::Identity => trivial_next_job(JobPayload::Identity),
        FlowModuleValue::Flow { path, .. } => {
            let payload = flow_to_payload(path, delete_after_use);
            Ok(NextFlowTransform::Continue(
                ContinuePayload::SingleJob(payload),
                NextStatus::NextStep,
            ))
        }
        FlowModuleValue::Script { path: script_path, hash: script_hash, tag_override, .. } => {
            let payload =
                script_to_payload(script_hash, script_path, db, flow_job, module, tag_override)
                    .await?;
            Ok(NextFlowTransform::Continue(
                ContinuePayload::SingleJob(payload),
                NextStatus::NextStep,
            ))
        }
        FlowModuleValue::RawScript {
            path,
            content,
            language,
            lock,
            tag,
            custom_concurrency_key,
            concurrent_limit,
            concurrency_time_window_s,
            ..
        } => {
            let path = path.clone().or_else(|| {
                if status
                    .preprocessor_module
                    .as_ref()
                    .is_some_and(|x| x.id() == module.id)
                {
                    Some(format!("{}/preprocessor", flow_job.script_path()))
                } else {
                    Some(format!("{}/step-{}", flow_job.script_path(), status.step))
                }
            });
            let payload = raw_script_to_payload(
                path,
                content,
                language,
                lock,
                custom_concurrency_key,
                concurrent_limit,
                concurrency_time_window_s,
                module,
                tag,
                delete_after_use,
            );
            Ok(NextFlowTransform::Continue(
                ContinuePayload::SingleJob(payload),
                NextStatus::NextStep,
            ))
        }
        FlowModuleValue::FlowScript {
            id, // flow_node(id).
            tag,
            language,
            custom_concurrency_key,
            concurrent_limit,
            concurrency_time_window_s,
            ..
        } => {
            let payload = JobPayloadWithTag {
                payload: JobPayload::FlowScript {
                    id,
                    language,
                    custom_concurrency_key: custom_concurrency_key.clone(),
                    concurrent_limit,
                    concurrency_time_window_s,
                    cache_ttl: module.cache_ttl.map(|x| x as i32),
                    dedicated_worker: None,
                },
                tag: tag.clone(),
                delete_after_use,
                timeout: module.timeout,
            };
            Ok(NextFlowTransform::Continue(
                ContinuePayload::SingleJob(payload),
                NextStatus::NextStep,
            ))
        },
        FlowModuleValue::WhileloopFlow { modules, modules_node, .. } => {
            // if it's a simple single step flow, we will collapse it as an optimization and need to pass flow_input as an arg
            let is_simple = is_simple_modules(&modules, flow.failure_module.as_ref());
            let (flow_jobs, flow_jobs_success) = match status_module {
                FlowStatusModule::InProgress {
                    flow_jobs: Some(flow_jobs),
                    flow_jobs_success,
                    ..
                } => (flow_jobs.clone(), flow_jobs_success.clone()),
                _ => (vec![], Some(vec![])),
            };
            let next_loop_idx = flow_jobs.len();
            next_loop_iteration(
                flow,
                status,
                ForloopNextIteration {
                    index: next_loop_idx,
                    itered: vec![],
                    flow_jobs: flow_jobs,
                    flow_jobs_success: flow_jobs_success,
                    new_args: Iter {
                        index: next_loop_idx as i32,
                        value: windmill_common::worker::to_raw_value(&next_loop_idx),
                    },
                    while_loop: true,
                },
                modules,
                modules_node,
                flow_job,
                is_simple,
                db,
                module,
                delete_after_use,
            )
            .await
        }
        /* forloop modules are expected set `iter: { value: Value, index: usize }` as job arguments */
        FlowModuleValue::ForloopFlow { modules, modules_node, iterator, parallel, .. } => {
            // if it's a simple single step flow, we will collapse it as an optimization and need to pass flow_input as an arg
            let is_simple = !parallel && is_simple_modules(&modules, flow.failure_module.as_ref());

            // if is_simple {
            //     match value {
            //         FlowModuleValue::Script { input_transforms, .. }
            //         | FlowModuleValue::RawScript { input_transforms, .. }
            //         | FlowModuleValue::FlowScript { input_transforms, .. }
            //         | FlowModuleValue::Flow { input_transforms, .. } => {
            //             Some(input_transforms.clone())
            //         }
            //         _ => None,
            //     }
            let next_loop_status = next_forloop_status(
                status_module,
                by_id,
                flow_job,
                previous_id,
                status,
                &iterator,
                arc_last_job_result,
                resumes,
                resume,
                approvers,
                arc_flow_job_args,
                client,
                &parallel,
            )
            .await?;

            match next_loop_status {
                ForLoopStatus::EmptyIterator => Ok(NextFlowTransform::EmptyInnerFlows),
                ForLoopStatus::NextIteration(ns) => {
                    next_loop_iteration(
                        flow,
                        status,
                        ns,
                        modules,
                        modules_node,
                        flow_job,
                        is_simple,
                        db,
                        module,
                        delete_after_use,
                    )
                    .await
                }
                ForLoopStatus::ParallelIteration { itered, .. } => {
                    // let inner_path = Some(format!("{}/loop-parallel", flow_job.script_path(),));
                    // let value = &modules[0].get_value()?;

                    // we removed the is_simple_case
                    // if is_simple {
                    //     let payload =
                    //         payload_from_simple_module(value, db, flow_job, module, inner_path)
                    //             .await?;
                    //     ContinuePayload::ForloopJobs { n: itered.len(), payload: payload }
                    // } else {

                    let payloads = (0..itered.len())
                        .into_iter()
                        .filter_map(|i| {
                            let Some(payload) = payload_from_modules(
                                modules.clone(), modules_node, flow.failure_module.as_ref(), flow.same_worker,
                                || format!("{}-{i}", status.step),
                                || format!("{}/forloop-{i}", flow_job.script_path()),
                                true
                            ) else {
                                return None;
                            };
                            Some(JobPayloadWithTag {
                                payload, tag: None, delete_after_use, timeout: None
                            })
                        })
                        .collect::<Vec<_>>();
                    if payloads.is_empty() {
                        return Ok(NextFlowTransform::EmptyInnerFlows);
                    }
                    Ok(NextFlowTransform::Continue(
                        ContinuePayload::ParallelJobs(payloads),
                        NextStatus::AllFlowJobs {
                            branchall: None,
                            iterator: Some(windmill_common::flow_status::Iterator {
                                index: 0,
                                itered,
                            }),
                            // we removed the is_simple_case for simple_input_transforms
                            // if is_simple {
                            //     match value {
                            //         FlowModuleValue::Script { input_transforms, .. }
                            //         | FlowModuleValue::RawScript { input_transforms, .. }
                            //         | FlowModuleValue::FlowScript { input_transforms, .. }
                            //         | FlowModuleValue::Flow { input_transforms, .. } => {
                            //             Some(input_transforms.clone())
                            //         }
                            //         _ => None,
                            //     }
                            simple_input_transforms: None,
                        },
                    ))
                }
            }
        }
        FlowModuleValue::BranchOne { branches, default, default_node } => {
            let branch = match status_module {
                FlowStatusModule::WaitingForPriorSteps { .. }
                | FlowStatusModule::WaitingForEvents { .. }
                | FlowStatusModule::WaitingForExecutor { .. } => {
                    let mut branch_chosen = BranchChosen::Default;
                    let idcontext = get_transform_context(&flow_job, previous_id, &status).await?;
                    for (i, b) in branches.iter().enumerate() {
                        let pred = compute_bool_from_expr(
                            &b.expr,
                            arc_flow_job_args.clone(),
                            arc_last_job_result.clone(),
                            None,
                            Some(&idcontext),
                            Some(client),
                            Some((resumes.clone(), resume.clone(), approvers.clone())),
                            None,
                        )
                        .await?;

                        if pred {
                            branch_chosen = BranchChosen::Branch { branch: i };
                            break;
                        }
                    }
                    branch_chosen
                }
                _ => Err(Error::BadRequest(format!(
                    "Unrecognized module status for BranchOne {status_module:?}"
                )))?,
            };

            
            let (modules, modules_node) = match branch {
                BranchChosen::Default => (default, default_node),
                BranchChosen::Branch { branch } => branches
                    .into_iter()
                    .nth(branch)
                    .map(|Branch { modules, modules_node, .. }| (modules, modules_node))
                    .ok_or_else(|| Error::BadRequest(format!("Unrecognized branch for BranchOne {status_module:?}")))?
            };

            let Some(payload) = payload_from_modules(
                modules, modules_node, flow.failure_module.as_ref(), flow.same_worker,
                || status.step.to_string(),
                || format!("{}/branchone-{}", flow_job.script_path(), status.step),
                true
            ) else {
                return Ok(NextFlowTransform::EmptyInnerFlows);
            };

            Ok(NextFlowTransform::Continue(
                ContinuePayload::SingleJob(JobPayloadWithTag {
                    payload, tag: None, delete_after_use, timeout: None
                }),
                NextStatus::BranchChosen(branch),
            ))
        }
        FlowModuleValue::BranchAll { branches, parallel, .. } => {
            let (branch_status, flow_jobs, flow_jobs_success) = match status_module {
                FlowStatusModule::WaitingForPriorSteps { .. }
                | FlowStatusModule::WaitingForEvents { .. }
                | FlowStatusModule::WaitingForExecutor { .. } => {
                    if branches.is_empty() {
                        return Ok(NextFlowTransform::EmptyInnerFlows);
                    } else if parallel {
                        let len = branches.len();
                        let payloads: Vec<JobPayloadWithTag> = branches
                            .into_iter()
                            .enumerate()
                            .filter_map(|(i, Branch { modules, modules_node, .. })| {
                                let Some(payload) = payload_from_modules(
                                    modules, modules_node, flow.failure_module.as_ref(), flow.same_worker,
                                    || format!("{}-{i}", status.step),
                                    || format!("{}/branchall-{}", flow_job.script_path(), i),
                                    false
                                ) else {
                                    return None;
                                };
                                Some(JobPayloadWithTag {
                                    payload, tag: None, delete_after_use, timeout: None
                                })
                            })
                            .collect::<Vec<_>>();
                        if payloads.is_empty() {
                            return Ok(NextFlowTransform::EmptyInnerFlows);
                        }
                        return Ok(NextFlowTransform::Continue(
                            ContinuePayload::ParallelJobs(payloads),
                            NextStatus::AllFlowJobs {
                                branchall: Some(BranchAllStatus { branch: 0, len }),
                                iterator: None,
                                simple_input_transforms: None,
                            },
                        ));
                    } else {
                        (
                            BranchAllStatus { branch: 0, len: branches.len() },
                            vec![],
                            Some(vec![]),
                        )
                    }
                }
                FlowStatusModule::InProgress {
                    branchall: Some(BranchAllStatus { branch, len }),
                    flow_jobs: Some(flow_jobs),
                    flow_jobs_success,
                    ..
                } if !parallel => (
                    BranchAllStatus { branch: branch + 1, len: len.clone() },
                    flow_jobs.clone(),
                    flow_jobs_success.clone(),
                ),

                _ => Err(Error::BadRequest(format!(
                    "Unrecognized module status for BranchAll {status_module:?}"
                )))?,
            };

            let Branch { modules, modules_node, .. } = branches
                .into_iter()
                .nth(branch_status.branch)
                .ok_or_else(|| Error::BadRequest(format!("Unrecognized branch for BranchAll {status_module:?}")))?;

            let Some(payload) = payload_from_modules(
                modules, modules_node, flow.failure_module.as_ref(), flow.same_worker,
                || format!("{}-{}", status.step, branch_status.branch),
                || format!("{}/branchall-{}", flow_job.script_path(), branch_status.branch),
                false
            ) else {
                return Ok(NextFlowTransform::EmptyInnerFlows);
            };

            Ok(NextFlowTransform::Continue(
                ContinuePayload::SingleJob(JobPayloadWithTag {
                    payload, tag: None, delete_after_use, timeout: None
                }),
                NextStatus::NextBranchStep(NextBranch {
                    status: branch_status,
                    flow_jobs,
                    flow_jobs_success,
                }),
            ))
        }
    }
}

async fn next_loop_iteration(
    flow: &FlowValue,
    status: &FlowStatus,
    ns: ForloopNextIteration,
    modules: Vec<FlowModule>,
    modules_node: Option<FlowNodeId>,
    flow_job: &QueuedJob,
    is_simple: bool,
    db: &sqlx::Pool<sqlx::Postgres>,
    module: &FlowModule,
    delete_after_use: bool,
) -> Result<NextFlowTransform, Error> {
    let inner_path = || format!("{}/loop-{}", flow_job.script_path(), ns.index);
    if is_simple {
        let mut value = modules[0].get_value()?;
        let simple_input_transforms = match &mut value {
            FlowModuleValue::Script { input_transforms, .. }
            | FlowModuleValue::RawScript { input_transforms, .. }
            | FlowModuleValue::FlowScript { input_transforms, .. }
            | FlowModuleValue::Flow { input_transforms, .. } => {
                Some(std::mem::take(input_transforms))
            },
            _ => None,
        };
        return Ok(NextFlowTransform::Continue(
            ContinuePayload::SingleJob(
                payload_from_simple_module(value, db, flow_job, module, Some(inner_path())).await?
            ),
            NextStatus::NextLoopIteration {
                next: ns,
                simple_input_transforms,
            },
        ));
    }
    
    let Some(payload) = payload_from_modules(
        modules, modules_node, flow.failure_module.as_ref(), flow.same_worker,
        || format!("{}-{}", status.step, ns.index),
        inner_path,
        true
    ) else {
        return Ok(NextFlowTransform::EmptyInnerFlows);
    };

    Ok(NextFlowTransform::Continue(
        ContinuePayload::SingleJob(JobPayloadWithTag {
            payload,
            tag: None,
            delete_after_use,
            timeout: None,
        }),
        NextStatus::NextLoopIteration { next: ns, simple_input_transforms: None },
    ))
}

pub(super) fn is_simple_modules(modules: &Vec<FlowModule>, failure_module: Option<&Box<FlowModule>>) -> bool {
    let is_simple = modules.len() == 1
        && modules[0].is_simple()
        && modules[0].sleep.is_none()
        && modules[0].suspend.is_none()
        && modules[0].cache_ttl.is_none()
        && modules[0].retry.is_none()
        && modules[0].stop_after_if.is_none()
        && modules[0].stop_after_all_iters_if.is_none()
        && modules[0].skip_if.is_none()
        && (modules[0].mock.is_none() || modules[0].mock.as_ref().is_some_and(|m| !m.enabled))
        && failure_module.is_none();
    is_simple
}

async fn next_forloop_status(
    status_module: &FlowStatusModule,
    by_id: Option<IdContext>,
    flow_job: &QueuedJob,
    previous_id: &str,
    status: &FlowStatus,
    iterator: &InputTransform,
    arc_last_job_result: Arc<Box<RawValue>>,
    resumes: Arc<Box<RawValue>>,
    resume: Arc<Box<RawValue>>,
    approvers: Arc<Box<RawValue>>,
    arc_flow_job_args: Marc<HashMap<String, Box<RawValue>>>,
    client: &AuthedClient,
    parallel: &bool,
) -> Result<ForLoopStatus, Error> {
    let next_loop_status = match status_module {
        FlowStatusModule::WaitingForPriorSteps { .. }
        | FlowStatusModule::WaitingForEvents { .. }
        | FlowStatusModule::WaitingForExecutor { .. } => {
            let by_id = if let Some(x) = by_id {
                x
            } else {
                get_transform_context(&flow_job, previous_id, &status).await?
            };
            /* Iterator is an InputTransform, evaluate it into an array. */
            let itered_raw = match iterator {
                InputTransform::Static { value } => to_raw_value(value),
                InputTransform::Javascript { expr } => {
                    let mut context = HashMap::with_capacity(5);
                    context.insert("result".to_string(), arc_last_job_result.clone());
                    context.insert("previous_result".to_string(), arc_last_job_result);
                    context.insert("resumes".to_string(), resumes);
                    context.insert("resume".to_string(), resume);
                    context.insert("approvers".to_string(), approvers);

                    eval_timeout(
                        expr.to_string(),
                        context,
                        Some(arc_flow_job_args),
                        Some(client),
                        Some(&by_id),
                        None,
                    )
                    .await?
                }
            };
            let itered = serde_json::from_str::<Vec<Box<RawValue>>>(itered_raw.get()).map_err(
                |not_array| {
                    Error::ExecutionErr(format!(
                        "Expected an array value in the iterator expression, found: {not_array}"
                    ))
                },
            )?;

            if itered.is_empty() {
                ForLoopStatus::EmptyIterator
            } else if *parallel {
                ForLoopStatus::ParallelIteration { itered }
            } else if let Some(first) = itered.first() {
                let iter = Iter { index: 0 as i32, value: first.to_owned() };
                ForLoopStatus::NextIteration(ForloopNextIteration {
                    index: 0,
                    itered,
                    flow_jobs: vec![],
                    flow_jobs_success: Some(vec![]),
                    new_args: iter,
                    while_loop: false,
                })
            } else {
                panic!("itered cannot be empty")
            }
        }

        FlowStatusModule::InProgress {
            iterator: Some(windmill_common::flow_status::Iterator { itered, index }),
            flow_jobs: Some(flow_jobs),
            flow_jobs_success,
            ..
        } if !*parallel => {
            let itered_new = if itered.is_empty() {
                // it's possible we need to re-compute the iterator Input Transforms here, in particular if the flow is being restarted inside the loop
                let by_id = if let Some(x) = by_id {
                    x
                } else {
                    get_transform_context(&flow_job, previous_id, &status).await?
                };
                let itered_raw = match iterator {
                    InputTransform::Static { value } => to_raw_value(value),
                    InputTransform::Javascript { expr } => {
                        let mut context = HashMap::with_capacity(5);
                        context.insert("result".to_string(), arc_last_job_result.clone());
                        context.insert("previous_result".to_string(), arc_last_job_result);
                        context.insert("resumes".to_string(), resumes);
                        context.insert("resume".to_string(), resume);
                        context.insert("approvers".to_string(), approvers);

                        eval_timeout(
                            expr.to_string(),
                            context,
                            Some(arc_flow_job_args),
                            Some(client),
                            Some(&by_id),
                            None,
                        )
                        .await?
                    }
                };
                serde_json::from_str::<Vec<Box<RawValue>>>(itered_raw.get()).map_err(
                    |not_array| {
                        Error::ExecutionErr(format!("Expected an array value, found: {not_array}"))
                    },
                )?
            } else {
                itered.clone()
            };
            let (index, next) = index
                .checked_add(1)
                .and_then(|i| itered_new.get(i).map(|next| (i, next)))
                .with_context(|| {
                    format!("Could not find iteration number {index} restarting inside the for-loop flow. It's possible the itered-array has changed and this value isn't available anymore.")
                })?;

            ForLoopStatus::NextIteration(ForloopNextIteration {
                index,
                itered: itered_new.clone(),
                flow_jobs: flow_jobs.clone(),
                flow_jobs_success: flow_jobs_success.clone(),
                new_args: Iter { index: index as i32, value: next.to_owned() },
                while_loop: false,
            })
        }

        _ => Err(Error::BadRequest(format!(
            "Unrecognized module status for ForloopFlow {status_module:?}"
        )))?,
    };
    Ok(next_loop_status)
}

async fn payload_from_simple_module(
    value: FlowModuleValue,
    db: &sqlx::Pool<sqlx::Postgres>,
    flow_job: &QueuedJob,
    module: &FlowModule,
    inner_path: Option<String>,
) -> Result<JobPayloadWithTag, Error> {
    let delete_after_use = module.delete_after_use.unwrap_or(false);
    Ok(match value {
        FlowModuleValue::Flow { path, .. } => flow_to_payload(path, delete_after_use),
        FlowModuleValue::Script { path: script_path, hash: script_hash, tag_override, .. } => {
            script_to_payload(script_hash, script_path, db, flow_job, module, tag_override).await?
        }
        FlowModuleValue::RawScript {
            path,
            content,
            language,
            lock,
            tag,
            custom_concurrency_key,
            concurrent_limit,
            concurrency_time_window_s,
            ..
        } => raw_script_to_payload(
            path.or(inner_path),
            content,
            language,
            lock,
            custom_concurrency_key,
            concurrent_limit,
            concurrency_time_window_s,
            module,
            tag,
            delete_after_use,
        ),
        FlowModuleValue::FlowScript {
            id, // flow_node(id).
            tag,
            language,
            custom_concurrency_key,
            concurrent_limit,
            concurrency_time_window_s,
            ..
        } => JobPayloadWithTag {
            payload: JobPayload::FlowScript {
                id,
                language,
                custom_concurrency_key,
                concurrent_limit,
                concurrency_time_window_s,
                cache_ttl: module.cache_ttl.map(|x| x as i32),
                dedicated_worker: None,
            },
            tag,
            delete_after_use,
            timeout: module.timeout,
        },
        _ => unreachable!("is simple flow"),
    })
}

fn raw_script_to_payload(
    path: Option<String>,
    content: String,
    language: windmill_common::scripts::ScriptLang,
    lock: Option<String>,
    custom_concurrency_key: Option<String>,
    concurrent_limit: Option<i32>,
    concurrency_time_window_s: Option<i32>,
    module: &FlowModule,
    tag: Option<String>,
    delete_after_use: bool,
) -> JobPayloadWithTag {
    JobPayloadWithTag {
        payload: JobPayload::Code(RawCode {
            hash: None,
            path,
            content,
            language,
            lock,
            custom_concurrency_key,
            concurrent_limit,
            concurrency_time_window_s,
            cache_ttl: module.cache_ttl.map(|x| x as i32),
            dedicated_worker: None,
        }),
        tag,
        delete_after_use,
        timeout: module.timeout,
    }
}

fn flow_to_payload(path: String, delete_after_use: bool) -> JobPayloadWithTag {
    let payload = JobPayload::Flow {
        path,
        dedicated_worker: None,
        apply_preprocessor: false,
    };
    JobPayloadWithTag { payload, tag: None, delete_after_use, timeout: None }
}

async fn script_to_payload(
    script_hash: Option<windmill_common::scripts::ScriptHash>,
    script_path: String,
    db: &sqlx::Pool<sqlx::Postgres>,
    flow_job: &QueuedJob,
    module: &FlowModule,
    tag_override: Option<String>,
) -> Result<JobPayloadWithTag, Error> {
    let tag_override = if tag_override.as_ref().is_some_and(|x| x.trim().is_empty()) {
        None
    } else {
        tag_override
    };
    let (payload, tag, delete_after_use, script_timeout) = if script_hash.is_none() {
        let (jp, tag, delete_after_use, script_timeout) =
            script_path_to_payload(&script_path, db, &flow_job.workspace_id, Some(true)).await?;
        (
            jp,
            tag_override.to_owned().or(tag),
            delete_after_use,
            script_timeout,
        )
    } else {
        let hash = script_hash.unwrap();
        let mut tx: sqlx::Transaction<'_, sqlx::Postgres> = db.begin().await?;
        let (
            tag,
            custom_concurrency_key,
            concurrent_limit,
            concurrency_time_window_s,
            cache_ttl,
            language,
            dedicated_worker,
            priority,
            delete_after_use,
            script_timeout,
        ) = script_hash_to_tag_and_limits(&hash, &mut tx, &flow_job.workspace_id).await?;
        (
            JobPayload::ScriptHash {
                hash,
                path: script_path,
                custom_concurrency_key,
                concurrent_limit,
                concurrency_time_window_s,
                cache_ttl: module.cache_ttl.map(|x| x as i32).ok_or(cache_ttl).ok(),
                language,
                dedicated_worker,
                priority,
                apply_preprocessor: false,
            },
            tag_override.to_owned().or(tag),
            delete_after_use,
            script_timeout,
        )
    };
    // the module value overrides the value set at the script level. Defaults to false if both are unset.
    let final_delete_after_user =
        module.delete_after_use.unwrap_or(false) || delete_after_use.unwrap_or(false);
    let flow_step_timeout = module.timeout.or(script_timeout);
    Ok(JobPayloadWithTag {
        payload,
        tag,
        delete_after_use: final_delete_after_user,
        timeout: flow_step_timeout,
    })
}

async fn get_transform_context(
    flow_job: &QueuedJob,
    previous_id: &str,
    status: &FlowStatus,
) -> error::Result<IdContext> {
    let steps_results: HashMap<String, JobResult> = status
        .modules
        .iter()
        .filter_map(|x| x.job_result().map(|y| (x.id(), y)))
        .collect();

    Ok(IdContext { flow_job: flow_job.id, steps_results, previous_id: previous_id.to_string() })
}

// trait IntoArray: Sized {
//     fn into_array(self) -> Result<Vec<Value>, Self>;
// }

// impl IntoArray for Value {
//     fn into_array(self) -> Result<Vec<Value>, Self> {
//         match self {
//             Value::Array(array) => Ok(array),
//             not_array => Err(not_array),
//         }
//     }
// }

fn from_now(duration: Duration) -> chrono::DateTime<chrono::Utc> {
    // "This function errors when original duration is larger than
    // the maximum value supported for this type."
    chrono::Duration::from_std(duration)
        .ok()
        .and_then(|d| chrono::Utc::now().checked_add_signed(d))
        .unwrap_or(chrono::DateTime::<chrono::Utc>::MAX_UTC)
}

/// returns previous module non-zero suspend count and job, if relevant
fn needs_resume(flow: &FlowValue, status: &FlowStatus) -> Option<(Suspend, Uuid)> {
    // for a restarted job, if the restarted step is just after a suspend, don't run the suspend
    if status.restarted_from.is_some() {
        let current_step_id = flow.modules.get(status.step as usize)?.id.clone();
        if status.restarted_from.as_ref().unwrap().step_id == current_step_id {
            return None;
        }
    }
    let prev = usize::try_from(status.step)
        .ok()
        .and_then(|s| s.checked_sub(1))?;

    let suspend = flow.modules.get(prev)?.suspend.clone();
    if suspend
        .as_ref()
        .and_then(|s| s.required_events)
        .unwrap_or(0)
        == 0
    {
        return None;
    }

    if let &FlowStatusModule::Success { job, .. } = status.modules.get(prev)? {
        Some((suspend.unwrap(), job))
    } else {
        None
    }
}

// returns the result of the previous step of a running flow (if the job was successful)
async fn get_previous_job_result(
    db: &sqlx::Pool<sqlx::Postgres>,
    w_id: &str,
    flow_status: &FlowStatus,
) -> error::Result<Option<Box<RawValue>>> {
    let prev = usize::try_from(flow_status.step)
        .ok()
        .and_then(|s| s.checked_sub(1))
        .with_context(|| "No step preceding the current one")?;

    match flow_status.modules.get(prev) {
        Some(FlowStatusModule::Success { flow_jobs: Some(flow_jobs), .. }) => {
            Ok(Some(retrieve_flow_jobs_results(db, w_id, flow_jobs).await?))
        }
        Some(FlowStatusModule::Success { job, .. }) => Ok(Some(
            sqlx::query_scalar::<_, Json<Box<RawValue>>>(
                "SELECT result FROM completed_job WHERE id = $1 AND workspace_id = $2",
            )
            .bind(job)
            .bind(w_id)
            .fetch_one(db)
            .await?
            .0,
        )),
        _ => Ok(None),
    }
}<|MERGE_RESOLUTION|>--- conflicted
+++ resolved
@@ -2789,13 +2789,7 @@
     .execute(&mut *tx)
     .await?;
 
-<<<<<<< HEAD
-    tx.commit().await?;
-
-    // let e = tracing::event!(Level::DEBUG, "pushed next flow job: {uuids:?}");
-=======
     tx.commit().warn_after_seconds(3).await?;
->>>>>>> 3c4408e3
     tracing::info!(id = %flow_job.id, root_id = %job_root, "all next flow jobs pushed: {uuids:?}");
 
     if continue_on_same_worker {
