/*
 * Author: Ruben Fiszel
 * Copyright: Windmill Labs, Inc 2022
 * This file and its contents are licensed under the AGPLv3 License.
 * Please see the included NOTICE for copyright information and
 * LICENSE-AGPL for a copy of the license.
 */

use std::collections::hash_map::DefaultHasher;
use std::collections::HashMap;
use std::hash::Hash;
use std::sync::atomic::Ordering;
use std::sync::Arc;
use std::time::Duration;

use crate::common::{hash_args, save_in_cache};
use crate::js_eval::{eval_timeout, IdContext};
use crate::{AuthedClient, PreviousResult, KEEP_JOB_DIR};
use anyhow::Context;
use async_recursion::async_recursion;
use serde::Serialize;
use serde_json::value::RawValue;
use serde_json::{json, Value};
use sqlx::types::Json;
use sqlx::FromRow;
use tokio::sync::mpsc::Sender;
use tracing::instrument;
use uuid::Uuid;
use windmill_common::flow_status::{
    ApprovalConditions, FlowStatusModuleWParent, Iterator, JobResult,
};
use windmill_common::jobs::{
    script_hash_to_tag_and_limits, script_path_to_payload, BranchResults, JobPayload, QueuedJob,
    RawCode,
};
use windmill_common::worker::to_raw_value;
use windmill_common::{
    error::{self, to_anyhow, Error},
    flow_status::{
        Approval, BranchAllStatus, BranchChosen, FlowStatus, FlowStatusModule, RetryStatus,
        MAX_RETRY_ATTEMPTS, MAX_RETRY_INTERVAL,
    },
    flows::{FlowModule, FlowModuleValue, FlowValue, InputTransform, Retry, Suspend},
};
use windmill_queue::{
    add_completed_job, add_completed_job_error, handle_maybe_scheduled_job, CanceledBy,
    PushIsolationLevel, WrappedError,
};

type DB = sqlx::Pool<sqlx::Postgres>;

use windmill_queue::{canceled_job_to_result, get_queued_job, push, QueueTransaction};

// #[instrument(level = "trace", skip_all)]
pub async fn update_flow_status_after_job_completion<
    'a,
    R: rsmq_async::RsmqConnection + Send + Sync + Clone,
>(
    db: &DB,
    client: &AuthedClient,
    flow: uuid::Uuid,
    job_id_for_status: &Uuid,
    w_id: &str,
    success: bool,
    result: &'a RawValue,
    unrecoverable: bool,
    same_worker_tx: Sender<Uuid>,
    worker_dir: &str,
    stop_early_override: Option<bool>,
    rsmq: Option<R>,
    worker_name: &str,
) -> error::Result<()> {
    // this is manual tailrecursion because async_recursion blows up the stack
    let mut rec = update_flow_status_after_job_completion_internal(
        db,
        client,
        flow,
        job_id_for_status,
        w_id,
        success,
        result,
        unrecoverable,
        same_worker_tx.clone(),
        worker_dir,
        stop_early_override,
        false,
        rsmq.clone(),
        worker_name,
    )
    .await?;
    while let Some(nrec) = rec {
        rec = match update_flow_status_after_job_completion_internal(
            db,
            client,
            nrec.flow,
            &nrec.job_id_for_status,
            w_id,
            nrec.success,
            nrec.result.as_ref(),
            false,
            same_worker_tx.clone(),
            worker_dir,
            nrec.stop_early_override,
            nrec.skip_error_handler,
            rsmq.clone(),
            worker_name,
        )
        .await
        {
            Ok(j) => j,
            Err(e) => {
                update_flow_status_after_job_completion_internal(
                    db,
                    client,
                    nrec.flow,
                    &nrec.job_id_for_status,
                    w_id,
                    false,
                    &to_raw_value(&Json(&WrappedError { error: json!(e.to_string()) })),
                    true,
                    same_worker_tx.clone(),
                    worker_dir,
                    nrec.stop_early_override,
                    nrec.skip_error_handler,
                    rsmq.clone(),
                    worker_name,
                )
                .await?
            }
        }
    }
    Ok(())
}
pub struct RecUpdateFlowStatusAfterJobCompletion {
    flow: uuid::Uuid,
    job_id_for_status: Uuid,
    success: bool,
    result: Box<RawValue>,
    stop_early_override: Option<bool>,
    skip_error_handler: bool,
}

#[derive(FromRow)]
pub struct SkipIfStopped {
    pub skip_if_stopped: Option<bool>,
    pub stop_early_expr: Option<String>,
    pub args: Option<Json<HashMap<String, Box<RawValue>>>>,
}

// #[instrument(level = "trace", skip_all)]
pub async fn update_flow_status_after_job_completion_internal<
    'a,
    R: rsmq_async::RsmqConnection + Send + Sync + Clone,
>(
    db: &DB,
    client: &AuthedClient,
    flow: uuid::Uuid,
    job_id_for_status: &Uuid,
    w_id: &str,
    mut success: bool,
    result: &'a RawValue,
    unrecoverable: bool,
    same_worker_tx: Sender<Uuid>,
    worker_dir: &str,
    stop_early_override: Option<bool>,
    skip_error_handler: bool,
    rsmq: Option<R>,
    worker_name: &str,
) -> error::Result<Option<RecUpdateFlowStatusAfterJobCompletion>> {
    let (should_continue_flow, flow_job, stop_early, skip_if_stop_early, nresult, is_failure_step) = {
        // tracing::debug!("UPDATE FLOW STATUS: {flow:?} {success} {result:?} {w_id} {depth}");

        let old_status_json = sqlx::query_scalar!(
            "SELECT flow_status FROM queue WHERE id = $1 AND workspace_id = $2",
            flow,
            w_id
        )
        .fetch_one(db)
        .await
        .map_err(|e| {
            Error::InternalErr(format!(
                "fetching flow status {flow} while reporting {success} {result:?}: {e}"
            ))
        })?
        .ok_or_else(|| Error::InternalErr(format!("requiring a previous status")))?;

        let old_status = serde_json::from_value::<FlowStatus>(old_status_json).or_else(|e| {
            Err(Error::InternalErr(format!(
                "requiring status to be parsable as FlowStatus: {e:?}"
            )))
        })?;

        let module_index = usize::try_from(old_status.step).ok();

        let module_status = module_index
            .and_then(|i| old_status.modules.get(i))
            .unwrap_or(&old_status.failure_module.module_status);

        // tracing::debug!(
        //     "UPDATE FLOW STATUS 2: {module_index:#?} {module_status:#?} {old_status:#?} "
        // );

        let (skip_loop_failures, parallelism) = if matches!(
            module_status,
            FlowStatusModule::InProgress { iterator: Some(_), .. }
        ) {
            let (loop_failures, parallelism) =
                compute_skip_loop_failures_and_parallelism(flow, old_status.step, db).await?;
            (loop_failures.unwrap_or(false), parallelism)
        } else {
            (false, None)
        };

        // 0 length flows are not failure steps
        let is_failure_step =
            old_status.step >= old_status.modules.len() as i32 && old_status.modules.len() > 0;

        let (mut stop_early, skip_if_stop_early) = if let Some(se) = stop_early_override {
            //do not stop early if module is a flow step
            let mut tx = db.begin().await?;
            let flow_job = get_queued_job(flow, w_id, &mut tx)
                .await?
                .ok_or_else(|| Error::InternalErr(format!("requiring flow to be in the queue")))?;
            tx.commit().await?;
            let module = get_module(&flow_job, module_index);
            if module.is_some_and(|x| matches!(x.value, FlowModuleValue::Flow { .. })) {
                (false, false)
            } else {
                (true, se)
            }
        } else if is_failure_step {
            (false, false)
        } else {
            let row = sqlx::query(
            "
            SELECT raw_flow->'modules'->$1::int->'stop_after_if'->>'expr' as stop_early_expr,
            (raw_flow->'modules'->$1::int->'stop_after_if'->>'skip_if_stopped')::bool as skip_if_stopped,
            args 
            FROM queue
             WHERE id = $2
            ").bind(
            old_status.step)
            .bind(
            flow
        )
        .fetch_one(db)
        .await
        .map_err(|e| Error::InternalErr(format!("retrieval of stop_early_expr from state: {e}")))?;
            let r = SkipIfStopped::from_row(&row)?;

            let stop_early = success
                && if let Some(expr) = r.stop_early_expr.clone() {
                    compute_bool_from_expr(
                        expr,
                        Arc::new(
                            r.args
                                .map(|x| x.0)
                                .unwrap_or_else(|| serde_json::from_str("{}").unwrap())
                                .to_owned(),
                        ),
                        Arc::new(result.to_owned()),
                        None,
                        Some(client),
                        None,
                    )
                    .await?
                } else {
                    false
                };
            (stop_early, r.skip_if_stopped.unwrap_or(false))
        };

        let skip_branch_failure = match module_status {
            FlowStatusModule::InProgress {
                branchall: Some(BranchAllStatus { branch, .. }),
                ..
            } => compute_skip_branchall_failure(flow, old_status.step, *branch, db)
                .await?
                .unwrap_or(false),
            _ => false,
        };

        let mut tx: QueueTransaction<'_, _> = (rsmq.clone(), db.begin().await?).into();

        let (inc_step_counter, new_status) = match module_status {
            FlowStatusModule::InProgress {
                iterator,
                branchall,
                parallel,
                flow_jobs: Some(jobs),
                ..
            } if *parallel => {
                let (nindex, len) = match (iterator, branchall) {
                    (Some(Iterator { itered, .. }), _) => {
                        let nindex = sqlx::query_scalar!(
                "
            UPDATE queue
               SET flow_status = JSONB_SET(flow_status, ARRAY['modules', $1::TEXT, 'iterator', 'index'], ((flow_status->'modules'->$1::int->'iterator'->>'index')::int + 1)::text::jsonb)
             WHERE id = $2
             RETURNING (flow_status->'modules'->$1::int->'iterator'->>'index')::int
            ",
            old_status.step,
            flow
            )
            .fetch_one(&mut tx)
            .await?
            .ok_or_else(|| Error::InternalErr(format!("requiring an index in InProgress")))?;
                        (nindex, itered.len() as i32)
                    }
                    (_, Some(BranchAllStatus { len, .. })) => {
                        let nindex = sqlx::query_scalar!(
                "
            UPDATE queue
               SET flow_status = JSONB_SET(flow_status, ARRAY['modules', $1::TEXT, 'branchall', 'branch'], ((flow_status->'modules'->$1::int->'branchall'->>'branch')::int + 1)::text::jsonb)
             WHERE id = $2
             RETURNING (flow_status->'modules'->$1::int->'branchall'->>'branch')::int
            ",
            old_status.step,
            flow
            )
            .fetch_one(&mut tx)
            .await?
            .ok_or_else(|| Error::InternalErr(format!("requiring an index in InProgress")))?;
                        (nindex, *len as i32)
                    }
                    _ => Err(Error::InternalErr(format!(
                        "unexpected status for parallel module"
                    )))?,
                };
                if nindex == len {
                    let new_status = if skip_loop_failures
                        || sqlx::query_scalar!(
                            "
                      SELECT success
                        FROM completed_job
                       WHERE id = ANY($1)
                        ",
                            jobs.as_slice(),
                        )
                        .fetch_all(&mut tx)
                        .await?
                        .into_iter()
                        .all(|x| x)
                    {
                        success = true;
                        FlowStatusModule::Success {
                            id: module_status.id(),
                            job: job_id_for_status.clone(),
                            flow_jobs: Some(jobs.clone()),
                            branch_chosen: None,
                            approvers: vec![],
                        }
                    } else {
                        success = false;

                        FlowStatusModule::Failure {
                            id: module_status.id(),
                            job: job_id_for_status.clone(),
                            flow_jobs: Some(jobs.clone()),
                            branch_chosen: None,
                        }
                    };
                    (true, Some(new_status))
                } else {
                    if parallelism.is_some() {
                        sqlx::query!(
                            "UPDATE queue SET suspend = suspend - 1 WHERE parent_job = $1",
                            flow
                        )
                        .execute(&mut tx)
                        .await?;
                    }
                    tx.commit().await?;
                    return Ok(None);
                }
            }
            FlowStatusModule::InProgress {
                iterator: Some(windmill_common::flow_status::Iterator { index, itered, .. }),
                ..
            } if (*index + 1 < itered.len() && (success || skip_loop_failures)) && !stop_early => {
                (false, None)
            }
            FlowStatusModule::InProgress {
                branchall: Some(BranchAllStatus { branch, len, .. }),
                ..
            } if branch.to_owned() < len - 1 && (success || skip_branch_failure) => (false, None),
            _ => {
                if stop_early
                    && matches!(
                        module_status,
                        FlowStatusModule::InProgress { iterator: Some(_), .. }
                    )
                {
                    // if we're stopping early inside a loop, we just want to break the loop instead
                    stop_early = false;
                }
                let (flow_jobs, branch_chosen) = match module_status {
                    FlowStatusModule::InProgress { flow_jobs, branch_chosen, .. } => {
                        (flow_jobs.clone(), branch_chosen.clone())
                    }
                    _ => (None, None),
                };
                if success || (flow_jobs.is_some() && (skip_loop_failures || skip_branch_failure)) {
                    success = true;
                    (
                        true,
                        Some(FlowStatusModule::Success {
                            id: module_status.id(),
                            job: job_id_for_status.clone(),
                            flow_jobs,
                            branch_chosen,
                            approvers: vec![],
                        }),
                    )
                } else {
                    (
                        false,
                        Some(FlowStatusModule::Failure {
                            id: module_status.id(),
                            job: job_id_for_status.clone(),
                            flow_jobs,
                            branch_chosen,
                        }),
                    )
                }
            }
        };

        let step_counter = if inc_step_counter {
            sqlx::query!(
                "
            UPDATE queue
               SET flow_status = JSONB_SET(flow_status, ARRAY['step'], $1)
             WHERE id = $2
            ",
                json!(old_status.step + 1),
                flow
            )
            .execute(&mut tx)
            .await?;
            old_status.step + 1
        } else {
            old_status.step
        };

        /* is_last_step is true when the step_counter (the next step index) is an invalid index */
        let is_last_step = usize::try_from(step_counter)
            .map(|i| !(..old_status.modules.len()).contains(&i))
            .unwrap_or(true);

        if let Some(new_status) = new_status.as_ref() {
            if is_failure_step {
                let parent_module = sqlx::query_scalar!(
                "SELECT flow_status->'failure_module'->>'parent_module' FROM queue WHERE id = $1",
                flow
            )
                .fetch_one(&mut tx)
                .await?;

                sqlx::query!(
                    "
            UPDATE queue
               SET flow_status = JSONB_SET(flow_status, ARRAY['failure_module'], $1)
             WHERE id = $2
            ",
                    json!(FlowStatusModuleWParent {
                        parent_module,
                        module_status: new_status.clone()
                    }),
                    flow
                )
                .execute(&mut tx)
                .await?;
            } else {
                sqlx::query!(
                    "
            UPDATE queue
               SET flow_status = JSONB_SET(flow_status, ARRAY['modules', $1::TEXT], $2)
             WHERE id = $3
            ",
                    old_status.step.to_string(),
                    json!(new_status),
                    flow
                )
                .execute(&mut tx)
                .await?;

                if let Some(job_result) = new_status.job_result() {
                    sqlx::query!(
                        "
            UPDATE queue
               SET leaf_jobs = JSONB_SET(coalesce(leaf_jobs, '{}'::jsonb), ARRAY[$1::TEXT], $2)
             WHERE COALESCE((SELECT root_job FROM queue WHERE id = $3), $3) = id
            ",
                        new_status.id(),
                        json!(job_result),
                        flow
                    )
                    .execute(&mut tx)
                    .await?;
                }
            }
        }

        let nresult = match &new_status {
            Some(FlowStatusModule::Success { flow_jobs: Some(jobs), .. })
            | Some(FlowStatusModule::Failure { flow_jobs: Some(jobs), .. }) => {
                retrieve_flow_jobs_results(db, w_id, jobs).await?
            }
            _ => result.to_owned(),
        };

        if matches!(&new_status, Some(FlowStatusModule::Success { .. })) {
            sqlx::query(
                "
            UPDATE queue
               SET flow_status = flow_status - 'retry'
             WHERE id = $1
             RETURNING flow_status
            ",
            )
            .bind(flow)
            .execute(&mut tx)
            .await
            .context("remove flow status retry")?;
        }

        let flow_job = get_queued_job(flow, w_id, tx.transaction_mut())
            .await?
            .ok_or_else(|| Error::InternalErr(format!("requiring flow to be in the queue")))?;

        let job_root = flow_job
            .root_job
            .map(|x| x.to_string())
            .unwrap_or_else(|| "none".to_string());
        tracing::info!(id = %flow_job.id, root_id = %job_root, "update flow status");

        let module = get_module(&flow_job, module_index);

        // tracing::error!(
        //     "UPDATE FLOW STATUS 3: {module:#?} {skip_failure} {is_last_step} {success}"
        // );
        let should_continue_flow = match success {
            _ if stop_early => false,
            _ if flow_job.canceled => false,
            true => !is_last_step,
            false if unrecoverable => false,
            false if skip_branch_failure || skip_loop_failures => !is_last_step,
            false
                if next_retry(
                    &module.and_then(|m| m.retry.clone()).unwrap_or_default(),
                    &old_status.retry,
                )
                .is_some() =>
            {
                true
            }
            false
                if !is_failure_step
                    && !skip_error_handler
                    && has_failure_module(flow, tx.transaction_mut()).await? =>
            {
                true
            }
            false => false,
        };

        if old_status.step == 0
            && !flow_job.is_flow_step
            && flow_job.schedule_path.is_some()
            && flow_job.script_path.is_some()
        {
            tx = handle_maybe_scheduled_job(
                tx,
                db,
                flow_job.schedule_path.as_ref().unwrap(),
                flow_job.script_path.as_ref().unwrap(),
                &w_id,
            )
            .await?;
        }

        tx.commit().await?;
        (
            should_continue_flow,
            flow_job,
            stop_early,
            skip_if_stop_early,
            nresult,
            is_failure_step,
        )
    };

    let done = if !should_continue_flow {
        let logs = if flow_job.canceled {
            "Flow job canceled".to_string()
        } else if stop_early {
            format!("Flow job stopped early because of a stop early predicate returning true")
        } else if success {
            "Flow job completed with success".to_string()
        } else {
            "Flow job completed with error".to_string()
        };
        if flow_job.canceled {
            add_completed_job_error(
                db,
                &flow_job,
                logs,
                0,
                Some(CanceledBy {
                    username: flow_job.canceled_by.clone(),
                    reason: flow_job.canceled_reason.clone(),
                }),
                canceled_job_to_result(&flow_job),
                rsmq.clone(),
                worker_name,
            )
            .await?;
        } else {
            if flow_job.cache_ttl.is_some() {
                let cached_res_path = {
                    let args_hash = hash_args(&flow_job.args);
                    let flow_path = flow_job.script_path();
                    let version_hash = if let Some(rc) = flow_job.raw_flow.as_ref() {
                        use std::hash::Hasher;
                        let mut s = DefaultHasher::new();
                        serde_json::to_string(&rc.0)
                            .unwrap_or_default()
                            .hash(&mut s);
                        format!("flow_{}", hex::encode(s.finish().to_be_bytes()))
                    } else {
                        "flow_unknown".to_string()
                    };
                    format!("{flow_path}/cache/{version_hash}/{args_hash}")
                };

                save_in_cache(db, &flow_job, cached_res_path, &nresult).await;
            }
            let success = success && !is_failure_step && !skip_error_handler;
            if success {
                add_completed_job(
                    db,
                    &flow_job,
                    success,
                    stop_early && skip_if_stop_early,
                    Json(&nresult),
                    logs,
                    0,
                    None,
                    rsmq.clone(),
                )
                .await?;
            } else {
                add_completed_job(
                    db,
                    &flow_job,
                    success,
                    stop_early && skip_if_stop_early,
                    Json(
                        &serde_json::from_str::<Value>(nresult.get()).unwrap_or_else(
                            |e| json!({"error": format!("Impossible to serialize error: {e}")}),
                        ),
                    ),
                    logs,
                    0,
                    None,
                    rsmq.clone(),
                )
                .await?;
            }
        }
        true
    } else {
        match handle_flow(
            &flow_job,
            db,
            client,
            Some(nresult.to_owned()),
            same_worker_tx.clone(),
            worker_dir,
            rsmq.clone(),
            worker_name,
        )
        .await
        {
            Err(err) => {
                let e = json!({"message": err.to_string(), "name": "InternalError"});
                let _ = add_completed_job_error(
                    db,
                    &flow_job,
                    "Unexpected error during flow chaining:\n".to_string(),
                    0,
                    None,
                    e,
                    rsmq.clone(),
                    worker_name,
                )
                .await;
                true
            }
            Ok(_) => false,
        }
    };

    if done {
        if flow_job.same_worker && !KEEP_JOB_DIR.load(Ordering::Relaxed) {
            let _ = tokio::fs::remove_dir_all(format!("{worker_dir}/{}", flow_job.id)).await;
        }

        if let Some(parent_job) = flow_job.parent_job {
            return Ok(Some(RecUpdateFlowStatusAfterJobCompletion {
                flow: parent_job,
                job_id_for_status: flow,
                success: success && !is_failure_step,
                result: nresult,
                stop_early_override: if stop_early {
                    Some(skip_if_stop_early)
                } else {
                    None
                },
                skip_error_handler: skip_error_handler || is_failure_step,
            }));
        }
        Ok(None)
    } else {
        Ok(None)
    }
}

async fn retrieve_flow_jobs_results(
    db: &DB,
    w_id: &str,
    job_uuids: &Vec<Uuid>,
) -> error::Result<Box<RawValue>> {
    let results = sqlx::query(
        "
      SELECT result, id
        FROM completed_job
       WHERE id = ANY($1)
         AND workspace_id = $2
        ",
    )
    .bind(job_uuids.as_slice())
    .bind(w_id)
    .fetch_all(db)
    .await?
    .into_iter()
    .map(|r| {
        let br = BranchResults::from_row(&r).unwrap();
        (br.id, br.result.to_owned())
    })
    .collect::<HashMap<_, _>>();

    let results = job_uuids
        .iter()
        .map(|j| {
            results
                .get(j)
                .ok_or_else(|| Error::InternalErr(format!("missing job result for {}", j)))
        })
        .collect::<Result<Vec<_>, _>>()?;

    Ok(to_raw_value(&results))
}

fn get_module(flow_job: &QueuedJob, module_index: Option<usize>) -> Option<FlowModule> {
    let raw_flow = flow_job.parse_raw_flow();
    if let Some(raw_flow) = raw_flow {
        if let Some(i) = module_index {
            if let Some(module) = raw_flow.modules.get(i) {
                Some(module.clone())
            } else {
                raw_flow.failure_module
            }
        } else {
            None
        }
    } else {
        None
    }
}

async fn compute_skip_loop_failures_and_parallelism(
    flow: Uuid,
    step: i32,
    db: &DB,
) -> Result<(Option<bool>, Option<i32>), Error> {
    sqlx::query_as(
        "
    SELECT (raw_flow->'modules'->$1->'value'->>'skip_failures')::bool, (raw_flow->'modules'->$1->'value'->>'parallelism')::int
      FROM queue
     WHERE id = $2
        ",
    )
    .bind(step)
    .bind(flow)
    .fetch_one(db)
    .await
    .map(|(v, n)| (v,n))
    .map_err(|e| Error::InternalErr(format!("error during retrieval of skip_loop_failures: {e}")))
}

async fn compute_skip_branchall_failure<'c>(
    flow: Uuid,
    step: i32,
    branch: usize,
    db: &DB,
) -> Result<Option<bool>, Error> {
    sqlx::query_as(
        "
    SELECT (raw_flow->'modules'->$1->'value'->'branches'->$2->>'skip_failure')::bool
      FROM queue
     WHERE id = $3
        ",
    )
    .bind(step)
    .bind(branch as i32)
    .bind(flow)
    .fetch_one(db)
    .await
    .map(|(v,)| v)
    .map_err(|e| Error::InternalErr(format!("error during retrieval of skip_loop_failures: {e}")))
}

async fn has_failure_module<'c>(
    flow: Uuid,
    tx: &mut sqlx::Transaction<'c, sqlx::Postgres>,
) -> Result<bool, Error> {
    sqlx::query_scalar::<_, Option<bool>>(
        "
    SELECT raw_flow->'failure_module' != 'null'::jsonb
      FROM queue
     WHERE id = $1
        ",
    )
    .bind(flow)
    .fetch_one(&mut **tx)
    .await
    .map_err(|e| Error::InternalErr(format!("error during retrieval of has_failure_module: {e}")))
    .map(|v| v.unwrap_or(false))
}

fn next_retry(retry: &Retry, status: &RetryStatus) -> Option<(u16, Duration)> {
    (status.fail_count <= MAX_RETRY_ATTEMPTS)
        .then(|| &retry)
        .and_then(|retry| retry.interval(status.fail_count))
        .map(|d| (status.fail_count + 1, std::cmp::min(d, MAX_RETRY_INTERVAL)))
}

async fn compute_bool_from_expr(
    expr: String,
    flow_args: Arc<HashMap<String, Box<RawValue>>>,
    result: Arc<Box<RawValue>>,
    by_id: Option<IdContext>,
    client: Option<&AuthedClient>,
    resumes: Option<(Arc<Box<RawValue>>, Arc<Box<RawValue>>, Arc<Box<RawValue>>)>,
) -> error::Result<bool> {
    let mut context = HashMap::with_capacity(if resumes.is_some() { 7 } else { 3 });
    context.insert("result".to_string(), result.clone());
    context.insert("previous_result".to_string(), result.clone());

    if let Some(resumes) = resumes {
        context.insert("resume".to_string(), resumes.1);
        context.insert("resumes".to_string(), resumes.0);
        context.insert("approvers".to_string(), resumes.2);
    }

    match eval_timeout(
        format!("Boolean({expr})"),
        context,
        Some(flow_args),
        client,
        by_id,
    )
    .await?
    .get()
    {
        "true" => Ok(true),
        "false" => Ok(false),
        a @ _ => Err(Error::ExecutionErr(format!(
            "Expected a boolean value, found: {a:?}"
        ))),
    }
}

pub async fn update_flow_status_in_progress(
    db: &DB,
    w_id: &str,
    flow: Uuid,
    job_in_progress: Uuid,
) -> error::Result<Option<i32>> {
    let step = get_step_of_flow_status(db, flow).await?;
    if let Step::Step(step) = step {
        sqlx::query(&format!(
            "UPDATE queue
                SET flow_status = jsonb_set(jsonb_set(flow_status, '{{modules, {step}, job}}', $1), '{{modules, {step}, type}}', $2)
                WHERE id = $3 AND workspace_id = $4",
        ))
        .bind(json!(job_in_progress.to_string()))
        .bind(json!("InProgress"))
        .bind(flow)
        .bind(w_id)
        .execute(db)
        .await?;
        Ok(Some(step))
    } else {
        sqlx::query(&format!(
            "UPDATE queue
                SET flow_status = jsonb_set(jsonb_set(flow_status, '{{failure_module, job}}', $1), '{{failure_module, type}}', $2)
                WHERE id = $3 AND workspace_id = $4",
        ))
        .bind(json!(job_in_progress.to_string()))
        .bind(json!("InProgress"))
        .bind(flow)
        .bind(w_id)
        .execute(db)
        .await?;
        Ok(None)
    }
}

pub enum Step {
    Step(i32),
    FailureStep,
}
#[instrument(level = "trace", skip_all)]
pub async fn get_step_of_flow_status(db: &DB, id: Uuid) -> error::Result<Step> {
    let r = sqlx::query!(
        "SELECT (flow_status->'step')::integer as step, jsonb_array_length(flow_status->'modules') as len  FROM queue WHERE id = $1",
        id
    )
    .fetch_one(db)
    .await
    .map_err(|e| Error::InternalErr(format!("fetching step flow status: {e}")))?;
    if r.step < r.len {
        Ok(Step::Step(r.step.ok_or_else(|| {
            Error::InternalErr("step is null".to_string())
        })?))
    } else {
        Ok(Step::FailureStep)
    }
}

#[derive(serde::Deserialize)]
pub struct ErrorValue<'a> {
    #[serde(borrow)]
    pub error: Option<&'a RawValue>,
}

/// resumes should be in order of timestamp ascending, so that more recent are at the end
#[instrument(level = "trace", skip_all)]
async fn transform_input(
    flow_args: Arc<HashMap<String, Box<RawValue>>>,
    last_result: Arc<Box<RawValue>>,
    input_transforms: &HashMap<String, InputTransform>,
    resumes: Arc<Box<RawValue>>,
    resume: Arc<Box<RawValue>>,
    approvers: Arc<Box<RawValue>>,
    by_id: &IdContext,
    client: &AuthedClient,
) -> windmill_common::error::Result<HashMap<String, Box<RawValue>>> {
    let mut mapped = HashMap::new();

    let mut env = HashMap::new();

    if input_transforms
        .iter()
        .any(|x| matches!(x.1, InputTransform::Javascript { .. }))
    {
        env.insert("params".to_string(), Arc::new(to_raw_value(&mapped)));
        env.insert("previous_result".to_string(), last_result);
        env.insert("resume".to_string(), resume);
        env.insert("resumes".to_string(), resumes);
        env.insert("approvers".to_string(), approvers);
    }

    for (key, val) in input_transforms.into_iter() {
        match val {
            InputTransform::Static { value } => {
                mapped.insert(key.to_string(), to_raw_value(&value));
            }
            InputTransform::Javascript { expr } => {
                let v = eval_timeout(
                    expr.to_string(),
                    env.clone(),
                    Some(flow_args.clone()),
                    Some(client),
                    Some(by_id.clone()),
                )
                .await
                .map_err(|e| {
                    Error::ExecutionErr(format!(
                        "Error during isolated evaluation of expression `{expr}`:\n{e}"
                    ))
                })?;
                mapped.insert(key.to_string(), v);
            }
        }
    }

    Ok(mapped)
}

#[instrument(level = "trace", skip_all)]
pub async fn handle_flow<R: rsmq_async::RsmqConnection + Send + Sync + Clone>(
    flow_job: &QueuedJob,
    db: &sqlx::Pool<sqlx::Postgres>,
    client: &AuthedClient,
    last_result: Option<Box<RawValue>>,
    same_worker_tx: Sender<Uuid>,
    worker_dir: &str,
    rsmq: Option<R>,
    worker_name: &str,
) -> anyhow::Result<()> {
    let flow = flow_job
        .parse_raw_flow()
        .with_context(|| "Unable to parse flow definition")?;
    let status = flow_job
        .parse_flow_status()
        .with_context(|| "Unable to parse flow status")?;

    push_next_flow_job(
        flow_job,
        status,
        flow,
        db,
        client,
        last_result.to_owned(),
        same_worker_tx,
        worker_dir,
        rsmq,
        worker_name,
    )
    .await?;
    Ok(())
}

#[derive(Serialize, Debug)]
pub struct Iter {
    index: i32,
    value: serde_json::Value,
}

#[derive(Serialize)]
pub struct MergeArgs<'a> {
    #[serde(flatten)]
    b: &'a Iter,

    #[serde(flatten)]
    a: HashMap<String, Box<RawValue>>,
}

#[derive(FromRow)]
pub struct ResumeRow {
    pub value: Json<Box<RawValue>>,
    pub approver: Option<String>,
    pub resume_id: i32,
}

#[derive(FromRow)]
pub struct RawArgs {
    pub args: Option<Json<HashMap<String, Box<RawValue>>>>,
}

#[async_recursion]
// #[instrument(level = "trace", skip_all)]
async fn push_next_flow_job<R: rsmq_async::RsmqConnection + Send + Sync + Clone>(
    flow_job: &QueuedJob,
    mut status: FlowStatus,
    flow: FlowValue,
    db: &sqlx::Pool<sqlx::Postgres>,
    client: &AuthedClient,
    last_job_result: Option<Box<RawValue>>,
    same_worker_tx: Sender<Uuid>,
    worker_dir: &str,
    rsmq: Option<R>,
    worker_name: &str,
) -> error::Result<()> {
    let job_root = flow_job
        .root_job
        .map(|x| x.to_string())
        .unwrap_or_else(|| "none".to_string());
    tracing::info!(id = %flow_job.id, root_id = %job_root, "pushing next flow job");

    let mut i = usize::try_from(status.step)
        .with_context(|| format!("invalid module index {}", status.step))?;

    let mut status_module: FlowStatusModule = status
        .modules
        .get(i)
        .cloned()
        .unwrap_or_else(|| status.failure_module.module_status.clone());

    let flow_job_args = flow_job.get_args();

    // if this is an empty module of if the module has aleady been completed, successfully, update the parent flow
    if flow.modules.is_empty() || matches!(status_module, FlowStatusModule::Success { .. }) {
        let r;
        return update_flow_status_after_job_completion(
            db,
            client,
            flow_job.id,
            &Uuid::nil(),
            flow_job.workspace_id.as_str(),
            true,
            if flow.modules.is_empty() {
                r = to_raw_value(&flow_job_args);
                &r
            } else {
                // it has to be an empty for loop event
                serde_json::from_str("[]").unwrap()
            },
            true,
            same_worker_tx,
            worker_dir,
            None,
            rsmq,
            worker_name,
        )
        .await;
    }

    let arc_flow_job_args = Arc::new(flow_job_args.clone());

    if i == 0 {
        if let Some(skip_expr) = &flow.skip_expr {
            let skip = compute_bool_from_expr(
                skip_expr.to_string(),
                arc_flow_job_args.clone(),
                Arc::new(to_raw_value(&json!("{}"))),
                None,
                Some(client),
                None,
            )
            .await?;
            if skip {
                return update_flow_status_after_job_completion(
                    db,
                    client,
                    flow_job.id,
                    &Uuid::nil(),
                    flow_job.workspace_id.as_str(),
                    true,
                    serde_json::from_str("\"stopped early\"").unwrap(),
                    true,
                    same_worker_tx,
                    worker_dir,
                    Some(true),
                    rsmq,
                    worker_name,
                )
                .await;
            }
        }
    }

    // Compute and initialize last_job_result
    let arc_last_job_result = if status_module.is_failure() {
        // if job is being retried, pass the result of its previous failure
        Arc::new(last_job_result.unwrap_or(to_raw_value(&json!("{}"))))
    } else if i == 0 {
        // if it's the first job executed in the flow, pass the flow args
        Arc::new(to_raw_value(&flow_job.args))
    } else {
        // else pass the last job result. Either from the function arg if it's set, or manually fetch it from the previous job
        // having last_job_result empty can happen either when the job was suspended and is being restarted, or if it's a
        // flow restart from a specific step
        if last_job_result.is_some() {
            Arc::new(last_job_result.unwrap())
        } else {
            match get_previous_job_result(db, flow_job.workspace_id.as_str(), &status).await? {
                None => Arc::new(to_raw_value(&json!("{}"))),
                Some(previous_job_result) => Arc::new(previous_job_result),
            }
        }
    };

    let mut resume_messages: Vec<Box<RawValue>> = vec![];
    let mut approvers: Vec<String> = vec![];

    /* (suspend / resume), when starting a module, if previous module has a
     * non-zero `suspend` value, collect `resume_job`s for the previous module job.
     *
     * If there aren't enough, try again later. */
    if matches!(
        &status_module,
        FlowStatusModule::WaitingForPriorSteps { .. } | FlowStatusModule::WaitingForEvents { .. }
    ) {
        if let Some((suspend, last)) = needs_resume(&flow, &status) {
            let mut tx = db.begin().await?;

            /* Lock this row to prevent the suspend column getting out out of sync
             * if a resume message arrives after we fetch and count them here.
             *
             * This only works because jobs::resume_job does the same thing. */
            sqlx::query_scalar!(
                "SELECT null FROM queue WHERE id = $1 FOR UPDATE",
                flow_job.id
            )
            .fetch_one(&mut *tx)
            .await
            .context("lock flow in queue")?;

            let resumes = sqlx::query(
                "SELECT value, approver, resume_id FROM resume_job WHERE job = $1 ORDER BY created_at ASC",
            )
            .bind(last)
            .fetch_all(&mut *tx)
            .await?
            .into_iter()
            .map(|x| ResumeRow::from_row(&x))
            .collect::<Vec<_>>();

            resume_messages.extend(
                resumes
                    .iter()
                    .map(|r| to_raw_value(&r.as_ref().map(|x| x.value.clone()).ok())),
            );
            approvers.extend(resumes.iter().map(|r| {
                r.as_ref()
                    .ok()
                    .and_then(|x| x.approver.clone())
                    .as_deref()
                    .unwrap_or_else(|| "anonymous")
                    .to_string()
            }));

            // Persist approval user groups conditions, if any. Requires runnning the InputTransform
            let required_events = suspend.required_events.unwrap() as u16;
            let user_auth_required = suspend.user_auth_required.unwrap_or(false);
            if user_auth_required {
                let mut user_groups_required: Vec<String> = Vec::new();
                if suspend.user_groups_required.is_some() {
                    match suspend.user_groups_required.unwrap() {
                        InputTransform::Static { value } => {
                            user_groups_required = serde_json::from_value::<Vec<String>>(value)
                                .expect("Unable to deserialize group names");
                        }
                        InputTransform::Javascript { expr } => {
                            let mut context = HashMap::with_capacity(2);
                            context.insert("result".to_string(), arc_last_job_result.clone());
                            context
                                .insert("previous_result".to_string(), arc_last_job_result.clone());

                            let eval_result = serde_json::from_str::<Vec<String>>(
                                eval_timeout(
                                    expr.to_string(),
                                    context,
                                    Some(arc_flow_job_args.clone()),
                                    None,
                                    None,
                                )
                                .await
                                .map_err(|e| {
                                    Error::ExecutionErr(format!(
                                        "Error during isolated evaluation of expression `{expr}`:\n{e}"
                                    ))
                                })?
                                .get(),
                            );
                            if eval_result.is_ok() {
                                user_groups_required = eval_result.ok().unwrap_or(Vec::new())
                            } else {
                                let e = eval_result.err().unwrap();
                                return Err(Error::ExecutionErr(format!(
                                    "Result returned by input transform invalid `{e}`"
                                )));
                            }
                        }
                    }
                }
                let approval_conditions = ApprovalConditions {
                    user_auth_required: user_auth_required,
                    user_groups_required: user_groups_required,
                };
                sqlx::query(
                    "
                    UPDATE queue
                       SET flow_status = 
                            JSONB_SET(flow_status, ARRAY['approval_conditions'], $1)
                       WHERE id = $2
                      ",
                )
                .bind(json!(approval_conditions))
                .bind(flow_job.id)
                .execute(&mut *tx)
                .await?;
            }

            if resume_messages.len() >= required_events as usize {
                sqlx::query(
                    "
                    UPDATE queue
                       SET flow_status = 
                            JSONB_SET(flow_status, ARRAY['modules', $1::TEXT, 'approvers'], $2)
                       WHERE id = $3
                      ",
                )
                .bind(status.step - 1)
                .bind(json!(resumes
                    .into_iter()
                    .map(|r| Approval {
                        resume_id: r.as_ref().map(|x| x.resume_id).unwrap_or_default() as u16,
                        approver: r
                            .as_ref()
                            .ok()
                            .and_then(|x| x.approver.clone())
                            .unwrap_or_else(|| "unknown".to_string())
                    })
                    .collect::<Vec<_>>()))
                .bind(flow_job.id)
                .execute(&mut *tx)
                .await?;

                // Remove the approval conditions from the flow status
                sqlx::query(
                    "
                    UPDATE queue
                       SET flow_status = flow_status - 'approval_conditions'
                       WHERE id = $1
                      ",
                )
                .bind(flow_job.id)
                .execute(&mut *tx)
                .await?;

                /* continue on and run this job! */
                tx.commit().await?;

            /* not enough messages to do this job, "park"/suspend until there are */
            } else if matches!(
                &status_module,
                FlowStatusModule::WaitingForPriorSteps { .. }
            ) {
                sqlx::query(
                    "
                    UPDATE queue
                       SET flow_status = JSONB_SET(flow_status, ARRAY['modules', flow_status->>'step'::text], $1)
                         , suspend = $2
                         , suspend_until = now() + $3
                     WHERE id = $4
                    ",
                )
                .bind(json!(FlowStatusModule::WaitingForEvents { id: status_module.id(), count: required_events, job: last }))
                .bind((required_events - resume_messages.len() as u16) as i32)
                .bind(Duration::from_secs(suspend.timeout.map(|t| t.into()).unwrap_or_else(|| 30 * 60)))
                .bind(flow_job.id)
                .execute(&mut *tx)
                .await?;

                tx.commit().await?;
                return Ok(());

            /* cancelled or we're WaitingForEvents but we don't have enough messages (timed out) */
            } else {
                tx.commit().await?;

                let success = false;
                let skipped = false;
                let logs = "Timed out waiting to be resumed".to_string();
                let result = json!({ "error": {"message": logs, "name": "SuspendedTimeout"}});
                let canceled_by = if flow_job.canceled {
                    Some(CanceledBy {
                        username: flow_job.canceled_by.clone(),
                        reason: flow_job.canceled_reason.clone(),
                    })
                } else {
                    None
                };
                let _uuid = add_completed_job(
                    db,
                    &flow_job,
                    success,
                    skipped,
                    Json(&result),
                    logs,
                    0,
                    canceled_by,
                    rsmq,
                )
                .await?;

                return Ok(());
            }
        }
    }

    let mut module: &FlowModule = flow
        .modules
        .get(i)
        .or_else(|| flow.failure_module.as_ref())
        .with_context(|| format!("no module at index {}", status.step))?;

    let current_id = &module.id;
    let previous_id = if i >= 1 {
        flow.modules.get(i - 1).map(|m| m.id.clone()).unwrap()
    } else {
        String::new()
    };

    // calculate sleep if any
    let mut scheduled_for_o = {
        // avoid branchall sleeping on every iteration if sleep is on module prior
        if !matches!(
            &status_module,
            FlowStatusModule::WaitingForPriorSteps { .. }
                | FlowStatusModule::WaitingForEvents { .. }
        ) {
            None
        } else {
            let sleep_input_transform = i
                .checked_sub(1)
                .and_then(|i| flow.modules.get(i))
                .and_then(|m| m.sleep.clone());

            if let Some(it) = sleep_input_transform {
                let json_value = match it {
                    InputTransform::Static { value } => Ok(value),
                    InputTransform::Javascript { expr } => {
                        let mut context = HashMap::with_capacity(2);
                        context.insert("result".to_string(), arc_last_job_result.clone());
                        context.insert("previous_result".to_string(), arc_last_job_result.clone());

                        serde_json::from_str(
                            eval_timeout(
                                expr.to_string(),
                                context,
                                Some(arc_flow_job_args.clone()),
                                None,
                                None,
                            )
                            .await
                            .map_err(|e| {
                                Error::ExecutionErr(format!(
                                    "Error during isolated evaluation of expression `{expr}`:\n{e}"
                                ))
                            })?
                            .get(),
                        )
                    }
                };
                match json_value {
                    Ok(serde_json::Value::Number(n)) => {
                        if !n.is_u64() {
                            return Err(Error::ExecutionErr(format!(
                                "Expected an integer, found: {n}"
                            )));
                        }

                        n.as_u64().map(|x| from_now(Duration::from_secs(x)))
                    }
                    _ => Err(Error::ExecutionErr(format!(
                        "Expected a number value, found: {json_value:?}"
                    )))?,
                }
            } else {
                None
            }
        }
    };

    let get_args_from_id = match &status_module {
        FlowStatusModule::Failure { job, .. } => {
            let retry = &module.retry.clone().unwrap_or_default();
            if let Some((fail_count, retry_in)) = next_retry(retry, &status.retry) {
                tracing::debug!(
                    retry_in_seconds = retry_in.as_secs(),
                    fail_count = fail_count,
                    "retrying"
                );

                scheduled_for_o = Some(from_now(retry_in));
                status.retry.failed_jobs.push(job.clone());
                sqlx::query(
                    "
                UPDATE queue
                   SET flow_status = JSONB_SET(flow_status, ARRAY['retry'], $1)
                 WHERE id = $2
                ",
                )
                .bind(json!(RetryStatus { fail_count, ..status.retry.clone() }))
                .bind(flow_job.id)
                .execute(db)
                .await
                .context("update flow retry")?;

                status_module = FlowStatusModule::WaitingForPriorSteps { id: status_module.id() };
                // we get the args from the last failed job
                status.retry.failed_jobs.last()
            /* Start the failure module ... */
            } else {
                /* push_next_flow_job is called with the current step on FlowStatusModule::Failure.
                 * This must update the step index to the end so that no subsequent steps are run after
                 * the failure module.
                 *
                 * The failure module may also run again if it fails and the retry feature is used.
                 * In that case, `i` will index past `flow.modules`.  The above should handle that and
                 * re-run the failure module. */
                i = flow.modules.len();

                module = flow
                    .failure_module
                    .as_ref()
                    /* If this fails, it's a update_flow_status_after_job_completion shouldn't have called
                     * handle_flow to get here. */
                    .context("missing failure module")?;
                status_module = status.failure_module.module_status.clone();

                /* (retry feature) save the previous_result the first time this step is run */
                let retry = &module.retry.clone().unwrap_or_default();
                if retry.has_attempts() {
                    sqlx::query(
                        "
                UPDATE queue
                   SET flow_status = JSONB_SET(flow_status, ARRAY['retry'], $1)
                 WHERE id = $2
                ",
                    )
                    .bind(json!(RetryStatus { fail_count: 0, failed_jobs: vec![] }))
                    .bind(flow_job.id)
                    .execute(db)
                    .await
                    .context("update flow retry")?;
                };
                None
            }

            /* (retry feature) save the previous_result the first time this step is run */
        }
        FlowStatusModule::WaitingForPriorSteps { .. }
            if module
                .retry
                .as_ref()
                .map(|x| x.has_attempts())
                .unwrap_or(false)
                && status.retry.fail_count == 0 =>
        {
            sqlx::query(
                "
            UPDATE queue
               SET flow_status = JSONB_SET(flow_status, ARRAY['retry'], $1)
             WHERE id = $2
            ",
            )
            .bind(json!(RetryStatus { fail_count: 0, failed_jobs: vec![] }))
            .bind(flow_job.id)
            .execute(db)
            .await
            .context("update flow retry")?;
            None
        }
        _ => None,
    };

    let mut transform_context: Option<IdContext> = None;

    let approvers = Arc::new(to_raw_value(&approvers));
    let resume = Arc::new(to_raw_value(&resume_messages.last()));
    let resumes = Arc::new(to_raw_value(&resume_messages));

    drop(resume_messages);

    let args: windmill_common::error::Result<_> = if module.mock.is_some()
        && module.mock.as_ref().unwrap().enabled
    {
        let mut hm = HashMap::new();
        hm.insert(
            "previous_result".to_string(),
            to_raw_value(
                &module
                    .mock
                    .as_ref()
                    .unwrap()
                    .return_value
                    .clone()
                    .unwrap_or_else(|| serde_json::from_str("null").unwrap()),
            ),
        );
        Ok(hm)
    } else if let Some(id) = get_args_from_id {
        let row = sqlx::query("SELECT args FROM completed_job WHERE id = $1 AND workspace_id = $2")
            .bind(id)
            .bind(&flow_job.workspace_id)
            .fetch_optional(db)
            .await?;
        if let Some(row) = row {
            RawArgs::from_row(&row)
                .map(|x| x.args.map(|x| x.0).unwrap_or_else(HashMap::new))
                .map_err(|e| error::Error::InternalErr(format!("Impossible to build args: {e}")))
        } else {
            Ok(HashMap::new())
        }
    } else {
        match &module.value {
            FlowModuleValue::Script { input_transforms, .. }
            | FlowModuleValue::RawScript { input_transforms, .. }
            | FlowModuleValue::Flow { input_transforms, .. } => {
                let ctx = get_transform_context(&flow_job, &previous_id, &status).await?;
                transform_context = Some(ctx);
                let by_id = transform_context.as_ref().unwrap();
                transform_input(
                    arc_flow_job_args.clone(),
                    arc_last_job_result.clone(),
                    input_transforms,
                    resumes.clone(),
                    resume.clone(),
                    approvers.clone(),
                    by_id,
                    client,
                )
                .await
            }
            FlowModuleValue::Identity => serde_json::from_str(
                &serde_json::to_string(&PreviousResult {
                    previous_result: Some(&arc_last_job_result),
                })
                .unwrap(),
            )
            .map_err(|e| error::Error::InternalErr(format!("identity: {e}"))),

            _ => Ok(flow_job_args),
        }
    };

    let next_flow_transform = compute_next_flow_transform(
        arc_flow_job_args.clone(),
        arc_last_job_result.clone(),
        flow_job,
        &flow,
        transform_context,
        db,
        &module,
        &status,
        &status_module,
        &previous_id,
        client,
        resumes.clone(),
        resume.clone(),
        approvers.clone(),
    )
    .await?;
    tracing::info!(id = %flow_job.id, root_id = %job_root, "next flow transform computed");

    let (job_payloads, next_status) = match next_flow_transform {
        NextFlowTransform::Continue(job_payload, next_state) => (job_payload, next_state),
        NextFlowTransform::EmptyInnerFlows => {
            sqlx::query(
                        r#"
                                UPDATE queue
                                    SET flow_status = JSONB_SET(flow_status, ARRAY['modules', $1::TEXT], $2)
                                    WHERE id = $3
                                "#,
                    )
                    .bind(status.step)
                    .bind(json!(FlowStatusModule::Success { id: status_module.id(), job: Uuid::nil(), flow_jobs: None, branch_chosen: None, approvers: vec![] }))
                    .bind(flow_job.id)
                    .execute(db)
                    .await?;
            // flow is reprocessed by the worker in a state where the module has completed succesfully.
            // The next steps are pull -> handle flow -> push next flow job -> update flow status since module status is success
            same_worker_tx
                .send(flow_job.id)
                .await
                .expect("send to same worker");
            return Ok(());
        }
    };

    let continue_on_same_worker =
        flow.same_worker && module.suspend.is_none() && module.sleep.is_none();

    /* Finally, push the job into the queue */
    let mut uuids = vec![];

    let len = match &job_payloads {
        ContinuePayload::SingleJob(_) => 1,
        ContinuePayload::BranchAllJobs(payloads) => payloads.len(),
        ContinuePayload::ForloopJobs { n, .. } => *n,
    };

    let mut tx: QueueTransaction<'_, R> = (rsmq.clone(), db.begin().await?).into();

    for i in (0..len).into_iter() {
        let payload_tag = match &job_payloads {
            ContinuePayload::SingleJob(payload) => payload.clone(),
            ContinuePayload::BranchAllJobs(payloads) => payloads[i].clone(),
            ContinuePayload::ForloopJobs { payload, .. } => payload.clone(),
        };

        // compute job-to-be-pushed priority
        // The job definition itself might have its own priority, but as we're running
        // it from a flow here, it inherits first the flow step priority and second the
        // flow priority.
        let new_job_priority_override = if module.priority.is_some() {
            module.priority
        } else if flow_job.priority.is_some() {
            flow_job.priority
        } else {
            None
        };

        let transform_inp;
        let args = match &next_status {
            NextStatus::AllFlowJobs {
                branchall: Some(BranchAllStatus { .. }),
                iterator: None,
                ..
            } => args.as_ref().map(|args| args.clone()),
            NextStatus::NextLoopIteration(
                NextIteration { new_args, .. },
                simple_input_transforms,
            ) => {
                let mut args = if let Ok(args) = args.as_ref() {
                    args.clone()
                } else {
                    HashMap::new()
                };
<<<<<<< HEAD
                args.insert("iter".to_string(), to_raw_value(new_args));
                if let Some(input_transforms) = simple_input_transforms {
                    let ctx = get_transform_context(&flow_job, &previous_id, &status).await?;
                    transform_inp = transform_input(
                        Arc::new(args),
                        arc_last_job_result.clone(),
                        input_transforms,
                        resumes.clone(),
                        resume.clone(),
                        approvers.clone(),
                        &ctx,
                        client,
                    )
                    .await;
                    transform_inp.as_ref().map(|args| args.clone())
                } else {
                    Ok(args)
                }
=======
                insert_iter_arg(&mut args, "iter".to_string(), to_raw_value(new_args));
                Ok(args)
>>>>>>> 41364421
                // tracing::error!(
                //     "{a:?} {new_args:?} {:?}",
                //     to_raw_value(&MergeArgs { a: HashMap::new(), b: new_args.to_owned() })
                // );
                // Ok(to_raw_value(&MergeArgs {
                //     a: HashMap::new(),
                //     b: new_args.to_owned(),
                // }))
            }
            NextStatus::AllFlowJobs {
                branchall: None,
                iterator: Some(Iterator { itered, .. }),
                simple_input_transforms,
            } => {
                if let Ok(args) = args.as_ref() {
                    let mut hm = HashMap::new();
                    for (k, v) in args {
                        hm.insert(k.to_string(), v.to_owned());
                    }
                    insert_iter_arg(
                        &mut hm,
                        "iter".to_string(),
                        to_raw_value(&json!({ "index": i as i32, "value": itered[i]})),
                    );
                    if let Some(input_transforms) = simple_input_transforms {
                        let ctx = get_transform_context(&flow_job, &previous_id, &status).await?;
                        transform_inp = transform_input(
                            Arc::new(hm),
                            arc_last_job_result.clone(),
                            input_transforms,
                            resumes.clone(),
                            resume.clone(),
                            approvers.clone(),
                            &ctx,
                            client,
                        )
                        .await;
                        transform_inp.as_ref().map(|args| args.clone())
                    } else {
                        Ok(hm)
                    }
                } else {
                    args.as_ref().map(|args| args.clone())
                }
            }
            _ => args.as_ref().map(|args| args.clone()),
        };
        let (ok, err) = match args {
            Ok(v) => (Some(v), None),
            Err(e) => (None, Some(e)),
        };
        let root_job = if matches!(
            module.value,
            FlowModuleValue::Flow { .. } | FlowModuleValue::ForloopFlow { parallel: true, .. }
        ) {
            None
        } else {
            flow_job.root_job.or_else(|| Some(flow_job.id))
        };

        let tx2 = PushIsolationLevel::Transaction(tx);
        let (uuid, mut inner_tx) = push(
            &db,
            tx2,
            &flow_job.workspace_id,
            payload_tag.payload,
            ok.unwrap_or_else(|| serde_json::from_str("{}").unwrap()),
            &flow_job.created_by,
            &flow_job.email,
            flow_job.permissioned_as.to_owned(),
            scheduled_for_o,
            flow_job.schedule_path.clone(),
            Some(flow_job.id),
            root_job,
            None,
            true,
            continue_on_same_worker,
            err,
            flow_job.visible_to_owner,
            if flow_job.tag == "flow" {
                payload_tag.tag
            } else {
                Some(flow_job.tag.clone())
            },
            module.timeout,
            Some(module.id.clone()),
            new_job_priority_override,
        )
        .await?;

        if let FlowModuleValue::ForloopFlow { parallelism: Some(p), .. } = &module.value {
            if i as u16 >= *p {
                sqlx::query!(
                    "
                UPDATE queue
                   SET suspend = $1, suspend_until = now() + interval '14 day', running = true
                 WHERE id = $2
                ",
                    (i as u16 - p + 1) as i32,
                    uuid,
                )
                .execute(&mut inner_tx)
                .await?;
            }
        }
        tx = inner_tx;
        uuids.push(uuid);
    }

    let is_one_uuid = uuids.len() == 1;

    let one_uuid = if is_one_uuid {
        Ok(uuids[0].clone())
    } else {
        Err(Error::BadRequest("Expected only one uuid".to_string()))
    };
    let first_uuid = uuids[0];
    let new_status = match next_status {
        NextStatus::NextLoopIteration(NextIteration { index, itered, mut flow_jobs, .. }, ..) => {
            let uuid = one_uuid?;

            flow_jobs.push(uuid);

            FlowStatusModule::InProgress {
                job: uuid,
                iterator: Some(windmill_common::flow_status::Iterator { index, itered }),
                flow_jobs: Some(flow_jobs),
                branch_chosen: None,
                branchall: None,
                id: status_module.id(),
                parallel: false,
            }
        }
        NextStatus::AllFlowJobs { iterator, branchall, .. } => FlowStatusModule::InProgress {
            job: flow_job.id,
            iterator,
            flow_jobs: Some(uuids),
            branch_chosen: None,
            branchall,
            id: status_module.id(),
            parallel: true,
        },
        NextStatus::NextBranchStep(NextBranch { mut flow_jobs, status, .. }) => {
            let uuid = one_uuid?;
            flow_jobs.push(uuid);

            FlowStatusModule::InProgress {
                job: uuid,
                iterator: None,
                flow_jobs: Some(flow_jobs),
                branch_chosen: None,
                branchall: Some(status),
                id: status_module.id(),
                parallel: false,
            }
        }

        NextStatus::BranchChosen(branch) => FlowStatusModule::InProgress {
            job: one_uuid?,
            iterator: None,
            flow_jobs: None,
            branch_chosen: Some(branch),
            branchall: None,
            id: status_module.id(),
            parallel: false,
        },
        NextStatus::NextStep => {
            FlowStatusModule::WaitingForExecutor { id: status_module.id(), job: one_uuid? }
        }
    };

    tracing::debug!("STATUS STEP: {:?} {i} {:#?}", status.step, new_status);

    if i >= flow.modules.len() {
        sqlx::query!(
            "
                UPDATE queue
                   SET flow_status = JSONB_SET(
                                     JSONB_SET(flow_status, ARRAY['failure_module'], $1),
                                                            ARRAY['step'], $2)
                 WHERE id = $3
                  ",
            json!(FlowStatusModuleWParent {
                parent_module: Some(current_id.clone()),
                module_status: new_status.clone()
            }),
            json!(i),
            flow_job.id
        )
        .execute(db)
        .await?;
    } else {
        sqlx::query!(
            "
                UPDATE queue
                   SET flow_status = JSONB_SET(
                                     JSONB_SET(flow_status, ARRAY['modules', $1::TEXT], $2),
                                                            ARRAY['step'], $3)
                 WHERE id = $4
                  ",
            i as i32,
            json!(new_status),
            json!(i),
            flow_job.id
        )
        .execute(db)
        .await?;
    };

    tx.commit().await?;
    tracing::info!(id = %flow_job.id, root_id = %job_root, "all next flow jobs pushed");

    if continue_on_same_worker {
        if !is_one_uuid {
            return Err(Error::BadRequest(
                "Cannot continue on same worker with multiple jobs, parallel cannot be used in conjunction with same_worker".to_string(),
            ));
        }
        same_worker_tx.send(first_uuid).await.map_err(to_anyhow)?;
    }
    return Ok(());
}

// async fn jump_to_next_step(
//     status_step: i32,
//     i: usize,
//     job_id: &Uuid,
//     flow: FlowValue,
//     db: &DB,
//     client: &windmill_api_client::Client,
//     status_module: FlowStatusModule,
//     last_result: serde_json::Value,
//     same_worker_tx: Sender<Uuid>,
//     base_internal_url: &str,
// ) -> error::Result<()> {
//     let mut tx = db.begin().await?;

//     let next_step = i
//         .checked_add(1)
//         .filter(|i| (..flow.modules.len()).contains(i));

//     let new_job = sqlx::query_as::<_, QueuedJob>(
//         r#"
//                 UPDATE queue
//                     SET flow_status = JSONB_SET(
//                                       JSONB_SET(flow_status, ARRAY['modules', $1::TEXT], $2),
//                                                                ARRAY['step'], $3)
//                     WHERE id = $4
//                 RETURNING *
//                 "#,
//     )
//     .bind(status_step)
//     .bind(json!(status_module))
//     .bind(json!(next_step.unwrap_or(i)))
//     .bind(job_id)
//     .fetch_one(&mut tx)
//     .await?;

//     tx.commit().await?;

//     let new_status = new_job.parse_flow_status().ok_or_else(|| {
//         Error::ExecutionErr("Impossible to parse new status after jump".to_string())
//     })?;

//     if next_step.is_some() {
//         tracing::debug!("Jumping to next step with flow {flow:#?}");
//         return push_next_flow_job(
//             &new_job,
//             new_status,
//             flow,
//             db,
//             client,
//             last_result,
//             same_worker_tx,
//             base_internal_url,
//         )
//         .await;
//     } else {
//         let success = true;
//         let skipped = false;
//         let logs = "Forloop completed without iteration".to_string();
//         let _uuid =
//             add_completed_job(db, client, &new_job, success, skipped, json!([]), logs).await?;
//         return Ok(());
//     }
// }

/// Some state about the current/last forloop FlowStatusModule used to initialized the next
/// iteration's FlowStatusModule after pushing a job
#[derive(Debug)]
struct NextIteration {
    index: usize,
    itered: Vec<serde_json::Value>,
    flow_jobs: Vec<Uuid>,
    new_args: Iter,
}

enum LoopStatus {
    ParallelIteration { itered: Vec<serde_json::Value> },
    NextIteration(NextIteration),
    EmptyIterator,
}

#[derive(Debug)]
struct NextBranch {
    status: BranchAllStatus,
    flow_jobs: Vec<Uuid>,
}

#[derive(Debug)]
enum NextStatus {
    NextStep,
    BranchChosen(BranchChosen),
    NextBranchStep(NextBranch),
    NextLoopIteration(NextIteration, Option<HashMap<String, InputTransform>>),
    AllFlowJobs {
        branchall: Option<BranchAllStatus>,
        iterator: Option<windmill_common::flow_status::Iterator>,
        simple_input_transforms: Option<HashMap<String, InputTransform>>,
    },
}

#[derive(Clone)]
struct JobPayloadWithTag {
    payload: JobPayload,
    tag: Option<String>,
}
enum ContinuePayload {
    SingleJob(JobPayloadWithTag),
    ForloopJobs { n: usize, payload: JobPayloadWithTag },
    BranchAllJobs(Vec<JobPayloadWithTag>),
}

enum NextFlowTransform {
    EmptyInnerFlows,
    Continue(ContinuePayload, NextStatus),
}

fn insert_iter_arg(
    args: &mut HashMap<String, Box<RawValue>>,
    desired_key: String,
    value: Box<RawValue>,
) {
    let conflicting_parent_maybe = args.get(desired_key.as_str());
    if let Some(conflicting_parent) = conflicting_parent_maybe {
        // we change the key of the parent to {desired_key}_parent.
        // we do it recursively b/c it's possible there's another conflict
        let conflicting_parent_new_key = format!("{}_parent", desired_key.as_str());
        insert_iter_arg(
            args,
            conflicting_parent_new_key,
            conflicting_parent.to_owned(),
        );
    }
    args.insert(desired_key, value);
}

async fn compute_next_flow_transform(
    arc_flow_job_args: Arc<HashMap<String, Box<RawValue>>>,
    arc_last_job_result: Arc<Box<RawValue>>,
    flow_job: &QueuedJob,
    flow: &FlowValue,
    by_id: Option<IdContext>,
    db: &DB,
    module: &FlowModule,
    status: &FlowStatus,
    status_module: &FlowStatusModule,
    previous_id: &str,
    client: &AuthedClient,
    resumes: Arc<Box<RawValue>>,
    resume: Arc<Box<RawValue>>,
    approvers: Arc<Box<RawValue>>,
) -> error::Result<NextFlowTransform> {
    if module.mock.is_some() && module.mock.as_ref().unwrap().enabled {
        return Ok(NextFlowTransform::Continue(
            ContinuePayload::SingleJob(JobPayloadWithTag {
                payload: JobPayload::Identity,
                tag: None,
            }),
            NextStatus::NextStep,
        ));
    }
    let trivial_next_job = |payload| {
        Ok(NextFlowTransform::Continue(
            ContinuePayload::SingleJob(JobPayloadWithTag { payload, tag: None }),
            NextStatus::NextStep,
        ))
    };
    match &module.value {
        FlowModuleValue::Identity => trivial_next_job(JobPayload::Identity),
        FlowModuleValue::Flow { path, .. } => {
            let payload = flow_to_payload(path);
            Ok(NextFlowTransform::Continue(
                ContinuePayload::SingleJob(payload),
                NextStatus::NextStep,
            ))
        }
        FlowModuleValue::Script { path: script_path, hash: script_hash, .. } => {
            let payload = script_to_payload(script_hash, script_path, db, flow_job, module).await?;
            Ok(NextFlowTransform::Continue(
                ContinuePayload::SingleJob(payload),
                NextStatus::NextStep,
            ))
        }
        FlowModuleValue::RawScript {
            path,
            content,
            language,
            lock,
            tag,
            concurrent_limit,
            concurrency_time_window_s,
            ..
        } => {
            let path = path
                .clone()
                .or_else(|| Some(format!("{}/step-{}", flow_job.script_path(), status.step)));
            let payload = raw_script_to_payload(
                path,
                content,
                language,
                lock,
                concurrent_limit,
                concurrency_time_window_s,
                module,
                tag,
            );
            Ok(NextFlowTransform::Continue(
                ContinuePayload::SingleJob(payload),
                NextStatus::NextStep,
            ))
        }
        /* forloop modules are expected set `iter: { value: Value, index: usize }` as job arguments */
        FlowModuleValue::ForloopFlow { modules, iterator, parallel, .. } => {
            // if it's a simple single step flow, we will collapse it as an optimization and need to pass flow_input as an arg
            let is_simple = modules.len() == 1
                && modules[0].value.is_simple()
                && modules[0].sleep.is_none()
                && modules[0].suspend.is_none()
                && modules[0].cache_ttl.is_none()
                && flow.failure_module.is_none();

            let next_loop_status = match status_module {
                FlowStatusModule::WaitingForPriorSteps { .. }
                | FlowStatusModule::WaitingForEvents { .. }
                | FlowStatusModule::WaitingForExecutor { .. } => {
                    let by_id = if let Some(x) = by_id {
                        x
                    } else {
                        get_transform_context(&flow_job, previous_id, &status).await?
                    };
                    /* Iterator is an InputTransform, evaluate it into an array. */
                    let itered_raw = match iterator {
                        InputTransform::Static { value } => to_raw_value(value),
                        InputTransform::Javascript { expr } => {
                            let mut context = HashMap::with_capacity(5);
                            context.insert("result".to_string(), arc_last_job_result.clone());
                            context.insert("previous_result".to_string(), arc_last_job_result);
                            context.insert("resumes".to_string(), resumes);
                            context.insert("resume".to_string(), resume);
                            context.insert("approvers".to_string(), approvers);

                            eval_timeout(
                                expr.to_string(),
                                context,
                                Some(arc_flow_job_args),
                                Some(client),
                                Some(by_id),
                            )
                            .await?
                        }
                    };
                    let itered = serde_json::from_str::<Vec<serde_json::Value>>(itered_raw.get())
                        .map_err(|not_array| {
                        Error::ExecutionErr(format!("Expected an array value, found: {not_array}"))
                    })?;

                    if itered.is_empty() {
                        LoopStatus::EmptyIterator
                    } else if *parallel {
                        LoopStatus::ParallelIteration { itered }
                    } else if let Some(first) = itered.first() {
                        let iter = Iter { index: 0 as i32, value: first.to_owned() };
                        LoopStatus::NextIteration(NextIteration {
                            index: 0,
                            itered,
                            flow_jobs: vec![],
                            new_args: iter,
                        })
                    } else {
                        panic!("itered cannot be empty")
                    }
                }

                FlowStatusModule::InProgress {
                    iterator: Some(windmill_common::flow_status::Iterator { itered, index }),
                    flow_jobs: Some(flow_jobs),
                    ..
                } if !*parallel => {
                    let itered_new = if itered.is_empty() {
                        // it's possible we need to re-compute the iterator Input Transforms here, in particular if the flow is being restarted inside the loop
                        let by_id = if let Some(x) = by_id {
                            x
                        } else {
                            get_transform_context(&flow_job, previous_id, &status).await?
                        };
                        let itered_raw = match iterator {
                            InputTransform::Static { value } => to_raw_value(value),
                            InputTransform::Javascript { expr } => {
                                let mut context = HashMap::with_capacity(5);
                                context.insert("result".to_string(), arc_last_job_result.clone());
                                context.insert("previous_result".to_string(), arc_last_job_result);
                                context.insert("resumes".to_string(), resumes);
                                context.insert("resume".to_string(), resume);
                                context.insert("approvers".to_string(), approvers);

                                eval_timeout(
                                    expr.to_string(),
                                    context,
                                    Some(arc_flow_job_args),
                                    Some(client),
                                    Some(by_id),
                                )
                                .await?
                            }
                        };
                        serde_json::from_str::<Vec<serde_json::Value>>(itered_raw.get()).map_err(
                            |not_array| {
                                Error::ExecutionErr(format!(
                                    "Expected an array value, found: {not_array}"
                                ))
                            },
                        )?
                    } else {
                        itered.clone()
                    };
                    let (index, next) = index
                        .checked_add(1)
                        .and_then(|i| itered_new.get(i).map(|next| (i, next)))
                        .with_context(|| {
                            format!("Could not find iteration number {index} restarting inside the for-loop flow. It's possible the itered-array has changed and this value isn't available anymore.")
                        })?;

                    LoopStatus::NextIteration(NextIteration {
                        index,
                        itered: itered_new.clone(),
                        flow_jobs: flow_jobs.clone(),
                        new_args: Iter { index: index as i32, value: next.to_owned() },
                    })
                }

                _ => Err(Error::BadRequest(format!(
                    "Unrecognized module status for ForloopFlow {status_module:?}"
                )))?,
            };

            match next_loop_status {
                LoopStatus::EmptyIterator => Ok(NextFlowTransform::EmptyInnerFlows),
                LoopStatus::NextIteration(ns) => {
                    let mut fm = flow.failure_module.clone();
                    if let Some(mut failure_module) = flow.failure_module.clone() {
                        failure_module.id_append(&format!("{}/{}", status.step, ns.index));
                        fm = Some(failure_module);
                    }
                    let modules = (*modules).clone();
                    let inner_path = Some(format!("{}/loop-{}", flow_job.script_path(), ns.index));
                    if is_simple {
                        let payload = match &modules[0].value {
                            FlowModuleValue::Flow { path, .. } => flow_to_payload(path),
                            FlowModuleValue::Script {
                                path: script_path,
                                hash: script_hash,
                                ..
                            } => {
                                script_to_payload(script_hash, script_path, db, flow_job, module)
                                    .await?
                            }
                            FlowModuleValue::RawScript {
                                path,
                                content,
                                language,
                                lock,
                                tag,
                                concurrent_limit,
                                concurrency_time_window_s,
                                ..
                            } => raw_script_to_payload(
                                path.clone().or(inner_path),
                                content,
                                language,
                                lock,
                                concurrent_limit,
                                concurrency_time_window_s,
                                module,
                                tag,
                            ),
                            _ => unreachable!("is simple flow"),
                        };
                        Ok(NextFlowTransform::Continue(
                            ContinuePayload::SingleJob(payload),
                            NextStatus::NextLoopIteration(
                                ns,
                                if is_simple {
                                    match &modules[0].value {
                                        FlowModuleValue::Script { input_transforms, .. }
                                        | FlowModuleValue::RawScript { input_transforms, .. }
                                        | FlowModuleValue::Flow { input_transforms, .. } => {
                                            Some(input_transforms.clone())
                                        }
                                        _ => None,
                                    }
                                } else {
                                    None
                                },
                            ),
                        ))
                    } else {
                        Ok(NextFlowTransform::Continue(
                            ContinuePayload::SingleJob(JobPayloadWithTag {
                                payload: JobPayload::RawFlow {
                                    value: FlowValue {
                                        modules,
                                        failure_module: fm,
                                        same_worker: flow.same_worker,
                                        concurrent_limit: None,
                                        concurrency_time_window_s: None,
                                        skip_expr: None,
                                        cache_ttl: None,
                                        ws_error_handler_muted: None,
                                        priority: None,
                                    },
                                    path: inner_path,
                                    restarted_from: None,
                                },
                                tag: None,
                            }),
                            NextStatus::NextLoopIteration(ns, None),
                        ))
                    }
                }
                LoopStatus::ParallelIteration { itered, .. } => {
                    let inner_path = Some(format!("{}/loop-parrallel", flow_job.script_path(),));
                    let continue_payload = if is_simple {
                        let payload = match &modules[0].value {
                            FlowModuleValue::Flow { path, .. } => flow_to_payload(path),
                            FlowModuleValue::Script {
                                path: script_path,
                                hash: script_hash,
                                ..
                            } => {
                                script_to_payload(script_hash, script_path, db, flow_job, module)
                                    .await?
                            }
                            FlowModuleValue::RawScript {
                                path,
                                content,
                                language,
                                lock,
                                tag,
                                concurrent_limit,
                                concurrency_time_window_s,
                                ..
                            } => raw_script_to_payload(
                                path.clone().or(inner_path),
                                content,
                                language,
                                lock,
                                concurrent_limit,
                                concurrency_time_window_s,
                                module,
                                tag,
                            ),
                            _ => unreachable!("is simple flow"),
                        };
                        ContinuePayload::ForloopJobs { n: itered.len(), payload: payload }
                    } else {
                        let payload = {
                            JobPayloadWithTag {
                                payload: JobPayload::RawFlow {
                                    value: FlowValue {
                                        modules: (*modules).clone(),
                                        failure_module: flow.failure_module.clone(),
                                        same_worker: flow.same_worker,
                                        concurrent_limit: None,
                                        concurrency_time_window_s: None,
                                        skip_expr: None,
                                        cache_ttl: None,
                                        ws_error_handler_muted: None,
                                        priority: None,
                                    },
                                    path: Some(format!("{}/forloop", flow_job.script_path())),
                                    restarted_from: None,
                                },
                                tag: None,
                            }
                        };
                        ContinuePayload::ForloopJobs { n: itered.len(), payload }
                    };
                    Ok(NextFlowTransform::Continue(
                        continue_payload,
                        NextStatus::AllFlowJobs {
                            branchall: None,
                            iterator: Some(windmill_common::flow_status::Iterator {
                                index: 0,
                                itered,
                            }),
                            simple_input_transforms: if is_simple {
                                match &modules[0].value {
                                    FlowModuleValue::Script { input_transforms, .. }
                                    | FlowModuleValue::RawScript { input_transforms, .. }
                                    | FlowModuleValue::Flow { input_transforms, .. } => {
                                        Some(input_transforms.clone())
                                    }
                                    _ => None,
                                }
                            } else {
                                None
                            },
                        },
                    ))
                }
            }
        }
        FlowModuleValue::BranchOne { branches, default, .. } => {
            let branch = match status_module {
                FlowStatusModule::WaitingForPriorSteps { .. }
                | FlowStatusModule::WaitingForEvents { .. }
                | FlowStatusModule::WaitingForExecutor { .. } => {
                    let mut branch_chosen = BranchChosen::Default;
                    let idcontext = get_transform_context(&flow_job, previous_id, &status).await?;
                    for (i, b) in branches.iter().enumerate() {
                        let pred = compute_bool_from_expr(
                            b.expr.to_string(),
                            arc_flow_job_args.clone(),
                            arc_last_job_result.clone(),
                            Some(idcontext.clone()),
                            Some(client),
                            Some((resumes.clone(), resume.clone(), approvers.clone())),
                        )
                        .await?;

                        if pred {
                            branch_chosen = BranchChosen::Branch { branch: i };
                            break;
                        }
                    }
                    branch_chosen
                }
                _ => Err(Error::BadRequest(format!(
                    "Unrecognized module status for BranchOne {status_module:?}"
                )))?,
            };

            let modules = if let BranchChosen::Branch { branch } = branch {
                branches
                    .get(branch)
                    .map(|b| b.modules.clone())
                    .ok_or_else(|| {
                        Error::BadRequest(format!(
                            "Unrecognized branch for BranchAll {status_module:?}"
                        ))
                    })?
            } else {
                default.clone()
            };
            let mut fm = flow.failure_module.clone();
            if let Some(mut failure_module) = flow.failure_module.clone() {
                failure_module.id_append(&status.step.to_string());
                fm = Some(failure_module);
            }
            Ok(NextFlowTransform::Continue(
                ContinuePayload::SingleJob(JobPayloadWithTag {
                    payload: JobPayload::RawFlow {
                        value: FlowValue {
                            modules,
                            failure_module: fm,
                            same_worker: flow.same_worker,
                            concurrent_limit: None,
                            concurrency_time_window_s: None,
                            skip_expr: None,
                            cache_ttl: None,
                            ws_error_handler_muted: None,
                            priority: None,
                        },
                        path: Some(format!(
                            "{}/branchone-{}",
                            flow_job.script_path(),
                            status.step
                        )),
                        restarted_from: None,
                    },
                    tag: None,
                }),
                NextStatus::BranchChosen(branch),
            ))
        }
        FlowModuleValue::BranchAll { branches, parallel, .. } => {
            let (branch_status, flow_jobs) = match status_module {
                FlowStatusModule::WaitingForPriorSteps { .. }
                | FlowStatusModule::WaitingForEvents { .. }
                | FlowStatusModule::WaitingForExecutor { .. } => {
                    if branches.is_empty() {
                        return Ok(NextFlowTransform::EmptyInnerFlows);
                    } else if *parallel {
                        return Ok(NextFlowTransform::Continue(
                            ContinuePayload::BranchAllJobs(
                                branches
                                    .iter()
                                    .enumerate()
                                    .map(|(i, b)| {
                                        let mut fm = flow.failure_module.clone();
                                        if let Some(mut failure_module) =
                                            flow.failure_module.clone()
                                        {
                                            failure_module
                                                .id_append(&format!("{}/{i}", status.step));
                                            fm = Some(failure_module);
                                        }
                                        JobPayloadWithTag {
                                            payload: JobPayload::RawFlow {
                                                value: FlowValue {
                                                    modules: b.modules.clone(),
                                                    failure_module: fm.clone(),
                                                    same_worker: flow.same_worker,
                                                    concurrent_limit: None,
                                                    concurrency_time_window_s: None,
                                                    skip_expr: None,
                                                    cache_ttl: None,
                                                    ws_error_handler_muted: None,
                                                    priority: None,
                                                },
                                                path: Some(format!(
                                                    "{}/branchall-{}",
                                                    flow_job.script_path(),
                                                    i
                                                )),
                                                restarted_from: None,
                                            },
                                            tag: None,
                                        }
                                    })
                                    .collect(),
                            ),
                            NextStatus::AllFlowJobs {
                                branchall: Some(BranchAllStatus { branch: 0, len: branches.len() }),
                                iterator: None,
                                simple_input_transforms: None,
                            },
                        ));
                    } else {
                        (BranchAllStatus { branch: 0, len: branches.len() }, vec![])
                    }
                }
                FlowStatusModule::InProgress {
                    branchall: Some(BranchAllStatus { branch, len }),
                    flow_jobs: Some(flow_jobs),
                    ..
                } if !*parallel => (
                    BranchAllStatus { branch: branch + 1, len: len.clone() },
                    flow_jobs.clone(),
                ),

                _ => Err(Error::BadRequest(format!(
                    "Unrecognized module status for BranchAll {status_module:?}"
                )))?,
            };

            let modules = branches
                .get(branch_status.branch)
                .map(|b| b.modules.clone())
                .ok_or_else(|| {
                    Error::BadRequest(format!(
                        "Unrecognized branch for BranchAll {status_module:?}"
                    ))
                })?;

            let mut fm = flow.failure_module.clone();
            if let Some(mut failure_module) = flow.failure_module.clone() {
                failure_module.id_append(&format!("{}/{}", status.step, branch_status.branch));
                fm = Some(failure_module);
            }
            Ok(NextFlowTransform::Continue(
                ContinuePayload::SingleJob(JobPayloadWithTag {
                    payload: JobPayload::RawFlow {
                        value: FlowValue {
                            modules,
                            failure_module: fm.clone(),
                            same_worker: flow.same_worker,
                            concurrent_limit: None,
                            concurrency_time_window_s: None,
                            skip_expr: None,
                            cache_ttl: None,
                            ws_error_handler_muted: None,
                            priority: None,
                        },
                        path: Some(format!(
                            "{}/branchall-{}",
                            flow_job.script_path(),
                            branch_status.branch
                        )),
                        restarted_from: None,
                    },
                    tag: None,
                }),
                NextStatus::NextBranchStep(NextBranch { status: branch_status, flow_jobs }),
            ))
        }
    }
}

fn raw_script_to_payload(
    path: Option<String>,
    content: &String,
    language: &windmill_common::scripts::ScriptLang,
    lock: &Option<String>,
    concurrent_limit: &Option<i32>,
    concurrency_time_window_s: &Option<i32>,
    module: &FlowModule,
    tag: &Option<String>,
) -> JobPayloadWithTag {
    JobPayloadWithTag {
        payload: JobPayload::Code(RawCode {
            path,
            content: content.clone(),
            language: language.clone(),
            lock: lock.clone(),
            concurrent_limit: *concurrent_limit,
            concurrency_time_window_s: *concurrency_time_window_s,
            cache_ttl: module.cache_ttl.map(|x| x as i32),
            dedicated_worker: None,
        }),
        tag: tag.clone(),
    }
}

fn flow_to_payload(path: &str) -> JobPayloadWithTag {
    let payload = JobPayload::Flow(path.to_string());
    JobPayloadWithTag { payload, tag: None }
}

async fn script_to_payload(
    script_hash: &Option<windmill_common::scripts::ScriptHash>,
    script_path: &String,
    db: &sqlx::Pool<sqlx::Postgres>,
    flow_job: &QueuedJob,
    module: &FlowModule,
) -> Result<JobPayloadWithTag, Error> {
    let (payload, tag) = if script_hash.is_none() {
        script_path_to_payload(script_path, &db, &flow_job.workspace_id).await?
    } else {
        let hash = script_hash.clone().unwrap();
        let mut tx: sqlx::Transaction<'_, sqlx::Postgres> = db.begin().await?;
        let (
            tag,
            concurrent_limit,
            concurrency_time_window_s,
            cache_ttl,
            language,
            dedicated_worker,
            priority,
        ) = script_hash_to_tag_and_limits(&hash, &mut tx, &flow_job.workspace_id).await?;
        (
            JobPayload::ScriptHash {
                hash,
                path: script_path.to_owned(),
                concurrent_limit,
                concurrency_time_window_s,
                cache_ttl: module.cache_ttl.map(|x| x as i32).ok_or(cache_ttl).ok(),
                language,
                dedicated_worker,
                priority,
            },
            tag,
        )
    };
    Ok(JobPayloadWithTag { payload, tag })
}

async fn get_transform_context(
    flow_job: &QueuedJob,
    previous_id: &str,
    status: &FlowStatus,
) -> error::Result<IdContext> {
    let steps_results: HashMap<String, JobResult> = status
        .modules
        .iter()
        .filter_map(|x| x.job_result().map(|y| (x.id(), y)))
        .collect();

    Ok(IdContext { flow_job: flow_job.id, steps_results, previous_id: previous_id.to_string() })
}

trait IntoArray: Sized {
    fn into_array(self) -> Result<Vec<Value>, Self>;
}

impl IntoArray for Value {
    fn into_array(self) -> Result<Vec<Value>, Self> {
        match self {
            Value::Array(array) => Ok(array),
            not_array => Err(not_array),
        }
    }
}

fn from_now(duration: Duration) -> chrono::DateTime<chrono::Utc> {
    // "This function errors when original duration is larger than
    // the maximum value supported for this type."
    chrono::Duration::from_std(duration)
        .ok()
        .and_then(|d| chrono::Utc::now().checked_add_signed(d))
        .unwrap_or(chrono::DateTime::<chrono::Utc>::MAX_UTC)
}

/// returns previous module non-zero suspend count and job, if relevant
fn needs_resume(flow: &FlowValue, status: &FlowStatus) -> Option<(Suspend, Uuid)> {
    // for a restarted job, if the restarted step is just after a suspend, don't run the suspend
    if status.restarted_from.is_some() {
        let current_step_id = flow.modules.get(status.step as usize)?.id.clone();
        if status.restarted_from.as_ref().unwrap().step_id == current_step_id {
            return None;
        }
    }
    let prev = usize::try_from(status.step)
        .ok()
        .and_then(|s| s.checked_sub(1))?;

    let suspend = flow.modules.get(prev)?.suspend.clone();
    if suspend
        .as_ref()
        .and_then(|s| s.required_events)
        .unwrap_or(0)
        == 0
    {
        return None;
    }

    if let &FlowStatusModule::Success { job, .. } = status.modules.get(prev)? {
        Some((suspend.unwrap(), job))
    } else {
        None
    }
}

// returns the result of the previous step of a running flow (if the job was successful)
async fn get_previous_job_result(
    db: &sqlx::Pool<sqlx::Postgres>,
    w_id: &str,
    flow_status: &FlowStatus,
) -> error::Result<Option<Box<RawValue>>> {
    let prev = usize::try_from(flow_status.step)
        .ok()
        .and_then(|s| s.checked_sub(1))
        .with_context(|| "No step preceding the current one")?;

    match flow_status.modules.get(prev) {
        Some(FlowStatusModule::Success { flow_jobs: Some(flow_jobs), .. }) => {
            Ok(Some(retrieve_flow_jobs_results(db, w_id, flow_jobs).await?))
        }
        Some(FlowStatusModule::Success { job, .. }) => Ok(Some(
            sqlx::query_scalar::<_, Json<Box<RawValue>>>(
                "SELECT result FROM completed_job WHERE id = $1 AND workspace_id = $2",
            )
            .bind(job)
            .bind(w_id)
            .fetch_one(db)
            .await?
            .0,
        )),
        _ => Ok(None),
    }
}<|MERGE_RESOLUTION|>--- conflicted
+++ resolved
@@ -1706,16 +1706,17 @@
                 iterator: None,
                 ..
             } => args.as_ref().map(|args| args.clone()),
-            NextStatus::NextLoopIteration(
-                NextIteration { new_args, .. },
+            NextStatus::NextLoopIteration {
+                next: NextIteration { new_args, .. },
                 simple_input_transforms,
-            ) => {
+            } => {
                 let mut args = if let Ok(args) = args.as_ref() {
                     args.clone()
                 } else {
                     HashMap::new()
                 };
-<<<<<<< HEAD
+                insert_iter_arg(&mut args, "iter".to_string(), to_raw_value(new_args));
+
                 args.insert("iter".to_string(), to_raw_value(new_args));
                 if let Some(input_transforms) = simple_input_transforms {
                     let ctx = get_transform_context(&flow_job, &previous_id, &status).await?;
@@ -1734,18 +1735,6 @@
                 } else {
                     Ok(args)
                 }
-=======
-                insert_iter_arg(&mut args, "iter".to_string(), to_raw_value(new_args));
-                Ok(args)
->>>>>>> 41364421
-                // tracing::error!(
-                //     "{a:?} {new_args:?} {:?}",
-                //     to_raw_value(&MergeArgs { a: HashMap::new(), b: new_args.to_owned() })
-                // );
-                // Ok(to_raw_value(&MergeArgs {
-                //     a: HashMap::new(),
-                //     b: new_args.to_owned(),
-                // }))
             }
             NextStatus::AllFlowJobs {
                 branchall: None,
@@ -1856,7 +1845,10 @@
     };
     let first_uuid = uuids[0];
     let new_status = match next_status {
-        NextStatus::NextLoopIteration(NextIteration { index, itered, mut flow_jobs, .. }, ..) => {
+        NextStatus::NextLoopIteration {
+            next: NextIteration { index, itered, mut flow_jobs, .. },
+            ..
+        } => {
             let uuid = one_uuid?;
 
             flow_jobs.push(uuid);
@@ -2052,7 +2044,10 @@
     NextStep,
     BranchChosen(BranchChosen),
     NextBranchStep(NextBranch),
-    NextLoopIteration(NextIteration, Option<HashMap<String, InputTransform>>),
+    NextLoopIteration {
+        next: NextIteration,
+        simple_input_transforms: Option<HashMap<String, InputTransform>>,
+    },
     AllFlowJobs {
         branchall: Option<BranchAllStatus>,
         iterator: Option<windmill_common::flow_status::Iterator>,
@@ -2178,7 +2173,9 @@
                 && modules[0].sleep.is_none()
                 && modules[0].suspend.is_none()
                 && modules[0].cache_ttl.is_none()
-                && flow.failure_module.is_none();
+                && (modules[0].mock.is_none()
+                    && modules[0].mock.as_ref().is_some_and(|m| !m.enabled)
+                    && flow.failure_module.is_none());
 
             let next_loop_status = match status_module {
                 FlowStatusModule::WaitingForPriorSteps { .. }
@@ -2305,42 +2302,19 @@
                     let modules = (*modules).clone();
                     let inner_path = Some(format!("{}/loop-{}", flow_job.script_path(), ns.index));
                     if is_simple {
-                        let payload = match &modules[0].value {
-                            FlowModuleValue::Flow { path, .. } => flow_to_payload(path),
-                            FlowModuleValue::Script {
-                                path: script_path,
-                                hash: script_hash,
-                                ..
-                            } => {
-                                script_to_payload(script_hash, script_path, db, flow_job, module)
-                                    .await?
-                            }
-                            FlowModuleValue::RawScript {
-                                path,
-                                content,
-                                language,
-                                lock,
-                                tag,
-                                concurrent_limit,
-                                concurrency_time_window_s,
-                                ..
-                            } => raw_script_to_payload(
-                                path.clone().or(inner_path),
-                                content,
-                                language,
-                                lock,
-                                concurrent_limit,
-                                concurrency_time_window_s,
-                                module,
-                                tag,
-                            ),
-                            _ => unreachable!("is simple flow"),
-                        };
+                        let payload = payload_from_simple_module(
+                            &modules[0].value,
+                            db,
+                            flow_job,
+                            module,
+                            inner_path,
+                        )
+                        .await?;
                         Ok(NextFlowTransform::Continue(
                             ContinuePayload::SingleJob(payload),
-                            NextStatus::NextLoopIteration(
-                                ns,
-                                if is_simple {
+                            NextStatus::NextLoopIteration {
+                                next: ns,
+                                simple_input_transforms: if is_simple {
                                     match &modules[0].value {
                                         FlowModuleValue::Script { input_transforms, .. }
                                         | FlowModuleValue::RawScript { input_transforms, .. }
@@ -2352,7 +2326,7 @@
                                 } else {
                                     None
                                 },
-                            ),
+                            },
                         ))
                     } else {
                         Ok(NextFlowTransform::Continue(
@@ -2374,44 +2348,24 @@
                                 },
                                 tag: None,
                             }),
-                            NextStatus::NextLoopIteration(ns, None),
+                            NextStatus::NextLoopIteration {
+                                next: ns,
+                                simple_input_transforms: None,
+                            },
                         ))
                     }
                 }
                 LoopStatus::ParallelIteration { itered, .. } => {
                     let inner_path = Some(format!("{}/loop-parrallel", flow_job.script_path(),));
                     let continue_payload = if is_simple {
-                        let payload = match &modules[0].value {
-                            FlowModuleValue::Flow { path, .. } => flow_to_payload(path),
-                            FlowModuleValue::Script {
-                                path: script_path,
-                                hash: script_hash,
-                                ..
-                            } => {
-                                script_to_payload(script_hash, script_path, db, flow_job, module)
-                                    .await?
-                            }
-                            FlowModuleValue::RawScript {
-                                path,
-                                content,
-                                language,
-                                lock,
-                                tag,
-                                concurrent_limit,
-                                concurrency_time_window_s,
-                                ..
-                            } => raw_script_to_payload(
-                                path.clone().or(inner_path),
-                                content,
-                                language,
-                                lock,
-                                concurrent_limit,
-                                concurrency_time_window_s,
-                                module,
-                                tag,
-                            ),
-                            _ => unreachable!("is simple flow"),
-                        };
+                        let payload = payload_from_simple_module(
+                            &modules[0].value,
+                            db,
+                            flow_job,
+                            module,
+                            inner_path,
+                        )
+                        .await?;
                         ContinuePayload::ForloopJobs { n: itered.len(), payload: payload }
                     } else {
                         let payload = {
@@ -2648,6 +2602,41 @@
     }
 }
 
+async fn payload_from_simple_module(
+    value: &FlowModuleValue,
+    db: &sqlx::Pool<sqlx::Postgres>,
+    flow_job: &QueuedJob,
+    module: &FlowModule,
+    inner_path: Option<String>,
+) -> Result<JobPayloadWithTag, Error> {
+    Ok(match value {
+        FlowModuleValue::Flow { path, .. } => flow_to_payload(path),
+        FlowModuleValue::Script { path: script_path, hash: script_hash, .. } => {
+            script_to_payload(script_hash, script_path, db, flow_job, module).await?
+        }
+        FlowModuleValue::RawScript {
+            path,
+            content,
+            language,
+            lock,
+            tag,
+            concurrent_limit,
+            concurrency_time_window_s,
+            ..
+        } => raw_script_to_payload(
+            path.clone().or(inner_path),
+            content,
+            language,
+            lock,
+            concurrent_limit,
+            concurrency_time_window_s,
+            module,
+            tag,
+        ),
+        _ => unreachable!("is simple flow"),
+    })
+}
+
 fn raw_script_to_payload(
     path: Option<String>,
     content: &String,
