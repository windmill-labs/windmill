--- conflicted
+++ resolved
@@ -60,10 +60,6 @@
     pub static ref USE_PIP_COMPILE: bool = std::env::var("USE_PIP_COMPILE")
         .ok().map(|flag| flag == "true").unwrap_or(false);
 
-<<<<<<< HEAD
-=======
-    /// Use pip install
->>>>>>> 7398c1c0
     pub static ref USE_PIP_INSTALL: bool = std::env::var("USE_PIP_INSTALL")
         .ok().map(|flag| flag == "true").unwrap_or(false);
 
@@ -89,17 +85,11 @@
         create_args_and_out_file, get_main_override, get_reserved_variables, read_file,
         read_result, start_child_process, OccupancyMetrics,
     },
-<<<<<<< HEAD
     handle_child::handle_child,
     AuthedClientBackgroundTask, DISABLE_NSJAIL, DISABLE_NUSER, HOME_ENV, INSTANCE_PYTHON_VERSION,
     LOCK_CACHE_DIR, NSJAIL_PATH, PATH_ENV, PIP_CACHE_DIR, PIP_EXTRA_INDEX_URL, PIP_INDEX_URL,
     PROXY_ENVS, PY311_CACHE_DIR, PY_INSTALL_DIR, TZ_ENV, UV_CACHE_DIR,
-=======
-    handle_child::{get_mem_peak, handle_child},
-    AuthedClientBackgroundTask, DISABLE_NSJAIL, DISABLE_NUSER, HOME_ENV, LOCK_CACHE_DIR,
-    NSJAIL_PATH, PATH_ENV, PIP_CACHE_DIR, PIP_EXTRA_INDEX_URL, PIP_INDEX_URL, PROXY_ENVS,
-    PY311_CACHE_DIR, TZ_ENV, UV_CACHE_DIR,
->>>>>>> 7398c1c0
+
 };
 
 #[derive(Eq, PartialEq, Clone, Copy)]
@@ -2112,11 +2102,8 @@
         let venv_p = venv_p.clone();
         let counter_arc = counter_arc.clone();
         let pip_indexes = pip_indexes.clone();
-<<<<<<< HEAD
         let py_path = py_path.clone();
-=======
         let pids = pids.clone();
->>>>>>> 7398c1c0
 
         handles.push(task::spawn(async move {
             // permit will be dropped anyway if this thread exits at any point
@@ -2285,11 +2272,7 @@
                 job_id
             );
 
-<<<<<<< HEAD
-
-=======
             pids.lock().await.get_mut(i).and_then(|e| e.take());
->>>>>>> 7398c1c0
             Ok(())
         }));
     }
