use std::{
    collections::{HashMap, HashSet},
    fs,
    path::Path,
    process::Stdio,
    sync::Arc,
};

use anyhow::anyhow;
use itertools::Itertools;
use regex::Regex;
use serde_json::value::RawValue;
use tokio::{
    fs::{metadata, DirBuilder, File},
    io::AsyncReadExt,
    process::Command,
    sync::Semaphore,
    task,
};
use uuid::Uuid;
#[cfg(all(feature = "enterprise", feature = "parquet", unix))]
use windmill_common::ee::{get_license_plan, LicensePlan};
use windmill_common::{
    error::{
        self,
        Error::{self},
    },
    utils::calculate_hash,
    worker::{
        copy_dir_recursively, pad_string, write_file, Connection, PythonAnnotations, WORKER_CONFIG,
    },
};

#[cfg(feature = "enterprise")]
use windmill_common::variables::get_secret_value_as_admin;

use std::env::var;
use windmill_queue::{append_logs, CanceledBy, PrecomputedAgentInfo};

lazy_static::lazy_static! {
    static ref PYTHON_PATH: Option<String> = var("PYTHON_PATH").ok().map(|v| {
        tracing::warn!("PYTHON_PATH is set to {} and thus python will not be managed by uv and stay static regardless of annotation and instance settings. NOT RECOMMENDED", v);
        v
    });

    static ref UV_PATH: String =
    var("UV_PATH").unwrap_or_else(|_| "/usr/local/bin/uv".to_string());

    static ref PY_CONCURRENT_DOWNLOADS: usize =
    var("PY_CONCURRENT_DOWNLOADS").ok().map(|flag| flag.parse().unwrap_or(20)).unwrap_or(20);


    static ref NON_ALPHANUM_CHAR: Regex = regex::Regex::new(r"[^0-9A-Za-z=.-]").unwrap();

    static ref TRUSTED_HOST: Option<String> = var("PY_TRUSTED_HOST").ok().or(var("PIP_TRUSTED_HOST").ok());
    static ref INDEX_CERT: Option<String> = var("PY_INDEX_CERT").ok().or(var("PIP_INDEX_CERT").ok());
    static ref NATIVE_CERT: bool = var("PY_NATIVE_CERT").ok().or(var("UV_NATIVE_TLS").ok()).map(|flag| flag == "true").unwrap_or(false);

    static ref RELATIVE_IMPORT_REGEX: Regex = Regex::new(r#"(import|from)\s(((u|f)\.)|\.)"#).unwrap();

    static ref EPHEMERAL_TOKEN_CMD: Option<String> = var("EPHEMERAL_TOKEN_CMD").ok();
}

const NSJAIL_CONFIG_DOWNLOAD_PY_CONTENT: &str = include_str!("../nsjail/download.py.config.proto");
const NSJAIL_CONFIG_RUN_PYTHON3_CONTENT: &str = include_str!("../nsjail/run.python3.config.proto");
const RELATIVE_PYTHON_LOADER: &str = include_str!("../loader.py");

#[cfg(all(feature = "enterprise", feature = "parquet", unix))]
use crate::global_cache::{build_tar_and_push, pull_from_tar};

#[cfg(all(feature = "enterprise", feature = "parquet", unix))]
use windmill_common::s3_helpers::OBJECT_STORE_CACHE_SETTINGS;

use crate::{
    common::{
        create_args_and_out_file, get_reserved_variables, read_file, read_result,
        start_child_process, OccupancyMetrics,
    },
    handle_child::handle_child,
    worker_utils::ping_job_status,
    AuthedClient, DISABLE_NSJAIL, DISABLE_NUSER, HOME_ENV, INSTANCE_PYTHON_VERSION, NSJAIL_PATH,
    PATH_ENV, PIP_EXTRA_INDEX_URL, PIP_INDEX_URL, PROXY_ENVS, PY_INSTALL_DIR, TZ_ENV, UV_CACHE_DIR,
};

// To change latest stable version:
// 1. Change placeholder in instanceSettings.ts
// 2. Change LATEST_STABLE_PY in dockerfile
// 3. Change #[default] annotation for PyVersion in backend
#[derive(Eq, PartialEq, Clone, Copy, Default, Debug)]
pub enum PyVersion {
    Py310,
    #[default]
    Py311,
    Py312,
    Py313,
}

impl PyVersion {
    pub async fn from_instance_version(job_id: &Uuid, w_id: &str, conn: &Connection) -> Self {
        let mut err = None;
        let pyv = match INSTANCE_PYTHON_VERSION.read().await.clone() {
            Some(v) => PyVersion::from_string_with_dots(&v).unwrap_or_else(|| {
                let v = PyVersion::default();
                err = Some(format!("\nCannot parse INSTANCE_PYTHON_VERSION ({:?}), fallback to latest_stable ({v:?})", *INSTANCE_PYTHON_VERSION));
                v
            }),
            // Use latest stable
            None => PyVersion::default(),
        };

        if let Some(msg) = err {
            append_logs(job_id, w_id, &msg, conn).await;
            tracing::error!(msg);
        }
        pyv
    }
    /// e.g.: `/tmp/windmill/cache/python_3xy`
    pub fn to_cache_dir(&self) -> String {
        use windmill_common::worker::ROOT_CACHE_DIR;
        format!("{ROOT_CACHE_DIR}{}", &self.to_cache_dir_top_level())
    }
    /// e.g.: `python_3xy`
    pub fn to_cache_dir_top_level(&self) -> String {
        format!("python_{}", self.to_string_no_dot())
    }
    /// e.g.: `3xy`
    pub fn to_string_no_dot(&self) -> String {
        self.to_string_with_dot().replace('.', "")
    }
    /// e.g.: `3.xy`
    pub fn to_string_with_dot(&self) -> &str {
        use PyVersion::*;
        match self {
            Py310 => "3.10",
            Py311 => "3.11",
            Py312 => "3.12",
            Py313 => "3.13",
        }
    }
    pub fn from_string_with_dots(value: &str) -> Option<Self> {
        use PyVersion::*;
        match value {
            "3.10" => Some(Py310),
            "3.11" => Some(Py311),
            "3.12" => Some(Py312),
            "3.13" => Some(Py313),
            "default" => Some(PyVersion::default()),
            _ => {
                tracing::warn!(
                    "Cannot convert string (\"{value}\") to PyVersion\nExpected format x.yz"
                );
                None
            }
        }
    }
    pub fn from_string_no_dots(value: &str) -> Option<Self> {
        use PyVersion::*;
        match value {
            "310" => Some(Py310),
            "311" => Some(Py311),
            "312" => Some(Py312),
            "313" => Some(Py313),
            "default" => Some(PyVersion::default()),
            _ => {
                tracing::warn!(
                    "Cannot convert string (\"{value}\") to PyVersion\nExpected format xyz"
                );
                None
            }
        }
    }
    /// e.g.: `# py3xy` -> `PyVersion::Py3XY`
    pub fn parse_version(line: &str) -> Option<Self> {
        Self::from_string_no_dots(line.replace(" ", "").replace("#py", "").as_str())
    }
    pub fn from_py_annotations(a: PythonAnnotations) -> Option<Self> {
        let PythonAnnotations { py310, py311, py312, py313, .. } = a;
        use PyVersion::*;
        if py313 {
            Some(Py313)
        } else if py312 {
            Some(Py312)
        } else if py311 {
            Some(Py311)
        } else if py310 {
            Some(Py310)
        } else {
            None
        }
    }
    pub fn from_numeric(n: u32) -> Option<Self> {
        use PyVersion::*;
        match n {
            310 => Some(Py310),
            311 => Some(Py311),
            312 => Some(Py312),
            313 => Some(Py313),
            _ => None,
        }
    }
    pub fn to_numeric(&self) -> u32 {
        use PyVersion::*;
        match self {
            Py310 => 310,
            Py311 => 311,
            Py312 => 312,
            Py313 => 313,
        }
    }
    pub async fn get_python(
        &self,
        job_id: &Uuid,
        mem_peak: &mut i32,
        // canceled_by: &mut Option<CanceledBy>,
        conn: &Connection,
        worker_name: &str,
        w_id: &str,
        occupancy_metrics: &mut Option<&mut OccupancyMetrics>,
    ) -> error::Result<Option<String>> {
        // lazy_static::lazy_static! {
        //     static ref PYTHON_PATHS: Arc<RwLock<HashMap<PyVersion, String>>> = Arc::new(RwLock::new(HashMap::new()));
        // }

        let res = self
            .get_python_inner(job_id, mem_peak, conn, worker_name, w_id, occupancy_metrics)
            .await;

        if let Err(ref e) = res {
            tracing::error!(
                "worker_name: {worker_name}, w_id: {w_id}, job_id: {job_id}\n
                Error while getting python from uv, falling back to system python: {e:?}"
            );
            append_logs(
                job_id,
                w_id,
                format!(
                    "\nError while getting python from uv, falling back to system python: {e:?}"
                ),
                conn,
            )
            .await;
        }
        res
    }
    async fn get_python_inner(
        self,
        job_id: &Uuid,
        mem_peak: &mut i32,
        // canceled_by: &mut Option<CanceledBy>,
        conn: &Connection,
        worker_name: &str,
        w_id: &str,
        occupancy_metrics: &mut Option<&mut OccupancyMetrics>,
    ) -> error::Result<Option<String>> {
        let py_path = self.find_python().await;

        // Runtime is not installed
        if py_path.is_err() {
            // Install it
            if let Err(err) = self
                .install_python(job_id, mem_peak, conn, worker_name, w_id, occupancy_metrics)
                .await
            {
                tracing::error!("Cannot install python: {err}");
                return Err(err);
            } else {
                // Try to find one more time
                let py_path = self.find_python().await;

                if let Err(err) = py_path {
                    tracing::error!("Cannot find python version {err}");
                    return Err(err);
                }

                // TODO: Cache the result
                py_path
            }
        } else {
            py_path
        }
    }
    async fn install_python(
        self,
        job_id: &Uuid,
        mem_peak: &mut i32,
        // canceled_by: &mut Option<CanceledBy>,
        conn: &Connection,
        worker_name: &str,
        w_id: &str,
        occupancy_metrics: &mut Option<&mut OccupancyMetrics>,
    ) -> error::Result<()> {
        let v = self.to_string_with_dot();
        append_logs(job_id, w_id, format!("\nINSTALLING PYTHON ({})", v), conn).await;
        // Create dirs for newly installed python
        // If we dont do this, NSJAIL will not be able to mount cache
        // For the default version directory created during startup (main.rs)
        DirBuilder::new()
            .recursive(true)
            .create(self.to_cache_dir())
            .await
            .expect("could not create initial worker dir");

        let logs = String::new();

        #[cfg(windows)]
        let uv_cmd = "uv";

        #[cfg(unix)]
        let uv_cmd = UV_PATH.as_str();

        let mut child_cmd = Command::new(uv_cmd);
        child_cmd
            .env_clear()
            .env("HOME", HOME_ENV.to_string())
            .env("PATH", PATH_ENV.to_string())
            .envs(PROXY_ENVS.clone())
            .args(["python", "install", v, "--python-preference=only-managed"])
            // TODO: Do we need these?
            .envs([("UV_PYTHON_INSTALL_DIR", PY_INSTALL_DIR)])
            .stdout(Stdio::piped())
            .stderr(Stdio::piped());

        #[cfg(windows)]
        {
            child_cmd
                .env("SystemRoot", SYSTEM_ROOT.as_str())
                .env("USERPROFILE", crate::USERPROFILE_ENV.as_str())
                .env(
                    "TMP",
                    std::env::var("TMP").unwrap_or_else(|_| String::from("/tmp")),
                )
                .env(
                    "LOCALAPPDATA",
                    std::env::var("LOCALAPPDATA")
                        .unwrap_or_else(|_| format!("{}\\AppData\\Local", HOME_ENV.as_str())),
                );
        }

        let child_process = start_child_process(child_cmd, "uv").await?;

        append_logs(&job_id, &w_id, logs, conn).await;
        handle_child(
            job_id,
            conn,
            mem_peak,
            &mut None,
            child_process,
            false,
            worker_name,
            &w_id,
            "uv",
            None,
            false,
            occupancy_metrics,
            None,
        )
        .await
    }
    async fn find_python(self) -> error::Result<Option<String>> {
        #[cfg(windows)]
        let uv_cmd = "uv";

        #[cfg(unix)]
        let uv_cmd = UV_PATH.as_str();

        let mut child_cmd = Command::new(uv_cmd);

        child_cmd.env_clear();

        #[cfg(windows)]
        {
            child_cmd
                .env("SystemRoot", SYSTEM_ROOT.as_str())
                .env("USERPROFILE", crate::USERPROFILE_ENV.as_str())
                .env(
                    "TMP",
                    std::env::var("TMP").unwrap_or_else(|_| String::from("/tmp")),
                )
                .env(
                    "LOCALAPPDATA",
                    std::env::var("LOCALAPPDATA")
                        .unwrap_or_else(|_| format!("{}\\AppData\\Local", HOME_ENV.as_str())),
                );
        }

        let output = child_cmd
            // .current_dir(job_dir)
            .env("HOME", HOME_ENV.to_string())
            .env("PATH", PATH_ENV.to_string())
            .args([
                "python",
                "find",
                self.to_string_with_dot(),
                "--system",
                "--python-preference=only-managed",
            ])
            .envs([
                ("UV_PYTHON_INSTALL_DIR", PY_INSTALL_DIR),
                ("UV_PYTHON_PREFERENCE", "only-managed"),
            ])
            // .stdout(Stdio::piped())
            .stderr(Stdio::piped())
            .output()
            .await?;

        // Check if the command was successful
        if output.status.success() {
            // Convert the output to a String
            let stdout =
                String::from_utf8(output.stdout).expect("Failed to convert output to String");
            return Ok(Some(stdout.replace('\n', "")));
        } else {
            // If the command failed, print the error
            let stderr =
                String::from_utf8(output.stderr).expect("Failed to convert error output to String");
            return Err(error::Error::FindPythonError(stderr));
        }
    }
}

#[cfg(windows)]
use crate::SYSTEM_ROOT;

pub async fn create_dependencies_dir(job_dir: &str) {
    DirBuilder::new()
        .recursive(true)
        .create(&format!("{job_dir}/dependencies"))
        .await
        .expect("could not create dependencies dir");
}

#[inline(always)]
pub fn handle_ephemeral_token(x: String) -> String {
    #[cfg(feature = "enterprise")]
    {
        if let Some(full_cmd) = EPHEMERAL_TOKEN_CMD.as_ref() {
            let mut splitted = full_cmd.split(" ");
            let cmd = splitted.next().unwrap();
            let args = splitted.collect::<Vec<&str>>();
            let output = std::process::Command::new(cmd)
                .args(args)
                .output()
                .map(|x| String::from_utf8(x.stdout).unwrap())
                .unwrap_or_else(|e| panic!("failed to execute  replace_ephemeral command: {}", e));
            let r = x.replace("EPHEMERAL_TOKEN", &output.trim());
            tracing::debug!("replaced ephemeral token: '{}'", r);
            return r;
        }
    }
    x
}

// This function only invoked during deployment of script or test run.
// And never for already deployed scripts, these have their lockfiles in PostgreSQL
// thus this function call is skipped.
/// Returns lockfile and python version
pub async fn uv_pip_compile(
    job_id: &Uuid,
    requirements: &str,
    mem_peak: &mut i32,
    canceled_by: &mut Option<CanceledBy>,
    job_dir: &str,
    conn: &Connection,
    worker_name: &str,
    w_id: &str,
    occupancy_metrics: &mut Option<&mut OccupancyMetrics>,
    py_version: PyVersion,
    // Debug-only flag
    no_cache: bool,
) -> error::Result<String> {
    let mut logs = String::new();
    logs.push_str(&format!("\nresolving dependencies..."));
    logs.push_str(&format!("\ncontent of requirements:\n{}\n", requirements));

    let requirements = if let Some(pip_local_dependencies) =
        WORKER_CONFIG.read().await.pip_local_dependencies.as_ref()
    {
        let deps = pip_local_dependencies.clone();
        let compiled_deps = deps.iter().map(|dep| {
            let compiled_dep = Regex::new(dep);
            match compiled_dep {
                Ok(compiled_dep) => Some(compiled_dep),
                Err(e) => {
                    tracing::warn!("regex compilation failed for Python local dependency: '{}' - it will be ignored", e);
                    return None;
                }
            }
        }).filter(|dep_maybe| dep_maybe.is_some()).map(|dep| dep.unwrap()).collect::<Vec<Regex>>();
        requirements
            .lines()
            .filter(|s| {
                if compiled_deps.iter().any(|dep| dep.is_match(s)) {
                    logs.push_str(&format!("\nignoring local dependency: {}", s));
                    return false;
                } else {
                    return true;
                }
            })
            .join("\n")
    } else {
        requirements.to_string()
    };

    // Include python version to requirements.in
    // We need it because same hash based on requirements.in can get calculated even for different python versions
    // To prevent from overwriting same requirements.in but with different python versions, we include version to hash
    let requirements = format!("# py{}\n{}", py_version.to_string_no_dot(), requirements);

    #[cfg(feature = "enterprise")]
    let requirements = replace_pip_secret(conn, w_id, &requirements, worker_name, job_id).await?;

    let req_hash = format!("py-{}", calculate_hash(&requirements));

    if !no_cache {
        if let Some(db) = conn.as_sql() {
            if let Some(cached) = sqlx::query_scalar!(
                "SELECT lockfile FROM pip_resolution_cache WHERE hash = $1",
                // Python version is included in hash,
                // hash will be the different for every python version
                req_hash
            )
            .fetch_optional(db)
            .await?
            {
                logs.push_str(&format!(
                    "\nFound cached resolution: {req_hash}, on python version: {}",
                    py_version.to_string_with_dot()
                ));
                return Ok(cached);
            }
        }
    }

    let file = "requirements.in";

    write_file(job_dir, file, &requirements)?;

    {
        // Make sure we have python runtime installed
        py_version
            .get_python(job_id, mem_peak, conn, worker_name, w_id, occupancy_metrics)
            .await?;

        let mut args = vec![
            "pip",
            "compile",
            "-q",
            "--no-header",
            file,
            "--strip-extras",
            "-o",
            "requirements.txt",
            // Prefer main index over extra
            // https://docs.astral.sh/uv/pip/compatibility/#packages-that-exist-on-multiple-indexes
            // TODO: Use env variable that can be toggled from UI
            "--index-strategy",
            "unsafe-best-match",
            // Target to /tmp/windmill/cache/uv
            "--cache-dir",
            UV_CACHE_DIR,
        ];

        args.extend([
            "-p",
            &py_version.to_string_with_dot(),
            "--python-preference",
            "only-managed",
        ]);

        if no_cache {
            args.extend(["--no-cache"]);
        }
        let pip_extra_index_url = PIP_EXTRA_INDEX_URL
            .read()
            .await
            .clone()
            .map(handle_ephemeral_token);
        if let Some(url) = pip_extra_index_url.as_ref() {
            url.split(",").for_each(|url| {
                args.extend(["--extra-index-url", url]);
            });
        }
        let pip_index_url = PIP_INDEX_URL
            .read()
            .await
            .clone()
            .map(handle_ephemeral_token);
        if let Some(url) = pip_index_url.as_ref() {
            args.extend(["--index-url", url]);
        }
        if let Some(host) = TRUSTED_HOST.as_ref() {
            args.extend(["--trusted-host", host]);
        }
        if let Some(cert_path) = INDEX_CERT.as_ref() {
            args.extend(["--cert", cert_path]);
        }
        if *NATIVE_CERT {
            args.extend(["--native-tls"]);
        }
        tracing::debug!("uv args: {:?}", args);

        #[cfg(windows)]
        let uv_cmd = "uv";

        #[cfg(unix)]
        let uv_cmd = UV_PATH.as_str();

        let mut child_cmd = Command::new(uv_cmd);
        child_cmd
            .current_dir(job_dir)
            .env_clear()
            .env("HOME", HOME_ENV.to_string())
            .env("PATH", PATH_ENV.to_string())
            .env("UV_PYTHON_INSTALL_DIR", PY_INSTALL_DIR.to_string())
            .envs(PROXY_ENVS.clone())
            .args(&args)
            .stdout(Stdio::piped())
            .stderr(Stdio::piped());

        #[cfg(windows)]
        {
            child_cmd
                .env("SystemRoot", SYSTEM_ROOT.as_str())
                .env("USERPROFILE", crate::USERPROFILE_ENV.as_str())
                .env(
                    "LOCALAPPDATA",
                    std::env::var("LOCALAPPDATA")
                        .unwrap_or_else(|_| format!("{}\\AppData\\Local", HOME_ENV.as_str())),
                )
                .env(
                    "TMP",
                    std::env::var("TMP").unwrap_or_else(|_| String::from("/tmp")),
                );
        }

        let child_process = start_child_process(child_cmd, uv_cmd).await?;
        append_logs(&job_id, &w_id, logs, conn).await;
        handle_child(
            job_id,
            conn,
            mem_peak,
            canceled_by,
            child_process,
            false,
            worker_name,
            &w_id,
            // TODO: Rename to uv-pip-compile?
            "uv",
            None,
            false,
            occupancy_metrics,
            None,
        )
        .await
        .map_err(|e| {
            Error::ExecutionErr(format!(
                "Lock file generation failed.\n\ncommand: {uv_cmd} {}\n\n{e:?}",
                args.join(" ")
            ))
        })?;
    }

    let path_lock = format!("{job_dir}/requirements.txt");
    let mut file = File::open(path_lock).await?;
    let mut req_content = "".to_string();
    file.read_to_string(&mut req_content).await?;
    let lockfile = format!(
        "# py{}\n{}",
        py_version.to_string_no_dot(),
        req_content
            .lines()
            .filter(|x| !x.trim_start().starts_with('#'))
            .map(|x| x.to_string())
            .collect::<Vec<String>>()
            .join("\n")
    );
    if let Some(db) = conn.as_sql() {
        sqlx::query!(
        "INSERT INTO pip_resolution_cache (hash, lockfile, expiration) VALUES ($1, $2, now() + ('3 days')::interval) ON CONFLICT (hash) DO UPDATE SET lockfile = $2",
        req_hash,
        lockfile
    ).fetch_optional(db).await?;
    }

    Ok(lockfile)
}

/**
    Iterate over all python paths and if same folder has same name multiple times,
    then merge the content and put to <job_dir>/site-packages

    Solves problem with imports for some dependencies.

    Default layout (/windmill/cache/):

    dep==x.y.z
    └── X
        └── A
    dep-ext==x.y.z
    └── X
        └── B

    In this case python would be confused with finding B module.

    This function will convert it to (/<job_dir>):

    site-packages
    └── X
        ├── A
        └── B

    This way python has no problems with finding correct module
*/
#[tracing::instrument(level = "trace", skip_all)]
async fn postinstall(
    additional_python_paths: &mut Vec<String>,
    job_dir: &str,
    job: &MiniPulledJob,
    conn: &Connection,
) -> windmill_common::error::Result<()> {
    // It is guranteed that additional_python_paths only contains paths within windmill/cache/
    // All other paths you would usually expect in PYTHONPATH are NOT included. These are added in downstream
    //
    //                      <PackageName, Vec<GlobalPath>>
    let mut lookup_table: HashMap<String, Vec<String>> = HashMap::new();
    // e.g.: <"requests", ["/tmp/windmill/cache/python_311/requests==1.0.0"]>
    for path in additional_python_paths.iter() {
        for entry in fs::read_dir(&path)? {
            let entry = entry?;
            // Ignore all files, we only need directories.
            // We cannot merge files.
            if entry.file_type()?.is_dir() {
                // Short name, e.g.: requests
                let name = entry
                    .file_name()
                    .to_str()
                    .ok_or(anyhow::anyhow!("Cannot convert OsString to String"))?
                    .to_owned();

                if name == "bin" || name == "__pycache__" || name.contains("dist-info") {
                    continue;
                }

                if let Some(existing_paths) = lookup_table.get_mut(&name) {
                    tracing::debug!(
                        "Found existing package name: {:?} in {}",
                        entry.file_name(),
                        path
                    );
                    existing_paths.push(path.to_owned())
                } else {
                    lookup_table.insert(name, vec![path.to_owned()]);
                }
            }
        }
    }
    let mut paths_to_remove: HashSet<String> = HashSet::new();
    // Copy to shared dir
    for existing_paths in lookup_table.values() {
        if existing_paths.len() == 1 {
            // There is only single path for given name
            // So we skip it
            continue;
        }

        for path in existing_paths {
            copy_dir_recursively(
                Path::new(path),
                &std::path::PathBuf::from(job_dir).join("site-packages"),
            )?;
            paths_to_remove.insert(path.to_owned());
        }
    }

    if !paths_to_remove.is_empty() {
        append_logs(
            &job.id,
            &job.workspace_id,
            "\n\nCopying some packages from cache to job_dir...\n".to_string(),
            conn,
        )
        .await;
        // Remove PATHs we just moved
        additional_python_paths.retain(|e| !paths_to_remove.contains(e));
        // Instead add shared path
        additional_python_paths.insert(0, format!("{job_dir}/site-packages"));
    }
    Ok(())
}

async fn get_python_path(
    py_version: PyVersion,
    worker_name: &str,
    job_id: &Uuid,
    w_id: &str,
    mem_peak: &mut i32,
    conn: &Connection,
    occupancy_metrics: &mut Option<&mut OccupancyMetrics>,
) -> windmill_common::error::Result<String> {
    let python_path = if let Some(python_path) = PYTHON_PATH.clone() {
        python_path
    } else if let Some(python_path) = py_version
        .get_python(
            &job_id,
            mem_peak,
            conn,
            worker_name,
            w_id,
            occupancy_metrics,
        )
        .await?
    {
        python_path
    } else {
        return Err(Error::ExecutionErr(format!(
            "uv could not manage python path. Please manage it manually by setting PYTHON_PATH environment variable to your python binary path"
        )));
    };
    Ok(python_path)
}

#[tracing::instrument(level = "trace", skip_all)]
pub async fn handle_python_job(
    requirements_o: Option<&String>,
    job_dir: &str,
    worker_dir: &str,
    worker_name: &str,
    job: &MiniPulledJob,
    mem_peak: &mut i32,
    canceled_by: &mut Option<CanceledBy>,
    conn: &Connection,
    client: &AuthedClient,
    parent_runnable_path: Option<String>,
    inner_content: &String,
    shared_mount: &str,
    base_internal_url: &str,
    envs: HashMap<String, String>,
    new_args: &mut Option<HashMap<String, Box<RawValue>>>,
    occupancy_metrics: &mut OccupancyMetrics,
    precomputed_agent_info: Option<PrecomputedAgentInfo>,
) -> windmill_common::error::Result<Box<RawValue>> {
    let script_path = crate::common::use_flow_root_path(job.runnable_path());

    let (py_version, mut additional_python_paths) = handle_python_deps(
        job_dir,
        requirements_o,
        inner_content,
        &job.workspace_id,
        &script_path,
        &job.id,
        conn,
        worker_name,
        worker_dir,
        mem_peak,
        canceled_by,
        &mut Some(occupancy_metrics),
        precomputed_agent_info,
    )
    .await?;

    let PythonAnnotations { no_postinstall, .. } = PythonAnnotations::parse(inner_content);
    tracing::debug!("Finished handling python dependencies");
    let python_path = get_python_path(
        py_version,
        worker_name,
        &job.id,
        &job.workspace_id,
        mem_peak,
        conn,
        &mut Some(occupancy_metrics),
    )
    .await?;

    if !no_postinstall {
        if let Err(e) = postinstall(&mut additional_python_paths, job_dir, job, conn).await {
            tracing::error!("Postinstall stage has failed. Reason: {e}");
        }
        tracing::debug!("Finished deps postinstall stage");
    }

    {
        append_logs(
            &job.id,
            &job.workspace_id,
            format!(
                "\n\n--- PYTHON ({}) CODE EXECUTION ---\n",
                py_version.to_string_with_dot()
            ),
            conn,
        )
        .await;
    }
    let (
        import_loader,
        import_base64,
        import_datetime,
        module_dir_dot,
        dirs,
        last,
        transforms,
        spread,
        main_name,
        pre_spread,
    ) = prepare_wrapper(
        job_dir,
        job.is_flow_step(),
        job.preprocessed,
        job.script_entrypoint_override.as_deref(),
        inner_content,
        &script_path,
    )
    .await?;

    tracing::debug!("Finished preparing wrapper");

    let apply_preprocessor = pre_spread.is_some();

    create_args_and_out_file(&client, job, job_dir, conn).await?;
    tracing::debug!("Finished preparing wrapper");

    let preprocessor = if let Some(pre_spread) = pre_spread {
        format!(
            r#"if inner_script.preprocessor is None or not callable(inner_script.preprocessor):
        raise ValueError("preprocessor function is missing")
    else:
        pre_args = {{}}
        {pre_spread}
        for k, v in list(pre_args.items()):
            if v == '<function call>':
                del pre_args[k]
        kwargs = inner_script.preprocessor(**pre_args)
        kwrags_json = res_to_json(kwargs)    
        with open("args.json", 'w') as f:
            f.write(kwrags_json)"#
        )
    } else {
        "".to_string()
    };

    let os_main_override = if let Some(main_override) = main_name.as_ref() {
        format!("os.environ[\"MAIN_OVERRIDE\"] = \"{main_override}\"\n")
    } else {
        String::new()
    };
    let main_override = main_name.unwrap_or_else(|| "main".to_string());
    let wrapper_content: String = format!(
        r#"
import os
import json
{import_loader}
{import_base64}
{import_datetime}
import traceback
import sys
{os_main_override}
from {module_dir_dot} import {last} as inner_script
import re

with open("args.json") as f:
    kwargs = json.load(f, strict=False)
args = {{}}
{transforms}

def to_b_64(v: bytes):
    import base64
    b64 = base64.b64encode(v)
    return b64.decode('ascii')

replace_invalid_fields = re.compile(r'(?:\bNaN\b|\\*\\u0000|Infinity|\-Infinity)')

result_json = os.path.join(os.path.abspath(os.path.dirname(__file__)), "result.json")

def res_to_json(res):
    typ = type(res)
    if typ.__name__ == 'DataFrame':
        if typ.__module__ == 'pandas.core.frame':
            res = res.values.tolist()
        elif typ.__module__ == 'polars.dataframe.frame':
            res = res.rows()
    elif typ.__name__ == 'bytes':
        res = to_b_64(res)
    elif typ.__name__ == 'dict':
        for k, v in res.items():
            if type(v).__name__ == 'bytes':
                res[k] = to_b_64(v)
    return re.sub(replace_invalid_fields, ' null ', json.dumps(res, separators=(',', ':'), default=str).replace('\n', ''))

try:
    {preprocessor}
    {spread}
    for k, v in list(args.items()):
        if v == '<function call>':
            del args[k]
    if inner_script.{main_override} is None or not callable(inner_script.{main_override}):
        raise ValueError("{main_override} function is missing")
    res = inner_script.{main_override}(**args)
    res_json = res_to_json(res)
    with open(result_json, 'w') as f:
        f.write(res_json)
except BaseException as e:
    exc_type, exc_value, exc_traceback = sys.exc_info()
    tb = traceback.format_tb(exc_traceback)
    with open(result_json, 'w') as f:
        err = {{ "message": str(e), "name": e.__class__.__name__, "stack": '\n'.join(tb[1:]) }}
        extra = e.__dict__ 
        if extra and len(extra) > 0:
            err['extra'] = extra
        flow_node_id = os.environ.get('WM_FLOW_STEP_ID')
        if flow_node_id:
            err['step_id'] = flow_node_id
        err_json = json.dumps(err, separators=(',', ':'), default=str).replace('\n', '')
        f.write(err_json)
        sys.exit(1)
"#,
    );
    write_file(job_dir, "wrapper.py", &wrapper_content)?;

    tracing::debug!("Finished writing wrapper");

    let mut reserved_variables =
        get_reserved_variables(job, &client.token, conn, parent_runnable_path).await?;

    // Add /tmp/windmill/cache/python_xyz/global-site-packages to PYTHONPATH.
    // Usefull if certain wheels needs to be preinstalled before execution.
    let global_site_packages_path = py_version.to_cache_dir() + "/global-site-packages";
    let additional_python_paths_folders = {
        let mut paths = additional_python_paths.clone();
        if std::fs::metadata(&global_site_packages_path).is_ok() {
            // We want global_site_packages_path to be included in additonal_python_paths_folders, but
            // we don't want it to be included in global_site_packages_path.
            // The reason for this is that additional_python_paths_folders is used to fill PYTHONPATH env variable for jailed script
            // When global_site_packages_path used to place mount point of wheels to the jail config.
            // Since we handle mount of global_site_packages on our own, we don't want it to be mounted automatically.
            // We do this because existence of every wheel in cache is mandatory and if it is not there and nsjail expects it, it is a bug.
            // On the other side global_site_packages is purely optional.
            // NOTE: This behaviour can be changed in future, so verification of wheels can be offloaded from nsjail to windmill
            paths.insert(0, global_site_packages_path.clone());
            //    ^^^^^^^^
            // We also want this be priorotized, that's why we insert it to the beginning
        }
        paths.iter().join(":")
    };

    #[cfg(windows)]
    let additional_python_paths_folders = additional_python_paths_folders.replace(":", ";");

    if !*DISABLE_NSJAIL {
        let shared_deps = additional_python_paths
            .into_iter()
            .map(|pp| {
                format!(
                    r#"
mount {{
    src: "{pp}"
    dst: "{pp}"
    is_bind: true
    rw: false
}}
        "#
                )
            })
            .join("\n");
        let _ = write_file(
            job_dir,
            "run.config.proto",
            &NSJAIL_CONFIG_RUN_PYTHON3_CONTENT
                .replace("{JOB_DIR}", job_dir)
                .replace("{PY_INSTALL_DIR}", PY_INSTALL_DIR)
                .replace("{CLONE_NEWUSER}", &(!*DISABLE_NUSER).to_string())
                .replace("{SHARED_MOUNT}", shared_mount)
                .replace("{SHARED_DEPENDENCIES}", shared_deps.as_str())
                .replace("{GLOBAL_SITE_PACKAGES}", &global_site_packages_path)
                .replace("{MAIN}", format!("{dirs}/{last}").as_str())
                .replace(
                    "{ADDITIONAL_PYTHON_PATHS}",
                    additional_python_paths_folders.as_str(),
                ),
        )?;
    } else {
        reserved_variables.insert("PYTHONPATH".to_string(), additional_python_paths_folders);
    }

    tracing::info!(
        workspace_id = %job.workspace_id,
        "started python code execution {}",
        job.id
    );

    let child = if !*DISABLE_NSJAIL {
        let mut nsjail_cmd = Command::new(NSJAIL_PATH.as_str());
        nsjail_cmd
            .current_dir(job_dir)
            .env_clear()
            // inject PYTHONPATH here - for some reason I had to do it in nsjail conf
            .envs(reserved_variables)
            .envs(PROXY_ENVS.clone())
            .env("PATH", PATH_ENV.as_str())
            .env("TZ", TZ_ENV.as_str())
            .env("BASE_INTERNAL_URL", base_internal_url)
            .env("BASE_URL", base_internal_url)
            .args(vec![
                "--config",
                "run.config.proto",
                "--",
                &python_path,
                "-u",
                "-m",
                "wrapper",
            ])
            .stdout(Stdio::piped())
            .stderr(Stdio::piped());
        start_child_process(nsjail_cmd, NSJAIL_PATH.as_str()).await?
    } else {
        let mut python_cmd = Command::new(&python_path);

        let args = vec!["-u", "-m", "wrapper"];
        python_cmd
            .current_dir(job_dir)
            .env_clear()
            .envs(envs)
            .envs(reserved_variables)
            .env("PATH", PATH_ENV.as_str())
            .env("TZ", TZ_ENV.as_str())
            .env("BASE_INTERNAL_URL", base_internal_url)
            .env("HOME", HOME_ENV.as_str())
            .args(args)
            .stdout(Stdio::piped())
            .stderr(Stdio::piped());

        #[cfg(windows)]
        {
            python_cmd.env("SystemRoot", SYSTEM_ROOT.as_str());
            python_cmd.env("USERPROFILE", crate::USERPROFILE_ENV.as_str());
            python_cmd.env(
                "LOCALAPPDATA",
                std::env::var("LOCALAPPDATA")
                    .unwrap_or_else(|_| format!("{}\\AppData\\Local", HOME_ENV.as_str())),
            );
        }

        start_child_process(python_cmd, &python_path).await?
    };

    handle_child(
        &job.id,
        conn,
        mem_peak,
        canceled_by,
        child,
        !*DISABLE_NSJAIL,
        worker_name,
        &job.workspace_id,
        "python run",
        job.timeout,
        false,
        &mut Some(occupancy_metrics),
        None,
    )
    .await?;

    if apply_preprocessor {
        let args = read_file(&format!("{job_dir}/args.json"))
            .await
            .map_err(|e| {
                error::Error::internal_err(format!(
                    "error while reading args from preprocessing: {e:#}"
                ))
            })?;
        let args: HashMap<String, Box<RawValue>> =
            serde_json::from_str(args.get()).map_err(|e| {
                error::Error::internal_err(format!(
                    "error while deserializing args from preprocessing: {e:#}"
                ))
            })?;
        *new_args = Some(args.clone());
    }

    read_result(job_dir).await
}

async fn prepare_wrapper(
    job_dir: &str,
    job_is_flow_step: bool,
    job_preprocessed: Option<bool>,
    job_script_entrypoint_override: Option<&str>,
    inner_content: &str,
    script_path: &str,
) -> error::Result<(
    &'static str,
    &'static str,
    &'static str,
    String,
    String,
    String,
    String,
    String,
    Option<String>,
    Option<String>,
)> {
    let main_override = job_script_entrypoint_override.as_deref();
    let apply_preprocessor = !job_is_flow_step && job_preprocessed == Some(false);

    let relative_imports = RELATIVE_IMPORT_REGEX.is_match(&inner_content);

    let script_path_splitted = script_path.split("/").map(|x| {
        if x.starts_with(|x: char| x.is_ascii_digit()) {
            format!("_{}", x)
        } else {
            x.to_string()
        }
    });
    let dirs_full = script_path_splitted
        .clone()
        .take(script_path_splitted.clone().count() - 1)
        .join("/")
        .replace("-", "_")
        .replace("@", ".");
    let dirs = if dirs_full.len() > 0 {
        dirs_full
            .strip_prefix("/")
            .unwrap_or(&dirs_full)
            .to_string()
    } else {
        "tmp".to_string()
    };
    let last = script_path_splitted
        .clone()
        .last()
        .unwrap()
        .replace("-", "_")
        .replace(" ", "_")
        .to_lowercase();
    let module_dir = format!("{}/{}", job_dir, dirs);
    tokio::fs::create_dir_all(format!("{module_dir}/")).await?;

    let _ = write_file(&module_dir, &format!("{last}.py"), inner_content)?;
    if relative_imports {
        let _ = write_file(job_dir, "loader.py", RELATIVE_PYTHON_LOADER)?;
    }

    let sig = windmill_parser_py::parse_python_signature(
        inner_content,
        main_override.map(ToString::to_string),
        false,
    )?;

    let pre_sig = if apply_preprocessor {
        Some(windmill_parser_py::parse_python_signature(
            inner_content,
            Some("preprocessor".to_string()),
            false,
        )?)
    } else {
        None
    };

    // transforms should be applied based on the signature of the first function called
    let init_sig = pre_sig.as_ref().unwrap_or(&sig);

    let transforms = init_sig
        .args
        .iter()
        .map(|x| match x.typ {
            windmill_parser::Typ::Bytes => {
                let name = &x.name;
                format!(
                    "if \"{name}\" in kwargs and kwargs[\"{name}\"] is not None:\n    \
                                     kwargs[\"{name}\"] = base64.b64decode(kwargs[\"{name}\"])\n",
                )
            }
            windmill_parser::Typ::Datetime => {
                let name = &x.name;
                format!(
                    "if \"{name}\" in kwargs and kwargs[\"{name}\"] is not None:\n    \
                                     kwargs[\"{name}\"] = datetime.fromisoformat(kwargs[\"{name}\"])\n",
                )
            }
            _ => "".to_string(),
        })
        .collect::<Vec<String>>()
        .join("");

    let import_loader = if relative_imports {
        "import loader"
    } else {
        ""
    };
    let import_base64 = if init_sig
        .args
        .iter()
        .any(|x| x.typ == windmill_parser::Typ::Bytes)
    {
        "import base64"
    } else {
        ""
    };
    let import_datetime = if init_sig
        .args
        .iter()
        .any(|x| x.typ == windmill_parser::Typ::Datetime)
    {
        "from datetime import datetime"
    } else {
        ""
    };
    let spread = if sig.star_kwargs {
        "args = kwargs".to_string()
    } else {
        sig.args
            .into_iter()
            .map(|x| {
                let name = &x.name;
                if x.default.is_none() {
                    format!("args[\"{name}\"] = kwargs.get(\"{name}\")")
                } else {
                    format!(
                        r#"args["{name}"] = kwargs.get("{name}")
    if args["{name}"] is None:
        del args["{name}"]"#
                    )
                }
            })
            .join("\n    ")
    };

    let pre_spread = if let Some(pre_sig) = pre_sig {
        let spread = if pre_sig.star_kwargs {
            "pre_args = kwargs".to_string()
        } else {
            pre_sig
                .args
                .into_iter()
                .map(|x| {
                    let name = &x.name;
                    if x.default.is_none() {
                        format!("pre_args[\"{name}\"] = kwargs.get(\"{name}\")")
                    } else {
                        format!(
                            r#"pre_args["{name}"] = kwargs.get("{name}")
        if pre_args["{name}"] is None:
            del pre_args["{name}"]"#
                        )
                    }
                })
                .join("\n        ")
        };
        Some(spread)
    } else {
        None
    };

    let module_dir_dot = dirs.replace("/", ".").replace("-", "_");

    Ok((
        import_loader,
        import_base64,
        import_datetime,
        module_dir_dot,
        dirs,
        last,
        transforms,
        spread,
        main_override.map(ToString::to_string),
        pre_spread,
    ))
}

#[cfg(feature = "enterprise")]
async fn replace_pip_secret(
    conn: &Connection,
    w_id: &str,
    req: &str,
    worker_name: &str,
    job_id: &Uuid,
) -> error::Result<String> {
    if let Some(db) = conn.as_sql() {
        if PIP_SECRET_VARIABLE.is_match(req) {
            let mut joined = "".to_string();
            for req in req.lines() {
                let nreq = if PIP_SECRET_VARIABLE.is_match(req) {
                    let capture = PIP_SECRET_VARIABLE.captures(req);
                    let variable = capture.unwrap().get(1).unwrap().as_str();
                    if !variable.contains("/PIP_SECRET_") {
                        return Err(error::Error::internal_err(format!(
                        "invalid secret variable in pip requirements, (last part of path ma): {}",
                        req
                    )));
                    }
                    let secret = get_secret_value_as_admin(db, w_id, variable).await?;
                    tracing::info!(
                        worker = %worker_name,
                        job_id = %job_id,
                        workspace_id = %w_id,
                        "found secret variable in pip requirements: {}",
                        req
                    );
                    PIP_SECRET_VARIABLE
                        .replace(req, secret.as_str())
                        .to_string()
                } else {
                    req.to_string()
                };
                joined.push_str(&nreq);
                joined.push_str("\n");
            }

            Ok(joined)
        } else {
            Ok(req.to_string())
        }
    } else {
        Ok(req.to_string())
    }
}

async fn handle_python_deps(
    job_dir: &str,
    requirements_o: Option<&String>,
    inner_content: &str,
    w_id: &str,
    script_path: &str,
    job_id: &Uuid,
    conn: &Connection,
    worker_name: &str,
    worker_dir: &str,
    mem_peak: &mut i32,
    canceled_by: &mut Option<CanceledBy>,
    occupancy_metrics: &mut Option<&mut OccupancyMetrics>,
    precomputed_agent_info: Option<PrecomputedAgentInfo>,
) -> error::Result<(PyVersion, Vec<String>)> {
    create_dependencies_dir(job_dir).await;

    let mut additional_python_paths: Vec<String> = WORKER_CONFIG
        .read()
        .await
        .additional_python_paths
        .clone()
        .unwrap_or_else(|| vec![])
        .clone();

    let mut requirements;
    let compilation_error_hint;
    let mut annotated_pyv = None;
    let mut annotated_pyv_numeric = None;
    let is_deployed = requirements_o.is_some();
    let instance_pyv = PyVersion::from_instance_version(job_id, w_id, conn).await;
    let annotations = windmill_common::worker::PythonAnnotations::parse(inner_content);
    let requirements = match requirements_o {
        Some(r) => r,
        None => {
            let mut already_visited = vec![];

<<<<<<< HEAD
            let (returned_requirements, returned_hint) =
                windmill_parser_py_imports::parse_python_imports(
=======
            requirements = match conn {
                Connection::Sql(db) => windmill_parser_py_imports::parse_python_imports(
>>>>>>> c740eee3
                    inner_content,
                    w_id,
                    script_path,
                    db,
                    &mut already_visited,
                    &mut annotated_pyv_numeric,
                )
<<<<<<< HEAD
                .await?;

            (requirements, compilation_error_hint) =
                (returned_requirements.join("\n"), returned_hint);
=======
                .await?
                .join("\n"),
                Connection::Http(_) => match precomputed_agent_info {
                    Some(PrecomputedAgentInfo::Python { py_version, requirements }) => {
                        annotated_pyv_numeric = py_version;
                        requirements.clone().unwrap_or_else(|| "".to_string())
                    }
                    _ => "".to_string(),
                },
            };
>>>>>>> c740eee3

            annotated_pyv = annotated_pyv_numeric.and_then(|v| PyVersion::from_numeric(v));

            if !requirements.is_empty() {
                requirements = uv_pip_compile(
                    job_id,
                    &requirements,
                    mem_peak,
                    canceled_by,
                    job_dir,
                    conn,
                    worker_name,
                    w_id,
                    occupancy_metrics,
                    annotated_pyv.unwrap_or(instance_pyv),
                    annotations.no_cache,
                )
                .await
                .map_err(|e| {
                    Error::ExecutionErr(format!(
                        "pip compile failed: {}{}",
                        e.to_string(),
                        compilation_error_hint.unwrap_or_default()
                    ))
                })?;
            }
            &requirements
        }
    };

    /*
     For deployed scripts we want to find out version in following order:
     1. Assigned version (written in lockfile)
     2. 3.11

     For Previews:
     1. Annotated version
     2. Instance version
     3. Latest Stable
    */
    let requirements_lines = split_requirements(requirements.as_str());
    let final_version = if is_deployed {
        get_pyv_from_requirements_lines(&requirements_lines)
    } else {
        // This is not deployed script, meaning we test run it (Preview)
        annotated_pyv.unwrap_or(instance_pyv)
    };
    // If len > 0 it means there is atleast one dependency or assigned python version
    if requirements.len() > 0 {
        let mut venv_path = handle_python_reqs(
            requirements_lines,
            job_id,
            w_id,
            mem_peak,
            canceled_by,
            conn,
            worker_name,
            job_dir,
            worker_dir,
            occupancy_metrics,
            final_version,
        )
        .await?;
        additional_python_paths.append(&mut venv_path);
    }

    Ok((final_version, additional_python_paths))
}

lazy_static::lazy_static! {
    static ref PIP_SECRET_VARIABLE: Regex = Regex::new(r"\$\{PIP_SECRET:([^\s\}]+)\}").unwrap();
}

/// Spawn process of uv install
/// Can be wrapped by nsjail depending on configuration
#[inline]
async fn spawn_uv_install(
    w_id: &str,
    req: &str,
    venv_p: &str,
    job_dir: &str,
    (pip_extra_index_url, pip_index_url): (Option<String>, Option<String>),
    // If none, it is system python
    py_path: Option<String>,
    worker_dir: &str,
) -> Result<tokio::process::Child, Error> {
    if !*DISABLE_NSJAIL {
        tracing::info!(
            workspace_id = %w_id,
            "starting nsjail"
        );

        let mut vars = vec![("PATH", PATH_ENV.as_str())];
        if let Some(url) = pip_extra_index_url.as_ref() {
            vars.push(("EXTRA_INDEX_URL", url));
        }
        if let Some(url) = pip_index_url.as_ref() {
            vars.push(("INDEX_URL", url));
        }
        if let Some(cert_path) = INDEX_CERT.as_ref() {
            vars.push(("SSL_CERT_FILE", cert_path));
        }
        if let Some(host) = TRUSTED_HOST.as_ref() {
            vars.push(("TRUSTED_HOST", host));
        }
        if *NATIVE_CERT {
            vars.push(("UV_NATIVE_TLS", "true"));
        }
        let _owner;
        if let Some(py_path) = py_path.as_ref() {
            _owner = format!(
                "-p {} --python-preference only-managed",
                py_path.as_str() //
            );
            vars.push(("PY_PATH", &_owner));
        }
        vars.push(("REQ", &req));
        vars.push(("TARGET", venv_p));

        std::fs::create_dir_all(venv_p)?;
        let nsjail_proto = format!("{req}.config.proto");
        // Prepare NSJAIL
        let _ = write_file(
            job_dir,
            &nsjail_proto,
            NSJAIL_CONFIG_DOWNLOAD_PY_CONTENT
                .replace("{WORKER_DIR}", worker_dir)
                .replace("{PY_INSTALL_DIR}", &PY_INSTALL_DIR)
                .replace("{TARGET_DIR}", &venv_p)
                .replace("{CLONE_NEWUSER}", &(!*DISABLE_NUSER).to_string())
                .as_str(),
        )?;

        let mut nsjail_cmd = Command::new(NSJAIL_PATH.as_str());
        nsjail_cmd
            .current_dir(job_dir)
            .env_clear()
            .envs(vars)
            .envs(PROXY_ENVS.clone())
            .args(vec!["--config", &nsjail_proto])
            .stdout(Stdio::piped())
            .stderr(Stdio::piped());
        start_child_process(nsjail_cmd, NSJAIL_PATH.as_str()).await
    } else {
        #[cfg(unix)]
        let req = req.to_owned();

        #[cfg(windows)]
        let req = format!("{}", req);

        let mut command_args = vec![
            UV_PATH.as_str(),
            "pip",
            "install",
            &req,
            "--no-deps",
            "--no-color",
            // Prevent uv from discovering configuration files.
            "--no-config",
            "--link-mode=copy",
            "--system",
            // Prefer main index over extra
            // https://docs.astral.sh/uv/pip/compatibility/#packages-that-exist-on-multiple-indexes
            // TODO: Use env variable that can be toggled from UI
            "--index-strategy",
            "unsafe-best-match",
            "--target",
            venv_p,
            "--no-cache",
            // If we invoke uv pip install, then we want to overwrite existing data
            "--reinstall",
        ];

        if let Some(py_path) = py_path.as_ref() {
            command_args.extend([
                "-p",
                py_path.as_str(),
                "--python-preference",
                "only-managed", //
            ]);
        } else {
            command_args.extend([
                "--python-preference",
                "only-system", //
            ]);
        }

        if let Some(url) = pip_extra_index_url.as_ref() {
            url.split(",").for_each(|url| {
                command_args.extend(["--extra-index-url", url]);
            });
        }

        let mut envs = vec![("PATH", PATH_ENV.as_str())];
        envs.push(("HOME", HOME_ENV.as_str()));

        if let Some(url) = pip_index_url.as_ref() {
            command_args.extend(["--index-url", url]);
        }
        if let Some(host) = TRUSTED_HOST.as_ref() {
            command_args.extend(["--trusted-host", &host]);
        }
        if *NATIVE_CERT {
            command_args.extend(["--native-tls"]);
        }
        // TODO:
        // Track https://github.com/astral-sh/uv/issues/6715
        if let Some(cert_path) = INDEX_CERT.as_ref() {
            // Once merged --cert can be used instead
            //
            // command_args.extend(["--cert", cert_path]);
            envs.push(("SSL_CERT_FILE", cert_path));
        }

        tracing::debug!("uv pip install command: {:?}", command_args);

        #[cfg(unix)]
        {
            let mut cmd = Command::new(command_args[0]);
            cmd.env_clear()
                .envs(PROXY_ENVS.clone())
                .envs(envs)
                .args(&command_args[1..])
                .stdout(Stdio::piped())
                .stderr(Stdio::piped());
            start_child_process(cmd, UV_PATH.as_str()).await
        }

        #[cfg(windows)]
        {
            let mut cmd: Command = Command::new("uv");
            cmd.env_clear()
                .envs(envs)
                .envs(PROXY_ENVS.clone())
                .env("SystemRoot", SYSTEM_ROOT.as_str())
                .env("USERPROFILE", crate::USERPROFILE_ENV.as_str())
                .env(
                    "TMP",
                    std::env::var("TMP").unwrap_or_else(|_| String::from("/tmp")),
                )
                .env(
                    "LOCALAPPDATA",
                    std::env::var("LOCALAPPDATA")
                        .unwrap_or_else(|_| format!("{}\\AppData\\Local", HOME_ENV.as_str())),
                )
                .args(&command_args[1..])
                .stdout(Stdio::piped())
                .stderr(Stdio::piped());
            start_child_process(cmd, "uv").await
        }
    }
}

/// uv pip install, include cached or pull from S3
pub async fn handle_python_reqs(
    requirements: Vec<&str>,
    job_id: &Uuid,
    w_id: &str,
    mem_peak: &mut i32,
    _canceled_by: &mut Option<CanceledBy>,
    conn: &Connection,
    _worker_name: &str,
    job_dir: &str,
    worker_dir: &str,
    _occupancy_metrics: &mut Option<&mut OccupancyMetrics>,
    py_version: PyVersion,
) -> error::Result<Vec<String>> {
    let worker_dir = worker_dir.to_string();

    let counter_arc = Arc::new(tokio::sync::Mutex::new(0));
    // Append logs with line like this:
    // [9/21]   +  requests==2.32.3            << (S3) |  in 57ms
    #[allow(unused_assignments)]
    async fn print_success(
        mut s3_pull: bool,
        mut s3_push: bool,
        job_id: &Uuid,
        w_id: &str,
        req: &str,
        req_tl: usize,
        counter_arc: Arc<tokio::sync::Mutex<usize>>,
        total_to_install: usize,
        instant: std::time::Instant,
        conn: &Connection,
    ) {
        #[cfg(not(all(feature = "enterprise", feature = "parquet", unix)))]
        {
            (s3_pull, s3_push) = (false, false);
        }

        #[cfg(all(feature = "enterprise", feature = "parquet", unix))]
        if OBJECT_STORE_CACHE_SETTINGS.read().await.is_none() {
            (s3_pull, s3_push) = (false, false);
        }

        let mut counter = counter_arc.lock().await;
        *counter += 1;

        append_logs(
            job_id,
            w_id,
            format!(
                "\n{}+  {}{}{}|  in {}ms",
                pad_string(&format!("[{}/{total_to_install}]", counter), 9),
                // Because we want to align to max len [999/999] we take ^
                //                                     123456789
                pad_string(&req, req_tl + 1),
                // Margin to the right    ^
                if s3_pull { "<< (S3) " } else { "" },
                if s3_push { " > (S3) " } else { "" },
                instant.elapsed().as_millis(),
            ),
            conn,
        )
        .await;
        // Drop lock, so next print success can fire
    }

    // Parallelism level (N)
    let parallel_limit = // Semaphore will panic if value less then 1
        PY_CONCURRENT_DOWNLOADS.clamp(1, 30);

    tracing::info!(
        workspace_id = %w_id,
        // is_ok = out,
        "Parallel limit: {}, job: {}",
        parallel_limit,
        job_id
    );

    let pip_indexes = (
        PIP_EXTRA_INDEX_URL
            .read()
            .await
            .clone()
            .map(handle_ephemeral_token),
        PIP_INDEX_URL
            .read()
            .await
            .clone()
            .map(handle_ephemeral_token),
    );

    // Cached paths
    let mut req_with_penv: Vec<(String, String)> = vec![];
    // Requirements to pull (not cached)
    let mut req_paths: Vec<String> = vec![];
    // Find out if there is already cached dependencies
    // If so, skip them
    let mut in_cache = vec![];
    for req in requirements {
        // Ignore python version annotation backed into lockfile
        if req.starts_with('#') || req.starts_with('-') || req.trim().is_empty() {
            continue;
        }
        let py_prefix = &py_version.to_cache_dir();

        let venv_p = format!(
            "{py_prefix}/{}",
            req.replace(' ', "").replace('/', "").replace(':', "")
        );
        if metadata(venv_p.clone() + "/.valid.windmill").await.is_ok() {
            req_paths.push(venv_p);
            in_cache.push(req.to_string());
        } else {
            // There is no valid or no wheel at all. Regardless of if there is content or not, we will overwrite it with --reinstall flag
            req_with_penv.push((req.to_string(), venv_p));
        }
    }
    if in_cache.len() > 0 {
        append_logs(
            &job_id,
            w_id,
            format!("\nenv deps from local cache: {}\n", in_cache.join(", ")),
            conn,
        )
        .await;
    }

    let (kill_tx, ..) = tokio::sync::broadcast::channel::<()>(1);
    let kill_rxs: Vec<tokio::sync::broadcast::Receiver<()>> = (0..req_with_penv.len())
        .map(|_| kill_tx.subscribe())
        .collect();

    //   ________ Read comments at the end of the function to get more context
    let (_done_tx, mut done_rx) = tokio::sync::mpsc::channel::<()>(1);

    let job_id_2 = job_id.clone();
    let conn_2 = conn.clone();
    let w_id_2 = w_id.to_string();

    // Wheels to install
    let total_to_install = req_with_penv.len();
    let pids = Arc::new(tokio::sync::Mutex::new(vec![None; total_to_install]));
    let mem_peak_thread_safe = Arc::new(tokio::sync::Mutex::new(0));
    {
        let pids = pids.clone();
        let mem_peak_thread_safe = mem_peak_thread_safe.clone();
        tokio::spawn(async move {
            loop {
                tokio::select! {
                    _ = tokio::time::sleep(tokio::time::Duration::from_secs(1)) => {
                        let mut local_mem_peak = 0;
                        for pid_o in pids.lock().await.iter() {
                            if pid_o.is_some(){
                                let mem = crate::handle_child::get_mem_peak(*pid_o, !*DISABLE_NSJAIL).await;
                                if mem < 0 {
                                    tracing::warn!(
                                        workspace_id = %w_id_2,
                                        "Cannot get memory peak for pid: {:?}, job_id: {:?}, exit code: {mem}",
                                        pid_o,
                                        job_id_2
                                    );
                                } else {
                                    local_mem_peak += mem;
                                }
                            }
                        }

                        let mem_peak_actual = {
                            let mut mem_peak_lock = mem_peak_thread_safe.lock().await;

                            if local_mem_peak > *mem_peak_lock{
                                *mem_peak_lock = local_mem_peak;
                            } else {
                                tracing::debug!(
                                    workspace_id = %w_id_2,
                                    "Local mem_peak {:?}mb is smaller then global one {:?}mb, ignoring. job_id: {:?}",
                                    local_mem_peak / 1000,
                                    *mem_peak_lock / 1000,
                                    job_id_2
                                );

                            }
                            // Get the copy of value and drop lock itself, to release it as fast as possible
                            *mem_peak_lock
                        };


                        // Notify server that we are still alive
                        // Detect if job has been canceled
                        let canceled = match conn_2 {
                            Connection::Sql(ref db) => {
                            sqlx::query_scalar!(
                            "UPDATE v2_job_runtime r SET
                                memory_peak = $1,
                                ping = now()
                            FROM v2_job_queue q
                            WHERE r.id = $2 AND q.id = r.id
                            RETURNING canceled_by IS NOT NULL AS \"canceled!\"",
                            mem_peak_actual,
                            job_id_2
                            )
                            .fetch_optional(db)
                            .await
                            .unwrap_or_else(|e| {
                                tracing::error!(%e, "error updating job {job_id_2}: {e:#}");
                                Some(false)
                            })
                            .unwrap_or_else(|| {
                                // if the job is not in queue, it can only be in the completed_job so it is already complete
                                false
                                })
                            }
                            Connection::Http(_) => {
                                if let Err(e) = ping_job_status(&conn_2, &job_id_2, Some(mem_peak_actual), None).await {
                                    tracing::error!(%e, "error pinging job {job_id_2}: {e:#}");
                                }
                                false
                            }
                        };

                        if canceled {

                            tracing::info!(
                                // If there is listener on other side,
                                workspace_id = %w_id_2,
                                "cancelling installations",
                            );

                            if let Err(ref e) = kill_tx.send(()){
                                tracing::error!(
                                    // If there is listener on other side,
                                    workspace_id = %w_id_2,
                                    "failed to send done: Probably receiving end closed too early or have not opened yet\n{}",
                                    // If there is no listener, it will be dropped safely
                                    e
                                );
                            }
                        }
                    }
                    // Once done_tx is dropped, this will be fired
                    _ = done_rx.recv() => break
                }
            }
        });
    }

    // tl = total_length
    // "small".len == 5
    // "middle".len == 6
    // "largest".len == 7
    //  ==> req_tl = 7
    let mut req_tl = 0;
    if total_to_install > 0 {
        let mut logs = String::new();
        logs.push_str("\n\n--- UV PIP INSTALL ---\n");
        logs.push_str("\nTo be installed: \n\n");
        for (req, _) in &req_with_penv {
            if req.len() > req_tl {
                req_tl = req.len();
            }
            logs.push_str(&format!("{} \n", &req));
        }

        // Do we use Nsjail?
        if !*DISABLE_NSJAIL {
            logs.push_str(&format!(
                "\nStarting isolated installation... ({} tasks in parallel) \n",
                parallel_limit
            ));
        } else {
            logs.push_str(&format!(
                "\nStarting installation... ({} tasks in parallel) \n",
                parallel_limit
            ));
        }
        append_logs(&job_id, w_id, logs, conn).await;
    }

    let semaphore = Arc::new(Semaphore::new(parallel_limit));
    let mut handles = Vec::with_capacity(total_to_install);
    // let mem_peak_thread_safe = Arc::new(tokio::sync::Mutex::new(0));

    #[cfg(all(feature = "enterprise", feature = "parquet", unix))]
    let is_not_pro = !matches!(get_license_plan().await, LicensePlan::Pro);

    let total_time = std::time::Instant::now();
    let py_path = py_version
        .get_python(
            job_id,
            mem_peak,
            conn,
            _worker_name,
            w_id,
            _occupancy_metrics,
        )
        .await?;

    let has_work = req_with_penv.len() > 0;
    for ((i, (req, venv_p)), mut kill_rx) in
        req_with_penv.iter().enumerate().zip(kill_rxs.into_iter())
    {
        let permit = semaphore.clone().acquire_owned().await; // Acquire a permit

        if let Err(_) = permit {
            tracing::error!(
                workspace_id = %w_id,
                "Cannot acquire permit on semaphore, that can only mean that semaphore has been closed."
            );
            break;
        }

        let permit = permit.unwrap();

        tracing::info!(
            workspace_id = %w_id,
            "started setup python dependencies"
        );

        let conn = conn.clone();
        let job_id = job_id.clone();
        let job_dir = job_dir.to_owned();
        let w_id = w_id.to_owned();
        let req = req.clone();
        let venv_p = venv_p.clone();
        let counter_arc = counter_arc.clone();
        let pip_indexes = pip_indexes.clone();
        let py_path = py_path.clone();
        let pids = pids.clone();
        let worker_dir = worker_dir.clone();
        handles.push(task::spawn(async move {
            // permit will be dropped anyway if this thread exits at any point
            // so we dont have to drop it manually
            // but we need to move permit into scope to take ownership
            let _permit = permit;

            tracing::info!(
                workspace_id = %w_id,
                job_id = %job_id,
                // is_ok = out,
                "started thread to install wheel {}",
                venv_p
            );

            let start = std::time::Instant::now();
            #[cfg(all(feature = "enterprise", feature = "parquet", unix))]
            if is_not_pro {
                if let Some(os) = OBJECT_STORE_CACHE_SETTINGS.read().await.clone() {
                    tokio::select! {
                        // Cancel was called on the job
                        _ = kill_rx.recv() => return Err(anyhow::anyhow!("S3 pull was canceled")),
                        pull = pull_from_tar(os, venv_p.clone(), py_version.to_cache_dir_top_level(), None, false) => {
                            if let Err(e) = pull {
                                tracing::info!(
                                    workspace_id = %w_id,
                                    "No tarball was found for {venv_p} on S3 or different problem occured {job_id}:\n{e}",
                                );
                            } else {
                                print_success(
                                    true,
                                    false,
                                    &job_id,
                                    &w_id,
                                    &req,
                                    req_tl,
                                    counter_arc,
                                    total_to_install,
                                    start,
                                    &conn
                                ).await;
                                pids.lock().await.get_mut(i).and_then(|e| e.take());

                                // Create a file to indicate that installation was successfull
                                let valid_path = venv_p.clone() + "/.valid.windmill";
                                // This is atomic operation, meaning, that it either completes and wheel is valid, 
                                // or it does not and wheel is invalid and will be reinstalled next run
                                if let Err(e) = File::create(&valid_path).await{
                                    tracing::error!(
                                    workspace_id = %w_id,
                                    job_id = %job_id,
                                        "Failed to create {}!\n{e}\n
                                        This file needed for python jobs to function", valid_path)
                                };
                                return Ok(());
                            }
                        }
                    }
                }
            }

            let mut uv_install_proccess = match spawn_uv_install(
                &w_id,
                &req,
                &venv_p,
                &job_dir,
                pip_indexes,
                py_path,
                &worker_dir
            ).await {
                Ok(r) => r,
                Err(e) => {
                    append_logs(
                        &job_id,
                        w_id,
                        format!(
                            "\nError while spawning proccess:\n{e}",
                        ),
                        &conn,
                    )
                    .await;
                    pids.lock().await.get_mut(i).and_then(|e| e.take());
                    return Err(e.into());
                }
            };

            let mut stderr_buf = String::new();
            let mut stderr_pipe = uv_install_proccess
                .stderr
                .take()
                .ok_or(anyhow!("Cannot take stderr from uv_install_proccess"))?;
            let stderr_future = stderr_pipe.read_to_string(&mut stderr_buf);

            if let Some(pid) = pids.lock().await.get_mut(i) {
                *pid = uv_install_proccess.id();
            } else {
                tracing::error!(
                    workspace_id = %w_id,
                    "Index out of range for uv pids",
                );
            }

            tokio::select! {
                // Canceled
                _ = kill_rx.recv() => {
                    uv_install_proccess.kill().await?;
                    pids.lock().await.get_mut(i).and_then(|e| e.take());
                    return Err(anyhow::anyhow!("uv pip install was canceled"));
                },
                (_, exitstatus) = async {
                    // See tokio::process::Child::wait_with_output() for more context
                    // Sometimes uv_install_proccess.wait() is not exiting if stderr is not awaited before it :/
                    (stderr_future.await, uv_install_proccess.wait().await)
                } => match exitstatus {
                    Ok(status) => if !status.success() {
                        tracing::warn!(
                            workspace_id = %w_id,
                            "uv install {} did not succeed, exit status: {:?}",
                            &req,
                            status.code()
                        );

                        append_logs(
                            &job_id,
                            w_id,
                            format!(
                                "\nError while installing {}:\n{stderr_buf}",
                                &req
                            ),
                            &conn,
                        )
                        .await;
                        pids.lock().await.get_mut(i).and_then(|e| e.take());
                        return Err(anyhow!(stderr_buf));
                    },
                    Err(e) => {
                        tracing::error!(
                            workspace_id = %w_id,
                            "Cannot wait for uv_install_proccess, ExitStatus is Err: {e:?}",
                        );
                        pids.lock().await.get_mut(i).and_then(|e| e.take());
                        return Err(e.into());
                    }
                }
            };

            #[cfg(all(feature = "enterprise", feature = "parquet", unix))]
            let s3_push = is_not_pro;

            #[cfg(not(all(feature = "enterprise", feature = "parquet", unix)))]
            let s3_push = false;

            if !*DISABLE_NSJAIL {
                let _ = std::fs::remove_file(format!("{job_dir}/{req}.config.proto"));
            }

            print_success(
                false,
                s3_push,
                &job_id,
                &w_id,
                &req,
                req_tl,
                counter_arc,
                total_to_install,
                start,
                &conn, //
            )
            .await;

            #[cfg(all(feature = "enterprise", feature = "parquet", unix))]
            if s3_push {
                if let Some(os) = OBJECT_STORE_CACHE_SETTINGS.read().await.clone() {
                    tokio::spawn(build_tar_and_push(os, venv_p.clone(), py_version.to_cache_dir_top_level(), None, false));
                }
            }

            tracing::info!(
                workspace_id = %w_id,
                job_id = %job_id,
                // is_ok = out,
                "finished setting up python dependency {}",
                venv_p
            );

            pids.lock().await.get_mut(i).and_then(|e| e.take());
            // Create a file to indicate that installation was successfull
            let valid_path = venv_p.clone() + "/.valid.windmill";
            // This is atomic operation, meaning, that it either completes and wheel is valid, 
            // or it does not and wheel is invalid and will be reinstalled next run
            if let Err(e) = File::create(&valid_path).await{
                tracing::error!(
                workspace_id = %w_id,
                job_id = %job_id,
                    "Failed to create {}!\n{e}\n
                    This file needed for python jobs to function", valid_path)
            };
            Ok(())
        }));
    }

    let mut failed = false;
    for (handle, (_, venv_p)) in handles.into_iter().zip(req_with_penv.into_iter()) {
        if let Err(e) = handle
            .await
            .unwrap_or(Err(anyhow!("Problem by joining handle")))
        {
            failed = true;
            tracing::warn!(
                workspace_id = %w_id,
                "Env installation failed: {:?}",
                e
            );
        } else {
            req_paths.push(venv_p);
        }
    }

    if has_work {
        let total_time = total_time.elapsed().as_millis();
        append_logs(
            &job_id,
            w_id,
            format!("\nenv set in {}ms", total_time),
            conn,
        )
        .await;
    }

    *mem_peak = *mem_peak_thread_safe.lock().await;

    // Usually done_tx will drop after this return
    // If there is listener on other side,
    // it will be triggered
    // If there is no listener, it will be dropped safely
    return if failed {
        Err(anyhow!("Env installation did not succeed, check logs").into())
    } else {
        Ok(req_paths)
    };
}

fn split_requirements(requirements: &str) -> Vec<&str> {
    requirements
        .split("\n")
        .filter(|x| !x.trim_start().starts_with("--") && !x.trim().is_empty())
        .collect()
}
/// Check requirements/lockfile to figure out python version assigned to it.
fn get_pyv_from_requirements_lines(requirements_lines: &[&str]) -> PyVersion {
    // If script is deployed we can try to parse first line to get assigned version
    if let Some(v) = requirements_lines
        .get(0)
        .and_then(|line| PyVersion::parse_version(*line))
    {
        // We have valid assigned version, we use it
        v
    } else {
        // If there is no assigned version in lockfile we automatically fallback to 3.11
        // In this case we have dependencies, but no associated python version
        // This is the case for old deployed scripts
        PyVersion::Py311
    }
}

#[cfg(feature = "enterprise")]
use crate::JobCompletedSender;
#[cfg(feature = "enterprise")]
use crate::{common::build_envs_map, dedicated_worker::handle_dedicated_process};
#[cfg(feature = "enterprise")]
use windmill_common::variables;

use windmill_queue::MiniPulledJob;

#[cfg(feature = "enterprise")]
pub async fn start_worker(
    requirements_o: Option<&String>,
    db: &sqlx::Pool<sqlx::Postgres>,
    inner_content: &str,
    base_internal_url: &str,
    job_dir: &str,
    worker_name: &str,
    envs: HashMap<String, String>,
    w_id: &str,
    script_path: &str,
    token: &str,
    job_completed_tx: JobCompletedSender,
    jobs_rx: tokio::sync::mpsc::Receiver<std::sync::Arc<MiniPulledJob>>,
    killpill_rx: tokio::sync::broadcast::Receiver<()>,
) -> error::Result<()> {
    let mut mem_peak: i32 = 0;
    let mut canceled_by: Option<CanceledBy> = None;
    let context = variables::get_reserved_variables(
        &Connection::Sql(db.clone()),
        w_id,
        &token,
        "dedicated_worker@windmill.dev",
        "dedicated_worker",
        "NOT_AVAILABLE",
        "dedicated_worker",
        Some(script_path.to_string()),
        None,
        None,
        None,
        None,
        None,
        None,
        None,
    )
    .await
    .to_vec();

    let context_envs = build_envs_map(context).await;
    let (_, additional_python_paths) = handle_python_deps(
        job_dir,
        requirements_o,
        inner_content,
        w_id,
        script_path,
        &Uuid::nil(),
        &Connection::Sql(db.clone()),
        worker_name,
        job_dir,
        &mut mem_peak,
        &mut canceled_by,
        &mut None,
        None,
    )
    .await?;

    let (
        import_loader,
        import_base64,
        import_datetime,
        module_dir_dot,
        _dirs,
        last,
        transforms,
        spread,
        _,
        _,
    ) = prepare_wrapper(job_dir, false, None, None, inner_content, script_path).await?;

    {
        let indented_transforms = transforms
            .lines()
            .map(|x| format!("    {}", x))
            .collect::<Vec<String>>()
            .join("\n");

        let wrapper_content: String = format!(
            r#"
import json
{import_loader}
{import_base64}
{import_datetime}
import traceback
import sys
from {module_dir_dot} import {last} as inner_script
import re


def to_b_64(v: bytes):
    import base64
    b64 = base64.b64encode(v)
    return b64.decode('ascii')

replace_invalid_fields = re.compile(r'(?:\bNaN\b|\\u0000|Infinity|\-Infinity)')
sys.stdout.write('start\n')

for line in sys.stdin:
    if line == 'end\n':
        break
    kwargs = json.loads(line, strict=False)
    args = {{}}
{indented_transforms}
    {spread}
    for k, v in list(args.items()):
        if v == '<function call>':
            del args[k]

    try:
        res = inner_script.main(**args)
        typ = type(res)
        if typ.__name__ == 'DataFrame':
            if typ.__module__ == 'pandas.core.frame':
                res = res.values.tolist()
            elif typ.__module__ == 'polars.dataframe.frame':
                res = res.rows()
        elif typ.__name__ == 'bytes':
            res = to_b_64(res)
        elif typ.__name__ == 'dict':
            for k, v in res.items():
                if type(v).__name__ == 'bytes':
                    res[k] = to_b_64(v)
        res_json = re.sub(replace_invalid_fields, ' null ', json.dumps(res, separators=(',', ':'), default=str).replace('\n', ''))
        sys.stdout.write("wm_res[success]:" + res_json + "\n")
    except BaseException as e:
        exc_type, exc_value, exc_traceback = sys.exc_info()
        tb = traceback.format_tb(exc_traceback)
        err_json = json.dumps({{ "message": str(e), "name": e.__class__.__name__, "stack": '\n'.join(tb[1:])  }}, separators=(',', ':'), default=str).replace('\n', '')
        sys.stdout.write("wm_res[error]:" + err_json + "\n")
    sys.stdout.flush()
"#,
        );
        write_file(job_dir, "wrapper.py", &wrapper_content)?;
    }

    let reserved_variables = windmill_common::variables::get_reserved_variables(
        &Connection::Sql(db.clone()),
        w_id,
        token,
        "dedicated_worker",
        "dedicated_worker",
        Uuid::nil().to_string().as_str(),
        "dedicated_worker",
        Some(script_path.to_string()),
        None,
        None,
        None,
        None,
        None,
        None,
        None,
    )
    .await;

    let mut proc_envs = HashMap::new();
    let additional_python_paths_folders = additional_python_paths.iter().join(":");
    proc_envs.insert("PYTHONPATH".to_string(), additional_python_paths_folders);
    proc_envs.insert("PATH".to_string(), PATH_ENV.to_string());
    proc_envs.insert("TZ".to_string(), TZ_ENV.to_string());
    proc_envs.insert(
        "BASE_INTERNAL_URL".to_string(),
        base_internal_url.to_string(),
    );
    proc_envs.insert("BASE_URL".to_string(), base_internal_url.to_string());

    let py_version = if let Some(requirements) = requirements_o {
        get_pyv_from_requirements_lines(&split_requirements(requirements.as_str()))
    } else {
        tracing::warn!(workspace_id = %w_id, "lockfile is empty for dedicated worker, thus python version cannot be inferred. Fallback to 3.11");
        PyVersion::Py311
    };

    let python_path = get_python_path(
        py_version,
        worker_name,
        &Uuid::nil(),
        w_id,
        &mut mem_peak,
        &Connection::Sql(db.clone()),
        &mut None,
    )
    .await?;
    handle_dedicated_process(
        &python_path,
        job_dir,
        context_envs,
        envs,
        reserved_variables,
        proc_envs,
        ["-u", "-m", "wrapper"].to_vec(),
        killpill_rx,
        job_completed_tx,
        token,
        jobs_rx,
        worker_name,
        db,
        script_path,
        "python",
    )
    .await
}<|MERGE_RESOLUTION|>--- conflicted
+++ resolved
@@ -1450,13 +1450,8 @@
         None => {
             let mut already_visited = vec![];
 
-<<<<<<< HEAD
-            let (returned_requirements, returned_hint) =
-                windmill_parser_py_imports::parse_python_imports(
-=======
             requirements = match conn {
                 Connection::Sql(db) => windmill_parser_py_imports::parse_python_imports(
->>>>>>> c740eee3
                     inner_content,
                     w_id,
                     script_path,
@@ -1464,12 +1459,6 @@
                     &mut already_visited,
                     &mut annotated_pyv_numeric,
                 )
-<<<<<<< HEAD
-                .await?;
-
-            (requirements, compilation_error_hint) =
-                (returned_requirements.join("\n"), returned_hint);
-=======
                 .await?
                 .join("\n"),
                 Connection::Http(_) => match precomputed_agent_info {
@@ -1480,7 +1469,6 @@
                     _ => "".to_string(),
                 },
             };
->>>>>>> c740eee3
 
             annotated_pyv = annotated_pyv_numeric.and_then(|v| PyVersion::from_numeric(v));
 
