use std::{collections::HashMap, process::Stdio};

use itertools::Itertools;
use regex::Regex;
use serde_json::value::RawValue;
use sqlx::{Pool, Postgres};
use tokio::{
    fs::{metadata, DirBuilder, File},
    io::AsyncReadExt,
    process::Command,
};
use uuid::Uuid;
#[cfg(feature = "enterprise")]
use windmill_common::ee::{get_license_plan, LicensePlan};
use windmill_common::{
    error::{self, Error},
    jobs::QueuedJob,
    utils::calculate_hash,
    worker::WORKER_CONFIG,
    DB,
};
use windmill_queue::CanceledBy;

lazy_static::lazy_static! {
    static ref PYTHON_PATH: String =
    std::env::var("PYTHON_PATH").unwrap_or_else(|_| "/usr/local/bin/python3".to_string());

    static ref FLOCK_PATH: String =
    std::env::var("FLOCK_PATH").unwrap_or_else(|_| "/usr/bin/flock".to_string());
    static ref NON_ALPHANUM_CHAR: Regex = regex::Regex::new(r"[^0-9A-Za-z=.-]").unwrap();

    static ref PIP_INDEX_URL: Option<String> = std::env::var("PIP_INDEX_URL").ok();
    static ref PIP_TRUSTED_HOST: Option<String> = std::env::var("PIP_TRUSTED_HOST").ok();
    static ref PIP_INDEX_CERT: Option<String> = std::env::var("PIP_INDEX_CERT").ok();


    static ref RELATIVE_IMPORT_REGEX: Regex = Regex::new(r#"(import|from)\s(((u|f)\.)|\.)"#).unwrap();

}

const NSJAIL_CONFIG_DOWNLOAD_PY_CONTENT: &str = include_str!("../nsjail/download.py.config.proto");
const NSJAIL_CONFIG_RUN_PYTHON3_CONTENT: &str = include_str!("../nsjail/run.python3.config.proto");
const RELATIVE_PYTHON_LOADER: &str = include_str!("../loader.py");

#[cfg(feature = "enterprise")]
use crate::global_cache::{build_tar_and_push, pull_from_tar};

#[cfg(feature = "enterprise")]
use crate::S3_CACHE_BUCKET;

use crate::{
    common::{
        create_args_and_out_file, get_reserved_variables, handle_child, read_result, set_logs,
        start_child_process, write_file,
    },
    AuthedClientBackgroundTask, DISABLE_NSJAIL, DISABLE_NUSER, HTTPS_PROXY, HTTP_PROXY,
    LOCK_CACHE_DIR, NO_PROXY, NSJAIL_PATH, PATH_ENV, PIP_CACHE_DIR, PIP_EXTRA_INDEX_URL, TZ_ENV,
};

pub async fn create_dependencies_dir(job_dir: &str) {
    DirBuilder::new()
        .recursive(true)
        .create(&format!("{job_dir}/dependencies"))
        .await
        .expect("could not create dependencies dir");
}

pub async fn pip_compile(
    job_id: &Uuid,
    requirements: &str,
    logs: &mut String,
    mem_peak: &mut i32,
    canceled_by: &mut Option<CanceledBy>,
    job_dir: &str,
    db: &Pool<Postgres>,
    worker_name: &str,
    w_id: &str,
) -> error::Result<String> {
    logs.push_str(&format!("\nresolving dependencies..."));
    set_logs(logs, job_id, db).await;
    logs.push_str(&format!("\ncontent of requirements:\n{}\n", requirements));
    let requirements = if let Some(pip_local_dependencies) =
        WORKER_CONFIG.read().await.pip_local_dependencies.as_ref()
    {
        let deps = pip_local_dependencies.clone();
        requirements
            .lines()
            .filter(|s| {
                if !deps.contains(&s.to_string()) {
                    return true;
                } else {
                    logs.push_str(&format!("\nignoring local dependency: {}", s));
                    return false;
                }
            })
            .join("\n")
    } else {
        requirements.to_string()
    };
    let req_hash = format!("py-{}", calculate_hash(&requirements));
    if let Some(cached) = sqlx::query_scalar!(
        "SELECT lockfile FROM pip_resolution_cache WHERE hash = $1",
        req_hash
    )
    .fetch_optional(db)
    .await?
    {
        logs.push_str(&format!("\nfound cached resolution: {req_hash}"));
        return Ok(cached);
    }
    let file = "requirements.in";

    write_file(job_dir, file, &requirements).await?;

    let mut args = vec!["-q", "--no-header", file, "--resolver=backtracking"];
    let pip_extra_index_url = PIP_EXTRA_INDEX_URL.read().await.clone();
    if let Some(url) = pip_extra_index_url.as_ref() {
        args.extend(["--extra-index-url", url]);
    }
    if let Some(url) = PIP_INDEX_URL.as_ref() {
        args.extend(["--index-url", url]);
    }
    if let Some(host) = PIP_TRUSTED_HOST.as_ref() {
        args.extend(["--trusted-host", host]);
    }
    if let Some(cert_path) = PIP_INDEX_CERT.as_ref() {
        args.extend(["--cert", cert_path]);
    }

    let mut child_cmd = Command::new("pip-compile");
    child_cmd
        .current_dir(job_dir)
        .args(args)
        .stdout(Stdio::piped())
        .stderr(Stdio::piped());
    let child_process = start_child_process(child_cmd, "pip-compile").await?;
    handle_child(
        job_id,
        db,
        logs,
        mem_peak,
        canceled_by,
        child_process,
        false,
        worker_name,
        &w_id,
        "pip-compile",
        None,
        false,
    )
    .await
    .map_err(|e| Error::ExecutionErr(format!("Lock file generation failed: {e:?}")))?;
    let path_lock = format!("{job_dir}/requirements.txt");
    let mut file = File::open(path_lock).await?;
    let mut req_content = "".to_string();
    file.read_to_string(&mut req_content).await?;
    let lockfile = req_content
        .lines()
        .filter(|x| !x.trim_start().starts_with('#'))
        .map(|x| x.to_string())
        .collect::<Vec<String>>()
        .join("\n");
    sqlx::query!(
        "INSERT INTO pip_resolution_cache (hash, lockfile, expiration) VALUES ($1, $2, now() + ('3 days')::interval) ON CONFLICT (hash) DO UPDATE SET lockfile = $2",
        req_hash,
        lockfile
    ).fetch_optional(db).await?;
    Ok(lockfile)
}

#[tracing::instrument(level = "trace", skip_all)]
pub async fn handle_python_job(
    requirements_o: Option<String>,
    job_dir: &str,
    worker_dir: &str,
    worker_name: &str,
    job: &QueuedJob,
    logs: &mut String,
    mem_peak: &mut i32,
    canceled_by: &mut Option<CanceledBy>,
    db: &sqlx::Pool<sqlx::Postgres>,
    client: &AuthedClientBackgroundTask,
    inner_content: &String,
    shared_mount: &str,
    base_internal_url: &str,
    envs: HashMap<String, String>,
) -> windmill_common::error::Result<Box<RawValue>> {
    let script_path = job.script_path();
    let additional_python_paths = handle_python_deps(
        job_dir,
        requirements_o,
        inner_content,
        &job.workspace_id,
        script_path,
        &job.id,
        db,
        worker_name,
        worker_dir,
        logs,
        mem_peak,
        canceled_by,
    )
    .await?;

    logs.push_str("\n\n--- PYTHON CODE EXECUTION ---\n");
    set_logs(logs, &job.id, db).await;

    let (
        import_loader,
        import_base64,
        import_datetime,
        module_dir_dot,
        dirs,
        last,
        transforms,
        spread,
    ) = prepare_wrapper(job_dir, inner_content, script_path).await?;

    create_args_and_out_file(&client, job, job_dir, db).await?;

    let wrapper_content: String = format!(
        r#"
import json
{import_loader}
{import_base64}
{import_datetime}
import traceback
import sys
from {module_dir_dot} import {last} as inner_script
import re

with open("args.json") as f:
    kwargs = json.load(f, strict=False)
args = {{}}
{transforms}
{spread}
for k, v in list(args.items()):
    if v == '<function call>':
        del args[k]

def to_b_64(v: bytes):
    import base64
    b64 = base64.b64encode(v)
    return b64.decode('ascii')

replace_nan = re.compile(r'\bNaN\b')
try:
    res = inner_script.main(**args)
    typ = type(res)
    if typ.__name__ == 'DataFrame':
        if typ.__module__ == 'pandas.core.frame':
            res = res.values.tolist()
        elif typ.__module__ == 'polars.dataframe.frame':
            res = res.rows()
    elif typ.__name__ == 'bytes':
        res = to_b_64(res)
    elif typ.__name__ == 'dict':
        for k, v in res.items():
            if type(v).__name__ == 'bytes':
                res[k] = to_b_64(v)
    res_json = re.sub(replace_nan, ' null ', json.dumps(res, separators=(',', ':'), default=str).replace('\n', ''))
    with open("result.json", 'w') as f:
        f.write(res_json)
except BaseException as e:
    exc_type, exc_value, exc_traceback = sys.exc_info()
    tb = traceback.format_tb(exc_traceback)
    with open("result.json", 'w') as f:
        err_json = json.dumps({{ "message": str(e), "name": e.__class__.__name__, "stack": '\n'.join(tb[1:])  }}, separators=(',', ':'), default=str).replace('\n', '')
        f.write(err_json)
        sys.exit(1)
"#,
    );
    write_file(job_dir, "wrapper.py", &wrapper_content).await?;

    let client = client.get_authed().await;
    let mut reserved_variables = get_reserved_variables(job, &client.token, db).await?;
    let additional_python_paths_folders = additional_python_paths.iter().join(":");

    if !*DISABLE_NSJAIL {
        let shared_deps = additional_python_paths
            .into_iter()
            .map(|pp| {
                format!(
                    r#"
mount {{
    src: "{pp}"
    dst: "{pp}"
    is_bind: true
    rw: false
}}
        "#
                )
            })
            .join("\n");
        let _ = write_file(
            job_dir,
            "run.config.proto",
            &NSJAIL_CONFIG_RUN_PYTHON3_CONTENT
                .replace("{JOB_DIR}", job_dir)
                .replace("{CLONE_NEWUSER}", &(!*DISABLE_NUSER).to_string())
                .replace("{SHARED_MOUNT}", shared_mount)
                .replace("{SHARED_DEPENDENCIES}", shared_deps.as_str())
                .replace("{MAIN}", format!("{dirs}/{last}").as_str())
                .replace(
                    "{ADDITIONAL_PYTHON_PATHS}",
                    additional_python_paths_folders.as_str(),
                ),
        )
        .await?;
    } else {
        reserved_variables.insert("PYTHONPATH".to_string(), additional_python_paths_folders);
    }

    tracing::info!(
        worker_name = %worker_name,
        job_id = %job.id,
        workspace_id = %job.workspace_id,
        "started python code execution {}",
        job.id
    );
    let child = if !*DISABLE_NSJAIL {
        let mut nsjail_cmd = Command::new(NSJAIL_PATH.as_str());
        nsjail_cmd
            .current_dir(job_dir)
            .env_clear()
            // inject PYTHONPATH here - for some reason I had to do it in nsjail conf
            .envs(reserved_variables)
            .env("PATH", PATH_ENV.as_str())
            .env("TZ", TZ_ENV.as_str())
            .env("BASE_INTERNAL_URL", base_internal_url)
            .env("BASE_URL", base_internal_url)
            .args(vec![
                "--config",
                "run.config.proto",
                "--",
                PYTHON_PATH.as_str(),
                "-u",
                "-m",
                "wrapper",
            ])
            .stdout(Stdio::piped())
            .stderr(Stdio::piped());
        start_child_process(nsjail_cmd, NSJAIL_PATH.as_str()).await?
    } else {
        let mut python_cmd = Command::new(PYTHON_PATH.as_str());
        python_cmd
            .current_dir(job_dir)
            .env_clear()
            .envs(envs)
            .envs(reserved_variables)
            .env("PATH", PATH_ENV.as_str())
            .env("TZ", TZ_ENV.as_str())
            .env("BASE_INTERNAL_URL", base_internal_url)
            .args(vec!["-u", "-m", "wrapper"])
            .stdout(Stdio::piped())
            .stderr(Stdio::piped());
        start_child_process(python_cmd, PYTHON_PATH.as_str()).await?
    };

    handle_child(
        &job.id,
        db,
        logs,
        mem_peak,
        canceled_by,
        child,
        !*DISABLE_NSJAIL,
        worker_name,
        &job.workspace_id,
        "python run",
        job.timeout,
        false,
    )
    .await?;
    read_result(job_dir).await
}

async fn prepare_wrapper(
    job_dir: &str,
    inner_content: &str,
    script_path: &str,
) -> error::Result<(
    &'static str,
    &'static str,
    &'static str,
    String,
    String,
    String,
    String,
    String,
)> {
    let relative_imports = RELATIVE_IMPORT_REGEX.is_match(&inner_content);

    let script_path_splitted = script_path.split("/");
    let dirs_full = script_path_splitted
        .clone()
        .take(script_path_splitted.clone().count() - 1)
        .join("/")
        .replace("-", "_")
        .replace("@", ".");
    let dirs = if dirs_full.len() > 0 {
        dirs_full
            .strip_prefix("/")
            .unwrap_or(&dirs_full)
            .to_string()
    } else {
        "tmp".to_string()
    };
    let last = script_path_splitted
        .clone()
        .last()
        .unwrap()
        .replace("-", "_")
        .replace(" ", "_")
        .to_lowercase();
    let module_dir = format!("{}/{}", job_dir, dirs);
    tokio::fs::create_dir_all(format!("{module_dir}/")).await?;

    let last = if last.starts_with(|x: char| x.is_ascii_digit()) {
        format!("_{}", last)
    } else {
        last
    };

    let _ = write_file(&module_dir, &format!("{last}.py"), inner_content).await?;
    if relative_imports {
        let _ = write_file(job_dir, "loader.py", RELATIVE_PYTHON_LOADER).await?;
    }

    let sig = windmill_parser_py::parse_python_signature(inner_content)?;
    let transforms = sig
        .args
        .iter()
        .map(|x| match x.typ {
            windmill_parser::Typ::Bytes => {
                let name = &x.name;
                format!(
                    "if \"{name}\" in kwargs and kwargs[\"{name}\"] is not None:\n    \
                                     kwargs[\"{name}\"] = base64.b64decode(kwargs[\"{name}\"])\n",
                )
            }
            windmill_parser::Typ::Datetime => {
                let name = &x.name;
                format!(
                    "if \"{name}\" in kwargs and kwargs[\"{name}\"] is not None:\n    \
                                     kwargs[\"{name}\"] = datetime.fromisoformat(kwargs[\"{name}\"])\n",
                )
            }
            _ => "".to_string(),
        })
        .collect::<Vec<String>>()
        .join("");

    let import_loader = if relative_imports {
        "import loader"
    } else {
        ""
    };
    let import_base64 = if sig
        .args
        .iter()
        .any(|x| x.typ == windmill_parser::Typ::Bytes)
    {
        "import base64"
    } else {
        ""
    };
    let import_datetime = if sig
        .args
        .iter()
        .any(|x| x.typ == windmill_parser::Typ::Datetime)
    {
        "from datetime import datetime"
    } else {
        ""
    };
    let spread = if sig.star_kwargs {
        "args = kwargs".to_string()
    } else {
        sig.args
            .into_iter()
            .map(|x| {
                let name = &x.name;
                if x.default.is_none() {
                    format!("args[\"{name}\"] = kwargs.get(\"{name}\")")
                } else {
                    format!(
                        r#"args["{name}"] = kwargs.get("{name}")
if args["{name}"] is None:
    del args["{name}"]"#
                    )
                }
            })
            .join("\n")
    };

    let module_dir_dot = dirs.replace("/", ".").replace("-", "_");

    Ok((
        import_loader,
        import_base64,
        import_datetime,
        module_dir_dot,
        dirs,
        last,
        transforms,
        spread,
    ))
}

async fn handle_python_deps(
    job_dir: &str,
    requirements_o: Option<String>,
    inner_content: &str,
    w_id: &str,
    script_path: &str,
    job_id: &Uuid,
    db: &DB,
    worker_name: &str,
    worker_dir: &str,
    logs: &mut String,
    mem_peak: &mut i32,
    canceled_by: &mut Option<CanceledBy>,
) -> error::Result<Vec<String>> {
    create_dependencies_dir(job_dir).await;

    let mut additional_python_paths: Vec<String> = WORKER_CONFIG
        .read()
        .await
        .additional_python_paths
        .clone()
        .unwrap_or_else(|| vec![])
        .clone();

    let requirements = match requirements_o {
        Some(r) => r,
        None => {
            let requirements = windmill_parser_py_imports::parse_python_imports(
                inner_content,
                w_id,
                script_path,
                db,
            )
            .await?
            .join("\n");
            if requirements.is_empty() {
                "".to_string()
            } else {
                pip_compile(
                    job_id,
                    &requirements,
                    logs,
                    mem_peak,
                    canceled_by,
                    job_dir,
                    db,
                    worker_name,
                    w_id,
                )
                .await
                .map_err(|e| {
                    Error::ExecutionErr(format!("pip compile failed: {}", e.to_string()))
                })?
            }
        }
    };

    if requirements.len() > 0 {
        additional_python_paths = handle_python_reqs(
            requirements
                .split("\n")
                .filter(|x| !x.starts_with("--"))
                .collect(),
            job_id,
            w_id,
            logs,
            mem_peak,
            canceled_by,
            db,
            worker_name,
            job_dir,
            worker_dir,
        )
        .await?;
    }
    Ok(additional_python_paths)
}

pub async fn handle_python_reqs(
    requirements: Vec<&str>,
    job_id: &Uuid,
    w_id: &str,
    logs: &mut String,
    mem_peak: &mut i32,
    canceled_by: &mut Option<CanceledBy>,
    db: &sqlx::Pool<sqlx::Postgres>,
    worker_name: &str,
    job_dir: &str,
    worker_dir: &str,
) -> error::Result<Vec<String>> {
    let mut req_paths: Vec<String> = vec![];
    let mut vars = vec![("PATH", PATH_ENV.as_str())];
    let pip_extra_index_url;

    if !*DISABLE_NSJAIL {
        pip_extra_index_url = PIP_EXTRA_INDEX_URL.read().await.clone();
        if let Some(url) = pip_extra_index_url.as_ref() {
            vars.push(("EXTRA_INDEX_URL", url));
        }
        if let Some(url) = PIP_INDEX_URL.as_ref() {
            vars.push(("INDEX_URL", url));
        }
        if let Some(cert_path) = PIP_INDEX_CERT.as_ref() {
            vars.push(("PIP_INDEX_CERT", cert_path));
        }
        if let Some(host) = PIP_TRUSTED_HOST.as_ref() {
            vars.push(("TRUSTED_HOST", host));
        }
        if let Some(http_proxy) = HTTP_PROXY.as_ref() {
            vars.push(("HTTP_PROXY", http_proxy));
        }
        if let Some(https_proxy) = HTTPS_PROXY.as_ref() {
            vars.push(("HTTPS_PROXY", https_proxy));
        }
        if let Some(no_proxy) = NO_PROXY.as_ref() {
            vars.push(("NO_PROXY", no_proxy));
        }

        let _ = write_file(
            job_dir,
            "download.config.proto",
            &NSJAIL_CONFIG_DOWNLOAD_PY_CONTENT
                .replace("{WORKER_DIR}", &worker_dir)
                .replace("{CACHE_DIR}", PIP_CACHE_DIR)
                .replace("{CLONE_NEWUSER}", &(!*DISABLE_NUSER).to_string()),
        )
        .await?;
    };

    for req in requirements {
        // todo: handle many reqs
        let venv_p = format!(
            "{PIP_CACHE_DIR}/{}",
            req.replace(' ', "").replace('/', "").replace(':', "")
        );
        if metadata(&venv_p).await.is_ok() {
            req_paths.push(venv_p);
            continue;
        }

        #[cfg(feature = "enterprise")]
        if let Some(ref bucket) = *S3_CACHE_BUCKET {
            if matches!(get_license_plan().await, LicensePlan::Pro) {
                tracing::warn!("S3 cache not available in the pro plan");
            } else {
                sqlx::query_scalar!("UPDATE queue SET last_ping = now() WHERE id = $1", job_id)
                    .execute(db)
                    .await?;
                if pull_from_tar(bucket, venv_p.clone()).await.is_ok() {
                    req_paths.push(venv_p.clone());
                    continue;
                }
            }
        }

        logs.push_str("\n--- PIP INSTALL ---\n");
        logs.push_str(&format!("\n{req} is being installed for the first time.\n It will be cached for all ulterior uses."));

        tracing::info!(
            worker_name = %worker_name,
            job_id = %job_id,
            workspace_id = %w_id,
            "started setup python dependencies"
        );

        let child = if !*DISABLE_NSJAIL {
            tracing::info!(
                worker_name = %worker_name,
                job_id = %job_id,
                workspace_id = %w_id,
                "starting nsjail"
            );
            let mut vars = vars.clone();
            let req = req.to_string();
            vars.push(("REQ", &req));
            vars.push(("TARGET", &venv_p));
            let mut nsjail_cmd = Command::new(NSJAIL_PATH.as_str());
            nsjail_cmd
                .current_dir(job_dir)
                .env_clear()
                .envs(vars)
                .args(vec!["--config", "download.config.proto"])
                .stdout(Stdio::piped())
                .stderr(Stdio::piped());
            start_child_process(nsjail_cmd, NSJAIL_PATH.as_str()).await?
        } else {
            let fssafe_req = NON_ALPHANUM_CHAR.replace_all(req, "_").to_string();
            let req = format!("'{}'", req);
            let mut command_args = vec![
                PYTHON_PATH.as_str(),
                "-m",
                "pip",
                "install",
                &req,
                "-I",
                "--no-deps",
                "--no-color",
                "--isolated",
                "--no-warn-conflicts",
                "--disable-pip-version-check",
                "-t",
                venv_p.as_str(),
            ];
            let pip_extra_index_url = PIP_EXTRA_INDEX_URL.read().await.clone();
            if let Some(url) = pip_extra_index_url.as_ref() {
                command_args.extend(["--extra-index-url", url]);
            }
            if let Some(url) = PIP_INDEX_URL.as_ref() {
                command_args.extend(["--index-url", url]);
            }
            if let Some(cert_path) = PIP_INDEX_CERT.as_ref() {
                command_args.extend(["--cert", cert_path]);
            }
            if let Some(host) = PIP_TRUSTED_HOST.as_ref() {
                command_args.extend(["--trusted-host", &host]);
            }
            let mut envs = vec![("PATH", PATH_ENV.as_str())];
            if let Some(http_proxy) = HTTP_PROXY.as_ref() {
                envs.push(("HTTP_PROXY", http_proxy));
            }
            if let Some(https_proxy) = HTTPS_PROXY.as_ref() {
                envs.push(("HTTPS_PROXY", https_proxy));
            }
            if let Some(no_proxy) = NO_PROXY.as_ref() {
                envs.push(("NO_PROXY", no_proxy));
            }

            let mut flock_cmd = Command::new(FLOCK_PATH.as_str());
            flock_cmd
                .env_clear()
                .envs(envs)
                .args([
                    "-x",
                    &format!("{}/pip-{}.lock", LOCK_CACHE_DIR, fssafe_req),
                    "--command",
                    &command_args.join(" "),
                ])
                .stdout(Stdio::piped())
                .stderr(Stdio::piped());
            start_child_process(flock_cmd, FLOCK_PATH.as_str()).await?
        };

        let child = handle_child(
            &job_id,
            db,
            logs,
            mem_peak,
            canceled_by,
            child,
            false,
            worker_name,
            &w_id,
            &format!("pip install {req}"),
            None,
            false,
        )
        .await;
        tracing::info!(
            worker_name = %worker_name,
            job_id = %job_id,
            workspace_id = %w_id,
            is_ok = child.is_ok(),
            "finished setting up python dependencies {}",
            job_id
        );
        child?;

        #[cfg(feature = "enterprise")]
        if let Some(ref bucket) = *S3_CACHE_BUCKET {
            if matches!(get_license_plan().await, LicensePlan::Pro) {
                tracing::warn!("S3 cache not available in the pro plan");
            } else {
                let venv_p = venv_p.clone();
                tokio::spawn(build_tar_and_push(bucket, venv_p));
            }
        }
        req_paths.push(venv_p);
    }
    Ok(req_paths)
}

#[cfg(feature = "enterprise")]
use std::sync::Arc;

#[cfg(feature = "enterprise")]
use crate::JobCompletedSender;
#[cfg(feature = "enterprise")]
use crate::{common::build_envs_map, dedicated_worker::handle_dedicated_process};
#[cfg(feature = "enterprise")]
use tokio::sync::mpsc::Receiver;
#[cfg(feature = "enterprise")]
use windmill_common::variables;

#[cfg(feature = "enterprise")]
pub async fn start_worker(
    requirements_o: Option<String>,
    db: &sqlx::Pool<sqlx::Postgres>,
    inner_content: &str,
    base_internal_url: &str,
    job_dir: &str,
    worker_name: &str,
    envs: HashMap<String, String>,
    w_id: &str,
    script_path: &str,
    token: &str,
    job_completed_tx: JobCompletedSender,
    jobs_rx: Receiver<Arc<QueuedJob>>,
    killpill_rx: tokio::sync::broadcast::Receiver<()>,
) -> error::Result<()> {
    let mut logs = "".to_string();
    let mut mem_peak: i32 = 0;
    let mut canceled_by: Option<CanceledBy> = None;
    let context = variables::get_reserved_variables(
        w_id,
        &token,
        "dedicated_worker@windmill.dev",
        "dedicated_worker",
        "NOT_AVAILABLE",
        "dedicated_worker",
        Some(script_path.to_string()),
        None,
        None,
        None,
        None,
    )
    .await
    .to_vec();

    let context_envs = build_envs_map(context).await;
    let additional_python_paths = handle_python_deps(
        job_dir,
        requirements_o,
        inner_content,
        w_id,
        script_path,
        &Uuid::nil(),
        db,
        worker_name,
        job_dir,
        &mut logs,
        &mut mem_peak,
        &mut canceled_by,
    )
    .await?;

    logs.push_str("\n\n--- PYTHON CODE EXECUTION ---\n");
    set_logs(&mut logs, &Uuid::nil(), db).await;

    let (
        import_loader,
        import_base64,
        import_datetime,
        module_dir_dot,
        _dirs,
        last,
        transforms,
        spread,
    ) = prepare_wrapper(job_dir, inner_content, script_path).await?;

    {
        let indented_transforms = transforms
            .lines()
            .map(|x| format!("    {}", x))
            .collect::<Vec<String>>()
            .join("\n");
        let indented_spread = spread
            .lines()
            .map(|x| format!("    {}", x))
            .collect::<Vec<String>>()
            .join("\n");

        let wrapper_content: String = format!(
            r#"
import json
{import_loader}
{import_base64}
{import_datetime}
import traceback
import sys
from {module_dir_dot} import {last} as inner_script
import re


def to_b_64(v: bytes):
    import base64
    b64 = base64.b64encode(v)
    return b64.decode('ascii')

replace_nan = re.compile(r'\bNaN\b')
sys.stdout.write('start\n')

for line in sys.stdin:
    if line == 'end\n':
        break
    kwargs = json.loads(line, strict=False)
    args = {{}}
{indented_transforms}
{indented_spread}
    for k, v in list(args.items()):
        if v == '<function call>':
            del args[k]

    try:
        res = inner_script.main(**args)
        typ = type(res)
        if typ.__name__ == 'DataFrame':
            if typ.__module__ == 'pandas.core.frame':
                res = res.values.tolist()
            elif typ.__module__ == 'polars.dataframe.frame':
                res = res.rows()
        elif typ.__name__ == 'bytes':
            res = to_b_64(res)
        elif typ.__name__ == 'dict':
            for k, v in res.items():
                if type(v).__name__ == 'bytes':
                    res[k] = to_b_64(v)
        res_json = re.sub(replace_nan, ' null ', json.dumps(res, separators=(',', ':'), default=str).replace('\n', ''))
<<<<<<< HEAD
        sys.stdout.write("wm_res[success]:" + res_json + "\n")
    except Exception as e:
=======
        sys.stdout.write("wm_res:" + res_json + "\n")
    except BaseException as e:
>>>>>>> 4c3c988f
        exc_type, exc_value, exc_traceback = sys.exc_info()
        tb = traceback.format_tb(exc_traceback)
        err_json = json.dumps({{ "message": str(e), "name": e.__class__.__name__, "stack": '\n'.join(tb[1:])  }}, separators=(',', ':'), default=str).replace('\n', '')
        sys.stdout.write("wm_res[error]:" + err_json + "\n")
    sys.stdout.flush()
"#,
        );
        write_file(job_dir, "wrapper.py", &wrapper_content).await?;
    }

    let reserved_variables = windmill_common::variables::get_reserved_variables(
        w_id,
        token,
        "dedicated_worker",
        "dedicated_worker",
        Uuid::nil().to_string().as_str(),
        "dedicted_worker",
        Some(script_path.to_string()),
        None,
        None,
        None,
        None,
    )
    .await;

    let mut proc_envs = HashMap::new();
    let additional_python_paths_folders = additional_python_paths.iter().join(":");
    proc_envs.insert("PYTHONPATH".to_string(), additional_python_paths_folders);
    proc_envs.insert("PATH".to_string(), PATH_ENV.to_string());
    proc_envs.insert("TZ".to_string(), TZ_ENV.to_string());
    proc_envs.insert("BASE_URL".to_string(), base_internal_url.to_string());
    handle_dedicated_process(
        &*PYTHON_PATH,
        job_dir,
        context_envs,
        envs,
        reserved_variables,
        proc_envs,
        ["-u", "-m", "wrapper"].to_vec(),
        killpill_rx,
        job_completed_tx,
        token,
        jobs_rx,
        worker_name,
    )
    .await
}<|MERGE_RESOLUTION|>--- conflicted
+++ resolved
@@ -925,13 +925,8 @@
                 if type(v).__name__ == 'bytes':
                     res[k] = to_b_64(v)
         res_json = re.sub(replace_nan, ' null ', json.dumps(res, separators=(',', ':'), default=str).replace('\n', ''))
-<<<<<<< HEAD
         sys.stdout.write("wm_res[success]:" + res_json + "\n")
-    except Exception as e:
-=======
-        sys.stdout.write("wm_res:" + res_json + "\n")
     except BaseException as e:
->>>>>>> 4c3c988f
         exc_type, exc_value, exc_traceback = sys.exc_info()
         tb = traceback.format_tb(exc_traceback)
         err_json = json.dumps({{ "message": str(e), "name": e.__class__.__name__, "stack": '\n'.join(tb[1:])  }}, separators=(',', ':'), default=str).replace('\n', '')
