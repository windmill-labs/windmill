use std::{
    collections::{HashMap, HashSet},
    fs,
    path::Path,
    process::Stdio,
    sync::Arc,
};

use anyhow::anyhow;
use itertools::Itertools;
use regex::Regex;
use serde_json::value::RawValue;
use sqlx::{types::Json, Pool, Postgres};
use tokio::{
    fs::{metadata, DirBuilder, File},
    io::AsyncReadExt,
    process::Command,
    sync::Semaphore,
    task,
};
use uuid::Uuid;
#[cfg(all(feature = "enterprise", feature = "parquet", unix))]
use windmill_common::ee::{get_license_plan, LicensePlan};
use windmill_common::{
    error::{
        self,
        Error::{self},
    },
    jobs::{QueuedJob, PREPROCESSOR_FAKE_ENTRYPOINT},
    utils::calculate_hash,
    worker::{write_file, PythonAnnotations, WORKER_CONFIG},
    DB,
};

#[cfg(feature = "enterprise")]
use windmill_common::variables::get_secret_value_as_admin;

use windmill_queue::{append_logs, CanceledBy};

lazy_static::lazy_static! {
<<<<<<< HEAD
    static ref BUSY_WITH_UV_INSTALL: Mutex<()> = Mutex::new(());
=======
>>>>>>> 8eb5e72c
    static ref PYTHON_PATH: String =
    std::env::var("PYTHON_PATH").unwrap_or_else(|_| "/usr/local/bin/python3".to_string());

    static ref UV_PATH: String =
    std::env::var("UV_PATH").unwrap_or_else(|_| "/usr/local/bin/uv".to_string());

    static ref PY_CONCURRENT_DOWNLOADS: usize =
    std::env::var("PY_CONCURRENT_DOWNLOADS").ok().map(|flag| flag.parse().unwrap_or(20)).unwrap_or(20);

    static ref FLOCK_PATH: String =
    std::env::var("FLOCK_PATH").unwrap_or_else(|_| "/usr/bin/flock".to_string());
    static ref NON_ALPHANUM_CHAR: Regex = regex::Regex::new(r"[^0-9A-Za-z=.-]").unwrap();

    static ref PIP_TRUSTED_HOST: Option<String> = std::env::var("PIP_TRUSTED_HOST").ok();
    static ref PIP_INDEX_CERT: Option<String> = std::env::var("PIP_INDEX_CERT").ok();

    pub static ref USE_SYSTEM_PYTHON: bool = std::env::var("USE_SYSTEM_PYTHON")
        .ok().map(|flag| flag == "true").unwrap_or(false);

    pub static ref USE_PIP_COMPILE: bool = std::env::var("USE_PIP_COMPILE")
        .ok().map(|flag| flag == "true").unwrap_or(false);

    pub static ref USE_PIP_INSTALL: bool = std::env::var("USE_PIP_INSTALL")
        .ok().map(|flag| flag == "true").unwrap_or(false);

    static ref RELATIVE_IMPORT_REGEX: Regex = Regex::new(r#"(import|from)\s(((u|f)\.)|\.)"#).unwrap();

    static ref EPHEMERAL_TOKEN_CMD: Option<String> = std::env::var("EPHEMERAL_TOKEN_CMD").ok();
}

const NSJAIL_CONFIG_DOWNLOAD_PY_CONTENT: &str = include_str!("../nsjail/download.py.config.proto");
const NSJAIL_CONFIG_DOWNLOAD_PY_CONTENT_FALLBACK: &str =
    include_str!("../nsjail/download.py.pip.config.proto");
const NSJAIL_CONFIG_RUN_PYTHON3_CONTENT: &str = include_str!("../nsjail/run.python3.config.proto");
const RELATIVE_PYTHON_LOADER: &str = include_str!("../loader.py");

#[cfg(all(feature = "enterprise", feature = "parquet", unix))]
use crate::global_cache::{build_tar_and_push, pull_from_tar};

#[cfg(all(feature = "enterprise", feature = "parquet", unix))]
use windmill_common::s3_helpers::OBJECT_STORE_CACHE_SETTINGS;

use crate::{
    common::{
        create_args_and_out_file, get_main_override, get_reserved_variables, read_file,
        read_result, start_child_process, OccupancyMetrics,
    },
    handle_child::handle_child,
    AuthedClientBackgroundTask, DISABLE_NSJAIL, DISABLE_NUSER, HOME_ENV, INSTANCE_PYTHON_VERSION,
    LOCK_CACHE_DIR, NSJAIL_PATH, PATH_ENV, PIP_CACHE_DIR, PIP_EXTRA_INDEX_URL, PIP_INDEX_URL,
    PROXY_ENVS, PY_INSTALL_DIR, TZ_ENV, UV_CACHE_DIR,
};

// To change latest stable version:
// 1. Change placeholder in instanceSettings.ts
// 2. Change LATEST_STABLE_PY in dockerfile
// 3. Change #[default] annotation for PyVersion in backend
#[derive(Eq, PartialEq, Clone, Copy, Default, Debug)]
pub enum PyVersion {
    Py310,
    #[default]
    Py311,
    Py312,
    Py313,
}

impl PyVersion {
    pub async fn from_instance_version() -> Self {
        match INSTANCE_PYTHON_VERSION.read().await.clone() {
            Some(v) => PyVersion::from_string_with_dots(&v).unwrap_or_else(|| {
                let v = PyVersion::default();
                tracing::error!(
                "Cannot parse INSTANCE_PYTHON_VERSION ({:?}), fallback to latest_stable ({v:?})",
                *INSTANCE_PYTHON_VERSION
            );
                v
            }),
            // Use latest stable
            None => PyVersion::default(),
        }
    }
    /// e.g.: `/tmp/windmill/cache/python_3xy`
    pub fn to_cache_dir(&self) -> String {
        use windmill_common::worker::ROOT_CACHE_DIR;
        format!("{ROOT_CACHE_DIR}{}", &self.to_cache_dir_top_level())
    }
    /// e.g.: `python_3xy`
    pub fn to_cache_dir_top_level(&self) -> String {
        format!("python_{}", self.to_string_no_dot())
    }
    /// e.g.: `3xy`
    pub fn to_string_no_dot(&self) -> String {
        self.to_string_with_dot().replace('.', "")
    }
    /// e.g.: `3.xy`
    pub fn to_string_with_dot(&self) -> &str {
        use PyVersion::*;
        match self {
            Py310 => "3.10",
            Py311 => "3.11",
            Py312 => "3.12",
            Py313 => "3.13",
        }
    }
    pub fn from_string_with_dots(value: &str) -> Option<Self> {
        use PyVersion::*;
        match value {
            "3.10" => Some(Py310),
            "3.11" => Some(Py311),
            "3.12" => Some(Py312),
            "3.13" => Some(Py313),
            "default" => Some(PyVersion::default()),
            _ => {
                tracing::warn!(
                    "Cannot convert string (\"{value}\") to PyVersion\nExpected format x.yz"
                );
                None
            }
        }
    }
    pub fn from_string_no_dots(value: &str) -> Option<Self> {
        use PyVersion::*;
        match value {
            "310" => Some(Py310),
            "311" => Some(Py311),
            "312" => Some(Py312),
            "313" => Some(Py313),
            "default" => Some(PyVersion::default()),
            _ => {
                tracing::warn!(
                    "Cannot convert string (\"{value}\") to PyVersion\nExpected format xyz"
                );
                None
            }
        }
    }
    /// e.g.: `# py3xy` -> `PyVersion::Py3XY`
    pub fn parse_version(line: &str) -> Option<Self> {
        Self::from_string_no_dots(line.replace(" ", "").replace("#py", "").as_str())
    }
    pub fn from_py_annotations(a: PythonAnnotations) -> Option<Self> {
        let PythonAnnotations { py310, py311, py312, py313, .. } = a;
        use PyVersion::*;
        if py313 {
            Some(Py313)
        } else if py312 {
            Some(Py312)
        } else if py311 {
            Some(Py311)
        } else if py310 {
            Some(Py310)
        } else {
            None
        }
    }
    pub fn from_numeric(n: u32) -> Option<Self> {
        use PyVersion::*;
        match n {
            310 => Some(Py310),
            311 => Some(Py311),
            312 => Some(Py312),
            313 => Some(Py313),
            _ => None,
        }
    }
    pub fn to_numeric(&self) -> u32 {
        use PyVersion::*;
        match self {
            Py310 => 310,
            Py311 => 311,
            Py312 => 312,
            Py313 => 313,
        }
    }
    pub async fn get_python(
        &self,
        job_id: &Uuid,
        mem_peak: &mut i32,
        // canceled_by: &mut Option<CanceledBy>,
        db: &Pool<Postgres>,
        worker_name: &str,
        w_id: &str,
        occupancy_metrics: &mut Option<&mut OccupancyMetrics>,
    ) -> error::Result<Option<String>> {
        // lazy_static::lazy_static! {
        //     static ref PYTHON_PATHS: Arc<RwLock<HashMap<PyVersion, String>>> = Arc::new(RwLock::new(HashMap::new()));
        // }

        let res = self
            .get_python_inner(job_id, mem_peak, db, worker_name, w_id, occupancy_metrics)
            .await;

        if let Err(ref e) = res {
            tracing::error!(
                "worker_name: {worker_name}, w_id: {w_id}, job_id: {job_id}\n 
                Error while getting python from uv, falling back to system python: {e:?}"
            );
        }
        res
    }
    async fn get_python_inner(
        self,
        job_id: &Uuid,
        mem_peak: &mut i32,
        // canceled_by: &mut Option<CanceledBy>,
        db: &Pool<Postgres>,
        worker_name: &str,
        w_id: &str,
        occupancy_metrics: &mut Option<&mut OccupancyMetrics>,
    ) -> error::Result<Option<String>> {
        let py_path = self.find_python().await;

        // Runtime is not installed
        if py_path.is_err() {
            // Install it
            if let Err(err) = self
                .install_python(job_id, mem_peak, db, worker_name, w_id, occupancy_metrics)
                .await
            {
                tracing::error!("Cannot install python: {err}");
                return Err(err);
            } else {
                // Try to find one more time
                let py_path = self.find_python().await;

                if let Err(err) = py_path {
                    tracing::error!("Cannot find python version {err}");
                    return Err(err);
                }

                // TODO: Cache the result
                py_path
            }
        } else {
            py_path
        }
    }
    async fn install_python(
        self,
        job_id: &Uuid,
        mem_peak: &mut i32,
        // canceled_by: &mut Option<CanceledBy>,
        db: &Pool<Postgres>,
        worker_name: &str,
        w_id: &str,
        occupancy_metrics: &mut Option<&mut OccupancyMetrics>,
    ) -> error::Result<()> {
        let v = self.to_string_with_dot();
        append_logs(job_id, w_id, format!("\nINSTALLING PYTHON ({})", v), db).await;
        // Create dirs for newly installed python
        // If we dont do this, NSJAIL will not be able to mount cache
        // For the default version directory created during startup (main.rs)
        DirBuilder::new()
            .recursive(true)
            .create(self.to_cache_dir())
            .await
            .expect("could not create initial worker dir");

        let logs = String::new();

        #[cfg(windows)]
        let uv_cmd = "uv";

        #[cfg(unix)]
        let uv_cmd = UV_PATH.as_str();

        let mut child_cmd = Command::new(uv_cmd);
        child_cmd
            .args(["python", "install", v, "--python-preference=only-managed"])
            // TODO: Do we need these?
            .envs([("UV_PYTHON_INSTALL_DIR", PY_INSTALL_DIR)])
            .stdout(Stdio::piped())
            .stderr(Stdio::piped());

        let child_process = start_child_process(child_cmd, "uv").await?;

        append_logs(&job_id, &w_id, logs, db).await;
        handle_child(
            job_id,
            db,
            mem_peak,
            &mut None,
            child_process,
            false,
            worker_name,
            &w_id,
            "uv",
            None,
            false,
            occupancy_metrics,
        )
        .await
    }
    async fn find_python(self) -> error::Result<Option<String>> {
        #[cfg(windows)]
        let uv_cmd = "uv";

        #[cfg(unix)]
        let uv_cmd = UV_PATH.as_str();

        let mut child_cmd = Command::new(uv_cmd);
        let output = child_cmd
            // .current_dir(job_dir)
            .args([
                "python",
                "find",
                self.to_string_with_dot(),
                "--python-preference=only-managed",
            ])
            .envs([
                ("UV_PYTHON_INSTALL_DIR", PY_INSTALL_DIR),
                ("UV_PYTHON_PREFERENCE", "only-managed"),
            ])
            // .stdout(Stdio::piped())
            .stderr(Stdio::piped())
            .output()
            .await?;

        // Check if the command was successful
        if output.status.success() {
            // Convert the output to a String
            let stdout =
                String::from_utf8(output.stdout).expect("Failed to convert output to String");
            return Ok(Some(stdout.replace('\n', "")));
        } else {
            // If the command failed, print the error
            let stderr =
                String::from_utf8(output.stderr).expect("Failed to convert error output to String");
            return Err(error::Error::FindPythonError(stderr));
        }
    }
}

#[cfg(windows)]
use crate::SYSTEM_ROOT;

pub async fn create_dependencies_dir(job_dir: &str) {
    DirBuilder::new()
        .recursive(true)
        .create(&format!("{job_dir}/dependencies"))
        .await
        .expect("could not create dependencies dir");
}

#[inline(always)]
pub fn handle_ephemeral_token(x: String) -> String {
    #[cfg(feature = "enterprise")]
    {
        if let Some(full_cmd) = EPHEMERAL_TOKEN_CMD.as_ref() {
            let mut splitted = full_cmd.split(" ");
            let cmd = splitted.next().unwrap();
            let args = splitted.collect::<Vec<&str>>();
            let output = std::process::Command::new(cmd)
                .args(args)
                .output()
                .map(|x| String::from_utf8(x.stdout).unwrap())
                .unwrap_or_else(|e| panic!("failed to execute  replace_ephemeral command: {}", e));
            let r = x.replace("EPHEMERAL_TOKEN", &output.trim());
            tracing::debug!("replaced ephemeral token: '{}'", r);
            return r;
        }
    }
    x
}

// This function only invoked during deployment of script or test run.
// And never for already deployed scripts, these have their lockfiles in PostgreSQL
// thus this function call is skipped.
/// Returns lockfile and python version
pub async fn uv_pip_compile(
    job_id: &Uuid,
    requirements: &str,
    mem_peak: &mut i32,
    canceled_by: &mut Option<CanceledBy>,
    job_dir: &str,
    db: &Pool<Postgres>,
    worker_name: &str,
    w_id: &str,
    occupancy_metrics: &mut Option<&mut OccupancyMetrics>,
    py_version: PyVersion,
    // Debug-only flag
    no_cache: bool,
    // Fallback to pip-compile. Will be removed in future
    mut no_uv: bool,
) -> error::Result<String> {
    let mut logs = String::new();
    logs.push_str(&format!("\nresolving dependencies..."));
    logs.push_str(&format!("\ncontent of requirements:\n{}\n", requirements));

    let requirements = if let Some(pip_local_dependencies) =
        WORKER_CONFIG.read().await.pip_local_dependencies.as_ref()
    {
        let deps = pip_local_dependencies.clone();
        let compiled_deps = deps.iter().map(|dep| {
            let compiled_dep = Regex::new(dep);
            match compiled_dep {
                Ok(compiled_dep) => Some(compiled_dep),
                Err(e) => {
                    tracing::warn!("regex compilation failed for Python local dependency: '{}' - it will be ignored", e);
                    return None;
                }
            }
        }).filter(|dep_maybe| dep_maybe.is_some()).map(|dep| dep.unwrap()).collect::<Vec<Regex>>();
        requirements
            .lines()
            .filter(|s| {
                if compiled_deps.iter().any(|dep| dep.is_match(s)) {
                    logs.push_str(&format!("\nignoring local dependency: {}", s));
                    return false;
                } else {
                    return true;
                }
            })
            .join("\n")
    } else {
        requirements.to_string()
    };

    // Include python version to requirements.in
    // We need it because same hash based on requirements.in can get calculated even for different python versions
    // To prevent from overwriting same requirements.in but with different python versions, we include version to hash
    let requirements = format!("# py{}\n{}", py_version.to_string_no_dot(), requirements);

    #[cfg(feature = "enterprise")]
    let requirements = replace_pip_secret(db, w_id, &requirements, worker_name, job_id).await?;

    let mut req_hash = format!("py-{}", calculate_hash(&requirements));

    if no_uv || *USE_PIP_COMPILE {
        logs.push_str(&format!("\nFallback to pip-compile (Deprecated!)"));
        // Set no_uv if not setted
        no_uv = true;
        // Make sure that if we put #no_uv (switch to pip-compile) to python code or used `USE_PIP_COMPILE=true` variable.
        // Windmill will recalculate lockfile using pip-compile and dont take potentially broken lockfile (generated by uv) from cache (our db).
        // It will recalculate lockfile even if inputs have not been changed.
        req_hash.push_str("-no_uv");
        // Will be in format:
        //     py-000..000-no_uv
    }
    if !no_cache {
        if let Some(cached) = sqlx::query_scalar!(
            "SELECT lockfile FROM pip_resolution_cache WHERE hash = $1",
            // Python version is included in hash,
            // hash will be the different for every python version
            req_hash
        )
        .fetch_optional(db)
        .await?
        {
            logs.push_str(&format!(
                "\nFound cached resolution: {req_hash}, on python version: {}",
                py_version.to_string_with_dot()
            ));
            return Ok(cached);
        }
    }

    let file = "requirements.in";

    write_file(job_dir, file, &requirements)?;

    // Fallback pip-compile. Will be removed in future
    if no_uv {
        tracing::debug!("Fallback to pip-compile");

        let mut args = vec![
            "-q",
            "--no-header",
            file,
            "--resolver=backtracking",
            "--strip-extras",
        ];
        let mut pip_args = vec![];
        let pip_extra_index_url = PIP_EXTRA_INDEX_URL
            .read()
            .await
            .clone()
            .map(handle_ephemeral_token);
        if let Some(url) = pip_extra_index_url.as_ref() {
            url.split(",").for_each(|url| {
                args.extend(["--extra-index-url", url]);
                pip_args.push(format!("--extra-index-url {}", url));
            });
            args.push("--no-emit-index-url");
        }
        let pip_index_url = PIP_INDEX_URL
            .read()
            .await
            .clone()
            .map(handle_ephemeral_token);
        if let Some(url) = pip_index_url.as_ref() {
            args.extend(["--index-url", url, "--no-emit-index-url"]);
            pip_args.push(format!("--index-url {}", url));
        }
        if let Some(host) = PIP_TRUSTED_HOST.as_ref() {
            args.extend(["--trusted-host", host]);
        }
        if let Some(cert_path) = PIP_INDEX_CERT.as_ref() {
            args.extend(["--cert", cert_path]);
        }
        let pip_args_str = pip_args.join(" ");
        if pip_args.len() > 0 {
            args.extend(["--pip-args", &pip_args_str]);
        }
        tracing::debug!("pip-compile args: {:?}", args);

        let mut child_cmd = Command::new("pip-compile");
        child_cmd
            .current_dir(job_dir)
            .args(args)
            .stdout(Stdio::piped())
            .stderr(Stdio::piped());
        let child_process = start_child_process(child_cmd, "pip-compile").await?;
        append_logs(&job_id, &w_id, logs, db).await;
        handle_child(
            job_id,
            db,
            mem_peak,
            canceled_by,
            child_process,
            false,
            worker_name,
            &w_id,
            "pip-compile",
            None,
            false,
            occupancy_metrics,
        )
        .await
        .map_err(|e| Error::ExecutionErr(format!("Lock file generation failed: {e:?}")))?;
    } else {
        // Make sure we have python runtime installed
        py_version
            .get_python(job_id, mem_peak, db, worker_name, w_id, occupancy_metrics)
            .await?;

        let mut args = vec![
            "pip",
            "compile",
            "-q",
            "--no-header",
            file,
            "--strip-extras",
            "-o",
            "requirements.txt",
            // Prefer main index over extra
            // https://docs.astral.sh/uv/pip/compatibility/#packages-that-exist-on-multiple-indexes
            // TODO: Use env variable that can be toggled from UI
            "--index-strategy",
            "unsafe-best-match",
            // Target to /tmp/windmill/cache/uv
            "--cache-dir",
            UV_CACHE_DIR,
        ];

        args.extend([
            "-p",
            &py_version.to_string_with_dot(),
            "--python-preference",
            "only-managed",
        ]);

        if no_cache {
            args.extend(["--no-cache"]);
        }
        let pip_extra_index_url = PIP_EXTRA_INDEX_URL
            .read()
            .await
            .clone()
            .map(handle_ephemeral_token);
        if let Some(url) = pip_extra_index_url.as_ref() {
            url.split(",").for_each(|url| {
                args.extend(["--extra-index-url", url]);
            });
        }
        let pip_index_url = PIP_INDEX_URL
            .read()
            .await
            .clone()
            .map(handle_ephemeral_token);
        if let Some(url) = pip_index_url.as_ref() {
            args.extend(["--index-url", url]);
        }
        if let Some(host) = PIP_TRUSTED_HOST.as_ref() {
            args.extend(["--trusted-host", host]);
        }
        if let Some(cert_path) = PIP_INDEX_CERT.as_ref() {
            args.extend(["--cert", cert_path]);
        }
        tracing::error!("uv args: {:?}", args);

        #[cfg(windows)]
        let uv_cmd = "uv";

        #[cfg(unix)]
        let uv_cmd = UV_PATH.as_str();

        let mut child_cmd = Command::new(uv_cmd);
        child_cmd
            .current_dir(job_dir)
            .env_clear()
            .env("HOME", HOME_ENV.to_string())
            .env("PATH", PATH_ENV.to_string())
            .env("UV_PYTHON_INSTALL_DIR", PY_INSTALL_DIR.to_string())
            .envs(PROXY_ENVS.clone())
            .args(&args)
            .stdout(Stdio::piped())
            .stderr(Stdio::piped());

        #[cfg(windows)]
        {
            child_cmd
                .env("SystemRoot", SYSTEM_ROOT.as_str())
                .env("USERPROFILE", crate::USERPROFILE_ENV.as_str())
                .env(
                    "TMP",
                    std::env::var("TMP").unwrap_or_else(|_| String::from("/tmp")),
                );
        }

        let child_process = start_child_process(child_cmd, uv_cmd).await?;
        append_logs(&job_id, &w_id, logs, db).await;
        handle_child(
            job_id,
            db,
            mem_peak,
            canceled_by,
            child_process,
            false,
            worker_name,
            &w_id,
            // TODO: Rename to uv-pip-compile?
            "uv",
            None,
            false,
            occupancy_metrics,
        )
        .await
        .map_err(|e| {
            Error::ExecutionErr(format!(
                "Lock file generation failed.\n\ncommand: {uv_cmd} {}\n\n{e:?}",
                args.join(" ")
            ))
        })?;
    }

    let path_lock = format!("{job_dir}/requirements.txt");
    let mut file = File::open(path_lock).await?;
    let mut req_content = "".to_string();
    file.read_to_string(&mut req_content).await?;
    let lockfile = format!(
        "# py{}\n{}",
        py_version.to_string_no_dot(),
        req_content
            .lines()
            .filter(|x| !x.trim_start().starts_with('#'))
            .map(|x| x.to_string())
            .collect::<Vec<String>>()
            .join("\n")
    );
    sqlx::query!(
        "INSERT INTO pip_resolution_cache (hash, lockfile, expiration) VALUES ($1, $2, now() + ('3 days')::interval) ON CONFLICT (hash) DO UPDATE SET lockfile = $2",
        req_hash,
        lockfile
    ).fetch_optional(db).await?;

    Ok(lockfile)
}

/**
    Iterate over all python paths and if same folder has same name multiple times,
    then merge the content and put to <job_dir>/site-packages

    Solves problem with imports for some dependencies.

    Default layout (/windmill/cache/):

    dep==x.y.z
    └── X
        └── A
    dep-ext==x.y.z
    └── X
        └── B

    In this case python would be confused with finding B module.

    This function will convert it to (/<job_dir>):

    site-packages
    └── X
        ├── A
        └── B

    This way python has no problems with finding correct module
*/
#[tracing::instrument(level = "trace", skip_all)]
async fn postinstall(
    additional_python_paths: &mut Vec<String>,
    job_dir: &str,
    job: &QueuedJob,
    db: &sqlx::Pool<sqlx::Postgres>,
) -> windmill_common::error::Result<()> {
    // It is guranteed that additional_python_paths only contains paths within windmill/cache/
    // All other paths you would usually expect in PYTHONPATH are NOT included. These are added in downstream
    //
    //                      <PackageName, Vec<GlobalPath>>
    let mut lookup_table: HashMap<String, Vec<String>> = HashMap::new();
    // e.g.: <"requests", ["/tmp/windmill/cache/python_311/requests==1.0.0"]>
    for path in additional_python_paths.iter() {
        for entry in fs::read_dir(&path)? {
            let entry = entry?;
            // Ignore all files, we only need directories.
            // We cannot merge files.
            if entry.file_type()?.is_dir() {
                // Short name, e.g.: requests
                let name = entry
                    .file_name()
                    .to_str()
                    .ok_or(anyhow::anyhow!("Cannot convert OsString to String"))?
                    .to_owned();

                if name == "bin" || name == "__pycache__" || name.contains("dist-info") {
                    continue;
                }

                if let Some(existing_paths) = lookup_table.get_mut(&name) {
                    tracing::debug!(
                        "Found existing package name: {:?} in {}",
                        entry.file_name(),
                        path
                    );
                    existing_paths.push(path.to_owned())
                } else {
                    lookup_table.insert(name, vec![path.to_owned()]);
                }
            }
        }
    }
    let mut paths_to_remove: HashSet<String> = HashSet::new();
    // Copy to shared dir
    for existing_paths in lookup_table.values() {
        if existing_paths.len() == 1 {
            // There is only single path for given name
            // So we skip it
            continue;
        }

        for path in existing_paths {
            copy_dir_recursively(
                Path::new(path),
                &std::path::PathBuf::from(job_dir).join("site-packages"),
            )?;
            paths_to_remove.insert(path.to_owned());
        }
    }

    if !paths_to_remove.is_empty() {
        append_logs(
            &job.id,
            &job.workspace_id,
            "\n\nCopying some packages from cache to job_dir...\n".to_string(),
            db,
        )
        .await;
        // Remove PATHs we just moved
        additional_python_paths.retain(|e| !paths_to_remove.contains(e));
        // Instead add shared path
        additional_python_paths.insert(0, format!("{job_dir}/site-packages"));
    }
    Ok(())
}

fn copy_dir_recursively(src: &Path, dst: &Path) -> windmill_common::error::Result<()> {
    if !dst.exists() {
        fs::create_dir_all(dst)?;
    }

    tracing::debug!("Copying recursively from {:?} to {:?}", src, dst);

    for entry in fs::read_dir(src)? {
        let entry = entry?;
        let src_path = entry.path();
        let dst_path = dst.join(entry.file_name());

        if src_path.is_dir() && !src_path.is_symlink() {
            copy_dir_recursively(&src_path, &dst_path)?;
        } else {
            fs::copy(&src_path, &dst_path)?;
        }
    }

    tracing::debug!("Finished copying recursively from {:?} to {:?}", src, dst);

    Ok(())
}

#[tracing::instrument(level = "trace", skip_all)]
pub async fn handle_python_job(
    requirements_o: Option<&String>,
    job_dir: &str,
    worker_dir: &str,
    worker_name: &str,
    job: &QueuedJob,
    mem_peak: &mut i32,
    canceled_by: &mut Option<CanceledBy>,
    db: &sqlx::Pool<sqlx::Postgres>,
    client: &AuthedClientBackgroundTask,
    inner_content: &String,
    shared_mount: &str,
    base_internal_url: &str,
    envs: HashMap<String, String>,
    new_args: &mut Option<HashMap<String, Box<RawValue>>>,
    occupancy_metrics: &mut OccupancyMetrics,
) -> windmill_common::error::Result<Box<RawValue>> {
    let script_path = crate::common::use_flow_root_path(job.script_path());

    let (py_version, mut additional_python_paths) = handle_python_deps(
        job_dir,
        requirements_o,
        inner_content,
        &job.workspace_id,
        &script_path,
        &job.id,
        db,
        worker_name,
        worker_dir,
        mem_peak,
        canceled_by,
        &mut Some(occupancy_metrics),
    )
    .await?;

    let PythonAnnotations { no_uv, no_postinstall, .. } = PythonAnnotations::parse(inner_content);
    tracing::debug!("Finished handling python dependencies");
    let python_path = if no_uv {
        PYTHON_PATH.clone()
    } else if let Some(python_path) = py_version
        .get_python(
            &job.id,
            mem_peak,
            db,
            worker_name,
            &job.workspace_id,
            &mut Some(occupancy_metrics),
        )
        .await?
    {
        python_path
    } else {
        PYTHON_PATH.clone()
    };

    if !no_postinstall {
        if let Err(e) = postinstall(&mut additional_python_paths, job_dir, job, db).await {
            tracing::error!("Postinstall stage has failed. Reason: {e}");
        }
        tracing::debug!("Finished deps postinstall stage");
    }

    if no_uv {
        append_logs(
            &job.id,
            &job.workspace_id,
            format!("\n\n--- SYSTEM PYTHON (Fallback) CODE EXECUTION ---\n",),
            db,
        )
        .await;
    } else {
        append_logs(
            &job.id,
            &job.workspace_id,
            format!(
                "\n\n--- PYTHON ({}) CODE EXECUTION ---\n",
                py_version.to_string_with_dot()
            ),
            db,
        )
        .await;
    }
    let (
        import_loader,
        import_base64,
        import_datetime,
        module_dir_dot,
        dirs,
        last,
        transforms,
        spread,
        main_name,
        pre_spread,
    ) = prepare_wrapper(
        job_dir,
        inner_content,
        &script_path,
        job.args.as_ref(),
        false,
    )
    .await?;

    tracing::debug!("Finished preparing wrapper");

    let apply_preprocessor = pre_spread.is_some();

    create_args_and_out_file(&client, job, job_dir, db).await?;
    tracing::debug!("Finished preparing wrapper");

    let preprocessor = if let Some(pre_spread) = pre_spread {
        format!(
            r#"if inner_script.preprocessor is None or not callable(inner_script.preprocessor):
        raise ValueError("preprocessor function is missing")
    else:
        pre_args = {{}}
        {pre_spread}
        for k, v in list(pre_args.items()):
            if v == '<function call>':
                del pre_args[k]
        kwargs = inner_script.preprocessor(**pre_args)
        kwrags_json = res_to_json(kwargs)    
        with open("args.json", 'w') as f:
            f.write(kwrags_json)"#
        )
    } else {
        "".to_string()
    };

    let os_main_override = if let Some(main_override) = main_name.as_ref() {
        format!("os.environ[\"MAIN_OVERRIDE\"] = \"{main_override}\"\n")
    } else {
        String::new()
    };
    let main_override = main_name.unwrap_or_else(|| "main".to_string());
    let wrapper_content: String = format!(
        r#"
import os
import json
{import_loader}
{import_base64}
{import_datetime}
import traceback
import sys
{os_main_override}
from {module_dir_dot} import {last} as inner_script
import re

with open("args.json") as f:
    kwargs = json.load(f, strict=False)
args = {{}}
{transforms}

def to_b_64(v: bytes):
    import base64
    b64 = base64.b64encode(v)
    return b64.decode('ascii')

replace_invalid_fields = re.compile(r'(?:\bNaN\b|\\*\\u0000|Infinity|\-Infinity)')

result_json = os.path.join(os.path.abspath(os.path.dirname(__file__)), "result.json")

def res_to_json(res):
    typ = type(res)
    if typ.__name__ == 'DataFrame':
        if typ.__module__ == 'pandas.core.frame':
            res = res.values.tolist()
        elif typ.__module__ == 'polars.dataframe.frame':
            res = res.rows()
    elif typ.__name__ == 'bytes':
        res = to_b_64(res)
    elif typ.__name__ == 'dict':
        for k, v in res.items():
            if type(v).__name__ == 'bytes':
                res[k] = to_b_64(v)
    return re.sub(replace_invalid_fields, ' null ', json.dumps(res, separators=(',', ':'), default=str).replace('\n', ''))

try:
    {preprocessor}
    {spread}
    for k, v in list(args.items()):
        if v == '<function call>':
            del args[k]
    if inner_script.{main_override} is None or not callable(inner_script.{main_override}):
        raise ValueError("{main_override} function is missing")
    res = inner_script.{main_override}(**args)
    res_json = res_to_json(res)
    with open(result_json, 'w') as f:
        f.write(res_json)
except BaseException as e:
    exc_type, exc_value, exc_traceback = sys.exc_info()
    tb = traceback.format_tb(exc_traceback)
    with open(result_json, 'w') as f:
        err = {{ "message": str(e), "name": e.__class__.__name__, "stack": '\n'.join(tb[1:]) }}
        extra = e.__dict__ 
        if extra and len(extra) > 0:
            err['extra'] = extra
        flow_node_id = os.environ.get('WM_FLOW_STEP_ID')
        if flow_node_id:
            err['step_id'] = flow_node_id
        err_json = json.dumps(err, separators=(',', ':'), default=str).replace('\n', '')
        f.write(err_json)
        sys.exit(1)
"#,
    );
    write_file(job_dir, "wrapper.py", &wrapper_content)?;

    tracing::debug!("Finished writing wrapper");

    let client = client.get_authed().await;
    let mut reserved_variables = get_reserved_variables(job, &client.token, db).await?;
    let additional_python_paths_folders = additional_python_paths.iter().join(":");

    #[cfg(windows)]
    let additional_python_paths_folders = additional_python_paths_folders.replace(":", ";");

    if !*DISABLE_NSJAIL {
        let shared_deps = additional_python_paths
            .into_iter()
            .map(|pp| {
                format!(
                    r#"
mount {{
    src: "{pp}"
    dst: "{pp}"
    is_bind: true
    rw: false
}}
        "#
                )
            })
            .join("\n");
        let _ = write_file(
            job_dir,
            "run.config.proto",
            &NSJAIL_CONFIG_RUN_PYTHON3_CONTENT
                .replace("{JOB_DIR}", job_dir)
                .replace("{PY_INSTALL_DIR}", PY_INSTALL_DIR)
                .replace("{CLONE_NEWUSER}", &(!*DISABLE_NUSER).to_string())
                .replace("{SHARED_MOUNT}", shared_mount)
                .replace("{SHARED_DEPENDENCIES}", shared_deps.as_str())
                .replace("{MAIN}", format!("{dirs}/{last}").as_str())
                .replace(
                    "{ADDITIONAL_PYTHON_PATHS}",
                    additional_python_paths_folders.as_str(),
                ),
        )?;
    } else {
        reserved_variables.insert("PYTHONPATH".to_string(), additional_python_paths_folders);
    }

    tracing::info!(
        workspace_id = %job.workspace_id,
        "started python code execution {}",
        job.id
    );

    let child = if !*DISABLE_NSJAIL {
        let mut nsjail_cmd = Command::new(NSJAIL_PATH.as_str());
        nsjail_cmd
            .current_dir(job_dir)
            .env_clear()
            // inject PYTHONPATH here - for some reason I had to do it in nsjail conf
            .envs(reserved_variables)
            .envs(PROXY_ENVS.clone())
            .env("PATH", PATH_ENV.as_str())
            .env("TZ", TZ_ENV.as_str())
            .env("BASE_INTERNAL_URL", base_internal_url)
            .env("BASE_URL", base_internal_url)
            .args(vec![
                "--config",
                "run.config.proto",
                "--",
                &python_path,
                "-u",
                "-m",
                "wrapper",
            ])
            .stdout(Stdio::piped())
            .stderr(Stdio::piped());
        start_child_process(nsjail_cmd, NSJAIL_PATH.as_str()).await?
    } else {
        let mut python_cmd = Command::new(&python_path);

        let args = vec!["-u", "-m", "wrapper"];
        python_cmd
            .current_dir(job_dir)
            .env_clear()
            .envs(envs)
            .envs(reserved_variables)
            .env("PATH", PATH_ENV.as_str())
            .env("TZ", TZ_ENV.as_str())
            .env("BASE_INTERNAL_URL", base_internal_url)
            .env("HOME", HOME_ENV.as_str())
            .args(args)
            .stdout(Stdio::piped())
            .stderr(Stdio::piped());

        #[cfg(windows)]
        {
            python_cmd.env("SystemRoot", SYSTEM_ROOT.as_str());
            python_cmd.env("USERPROFILE", crate::USERPROFILE_ENV.as_str());
        }

        start_child_process(python_cmd, &python_path).await?
    };

    handle_child(
        &job.id,
        db,
        mem_peak,
        canceled_by,
        child,
        !*DISABLE_NSJAIL,
        worker_name,
        &job.workspace_id,
        "python run",
        job.timeout,
        false,
        &mut Some(occupancy_metrics),
    )
    .await?;

    if apply_preprocessor {
        let args = read_file(&format!("{job_dir}/args.json"))
            .await
            .map_err(|e| {
                error::Error::InternalErr(format!(
                    "error while reading args from preprocessing: {e:#}"
                ))
            })?;
        let args: HashMap<String, Box<RawValue>> =
            serde_json::from_str(args.get()).map_err(|e| {
                error::Error::InternalErr(format!(
                    "error while deserializing args from preprocessing: {e:#}"
                ))
            })?;
        *new_args = Some(args.clone());
    }

    read_result(job_dir).await
}

async fn prepare_wrapper(
    job_dir: &str,
    inner_content: &str,
    script_path: &str,
    args: Option<&Json<HashMap<String, Box<RawValue>>>>,
    skip_preprocessor: bool,
) -> error::Result<(
    &'static str,
    &'static str,
    &'static str,
    String,
    String,
    String,
    String,
    String,
    Option<String>,
    Option<String>,
)> {
    let (main_override, apply_preprocessor) = match get_main_override(args) {
        Some(main_override) => {
            if !skip_preprocessor && main_override == PREPROCESSOR_FAKE_ENTRYPOINT {
                (None, true)
            } else {
                (Some(main_override), false)
            }
        }
        None => (None, false),
    };

    let relative_imports = RELATIVE_IMPORT_REGEX.is_match(&inner_content);

    let script_path_splitted = script_path.split("/").map(|x| {
        if x.starts_with(|x: char| x.is_ascii_digit()) {
            format!("_{}", x)
        } else {
            x.to_string()
        }
    });
    let dirs_full = script_path_splitted
        .clone()
        .take(script_path_splitted.clone().count() - 1)
        .join("/")
        .replace("-", "_")
        .replace("@", ".");
    let dirs = if dirs_full.len() > 0 {
        dirs_full
            .strip_prefix("/")
            .unwrap_or(&dirs_full)
            .to_string()
    } else {
        "tmp".to_string()
    };
    let last = script_path_splitted
        .clone()
        .last()
        .unwrap()
        .replace("-", "_")
        .replace(" ", "_")
        .to_lowercase();
    let module_dir = format!("{}/{}", job_dir, dirs);
    tokio::fs::create_dir_all(format!("{module_dir}/")).await?;

    let _ = write_file(&module_dir, &format!("{last}.py"), inner_content)?;
    if relative_imports {
        let _ = write_file(job_dir, "loader.py", RELATIVE_PYTHON_LOADER)?;
    }

    let sig = windmill_parser_py::parse_python_signature(inner_content, main_override.clone())?;

    let pre_sig = if apply_preprocessor {
        Some(windmill_parser_py::parse_python_signature(
            inner_content,
            Some("preprocessor".to_string()),
        )?)
    } else {
        None
    };

    // transforms should be applied based on the signature of the first function called
    let init_sig = pre_sig.as_ref().unwrap_or(&sig);

    let transforms = init_sig
        .args
        .iter()
        .map(|x| match x.typ {
            windmill_parser::Typ::Bytes => {
                let name = &x.name;
                format!(
                    "if \"{name}\" in kwargs and kwargs[\"{name}\"] is not None:\n    \
                                     kwargs[\"{name}\"] = base64.b64decode(kwargs[\"{name}\"])\n",
                )
            }
            windmill_parser::Typ::Datetime => {
                let name = &x.name;
                format!(
                    "if \"{name}\" in kwargs and kwargs[\"{name}\"] is not None:\n    \
                                     kwargs[\"{name}\"] = datetime.fromisoformat(kwargs[\"{name}\"])\n",
                )
            }
            _ => "".to_string(),
        })
        .collect::<Vec<String>>()
        .join("");

    let import_loader = if relative_imports {
        "import loader"
    } else {
        ""
    };
    let import_base64 = if init_sig
        .args
        .iter()
        .any(|x| x.typ == windmill_parser::Typ::Bytes)
    {
        "import base64"
    } else {
        ""
    };
    let import_datetime = if init_sig
        .args
        .iter()
        .any(|x| x.typ == windmill_parser::Typ::Datetime)
    {
        "from datetime import datetime"
    } else {
        ""
    };
    let spread = if sig.star_kwargs {
        "args = kwargs".to_string()
    } else {
        sig.args
            .into_iter()
            .map(|x| {
                let name = &x.name;
                if x.default.is_none() {
                    format!("args[\"{name}\"] = kwargs.get(\"{name}\")")
                } else {
                    format!(
                        r#"args["{name}"] = kwargs.get("{name}")
    if args["{name}"] is None:
        del args["{name}"]"#
                    )
                }
            })
            .join("\n    ")
    };

    let pre_spread = if let Some(pre_sig) = pre_sig {
        let spread = if pre_sig.star_kwargs {
            "pre_args = kwargs".to_string()
        } else {
            pre_sig
                .args
                .into_iter()
                .map(|x| {
                    let name = &x.name;
                    if x.default.is_none() {
                        format!("pre_args[\"{name}\"] = kwargs.get(\"{name}\")")
                    } else {
                        format!(
                            r#"pre_args["{name}"] = kwargs.get("{name}")
    if pre_args["{name}"] is None:
        del pre_args["{name}"]"#
                        )
                    }
                })
                .join("\n    ")
        };
        Some(spread)
    } else {
        None
    };

    let module_dir_dot = dirs.replace("/", ".").replace("-", "_");

    Ok((
        import_loader,
        import_base64,
        import_datetime,
        module_dir_dot,
        dirs,
        last,
        transforms,
        spread,
        main_override,
        pre_spread,
    ))
}

#[cfg(feature = "enterprise")]
async fn replace_pip_secret(
    db: &DB,
    w_id: &str,
    req: &str,
    worker_name: &str,
    job_id: &Uuid,
) -> error::Result<String> {
    if PIP_SECRET_VARIABLE.is_match(req) {
        let mut joined = "".to_string();
        for req in req.lines() {
            let nreq = if PIP_SECRET_VARIABLE.is_match(req) {
                let capture = PIP_SECRET_VARIABLE.captures(req);
                let variable = capture.unwrap().get(1).unwrap().as_str();
                if !variable.contains("/PIP_SECRET_") {
                    return Err(error::Error::InternalErr(format!(
                        "invalid secret variable in pip requirements, (last part of path ma): {}",
                        req
                    )));
                }
                let secret = get_secret_value_as_admin(db, w_id, variable).await?;
                tracing::info!(
                    worker = %worker_name,
                    job_id = %job_id,
                    workspace_id = %w_id,
                    "found secret variable in pip requirements: {}",
                    req
                );
                PIP_SECRET_VARIABLE
                    .replace(req, secret.as_str())
                    .to_string()
            } else {
                req.to_string()
            };
            joined.push_str(&nreq);
            joined.push_str("\n");
        }

        Ok(joined)
    } else {
        Ok(req.to_string())
    }
}

async fn handle_python_deps(
    job_dir: &str,
    requirements_o: Option<&String>,
    inner_content: &str,
    w_id: &str,
    script_path: &str,
    job_id: &Uuid,
    db: &DB,
    worker_name: &str,
    worker_dir: &str,
    mem_peak: &mut i32,
    canceled_by: &mut Option<CanceledBy>,
    occupancy_metrics: &mut Option<&mut OccupancyMetrics>,
) -> error::Result<(PyVersion, Vec<String>)> {
    create_dependencies_dir(job_dir).await;

    let mut additional_python_paths: Vec<String> = WORKER_CONFIG
        .read()
        .await
        .additional_python_paths
        .clone()
        .unwrap_or_else(|| vec![])
        .clone();

    let mut requirements;
    let mut annotated_pyv = None;
    let mut annotated_pyv_numeric = None;
    let is_deployed = requirements_o.is_some();
    let instance_pyv = PyVersion::from_instance_version().await;
    let annotations = windmill_common::worker::PythonAnnotations::parse(inner_content);
    let requirements = match requirements_o {
        Some(r) => r,
        None => {
            let mut already_visited = vec![];

            requirements = windmill_parser_py_imports::parse_python_imports(
                inner_content,
                w_id,
                script_path,
                db,
                &mut already_visited,
                &mut annotated_pyv_numeric,
            )
            .await?
            .join("\n");

            annotated_pyv = annotated_pyv_numeric.and_then(|v| PyVersion::from_numeric(v));

            if !requirements.is_empty() {
                requirements = uv_pip_compile(
                    job_id,
                    &requirements,
                    mem_peak,
                    canceled_by,
                    job_dir,
                    db,
                    worker_name,
                    w_id,
                    occupancy_metrics,
                    annotated_pyv.unwrap_or(instance_pyv),
                    annotations.no_cache,
                    annotations.no_uv || annotations.no_uv_compile,
                )
                .await
                .map_err(|e| {
                    Error::ExecutionErr(format!("pip compile failed: {}", e.to_string()))
                })?;
            }
            &requirements
        }
    };

    let requirements_lines: Vec<&str> = if requirements.len() > 0 {
        requirements
            .split("\n")
            .filter(|x| !x.starts_with("--") && !x.trim().is_empty())
            .collect()
    } else {
        vec![]
    };

    /*
     For deployed scripts we want to find out version in following order:
     1. Assigned version (written in lockfile)
     2. 3.11

     For Previews:
     1. Annotated version
     2. Instance version
     3. Latest Stable
    */
    let final_version = if is_deployed {
        // If script is deployed we can try to parse first line to get assigned version
        if let Some(v) = requirements_lines
            .get(0)
            .and_then(|line| PyVersion::parse_version(line))
        {
            // We have valid assigned version, we use it
            v
        } else {
            // If there is no assigned version in lockfile we automatically fallback to 3.11
            // In this case we have dependencies, but no associated python version
            // This is the case for old deployed scripts
            PyVersion::Py311
        }
    } else {
        // This is not deployed script, meaning we test run it (Preview)
        annotated_pyv.unwrap_or(instance_pyv)
    };
    // If len > 0 it means there is atleast one dependency or assigned python version
    if requirements.len() > 0 {
        let mut venv_path = handle_python_reqs(
            requirements_lines,
            job_id,
            w_id,
            mem_peak,
            canceled_by,
            db,
            worker_name,
            job_dir,
            worker_dir,
            occupancy_metrics,
            final_version,
            annotations.no_uv || annotations.no_uv_install,
        )
        .await?;
        additional_python_paths.append(&mut venv_path);
    }

    Ok((final_version, additional_python_paths))
}

lazy_static::lazy_static! {
    static ref PIP_SECRET_VARIABLE: Regex = Regex::new(r"\$\{PIP_SECRET:([^\s\}]+)\}").unwrap();
}

/// Spawn process of uv install
/// Can be wrapped by nsjail depending on configuration
#[inline]
async fn spawn_uv_install(
    w_id: &str,
    req: &str,
    venv_p: &str,
    job_dir: &str,
    (pip_extra_index_url, pip_index_url): (Option<String>, Option<String>),
    // If none, it is system python
    py_path: Option<String>,
    no_uv_install: bool,
) -> Result<tokio::process::Child, Error> {
    if !*DISABLE_NSJAIL {
        tracing::info!(
            workspace_id = %w_id,
            "starting nsjail"
        );

        let mut vars = vec![("PATH", PATH_ENV.as_str())];
        if let Some(url) = pip_extra_index_url.as_ref() {
            vars.push(("EXTRA_INDEX_URL", url));
        }
        if let Some(url) = pip_index_url.as_ref() {
            vars.push(("INDEX_URL", url));
        }
        if let Some(cert_path) = PIP_INDEX_CERT.as_ref() {
            vars.push(("PIP_INDEX_CERT", cert_path));
        }
        if let Some(host) = PIP_TRUSTED_HOST.as_ref() {
            vars.push(("TRUSTED_HOST", host));
        }
        let _owner;
        if let Some(py_path) = py_path.as_ref() {
            _owner = format!(
                "-p {} --python-preference only-managed",
                py_path.as_str() //
            );
            vars.push(("PY_PATH", &_owner));
        }
        vars.push(("REQ", &req));
        vars.push(("TARGET", venv_p));

        let mut nsjail_cmd = Command::new(NSJAIL_PATH.as_str());
        nsjail_cmd
            .current_dir(job_dir)
            .env_clear()
            .envs(vars)
            .envs(PROXY_ENVS.clone())
            .args(vec!["--config", "download.config.proto"])
            .stdout(Stdio::piped())
            .stderr(Stdio::piped());
        start_child_process(nsjail_cmd, NSJAIL_PATH.as_str()).await
    } else {
        let fssafe_req = NON_ALPHANUM_CHAR.replace_all(&req, "_").to_string();
        #[cfg(unix)]
        let req = if no_uv_install {
            format!("'{}'", req)
        } else {
            req.to_owned()
        };

        #[cfg(windows)]
        let req = format!("{}", req);

        let mut command_args = if no_uv_install {
            vec![
                PYTHON_PATH.as_str(),
                "-m",
                "pip",
                "install",
                &req,
                "-I",
                "--no-deps",
                "--no-color",
                "--isolated",
                "--no-warn-conflicts",
                "--disable-pip-version-check",
                "-t",
                venv_p,
            ]
        } else {
            vec![
                UV_PATH.as_str(),
                "pip",
                "install",
                &req,
                "--no-deps",
                "--no-color",
                // Prevent uv from discovering configuration files.
                "--no-config",
                "--link-mode=copy",
                "--system",
                // Prefer main index over extra
                // https://docs.astral.sh/uv/pip/compatibility/#packages-that-exist-on-multiple-indexes
                // TODO: Use env variable that can be toggled from UI
                "--index-strategy",
                "unsafe-best-match",
                "--target",
                venv_p,
                "--no-cache",
                // If we invoke uv pip install, then we want to overwrite existing data
                "--reinstall",
            ]
        };

        if !no_uv_install {
            if let Some(py_path) = py_path.as_ref() {
                command_args.extend([
                    "-p",
                    py_path.as_str(),
                    "--python-preference",
                    "only-managed", //
                ]);
            } else {
                command_args.extend([
                    "--python-preference",
                    "only-system", //
                ]);
            }
        }

        if let Some(url) = pip_extra_index_url.as_ref() {
            url.split(",").for_each(|url| {
                command_args.extend(["--extra-index-url", url]);
            });
        }

        if let Some(url) = pip_index_url.as_ref() {
            command_args.extend(["--index-url", url]);
        }
        if let Some(cert_path) = PIP_INDEX_CERT.as_ref() {
            command_args.extend(["--cert", cert_path]);
        }
        if let Some(host) = PIP_TRUSTED_HOST.as_ref() {
            command_args.extend(["--trusted-host", &host]);
        }

        let mut envs = vec![("PATH", PATH_ENV.as_str())];
        envs.push(("HOME", HOME_ENV.as_str()));

        tracing::debug!("uv pip install command: {:?}", command_args);

        #[cfg(unix)]
        {
            if no_uv_install {
                let mut flock_cmd = Command::new(FLOCK_PATH.as_str());
                flock_cmd
                    .env_clear()
                    .envs(PROXY_ENVS.clone())
                    .envs(envs)
                    .args([
                        "-x",
                        &format!(
                            "{}/{}-{}.lock",
                            LOCK_CACHE_DIR,
                            if no_uv_install { "pip" } else { "py311" },
                            fssafe_req
                        ),
                        "--command",
                        &command_args.join(" "),
                    ])
                    .stdout(Stdio::piped())
                    .stderr(Stdio::piped());
                start_child_process(flock_cmd, FLOCK_PATH.as_str()).await
            } else {
                let mut cmd = Command::new(command_args[0]);
                cmd.env_clear()
                    .envs(PROXY_ENVS.clone())
                    .envs(envs)
                    .args(&command_args[1..])
                    .stdout(Stdio::piped())
                    .stderr(Stdio::piped());
                start_child_process(cmd, UV_PATH.as_str()).await
            }
        }

        #[cfg(windows)]
        {
            let installer_path = if no_uv_install { command_args[0] } else { "uv" };
            let mut cmd: Command = Command::new(&installer_path);
            cmd.env_clear()
                .envs(envs)
                .envs(PROXY_ENVS.clone())
                .env("SystemRoot", SYSTEM_ROOT.as_str())
                .env("USERPROFILE", crate::USERPROFILE_ENV.as_str())
                .env(
                    "TMP",
                    std::env::var("TMP").unwrap_or_else(|_| String::from("/tmp")),
                )
                .args(&command_args[1..])
                .stdout(Stdio::piped())
                .stderr(Stdio::piped());
            start_child_process(cmd, installer_path).await
        }
    }
}

/// length = 5
/// value  = "foo"
/// output = "foo  "
///           12345
fn pad_string(value: &str, total_length: usize) -> String {
    if value.len() >= total_length {
        value.to_string() // Return the original string if it's already long enough
    } else {
        let padding_needed = total_length - value.len();
        format!("{value}{}", " ".repeat(padding_needed)) // Pad with spaces
    }
}

/// uv pip install, include cached or pull from S3
pub async fn handle_python_reqs(
    requirements: Vec<&str>,
    job_id: &Uuid,
    w_id: &str,
    mem_peak: &mut i32,
    _canceled_by: &mut Option<CanceledBy>,
    db: &sqlx::Pool<sqlx::Postgres>,
    _worker_name: &str,
    job_dir: &str,
    worker_dir: &str,
    _occupancy_metrics: &mut Option<&mut OccupancyMetrics>,
    py_version: PyVersion,
    // TODO: Remove (Deprecated)
    mut no_uv_install: bool,
) -> error::Result<Vec<String>> {
    let counter_arc = Arc::new(tokio::sync::Mutex::new(0));
    // Append logs with line like this:
    // [9/21]   +  requests==2.32.3            << (S3) |  in 57ms
    #[allow(unused_assignments)]
    async fn print_success(
        mut s3_pull: bool,
        mut s3_push: bool,
        job_id: &Uuid,
        w_id: &str,
        req: &str,
        req_tl: usize,
        counter_arc: Arc<tokio::sync::Mutex<usize>>,
        total_to_install: usize,
        instant: std::time::Instant,
        db: Pool<Postgres>,
    ) {
        #[cfg(not(all(feature = "enterprise", feature = "parquet", unix)))]
        {
            (s3_pull, s3_push) = (false, false);
        }

        #[cfg(all(feature = "enterprise", feature = "parquet", unix))]
        if OBJECT_STORE_CACHE_SETTINGS.read().await.is_none() {
            (s3_pull, s3_push) = (false, false);
        }

        let mut counter = counter_arc.lock().await;
        *counter += 1;

        append_logs(
            job_id,
            w_id,
            format!(
                "\n{}+  {}{}{}|  in {}ms",
                pad_string(&format!("[{}/{total_to_install}]", counter), 9),
                // Because we want to align to max len [999/999] we take ^
                //                                     123456789
                pad_string(&req, req_tl + 1),
                // Margin to the right    ^
                if s3_pull { "<< (S3) " } else { "" },
                if s3_push { " > (S3) " } else { "" },
                instant.elapsed().as_millis(),
            ),
            db,
        )
        .await;
        // Drop lock, so next print success can fire
    }
    no_uv_install |= *USE_PIP_INSTALL;

    if no_uv_install {
        append_logs(&job_id, w_id, "\nFallback to pip (Deprecated!)\n", db).await;
        tracing::warn!("Fallback to pip");
    }
    // Parallelism level (N)
    let parallel_limit = if no_uv_install {
        1
    } else {
        // Semaphore will panic if value less then 1
        PY_CONCURRENT_DOWNLOADS.clamp(1, 30)
    };

    tracing::info!(
        workspace_id = %w_id,
        // is_ok = out,
        "Parallel limit: {}, job: {}",
        parallel_limit,
        job_id
    );

    let pip_indexes = (
        PIP_EXTRA_INDEX_URL
            .read()
            .await
            .clone()
            .map(handle_ephemeral_token),
        PIP_INDEX_URL
            .read()
            .await
            .clone()
            .map(handle_ephemeral_token),
    );

    // Prepare NSJAIL
    if !*DISABLE_NSJAIL {
        let _ = write_file(
            job_dir,
            "download.config.proto",
            &(if no_uv_install {
                NSJAIL_CONFIG_DOWNLOAD_PY_CONTENT_FALLBACK
            } else {
                NSJAIL_CONFIG_DOWNLOAD_PY_CONTENT
            })
            .replace("{WORKER_DIR}", &worker_dir)
            .replace("{PY_INSTALL_DIR}", &PY_INSTALL_DIR)
            .replace(
                "{CACHE_DIR}",
                &(if no_uv_install {
                    PIP_CACHE_DIR.to_owned()
                } else {
                    py_version.to_cache_dir()
                }),
            )
            .replace("{CLONE_NEWUSER}", &(!*DISABLE_NUSER).to_string()),
        )?;
    };

    // Cached paths
    let mut req_with_penv: Vec<(String, String)> = vec![];
    // Requirements to pull (not cached)
    let mut req_paths: Vec<String> = vec![];
    // Find out if there is already cached dependencies
    // If so, skip them
    let mut in_cache = vec![];
    for req in requirements {
        // Ignore python version annotation backed into lockfile
        if req.starts_with('#') || req.starts_with('-') || req.trim().is_empty() {
            continue;
        }
        let py_prefix = if no_uv_install {
            PIP_CACHE_DIR
        } else {
            &py_version.to_cache_dir()
        };

        let venv_p = format!(
            "{py_prefix}/{}",
            req.replace(' ', "").replace('/', "").replace(':', "")
        );
        if metadata(venv_p.clone() + "/.valid.windmill").await.is_ok() {
            req_paths.push(venv_p);
            in_cache.push(req.to_string());
        } else {
            // There is no valid or no wheel at all. Regardless of if there is content or not, we will overwrite it with --reinstall flag
            req_with_penv.push((req.to_string(), venv_p));
        }
    }
    if in_cache.len() > 0 {
        append_logs(
            &job_id,
            w_id,
            format!("\nenv deps from local cache: {}\n", in_cache.join(", ")),
            db,
        )
        .await;
    }

    let (kill_tx, ..) = tokio::sync::broadcast::channel::<()>(1);
    let kill_rxs: Vec<tokio::sync::broadcast::Receiver<()>> = (0..req_with_penv.len())
        .map(|_| kill_tx.subscribe())
        .collect();

    //   ________ Read comments at the end of the function to get more context
    let (_done_tx, mut done_rx) = tokio::sync::mpsc::channel::<()>(1);

    let job_id_2 = job_id.clone();
    let db_2 = db.clone();
    let w_id_2 = w_id.to_string();

    // Wheels to install
    let total_to_install = req_with_penv.len();
    let pids = Arc::new(tokio::sync::Mutex::new(vec![None; total_to_install]));
    let mem_peak_thread_safe = Arc::new(tokio::sync::Mutex::new(0));
    {
        let pids = pids.clone();
        let mem_peak_thread_safe = mem_peak_thread_safe.clone();
        tokio::spawn(async move {
            loop {
                tokio::select! {
                    _ = tokio::time::sleep(tokio::time::Duration::from_secs(1)) => {
                        let mut local_mem_peak = 0;
                        for pid_o in pids.lock().await.iter() {
                            if pid_o.is_some(){
                                let mem = crate::handle_child::get_mem_peak(*pid_o, !*DISABLE_NSJAIL).await;
                                if mem < 0 {
                                    tracing::warn!(
                                        workspace_id = %w_id_2,
                                        "Cannot get memory peak for pid: {:?}, job_id: {:?}, exit code: {mem}",
                                        pid_o,
                                        job_id_2
                                    );
                                } else {
                                    local_mem_peak += mem;
                                }
                            }
                        }

                        let mem_peak_actual = {
                            let mut mem_peak_lock = mem_peak_thread_safe.lock().await;

                            if local_mem_peak > *mem_peak_lock{
                                *mem_peak_lock = local_mem_peak;
                            } else {
                                tracing::debug!(
                                    workspace_id = %w_id_2,
                                    "Local mem_peak {:?}mb is smaller then global one {:?}mb, ignoring. job_id: {:?}",
                                    local_mem_peak / 1000,
                                    *mem_peak_lock / 1000,
                                    job_id_2
                                );

                            }
                            // Get the copy of value and drop lock itself, to release it as fast as possible
                            *mem_peak_lock
                        };

                        // Notify server that we are still alive
                        // Detect if job has been canceled
                        let canceled =
                            sqlx::query_scalar::<_, bool>
                            (r#"

                                   UPDATE queue 
                                      SET last_ping = now()
                                        , mem_peak = $1
                                    WHERE id = $2
                                RETURNING canceled

                                "#)
                            .bind(mem_peak_actual)
                            .bind(job_id_2)
                            .fetch_optional(&db_2)
                            .await
                            .unwrap_or_else(|e| {
                                tracing::error!(%e, "error updating job {job_id_2}: {e:#}");
                                Some(false)
                            })
                            .unwrap_or_else(|| {
                                // if the job is not in queue, it can only be in the completed_job so it is already complete
                                false
                            });

                        if canceled {

                            tracing::info!(
                                // If there is listener on other side,
                                workspace_id = %w_id_2,
                                "cancelling installations",
                            );

                            if let Err(ref e) = kill_tx.send(()){
                                tracing::error!(
                                    // If there is listener on other side,
                                    workspace_id = %w_id_2,
                                    "failed to send done: Probably receiving end closed too early or have not opened yet\n{}",
                                    // If there is no listener, it will be dropped safely
                                    e
                                );
                            }
                        }
                    }
                    // Once done_tx is dropped, this will be fired
                    _ = done_rx.recv() => break
                }
            }
        });
    }

    // tl = total_length
    // "small".len == 5
    // "middle".len == 6
    // "largest".len == 7
    //  ==> req_tl = 7
    let mut req_tl = 0;
    if total_to_install > 0 {
        let mut logs = String::new();
        // Do we use UV?
        if no_uv_install {
            logs.push_str("\n\n--- PIP INSTALL ---\n");
        } else {
            logs.push_str("\n\n--- UV PIP INSTALL ---\n");
        }

        logs.push_str("\nTo be installed: \n\n");
        for (req, _) in &req_with_penv {
            if req.len() > req_tl {
                req_tl = req.len();
            }
            logs.push_str(&format!("{} \n", &req));
        }

        // Do we use Nsjail?
        if !*DISABLE_NSJAIL {
            logs.push_str(&format!(
                "\nStarting isolated installation... ({} tasks in parallel) \n",
                parallel_limit
            ));
        } else {
            logs.push_str(&format!(
                "\nStarting installation... ({} tasks in parallel) \n",
                parallel_limit
            ));
        }
        append_logs(&job_id, w_id, logs, db).await;
    }

    let semaphore = Arc::new(Semaphore::new(parallel_limit));
    let mut handles = Vec::with_capacity(total_to_install);
    // let mem_peak_thread_safe = Arc::new(tokio::sync::Mutex::new(0));

    #[cfg(all(feature = "enterprise", feature = "parquet", unix))]
    let is_not_pro = !matches!(get_license_plan().await, LicensePlan::Pro);

    let total_time = std::time::Instant::now();
    let py_path = if no_uv_install {
        None
    } else {
        py_version
            .get_python(job_id, mem_peak, db, _worker_name, w_id, _occupancy_metrics)
            .await?
    };

    let has_work = req_with_penv.len() > 0;
    for ((i, (req, venv_p)), mut kill_rx) in
        req_with_penv.iter().enumerate().zip(kill_rxs.into_iter())
    {
        let permit = semaphore.clone().acquire_owned().await; // Acquire a permit

        if let Err(_) = permit {
            tracing::error!(
                workspace_id = %w_id,
                "Cannot acquire permit on semaphore, that can only mean that semaphore has been closed."
            );
            break;
        }

        let permit = permit.unwrap();

        tracing::info!(
            workspace_id = %w_id,
            "started setup python dependencies"
        );

        let db = db.clone();
        let job_id = job_id.clone();
        let job_dir = job_dir.to_owned();
        let w_id = w_id.to_owned();
        let req = req.clone();
        let venv_p = venv_p.clone();
        let counter_arc = counter_arc.clone();
        let pip_indexes = pip_indexes.clone();
        let py_path = py_path.clone();
        let pids = pids.clone();

        handles.push(task::spawn(async move {
            // permit will be dropped anyway if this thread exits at any point
            // so we dont have to drop it manually
            // but we need to move permit into scope to take ownership
            let _permit = permit;

            tracing::info!(
                workspace_id = %w_id,
                job_id = %job_id,
                // is_ok = out,
                "started thread to install wheel {}",
                venv_p
            );

            let start = std::time::Instant::now();
            #[cfg(all(feature = "enterprise", feature = "parquet", unix))]
            if is_not_pro {
                if let Some(os) = OBJECT_STORE_CACHE_SETTINGS.read().await.clone() {
                    tokio::select! {
                        // Cancel was called on the job
                        _ = kill_rx.recv() => return Err(anyhow::anyhow!("S3 pull was canceled")),
                        pull = pull_from_tar(os, venv_p.clone(), py_version.to_cache_dir_top_level(), no_uv_install) => {
                            if let Err(e) = pull {
                                tracing::info!(
                                    workspace_id = %w_id,
                                    "No tarball was found for {venv_p} on S3 or different problem occured {job_id}:\n{e}",
                                );
                            } else {
                                print_success(
                                    true,
                                    false,
                                    &job_id,
                                    &w_id,
                                    &req,
                                    req_tl,
                                    counter_arc,
                                    total_to_install,
                                    start,
                                    db
                                ).await;
                                pids.lock().await.get_mut(i).and_then(|e| e.take());
                                return Ok(());
                            }
                        }
                    }
                }
            }

            let mut uv_install_proccess = match spawn_uv_install(
                &w_id,
                &req,
                &venv_p,
                &job_dir,
                pip_indexes,
                py_path,
                no_uv_install
            ).await {
                Ok(r) => r,
                Err(e) => {
                    append_logs(
                        &job_id,
                        w_id,
                        format!(
                            "\nError while spawning proccess:\n{e}",
                        ),
                        db,
                    )
                    .await;
                    pids.lock().await.get_mut(i).and_then(|e| e.take());
                    return Err(e.into());
                }
            };

            let mut stderr_buf = String::new();
            let mut stderr_pipe = uv_install_proccess
                .stderr
                .take()
                .ok_or(anyhow!("Cannot take stderr from uv_install_proccess"))?;
            let stderr_future = stderr_pipe.read_to_string(&mut stderr_buf);

            if let Some(pid) = pids.lock().await.get_mut(i) {
                *pid = uv_install_proccess.id();
            } else {
                tracing::error!(
                    workspace_id = %w_id,
                    "Index out of range for uv pids",
                );
            }

            tokio::select! {
                // Canceled
                _ = kill_rx.recv() => {
                    uv_install_proccess.kill().await?;
                    pids.lock().await.get_mut(i).and_then(|e| e.take());
                    return Err(anyhow::anyhow!("uv pip install was canceled"));
                },                
                (_, exitstatus) = async {
                    // See tokio::process::Child::wait_with_output() for more context
                    // Sometimes uv_install_proccess.wait() is not exiting if stderr is not awaited before it :/
                    (stderr_future.await, uv_install_proccess.wait().await)
                 } => match exitstatus {
                    Ok(status) => if !status.success() {
                        tracing::warn!(
                            workspace_id = %w_id,
                            "uv install {} did not succeed, exit status: {:?}",
                            &req,
                            status.code()
                        );

                        append_logs(
                            &job_id,
                            w_id,
                            format!(
                                "\nError while installing {}:\n{stderr_buf}",
                                &req
                            ),
                            db,
                        )
                        .await;
                        pids.lock().await.get_mut(i).and_then(|e| e.take());
                        return Err(anyhow!(stderr_buf));
                    },
                    Err(e) => {
                        tracing::error!(
                            workspace_id = %w_id,
                            "Cannot wait for uv_install_proccess, ExitStatus is Err: {e:?}",
                        );
                        pids.lock().await.get_mut(i).and_then(|e| e.take());
                        return Err(e.into());
                    }
                }
            };

            #[cfg(all(feature = "enterprise", feature = "parquet", unix))]
            let s3_push = is_not_pro;

            #[cfg(not(all(feature = "enterprise", feature = "parquet", unix)))]
            let s3_push = false;

            print_success(
                false,
                s3_push,
                &job_id,
                &w_id,
                &req,
                req_tl,
                counter_arc,
                total_to_install,
                start,
                db, //
            )
            .await;

            #[cfg(all(feature = "enterprise", feature = "parquet", unix))]
            if s3_push {
                if let Some(os) = OBJECT_STORE_CACHE_SETTINGS.read().await.clone() {
                    tokio::spawn(build_tar_and_push(os, venv_p.clone(), py_version.to_cache_dir_top_level(), no_uv_install));
                }
            }

            tracing::info!(
                workspace_id = %w_id,
                job_id = %job_id,
                // is_ok = out,
                "finished setting up python dependency {}",
                venv_p
            );

            pids.lock().await.get_mut(i).and_then(|e| e.take());
            // Create a file to indicate that installation was successfull
            let valid_path = venv_p.clone() + "/.valid.windmill";
            // This is atomic operation, meaning, that it either completes and wheel is valid, 
            // or it does not and wheel is invalid and will be reinstalled next run
            if let Err(e) = File::create(&valid_path).await{
                tracing::error!(
                workspace_id = %w_id,
                job_id = %job_id,
                    "Failed to create {}!\n{e}\n
                    This file needed for python jobs to function", valid_path)
            };
            Ok(())
        }));
    }

    let mut failed = false;
    for (handle, (_, venv_p)) in handles.into_iter().zip(req_with_penv.into_iter()) {
        if let Err(e) = handle
            .await
            .unwrap_or(Err(anyhow!("Problem by joining handle")))
        {
            failed = true;
            tracing::warn!(
                workspace_id = %w_id,
                "Env installation failed: {:?}",
                e
            );
        } else {
            req_paths.push(venv_p);
        }
    }

    if has_work {
        let total_time = total_time.elapsed().as_millis();
        append_logs(&job_id, w_id, format!("\nenv set in {}ms", total_time), db).await;
    }

    *mem_peak = *mem_peak_thread_safe.lock().await;

    // Usually done_tx will drop after this return
    // If there is listener on other side,
    // it will be triggered
    // If there is no listener, it will be dropped safely
    return if failed {
        Err(anyhow!("Env installation did not succeed, check logs").into())
    } else {
        Ok(req_paths)
    };
}

#[cfg(feature = "enterprise")]
use crate::JobCompletedSender;
#[cfg(feature = "enterprise")]
use crate::{common::build_envs_map, dedicated_worker::handle_dedicated_process};
#[cfg(feature = "enterprise")]
use windmill_common::variables;

#[cfg(feature = "enterprise")]
pub async fn start_worker(
    requirements_o: Option<&String>,
    db: &sqlx::Pool<sqlx::Postgres>,
    inner_content: &str,
    base_internal_url: &str,
    job_dir: &str,
    worker_name: &str,
    envs: HashMap<String, String>,
    w_id: &str,
    script_path: &str,
    token: &str,
    job_completed_tx: JobCompletedSender,
    jobs_rx: tokio::sync::mpsc::Receiver<std::sync::Arc<QueuedJob>>,
    killpill_rx: tokio::sync::broadcast::Receiver<()>,
) -> error::Result<()> {
    let mut mem_peak: i32 = 0;
    let mut canceled_by: Option<CanceledBy> = None;
    let context = variables::get_reserved_variables(
        db,
        w_id,
        &token,
        "dedicated_worker@windmill.dev",
        "dedicated_worker",
        "NOT_AVAILABLE",
        "dedicated_worker",
        Some(script_path.to_string()),
        None,
        None,
        None,
        None,
        None,
        None,
        None,
    )
    .await
    .to_vec();

    let context_envs = build_envs_map(context).await;
    let (_, additional_python_paths) = handle_python_deps(
        job_dir,
        requirements_o,
        inner_content,
        w_id,
        script_path,
        &Uuid::nil(),
        db,
        worker_name,
        job_dir,
        &mut mem_peak,
        &mut canceled_by,
        &mut None,
    )
    .await?;

    let _args = None;
    let (
        import_loader,
        import_base64,
        import_datetime,
        module_dir_dot,
        _dirs,
        last,
        transforms,
        spread,
        _,
        _,
    ) = prepare_wrapper(job_dir, inner_content, script_path, _args.as_ref(), true).await?;

    {
        let indented_transforms = transforms
            .lines()
            .map(|x| format!("    {}", x))
            .collect::<Vec<String>>()
            .join("\n");

        let wrapper_content: String = format!(
            r#"
import json
{import_loader}
{import_base64}
{import_datetime}
import traceback
import sys
from {module_dir_dot} import {last} as inner_script
import re


def to_b_64(v: bytes):
    import base64
    b64 = base64.b64encode(v)
    return b64.decode('ascii')

replace_invalid_fields = re.compile(r'(?:\bNaN\b|\\u0000|Infinity|\-Infinity)')
sys.stdout.write('start\n')

for line in sys.stdin:
    if line == 'end\n':
        break
    kwargs = json.loads(line, strict=False)
    args = {{}}
{indented_transforms}
    {spread}
    for k, v in list(args.items()):
        if v == '<function call>':
            del args[k]

    try:
        res = inner_script.main(**args)
        typ = type(res)
        if typ.__name__ == 'DataFrame':
            if typ.__module__ == 'pandas.core.frame':
                res = res.values.tolist()
            elif typ.__module__ == 'polars.dataframe.frame':
                res = res.rows()
        elif typ.__name__ == 'bytes':
            res = to_b_64(res)
        elif typ.__name__ == 'dict':
            for k, v in res.items():
                if type(v).__name__ == 'bytes':
                    res[k] = to_b_64(v)
        res_json = re.sub(replace_invalid_fields, ' null ', json.dumps(res, separators=(',', ':'), default=str).replace('\n', ''))
        sys.stdout.write("wm_res[success]:" + res_json + "\n")
    except BaseException as e:
        exc_type, exc_value, exc_traceback = sys.exc_info()
        tb = traceback.format_tb(exc_traceback)
        err_json = json.dumps({{ "message": str(e), "name": e.__class__.__name__, "stack": '\n'.join(tb[1:])  }}, separators=(',', ':'), default=str).replace('\n', '')
        sys.stdout.write("wm_res[error]:" + err_json + "\n")
    sys.stdout.flush()
"#,
        );
        write_file(job_dir, "wrapper.py", &wrapper_content)?;
    }

    let reserved_variables = windmill_common::variables::get_reserved_variables(
        db,
        w_id,
        token,
        "dedicated_worker",
        "dedicated_worker",
        Uuid::nil().to_string().as_str(),
        "dedicated_worker",
        Some(script_path.to_string()),
        None,
        None,
        None,
        None,
        None,
        None,
        None,
    )
    .await;

    let mut proc_envs = HashMap::new();
    let additional_python_paths_folders = additional_python_paths.iter().join(":");
    proc_envs.insert("PYTHONPATH".to_string(), additional_python_paths_folders);
    proc_envs.insert("PATH".to_string(), PATH_ENV.to_string());
    proc_envs.insert("TZ".to_string(), TZ_ENV.to_string());
    proc_envs.insert(
        "BASE_INTERNAL_URL".to_string(),
        base_internal_url.to_string(),
    );
    proc_envs.insert("BASE_URL".to_string(), base_internal_url.to_string());
    handle_dedicated_process(
        &*PYTHON_PATH,
        job_dir,
        context_envs,
        envs,
        reserved_variables,
        proc_envs,
        ["-u", "-m", "wrapper"].to_vec(),
        killpill_rx,
        job_completed_tx,
        token,
        jobs_rx,
        worker_name,
        db,
        script_path,
        "python",
    )
    .await
}<|MERGE_RESOLUTION|>--- conflicted
+++ resolved
@@ -38,10 +38,6 @@
 use windmill_queue::{append_logs, CanceledBy};
 
 lazy_static::lazy_static! {
-<<<<<<< HEAD
-    static ref BUSY_WITH_UV_INSTALL: Mutex<()> = Mutex::new(());
-=======
->>>>>>> 8eb5e72c
     static ref PYTHON_PATH: String =
     std::env::var("PYTHON_PATH").unwrap_or_else(|_| "/usr/local/bin/python3".to_string());
 
