--- conflicted
+++ resolved
@@ -79,11 +79,7 @@
     },
     handle_child::handle_child,
     worker_utils::ping_job_status,
-<<<<<<< HEAD
     DISABLE_NSJAIL, DISABLE_NUSER, HOME_ENV, INSTANCE_PYTHON_VERSION, NSJAIL_PATH, PATH_ENV,
-=======
-    AuthedClient, PyV, PyVAlias, DISABLE_NSJAIL, DISABLE_NUSER, HOME_ENV, NSJAIL_PATH, PATH_ENV,
->>>>>>> 26222539
     PIP_EXTRA_INDEX_URL, PIP_INDEX_URL, PROXY_ENVS, PY_INSTALL_DIR, TZ_ENV, UV_CACHE_DIR,
 };
 use windmill_common::client::AuthedClient;
