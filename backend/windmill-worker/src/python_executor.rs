use std::{
<<<<<<< HEAD
    collections::HashMap,
    process::Stdio,
    // sync::{Arc, RwLock},
=======
    collections::{HashMap, HashSet},
    fs,
    path::Path,
    process::Stdio,
    sync::Arc,
>>>>>>> 1b922f3b
};

use anyhow::anyhow;
use itertools::Itertools;
use regex::Regex;
use serde_json::value::RawValue;
use sqlx::{types::Json, Pool, Postgres};
use tokio::{
    fs::{metadata, DirBuilder, File},
    io::AsyncReadExt,
    process::Command,
    sync::Semaphore,
    task,
};
use uuid::Uuid;
#[cfg(all(feature = "enterprise", feature = "parquet", unix))]
use windmill_common::ee::{get_license_plan, LicensePlan};
use windmill_common::{
    error::{
        self,
        Error::{self},
    },
    jobs::{QueuedJob, PREPROCESSOR_FAKE_ENTRYPOINT},
    utils::calculate_hash,
    worker::{write_file, PythonAnnotations, WORKER_CONFIG},
    DB,
};

#[cfg(feature = "enterprise")]
use windmill_common::variables::get_secret_value_as_admin;

use windmill_queue::{append_logs, CanceledBy};

lazy_static::lazy_static! {


    // Default python
    static ref PYTHON_PATH: String =
    std::env::var("PYTHON_PATH").unwrap_or_else(|_| "/usr/local/bin/python3".to_string());

    static ref UV_PATH: String =
    std::env::var("UV_PATH").unwrap_or_else(|_| "/usr/local/bin/uv".to_string());

    static ref PY_CONCURRENT_DOWNLOADS: usize =
    std::env::var("PY_CONCURRENT_DOWNLOADS").ok().map(|flag| flag.parse().unwrap_or(20)).unwrap_or(20);

    static ref FLOCK_PATH: String =
    std::env::var("FLOCK_PATH").unwrap_or_else(|_| "/usr/bin/flock".to_string());
    static ref NON_ALPHANUM_CHAR: Regex = regex::Regex::new(r"[^0-9A-Za-z=.-]").unwrap();

    static ref PIP_TRUSTED_HOST: Option<String> = std::env::var("PIP_TRUSTED_HOST").ok();
    static ref PIP_INDEX_CERT: Option<String> = std::env::var("PIP_INDEX_CERT").ok();

    static ref NOUV: bool = std::env::var("NOUV")
        .ok().map(|flag| flag == "true").unwrap_or(false);

<<<<<<< HEAD
=======
    /// Use pip install
    static ref USE_PIP_INSTALL: bool = std::env::var("USE_PIP_INSTALL")
        .ok().map(|flag| flag == "true").unwrap_or(false);


>>>>>>> 1b922f3b
    static ref RELATIVE_IMPORT_REGEX: Regex = Regex::new(r#"(import|from)\s(((u|f)\.)|\.)"#).unwrap();

    static ref EPHEMERAL_TOKEN_CMD: Option<String> = std::env::var("EPHEMERAL_TOKEN_CMD").ok();
}

const NSJAIL_CONFIG_DOWNLOAD_PY_CONTENT: &str = include_str!("../nsjail/download.py.config.proto");
const NSJAIL_CONFIG_DOWNLOAD_PY_CONTENT_FALLBACK: &str =
    include_str!("../nsjail/download.py.pip.config.proto");
const NSJAIL_CONFIG_RUN_PYTHON3_CONTENT: &str = include_str!("../nsjail/run.python3.config.proto");
const RELATIVE_PYTHON_LOADER: &str = include_str!("../loader.py");

#[cfg(all(feature = "enterprise", feature = "parquet", unix))]
use crate::global_cache::{build_tar_and_push, pull_from_tar};

#[cfg(all(feature = "enterprise", feature = "parquet", unix))]
use windmill_common::s3_helpers::OBJECT_STORE_CACHE_SETTINGS;

use crate::{
    common::{
        create_args_and_out_file, get_main_override, get_reserved_variables, read_file,
        read_result, start_child_process, OccupancyMetrics,
    },
    handle_child::handle_child,
<<<<<<< HEAD
    AuthedClientBackgroundTask, DISABLE_NSJAIL, DISABLE_NUSER, HOME_ENV, PROXY_ENVS,
    INSTANCE_PYTHON_VERSION, LOCK_CACHE_DIR, NSJAIL_PATH, PATH_ENV, PIP_CACHE_DIR,
    PIP_EXTRA_INDEX_URL, PIP_INDEX_URL, PY_INSTALL_DIR, TZ_ENV, UV_CACHE_DIR,
=======
    AuthedClientBackgroundTask, DISABLE_NSJAIL, DISABLE_NUSER, HOME_ENV, LOCK_CACHE_DIR,
    NSJAIL_PATH, PATH_ENV, PIP_CACHE_DIR, PIP_EXTRA_INDEX_URL, PIP_INDEX_URL, PROXY_ENVS,
    PY311_CACHE_DIR, TZ_ENV, UV_CACHE_DIR,
>>>>>>> 1b922f3b
};

#[derive(Eq, PartialEq, Clone, Copy)]
pub enum PyVersion {
    Py310,
    Py311,
    Py312,
    Py313,
}

impl PyVersion {
    /// e.g.: `/tmp/windmill/cache/python_3xy`
    pub fn to_cache_dir(&self) -> String {
        use windmill_common::worker::ROOT_CACHE_DIR;
        format!("{ROOT_CACHE_DIR}{}", &self.to_cache_dir_top_level())
    }
    /// e.g.: `python_3xy`
    pub fn to_cache_dir_top_level(&self) -> String {
        format!("python_{}", self.to_string_no_dot())
    }
    /// e.g.: `(to_cache_dir(), to_cache_dir_top_level())`
    #[cfg(all(feature = "enterprise", feature = "parquet"))]
    pub fn to_cache_dir_tuple(&self) -> (String, String) {
        use windmill_common::worker::ROOT_CACHE_DIR;
        let top_level = self.to_cache_dir_top_level();
        (format!("{ROOT_CACHE_DIR}python_{}", &top_level), top_level)
    }
    /// e.g.: `3xy`
    pub fn to_string_no_dot(&self) -> String {
        self.to_string_with_dot().replace('.', "")
    }
    /// e.g.: `3.xy`
    pub fn to_string_with_dot(&self) -> &str {
        use PyVersion::*;
        match self {
            Py310 => "3.10",
            Py311 => "3.11",
            Py312 => "3.12",
            Py313 => "3.13",
        }
    }
    pub fn from_string_with_dots(value: &str) -> Option<Self> {
        use PyVersion::*;
        match value {
            "3.10" => Some(Py310),
            "3.11" => Some(Py311),
            "3.12" => Some(Py312),
            "3.13" => Some(Py313),
            _ => None,
        }
    }
    /// e.g.: `# py-3.xy` -> `PyVersion::Py3XY`
    pub fn parse_lockfile(line: &str) -> Option<Self> {
        Self::from_string_with_dots(line.replace("# py-", "").as_str())
    }
    pub fn from_py_annotations(a: PythonAnnotations) -> Option<Self> {
        let PythonAnnotations { py310, py311, py312, py313, .. } = a;
        use PyVersion::*;
        if py313 {
            Some(Py313)
        } else if py312 {
            Some(Py312)
        } else if py311 {
            Some(Py311)
        } else if py310 {
            Some(Py310)
        } else {
            None
        }
    }
    pub async fn install_python(
        job_dir: &str,
        job_id: &Uuid,
        mem_peak: &mut i32,
        // canceled_by: &mut Option<CanceledBy>,
        db: &Pool<Postgres>,
        worker_name: &str,
        w_id: &str,
        occupancy_metrics: &mut Option<&mut OccupancyMetrics>,
        version: &str,
    ) -> error::Result<()> {
        // Create dirs for newly installed python
        // If we dont do this, NSJAIL will not be able to mount cache
        // For the default version directory created during startup (main.rs)
        DirBuilder::new()
            .recursive(true)
            .create(
                PyVersion::from_string_with_dots(version)
                    .ok_or(error::Error::BadRequest(
                        "Invalid python version".to_owned(),
                    ))?
                    .to_cache_dir(),
            )
            .await
            .expect("could not create initial worker dir");

        let logs = String::new();
        // let v_with_dot = self.to_string_with_dot();
        let mut child_cmd = Command::new(UV_PATH.as_str());
        child_cmd
            .current_dir(job_dir)
            .args([
                "python",
                "install",
                version,
                "--python-preference=only-managed",
            ])
            // TODO: Do we need these?
            .envs([
                ("UV_PYTHON_INSTALL_DIR", PY_INSTALL_DIR),
                ("UV_PYTHON_PREFERENCE", "only-managed"),
            ])
            .stdout(Stdio::piped())
            .stderr(Stdio::piped());

        let child_process = start_child_process(child_cmd, "uv").await?;

        append_logs(&job_id, &w_id, logs, db).await;
        handle_child(
            job_id,
            db,
            mem_peak,
            &mut None,
            child_process,
            false,
            worker_name,
            &w_id,
            "uv",
            None,
            false,
            occupancy_metrics,
        )
        .await
    }
    async fn get_python_inner(
        job_dir: &str,
        job_id: &Uuid,
        mem_peak: &mut i32,
        // canceled_by: &mut Option<CanceledBy>,
        db: &Pool<Postgres>,
        worker_name: &str,
        w_id: &str,
        occupancy_metrics: &mut Option<&mut OccupancyMetrics>,
        version: &str,
    ) -> error::Result<String> {
        let py_path = Self::find_python(job_dir, version).await;

        // Python is not installed
        if py_path.is_err() {
            // Install it
            if let Err(err) = Self::install_python(
                job_dir,
                job_id,
                mem_peak,
                db,
                worker_name,
                w_id,
                occupancy_metrics,
                version,
            )
            .await
            {
                tracing::error!("Cannot install python: {err}");
                return Err(err);
            } else {
                // Try to find one more time
                let py_path = Self::find_python(job_dir, version).await;

                if let Err(err) = py_path {
                    tracing::error!("Cannot find python version {err}");
                    return Err(err);
                }

                // TODO: Cache the result
                py_path
            }
        } else {
            py_path
        }
    }
    pub async fn get_python(
        &self,
        job_dir: &str,
        job_id: &Uuid,
        mem_peak: &mut i32,
        // canceled_by: &mut Option<CanceledBy>,
        db: &Pool<Postgres>,
        worker_name: &str,
        w_id: &str,
        occupancy_metrics: &mut Option<&mut OccupancyMetrics>,
    ) -> error::Result<String> {
        // lazy_static::lazy_static! {
        //     static ref PYTHON_PATHS: Arc<RwLock<HashMap<PyVersion, String>>> = Arc::new(RwLock::new(HashMap::new()));
        // }

        Self::get_python_inner(
            job_dir,
            job_id,
            mem_peak,
            db,
            worker_name,
            w_id,
            occupancy_metrics,
            self.to_string_with_dot(),
        )
        .await
    }
    async fn find_python(job_dir: &str, version: &str) -> error::Result<String> {
        // let mut logs = String::new();
        // let v_with_dot = self.to_string_with_dot();
        let mut child_cmd = Command::new(UV_PATH.as_str());
        let output = child_cmd
            .current_dir(job_dir)
            .args([
                "python",
                "find",
                version,
                "--python-preference=only-managed",
            ])
            .envs([
                ("UV_PYTHON_INSTALL_DIR", PY_INSTALL_DIR),
                ("UV_PYTHON_PREFERENCE", "only-managed"),
            ])
            // .stdout(Stdio::piped())
            .stderr(Stdio::piped())
            .output()
            .await?;

        // Check if the command was successful
        if output.status.success() {
            // Convert the output to a String
            let stdout =
                String::from_utf8(output.stdout).expect("Failed to convert output to String");
            return Ok(stdout.replace('\n', ""));
        } else {
            // If the command failed, print the error
            let stderr =
                String::from_utf8(output.stderr).expect("Failed to convert error output to String");
            return Err(error::Error::FindPythonError(stderr));
        }
    }
}

#[cfg(windows)]
use crate::SYSTEM_ROOT;

pub async fn create_dependencies_dir(job_dir: &str) {
    DirBuilder::new()
        .recursive(true)
        .create(&format!("{job_dir}/dependencies"))
        .await
        .expect("could not create dependencies dir");
}

#[inline(always)]
pub fn handle_ephemeral_token(x: String) -> String {
    #[cfg(feature = "enterprise")]
    {
        if let Some(full_cmd) = EPHEMERAL_TOKEN_CMD.as_ref() {
            let mut splitted = full_cmd.split(" ");
            let cmd = splitted.next().unwrap();
            let args = splitted.collect::<Vec<&str>>();
            let output = std::process::Command::new(cmd)
                .args(args)
                .output()
                .map(|x| String::from_utf8(x.stdout).unwrap())
                .unwrap_or_else(|e| panic!("failed to execute  replace_ephemeral command: {}", e));
            let r = x.replace("EPHEMERAL_TOKEN", &output.trim());
            tracing::debug!("replaced ephemeral token: '{}'", r);
            return r;
        }
    }
    x
}

// This function only invoked during deployment of script or test run.
// And never for already deployed scripts, these have their lockfiles in PostgreSQL
// thus this function call is skipped.
/// Returns lockfile and python version
pub async fn uv_pip_compile(
    job_id: &Uuid,
    requirements: &str,
    mem_peak: &mut i32,
    canceled_by: &mut Option<CanceledBy>,
    job_dir: &str,
    db: &Pool<Postgres>,
    worker_name: &str,
    w_id: &str,
    occupancy_metrics: &mut Option<&mut OccupancyMetrics>,
    py_version: PyVersion,
    // Fallback to pip-compile. Will be removed in future
    mut no_uv: bool,
    // Debug-only flag
    no_cache: bool,
) -> error::Result<String> {
    let mut logs = String::new();
    logs.push_str(&format!("\nresolving dependencies..."));
    logs.push_str(&format!("\ncontent of requirements:\n{}\n", requirements));

    // New version, the version what we wanna have

    let requirements = if let Some(pip_local_dependencies) =
        WORKER_CONFIG.read().await.pip_local_dependencies.as_ref()
    {
        let deps = pip_local_dependencies.clone();
        let compiled_deps = deps.iter().map(|dep| {
            let compiled_dep = Regex::new(dep);
            match compiled_dep {
                Ok(compiled_dep) => Some(compiled_dep),
                Err(e) => {
                    tracing::warn!("regex compilation failed for Python local dependency: '{}' - it will be ignored", e);
                    return None;
                }
            }
        }).filter(|dep_maybe| dep_maybe.is_some()).map(|dep| dep.unwrap()).collect::<Vec<Regex>>();
        requirements
            .lines()
            .filter(|s| {
                if compiled_deps.iter().any(|dep| dep.is_match(s)) {
                    logs.push_str(&format!("\nignoring local dependency: {}", s));
                    return false;
                } else {
                    return true;
                }
            })
            .join("\n")
    } else {
        requirements.to_string()
    };

    // Include python version to requirements.in
    // We need it because same hash based on requirements.in can get calculated even for different python versions
    // To prevent from overwriting same requirements.in but with different python versions, we include version to hash
    let requirements = format!("# py-{}\n{}", py_version.to_string_with_dot(), requirements);

    #[cfg(feature = "enterprise")]
    let requirements = replace_pip_secret(db, w_id, &requirements, worker_name, job_id).await?;

    let mut req_hash = format!("py-{}", calculate_hash(&requirements));

    if no_uv || *NOUV {
        logs.push_str(&format!("\nFallback to pip-compile (Deprecated!)"));
        // Set no_uv if not setted
        no_uv = true;
        // Make sure that if we put #no_uv (switch to pip-compile) to python code or used `USE_PIP_COMPILE=true` variable.
        // Windmill will recalculate lockfile using pip-compile and dont take potentially broken lockfile (generated by uv) from cache (our db).
        // It will recalculate lockfile even if inputs have not been changed.
        req_hash.push_str("-no_uv");
        // Will be in format:
        //     py-000..000-no_uv
    }
    if !no_cache {
        if let Some(cached) = sqlx::query_scalar!(
            "SELECT lockfile FROM pip_resolution_cache WHERE hash = $1",
            // Python version is not included in hash,
            // meaning hash will stay the same independant from python version
            req_hash
        )
        .fetch_optional(db)
        .await?
        {
            logs.push_str(&format!(
                "\nFound cached resolution: {req_hash}, py: {}",
                py_version.to_string_with_dot()
            ));
            return Ok(cached);
        }
    }

    let file = "requirements.in";

    write_file(job_dir, file, &requirements)?;

    // Fallback pip-compile. Will be removed in future
    if no_uv {
        tracing::debug!("Fallback to pip-compile");

        let mut args = vec![
            "-q",
            "--no-header",
            file,
            "--resolver=backtracking",
            "--strip-extras",
        ];
        let mut pip_args = vec![];
        let pip_extra_index_url = PIP_EXTRA_INDEX_URL
            .read()
            .await
            .clone()
            .map(handle_ephemeral_token);
        if let Some(url) = pip_extra_index_url.as_ref() {
            url.split(",").for_each(|url| {
                args.extend(["--extra-index-url", url]);
                pip_args.push(format!("--extra-index-url {}", url));
            });
            args.push("--no-emit-index-url");
        }
        let pip_index_url = PIP_INDEX_URL
            .read()
            .await
            .clone()
            .map(handle_ephemeral_token);
        if let Some(url) = pip_index_url.as_ref() {
            args.extend(["--index-url", url, "--no-emit-index-url"]);
            pip_args.push(format!("--index-url {}", url));
        }
        if let Some(host) = PIP_TRUSTED_HOST.as_ref() {
            args.extend(["--trusted-host", host]);
        }
        if let Some(cert_path) = PIP_INDEX_CERT.as_ref() {
            args.extend(["--cert", cert_path]);
        }
        let pip_args_str = pip_args.join(" ");
        if pip_args.len() > 0 {
            args.extend(["--pip-args", &pip_args_str]);
        }
        tracing::debug!("pip-compile args: {:?}", args);

        let mut child_cmd = Command::new("pip-compile");
        child_cmd
            .current_dir(job_dir)
            .args(args)
            .stdout(Stdio::piped())
            .stderr(Stdio::piped());
        let child_process = start_child_process(child_cmd, "pip-compile").await?;
        append_logs(&job_id, &w_id, logs, db).await;
        handle_child(
            job_id,
            db,
            mem_peak,
            canceled_by,
            child_process,
            false,
            worker_name,
            &w_id,
            "pip-compile",
            None,
            false,
            occupancy_metrics,
        )
        .await
        .map_err(|e| Error::ExecutionErr(format!("Lock file generation failed: {e:?}")))?;
    } else {
        let mut args = vec![
            "pip",
            "compile",
            "-q",
            "--no-header",
            file,
            "--strip-extras",
            "-o",
            "requirements.txt",
            // Prefer main index over extra
            // https://docs.astral.sh/uv/pip/compatibility/#packages-that-exist-on-multiple-indexes
            // TODO: Use env variable that can be toggled from UI
            "--index-strategy",
            "unsafe-best-match",
            // Target to /tmp/windmill/cache/uv
            "--cache-dir",
            UV_CACHE_DIR,
            "-p",
            py_version.to_string_with_dot(),
        ];
        if no_cache {
            args.extend(["--no-cache"]);
        }
        let pip_extra_index_url = PIP_EXTRA_INDEX_URL
            .read()
            .await
            .clone()
            .map(handle_ephemeral_token);
        if let Some(url) = pip_extra_index_url.as_ref() {
            url.split(",").for_each(|url| {
                args.extend(["--extra-index-url", url]);
            });
        }
        let pip_index_url = PIP_INDEX_URL
            .read()
            .await
            .clone()
            .map(handle_ephemeral_token);
        if let Some(url) = pip_index_url.as_ref() {
            args.extend(["--index-url", url]);
        }
        if let Some(host) = PIP_TRUSTED_HOST.as_ref() {
            args.extend(["--trusted-host", host]);
        }
        if let Some(cert_path) = PIP_INDEX_CERT.as_ref() {
            args.extend(["--cert", cert_path]);
        }
        tracing::error!("uv args: {:?}", args);

        #[cfg(windows)]
        let uv_cmd = "uv";

        #[cfg(unix)]
        let uv_cmd = UV_PATH.as_str();

        let mut child_cmd = Command::new(uv_cmd);
        child_cmd
            .current_dir(job_dir)
            .env("HOME", HOME_ENV.to_string())
            .args(&args)
            .stdout(Stdio::piped())
            .stderr(Stdio::piped());
        let child_process = start_child_process(child_cmd, uv_cmd).await?;
        append_logs(&job_id, &w_id, logs, db).await;
        handle_child(
            job_id,
            db,
            mem_peak,
            canceled_by,
            child_process,
            false,
            worker_name,
            &w_id,
            // TODO: Rename to uv-pip-compile?
            "uv",
            None,
            false,
            occupancy_metrics,
        )
        .await
        .map_err(|e| {
            Error::ExecutionErr(format!(
                "Lock file generation failed.\n\ncommand: {uv_cmd} {}\n\n{e:?}",
                args.join(" ")
            ))
        })?;
    }

    let path_lock = format!("{job_dir}/requirements.txt");
    let mut file = File::open(path_lock).await?;
    let mut req_content = "".to_string();
    file.read_to_string(&mut req_content).await?;
    let lockfile = format!(
        "# py-{}\n{}",
        py_version.to_string_with_dot(),
        req_content
            .lines()
            .filter(|x| !x.trim_start().starts_with('#'))
            .map(|x| x.to_string())
            .collect::<Vec<String>>()
            .join("\n")
    );
    sqlx::query!(
        "INSERT INTO pip_resolution_cache (hash, lockfile, expiration) VALUES ($1, $2, now() + ('3 days')::interval) ON CONFLICT (hash) DO UPDATE SET lockfile = $2",
        req_hash,
        // format!("# py-{}\n{lockfile}",py_version.unwrap_or(&*INSTANCE_PYTHON_VERSION))
        // format!("# py-{}\n{lockfile}",py_version)
        lockfile
    ).fetch_optional(db).await?;

    Ok(lockfile)
}

/**
    Iterate over all python paths and if same folder has same name multiple times,
    then merge the content and put to <job_dir>/site-packages

    Solves problem with imports for some dependencies.

    Default layout (/windmill/cache/):

    dep==x.y.z
    └── X
        └── A
    dep-ext==x.y.z
    └── X
        └── B

    In this case python would be confused with finding B module.

    This function will convert it to (/<job_dir>):

    site-packages
    └── X
        ├── A
        └── B

    This way python has no problems with finding correct module
*/
#[tracing::instrument(level = "trace", skip_all)]
async fn postinstall(
    additional_python_paths: &mut Vec<String>,
    job_dir: &str,
    job: &QueuedJob,
    db: &sqlx::Pool<sqlx::Postgres>,
) -> windmill_common::error::Result<()> {
    // It is guranteed that additional_python_paths only contains paths within windmill/cache/
    // All other paths you would usually expect in PYTHONPATH are NOT included. These are added in downstream
    //
    //                      <PackageName, Vec<GlobalPath>>
    let mut lookup_table: HashMap<String, Vec<String>> = HashMap::new();
    // e.g.: <"requests", ["/tmp/windmill/cache/python_311/requests==1.0.0"]>
    for path in additional_python_paths.iter() {
        for entry in fs::read_dir(&path)? {
            let entry = entry?;
            // Ignore all files, we only need directories.
            // We cannot merge files.
            if entry.file_type()?.is_dir() {
                // Short name, e.g.: requests
                let name = entry
                    .file_name()
                    .to_str()
                    .ok_or(anyhow::anyhow!("Cannot convert OsString to String"))?
                    .to_owned();

                if name == "bin" || name == "__pycache__" || name.contains("dist-info") {
                    continue;
                }

                if let Some(existing_paths) = lookup_table.get_mut(&name) {
                    tracing::debug!(
                        "Found existing package name: {:?} in {}",
                        entry.file_name(),
                        path
                    );
                    existing_paths.push(path.to_owned())
                } else {
                    lookup_table.insert(name, vec![path.to_owned()]);
                }
            }
        }
    }
    let mut paths_to_remove: HashSet<String> = HashSet::new();
    // Copy to shared dir
    for existing_paths in lookup_table.values() {
        if existing_paths.len() == 1 {
            // There is only single path for given name
            // So we skip it
            continue;
        }

        for path in existing_paths {
            copy_dir_recursively(
                Path::new(path),
                &std::path::PathBuf::from(job_dir).join("site-packages"),
            )?;
            paths_to_remove.insert(path.to_owned());
        }
    }

    if !paths_to_remove.is_empty() {
        append_logs(
            &job.id,
            &job.workspace_id,
            "\n\nCopying some packages from cache to job_dir...\n".to_string(),
            db,
        )
        .await;
        // Remove PATHs we just moved
        additional_python_paths.retain(|e| !paths_to_remove.contains(e));
        // Instead add shared path
        additional_python_paths.insert(0, format!("{job_dir}/site-packages"));
    }
    Ok(())
}

fn copy_dir_recursively(src: &Path, dst: &Path) -> windmill_common::error::Result<()> {
    if !dst.exists() {
        fs::create_dir_all(dst)?;
    }

    tracing::debug!("Copying recursively from {:?} to {:?}", src, dst);

    for entry in fs::read_dir(src)? {
        let entry = entry?;
        let src_path = entry.path();
        let dst_path = dst.join(entry.file_name());

        if src_path.is_dir() && !src_path.is_symlink() {
            copy_dir_recursively(&src_path, &dst_path)?;
        } else {
            fs::copy(&src_path, &dst_path)?;
        }
    }

    tracing::debug!("Finished copying recursively from {:?} to {:?}", src, dst);

    Ok(())
}

#[tracing::instrument(level = "trace", skip_all)]
pub async fn handle_python_job(
    requirements_o: Option<String>,
    job_dir: &str,
    worker_dir: &str,
    worker_name: &str,
    job: &QueuedJob,
    mem_peak: &mut i32,
    canceled_by: &mut Option<CanceledBy>,
    db: &sqlx::Pool<sqlx::Postgres>,
    client: &AuthedClientBackgroundTask,
    inner_content: &String,
    shared_mount: &str,
    base_internal_url: &str,
    envs: HashMap<String, String>,
    new_args: &mut Option<HashMap<String, Box<RawValue>>>,
    occupancy_metrics: &mut OccupancyMetrics,
) -> windmill_common::error::Result<Box<RawValue>> {
    let script_path = crate::common::use_flow_root_path(job.script_path());
<<<<<<< HEAD
    let (py_version, additional_python_paths) = handle_python_deps(
=======
    let mut additional_python_paths = handle_python_deps(
>>>>>>> 1b922f3b
        job_dir,
        requirements_o,
        inner_content,
        &job.workspace_id,
        &script_path,
        &job.id,
        db,
        worker_name,
        worker_dir,
        mem_peak,
        canceled_by,
        &mut Some(occupancy_metrics),
    )
    .await?;
    let annotations = windmill_common::worker::PythonAnnotations::parse(inner_content);

<<<<<<< HEAD
    let no_uv = *NOUV | annotations.no_uv;
=======
    tracing::debug!("Finished handling python dependencies");

    if !PythonAnnotations::parse(inner_content).no_postinstall {
        if let Err(e) = postinstall(&mut additional_python_paths, job_dir, job, db).await {
            tracing::error!("Postinstall stage has failed. Reason: {e}");
        }
        tracing::debug!("Finished deps postinstall stage");
    }

    append_logs(
        &job.id,
        &job.workspace_id,
        "\n\n--- PYTHON CODE EXECUTION ---\n".to_string(),
        db,
    )
    .await;
>>>>>>> 1b922f3b

    if no_uv {
        append_logs(
            &job.id,
            &job.workspace_id,
            format!("\n\n--- PYTHON 3.11 (Fallback) CODE EXECUTION ---\n",),
            db,
        )
        .await;
    } else {
        append_logs(
            &job.id,
            &job.workspace_id,
            format!(
                "\n\n--- PYTHON ({}) CODE EXECUTION ---\n",
                py_version.to_string_with_dot()
            ),
            db,
        )
        .await;
    }
    let (
        import_loader,
        import_base64,
        import_datetime,
        module_dir_dot,
        dirs,
        last,
        transforms,
        spread,
        main_name,
        pre_spread,
    ) = prepare_wrapper(
        job_dir,
        inner_content,
        &script_path,
        job.args.as_ref(),
        false,
    )
    .await?;

    tracing::debug!("Finished preparing wrapper");

    let apply_preprocessor = pre_spread.is_some();

    create_args_and_out_file(&client, job, job_dir, db).await?;
    tracing::debug!("Finished preparing wrapper");

    let preprocessor = if let Some(pre_spread) = pre_spread {
        format!(
            r#"if inner_script.preprocessor is None or not callable(inner_script.preprocessor):
        raise ValueError("preprocessor function is missing")
    else:
        pre_args = {{}}
        {pre_spread}
        for k, v in list(pre_args.items()):
            if v == '<function call>':
                del pre_args[k]
        kwargs = inner_script.preprocessor(**pre_args)
        kwrags_json = res_to_json(kwargs)    
        with open("args.json", 'w') as f:
            f.write(kwrags_json)"#
        )
    } else {
        "".to_string()
    };

    let os_main_override = if let Some(main_override) = main_name.as_ref() {
        format!("os.environ[\"MAIN_OVERRIDE\"] = \"{main_override}\"\n")
    } else {
        String::new()
    };
    let main_override = main_name.unwrap_or_else(|| "main".to_string());
    let wrapper_content: String = format!(
        r#"
import os
import json
{import_loader}
{import_base64}
{import_datetime}
import traceback
import sys
{os_main_override}
from {module_dir_dot} import {last} as inner_script
import re

with open("args.json") as f:
    kwargs = json.load(f, strict=False)
args = {{}}
{transforms}

def to_b_64(v: bytes):
    import base64
    b64 = base64.b64encode(v)
    return b64.decode('ascii')

replace_nan = re.compile(r'(?:\bNaN\b|\\*\\u0000)')

result_json = os.path.join(os.path.abspath(os.path.dirname(__file__)), "result.json")

def res_to_json(res):
    typ = type(res)
    if typ.__name__ == 'DataFrame':
        if typ.__module__ == 'pandas.core.frame':
            res = res.values.tolist()
        elif typ.__module__ == 'polars.dataframe.frame':
            res = res.rows()
    elif typ.__name__ == 'bytes':
        res = to_b_64(res)
    elif typ.__name__ == 'dict':
        for k, v in res.items():
            if type(v).__name__ == 'bytes':
                res[k] = to_b_64(v)
    return re.sub(replace_nan, ' null ', json.dumps(res, separators=(',', ':'), default=str).replace('\n', ''))

try:
    {preprocessor}
    {spread}
    for k, v in list(args.items()):
        if v == '<function call>':
            del args[k]
    if inner_script.{main_override} is None or not callable(inner_script.{main_override}):
        raise ValueError("{main_override} function is missing")
    res = inner_script.{main_override}(**args)
    res_json = res_to_json(res)
    with open(result_json, 'w') as f:
        f.write(res_json)
except BaseException as e:
    exc_type, exc_value, exc_traceback = sys.exc_info()
    tb = traceback.format_tb(exc_traceback)
    with open(result_json, 'w') as f:
        err = {{ "message": str(e), "name": e.__class__.__name__, "stack": '\n'.join(tb[1:]) }}
        extra = e.__dict__ 
        if extra and len(extra) > 0:
            err['extra'] = extra
        flow_node_id = os.environ.get('WM_FLOW_STEP_ID')
        if flow_node_id:
            err['step_id'] = flow_node_id
        err_json = json.dumps(err, separators=(',', ':'), default=str).replace('\n', '')
        f.write(err_json)
        sys.exit(1)
"#,
    );
    write_file(job_dir, "wrapper.py", &wrapper_content)?;

    tracing::debug!("Finished writing wrapper");

    let client = client.get_authed().await;
    let mut reserved_variables = get_reserved_variables(job, &client.token, db).await?;
    let additional_python_paths_folders = additional_python_paths.iter().join(":");

    #[cfg(windows)]
    let additional_python_paths_folders = additional_python_paths_folders.replace(":", ";");

    if !*DISABLE_NSJAIL {
        let shared_deps = additional_python_paths
            .into_iter()
            .map(|pp| {
                format!(
                    r#"
mount {{
    src: "{pp}"
    dst: "{pp}"
    is_bind: true
    rw: false
}}
        "#
                )
            })
            .join("\n");
        let _ = write_file(
            job_dir,
            "run.config.proto",
            &NSJAIL_CONFIG_RUN_PYTHON3_CONTENT
                .replace("{JOB_DIR}", job_dir)
                .replace("{CLONE_NEWUSER}", &(!*DISABLE_NUSER).to_string())
                .replace("{SHARED_MOUNT}", shared_mount)
                .replace("{SHARED_DEPENDENCIES}", shared_deps.as_str())
                .replace("{MAIN}", format!("{dirs}/{last}").as_str())
                .replace(
                    "{ADDITIONAL_PYTHON_PATHS}",
                    additional_python_paths_folders.as_str(),
                ),
        )?;
    } else {
        reserved_variables.insert("PYTHONPATH".to_string(), additional_python_paths_folders);
    }

    tracing::info!(
        workspace_id = %job.workspace_id,
        "started python code execution {}",
        job.id
    );

    let python_path = py_version
        .get_python(
            job_dir,
            &job.id,
            mem_peak,
            db,
            worker_name,
            &job.workspace_id,
            &mut Some(occupancy_metrics),
        )
        .await?;

    let child = if !*DISABLE_NSJAIL {
        let mut nsjail_cmd = Command::new(NSJAIL_PATH.as_str());
        nsjail_cmd
            .current_dir(job_dir)
            .env_clear()
            // inject PYTHONPATH here - for some reason I had to do it in nsjail conf
            .envs(reserved_variables)
            .envs(PROXY_ENVS.clone())
            .env("PATH", PATH_ENV.as_str())
            .env("TZ", TZ_ENV.as_str())
            .env("BASE_INTERNAL_URL", base_internal_url)
            .env("BASE_URL", base_internal_url)
            .args(vec![
                "--config",
                "run.config.proto",
                "--",
                if no_uv {
                    PYTHON_PATH.as_str()
                } else {
                    &python_path
                },
                "-u",
                "-m",
                "wrapper",
            ])
            .stdout(Stdio::piped())
            .stderr(Stdio::piped());
        start_child_process(nsjail_cmd, NSJAIL_PATH.as_str()).await?
    } else {
        // let mut python_cmd = Command::new(PYTHON_PATH.as_str());
        // tracing::error!("{}", python_path);
        let mut python_cmd = if no_uv {
            Command::new(PYTHON_PATH.as_str())
        } else {
            Command::new(python_path.as_str())
        };

        let args = vec!["-u", "-m", "wrapper"];
        python_cmd
            .current_dir(job_dir)
            .env_clear()
            .envs(envs)
            .envs(reserved_variables)
            .env("PATH", PATH_ENV.as_str())
            .env("TZ", TZ_ENV.as_str())
            .env("BASE_INTERNAL_URL", base_internal_url)
            .env("HOME", HOME_ENV.as_str())
            .args(args)
            .stdout(Stdio::piped())
            .stderr(Stdio::piped());

        #[cfg(windows)]
        {
            python_cmd.env("SystemRoot", SYSTEM_ROOT.as_str());
            python_cmd.env("USERPROFILE", crate::USERPROFILE_ENV.as_str());
        }

        if no_uv {
            start_child_process(python_cmd, PYTHON_PATH.as_str()).await?
        } else {
            start_child_process(python_cmd, python_path.as_str()).await?
        }
    };

    handle_child(
        &job.id,
        db,
        mem_peak,
        canceled_by,
        child,
        !*DISABLE_NSJAIL,
        worker_name,
        &job.workspace_id,
        "python run",
        job.timeout,
        false,
        &mut Some(occupancy_metrics),
    )
    .await?;

    if apply_preprocessor {
        let args = read_file(&format!("{job_dir}/args.json"))
            .await
            .map_err(|e| {
                error::Error::InternalErr(format!(
                    "error while reading args from preprocessing: {e:#}"
                ))
            })?;
        let args: HashMap<String, Box<RawValue>> =
            serde_json::from_str(args.get()).map_err(|e| {
                error::Error::InternalErr(format!(
                    "error while deserializing args from preprocessing: {e:#}"
                ))
            })?;
        *new_args = Some(args.clone());
    }

    read_result(job_dir).await
}

async fn prepare_wrapper(
    job_dir: &str,
    inner_content: &str,
    script_path: &str,
    args: Option<&Json<HashMap<String, Box<RawValue>>>>,
    skip_preprocessor: bool,
) -> error::Result<(
    &'static str,
    &'static str,
    &'static str,
    String,
    String,
    String,
    String,
    String,
    Option<String>,
    Option<String>,
)> {
    let (main_override, apply_preprocessor) = match get_main_override(args) {
        Some(main_override) => {
            if !skip_preprocessor && main_override == PREPROCESSOR_FAKE_ENTRYPOINT {
                (None, true)
            } else {
                (Some(main_override), false)
            }
        }
        None => (None, false),
    };

    let relative_imports = RELATIVE_IMPORT_REGEX.is_match(&inner_content);

    let script_path_splitted = script_path.split("/").map(|x| {
        if x.starts_with(|x: char| x.is_ascii_digit()) {
            format!("_{}", x)
        } else {
            x.to_string()
        }
    });
    let dirs_full = script_path_splitted
        .clone()
        .take(script_path_splitted.clone().count() - 1)
        .join("/")
        .replace("-", "_")
        .replace("@", ".");
    let dirs = if dirs_full.len() > 0 {
        dirs_full
            .strip_prefix("/")
            .unwrap_or(&dirs_full)
            .to_string()
    } else {
        "tmp".to_string()
    };
    let last = script_path_splitted
        .clone()
        .last()
        .unwrap()
        .replace("-", "_")
        .replace(" ", "_")
        .to_lowercase();
    let module_dir = format!("{}/{}", job_dir, dirs);
    tokio::fs::create_dir_all(format!("{module_dir}/")).await?;

    let _ = write_file(&module_dir, &format!("{last}.py"), inner_content)?;
    if relative_imports {
        let _ = write_file(job_dir, "loader.py", RELATIVE_PYTHON_LOADER)?;
    }

    let sig = windmill_parser_py::parse_python_signature(inner_content, main_override.clone())?;

    let pre_sig = if apply_preprocessor {
        Some(windmill_parser_py::parse_python_signature(
            inner_content,
            Some("preprocessor".to_string()),
        )?)
    } else {
        None
    };

    // transforms should be applied based on the signature of the first function called
    let init_sig = pre_sig.as_ref().unwrap_or(&sig);

    let transforms = init_sig
        .args
        .iter()
        .map(|x| match x.typ {
            windmill_parser::Typ::Bytes => {
                let name = &x.name;
                format!(
                    "if \"{name}\" in kwargs and kwargs[\"{name}\"] is not None:\n    \
                                     kwargs[\"{name}\"] = base64.b64decode(kwargs[\"{name}\"])\n",
                )
            }
            windmill_parser::Typ::Datetime => {
                let name = &x.name;
                format!(
                    "if \"{name}\" in kwargs and kwargs[\"{name}\"] is not None:\n    \
                                     kwargs[\"{name}\"] = datetime.fromisoformat(kwargs[\"{name}\"])\n",
                )
            }
            _ => "".to_string(),
        })
        .collect::<Vec<String>>()
        .join("");

    let import_loader = if relative_imports {
        "import loader"
    } else {
        ""
    };
    let import_base64 = if init_sig
        .args
        .iter()
        .any(|x| x.typ == windmill_parser::Typ::Bytes)
    {
        "import base64"
    } else {
        ""
    };
    let import_datetime = if init_sig
        .args
        .iter()
        .any(|x| x.typ == windmill_parser::Typ::Datetime)
    {
        "from datetime import datetime"
    } else {
        ""
    };
    let spread = if sig.star_kwargs {
        "args = kwargs".to_string()
    } else {
        sig.args
            .into_iter()
            .map(|x| {
                let name = &x.name;
                if x.default.is_none() {
                    format!("args[\"{name}\"] = kwargs.get(\"{name}\")")
                } else {
                    format!(
                        r#"args["{name}"] = kwargs.get("{name}")
    if args["{name}"] is None:
        del args["{name}"]"#
                    )
                }
            })
            .join("\n    ")
    };

    let pre_spread = if let Some(pre_sig) = pre_sig {
        let spread = if pre_sig.star_kwargs {
            "pre_args = kwargs".to_string()
        } else {
            pre_sig
                .args
                .into_iter()
                .map(|x| {
                    let name = &x.name;
                    if x.default.is_none() {
                        format!("pre_args[\"{name}\"] = kwargs.get(\"{name}\")")
                    } else {
                        format!(
                            r#"pre_args["{name}"] = kwargs.get("{name}")
    if pre_args["{name}"] is None:
        del pre_args["{name}"]"#
                        )
                    }
                })
                .join("\n    ")
        };
        Some(spread)
    } else {
        None
    };

    let module_dir_dot = dirs.replace("/", ".").replace("-", "_");

    Ok((
        import_loader,
        import_base64,
        import_datetime,
        module_dir_dot,
        dirs,
        last,
        transforms,
        spread,
        main_override,
        pre_spread,
    ))
}

#[cfg(feature = "enterprise")]
async fn replace_pip_secret(
    db: &DB,
    w_id: &str,
    req: &str,
    worker_name: &str,
    job_id: &Uuid,
) -> error::Result<String> {
    if PIP_SECRET_VARIABLE.is_match(req) {
        let mut joined = "".to_string();
        for req in req.lines() {
            let nreq = if PIP_SECRET_VARIABLE.is_match(req) {
                let capture = PIP_SECRET_VARIABLE.captures(req);
                let variable = capture.unwrap().get(1).unwrap().as_str();
                if !variable.contains("/PIP_SECRET_") {
                    return Err(error::Error::InternalErr(format!(
                        "invalid secret variable in pip requirements, (last part of path ma): {}",
                        req
                    )));
                }
                let secret = get_secret_value_as_admin(db, w_id, variable).await?;
                tracing::info!(
                    worker = %worker_name,
                    job_id = %job_id,
                    workspace_id = %w_id,
                    "found secret variable in pip requirements: {}",
                    req
                );
                PIP_SECRET_VARIABLE
                    .replace(req, secret.as_str())
                    .to_string()
            } else {
                req.to_string()
            };
            joined.push_str(&nreq);
            joined.push_str("\n");
        }

        Ok(joined)
    } else {
        Ok(req.to_string())
    }
}

async fn handle_python_deps(
    job_dir: &str,
    requirements_o: Option<String>,
    inner_content: &str,
    w_id: &str,
    script_path: &str,
    job_id: &Uuid,
    db: &DB,
    worker_name: &str,
    worker_dir: &str,
    mem_peak: &mut i32,
    canceled_by: &mut Option<CanceledBy>,
    occupancy_metrics: &mut Option<&mut OccupancyMetrics>,
) -> error::Result<(PyVersion, Vec<String>)> {
    create_dependencies_dir(job_dir).await;

    let mut additional_python_paths: Vec<String> = WORKER_CONFIG
        .read()
        .await
        .additional_python_paths
        .clone()
        .unwrap_or_else(|| vec![])
        .clone();

<<<<<<< HEAD
    let is_deployed = requirements_o.is_some();

    let annotations = windmill_common::worker::PythonAnnotations::parse(inner_content);
    let instance_version =
        (INSTANCE_PYTHON_VERSION.read().await.clone()).unwrap_or("3.11".to_owned());

    let annotated_or_instance_version = PyVersion::from_py_annotations(annotations).unwrap_or(
        PyVersion::from_string_with_dots(&instance_version).unwrap_or_else(|| {
            tracing::error!(
                "Cannot parse INSTANCE_PYTHON_VERSION ({:?}), fallback to 3.11",
                *INSTANCE_PYTHON_VERSION
            );
            PyVersion::Py311
        }),
    );
=======
    let annotations = windmill_common::worker::PythonAnnotations::parse(inner_content);
>>>>>>> 1b922f3b
    let requirements = match requirements_o {
        Some(r) => r,
        None => {
            let mut already_visited = vec![];

            let requirements = windmill_parser_py_imports::parse_python_imports(
                inner_content,
                w_id,
                script_path,
                db,
                &mut already_visited,
            )
            .await?
            .join("\n");
            if requirements.is_empty() {
                // Skip compilation step and assign py version to this execution
                format!(
                    "# py-{}\n",
                    annotated_or_instance_version.to_string_with_dot()
                )
            } else {
                uv_pip_compile(
                    job_id,
                    &requirements,
                    mem_peak,
                    canceled_by,
                    job_dir,
                    db,
                    worker_name,
                    w_id,
                    occupancy_metrics,
<<<<<<< HEAD
                    annotated_or_instance_version,
                    annotations.no_uv,
=======
                    annotations.no_uv || annotations.no_uv_compile,
>>>>>>> 1b922f3b
                    annotations.no_cache,
                )
                .await
                .map_err(|e| {
                    Error::ExecutionErr(format!("pip compile failed: {}", e.to_string()))
                })?
            }
        }
    };

    // If len > 0 it means there is at least one dependency or assigned python version
    let final_version = if requirements.len() > 0 {
        let req: Vec<&str> = requirements
            .split("\n")
            .filter(|x| !x.starts_with("--"))
            .collect();

        let final_version = if is_deployed {
            // If script is deployed we can try to parse first line to get assigned version
            if let Some(v) = PyVersion::parse_lockfile(&req.get(0).unwrap_or(&"")) {
                // TODO: Proper error handling                     ^^^^^^^^^^^^^
                // Assigned
                v
            } else {
                // If there is no assigned version in lockfile we automatically fallback to 3.11
                // In this case we have dependencies, but no associated python version
                PyVersion::Py311
            }
        } else {
            // This is not deployed script, meaning we test run it (Preview)
            // In this case we can say that desired version is `annotated_or_default`
            annotated_or_instance_version
        };
        let mut venv_path = handle_python_reqs(
<<<<<<< HEAD
            req,
=======
            requirements
                .split("\n")
                .filter(|x| !x.starts_with("--") && !x.trim().is_empty())
                .collect(),
>>>>>>> 1b922f3b
            job_id,
            w_id,
            mem_peak,
            canceled_by,
            db,
            worker_name,
            job_dir,
            worker_dir,
            occupancy_metrics,
<<<<<<< HEAD
            final_version,
            annotations.no_uv,
=======
            annotations.no_uv || annotations.no_uv_install,
            false,
>>>>>>> 1b922f3b
        )
        .await?;
        additional_python_paths.append(&mut venv_path);

        final_version
    } else {
        // If there is no assigned version in lockfile we automatically fallback to 3.11
        // In this case we no dependencies and no associated python version
        PyVersion::Py311
    };
    Ok((final_version, additional_python_paths))
}

lazy_static::lazy_static! {
    static ref PIP_SECRET_VARIABLE: Regex = Regex::new(r"\$\{PIP_SECRET:([^\s\}]+)\}").unwrap();
}

<<<<<<< HEAD
/// pip install, include cached or pull from S3
pub async fn handle_python_reqs(
    requirements: Vec<&str>,
    job_id: &Uuid,
=======
/// Spawn process of uv install
/// Can be wrapped by nsjail depending on configuration
#[inline]
async fn spawn_uv_install(
>>>>>>> 1b922f3b
    w_id: &str,
    req: &str,
    venv_p: &str,
    job_dir: &str,
<<<<<<< HEAD
    worker_dir: &str,
    occupancy_metrics: &mut Option<&mut OccupancyMetrics>,
    py_version: PyVersion,
    // TODO: Remove (Deprecated)
    mut no_uv_install: bool,
) -> error::Result<Vec<String>> {
    let mut req_paths: Vec<String> = vec![];
    // TODO: Add uv python path and preferences
    let mut vars = vec![("PATH", PATH_ENV.as_str())];
    let pip_extra_index_url;
    let pip_index_url;

    no_uv_install |= *NOUV;

    if no_uv_install {
        append_logs(&job_id, w_id, "\nFallback to pip (Deprecated!)\n", db).await;
        tracing::warn!("Fallback to pip");
    }

    // TODO: In what cases it may fail?
    let py_path = py_version
        .get_python(
            job_dir,
            job_id,
            mem_peak,
            db,
            worker_name,
            w_id,
            occupancy_metrics,
        )
        .await?;

=======
    (pip_extra_index_url, pip_index_url): (Option<String>, Option<String>),
    no_uv_install: bool,
) -> Result<tokio::process::Child, Error> {
>>>>>>> 1b922f3b
    if !*DISABLE_NSJAIL {
        tracing::info!(
            workspace_id = %w_id,
            "starting nsjail"
        );

<<<<<<< HEAD
        if no_uv_install {
            if let Some(url) = pip_extra_index_url.as_ref() {
                vars.push(("EXTRA_INDEX_URL", url));
            }

            pip_index_url = PIP_INDEX_URL
                .read()
                .await
                .clone()
                .map(handle_ephemeral_token);

            if let Some(url) = pip_index_url.as_ref() {
                vars.push(("INDEX_URL", url));
            }
            if let Some(cert_path) = PIP_INDEX_CERT.as_ref() {
                vars.push(("PIP_INDEX_CERT", cert_path));
            }
            if let Some(host) = PIP_TRUSTED_HOST.as_ref() {
                vars.push(("TRUSTED_HOST", host));
            }
        } else {
            if let Some(url) = pip_extra_index_url.as_ref() {
                vars.push(("UV_EXTRA_INDEX_URL", url));
            }

            pip_index_url = PIP_INDEX_URL
                .read()
                .await
                .clone()
                .map(handle_ephemeral_token);

            if let Some(url) = pip_index_url.as_ref() {
                vars.push(("UV_INDEX_URL", url));
            }
            if let Some(cert_path) = PIP_INDEX_CERT.as_ref() {
                vars.push(("PIP_INDEX_CERT", cert_path));
            }
            if let Some(host) = PIP_TRUSTED_HOST.as_ref() {
                vars.push(("TRUSTED_HOST", host));
            }
        }

        let py_cache_dir = py_version.to_cache_dir();
=======
        let mut vars = vec![("PATH", PATH_ENV.as_str())];
        if let Some(url) = pip_extra_index_url.as_ref() {
            vars.push(("EXTRA_INDEX_URL", url));
        }
        if let Some(url) = pip_index_url.as_ref() {
            vars.push(("INDEX_URL", url));
        }
        if let Some(cert_path) = PIP_INDEX_CERT.as_ref() {
            vars.push(("PIP_INDEX_CERT", cert_path));
        }
        if let Some(host) = PIP_TRUSTED_HOST.as_ref() {
            vars.push(("TRUSTED_HOST", host));
        }

        vars.push(("REQ", &req));
        vars.push(("TARGET", venv_p));

        let mut nsjail_cmd = Command::new(NSJAIL_PATH.as_str());
        nsjail_cmd
            .current_dir(job_dir)
            .env_clear()
            .envs(vars)
            .envs(PROXY_ENVS.clone())
            .args(vec!["--config", "download.config.proto"])
            .stdout(Stdio::piped())
            .stderr(Stdio::piped());
        start_child_process(nsjail_cmd, NSJAIL_PATH.as_str()).await
    } else {
        let fssafe_req = NON_ALPHANUM_CHAR.replace_all(&req, "_").to_string();
        #[cfg(unix)]
        let req = if no_uv_install {
            format!("'{}'", req)
        } else {
            req.to_owned()
        };

        #[cfg(windows)]
        let req = format!("{}", req);

        let mut command_args = if no_uv_install {
            vec![
                PYTHON_PATH.as_str(),
                "-m",
                "pip",
                "install",
                &req,
                "-I",
                "--no-deps",
                "--no-color",
                "--isolated",
                "--no-warn-conflicts",
                "--disable-pip-version-check",
                "-t",
                venv_p,
            ]
        } else {
            vec![
                UV_PATH.as_str(),
                "pip",
                "install",
                &req,
                "--no-deps",
                "--no-color",
                // "-p",
                // "3.11",
                // Prevent uv from discovering configuration files.
                "--no-config",
                "--link-mode=copy",
                "--system",
                // Prefer main index over extra
                // https://docs.astral.sh/uv/pip/compatibility/#packages-that-exist-on-multiple-indexes
                // TODO: Use env variable that can be toggled from UI
                "--index-strategy",
                "unsafe-best-match",
                "--target",
                venv_p,
                "--no-cache",
                "-q",
            ]
        };

        if let Some(url) = pip_extra_index_url.as_ref() {
            url.split(",").for_each(|url| {
                command_args.extend(["--extra-index-url", url]);
            });
        }

        if let Some(url) = pip_index_url.as_ref() {
            command_args.extend(["--index-url", url]);
        }
        if let Some(cert_path) = PIP_INDEX_CERT.as_ref() {
            command_args.extend(["--cert", cert_path]);
        }
        if let Some(host) = PIP_TRUSTED_HOST.as_ref() {
            command_args.extend(["--trusted-host", &host]);
        }

        let mut envs = vec![("PATH", PATH_ENV.as_str())];
        envs.push(("HOME", HOME_ENV.as_str()));

        tracing::debug!("uv pip install command: {:?}", command_args);

        #[cfg(unix)]
        {
            if no_uv_install {
                let mut flock_cmd = Command::new(FLOCK_PATH.as_str());
                flock_cmd
                    .env_clear()
                    .envs(PROXY_ENVS.clone())
                    .envs(envs)
                    .args([
                        "-x",
                        &format!(
                            "{}/{}-{}.lock",
                            LOCK_CACHE_DIR,
                            if no_uv_install { "pip" } else { "py311" },
                            fssafe_req
                        ),
                        "--command",
                        &command_args.join(" "),
                    ])
                    .stdout(Stdio::piped())
                    .stderr(Stdio::piped());
                start_child_process(flock_cmd, FLOCK_PATH.as_str()).await
            } else {
                let mut cmd = Command::new(command_args[0]);
                cmd.env_clear()
                    .envs(PROXY_ENVS.clone())
                    .envs(envs)
                    .args(&command_args[1..])
                    .stdout(Stdio::piped())
                    .stderr(Stdio::piped());
                start_child_process(cmd, UV_PATH.as_str()).await
            }
        }

        #[cfg(windows)]
        {
            let installer_path = if no_uv_install { command_args[0] } else { "uv" };
            let mut cmd: Command = Command::new(&installer_path);
            cmd.env_clear()
                .envs(envs)
                .envs(PROXY_ENVS.clone())
                .env("SystemRoot", SYSTEM_ROOT.as_str())
                .env("USERPROFILE", crate::USERPROFILE_ENV.as_str())
                .env(
                    "TMP",
                    std::env::var("TMP").unwrap_or_else(|_| String::from("/tmp")),
                )
                .args(&command_args[1..])
                .stdout(Stdio::piped())
                .stderr(Stdio::piped());
            start_child_process(cmd, installer_path).await
        }
    }
}

/// length = 5
/// value  = "foo"
/// output = "foo  "
///           12345
fn pad_string(value: &str, total_length: usize) -> String {
    if value.len() >= total_length {
        value.to_string() // Return the original string if it's already long enough
    } else {
        let padding_needed = total_length - value.len();
        format!("{value}{}", " ".repeat(padding_needed)) // Pad with spaces
    }
}

/// pip install, include cached or pull from S3
pub async fn handle_python_reqs(
    requirements: Vec<&str>,
    job_id: &Uuid,
    w_id: &str,
    _mem_peak: &mut i32,
    _canceled_by: &mut Option<CanceledBy>,
    db: &sqlx::Pool<sqlx::Postgres>,
    _worker_name: &str,
    job_dir: &str,
    worker_dir: &str,
    _occupancy_metrics: &mut Option<&mut OccupancyMetrics>,
    // TODO: Remove (Deprecated)
    mut no_uv_install: bool,
    is_ansible: bool,
) -> error::Result<Vec<String>> {
    let counter_arc = Arc::new(tokio::sync::Mutex::new(0));
    // Append logs with line like this:
    // [9/21]   +  requests==2.32.3            << (S3) |  in 57ms
    #[allow(unused_assignments)]
    async fn print_success(
        mut s3_pull: bool,
        mut s3_push: bool,
        job_id: &Uuid,
        w_id: &str,
        req: &str,
        req_tl: usize,
        counter_arc: Arc<tokio::sync::Mutex<usize>>,
        total_to_install: usize,
        instant: std::time::Instant,
        db: Pool<Postgres>,
    ) {
        #[cfg(not(all(feature = "enterprise", feature = "parquet", unix)))]
        {
            (s3_pull, s3_push) = (false, false);
        }

        #[cfg(all(feature = "enterprise", feature = "parquet", unix))]
        if OBJECT_STORE_CACHE_SETTINGS.read().await.is_none() {
            (s3_pull, s3_push) = (false, false);
        }

        let mut counter = counter_arc.lock().await;
        *counter += 1;

        append_logs(
            job_id,
            w_id,
            format!(
                "\n{}+  {}{}{}|  in {}ms",
                pad_string(&format!("[{}/{total_to_install}]", counter), 9),
                // Because we want to align to max len [999/999] we take ^
                //                                     123456789
                pad_string(&req, req_tl + 1),
                // Margin to the right    ^
                if s3_pull { "<< (S3) " } else { "" },
                if s3_push { " > (S3) " } else { "" },
                instant.elapsed().as_millis(),
            ),
            db,
        )
        .await;
        // Drop lock, so next print success can fire
    }
    no_uv_install |= *USE_PIP_INSTALL;

    if no_uv_install && !is_ansible {
        append_logs(&job_id, w_id, "\nFallback to pip (Deprecated!)\n", db).await;
        tracing::warn!("Fallback to pip");
    }
    // Parallelism level (N)
    let parallel_limit = if no_uv_install {
        1
    } else {
        // Semaphore will panic if value less then 1
        PY_CONCURRENT_DOWNLOADS.clamp(1, 30)
    };

    tracing::info!(
        workspace_id = %w_id,
        // is_ok = out,
        "Parallel limit: {}, job: {}",
        parallel_limit,
        job_id
    );

    let pip_indexes = (
        PIP_EXTRA_INDEX_URL
            .read()
            .await
            .clone()
            .map(handle_ephemeral_token),
        PIP_INDEX_URL
            .read()
            .await
            .clone()
            .map(handle_ephemeral_token),
    );

    // Prepare NSJAIL
    if !*DISABLE_NSJAIL {
>>>>>>> 1b922f3b
        let _ = write_file(
            job_dir,
            "download.config.proto",
            &(if no_uv_install {
                NSJAIL_CONFIG_DOWNLOAD_PY_CONTENT_FALLBACK
            } else {
                NSJAIL_CONFIG_DOWNLOAD_PY_CONTENT
            })
            .replace("{WORKER_DIR}", &worker_dir)
<<<<<<< HEAD
            .replace("{PY_INSTALL_DIR}", &PY_INSTALL_DIR)
=======
>>>>>>> 1b922f3b
            .replace(
                "{CACHE_DIR}",
                if no_uv_install {
                    PIP_CACHE_DIR
                } else {
<<<<<<< HEAD
                    &py_cache_dir
=======
                    PY311_CACHE_DIR
>>>>>>> 1b922f3b
                },
            )
            .replace("{CLONE_NEWUSER}", &(!*DISABLE_NUSER).to_string()),
        )?;
    };

    // Cached paths
    let mut req_with_penv: Vec<(String, String)> = vec![];
    // Requirements to pull (not cached)
    let mut req_paths: Vec<String> = vec![];
    // Find out if there is already cached dependencies
    // If so, skip them
    let mut in_cache = vec![];
    for req in requirements {
<<<<<<< HEAD
        // Ignore # py-3.xy
        if req.starts_with('#') {
            continue;
        }

        let py_prefix = if no_uv_install {
            PIP_CACHE_DIR
        } else {
            &py_version.to_cache_dir()
=======
        // Ignore python version annotation backed into lockfile
        if req.starts_with('#') || req.starts_with('-') || req.trim().is_empty() {
            continue;
        }
        // TODO: Remove
        let py_prefix = if no_uv_install {
            PIP_CACHE_DIR
        } else {
            PY311_CACHE_DIR
>>>>>>> 1b922f3b
        };

        let venv_p = format!(
            "{py_prefix}/{}",
            req.replace(' ', "").replace('/', "").replace(':', "")
        );
        if metadata(&venv_p).await.is_ok() {
            // If dir exists skip installation and push path to output
            req_paths.push(venv_p);
            in_cache.push(req.to_string());
        } else {
            req_with_penv.push((req.to_string(), venv_p));
        }
    }
    if in_cache.len() > 0 {
        append_logs(
            &job_id,
            w_id,
            format!("\nenv deps from local cache: {}\n", in_cache.join(", ")),
            db,
        )
        .await;
    }

<<<<<<< HEAD
    #[cfg(all(feature = "enterprise", feature = "parquet"))]
    if req_with_penv.len() > 0 {
        if let Some(os) = OBJECT_STORE_CACHE_SETTINGS.read().await.clone() {
            let (done_tx, mut done_rx) = tokio::sync::mpsc::channel(1);
            let job_id_2 = job_id.clone();
            let db_2 = db.clone();
            tokio::spawn(async move {
                loop {
                    tokio::select! {
                        _ = tokio::time::sleep(tokio::time::Duration::from_secs(5)) => {
                            if let Err(e) = sqlx::query_scalar!("UPDATE queue SET last_ping = now() WHERE id = $1", &job_id_2)
                            .execute(&db_2)
                            .await {
                                tracing::error!("failed to update last_ping: {}", e);
                            }
                        }
                        _ = done_rx.recv() => {
                            break;
                        }
                    }
                }
            });

            let start = std::time::Instant::now();
            let prefix = if no_uv_install {
                "pip".to_owned()
            } else {
                py_version.to_cache_dir_top_level()
            };

            let futures = req_with_penv
                .clone()
                .into_iter()
                .map(|(req, venv_p)| {
                    let os = os.clone();
                    let prefix = prefix.clone();
                    async move {
                        if pull_from_tar(os, venv_p.clone(), prefix).await.is_ok() {
                            PullFromTar::Pulled(venv_p.to_string())
                        } else {
                            PullFromTar::NotPulled(req.to_string(), venv_p.to_string())
=======
    let (kill_tx, ..) = tokio::sync::broadcast::channel::<()>(1);
    let kill_rxs: Vec<tokio::sync::broadcast::Receiver<()>> = (0..req_with_penv.len())
        .map(|_| kill_tx.subscribe())
        .collect();

    //   ________ Read comments at the end of the function to get more context
    let (_done_tx, mut done_rx) = tokio::sync::mpsc::channel::<()>(1);

    let job_id_2 = job_id.clone();
    let db_2 = db.clone();
    let w_id_2 = w_id.to_string();

    tokio::spawn(async move {
        loop {
            tokio::select! {
                _ = tokio::time::sleep(tokio::time::Duration::from_secs(1)) => {
                    // Notify server that we are still alive
                    // Detect if job has been canceled
                    let canceled =
                        sqlx::query_scalar::<_, bool>
                        (r#"

                               UPDATE queue 
                                  SET last_ping = now() 
                                WHERE id = $1 
                            RETURNING canceled

                            "#)
                        .bind(job_id_2)
                        .fetch_optional(&db_2)
                        .await
                        .unwrap_or_else(|e| {
                            tracing::error!(%e, "error updating job {job_id_2}: {e:#}");
                            Some(false)
                        })
                        .unwrap_or_else(|| {
                            // if the job is not in queue, it can only be in the completed_job so it is already complete
                            false
                        });

                    if canceled {

                        tracing::info!(
                            // If there is listener on other side,
                            workspace_id = %w_id_2,
                            "cancelling installations",
                        );

                        if let Err(ref e) = kill_tx.send(()){
                            tracing::error!(
                                // If there is listener on other side,
                                workspace_id = %w_id_2,
                                "failed to send done: Probably receiving end closed too early or have not opened yet\n{}",
                                // If there is no listener, it will be dropped safely
                                e
                            );
>>>>>>> 1b922f3b
                        }
                    }
                }
                // Once done_tx is dropped, this will be fired
                _ = done_rx.recv() => break
            }
        }
    });

    // tl = total_length
    // "small".len == 5
    // "middle".len == 6
    // "largest".len == 7
    //  ==> req_tl = 7
    let mut req_tl = 0;
    // Wheels to install
    let total_to_install = req_with_penv.len();
    if total_to_install > 0 {
        let mut logs = String::new();
        // Do we use UV?
        if no_uv_install {
            logs.push_str("\n\n--- PIP INSTALL ---\n");
        } else {
            logs.push_str("\n\n--- UV PIP INSTALL ---\n");
        }

        logs.push_str("\nTo be installed: \n\n");
        for (req, _) in &req_with_penv {
            if req.len() > req_tl {
                req_tl = req.len();
            }
            logs.push_str(&format!("{} \n", &req));
        }

        // Do we use Nsjail?
        if !*DISABLE_NSJAIL {
            logs.push_str(&format!(
                "\nStarting isolated installation... ({} tasks in parallel) \n",
                parallel_limit
            ));
        } else {
            logs.push_str(&format!(
                "\nStarting installation... ({} tasks in parallel) \n",
                parallel_limit
            ));
        }
        append_logs(&job_id, w_id, logs, db).await;
    }

    let semaphore = Arc::new(Semaphore::new(parallel_limit));
    let mut handles = Vec::with_capacity(total_to_install);

    #[cfg(all(feature = "enterprise", feature = "parquet", unix))]
    let is_not_pro = !matches!(get_license_plan().await, LicensePlan::Pro);

    let total_time = std::time::Instant::now();
    let has_work = req_with_penv.len() > 0;
    for ((req, venv_p), mut kill_rx) in req_with_penv.iter().zip(kill_rxs.into_iter()) {
        let permit = semaphore.clone().acquire_owned().await; // Acquire a permit

        if let Err(_) = permit {
            tracing::error!(
                workspace_id = %w_id,
                "Cannot acquire permit on semaphore, that can only mean that semaphore has been closed."
            );
            break;
        }

        let permit = permit.unwrap();

        tracing::info!(
            workspace_id = %w_id,
            "started setup python dependencies"
        );

        let db = db.clone();
        let job_id = job_id.clone();
        let job_dir = job_dir.to_owned();
        let w_id = w_id.to_owned();
        let req = req.clone();
        let venv_p = venv_p.clone();
        let counter_arc = counter_arc.clone();
        let pip_indexes = pip_indexes.clone();

        handles.push(task::spawn(async move {
            // permit will be dropped anyway if this thread exits at any point
            // so we dont have to drop it manually
            // but we need to move permit into scope to take ownership
            let _permit = permit;

            tracing::info!(
                workspace_id = %w_id,
                // is_ok = out,
                "started thread to install wheel {}",
                job_id
            );
<<<<<<< HEAD
            let mut vars = vars.clone();
            let req = req.to_string();
            vars.push(("REQ", &req));
            vars.push(("TARGET", &venv_p));
            if !no_uv_install {
                vars.push(("PY_PATH", &py_path));
                vars.push(("UV_PYTHON_INSTALL_DIR", "/tmp/windmill/cache/python"));
                vars.push(("UV_PYTHON_PREFERENCE", "only-managed"));
                vars.push(("UV_CACHE_DIR", UV_CACHE_DIR));
            }
            let mut nsjail_cmd = Command::new(NSJAIL_PATH.as_str());
            nsjail_cmd
                .current_dir(job_dir)
                .env_clear()
                .envs(vars)
                .envs(PROXY_ENVS.clone())
                .args(vec!["--config", "download.config.proto"])
                .stdout(Stdio::piped())
                .stderr(Stdio::piped());
            start_child_process(nsjail_cmd, NSJAIL_PATH.as_str()).await?
        } else {
            let fssafe_req = NON_ALPHANUM_CHAR.replace_all(&req, "_").to_string();
            #[cfg(unix)]
            let req = format!("'{}'", req);
=======
>>>>>>> 1b922f3b

            let start = std::time::Instant::now();
            #[cfg(all(feature = "enterprise", feature = "parquet", unix))]
            if is_not_pro {
                if let Some(os) = OBJECT_STORE_CACHE_SETTINGS.read().await.clone() {
                    tokio::select! {
                        // Cancel was called on the job
                        _ = kill_rx.recv() => return Err(anyhow::anyhow!("S3 pull was canceled")),
                        pull = pull_from_tar(os, venv_p.clone(), no_uv_install) => {
                            if let Err(e) = pull {
                                tracing::info!(
                                    workspace_id = %w_id,
                                    "No tarball was found on S3 or different problem occured {job_id}:\n{e}",
                                );
                            } else {
                                print_success(
                                    true,
                                    false,
                                    &job_id,
                                    &w_id,
                                    &req,
                                    req_tl,
                                    counter_arc,
                                    total_to_install,
                                    start,
                                    db
                                ).await;
                                return Ok(());
                            }
                        }
                    }
                }
            }

<<<<<<< HEAD
            let mut command_args = if no_uv_install {
                vec![
                    PYTHON_PATH.as_str(),
                    "-m",
                    "pip",
                    "install",
                    &req,
                    "-I",
                    "--no-deps",
                    "--no-color",
                    "--isolated",
                    "--no-warn-conflicts",
                    "--disable-pip-version-check",
                    "-t",
                    venv_p.as_str(),
                ]
            } else {
                vec![
                    UV_PATH.as_str(),
                    "pip",
                    "install",
                    &req,
                    "--no-deps",
                    "--no-color",
                    "-p",
                    &py_path,
                    // Prevent uv from discovering configuration files.
                    "--no-config",
                    "--link-mode=copy",
                    // TODO: Doublecheck it
                    // "--system",
                    // Prefer main index over extra
                    // https://docs.astral.sh/uv/pip/compatibility/#packages-that-exist-on-multiple-indexes
                    // TODO: Use env variable that can be toggled from UI
                    "--index-strategy",
                    "unsafe-best-match",
                    "--target",
                    venv_p.as_str(),
                    "--no-cache",
                ]
            };
            // panic!("{:?}", command_args);
            let pip_extra_index_url = PIP_EXTRA_INDEX_URL
                .read()
                .await
                .clone()
                .map(handle_ephemeral_token);
=======
            let mut uv_install_proccess = match spawn_uv_install(
                &w_id,
                &req,
                &venv_p,
                &job_dir,
                pip_indexes,
                no_uv_install,
            ).await {
                Ok(r) => r,
                Err(e) => {
                    append_logs(
                        &job_id,
                        w_id,
                        format!(
                            "\nError while spawning proccess:\n{e}",
                        ),
                        db,
                    )
                    .await;
                    return Err(e.into());
                }
            };
>>>>>>> 1b922f3b

            let mut stderr = uv_install_proccess
                .stderr
                .take()
                .ok_or(anyhow!("Cannot take stderr from uv_install_proccess"))?;

            tokio::select! {
                // Canceled
                _ = kill_rx.recv() => {
                    uv_install_proccess.kill().await?;
                    return Err(anyhow::anyhow!("uv pip install was canceled"));
                }
                // Finished
                exitstatus = uv_install_proccess.wait() => match exitstatus {
                    Ok(status) => if !status.success() {
                        tracing::warn!(
                            workspace_id = %w_id,
                            "uv install {} did not succeed, exit status: {:?}",
                            &req,
                            status.code()
                        );

                        let mut buf = String::new();
                        stderr.read_to_string(&mut buf).await.unwrap_or_else(|_|{
                            buf = "Cannot read stderr to string".to_owned();
                            0
                        });

                        append_logs(
                            &job_id,
                            w_id,
                            format!(
                                "\nError while installing {}:\n{buf}",
                                &req
                            ),
                            db,
                        )
                        .await;
                        return Err(anyhow!(buf));
                    },
                    Err(e) => {
                        tracing::error!(
                            workspace_id = %w_id,
                            "Cannot wait for uv_install_proccess, ExitStatus is Err: {e:?}",
                        );
                        return Err(e.into());
                    }
                }
            };

            #[cfg(all(feature = "enterprise", feature = "parquet", unix))]
            let s3_push = is_not_pro;

            #[cfg(not(all(feature = "enterprise", feature = "parquet", unix)))]
            let s3_push = false;


<<<<<<< HEAD
            #[cfg(unix)]
            {
                let pref = if no_uv_install {
                    py_version.to_string_no_dot()
                } else {
                    "pip".to_owned()
                };

                let mut flock_cmd = Command::new(FLOCK_PATH.as_str());
                flock_cmd
                    .env_clear()
                    .envs(PROXY_ENVS.clone())
                    .envs(envs)
                    .args([
                        "-x",
                        &format!("{}/py{}-{}.lock", LOCK_CACHE_DIR, &pref, fssafe_req),
                        "--command",
                        &command_args.join(" "),
                    ])
                    .stdout(Stdio::piped())
                    .stderr(Stdio::piped());
                start_child_process(flock_cmd, FLOCK_PATH.as_str()).await?
            }
=======
            print_success(
                false,
                s3_push,
                &job_id,
                &w_id,
                &req,
                req_tl,
                counter_arc,
                total_to_install,
                start,
                db, //
            )
            .await;
>>>>>>> 1b922f3b

            #[cfg(all(feature = "enterprise", feature = "parquet", unix))]
            if s3_push {
                if let Some(os) = OBJECT_STORE_CACHE_SETTINGS.read().await.clone() {
                    tokio::spawn(build_tar_and_push(os, venv_p.clone(), no_uv_install));
                }
            }

            tracing::info!(
                workspace_id = %w_id,
                // is_ok = out,
                "finished setting up python dependency {}",
                job_id
            );

<<<<<<< HEAD
        #[cfg(all(feature = "enterprise", feature = "parquet"))]
        if let Some(os) = OBJECT_STORE_CACHE_SETTINGS.read().await.clone() {
            if matches!(get_license_plan().await, LicensePlan::Pro) {
                tracing::warn!("S3 cache not available in the pro plan");
            } else {
                let venv_p = venv_p.clone();

                let (cache_dir, prefix) = if no_uv_install {
                    (PIP_CACHE_DIR.to_owned(), "pip".to_owned())
                } else {
                    py_version.to_cache_dir_tuple()
                };

                tokio::spawn(build_tar_and_push(os, venv_p, cache_dir, prefix));
=======
            Ok(())
        }));
    }

    let mut failed = false;
    for (handle, (_, venv_p)) in handles.into_iter().zip(req_with_penv.into_iter()) {
        if let Err(e) = handle
            .await
            .unwrap_or(Err(anyhow!("Problem by joining handle")))
        {
            failed = true;
            tracing::warn!(
                workspace_id = %w_id,
                "Env installation failed: {:?}",
                e
            );
            if let Err(e) = fs::remove_dir_all(&venv_p) {
                tracing::warn!(
                    workspace_id = %w_id,
                    "Failed to remove cache dir: {:?}",
                    e
                );
>>>>>>> 1b922f3b
            }
        } else {
            req_paths.push(venv_p);
        }
    }

    if has_work {
        let total_time = total_time.elapsed().as_millis();
        append_logs(&job_id, w_id, format!("\nenv set in {}ms", total_time), db).await;
    }

    // Usually done_tx will drop after this return
    // If there is listener on other side,
    // it will be triggered
    // If there is no listener, it will be dropped safely
    return if failed {
        Err(anyhow!("Env installation did not succeed, check logs").into())
    } else {
        Ok(req_paths)
    };
}

#[cfg(feature = "enterprise")]
use crate::JobCompletedSender;
#[cfg(feature = "enterprise")]
use crate::{common::build_envs_map, dedicated_worker::handle_dedicated_process};
#[cfg(feature = "enterprise")]
use windmill_common::variables;

#[cfg(feature = "enterprise")]
pub async fn start_worker(
    requirements_o: Option<String>,
    db: &sqlx::Pool<sqlx::Postgres>,
    inner_content: &str,
    base_internal_url: &str,
    job_dir: &str,
    worker_name: &str,
    envs: HashMap<String, String>,
    w_id: &str,
    script_path: &str,
    token: &str,
    job_completed_tx: JobCompletedSender,
    jobs_rx: tokio::sync::mpsc::Receiver<std::sync::Arc<QueuedJob>>,
    killpill_rx: tokio::sync::broadcast::Receiver<()>,
) -> error::Result<()> {
    let mut mem_peak: i32 = 0;
    let mut canceled_by: Option<CanceledBy> = None;
    let context = variables::get_reserved_variables(
        db,
        w_id,
        &token,
        "dedicated_worker@windmill.dev",
        "dedicated_worker",
        "NOT_AVAILABLE",
        "dedicated_worker",
        Some(script_path.to_string()),
        None,
        None,
        None,
        None,
        None,
        None,
        None,
    )
    .await
    .to_vec();

    let context_envs = build_envs_map(context).await;
    let (_, additional_python_paths) = handle_python_deps(
        job_dir,
        requirements_o,
        inner_content,
        w_id,
        script_path,
        &Uuid::nil(),
        db,
        worker_name,
        job_dir,
        &mut mem_peak,
        &mut canceled_by,
        &mut None,
    )
    .await?;

    let _args = None;
    let (
        import_loader,
        import_base64,
        import_datetime,
        module_dir_dot,
        _dirs,
        last,
        transforms,
        spread,
        _,
        _,
    ) = prepare_wrapper(job_dir, inner_content, script_path, _args.as_ref(), true).await?;

    {
        let indented_transforms = transforms
            .lines()
            .map(|x| format!("    {}", x))
            .collect::<Vec<String>>()
            .join("\n");

        let wrapper_content: String = format!(
            r#"
import json
{import_loader}
{import_base64}
{import_datetime}
import traceback
import sys
from {module_dir_dot} import {last} as inner_script
import re


def to_b_64(v: bytes):
    import base64
    b64 = base64.b64encode(v)
    return b64.decode('ascii')

replace_nan = re.compile(r'(?:\bNaN\b|\\u0000)')
sys.stdout.write('start\n')

for line in sys.stdin:
    if line == 'end\n':
        break
    kwargs = json.loads(line, strict=False)
    args = {{}}
{indented_transforms}
    {spread}
    for k, v in list(args.items()):
        if v == '<function call>':
            del args[k]

    try:
        res = inner_script.main(**args)
        typ = type(res)
        if typ.__name__ == 'DataFrame':
            if typ.__module__ == 'pandas.core.frame':
                res = res.values.tolist()
            elif typ.__module__ == 'polars.dataframe.frame':
                res = res.rows()
        elif typ.__name__ == 'bytes':
            res = to_b_64(res)
        elif typ.__name__ == 'dict':
            for k, v in res.items():
                if type(v).__name__ == 'bytes':
                    res[k] = to_b_64(v)
        res_json = re.sub(replace_nan, ' null ', json.dumps(res, separators=(',', ':'), default=str).replace('\n', ''))
        sys.stdout.write("wm_res[success]:" + res_json + "\n")
    except BaseException as e:
        exc_type, exc_value, exc_traceback = sys.exc_info()
        tb = traceback.format_tb(exc_traceback)
        err_json = json.dumps({{ "message": str(e), "name": e.__class__.__name__, "stack": '\n'.join(tb[1:])  }}, separators=(',', ':'), default=str).replace('\n', '')
        sys.stdout.write("wm_res[error]:" + err_json + "\n")
    sys.stdout.flush()
"#,
        );
        write_file(job_dir, "wrapper.py", &wrapper_content)?;
    }

    let reserved_variables = windmill_common::variables::get_reserved_variables(
        db,
        w_id,
        token,
        "dedicated_worker",
        "dedicated_worker",
        Uuid::nil().to_string().as_str(),
        "dedicated_worker",
        Some(script_path.to_string()),
        None,
        None,
        None,
        None,
        None,
        None,
        None,
    )
    .await;

    let mut proc_envs = HashMap::new();
    let additional_python_paths_folders = additional_python_paths.iter().join(":");
    proc_envs.insert("PYTHONPATH".to_string(), additional_python_paths_folders);
    proc_envs.insert("PATH".to_string(), PATH_ENV.to_string());
    proc_envs.insert("TZ".to_string(), TZ_ENV.to_string());
    proc_envs.insert(
        "BASE_INTERNAL_URL".to_string(),
        base_internal_url.to_string(),
    );
    proc_envs.insert("BASE_URL".to_string(), base_internal_url.to_string());
    handle_dedicated_process(
        &*PYTHON_PATH,
        job_dir,
        context_envs,
        envs,
        reserved_variables,
        proc_envs,
        ["-u", "-m", "wrapper"].to_vec(),
        killpill_rx,
        job_completed_tx,
        token,
        jobs_rx,
        worker_name,
        db,
        script_path,
        "python",
    )
    .await
}<|MERGE_RESOLUTION|>--- conflicted
+++ resolved
@@ -1,15 +1,9 @@
 use std::{
-<<<<<<< HEAD
-    collections::HashMap,
-    process::Stdio,
-    // sync::{Arc, RwLock},
-=======
     collections::{HashMap, HashSet},
     fs,
     path::Path,
     process::Stdio,
     sync::Arc,
->>>>>>> 1b922f3b
 };
 
 use anyhow::anyhow;
@@ -66,14 +60,10 @@
     static ref NOUV: bool = std::env::var("NOUV")
         .ok().map(|flag| flag == "true").unwrap_or(false);
 
-<<<<<<< HEAD
-=======
     /// Use pip install
     static ref USE_PIP_INSTALL: bool = std::env::var("USE_PIP_INSTALL")
         .ok().map(|flag| flag == "true").unwrap_or(false);
 
-
->>>>>>> 1b922f3b
     static ref RELATIVE_IMPORT_REGEX: Regex = Regex::new(r#"(import|from)\s(((u|f)\.)|\.)"#).unwrap();
 
     static ref EPHEMERAL_TOKEN_CMD: Option<String> = std::env::var("EPHEMERAL_TOKEN_CMD").ok();
@@ -97,15 +87,9 @@
         read_result, start_child_process, OccupancyMetrics,
     },
     handle_child::handle_child,
-<<<<<<< HEAD
-    AuthedClientBackgroundTask, DISABLE_NSJAIL, DISABLE_NUSER, HOME_ENV, PROXY_ENVS,
-    INSTANCE_PYTHON_VERSION, LOCK_CACHE_DIR, NSJAIL_PATH, PATH_ENV, PIP_CACHE_DIR,
-    PIP_EXTRA_INDEX_URL, PIP_INDEX_URL, PY_INSTALL_DIR, TZ_ENV, UV_CACHE_DIR,
-=======
     AuthedClientBackgroundTask, DISABLE_NSJAIL, DISABLE_NUSER, HOME_ENV, LOCK_CACHE_DIR,
     NSJAIL_PATH, PATH_ENV, PIP_CACHE_DIR, PIP_EXTRA_INDEX_URL, PIP_INDEX_URL, PROXY_ENVS,
     PY311_CACHE_DIR, TZ_ENV, UV_CACHE_DIR,
->>>>>>> 1b922f3b
 };
 
 #[derive(Eq, PartialEq, Clone, Copy)]
@@ -808,11 +792,8 @@
     occupancy_metrics: &mut OccupancyMetrics,
 ) -> windmill_common::error::Result<Box<RawValue>> {
     let script_path = crate::common::use_flow_root_path(job.script_path());
-<<<<<<< HEAD
+
     let (py_version, additional_python_paths) = handle_python_deps(
-=======
-    let mut additional_python_paths = handle_python_deps(
->>>>>>> 1b922f3b
         job_dir,
         requirements_o,
         inner_content,
@@ -829,9 +810,6 @@
     .await?;
     let annotations = windmill_common::worker::PythonAnnotations::parse(inner_content);
 
-<<<<<<< HEAD
-    let no_uv = *NOUV | annotations.no_uv;
-=======
     tracing::debug!("Finished handling python dependencies");
 
     if !PythonAnnotations::parse(inner_content).no_postinstall {
@@ -848,7 +826,7 @@
         db,
     )
     .await;
->>>>>>> 1b922f3b
+
 
     if no_uv {
         append_logs(
@@ -1412,7 +1390,6 @@
         .unwrap_or_else(|| vec![])
         .clone();
 
-<<<<<<< HEAD
     let is_deployed = requirements_o.is_some();
 
     let annotations = windmill_common::worker::PythonAnnotations::parse(inner_content);
@@ -1428,9 +1405,9 @@
             PyVersion::Py311
         }),
     );
-=======
+
     let annotations = windmill_common::worker::PythonAnnotations::parse(inner_content);
->>>>>>> 1b922f3b
+
     let requirements = match requirements_o {
         Some(r) => r,
         None => {
@@ -1462,12 +1439,9 @@
                     worker_name,
                     w_id,
                     occupancy_metrics,
-<<<<<<< HEAD
                     annotated_or_instance_version,
                     annotations.no_uv,
-=======
                     annotations.no_uv || annotations.no_uv_compile,
->>>>>>> 1b922f3b
                     annotations.no_cache,
                 )
                 .await
@@ -1502,14 +1476,10 @@
             annotated_or_instance_version
         };
         let mut venv_path = handle_python_reqs(
-<<<<<<< HEAD
-            req,
-=======
             requirements
                 .split("\n")
                 .filter(|x| !x.starts_with("--") && !x.trim().is_empty())
                 .collect(),
->>>>>>> 1b922f3b
             job_id,
             w_id,
             mem_peak,
@@ -1519,13 +1489,11 @@
             job_dir,
             worker_dir,
             occupancy_metrics,
-<<<<<<< HEAD
             final_version,
             annotations.no_uv,
-=======
             annotations.no_uv || annotations.no_uv_install,
             false,
->>>>>>> 1b922f3b
+
         )
         .await?;
         additional_python_paths.append(&mut venv_path);
@@ -1543,110 +1511,27 @@
     static ref PIP_SECRET_VARIABLE: Regex = Regex::new(r"\$\{PIP_SECRET:([^\s\}]+)\}").unwrap();
 }
 
-<<<<<<< HEAD
-/// pip install, include cached or pull from S3
-pub async fn handle_python_reqs(
-    requirements: Vec<&str>,
-    job_id: &Uuid,
-=======
 /// Spawn process of uv install
 /// Can be wrapped by nsjail depending on configuration
 #[inline]
 async fn spawn_uv_install(
->>>>>>> 1b922f3b
+
     w_id: &str,
     req: &str,
     venv_p: &str,
     job_dir: &str,
-<<<<<<< HEAD
-    worker_dir: &str,
-    occupancy_metrics: &mut Option<&mut OccupancyMetrics>,
-    py_version: PyVersion,
-    // TODO: Remove (Deprecated)
-    mut no_uv_install: bool,
-) -> error::Result<Vec<String>> {
-    let mut req_paths: Vec<String> = vec![];
-    // TODO: Add uv python path and preferences
-    let mut vars = vec![("PATH", PATH_ENV.as_str())];
-    let pip_extra_index_url;
-    let pip_index_url;
-
-    no_uv_install |= *NOUV;
-
-    if no_uv_install {
-        append_logs(&job_id, w_id, "\nFallback to pip (Deprecated!)\n", db).await;
-        tracing::warn!("Fallback to pip");
-    }
-
-    // TODO: In what cases it may fail?
-    let py_path = py_version
-        .get_python(
-            job_dir,
-            job_id,
-            mem_peak,
-            db,
-            worker_name,
-            w_id,
-            occupancy_metrics,
-        )
-        .await?;
-
-=======
+
     (pip_extra_index_url, pip_index_url): (Option<String>, Option<String>),
     no_uv_install: bool,
 ) -> Result<tokio::process::Child, Error> {
->>>>>>> 1b922f3b
+
     if !*DISABLE_NSJAIL {
         tracing::info!(
             workspace_id = %w_id,
             "starting nsjail"
         );
 
-<<<<<<< HEAD
-        if no_uv_install {
-            if let Some(url) = pip_extra_index_url.as_ref() {
-                vars.push(("EXTRA_INDEX_URL", url));
-            }
-
-            pip_index_url = PIP_INDEX_URL
-                .read()
-                .await
-                .clone()
-                .map(handle_ephemeral_token);
-
-            if let Some(url) = pip_index_url.as_ref() {
-                vars.push(("INDEX_URL", url));
-            }
-            if let Some(cert_path) = PIP_INDEX_CERT.as_ref() {
-                vars.push(("PIP_INDEX_CERT", cert_path));
-            }
-            if let Some(host) = PIP_TRUSTED_HOST.as_ref() {
-                vars.push(("TRUSTED_HOST", host));
-            }
-        } else {
-            if let Some(url) = pip_extra_index_url.as_ref() {
-                vars.push(("UV_EXTRA_INDEX_URL", url));
-            }
-
-            pip_index_url = PIP_INDEX_URL
-                .read()
-                .await
-                .clone()
-                .map(handle_ephemeral_token);
-
-            if let Some(url) = pip_index_url.as_ref() {
-                vars.push(("UV_INDEX_URL", url));
-            }
-            if let Some(cert_path) = PIP_INDEX_CERT.as_ref() {
-                vars.push(("PIP_INDEX_CERT", cert_path));
-            }
-            if let Some(host) = PIP_TRUSTED_HOST.as_ref() {
-                vars.push(("TRUSTED_HOST", host));
-            }
-        }
-
-        let py_cache_dir = py_version.to_cache_dir();
-=======
+
         let mut vars = vec![("PATH", PATH_ENV.as_str())];
         if let Some(url) = pip_extra_index_url.as_ref() {
             vars.push(("EXTRA_INDEX_URL", url));
@@ -1918,7 +1803,6 @@
 
     // Prepare NSJAIL
     if !*DISABLE_NSJAIL {
->>>>>>> 1b922f3b
         let _ = write_file(
             job_dir,
             "download.config.proto",
@@ -1928,20 +1812,13 @@
                 NSJAIL_CONFIG_DOWNLOAD_PY_CONTENT
             })
             .replace("{WORKER_DIR}", &worker_dir)
-<<<<<<< HEAD
             .replace("{PY_INSTALL_DIR}", &PY_INSTALL_DIR)
-=======
->>>>>>> 1b922f3b
             .replace(
                 "{CACHE_DIR}",
                 if no_uv_install {
                     PIP_CACHE_DIR
                 } else {
-<<<<<<< HEAD
-                    &py_cache_dir
-=======
                     PY311_CACHE_DIR
->>>>>>> 1b922f3b
                 },
             )
             .replace("{CLONE_NEWUSER}", &(!*DISABLE_NUSER).to_string()),
@@ -1956,17 +1833,7 @@
     // If so, skip them
     let mut in_cache = vec![];
     for req in requirements {
-<<<<<<< HEAD
-        // Ignore # py-3.xy
-        if req.starts_with('#') {
-            continue;
-        }
-
-        let py_prefix = if no_uv_install {
-            PIP_CACHE_DIR
-        } else {
-            &py_version.to_cache_dir()
-=======
+
         // Ignore python version annotation backed into lockfile
         if req.starts_with('#') || req.starts_with('-') || req.trim().is_empty() {
             continue;
@@ -1976,7 +1843,6 @@
             PIP_CACHE_DIR
         } else {
             PY311_CACHE_DIR
->>>>>>> 1b922f3b
         };
 
         let venv_p = format!(
@@ -2001,49 +1867,7 @@
         .await;
     }
 
-<<<<<<< HEAD
-    #[cfg(all(feature = "enterprise", feature = "parquet"))]
-    if req_with_penv.len() > 0 {
-        if let Some(os) = OBJECT_STORE_CACHE_SETTINGS.read().await.clone() {
-            let (done_tx, mut done_rx) = tokio::sync::mpsc::channel(1);
-            let job_id_2 = job_id.clone();
-            let db_2 = db.clone();
-            tokio::spawn(async move {
-                loop {
-                    tokio::select! {
-                        _ = tokio::time::sleep(tokio::time::Duration::from_secs(5)) => {
-                            if let Err(e) = sqlx::query_scalar!("UPDATE queue SET last_ping = now() WHERE id = $1", &job_id_2)
-                            .execute(&db_2)
-                            .await {
-                                tracing::error!("failed to update last_ping: {}", e);
-                            }
-                        }
-                        _ = done_rx.recv() => {
-                            break;
-                        }
-                    }
-                }
-            });
-
-            let start = std::time::Instant::now();
-            let prefix = if no_uv_install {
-                "pip".to_owned()
-            } else {
-                py_version.to_cache_dir_top_level()
-            };
-
-            let futures = req_with_penv
-                .clone()
-                .into_iter()
-                .map(|(req, venv_p)| {
-                    let os = os.clone();
-                    let prefix = prefix.clone();
-                    async move {
-                        if pull_from_tar(os, venv_p.clone(), prefix).await.is_ok() {
-                            PullFromTar::Pulled(venv_p.to_string())
-                        } else {
-                            PullFromTar::NotPulled(req.to_string(), venv_p.to_string())
-=======
+
     let (kill_tx, ..) = tokio::sync::broadcast::channel::<()>(1);
     let kill_rxs: Vec<tokio::sync::broadcast::Receiver<()>> = (0..req_with_penv.len())
         .map(|_| kill_tx.subscribe())
@@ -2100,7 +1924,6 @@
                                 // If there is no listener, it will be dropped safely
                                 e
                             );
->>>>>>> 1b922f3b
                         }
                     }
                 }
@@ -2197,33 +2020,6 @@
                 "started thread to install wheel {}",
                 job_id
             );
-<<<<<<< HEAD
-            let mut vars = vars.clone();
-            let req = req.to_string();
-            vars.push(("REQ", &req));
-            vars.push(("TARGET", &venv_p));
-            if !no_uv_install {
-                vars.push(("PY_PATH", &py_path));
-                vars.push(("UV_PYTHON_INSTALL_DIR", "/tmp/windmill/cache/python"));
-                vars.push(("UV_PYTHON_PREFERENCE", "only-managed"));
-                vars.push(("UV_CACHE_DIR", UV_CACHE_DIR));
-            }
-            let mut nsjail_cmd = Command::new(NSJAIL_PATH.as_str());
-            nsjail_cmd
-                .current_dir(job_dir)
-                .env_clear()
-                .envs(vars)
-                .envs(PROXY_ENVS.clone())
-                .args(vec!["--config", "download.config.proto"])
-                .stdout(Stdio::piped())
-                .stderr(Stdio::piped());
-            start_child_process(nsjail_cmd, NSJAIL_PATH.as_str()).await?
-        } else {
-            let fssafe_req = NON_ALPHANUM_CHAR.replace_all(&req, "_").to_string();
-            #[cfg(unix)]
-            let req = format!("'{}'", req);
-=======
->>>>>>> 1b922f3b
 
             let start = std::time::Instant::now();
             #[cfg(all(feature = "enterprise", feature = "parquet", unix))]
@@ -2258,55 +2054,6 @@
                 }
             }
 
-<<<<<<< HEAD
-            let mut command_args = if no_uv_install {
-                vec![
-                    PYTHON_PATH.as_str(),
-                    "-m",
-                    "pip",
-                    "install",
-                    &req,
-                    "-I",
-                    "--no-deps",
-                    "--no-color",
-                    "--isolated",
-                    "--no-warn-conflicts",
-                    "--disable-pip-version-check",
-                    "-t",
-                    venv_p.as_str(),
-                ]
-            } else {
-                vec![
-                    UV_PATH.as_str(),
-                    "pip",
-                    "install",
-                    &req,
-                    "--no-deps",
-                    "--no-color",
-                    "-p",
-                    &py_path,
-                    // Prevent uv from discovering configuration files.
-                    "--no-config",
-                    "--link-mode=copy",
-                    // TODO: Doublecheck it
-                    // "--system",
-                    // Prefer main index over extra
-                    // https://docs.astral.sh/uv/pip/compatibility/#packages-that-exist-on-multiple-indexes
-                    // TODO: Use env variable that can be toggled from UI
-                    "--index-strategy",
-                    "unsafe-best-match",
-                    "--target",
-                    venv_p.as_str(),
-                    "--no-cache",
-                ]
-            };
-            // panic!("{:?}", command_args);
-            let pip_extra_index_url = PIP_EXTRA_INDEX_URL
-                .read()
-                .await
-                .clone()
-                .map(handle_ephemeral_token);
-=======
             let mut uv_install_proccess = match spawn_uv_install(
                 &w_id,
                 &req,
@@ -2329,7 +2076,6 @@
                     return Err(e.into());
                 }
             };
->>>>>>> 1b922f3b
 
             let mut stderr = uv_install_proccess
                 .stderr
@@ -2386,32 +2132,6 @@
             #[cfg(not(all(feature = "enterprise", feature = "parquet", unix)))]
             let s3_push = false;
 
-
-<<<<<<< HEAD
-            #[cfg(unix)]
-            {
-                let pref = if no_uv_install {
-                    py_version.to_string_no_dot()
-                } else {
-                    "pip".to_owned()
-                };
-
-                let mut flock_cmd = Command::new(FLOCK_PATH.as_str());
-                flock_cmd
-                    .env_clear()
-                    .envs(PROXY_ENVS.clone())
-                    .envs(envs)
-                    .args([
-                        "-x",
-                        &format!("{}/py{}-{}.lock", LOCK_CACHE_DIR, &pref, fssafe_req),
-                        "--command",
-                        &command_args.join(" "),
-                    ])
-                    .stdout(Stdio::piped())
-                    .stderr(Stdio::piped());
-                start_child_process(flock_cmd, FLOCK_PATH.as_str()).await?
-            }
-=======
             print_success(
                 false,
                 s3_push,
@@ -2425,7 +2145,6 @@
                 db, //
             )
             .await;
->>>>>>> 1b922f3b
 
             #[cfg(all(feature = "enterprise", feature = "parquet", unix))]
             if s3_push {
@@ -2441,22 +2160,7 @@
                 job_id
             );
 
-<<<<<<< HEAD
-        #[cfg(all(feature = "enterprise", feature = "parquet"))]
-        if let Some(os) = OBJECT_STORE_CACHE_SETTINGS.read().await.clone() {
-            if matches!(get_license_plan().await, LicensePlan::Pro) {
-                tracing::warn!("S3 cache not available in the pro plan");
-            } else {
-                let venv_p = venv_p.clone();
-
-                let (cache_dir, prefix) = if no_uv_install {
-                    (PIP_CACHE_DIR.to_owned(), "pip".to_owned())
-                } else {
-                    py_version.to_cache_dir_tuple()
-                };
-
-                tokio::spawn(build_tar_and_push(os, venv_p, cache_dir, prefix));
-=======
+
             Ok(())
         }));
     }
@@ -2479,7 +2183,6 @@
                     "Failed to remove cache dir: {:?}",
                     e
                 );
->>>>>>> 1b922f3b
             }
         } else {
             req_paths.push(venv_p);
