use std::collections::HashMap;
use std::net::IpAddr;
use std::sync::atomic::{AtomicU64, AtomicUsize, Ordering};
use std::sync::Arc;
use std::time::Duration;

use anyhow::Context;
use base64::{engine, Engine as _};
use chrono::Utc;
use futures::future::BoxFuture;
use futures::{FutureExt, StreamExt, TryStreamExt};
use itertools::Itertools;
use native_tls::{Certificate, TlsConnector};
use postgres_native_tls::MakeTlsConnector;
use rust_decimal::{prelude::FromPrimitive, Decimal};
use serde::Deserialize;
use serde_json::value::RawValue;
use serde_json::Map;
use serde_json::Value;
use tokio::sync::{Mutex, RwLock};
use tokio_postgres::Client;
use tokio_postgres::{types::ToSql, NoTls, Row};
use tokio_postgres::{
    types::{FromSql, Type},
    Column,
};
use uuid::Uuid;
use windmill_common::error::to_anyhow;
use windmill_common::error::{self, Error};
use windmill_common::s3_helpers::convert_json_line_stream;
use windmill_common::worker::{to_raw_value, Connection, CLOUD_HOSTED};
use windmill_parser::{Arg, Typ};
use windmill_parser_sql::{
    parse_db_resource, parse_pg_statement_arg_indices, parse_pgsql_sig, parse_s3_mode,
    parse_sql_blocks,
};
use windmill_queue::{CanceledBy, MiniPulledJob};

use crate::common::{
    build_args_values, s3_mode_args_to_worker_data, sizeof_val, OccupancyMetrics, S3ModeWorkerData,
};
use crate::handle_child::run_future_with_polling_update_job_poller;
use crate::sanitized_sql_params::sanitize_and_interpolate_unsafe_sql_args;
use crate::{AuthedClient, MAX_RESULT_SIZE};
use bytes::Buf;
use lazy_static::lazy_static;
use urlencoding::encode;

#[derive(Deserialize)]
struct PgDatabase {
    host: String,
    user: Option<String>,
    password: Option<String>,
    port: Option<u16>,
    sslmode: Option<String>,
    dbname: String,
    root_certificate_pem: Option<String>,
}

lazy_static! {
    pub static ref CONNECTION_CACHE: Arc<Mutex<Option<(String, tokio_postgres::Client)>>> =
        Arc::new(Mutex::new(None));
    pub static ref CONNECTION_COUNTER: Arc<RwLock<HashMap<String, u64>>> =
        Arc::new(RwLock::new(HashMap::new()));
    pub static ref LAST_QUERY: AtomicU64 = AtomicU64::new(0);
}

fn do_postgresql_inner<'a>(
    mut query: String,
    param_idx_to_arg_and_value: &HashMap<i32, (&Arg, Option<&Value>)>,
    client: &'a Client,
    column_order: Option<&'a mut Option<Vec<String>>>,
    siz: &'a AtomicUsize,
    skip_collect: bool,
<<<<<<< HEAD
    s3: Option<S3ModeWorkerData>,
) -> error::Result<BoxFuture<'a, anyhow::Result<Box<RawValue>>>> {
=======
) -> error::Result<BoxFuture<'a, error::Result<Box<RawValue>>>> {
>>>>>>> 9e2cdade
    let mut query_params = vec![];

    let arg_indices = parse_pg_statement_arg_indices(&query);

    let mut i = 1;
    for oidx in arg_indices.iter().sorted() {
        if let Some((arg, value)) = param_idx_to_arg_and_value.get(&oidx) {
            if *oidx as usize != i {
                query = query.replace(&format!("${}", oidx), &format!("${}", i));
            }
            let value = value.unwrap_or_else(|| &serde_json::Value::Null);
            let arg_t = arg
                .otyp
                .as_ref()
                .ok_or_else(|| anyhow::anyhow!("Missing otzyp for pg arg"))?;
            let typ = &arg.typ;
            let param = convert_val(value, arg_t, typ)?;
            query_params.push(param);
            i += 1;
        }
    }

    let result_f = async move {
        // Now we can execute a simple statement that just returns its parameter.

        let mut res: Vec<serde_json::Value> = vec![];

        let query_params = query_params
            .iter()
            .map(|p| &**p as &(dyn ToSql + Sync))
            .collect_vec();

        if skip_collect {
            client
                .execute_raw(&query, query_params)
                .await
                .map_err(to_anyhow)?;
        } else if let Some(ref s3) = s3 {
            let rows_stream = client
                .query_raw(&query, query_params)
                .await?
                .map_err(to_anyhow)
                .map(|row_result| {
                    row_result.and_then(|row| postgres_row_to_json_value(row).map_err(to_anyhow))
                });

            let stream = convert_json_line_stream(rows_stream.boxed(), s3.format).await?;
            s3.upload(stream.boxed()).await?;

            return Ok(serde_json::value::to_raw_value(&s3.object_key)?);
        } else {
            let rows = client
                .query_raw(&query, query_params)
                .await
                .map_err(to_anyhow)?;

            let rows = rows.try_collect::<Vec<Row>>().await.map_err(to_anyhow)?;

            if let Some(column_order) = column_order {
                *column_order = Some(
                    rows.first()
                        .map(|x| {
                            x.columns()
                                .iter()
                                .map(|x| x.name().to_string())
                                .collect::<Vec<String>>()
                        })
                        .unwrap_or_default(),
                );
            }

            for row in rows.into_iter() {
                let r = postgres_row_to_json_value(row);
                if let Ok(v) = r.as_ref() {
                    let size = sizeof_val(v);
                    siz.fetch_add(size, Ordering::Relaxed);
                }
                if *CLOUD_HOSTED {
                    let siz = siz.load(Ordering::Relaxed);
                    if siz > MAX_RESULT_SIZE * 4 {
                        return Err(Error::ExecutionErr(format!(
                            "Query result too large for cloud (size = {} > {})",
                            siz,
                            MAX_RESULT_SIZE & 4,
                        )));
                    }
                }
                if let Ok(v) = r {
                    res.push(v);
                } else {
                    return Err(to_anyhow(r.err().unwrap()).into());
                }
            }
        }

        Ok(to_raw_value(&res))
    };

    Ok(result_f.boxed())
}

pub async fn do_postgresql(
    job: &MiniPulledJob,
    client: &AuthedClient,
    query: &str,
    conn: &Connection,
    mem_peak: &mut i32,
    canceled_by: &mut Option<CanceledBy>,
    worker_name: &str,
    column_order: &mut Option<Vec<String>>,
    occupancy_metrics: &mut OccupancyMetrics,
) -> error::Result<Box<RawValue>> {
    let pg_args = build_args_values(job, client, conn).await?;

    let inline_db_res_path = parse_db_resource(&query);

    let s3 = parse_s3_mode(&query)?.map(|s3| s3_mode_args_to_worker_data(s3, client.clone(), job));

    let db_arg = if let Some(inline_db_res_path) = inline_db_res_path {
        Some(
            client
                .get_resource_value_interpolated::<serde_json::Value>(
                    &inline_db_res_path,
                    Some(job.id.to_string()),
                )
                .await?,
        )
    } else {
        pg_args.get("database").cloned()
    };

    let database = if let Some(db) = db_arg {
        serde_json::from_value::<PgDatabase>(db.clone())
            .map_err(|e| Error::ExecutionErr(e.to_string()))?
    } else {
        return Err(Error::BadRequest("Missing database argument".to_string()));
    };

    let annotations = windmill_common::worker::SqlAnnotations::parse(query);

    let sslmode = match database.sslmode.as_deref() {
        Some("allow") => "prefer".to_string(),
        Some("verify-ca") | Some("verify-full") => "require".to_string(),
        Some(s) => s.to_string(),
        None => "prefer".to_string(),
    };
    let database_string = format!(
        "postgres://{user}:{password}@{host}:{port}/{dbname}?sslmode={sslmode}",
        user = encode(&database.user.unwrap_or("postgres".to_string())),
        password = encode(&database.password.unwrap_or("".to_string())),
        host = encode(&database.host),
        port = database.port.unwrap_or(5432),
        dbname = database.dbname,
        sslmode = sslmode
    );
    let database_string_clone = database_string.clone();

    let mtex;
    if !*CLOUD_HOSTED {
        mtex = CONNECTION_CACHE.try_lock().ok();
        increment_connection_counter(&database_string).await;
    } else {
        mtex = None;
    }

    let has_cached_con = mtex
        .as_ref()
        .is_some_and(|x| x.as_ref().is_some_and(|y| y.0 == database_string));

    // tracing::error!("HAS CACHED CON: {}", has_cached_con);
    let (new_client, mtex) = if has_cached_con {
        tracing::info!("Using cached connection");
        LAST_QUERY.store(
            chrono::Utc::now().timestamp().try_into().unwrap_or(0),
            std::sync::atomic::Ordering::Relaxed,
        );
        (None, mtex)
    } else if sslmode == "require" {
        tracing::info!("Creating new connection");
        let mut connector = TlsConnector::builder();
        if let Some(root_certificate_pem) = database.root_certificate_pem {
            if !root_certificate_pem.is_empty() {
                connector.add_root_certificate(
                    Certificate::from_pem(root_certificate_pem.as_bytes())
                        .map_err(|e| error::Error::BadConfig(format!("Invalid Certs: {e:#}")))?,
                );
            } else {
                connector.danger_accept_invalid_certs(true);
                connector.danger_accept_invalid_hostnames(true);
            }
        } else {
            connector
                .danger_accept_invalid_certs(true)
                .danger_accept_invalid_hostnames(true);
        }

        let (client, connection) = tokio::time::timeout(
            std::time::Duration::from_secs(20),
            tokio_postgres::connect(
                &database_string,
                MakeTlsConnector::new(connector.build().map_err(to_anyhow)?),
            ),
        )
        .await
        .map_err(to_anyhow)?
        .map_err(to_anyhow)?;

        let handle = tokio::spawn(async move {
            if let Err(e) = connection.await {
                let mut mtex = CONNECTION_CACHE.lock().await;
                *mtex = None;
                tracing::error!("connection error: {}", e);
            }
        });
        (Some((client, handle)), None)
    } else {
        tracing::info!("Creating new connection");
        let (client, connection) = tokio::time::timeout(
            std::time::Duration::from_secs(20),
            tokio_postgres::connect(&database_string, NoTls),
        )
        .await
        .map_err(to_anyhow)?
        .map_err(to_anyhow)?;

        let handle = tokio::spawn(async move {
            if let Err(e) = connection.await {
                let mut mtex = CONNECTION_CACHE.lock().await;
                *mtex = None;
                tracing::error!("connection error: {}", e);
            }
        });
        (Some((client, handle)), None)
    };

    let sig = parse_pgsql_sig(&query).map_err(|x| Error::ExecutionErr(x.to_string()))?;

    let (query, _) = &sanitize_and_interpolate_unsafe_sql_args(query, &sig.args, &pg_args)?;

    let queries = parse_sql_blocks(query);

    let (client, handle) = if let Some((client, handle)) = new_client.as_ref() {
        (client, Some(handle))
    } else {
        let (_, client) = mtex.as_ref().unwrap().as_ref().unwrap();
        (client, None)
    };

    let param_idx_to_arg_and_value = sig
        .args
        .iter()
        .filter_map(|x| x.oidx.map(|oidx| (oidx, (x, pg_args.get(&x.name)))))
        .collect::<HashMap<_, _>>();

    let size = AtomicUsize::new(0);
    let result_f = if queries.len() > 1 {
        let futures = queries
            .iter()
            .enumerate()
            .map(|(i, x)| {
                do_postgresql_inner(
                    x.to_string(),
                    &param_idx_to_arg_and_value,
                    client,
                    None,
                    &size,
                    annotations.return_last_result && i < queries.len() - 1,
                    s3.clone(),
                )
            })
            .collect::<error::Result<Vec<_>>>()?;

        let f = async {
            let mut res: Vec<Box<RawValue>> = vec![];
            for fut in futures {
                let r = fut.await?;
                res.push(r);
            }
            if annotations.return_last_result && res.len() > 0 {
                Ok(res.pop().unwrap())
            } else {
                Ok(to_raw_value(&res))
            }
        };

        f.boxed()
    } else {
        do_postgresql_inner(
            query.to_string(),
            &param_idx_to_arg_and_value,
            client,
            Some(column_order),
            &size,
            false,
            s3,
        )?
    };

    let result = run_future_with_polling_update_job_poller(
        job.id,
        job.timeout,
        conn,
        mem_peak,
        canceled_by,
        result_f,
        worker_name,
        &job.workspace_id,
        &mut Some(occupancy_metrics),
        Box::pin(futures::stream::once(async { 0 })),
    )
    .await?;

    // drop the mtex to avoid holding the lock for too long, result has been returned
    drop(mtex);

    *mem_peak = size.load(Ordering::Relaxed) as i32;

    if let Some(handle) = handle {
        if !*CLOUD_HOSTED {
            // tracing::error!("Found handle");
            if let Ok(mut mtex) = CONNECTION_CACHE.try_lock() {
                if mtex.as_ref().is_none_or(|x| x.0 != database_string) {
                    // tracing::error!("Locked conn cached");
                    let abort_handler = handle.abort_handle();

                    let mut cache_new_con = false;
                    if let Some(new_client) = new_client {
                        cache_new_con = is_most_used_conn(&database_string).await;
                        if cache_new_con {
                            *mtex = Some((database_string, new_client.0));
                        } else {
                            new_client.1.abort();
                        }
                    } else {
                        handle.abort();
                    }

                    if cache_new_con {
                        LAST_QUERY.store(
                            chrono::Utc::now().timestamp().try_into().unwrap_or(0),
                            std::sync::atomic::Ordering::Relaxed,
                        );
                        tokio::spawn(async move {
                            loop {
                                tokio::time::sleep(Duration::from_secs(5)).await;
                                let last_query =
                                    LAST_QUERY.load(std::sync::atomic::Ordering::Relaxed);
                                let now = chrono::Utc::now().timestamp().try_into().unwrap_or(0);

                                //we cache connection for 5 minutes at most
                                if last_query + 60 * 1 < now {
                                    // tracing::error!("Closing cache connection due to inactivity");
                                    tracing::info!(
                                        "Closing cache pg executor connection due to inactivity"
                                    );
                                    break;
                                }
                                let mtex = CONNECTION_CACHE.lock().await;
                                if mtex.is_none() {
                                    // connection is not in the mutex anymore
                                    break;
                                } else if let Some(mtex) = mtex.as_ref() {
                                    if mtex.0.as_str() != &database_string_clone {
                                        // connection is not the latest one
                                        break;
                                    }
                                }

                                tracing::debug!(
                                    "Keeping cached pg executor connection alive due to activity"
                                )
                            }
                            let mut mtex = CONNECTION_CACHE.lock().await;
                            *mtex = None;
                            abort_handler.abort();
                        });
                    }
                } else {
                    handle.abort();
                }
            } else {
                handle.abort();
            }
        } else {
            handle.abort();
        }
    }
    *mem_peak = (result.get().len() / 1000) as i32;
    // And then check that we got back the same string we sent over.
    return Ok(result);
}

async fn is_most_used_conn(database_string: &str) -> bool {
    let counter_map = CONNECTION_COUNTER.read().await;
    let current_count = counter_map.get(database_string).copied().unwrap_or(0);
    let max_count = counter_map.values().copied().max().unwrap_or(0);
    current_count >= max_count
}

async fn increment_connection_counter(database_string: &str) {
    let mut counter_map = CONNECTION_COUNTER.write().await;
    *counter_map.entry(database_string.to_string()).or_insert(0) += 1;
}

fn map_as_single_type<T>(
    vec: Option<&Vec<Value>>,
    f: impl Fn(&Value) -> Option<T>,
) -> anyhow::Result<Option<Vec<Option<T>>>> {
    if let Some(vec) = vec {
        Ok(Some(
            vec.into_iter()
                .map(|v| {
                    // first option is if the value is of the right type (if none, will stop the collection and throw error)
                    // second option is if the value is null
                    // allow nulls in arrays
                    if matches!(v, Value::Null) {
                        Some(None)
                    } else {
                        f(v).map(Some)
                    }
                })
                .collect::<Option<Vec<Option<T>>>>()
                .ok_or_else(|| anyhow::anyhow!("Mixed types in array"))?,
        ))
    } else {
        Ok(None)
    }
}

fn convert_vec_val(
    vec: Option<&Vec<Value>>,
    arg_t: &String,
) -> windmill_common::error::Result<Box<dyn ToSql + Sync + Send>> {
    match arg_t.as_str() {
        "bool" | "boolean" => Ok(Box::new(map_as_single_type(vec, |v| v.as_bool())?)),
        "char" | "character" => Ok(Box::new(map_as_single_type(vec, |v| {
            v.as_i64().map(|x| x as i8)
        })?)),
        "smallint" | "smallserial" | "int2" | "serial2" => {
            Ok(Box::new(map_as_single_type(vec, |v| {
                v.as_i64().map(|x| x as i16)
            })?))
        }
        "int" | "integer" | "int4" | "serial" => Ok(Box::new(map_as_single_type(vec, |v| {
            v.as_i64().map(|x| x as i32)
        })?)),
        "numeric" | "decimal" => Ok(Box::new(map_as_single_type(vec, |v| {
            if v.is_i64() {
                Decimal::from_i64(v.as_i64().unwrap())
            } else if v.is_f64() {
                Decimal::from_f64(v.as_f64().unwrap())
            } else {
                None
            }
        })?)),
        "oid" => Ok(Box::new(map_as_single_type(vec, |v| {
            v.as_u64().map(|x| x as u32)
        })?)),
        "bigint" | "bigserial" | "int8" | "serial8" => {
            Ok(Box::new(map_as_single_type(vec, |v| {
                v.as_u64().map(|x| x as i64)
            })?))
        }
        "real" | "float4" => Ok(Box::new(map_as_single_type(vec, |v| {
            v.as_f64().map(|x| x as f32)
        })?)),
        "double" | "float8" => Ok(Box::new(map_as_single_type(vec, |v| v.as_f64())?)),
        "uuid" => Ok(Box::new(map_as_single_type(vec, |v| {
            v.as_str().map(|x| Uuid::parse_str(x).ok()).flatten()
        })?)),
        "date" => Ok(Box::new(map_as_single_type(vec, |v| {
            v.as_str().map(|x| {
                chrono::NaiveDate::parse_from_str(x, "%Y-%m-%dT%H:%M:%S.%3fZ").unwrap_or_default()
            })
        })?)),
        "time" | "timetz" => Ok(Box::new(map_as_single_type(vec, |v| {
            v.as_str().map(|x| {
                chrono::NaiveTime::parse_from_str(x, "%Y-%m-%dT%H:%M:%S.%3fZ").unwrap_or_default()
            })
        })?)),
        "timestamp" | "timestamptz" => Ok(Box::new(map_as_single_type(vec, |v| {
            v.as_str().map(|x| {
                chrono::NaiveDateTime::parse_from_str(x, "%Y-%m-%dT%H:%M:%S.%3fZ")
                    .unwrap_or_default()
            })
        })?)),
        "jsonb" | "json" => Ok(Box::new(
            vec.map(|v| v.clone().into_iter().map(Some).collect_vec()),
        )),
        "bytea" => Ok(Box::new(map_as_single_type(vec, |v| {
            v.as_str().map(|x| {
                engine::general_purpose::STANDARD
                    .decode(x)
                    .unwrap_or(vec![])
            })
        })?)),
        "text" | "varchar" => Ok(Box::new(map_as_single_type(vec, |v| {
            v.as_str().map(|x| x.to_string())
        })?)),
        _ => Err(anyhow::anyhow!("Unsupported JSON array type"))?,
    }
}

fn convert_val(
    value: &Value,
    arg_t: &String,
    typ: &Typ,
) -> windmill_common::error::Result<Box<dyn ToSql + Sync + Send>> {
    match value {
        Value::Array(vec) if arg_t.ends_with("[]") => {
            let arg_t = arg_t.trim_end_matches("[]").to_string();
            convert_vec_val(Some(vec), &arg_t)
        }
        Value::Null if arg_t.ends_with("[]") => {
            let arg_t = arg_t.trim_end_matches("[]").to_string();
            convert_vec_val(None, &arg_t)
        }
        Value::Null => match arg_t.as_str() {
            "bool" | "boolean" => Ok(Box::new(None::<bool>)),
            "char" | "character" => Ok(Box::new(None::<i8>)),
            "smallint" | "smallserial" | "int2" | "serial2" => Ok(Box::new(None::<i16>)),
            "int" | "integer" | "int4" | "serial" => Ok(Box::new(None::<i32>)),
            "numeric" | "decimal" => Ok(Box::new(None::<Decimal>)),
            "oid" => Ok(Box::new(None::<u32>)),
            "bigint" | "bigserial" | "int8" | "serial8" => Ok(Box::new(None::<i64>)),
            "real" | "float4" => Ok(Box::new(None::<f32>)),
            "double" | "float8" => Ok(Box::new(None::<f64>)),
            "uuid" => Ok(Box::new(None::<Uuid>)),
            "date" => Ok(Box::new(None::<chrono::NaiveDate>)),
            "time" | "timetz" => Ok(Box::new(None::<chrono::NaiveTime>)),
            "timestamp" | "timestamptz" => Ok(Box::new(None::<chrono::NaiveDateTime>)),
            "jsonb" | "json" => Ok(Box::new(None::<Option<Value>>)),
            "bytea" => Ok(Box::new(None::<Vec<u8>>)),
            "text" | "varchar" => Ok(Box::new(None::<String>)),
            _ => Err(anyhow::anyhow!("Unsupported JSON null type"))?,
        },
        Value::Bool(b) => Ok(Box::new(b.clone())),
        Value::Number(n) if matches!(typ, Typ::Str(_)) => Ok(Box::new(n.to_string())),
        Value::Number(n) if arg_t == "char" && n.is_i64() => {
            Ok(Box::new(n.as_i64().unwrap() as i8))
        }
        Value::Number(n)
            if (arg_t == "smallint"
                || arg_t == "smallserial"
                || arg_t == "int2"
                || arg_t == "serial2")
                && n.is_i64() =>
        {
            Ok(Box::new(n.as_i64().unwrap() as i16))
        }
        Value::Number(n)
            if (arg_t == "int" || arg_t == "integer" || arg_t == "int4" || arg_t == "serial")
                && n.is_i64() =>
        {
            Ok(Box::new(n.as_i64().unwrap() as i32))
        }
        Value::Number(n) if (arg_t == "real" || arg_t == "float4") && n.as_f64().is_some() => {
            Ok(Box::new(n.as_f64().unwrap() as f32))
        }
        Value::Number(n) if (arg_t == "double" || arg_t == "float8") && n.as_f64().is_some() => {
            Ok(Box::new(n.as_f64().unwrap()))
        }
        Value::Number(n) if (arg_t == "numeric" || arg_t == "decimal") && n.is_i64() => Ok(
            Box::new(Decimal::from_i64(n.as_i64().unwrap()).unwrap_or_default()),
        ),
        Value::Number(n) if (arg_t == "numeric" || arg_t == "decimal") && n.is_f64() => Ok(
            Box::new(Decimal::from_f64(n.as_f64().unwrap()).unwrap_or_default()),
        ),
        Value::Number(n) if arg_t == "oid" && n.is_u64() => {
            Ok(Box::new(n.as_u64().unwrap() as u32))
        }
        Value::Number(n)
            if (arg_t == "bigint"
                || arg_t == "bigserial"
                || arg_t == "int8"
                || arg_t == "serial8")
                && n.is_u64() =>
        {
            Ok(Box::new(n.as_u64().unwrap() as i64))
        }
        Value::Number(n) if n.is_i64() => Ok(Box::new(n.as_i64().unwrap())),
        Value::Number(n) => Ok(Box::new(n.as_f64().unwrap())),
        Value::String(s) if arg_t == "uuid" => Ok(Box::new(Uuid::parse_str(s)?)),
        Value::String(s) if arg_t == "date" => {
            let date =
                chrono::NaiveDate::parse_from_str(s, "%Y-%m-%dT%H:%M:%S.%3fZ").unwrap_or_default();
            Ok(Box::new(date))
        }
        Value::String(s) if arg_t == "time" || arg_t == "timetz" => {
            let time =
                chrono::NaiveTime::parse_from_str(s, "%Y-%m-%dT%H:%M:%S.%3fZ").unwrap_or_default();
            Ok(Box::new(time))
        }
        Value::String(s) if arg_t == "timestamp" || arg_t == "timestamptz" => {
            let datetime = chrono::NaiveDateTime::parse_from_str(s, "%Y-%m-%dT%H:%M:%S.%3fZ")
                .unwrap_or_default();
            Ok(Box::new(datetime))
        }
        Value::String(s) if arg_t == "bytea" => {
            let bytes = engine::general_purpose::STANDARD
                .decode(s)
                .unwrap_or(vec![]);
            Ok(Box::new(bytes))
        }
        Value::Object(_) if arg_t == "text" || arg_t == "varchar" => {
            Ok(Box::new(serde_json::to_string(value).map_err(|err| {
                Error::ExecutionErr(format!("Failed to convert JSON to text: {}", err))
            })?))
        }
        Value::Object(_) => Ok(Box::new(value.clone())),
        Value::String(s) => Ok(Box::new(s.clone())),
        _ => Err(Error::ExecutionErr(format!(
            "Unsupported type in query: {:?} and signature {arg_t:?}",
            value
        ))),
    }
}

pub fn pg_cell_to_json_value(
    row: &Row,
    column: &Column,
    column_i: usize,
) -> Result<JSONValue, Error> {
    let f64_to_json_number = |raw_val: f64| -> Result<JSONValue, Error> {
        let temp = serde_json::Number::from_f64(raw_val.into())
            .ok_or(anyhow::anyhow!("invalid json-float"))?;
        Ok(JSONValue::Number(temp))
    };
    Ok(match *column.type_() {
        // for rust-postgres <> postgres type-mappings: https://docs.rs/postgres/latest/postgres/types/trait.FromSql.html#types
        // for postgres types: https://www.postgresql.org/docs/7.4/datatype.html#DATATYPE-TABLE

        // single types
        Type::BOOL => get_basic(row, column, column_i, |a: bool| Ok(JSONValue::Bool(a)))?,
        Type::BIT => get_basic(row, column, column_i, |a: bit_vec::BitVec| match a.len() {
            1 => Ok(JSONValue::Bool(a.get(0).unwrap())),
            _ => Ok(JSONValue::String(
                a.iter()
                    .map(|x| if x { "1" } else { "0" })
                    .collect::<String>(),
            )),
        })?,
        Type::INT2 => get_basic(row, column, column_i, |a: i16| {
            Ok(JSONValue::Number(serde_json::Number::from(a)))
        })?,
        Type::INT4 => get_basic(row, column, column_i, |a: i32| {
            Ok(JSONValue::Number(serde_json::Number::from(a)))
        })?,
        Type::INT8 => get_basic(row, column, column_i, |a: i64| {
            Ok(JSONValue::Number(serde_json::Number::from(a)))
        })?,
        Type::TEXT | Type::VARCHAR => {
            get_basic(row, column, column_i, |a: String| Ok(JSONValue::String(a)))?
        }
        Type::TIMESTAMP => get_basic(row, column, column_i, |a: chrono::NaiveDateTime| {
            Ok(JSONValue::String(a.to_string()))
        })?,
        Type::DATE => get_basic(row, column, column_i, |a: chrono::NaiveDate| {
            Ok(JSONValue::String(a.to_string()))
        })?,
        Type::TIME => get_basic(row, column, column_i, |a: chrono::NaiveTime| {
            Ok(JSONValue::String(a.to_string()))
        })?,
        Type::TIMETZ => get_basic(row, column, column_i, |a: TimeTZStr| {
            Ok(JSONValue::String(a.0))
        })?,
        Type::TIMESTAMPTZ => get_basic(row, column, column_i, |a: chrono::DateTime<Utc>| {
            Ok(JSONValue::String(a.to_string()))
        })?,
        Type::UUID => get_basic(row, column, column_i, |a: uuid::Uuid| {
            Ok(JSONValue::String(a.to_string()))
        })?,
        Type::INET => get_basic(row, column, column_i, |a: IpAddr| {
            Ok(JSONValue::String(a.to_string()))
        })?,
        Type::INTERVAL => get_basic(row, column, column_i, |a: IntervalStr| {
            Ok(JSONValue::String(a.0))
        })?,
        Type::JSON | Type::JSONB => get_basic(row, column, column_i, |a: JSONValue| Ok(a))?,
        Type::FLOAT4 => get_basic(row, column, column_i, |a: f32| {
            Ok(f64_to_json_number(a.into())?)
        })?,
        Type::NUMERIC => get_basic(row, column, column_i, |a: Decimal| {
            Ok(serde_json::to_value(a)
                .map_err(|_| anyhow::anyhow!("Cannot convert decimal to json"))?)
        })?,
        Type::FLOAT8 => get_basic(row, column, column_i, |a: f64| f64_to_json_number(a))?,
        Type::BYTEA => get_basic(row, column, column_i, |a: Vec<u8>| {
            Ok(JSONValue::String(format!("\\x{}", hex::encode(a))))
        })?,
        // these types require a custom StringCollector struct as an intermediary (see struct at bottom)
        Type::TS_VECTOR => get_basic(row, column, column_i, |a: StringCollector| {
            Ok(JSONValue::String(a.0))
        })?,
        Type::OID => get_basic(row, column, column_i, |a: u32| {
            Ok(JSONValue::Number(serde_json::Number::from(a)))
        })?,
        // array types
        Type::BOOL_ARRAY => get_array(row, column, column_i, |a: bool| Ok(JSONValue::Bool(a)))?,
        Type::BIT_ARRAY => get_array(row, column, column_i, |a: bit_vec::BitVec| match a.len() {
            1 => Ok(JSONValue::Bool(a.get(0).unwrap())),
            _ => Ok(JSONValue::String(
                a.iter()
                    .map(|x| if x { "1" } else { "0" })
                    .collect::<String>(),
            )),
        })?,
        Type::INT2_ARRAY => get_array(row, column, column_i, |a: i16| {
            Ok(JSONValue::Number(serde_json::Number::from(a)))
        })?,
        Type::INT4_ARRAY => get_array(row, column, column_i, |a: i32| {
            Ok(JSONValue::Number(serde_json::Number::from(a)))
        })?,
        Type::INT8_ARRAY => get_array(row, column, column_i, |a: i64| {
            Ok(JSONValue::Number(serde_json::Number::from(a)))
        })?,
        Type::TEXT_ARRAY | Type::VARCHAR_ARRAY => {
            get_array(row, column, column_i, |a: String| Ok(JSONValue::String(a)))?
        }
        Type::JSON_ARRAY | Type::JSONB_ARRAY => {
            get_array(row, column, column_i, |a: JSONValue| Ok(a))?
        }
        Type::FLOAT4_ARRAY => get_array(row, column, column_i, |a: f32| {
            Ok(f64_to_json_number(a.into())?)
        })?,
        Type::FLOAT8_ARRAY => {
            get_array(row, column, column_i, |a: f64| Ok(f64_to_json_number(a)?))?
        }
        Type::NUMERIC_ARRAY => get_array(row, column, column_i, |a: Decimal| {
            Ok(serde_json::to_value(a)
                .map_err(|_| anyhow::anyhow!("Cannot convert decimal to json"))?)
        })?,
        // these types require a custom StringCollector struct as an intermediary (see struct at bottom)
        Type::TS_VECTOR_ARRAY => get_array(row, column, column_i, |a: StringCollector| {
            Ok(JSONValue::String(a.0))
        })?,
        Type::TIMESTAMP_ARRAY => get_array(row, column, column_i, |a: chrono::NaiveDateTime| {
            Ok(JSONValue::String(a.to_string()))
        })?,
        Type::DATE_ARRAY => get_array(row, column, column_i, |a: chrono::NaiveDate| {
            Ok(JSONValue::String(a.to_string()))
        })?,
        Type::TIME_ARRAY => get_array(row, column, column_i, |a: chrono::NaiveTime| {
            Ok(JSONValue::String(a.to_string()))
        })?,
        Type::TIMETZ_ARRAY => get_array(row, column, column_i, |a: TimeTZStr| {
            Ok(JSONValue::String(a.0))
        })?,
        Type::TIMESTAMPTZ_ARRAY => get_array(row, column, column_i, |a: chrono::DateTime<Utc>| {
            Ok(JSONValue::String(a.to_string()))
        })?,
        Type::BYTEA_ARRAY => get_array(row, column, column_i, |a: Vec<u8>| {
            Ok(JSONValue::String(format!("\\x{}", hex::encode(a))))
        })?,
        Type::VOID => JSONValue::Null,
        _ => get_basic(row, column, column_i, |a: String| Ok(JSONValue::String(a)))?,
    })
}

pub fn postgres_row_to_json_value(row: Row) -> Result<JSONValue, Error> {
    let row_data = postgres_row_to_row_data(row)?;
    Ok(JSONValue::Object(row_data))
}

// some type-aliases I use in my project
pub type JSONValue = serde_json::Value;
pub type RowData = Map<String, JSONValue>;

pub fn postgres_row_to_row_data(row: Row) -> Result<RowData, Error> {
    let mut result: Map<String, JSONValue> = Map::new();
    for (i, column) in row.columns().iter().enumerate() {
        let name = column.name();
        let json_value = pg_cell_to_json_value(&row, column, i)?;
        result.insert(name.to_string(), json_value);
    }
    Ok(result)
}

fn get_basic<'a, T: FromSql<'a>>(
    row: &'a Row,
    column: &Column,
    column_i: usize,
    val_to_json_val: impl Fn(T) -> Result<JSONValue, Error>,
) -> Result<JSONValue, Error> {
    let raw_val = row.try_get::<_, Option<T>>(column_i).with_context(|| {
        format!(
            "conversion issue for value at column_name `{}` with type {:?}",
            column.name(),
            column.type_()
        )
    })?;
    raw_val.map_or(Ok(JSONValue::Null), val_to_json_val)
}

struct IntervalStr(String);

impl<'a> FromSql<'a> for IntervalStr {
    fn from_sql(
        _: &Type,
        mut raw: &'a [u8],
    ) -> Result<Self, Box<dyn std::error::Error + Sync + Send>> {
        let microseconds = raw.get_i64();
        let days = raw.get_i32();
        let months = raw.get_i32();
        Ok(IntervalStr(format!(
            "{:?} months {:?} days {:?} ms",
            months, days, microseconds
        )))
    }

    fn accepts(ty: &Type) -> bool {
        matches!(ty, &Type::INTERVAL)
    }
}

struct TimeTZStr(String);
impl<'a> FromSql<'a> for TimeTZStr {
    fn from_sql(
        _: &Type,
        mut raw: &'a [u8],
    ) -> Result<Self, Box<dyn std::error::Error + Sync + Send>> {
        let microsecond = raw.get_i64();
        let offset = raw.get_i32();
        let utc_sec = (microsecond / 1_000_000) + offset as i64;
        let utc = chrono::NaiveTime::from_num_seconds_from_midnight_opt(
            ((utc_sec + 3600 * 24) % (3600 * 24)) as u32,
            ((microsecond % 1_000_000) * 1_000) as u32,
        )
        .ok_or_else(|| anyhow::anyhow!("Invalid time value"))?;
        Ok(TimeTZStr(format!("{:?} UTC", utc)))
    }

    fn accepts(ty: &Type) -> bool {
        matches!(ty, &Type::TIMETZ)
    }
}

fn get_array<'a, T: FromSql<'a>>(
    row: &'a Row,
    column: &Column,
    column_i: usize,
    val_to_json_val: impl Fn(T) -> Result<JSONValue, Error>,
) -> Result<JSONValue, Error> {
    let raw_val_array = row
        .try_get::<_, Option<Vec<Option<T>>>>(column_i)
        .with_context(|| {
            format!(
                "conversion issue for array at column_name `{}`",
                column.name()
            )
        })?;
    Ok(match raw_val_array {
        Some(val_array) => {
            let mut result = vec![];
            for val in val_array {
                result.push(
                    val.map(|v| val_to_json_val(v))
                        .transpose()?
                        .unwrap_or(Value::Null),
                );
            }
            JSONValue::Array(result)
        }
        None => JSONValue::Null,
    })
}

// you can remove this section if not using TS_VECTOR (or other types requiring an intermediary `FromSQL` struct)
struct StringCollector(String);
impl FromSql<'_> for StringCollector {
    fn from_sql(
        _: &Type,
        raw: &[u8],
    ) -> Result<StringCollector, Box<dyn std::error::Error + Sync + Send>> {
        let result = std::str::from_utf8(raw)?;
        Ok(StringCollector(result.to_owned()))
    }
    fn accepts(_ty: &Type) -> bool {
        true
    }
}<|MERGE_RESOLUTION|>--- conflicted
+++ resolved
@@ -8,7 +8,7 @@
 use base64::{engine, Engine as _};
 use chrono::Utc;
 use futures::future::BoxFuture;
-use futures::{FutureExt, StreamExt, TryStreamExt};
+use futures::{FutureExt, StreamExt, TryFutureExt, TryStreamExt};
 use itertools::Itertools;
 use native_tls::{Certificate, TlsConnector};
 use postgres_native_tls::MakeTlsConnector;
@@ -72,12 +72,8 @@
     column_order: Option<&'a mut Option<Vec<String>>>,
     siz: &'a AtomicUsize,
     skip_collect: bool,
-<<<<<<< HEAD
     s3: Option<S3ModeWorkerData>,
-) -> error::Result<BoxFuture<'a, anyhow::Result<Box<RawValue>>>> {
-=======
 ) -> error::Result<BoxFuture<'a, error::Result<Box<RawValue>>>> {
->>>>>>> 9e2cdade
     let mut query_params = vec![];
 
     let arg_indices = parse_pg_statement_arg_indices(&query);
@@ -118,6 +114,7 @@
         } else if let Some(ref s3) = s3 {
             let rows_stream = client
                 .query_raw(&query, query_params)
+                .map_err(to_anyhow)
                 .await?
                 .map_err(to_anyhow)
                 .map(|row_result| {
