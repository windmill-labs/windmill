--- conflicted
+++ resolved
@@ -90,14 +90,11 @@
 convert_case.workspace = true
 yaml-rust.workspace = true
 swc_ecma_parser.workspace = true
-<<<<<<< HEAD
 
 opentelemetry.workspace = true
 tracing-opentelemetry.workspace = true
 
-=======
 backon.workspace = true
->>>>>>> 73a783d1
 
 [build-dependencies]
 deno_fetch = { workspace = true, optional = true }
