{
  "db": "PostgreSQL",
  "02cf26c6e81ce21fa84fdc2a431663aa2db7efea3596d7eec984dd707b8ad010": {
    "describe": {
      "columns": [
        {
          "name": "expiration",
          "ordinal": 0,
          "type_info": "Timestamptz"
        }
      ],
      "nullable": [
        true
      ],
      "parameters": {
        "Left": [
          "Varchar",
          "Varchar",
          "Varchar",
          "Varchar",
          "Text",
          "Bool"
        ]
      }
    },
    "query": "INSERT INTO token\n            (workspace_id, token, owner, label, expiration, super_admin)\n            VALUES ($1, $2, $3, $4, now() + ($5 || ' seconds')::interval, $6) RETURNING expiration"
  },
  "0355b53b1d45955ca56b2829372ce9c656d7f0ad7b8d0709161047f0d8cdc4f4": {
    "describe": {
      "columns": [
        {
          "name": "?column?",
          "ordinal": 0,
          "type_info": "Int4"
        }
      ],
      "nullable": [
        null
      ],
      "parameters": {
        "Left": [
          "Text",
          "Uuid"
        ]
      }
    },
    "query": "DELETE FROM queue WHERE workspace_id = $1 AND id = $2 RETURNING 1"
  },
  "04a15674cf66f2822085e65ca33ee42b8e7f3f9d63ffac0585a12368d0322252": {
    "describe": {
      "columns": [
        {
          "name": "group_",
          "ordinal": 0,
          "type_info": "Varchar"
        }
      ],
      "nullable": [
        false
      ],
      "parameters": {
        "Left": [
          "Text",
          "Text"
        ]
      }
    },
    "query": "SELECT group_ FROM usr_to_group where usr = $1 AND workspace_id = $2"
  },
  "04effcc6050250a02661323c880d493982dd1bfb63ca7373e035a98c268428e2": {
    "describe": {
      "columns": [
        {
          "name": "script_path",
          "ordinal": 0,
          "type_info": "Varchar"
        }
      ],
      "nullable": [
        true
      ],
      "parameters": {
        "Left": [
          "Uuid"
        ]
      }
    },
    "query": "SELECT script_path FROM queue WHERE id = $1"
  },
  "062859f1d0e5cfba3115f4241115753b86a4ad239708851c998ff5620ebca5b8": {
    "describe": {
      "columns": [],
      "nullable": [],
      "parameters": {
        "Left": [
          "Uuid"
        ]
      }
    },
    "query": "UPDATE queue SET last_ping = now() WHERE id = $1"
  },
  "07551a32c49da8c0693dd39c6a63b5b2a596ccc0e52e8918160604a5e133dd32": {
    "describe": {
      "columns": [],
      "nullable": [],
      "parameters": {
        "Left": [
          "Int4",
          "Text"
        ]
      }
    },
    "query": "UPDATE worker_ping SET ping_at = now(), jobs_executed = $1 WHERE worker = $2"
  },
  "0784bb86a503f02b9ef247a2b83a82ddfa49632552b223a9f4536a449b0a1eb8": {
    "describe": {
      "columns": [
        {
          "name": "exists",
          "ordinal": 0,
          "type_info": "Bool"
        }
      ],
      "nullable": [
        null
      ],
      "parameters": {
        "Left": [
          "Text",
          "Text"
        ]
      }
    },
    "query": "SELECT EXISTS(SELECT 1 FROM resource WHERE path = $1 AND workspace_id = $2)"
  },
  "097a576938eac385ddc2f16a00ddc69c3ca54f5a66923291730980eeeea1f8c1": {
    "describe": {
      "columns": [],
      "nullable": [],
      "parameters": {
        "Left": [
          "Text",
          "Text"
        ]
      }
    },
    "query": "DELETE FROM variable WHERE path = $1 AND workspace_id = $2"
  },
  "0a7212dd507ed8f7a311724185e39ecc1809abb208a681ad711614c27baadd83": {
    "describe": {
      "columns": [
        {
          "name": "flow_status",
          "ordinal": 0,
          "type_info": "Jsonb"
        }
      ],
      "nullable": [
        true
      ],
      "parameters": {
        "Left": [
          "Uuid",
          "Text"
        ]
      }
    },
    "query": "SELECT flow_status FROM queue WHERE id = $1 AND workspace_id = $2"
  },
  "0a76ed47629cac693ba7f169a1229b62bd900bc007a63fbae3fa7374ba66df65": {
    "describe": {
      "columns": [],
      "nullable": [],
      "parameters": {
        "Left": [
          "Varchar",
          "Varchar",
          "Bool"
        ]
      }
    },
    "query": "INSERT INTO workspace_invite\n            (workspace_id, email, is_admin)\n            VALUES ($1, $2, $3)"
  },
  "0a9a191273c735c41d56ea46a39ffca075a0550eada87df7162c5037164ad6bf": {
    "describe": {
      "columns": [],
      "nullable": [],
      "parameters": {
        "Left": [
          "Varchar",
          "Varchar",
          "Varchar"
        ]
      }
    },
    "query": "\n       INSERT INTO capture\n                   (workspace_id, path, created_by)\n            VALUES ($1, $2, $3)\n       ON CONFLICT (workspace_id, path)\n     DO UPDATE SET created_at = now()\n        "
  },
  "0ae9160591ae00117d20a616cfe07e38f0c32953c7e881e916c389255190b72d": {
    "describe": {
      "columns": [],
      "nullable": [],
      "parameters": {
        "Left": [
          "Varchar",
          "Varchar",
          "Varchar",
          "Bool"
        ]
      }
    },
    "query": "INSERT INTO usr\n            (workspace_id, email, username, is_admin)\n            VALUES ($1, $2, $3, $4)"
  },
  "0d6412bc3ebb1d58bdd9cbcef774dacf9016fa402af5c1b4e339b9a3d7163d5e": {
    "describe": {
      "columns": [
        {
          "name": "exists",
          "ordinal": 0,
          "type_info": "Bool"
        }
      ],
      "nullable": [
        null
      ],
      "parameters": {
        "Left": [
          "Text",
          "Text"
        ]
      }
    },
    "query": "SELECT EXISTS (SELECT 1 FROM schedule WHERE path = $1 AND workspace_id = $2 AND path != script_path)"
  },
  "0dd3fe3ddf9cb72760687d2ee0950afdcce2d54721bfe8dba008b15e4b581956": {
    "describe": {
      "columns": [],
      "nullable": [],
      "parameters": {
        "Left": [
          "Int4",
          "Text"
        ]
      }
    },
    "query": "DELETE FROM account WHERE id = $1 AND workspace_id = $2"
  },
  "11b1586acdfc180c5a077861ee1f7201fcbcec9d0ebada464f9d952c9c3e400d": {
    "describe": {
      "columns": [],
      "nullable": [],
      "parameters": {
        "Left": [
          "Varchar",
          "Bool",
          "Varchar",
          "Bool",
          "Varchar",
          "Varchar"
        ]
      }
    },
    "query": "INSERT INTO password(email, verified, password_hash, login_type, super_admin, name, company)\n    VALUES ($1, $2, $3, 'password', $4, $5, $6)"
  },
  "11eb4dd4a2c9b0b759294dde5e8b505c5a4391aa0d8cb629c665711ee0fc04a0": {
    "describe": {
      "columns": [
        {
          "name": "logs",
          "ordinal": 0,
          "type_info": "Text"
        }
      ],
      "nullable": [
        null
      ],
      "parameters": {
        "Left": [
          "Int4",
          "Text",
          "Uuid"
        ]
      }
    },
    "query": "SELECT substr(logs, $1) as logs FROM queue WHERE workspace_id = $2 AND id = $3"
  },
  "122090a0f89e5248a0a0f199ebd24582fdb302883aebd2da187ac0084e767ea3": {
    "describe": {
      "columns": [
        {
          "name": "set_config",
          "ordinal": 0,
          "type_info": "Text"
        }
      ],
      "nullable": [
        null
      ],
      "parameters": {
        "Left": [
          "Text"
        ]
      }
    },
    "query": "SELECT set_config('session.pgroups', $1, true)"
  },
  "1289e7278d2a289bfaa53f00e0b6dceb195df0fb43a8ac03bc8b35939fc941dd": {
    "describe": {
      "columns": [
        {
          "name": "id",
          "ordinal": 0,
          "type_info": "Varchar"
        },
        {
          "name": "name",
          "ordinal": 1,
          "type_info": "Varchar"
        },
        {
          "name": "owner",
          "ordinal": 2,
          "type_info": "Varchar"
        },
        {
          "name": "domain",
          "ordinal": 3,
          "type_info": "Varchar"
        },
        {
          "name": "deleted",
          "ordinal": 4,
          "type_info": "Bool"
        },
        {
          "name": "premium",
          "ordinal": 5,
          "type_info": "Bool"
        }
      ],
      "nullable": [
        false,
        false,
        false,
        true,
        false,
        false
      ],
      "parameters": {
        "Left": [
          "Int8",
          "Int8"
        ]
      }
    },
    "query": "SELECT * FROM workspace LIMIT $1 OFFSET $2"
  },
  "15de975d9be141c9ed9647935a508492aabbbddbf986d5c5c0f0c415293c432d": {
    "describe": {
      "columns": [],
      "nullable": [],
      "parameters": {
        "Left": [
          "Varchar",
          "Varchar",
          "Varchar",
          "Varchar"
        ]
      }
    },
    "query": "INSERT INTO variable\n            (workspace_id, path, value, is_secret, description)\n            VALUES ($1, 'g/all/pretty_secret', $2, true, 'This item is secret'), \n                ($3, 'g/all/not_secret', $4, false, 'This item is not secret')"
  },
  "1730f39fd1793d45fbb41b21389c61296a3ff7489ae12f52a19f9543173ac597": {
    "describe": {
      "columns": [
        {
          "name": "workspace_id",
          "ordinal": 0,
          "type_info": "Varchar"
        },
        {
          "name": "slack_team_id",
          "ordinal": 1,
          "type_info": "Varchar"
        },
        {
          "name": "slack_name",
          "ordinal": 2,
          "type_info": "Varchar"
        },
        {
          "name": "slack_command_script",
          "ordinal": 3,
          "type_info": "Varchar"
        }
      ],
      "nullable": [
        false,
        true,
        true,
        true
      ],
      "parameters": {
        "Left": [
          "Text"
        ]
      }
    },
    "query": "SELECT * FROM workspace_settings WHERE workspace_id = $1"
  },
<<<<<<< HEAD
  "187a27d18f78f068319a0ec684f71a76c49dd09c5c74c2c777e35233c4f5a281": {
    "describe": {
      "columns": [
        {
          "name": "dependency_job",
          "ordinal": 0,
          "type_info": "Uuid"
        }
      ],
      "nullable": [
        true
      ],
      "parameters": {
        "Left": [
          "Text",
          "Text"
        ]
      }
    },
    "query": "SELECT dependency_job FROM flow WHERE path = $1 AND workspace_id = $2"
=======
  "190cb52762c82b4c7f318decf73cfb4377825c93b5777904b82f8940bb18be3e": {
    "describe": {
      "columns": [
        {
          "name": "id",
          "ordinal": 0,
          "type_info": "Int8"
        }
      ],
      "nullable": [
        false
      ],
      "parameters": {
        "Left": [
          "Varchar",
          "Varchar",
          "Varchar",
          "Jsonb"
        ]
      }
    },
    "query": "INSERT INTO app\n            (workspace_id, path, summary, policy)\n            VALUES ($1, $2, $3, $4) RETURNING id"
>>>>>>> 3357cffb
  },
  "1ad8677694aca94ee0e6da287d7cc028dcf673583a0e3e4fedd0e5d6766c5860": {
    "describe": {
      "columns": [],
      "nullable": [],
      "parameters": {
        "Left": [
          "Text"
        ]
      }
    },
    "query": "DELETE FROM usr WHERE email = $1"
  },
  "1b31847d6187d6969deac5aa7b2feb169ef963449ac2d3ea06e1ed785f6d42e7": {
    "describe": {
      "columns": [
        {
          "name": "workspace_id",
          "ordinal": 0,
          "type_info": "Varchar"
        },
        {
          "name": "email",
          "ordinal": 1,
          "type_info": "Varchar"
        },
        {
          "name": "is_admin",
          "ordinal": 2,
          "type_info": "Bool"
        }
      ],
      "nullable": [
        false,
        false,
        false
      ],
      "parameters": {
        "Left": [
          "Text"
        ]
      }
    },
    "query": "SELECT * from workspace_invite WHERE email = $1"
  },
  "1bf2ca894246bd716875635b2d0c294a1ce2ed21916097ea165df240f7421a1e": {
    "describe": {
      "columns": [],
      "nullable": [],
      "parameters": {
        "Left": [
          "Text",
          "Uuid"
        ]
      }
    },
    "query": "UPDATE queue SET logs = $1 WHERE id = $2"
  },
  "1f040850c2a82bc09789226b167c43fd4935cfbb4951760a4d527665b70a5ac7": {
    "describe": {
      "columns": [
        {
          "name": "result",
          "ordinal": 0,
          "type_info": "Jsonb"
        },
        {
          "name": "id",
          "ordinal": 1,
          "type_info": "Uuid"
        }
      ],
      "nullable": [
        true,
        false
      ],
      "parameters": {
        "Left": [
          "UuidArray",
          "Text"
        ]
      }
    },
    "query": "\n                  SELECT result, id\n                    FROM completed_job\n                   WHERE id = ANY($1)\n                     AND workspace_id = $2\n                    "
  },
  "1f93b533fa6fee0db4340445da3fac8e6773bc1db1f88cd60fd3c1e8c9781eb0": {
    "describe": {
      "columns": [],
      "nullable": [],
      "parameters": {
        "Left": [
          "Int4",
          "Uuid"
        ]
      }
    },
    "query": "UPDATE queue SET suspend = $1 WHERE id = $2"
  },
  "20e8a8343adc4a3a28a1c4908a13047cddafc4480cf028d3455fd17347cace73": {
    "describe": {
      "columns": [
        {
          "name": "id",
          "ordinal": 0,
          "type_info": "Int8"
        }
      ],
      "nullable": [
        false
      ],
      "parameters": {
        "Left": [
          "Text",
          "Text"
        ]
      }
    },
    "query": "SELECT id FROM app WHERE path = $1 AND workspace_id = $2"
  },
  "21cd7cbab7799baf5c381427d9b373c0bb144715eddfe54e3b01f6049d7966a2": {
    "describe": {
      "columns": [
        {
          "name": "id",
          "ordinal": 0,
          "type_info": "Varchar"
        },
        {
          "name": "name",
          "ordinal": 1,
          "type_info": "Varchar"
        },
        {
          "name": "username",
          "ordinal": 2,
          "type_info": "Varchar"
        }
      ],
      "nullable": [
        false,
        false,
        false
      ],
      "parameters": {
        "Left": [
          "Text"
        ]
      }
    },
    "query": "SELECT workspace.id, workspace.name, usr.username\n     FROM workspace, usr WHERE usr.workspace_id = workspace.id AND usr.email = $1 AND deleted = false"
  },
  "23086afd75927486884944e48b768e956d1fd77ce08c6f345fcde083b1e9bbf1": {
    "describe": {
      "columns": [
        {
          "name": "id",
          "ordinal": 0,
          "type_info": "Int8"
        }
      ],
      "nullable": [
        false
      ],
      "parameters": {
        "Left": [
          "Int8",
          "Jsonb",
          "Varchar"
        ]
      }
    },
    "query": "INSERT INTO app_version\n            (flow_id, value, created_by)\n            VALUES ($1, $2, $3) RETURNING id"
  },
  "230d58732a08164268ca10d248a93cced646632a76864b693ed2325d85b36c45": {
    "describe": {
      "columns": [
        {
          "name": "canceled",
          "ordinal": 0,
          "type_info": "Bool"
        }
      ],
      "nullable": [
        false
      ],
      "parameters": {
        "Left": [
          "Uuid"
        ]
      }
    },
    "query": "SELECT canceled FROM queue WHERE id = $1"
  },
  "255aafff962738317f3227ae4eb871830d89b4c12c73d8dbabe6836da124e54d": {
    "describe": {
      "columns": [
        {
          "name": "path",
          "ordinal": 0,
          "type_info": "Varchar"
        }
      ],
      "nullable": [
        false
      ],
      "parameters": {
        "Left": [
          "Int8",
          "Text"
        ]
      }
    },
    "query": "select path from script where hash = $1 AND (workspace_id = $2 OR workspace_id = 'starter')"
  },
  "2685d46490744f3f98718ca79a9a8f7c14628e09483b90831d151f99f561a983": {
    "describe": {
      "columns": [
        {
          "name": "now",
          "ordinal": 0,
          "type_info": "Timestamptz"
        }
      ],
      "nullable": [
        null
      ],
      "parameters": {
        "Left": []
      }
    },
    "query": "SELECT now()"
  },
  "27eb5f99dc9289670673fb999ba9e67abccba212b506c30ba47e6c4fef6d53c4": {
    "describe": {
      "columns": [],
      "nullable": [],
      "parameters": {
        "Left": [
          "Varchar",
          "Varchar",
          "Jsonb",
          "Text",
          "Varchar",
          "Bool"
        ]
      }
    },
    "query": "INSERT INTO resource\n            (workspace_id, path, value, description, resource_type, is_oauth)\n            VALUES ($1, $2, $3, $4, $5, $6)"
  },
  "282655dc568d000379196fae0dee32438a824d93f4ad2fcc155269e76f4ca20d": {
    "describe": {
      "columns": [],
      "nullable": [],
      "parameters": {
        "Left": [
          "Varchar",
          "Varchar",
          "Varchar"
        ]
      }
    },
    "query": "INSERT INTO workspace_settings\n                (workspace_id, slack_team_id, slack_name)\n                VALUES ($1, $2, $3) ON CONFLICT (workspace_id) DO UPDATE SET slack_team_id = $2, slack_name = $3"
  },
  "28c042adef65c3055edc324fbbd2f267285d3566cbec58404983323d410ace27": {
    "describe": {
      "columns": [
        {
          "name": "super_admin",
          "ordinal": 0,
          "type_info": "Bool"
        }
      ],
      "nullable": [
        false
      ],
      "parameters": {
        "Left": [
          "Text"
        ]
      }
    },
    "query": "SELECT super_admin FROM password WHERE email = $1"
  },
  "28c1afcce0446817543fc47dde29b1137b2550bac4a2b6e81c72c74a84bb84fb": {
    "describe": {
      "columns": [],
      "nullable": [],
      "parameters": {
        "Left": [
          "Varchar",
          "Text"
        ]
      }
    },
    "query": "UPDATE workspace_settings SET slack_command_script = $1 WHERE workspace_id = $2"
  },
  "2a4be8334db7d39f3d954193a8b0169cc4a4a07e081d2fa61d8764879d6a8ff5": {
    "describe": {
      "columns": [],
      "nullable": [],
      "parameters": {
        "Left": [
          "Int8",
          "Text"
        ]
      }
    },
    "query": "UPDATE script SET archived = true WHERE hash = $1 AND workspace_id = $2"
  },
  "2be0cfd075df9624ccbcbe5fd645e0a5c25460c2d01493f86dcdd9b2b71f6181": {
    "describe": {
      "columns": [
        {
          "name": "flow_status",
          "ordinal": 0,
          "type_info": "Jsonb"
        },
        {
          "name": "parent_job",
          "ordinal": 1,
          "type_info": "Uuid"
        }
      ],
      "nullable": [
        null,
        null
      ],
      "parameters": {
        "Left": [
          "Uuid",
          "Text"
        ]
      }
    },
    "query": "SELECT flow_status, parent_job FROM completed_job WHERE id = $1 AND workspace_id = $2 UNION ALL SELECT flow_status, parent_job FROM queue WHERE id = $1 AND workspace_id = $2 "
  },
  "2bf44d998d7acd17ec6d98f81395f8bdac49f58880fbbb9350bf0142cd2efdc7": {
    "describe": {
      "columns": [],
      "nullable": [],
      "parameters": {
        "Left": [
          "Text",
          "Text",
          "Bool"
        ]
      }
    },
    "query": "DELETE FROM workspace_invite WHERE\n        workspace_id = $1 AND email = $2 AND is_admin = $3"
  },
  "2e11e3ef361c41e6e055dd4805cb9d5e45eaa486e35fc5f01dae311189d6800f": {
    "describe": {
      "columns": [
        {
          "name": "language: ScriptLang",
          "ordinal": 0,
          "type_info": {
            "Custom": {
              "kind": {
                "Enum": [
                  "python3",
                  "deno",
                  "go",
                  "bash"
                ]
              },
              "name": "script_lang"
            }
          }
        }
      ],
      "nullable": [
        false
      ],
      "parameters": {
        "Left": [
          "Int8",
          "Text"
        ]
      }
    },
    "query": "SELECT language as \"language: ScriptLang\" FROM script WHERE hash = $1 AND (workspace_id = $2 OR workspace_id = 'starter')"
  },
  "2e4115bb2e6c8c85ad1492ad135d6b0454b342126cb5fa17e58caf71b32ee755": {
    "describe": {
      "columns": [],
      "nullable": [],
      "parameters": {
        "Left": [
          "Varchar",
          "Varchar",
          "Varchar",
          "Bool",
          "Varchar",
          "Int4",
          "Bool"
        ]
      }
    },
    "query": "INSERT INTO variable\n            (workspace_id, path, value, is_secret, description, account, is_oauth)\n            VALUES ($1, $2, $3, $4, $5, $6, $7)"
  },
  "355dcb2cbebd13f0e3bdd4929b9e431b0e6d72716d1c4f9ab6af6adce5b5e4b3": {
    "describe": {
      "columns": [
        {
          "name": "exists",
          "ordinal": 0,
          "type_info": "Bool"
        }
      ],
      "nullable": [
        null
      ],
      "parameters": {
        "Left": [
          "Text",
          "Text"
        ]
      }
    },
    "query": "SELECT EXISTS(SELECT 1 FROM resource_type WHERE name = $1 AND workspace_id = $2)"
  },
  "372b0a81d37b6874727c1aa4dc1bec17f9475a5f446e8987ab7359f55b96436e": {
    "describe": {
      "columns": [],
      "nullable": [],
      "parameters": {
        "Left": [
          "Jsonb",
          "Text",
          "Text"
        ]
      }
    },
    "query": "UPDATE flow SET value = $1 WHERE path = $2 AND workspace_id = $3"
  },
  "3d363466d79075df3f74f946eff43ca89faefca3bcdf2c533425ca3868b0369a": {
    "describe": {
      "columns": [
        {
          "name": "workspace_id",
          "ordinal": 0,
          "type_info": "Varchar"
        },
        {
          "name": "username",
          "ordinal": 1,
          "type_info": "Varchar"
        },
        {
          "name": "email",
          "ordinal": 2,
          "type_info": "Varchar"
        },
        {
          "name": "is_admin",
          "ordinal": 3,
          "type_info": "Bool"
        },
        {
          "name": "created_at",
          "ordinal": 4,
          "type_info": "Timestamptz"
        },
        {
          "name": "operator",
          "ordinal": 5,
          "type_info": "Bool"
        },
        {
          "name": "disabled",
          "ordinal": 6,
          "type_info": "Bool"
        },
        {
          "name": "role",
          "ordinal": 7,
          "type_info": "Varchar"
        }
      ],
      "nullable": [
        false,
        false,
        false,
        false,
        false,
        false,
        false,
        true
      ],
      "parameters": {
        "Left": [
          "Text",
          "Text"
        ]
      }
    },
    "query": "SELECT * FROM usr where username = $1 AND workspace_id = $2"
  },
  "3da0cf7edc975cb365c36d167df34d9d30d3e86f231bb9d1d3cc3bad6a50dfff": {
    "describe": {
      "columns": [
        {
          "name": "parent_job",
          "ordinal": 0,
          "type_info": "Uuid"
        }
      ],
      "nullable": [
        null
      ],
      "parameters": {
        "Left": [
          "Uuid",
          "Text"
        ]
      }
    },
    "query": "\n        SELECT parent_job\n        FROM queue\n        WHERE id = $1 AND workspace_id = $2\n        UNION ALL\n        SELECT parent_job\n        FROM completed_job\n        WHERE id = $1 AND workspace_id = $2\n        "
  },
  "3e5722b7d1a07c699e9555875d0d13e1a022adc74c203ca1f26a06575e14c5dd": {
    "describe": {
      "columns": [],
      "nullable": [],
      "parameters": {
        "Left": [
          "Int8",
          "Int8"
        ]
      }
    },
    "query": "UPDATE app SET versions = array_append(versions, $1) WHERE id = $2"
  },
  "3fabb3857c9cf2d057814b54ee54a95d01b6a7d9e89bea239b832a9d70f0044b": {
    "describe": {
      "columns": [],
      "nullable": [],
      "parameters": {
        "Left": [
          "Text"
        ]
      }
    },
    "query": "DELETE FROM queue WHERE schedule_path = $1 AND running = false"
  },
  "453501fbd61efd26647baf9b6ef702ce0bc2e920914e9f08fe5f2a5f4ab03f02": {
    "describe": {
      "columns": [
        {
          "name": "logs",
          "ordinal": 0,
          "type_info": "Text"
        }
      ],
      "nullable": [
        null
      ],
      "parameters": {
        "Left": [
          "Int4",
          "Text",
          "Uuid"
        ]
      }
    },
    "query": "SELECT substr(logs, $1) as logs FROM completed_job WHERE workspace_id = $2 AND id = $3"
  },
  "46b44de4ea6eb15258c1cb9bbd21cab7fc350b46e8899d59759945eae02a6d40": {
    "describe": {
      "columns": [
        {
          "name": "exists",
          "ordinal": 0,
          "type_info": "Bool"
        }
      ],
      "nullable": [
        null
      ],
      "parameters": {
        "Left": [
          "Uuid"
        ]
      }
    },
    "query": "\n        SELECT EXISTS (SELECT 1 FROM resume_job WHERE id = $1)\n        "
  },
  "47a74719faba8a6377ba157d25929a6f1e74afdffd642d5a1c7db57e745e0c01": {
    "describe": {
      "columns": [],
      "nullable": [],
      "parameters": {
        "Left": [
          "Text",
          "Jsonb",
          "Uuid"
        ]
      }
    },
    "query": "\n            UPDATE queue\n               SET flow_status = JSONB_SET(flow_status, ARRAY['modules', $1::TEXT], $2)\n             WHERE id = $3\n            "
  },
  "486f181a9ced2bdc7c8d93da22c9d3e229ef106174bff2c472dbe82622f382b6": {
    "describe": {
      "columns": [],
      "nullable": [],
      "parameters": {
        "Left": [
          "Text",
          "Uuid"
        ]
      }
    },
    "query": "UPDATE queue SET logs = concat(logs, $1::text) WHERE id = $2"
  },
  "499978e08a3a5e4d09d20f4212dbeff6ed5c5d4a696243cd3687c71099e8a6a6": {
    "describe": {
      "columns": [
        {
          "name": "id",
          "ordinal": 0,
          "type_info": "Uuid"
        }
      ],
      "nullable": [
        false
      ],
      "parameters": {
        "Left": [
          "Varchar",
          "Uuid",
          "Bool",
          "Uuid",
          "Varchar",
          "Varchar",
          "Timestamptz",
          "Int8",
          "Varchar",
          "Text",
          "Text",
          "Jsonb",
          {
            "Custom": {
              "kind": {
                "Enum": [
                  "script",
                  "preview",
                  "flow",
                  "dependencies",
                  "flowpreview",
                  "script_hub",
                  "identity",
                  "flowdependencies"
                ]
              },
              "name": "job_kind"
            }
          },
          "Varchar",
          "Jsonb",
          "Jsonb",
          "Bool",
          {
            "Custom": {
              "kind": {
                "Enum": [
                  "python3",
                  "deno",
                  "go",
                  "bash"
                ]
              },
              "name": "script_lang"
            }
          },
          "Bool"
        ]
      }
    },
    "query": "INSERT INTO queue\n            (workspace_id, id, running, parent_job, created_by, permissioned_as, scheduled_for, \n                script_hash, script_path, raw_code, raw_lock, args, job_kind, schedule_path, raw_flow, flow_status, is_flow_step, language, started_at, same_worker)\n            VALUES ($1, $2, $3, $4, $5, $6, $7, $8, $9, $10, $11, $12, $13, $14, $15, $16, $17, $18, CASE WHEN $3 THEN now() END, $19) RETURNING id"
  },
  "4ad5fa2f08236507aad911a95697e84fc0c3a274ba0e928da28c4d146cf8f1a8": {
    "describe": {
      "columns": [
        {
          "name": "is_admin",
          "ordinal": 0,
          "type_info": "Bool"
        }
      ],
      "nullable": [
        false
      ],
      "parameters": {
        "Left": [
          "Text",
          "Text"
        ]
      }
    },
    "query": "SELECT is_admin FROM usr where username = $1 AND workspace_id = $2"
  },
  "4de3ba6930b91c639f9f3939dab7b3ab35aa792484e4ccb8084c336a2ec60f45": {
    "describe": {
      "columns": [],
      "nullable": [],
      "parameters": {
        "Left": [
          "Jsonb",
          "Uuid"
        ]
      }
    },
    "query": "\n            UPDATE queue\n               SET flow_status = JSONB_SET(flow_status, ARRAY['step'], $1)\n             WHERE id = $2\n            "
  },
  "4e8ff055a80cc2e6b7fd6653c0c8e9a0e4b223a4bdeab0cf43dc79ce10f635b9": {
    "describe": {
      "columns": [],
      "nullable": [],
      "parameters": {
        "Left": [
          "Varchar",
          "Varchar",
          "Varchar",
          "Varchar"
        ]
      }
    },
    "query": "INSERT INTO workspace\n            (id, name, owner, domain)\n            VALUES ($1, $2, $3, $4)"
  },
  "4eb6b80c410e00e8a72eced6c25cdd3ed941e7a46a0619173f272eec7f28a3c1": {
    "describe": {
      "columns": [
        {
          "name": "workspace_id",
          "ordinal": 0,
          "type_info": "Varchar"
        },
        {
          "name": "path",
          "ordinal": 1,
          "type_info": "Varchar"
        },
        {
          "name": "edited_by",
          "ordinal": 2,
          "type_info": "Varchar"
        },
        {
          "name": "edited_at",
          "ordinal": 3,
          "type_info": "Timestamptz"
        },
        {
          "name": "schedule",
          "ordinal": 4,
          "type_info": "Varchar"
        },
        {
          "name": "offset_",
          "ordinal": 5,
          "type_info": "Int4"
        },
        {
          "name": "enabled",
          "ordinal": 6,
          "type_info": "Bool"
        },
        {
          "name": "script_path",
          "ordinal": 7,
          "type_info": "Varchar"
        },
        {
          "name": "args",
          "ordinal": 8,
          "type_info": "Jsonb"
        },
        {
          "name": "extra_perms",
          "ordinal": 9,
          "type_info": "Jsonb"
        },
        {
          "name": "is_flow",
          "ordinal": 10,
          "type_info": "Bool"
        }
      ],
      "nullable": [
        false,
        false,
        false,
        false,
        false,
        false,
        false,
        false,
        true,
        false,
        false
      ],
      "parameters": {
        "Left": [
          "Varchar",
          "Varchar",
          "Bool",
          "Jsonb",
          "Text",
          "Text"
        ]
      }
    },
    "query": "UPDATE schedule SET schedule = $1, script_path = $2, is_flow = $3, args = $4 WHERE path = $5 AND workspace_id = $6 RETURNING *"
  },
  "5061c0d054bf4f028e7fe51a8f9389024c6ae4492755cadac0f7167e5300bda0": {
    "describe": {
      "columns": [],
      "nullable": [],
      "parameters": {
        "Left": [
          "Varchar",
          "Varchar",
          "Jsonb",
          "Text"
        ]
      }
    },
    "query": "INSERT INTO resource_type\n            (workspace_id, name, schema, description)\n            VALUES ($1, $2, $3, $4)"
  },
  "50d1d62e1a0044168ec485c7f69bfb88ad4ecf200b33cd99f92da969628fb9f4": {
    "describe": {
      "columns": [
        {
          "name": "key",
          "ordinal": 0,
          "type_info": "Varchar"
        }
      ],
      "nullable": [
        false
      ],
      "parameters": {
        "Left": [
          "Text"
        ]
      }
    },
    "query": "SELECT key FROM workspace_key WHERE workspace_id = $1 AND kind = 'cloud'"
  },
  "514c5feb8a29a2a6b577553d8577a46bcbb196c62d046a0568c573ce96ff3c43": {
    "describe": {
      "columns": [],
      "nullable": [],
      "parameters": {
        "Left": [
          "Text",
          "Text"
        ]
      }
    },
    "query": "DELETE FROM usr_to_group WHERE group_ = $1 AND workspace_id = $2"
  },
  "541ebd3bac65431237cf3b882dfdcd61ca97c253d9754d05bba59fda89841067": {
    "describe": {
      "columns": [
        {
          "name": "value",
          "ordinal": 0,
          "type_info": "Jsonb"
        },
        {
          "name": "approver",
          "ordinal": 1,
          "type_info": "Varchar"
        },
        {
          "name": "resume_id",
          "ordinal": 2,
          "type_info": "Int4"
        }
      ],
      "nullable": [
        false,
        true,
        false
      ],
      "parameters": {
        "Left": [
          "Uuid"
        ]
      }
    },
    "query": "SELECT value, approver, resume_id FROM resume_job WHERE job = $1 ORDER BY created_at ASC"
  },
  "5445083864b2b092b012e894bff7630a1d7b9deb8d33e9f909061f351f96844e": {
    "describe": {
      "columns": [
        {
          "name": "workspace_id",
          "ordinal": 0,
          "type_info": "Varchar"
        },
        {
          "name": "slack_team_id",
          "ordinal": 1,
          "type_info": "Varchar"
        },
        {
          "name": "slack_name",
          "ordinal": 2,
          "type_info": "Varchar"
        },
        {
          "name": "slack_command_script",
          "ordinal": 3,
          "type_info": "Varchar"
        }
      ],
      "nullable": [
        false,
        true,
        true,
        true
      ],
      "parameters": {
        "Left": [
          "Text"
        ]
      }
    },
    "query": "SELECT * FROM workspace_settings WHERE slack_team_id = $1"
  },
  "54756c6c39888feb2206b056df1c84c3bb44adc490309954359845c06b6e607c": {
    "describe": {
      "columns": [],
      "nullable": [],
      "parameters": {
        "Left": [
          "Varchar",
          "Varchar",
          "Varchar",
          "Timestamptz",
          "Bool"
        ]
      }
    },
    "query": "INSERT INTO token\n            (token, email, label, expiration, super_admin)\n            VALUES ($1, $2, $3, $4, $5)"
  },
  "547f0a03f954210b06ad3cbee0ff4ef90c378be68d6a105b8bcda8a7a8d834c6": {
    "describe": {
      "columns": [
        {
          "name": "id",
          "ordinal": 0,
          "type_info": "Int8"
        },
        {
          "name": "path",
          "ordinal": 1,
          "type_info": "Varchar"
        },
        {
          "name": "summary",
          "ordinal": 2,
          "type_info": "Varchar"
        },
        {
          "name": "versions",
          "ordinal": 3,
          "type_info": "Int8Array"
        },
        {
          "name": "policy",
          "ordinal": 4,
          "type_info": "Jsonb"
        },
        {
          "name": "extra_perms",
          "ordinal": 5,
          "type_info": "Jsonb"
        },
        {
          "name": "value",
          "ordinal": 6,
          "type_info": "Jsonb"
        },
        {
          "name": "created_at",
          "ordinal": 7,
          "type_info": "Timestamptz"
        },
        {
          "name": "created_by",
          "ordinal": 8,
          "type_info": "Varchar"
        }
      ],
      "nullable": [
        false,
        false,
        false,
        false,
        false,
        false,
        false,
        false,
        false
      ],
      "parameters": {
        "Left": [
          "Int8",
          "Text"
        ]
      }
    },
    "query": "SELECT app.id, app.path, app.summary, app.versions, app.policy,\n        app.extra_perms, app_version.value, \n        app_version.created_at, app_version.created_by from app, app_version \n        WHERE app_version.id = $1 AND app.id = app_version.flow_id AND app.workspace_id = $2"
  },
  "58efbf34ba014b4853ef20ae400929b57c1d9de4262189274badf100d29e0649": {
    "describe": {
      "columns": [
        {
          "name": "workspace_id",
          "ordinal": 0,
          "type_info": "Varchar"
        },
        {
          "name": "name",
          "ordinal": 1,
          "type_info": "Varchar"
        },
        {
          "name": "schema",
          "ordinal": 2,
          "type_info": "Jsonb"
        },
        {
          "name": "description",
          "ordinal": 3,
          "type_info": "Text"
        }
      ],
      "nullable": [
        false,
        false,
        true,
        true
      ],
      "parameters": {
        "Left": [
          "Text",
          "Text"
        ]
      }
    },
    "query": "SELECT * from resource_type WHERE name = $1 AND (workspace_id = $2 OR workspace_id = 'starter')"
  },
  "5b7a1d16d8109a65479ab33d411c60d14ea91d870fdff8606d7aa4ad39f0ba00": {
    "describe": {
      "columns": [
        {
          "name": "email",
          "ordinal": 0,
          "type_info": "Varchar"
        }
      ],
      "nullable": [
        false
      ],
      "parameters": {
        "Left": [
          "Text",
          "Text"
        ]
      }
    },
    "query": "SELECT email FROM usr WHERE username = $1 AND workspace_id = $2"
  },
  "5b9b58612ca0f703a5d154a76fab82ac2329aef965fa937bfab2810b6e1336a4": {
    "describe": {
      "columns": [],
      "nullable": [],
      "parameters": {
        "Left": [
          "Text",
          "Text"
        ]
      }
    },
    "query": "DELETE FROM group_ WHERE name = $1 AND workspace_id = $2"
  },
  "5fee34ce48f01bb55707227548ea4d1e77ba75abfae412a902b1d8d6a1963725": {
    "describe": {
      "columns": [],
      "nullable": [],
      "parameters": {
        "Left": [
          "Varchar",
          "Int8",
          "Varchar",
          "Int8Array",
          "Text",
          "Text",
          "Text",
          "Varchar",
          "Text",
          "Bool",
          "Jsonb",
          "Text",
          {
            "Custom": {
              "kind": {
                "Enum": [
                  "python3",
                  "deno",
                  "go",
                  "bash"
                ]
              },
              "name": "script_lang"
            }
          },
          {
            "Custom": {
              "kind": {
                "Enum": [
                  "script",
                  "trigger",
                  "failure",
                  "command",
                  "approval"
                ]
              },
              "name": "script_kind"
            }
          }
        ]
      }
    },
    "query": "INSERT INTO script (workspace_id, hash, path, parent_hashes, summary, description, content, created_by, schema, is_template, extra_perms, lock, language, kind) VALUES ($1, $2, $3, $4, $5, $6, $7, $8, $9::text::json, $10, $11, $12, $13, $14)"
  },
  "6199e8be5cb13db71108e555ea20f0b76dc38476670f9fc0667b057d2766d42e": {
    "describe": {
      "columns": [
        {
          "name": "set_config",
          "ordinal": 0,
          "type_info": "Text"
        }
      ],
      "nullable": [
        null
      ],
      "parameters": {
        "Left": [
          "Text"
        ]
      }
    },
    "query": "SELECT set_config('session.groups', $1, true)"
  },
  "61e9662fe42506131222412ab3de48cf6485dea10aa3a2f97c0fd6322a0cb17f": {
    "describe": {
      "columns": [],
      "nullable": [],
      "parameters": {
        "Left": [
          "Text",
          "Text"
        ]
      }
    },
    "query": "DELETE FROM schedule WHERE path = $1 AND workspace_id = $2"
  },
  "62432110a09e68593ac52b3174c8bfa8736d5c7c1d8c7d6bed68f0dd9e06db7b": {
    "describe": {
      "columns": [
        {
          "name": "exists",
          "ordinal": 0,
          "type_info": "Bool"
        }
      ],
      "nullable": [
        null
      ],
      "parameters": {
        "Left": [
          "Text",
          "Text"
        ]
      }
    },
    "query": "SELECT EXISTS(SELECT 1 FROM usr WHERE username = $1 AND workspace_id = $2)"
  },
  "63c4b9320681fac84ea92c25c0f6da5c9ac154dfccf575cea8145692246205c4": {
    "describe": {
      "columns": [
        {
          "name": "name",
          "ordinal": 0,
          "type_info": "Varchar"
        }
      ],
      "nullable": [
        false
      ],
      "parameters": {
        "Left": [
          "Text"
        ]
      }
    },
    "query": "SELECT name from resource_type WHERE (workspace_id = $1 OR workspace_id = 'starter') ORDER BY name"
  },
  "63f330e98051ae9d0cf5617a553f769cc98b05fdc8643839b504023b26f38aab": {
    "describe": {
      "columns": [],
      "nullable": [],
      "parameters": {
        "Left": [
          "Text",
          "Text"
        ]
      }
    },
    "query": "UPDATE flow SET archived = true WHERE path = $1 AND workspace_id = $2"
  },
  "64d2318064711c2cfbaf7c5c2b02d92cc98ac8e33eb560b829c462c3159115eb": {
    "describe": {
      "columns": [],
      "nullable": [],
      "parameters": {
        "Left": [
          "Varchar",
          "Varchar"
        ]
      }
    },
    "query": "INSERT INTO workspace_key\n            (workspace_id, kind, key)\n            VALUES ($1, 'cloud', $2)"
  },
  "651361530f153de49f300e4d647903794052ddc7d083d16b66d9ebd142239794": {
    "describe": {
      "columns": [
        {
          "name": "id",
          "ordinal": 0,
          "type_info": "Uuid"
        }
      ],
      "nullable": [
        false
      ],
      "parameters": {
        "Left": [
          "Varchar",
          "Text",
          "Uuid",
          "Text"
        ]
      }
    },
    "query": "UPDATE queue SET canceled = true, canceled_by = $1, canceled_reason = $2 WHERE parent_job = $3 AND workspace_id = $4 RETURNING id"
  },
  "6c63bbcb45d3f51eccaea52ec862700e1f1c2426d823abd951e1eea4fd9b85aa": {
    "describe": {
      "columns": [],
      "nullable": [],
      "parameters": {
        "Left": [
          "Text",
          "Int8",
          "Text"
        ]
      }
    },
    "query": "UPDATE script SET lock_error_logs = $1 WHERE hash = $2 AND workspace_id = $3"
  },
  "6c7186de56bcd9983a64de0c01a733e818ebc30af2377158c8a92ec66c06464c": {
    "describe": {
      "columns": [],
      "nullable": [],
      "parameters": {
        "Left": [
          "Bool",
          "Text"
        ]
      }
    },
    "query": "UPDATE password SET super_admin = $1 WHERE email = $2"
  },
  "6c90d5ea2a09b47b81fdab465062c25f8768b220e53bf469550a3a3697ab756a": {
    "describe": {
      "columns": [
        {
          "name": "set_config",
          "ordinal": 0,
          "type_info": "Text"
        }
      ],
      "nullable": [
        null
      ],
      "parameters": {
        "Left": [
          "Text"
        ]
      }
    },
    "query": "SELECT set_config('session.user', $1, true)"
  },
  "6dfd1ac7168f098a9e7c92d530a470c0a156041d5081053d43d9efb00d81c464": {
    "describe": {
      "columns": [
        {
          "name": "policy",
          "ordinal": 0,
          "type_info": "Jsonb"
        }
      ],
      "nullable": [
        false
      ],
      "parameters": {
        "Left": [
          "Text",
          "Text"
        ]
      }
    },
    "query": "SELECT policy from app WHERE path = $1 AND workspace_id = $2"
  },
  "6eacfedfc1ab2431c318996d2ff480a65d55fc43d8fa95aa4e2e8430722dc82d": {
    "describe": {
      "columns": [
        {
          "name": "email",
          "ordinal": 0,
          "type_info": "Varchar"
        }
      ],
      "nullable": [
        false
      ],
      "parameters": {
        "Left": [
          "Text"
        ]
      }
    },
    "query": "SELECT email FROM usr WHERE username = $1"
  },
  "6fc2cfae9df83eb24ea33e4c9567740100f4dd2285afc3ef474fc70041b0567b": {
    "describe": {
      "columns": [
        {
          "name": "worker",
          "ordinal": 0,
          "type_info": "Varchar"
        },
        {
          "name": "worker_instance",
          "ordinal": 1,
          "type_info": "Varchar"
        },
        {
          "name": "ping_at",
          "ordinal": 2,
          "type_info": "Timestamptz"
        },
        {
          "name": "started_at",
          "ordinal": 3,
          "type_info": "Timestamptz"
        },
        {
          "name": "ip",
          "ordinal": 4,
          "type_info": "Varchar"
        },
        {
          "name": "jobs_executed",
          "ordinal": 5,
          "type_info": "Int4"
        }
      ],
      "nullable": [
        false,
        false,
        false,
        false,
        false,
        false
      ],
      "parameters": {
        "Left": [
          "Int8",
          "Int8"
        ]
      }
    },
    "query": "SELECT * FROM worker_ping ORDER BY ping_at desc LIMIT $1 OFFSET $2"
  },
  "701f215eb14ba67a79afea15d7effc0dd394ba6c4a72c95d4560c5a377015d4e": {
    "describe": {
      "columns": [],
      "nullable": [],
      "parameters": {
        "Left": [
          "Text"
        ]
      }
    },
    "query": "UPDATE workspace SET deleted = true WHERE id = $1"
  },
  "70e6ca3b5ad81f70376d31c75ba5f2b5dd94dd2f7f4cacd5a64029ccc3315d6c": {
    "describe": {
      "columns": [
        {
          "name": "exists",
          "ordinal": 0,
          "type_info": "Bool"
        }
      ],
      "nullable": [
        null
      ],
      "parameters": {
        "Left": [
          "Text",
          "Text"
        ]
      }
    },
    "query": "SELECT EXISTS(SELECT 1 FROM usr WHERE workspace_id = $1 AND username = $2)"
  },
<<<<<<< HEAD
=======
  "752a9a95a4fbf741b0013923bfb5efff4db5ccfa8d9e6d5f821fc230fe790cc4": {
    "describe": {
      "columns": [
        {
          "name": "id",
          "ordinal": 0,
          "type_info": "Uuid"
        }
      ],
      "nullable": [
        false
      ],
      "parameters": {
        "Left": [
          "Varchar",
          "Uuid",
          "Bool",
          "Uuid",
          "Varchar",
          "Varchar",
          "Timestamptz",
          "Int8",
          "Varchar",
          "Text",
          "Jsonb",
          {
            "Custom": {
              "kind": {
                "Enum": [
                  "script",
                  "preview",
                  "flow",
                  "dependencies",
                  "flowpreview",
                  "script_hub",
                  "identity"
                ]
              },
              "name": "job_kind"
            }
          },
          "Varchar",
          "Jsonb",
          "Jsonb",
          "Bool",
          {
            "Custom": {
              "kind": {
                "Enum": [
                  "python3",
                  "deno",
                  "go",
                  "bash"
                ]
              },
              "name": "script_lang"
            }
          },
          "Bool"
        ]
      }
    },
    "query": "INSERT INTO queue\n            (workspace_id, id, running, parent_job, created_by, permissioned_as, scheduled_for, \n                script_hash, script_path, raw_code, args, job_kind, schedule_path, raw_flow, flow_status, is_flow_step, language, started_at, same_worker)\n            VALUES ($1, $2, $3, $4, $5, $6, $7, $8, $9, $10, $11, $12, $13, $14, $15, $16, $17, CASE WHEN $3 THEN now() END, $18) RETURNING id"
  },
>>>>>>> 3357cffb
  "765c18d77412cbb4474f4074d583b9b44681f3b9f58754662ac07a3a3470a3c5": {
    "describe": {
      "columns": [
        {
          "name": "is_admin",
          "ordinal": 0,
          "type_info": "Bool"
        }
      ],
      "nullable": [
        false
      ],
      "parameters": {
        "Left": [
          "Text",
          "Text"
        ]
      }
    },
    "query": "DELETE FROM workspace_invite WHERE workspace_id = $1 AND email = $2 RETURNING is_admin"
  },
  "77ba7207c8f5fd7156542cfd9943aa9a9fa87a652131c261f5020bab9ba6b5a3": {
    "describe": {
      "columns": [
        {
          "name": "email",
          "ordinal": 0,
          "type_info": "Varchar"
        },
        {
          "name": "login_type",
          "ordinal": 1,
          "type_info": "Text"
        },
        {
          "name": "verified",
          "ordinal": 2,
          "type_info": "Bool"
        },
        {
          "name": "super_admin",
          "ordinal": 3,
          "type_info": "Bool"
        },
        {
          "name": "name",
          "ordinal": 4,
          "type_info": "Varchar"
        },
        {
          "name": "company",
          "ordinal": 5,
          "type_info": "Varchar"
        }
      ],
      "nullable": [
        false,
        null,
        false,
        false,
        true,
        true
      ],
      "parameters": {
        "Left": [
          "Int8",
          "Int8"
        ]
      }
    },
    "query": "SELECT email, login_type::text, verified, super_admin, name, company from password LIMIT $1 OFFSET $2"
  },
  "7b1239ad6460e8f5fb41bfe12f662a779528784ec8cf3f6dcce5545ab90bf234": {
    "describe": {
      "columns": [
        {
          "name": "workspace_id",
          "ordinal": 0,
          "type_info": "Varchar"
        },
        {
          "name": "name",
          "ordinal": 1,
          "type_info": "Varchar"
        },
        {
          "name": "schema",
          "ordinal": 2,
          "type_info": "Jsonb"
        },
        {
          "name": "description",
          "ordinal": 3,
          "type_info": "Text"
        }
      ],
      "nullable": [
        false,
        false,
        true,
        true
      ],
      "parameters": {
        "Left": [
          "Text"
        ]
      }
    },
    "query": "SELECT * FROM resource_type WHERE workspace_id = $1"
  },
  "7eeac533a0d63f4e3af9d3e3123b0a73f44543e618e29e4c6a6d573852339933": {
    "describe": {
      "columns": [
        {
          "name": "name",
          "ordinal": 0,
          "type_info": "Varchar"
        }
      ],
      "nullable": [
        false
      ],
      "parameters": {
        "Left": [
          "Text"
        ]
      }
    },
    "query": "SELECT name FROM group_ WHERE workspace_id = $1 ORDER BY name desc"
  },
  "808ff76fdb74482d5d3201417c8a2470e2867cb08b9a46d244653eb366d8ee5e": {
    "describe": {
      "columns": [],
      "nullable": [],
      "parameters": {
        "Left": [
          "Varchar",
          "Varchar",
          "Text",
          "Jsonb"
        ]
      }
    },
    "query": "INSERT INTO group_ (workspace_id, name, summary, extra_perms) VALUES ($1, $2, $3, $4)"
  },
  "8114333781add802159cd2c26d57cea40e27143606c71bf4d87dc14bb7040cd6": {
    "describe": {
      "columns": [],
      "nullable": [],
      "parameters": {
        "Left": [
          "Varchar",
          "Varchar",
          "Varchar",
          "Text"
        ]
      }
    },
    "query": "UPDATE workspace SET name = $1, owner = $2, domain = $3 WHERE id = $4"
  },
  "826c6a36020f402169cab2ebe097e9f38f416f6f080a2fe8a9b83e97c4e15150": {
    "describe": {
      "columns": [
        {
          "name": "hash",
          "ordinal": 0,
          "type_info": "Int8"
        }
      ],
      "nullable": [
        false
      ],
      "parameters": {
        "Left": [
          "Text",
          "Text"
        ]
      }
    },
    "query": "UPDATE script SET archived = true WHERE path = $1 AND workspace_id = $2 RETURNING hash"
  },
  "82f3c4cd1c1f6aea86d66f675442587684391bc32be9ab55ae20aab549b7bba5": {
    "describe": {
      "columns": [],
      "nullable": [],
      "parameters": {
        "Left": [
          "Text",
          "Text",
          "Text"
        ]
      }
    },
    "query": "UPDATE group_ SET summary = $1 WHERE name = $2 AND workspace_id = $3"
  },
  "853788436dbe987853433e8dc83665f68bd127de31d4c807abafeead896f6ac4": {
    "describe": {
      "columns": [
        {
          "name": "id",
          "ordinal": 0,
          "type_info": "Uuid"
        },
        {
          "name": "flow_status",
          "ordinal": 1,
          "type_info": "Jsonb"
        },
        {
          "name": "suspend",
          "ordinal": 2,
          "type_info": "Int4"
        }
      ],
      "nullable": [
        false,
        true,
        false
      ],
      "parameters": {
        "Left": [
          "Uuid"
        ]
      }
    },
    "query": "\n        SELECT id, flow_status, suspend\n        FROM queue\n        WHERE id = ( SELECT parent_job FROM queue WHERE id = $1 UNION ALL SELECT parent_job FROM completed_job WHERE id = $1)\n        FOR UPDATE\n        "
  },
  "877829f87c4d94c2e385ab9c5d75d3f70929c89231650e20db57c4b7c1d8911f": {
    "describe": {
      "columns": [],
      "nullable": [],
      "parameters": {
        "Left": [
          "Varchar",
          "Varchar",
          "Text"
        ]
      }
    },
    "query": "INSERT INTO group_\n                (workspace_id, name, summary)\n                VALUES ($1, $2, $3) ON CONFLICT DO NOTHING"
  },
  "88a3f58a1a315200fdd2e4bb8638246ee21818f8aaaf56f6e9d7ddce1490d886": {
    "describe": {
      "columns": [
        {
          "name": "exists",
          "ordinal": 0,
          "type_info": "Bool"
        }
      ],
      "nullable": [
        null
      ],
      "parameters": {
        "Left": [
          "Text",
          "Text"
        ]
      }
    },
    "query": "SELECT EXISTS(SELECT 1 FROM variable WHERE path = $1 AND workspace_id = $2)"
  },
  "88b7589a6416da8be4b26af3bf30fcfcd6aeae7bc5a37e9a735cabbe2691c570": {
    "describe": {
      "columns": [
        {
          "name": "login_type",
          "ordinal": 0,
          "type_info": "Text"
        }
      ],
      "nullable": [
        null
      ],
      "parameters": {
        "Left": [
          "Text"
        ]
      }
    },
    "query": "SELECT login_type::TEXT FROM password WHERE email = $1"
  },
  "894336809c161cdbb42ea235eb88498db6b1715386f78f57568f01c9954f05af": {
    "describe": {
      "columns": [
        {
          "name": "?column?",
          "ordinal": 0,
          "type_info": "Int4"
        }
      ],
      "nullable": [
        null
      ],
      "parameters": {
        "Left": [
          "Int8",
          "Text"
        ]
      }
    },
    "query": "SELECT 1 FROM script WHERE hash = $1 AND workspace_id = $2"
  },
  "8ad6a17eecce77f61236e0585ba89b99a32e07ad37b97662007db35acb59d139": {
    "describe": {
      "columns": [
        {
          "name": "workspace_id",
          "ordinal": 0,
          "type_info": "Varchar"
        },
        {
          "name": "name",
          "ordinal": 1,
          "type_info": "Varchar"
        },
        {
          "name": "schema",
          "ordinal": 2,
          "type_info": "Jsonb"
        },
        {
          "name": "description",
          "ordinal": 3,
          "type_info": "Text"
        }
      ],
      "nullable": [
        false,
        false,
        true,
        true
      ],
      "parameters": {
        "Left": [
          "Text"
        ]
      }
    },
    "query": "SELECT * from resource_type WHERE (workspace_id = $1 OR workspace_id = 'starter') ORDER BY name"
  },
  "8caa01546506f42740b7973a3a45e40093a06714b8524570c5143b77af4a8e19": {
    "describe": {
      "columns": [
        {
          "name": "workspace_id",
          "ordinal": 0,
          "type_info": "Varchar"
        },
        {
          "name": "path",
          "ordinal": 1,
          "type_info": "Varchar"
        },
        {
          "name": "edited_by",
          "ordinal": 2,
          "type_info": "Varchar"
        },
        {
          "name": "edited_at",
          "ordinal": 3,
          "type_info": "Timestamptz"
        },
        {
          "name": "schedule",
          "ordinal": 4,
          "type_info": "Varchar"
        },
        {
          "name": "offset_",
          "ordinal": 5,
          "type_info": "Int4"
        },
        {
          "name": "enabled",
          "ordinal": 6,
          "type_info": "Bool"
        },
        {
          "name": "script_path",
          "ordinal": 7,
          "type_info": "Varchar"
        },
        {
          "name": "args",
          "ordinal": 8,
          "type_info": "Jsonb"
        },
        {
          "name": "extra_perms",
          "ordinal": 9,
          "type_info": "Jsonb"
        },
        {
          "name": "is_flow",
          "ordinal": 10,
          "type_info": "Bool"
        }
      ],
      "nullable": [
        false,
        false,
        false,
        false,
        false,
        false,
        false,
        false,
        true,
        false,
        false
      ],
      "parameters": {
        "Left": [
          "Text",
          "Int8",
          "Int8"
        ]
      }
    },
    "query": "SELECT * FROM schedule WHERE workspace_id = $1 ORDER BY edited_at desc LIMIT $2 OFFSET $3"
  },
  "8cea673a5b17bc7cf671b539c2c1eb34731c77aaf42dc12e45472eeb134887d0": {
    "describe": {
      "columns": [
        {
          "name": "stop_early_expr",
          "ordinal": 0,
          "type_info": "Text"
        },
        {
          "name": "skip_if_stopped",
          "ordinal": 1,
          "type_info": "Bool"
        },
        {
          "name": "args",
          "ordinal": 2,
          "type_info": "Jsonb"
        }
      ],
      "nullable": [
        null,
        null,
        true
      ],
      "parameters": {
        "Left": [
          "Int4",
          "Uuid"
        ]
      }
    },
    "query": "\n            SELECT raw_flow->'modules'->$1::int->'stop_after_if'->>'expr' as stop_early_expr,\n            (raw_flow->'modules'->$1::int->'stop_after_if'->>'skip_if_stopped')::bool as skip_if_stopped,\n            args \n            FROM queue\n             WHERE id = $2\n            "
  },
  "8d631abe38ae964edb357217463a2c1617d4b3b18a7ed0724ad1c65b95980a2c": {
    "describe": {
      "columns": [
        {
          "name": "value",
          "ordinal": 0,
          "type_info": "Jsonb"
        }
      ],
      "nullable": [
        false
      ],
      "parameters": {
        "Left": [
          "Text",
          "Text"
        ]
      }
    },
    "query": "SELECT value FROM flow WHERE path = $1 AND (workspace_id = $2 OR workspace_id = 'starter')"
  },
  "8da6ff304d199401ee8ee9a3de1d51477c04f9abc1b6255d84c5b1fc58267c59": {
    "describe": {
      "columns": [],
      "nullable": [],
      "parameters": {
        "Left": [
          "Varchar",
          "Varchar",
          "Text",
          "Text",
          "Jsonb",
          "Varchar",
          "Text"
        ]
      }
    },
    "query": "INSERT INTO flow (workspace_id, path, summary, description, value, edited_by, edited_at, schema, dependency_job) VALUES ($1, $2, $3, $4, $5, $6, now(), $7::text::json, NULL)"
  },
  "8ede6fb740b145b3a8320adb789500870c7a8ec807a7b156b9ff7a15791b78f8": {
    "describe": {
      "columns": [],
      "nullable": [],
      "parameters": {
        "Left": [
          "Text",
          "Text"
        ]
      }
    },
    "query": "DELETE FROM usr WHERE workspace_id = $1 AND username = $2"
  },
  "902961f15b8c7603dddf2933b5fc7cdd6e5af3545835763ccb29cdf3ac273ef0": {
    "describe": {
      "columns": [],
      "nullable": [],
      "parameters": {
        "Left": [
          "Varchar",
          "Text"
        ]
      }
    },
    "query": "UPDATE password SET password_hash = $1 WHERE email = $2"
  },
  "904457944cbfdcefa1934059bbfea015a411c739124cf06367975cfd9cd0dd0d": {
    "describe": {
      "columns": [
        {
          "name": "workspace_id",
          "ordinal": 0,
          "type_info": "Varchar"
        },
        {
          "name": "path",
          "ordinal": 1,
          "type_info": "Varchar"
        },
        {
          "name": "value",
          "ordinal": 2,
          "type_info": "Jsonb"
        },
        {
          "name": "description",
          "ordinal": 3,
          "type_info": "Text"
        },
        {
          "name": "resource_type",
          "ordinal": 4,
          "type_info": "Varchar"
        },
        {
          "name": "extra_perms",
          "ordinal": 5,
          "type_info": "Jsonb"
        },
        {
          "name": "is_oauth",
          "ordinal": 6,
          "type_info": "Bool"
        }
      ],
      "nullable": [
        false,
        false,
        true,
        true,
        false,
        false,
        false
      ],
      "parameters": {
        "Left": [
          "Text",
          "Text"
        ]
      }
    },
    "query": "SELECT * from resource WHERE path = $1 AND (workspace_id = $2 OR workspace_id = 'starter')"
  },
  "90719f6230467b08e5f2cc89271bcf5e4a6cec39e9d9b42ef3b90f09b3135b83": {
    "describe": {
      "columns": [
        {
          "name": "email",
          "ordinal": 0,
          "type_info": "Varchar"
        },
        {
          "name": "login_type",
          "ordinal": 1,
          "type_info": "Text"
        },
        {
          "name": "super_admin",
          "ordinal": 2,
          "type_info": "Bool"
        },
        {
          "name": "verified",
          "ordinal": 3,
          "type_info": "Bool"
        },
        {
          "name": "name",
          "ordinal": 4,
          "type_info": "Varchar"
        },
        {
          "name": "company",
          "ordinal": 5,
          "type_info": "Varchar"
        }
      ],
      "nullable": [
        false,
        null,
        false,
        false,
        true,
        true
      ],
      "parameters": {
        "Left": [
          "Text"
        ]
      }
    },
    "query": "SELECT email, login_type::TEXT, super_admin, verified, name, company FROM password WHERE email = $1"
  },
<<<<<<< HEAD
  "90d477b39e9d2f439d378c21041af8bc7720cc21ae150a62ecaa6235142aea05": {
    "describe": {
      "columns": [],
      "nullable": [],
      "parameters": {
        "Left": [
          "Varchar",
          "Uuid",
          "Uuid",
          "Varchar",
          "Timestamptz",
          "Timestamptz",
          "Bool",
          "Int8",
          "Varchar",
          "Jsonb",
          "Jsonb",
          "Text",
          "Text",
          "Text",
          "Bool",
          "Varchar",
          "Text",
          {
            "Custom": {
              "kind": {
                "Enum": [
                  "script",
                  "preview",
                  "flow",
                  "dependencies",
                  "flowpreview",
                  "script_hub",
                  "identity",
                  "flowdependencies"
                ]
              },
              "name": "job_kind"
            }
          },
          "Varchar",
          "Varchar",
          "Jsonb",
          "Jsonb",
          "Bool",
          "Bool",
          {
            "Custom": {
              "kind": {
                "Enum": [
                  "python3",
                  "deno",
                  "go",
                  "bash"
                ]
              },
              "name": "script_lang"
            }
          },
          "Numeric"
        ]
      }
    },
    "query": "INSERT INTO completed_job AS cj\n                   ( workspace_id\n                   , id\n                   , parent_job\n                   , created_by\n                   , created_at\n                   , started_at\n                   , duration_ms\n                   , success\n                   , script_hash\n                   , script_path\n                   , args\n                   , result\n                   , logs\n                   , raw_code\n                   , raw_lock\n                   , canceled\n                   , canceled_by\n                   , canceled_reason\n                   , job_kind\n                   , schedule_path\n                   , permissioned_as\n                   , flow_status\n                   , raw_flow\n                   , is_flow_step\n                   , is_skipped\n                   , language )\n            VALUES ($1, $2, $3, $4, $5, $6, COALESCE($26, EXTRACT(milliseconds FROM (now() - $6))), $7, $8, $9,$10, $11, $12, $13, $14, $15, $16, $17, $18, $19, $20, $21, $22, $23, $24, $25)\n         ON CONFLICT (id) DO UPDATE SET success = $7, result = $11, logs = concat(cj.logs, $12)"
=======
  "9251404312374679a4be2f9def508fcadce446405e91d95100c3397ec26e5882": {
    "describe": {
      "columns": [
        {
          "name": "id",
          "ordinal": 0,
          "type_info": "Int8"
        }
      ],
      "nullable": [
        false
      ],
      "parameters": {
        "Left": [
          "Int8",
          "Jsonb",
          "Varchar"
        ]
      }
    },
    "query": "INSERT INTO app_version\n                (flow_id, value, created_by)\n                VALUES ($1, $2, $3) RETURNING id"
>>>>>>> 3357cffb
  },
  "92ee6274b2287bc4d368bfdb47d6452df75bd265cdd891f55112df2795294dac": {
    "describe": {
      "columns": [
        {
          "name": "count",
          "ordinal": 0,
          "type_info": "Int8"
        }
      ],
      "nullable": [
        null
      ],
      "parameters": {
        "Left": [
          "Text",
          "Text"
        ]
      }
    },
    "query": "SELECT COUNT(id) FROM queue WHERE permissioned_as = $1 AND workspace_id = $2"
  },
  "9490a4388f43e45e32911f1129e623f2d73ce2da7a948fe134bea1c87cdbefd1": {
    "describe": {
      "columns": [
        {
          "name": "value",
          "ordinal": 0,
          "type_info": "Jsonb"
        }
      ],
      "nullable": [
        true
      ],
      "parameters": {
        "Left": [
          "Text",
          "Text"
        ]
      }
    },
    "query": "SELECT value from resource WHERE path = $1 AND (workspace_id = $2 OR workspace_id = 'starter')"
  },
  "9681c348429f5e647ab55a4a54933faa64018f8539a143641f10d14ddd3a09c4": {
    "describe": {
      "columns": [
        {
          "name": "int4",
          "ordinal": 0,
          "type_info": "Int4"
        }
      ],
      "nullable": [
        null
      ],
      "parameters": {
        "Left": [
          "Int4",
          "Uuid"
        ]
      }
    },
    "query": "\n            UPDATE queue\n               SET flow_status = JSONB_SET(flow_status, ARRAY['modules', $1::TEXT, 'branchall', 'branch'], ((flow_status->'modules'->$1::int->'branchall'->>'branch')::int + 1)::text::jsonb)\n             WHERE id = $2\n             RETURNING (flow_status->'modules'->$1::int->'branchall'->>'branch')::int\n            "
  },
  "97e364c703bdcdfb5345810659cbe0477a28b8199ef0b297f9a22c88a43b6b5c": {
    "describe": {
      "columns": [
        {
          "name": "email",
          "ordinal": 0,
          "type_info": "Varchar"
        }
      ],
      "nullable": [
        true
      ],
      "parameters": {
        "Left": [
          "Text"
        ]
      }
    },
    "query": "DELETE FROM token WHERE token = $1 RETURNING email"
  },
  "a227548b6604c56bfc15eb780bd8ee72a89dc6701a50f5048e928bd87baa7b9a": {
    "describe": {
      "columns": [
        {
          "name": "result",
          "ordinal": 0,
          "type_info": "Jsonb"
        }
      ],
      "nullable": [
        true
      ],
      "parameters": {
        "Left": [
          "UuidArray",
          "Text"
        ]
      }
    },
    "query": "SELECT result FROM completed_job WHERE id = ANY($1) AND workspace_id = $2"
  },
  "a241c56415759105ccbcbf7fff77287fa4ec2cc096c0060d14db421115d63e2d": {
    "describe": {
      "columns": [
        {
          "name": "exists",
          "ordinal": 0,
          "type_info": "Bool"
        }
      ],
      "nullable": [
        null
      ],
      "parameters": {
        "Left": [
          "Text",
          "Text",
          "Timestamptz"
        ]
      }
    },
    "query": "SELECT EXISTS (SELECT 1 FROM queue WHERE workspace_id = $1 AND schedule_path = $2 AND scheduled_for = $3)"
  },
  "a34066d4a1578a13b2e322e6936ae80a0239a79148f3edce65f51a93910a1a4b": {
    "describe": {
      "columns": [
        {
          "name": "email",
          "ordinal": 0,
          "type_info": "Varchar"
        }
      ],
      "nullable": [
        false
      ],
      "parameters": {
        "Left": [
          "Text",
          "Text"
        ]
      }
    },
    "query": "SELECT email FROM usr where username = $1 AND workspace_id = $2"
  },
  "a38059dc3574da498ce986c916b6d385b1f18d5bd659ef13c43fafa9daff6bda": {
    "describe": {
      "columns": [
        {
          "name": "exists",
          "ordinal": 0,
          "type_info": "Bool"
        }
      ],
      "nullable": [
        null
      ],
      "parameters": {
        "Left": [
          "Text",
          "Text"
        ]
      }
    },
    "query": "SELECT EXISTS(SELECT 1 FROM flow WHERE path = $1 AND (workspace_id = $2 OR workspace_id = 'starter'))"
  },
  "a4326cb3dba79f850b46c5ab88d948f9a0b07f8bfdc8f7611cf0702efdee1324": {
    "describe": {
      "columns": [],
      "nullable": [],
      "parameters": {
        "Left": [
          "Uuid",
          "Text",
          "Text"
        ]
      }
    },
    "query": "UPDATE flow SET dependency_job = $1 WHERE path = $2 AND workspace_id = $3"
  },
  "a6145b0482c9e5da245059a80b1563cad20318fd2dd8aef33f9ca97de1826b8b": {
    "describe": {
      "columns": [],
      "nullable": [],
      "parameters": {
        "Left": [
          "Jsonb",
<<<<<<< HEAD
          "Uuid"
=======
          "Bool",
          "Bool",
          {
            "Custom": {
              "kind": {
                "Enum": [
                  "python3",
                  "deno",
                  "go",
                  "bash"
                ]
              },
              "name": "script_lang"
            }
          },
          "Numeric"
>>>>>>> 3357cffb
        ]
      }
    },
    "query": "\n            UPDATE queue\n               SET flow_status = JSONB_SET(flow_status, ARRAY['failure_module'], $1)\n             WHERE id = $2\n            "
  },
  "a98b2d68f023f46ab91167d3147416df672c2aed2ba5ab70e98a9da5fa47255a": {
    "describe": {
      "columns": [],
      "nullable": [],
      "parameters": {
        "Left": [
          "Varchar"
        ]
      }
    },
    "query": "INSERT INTO workspace_settings\n            (workspace_id)\n            VALUES ($1)"
  },
  "aa2800113a8a8805f47cdc1dd0f29d94c546fe531e7edd3e91da4978af5442fb": {
    "describe": {
      "columns": [
        {
          "name": "workspace_id",
          "ordinal": 0,
          "type_info": "Varchar"
        },
        {
          "name": "path",
          "ordinal": 1,
          "type_info": "Varchar"
        },
        {
          "name": "edited_by",
          "ordinal": 2,
          "type_info": "Varchar"
        },
        {
          "name": "edited_at",
          "ordinal": 3,
          "type_info": "Timestamptz"
        },
        {
          "name": "schedule",
          "ordinal": 4,
          "type_info": "Varchar"
        },
        {
          "name": "offset_",
          "ordinal": 5,
          "type_info": "Int4"
        },
        {
          "name": "enabled",
          "ordinal": 6,
          "type_info": "Bool"
        },
        {
          "name": "script_path",
          "ordinal": 7,
          "type_info": "Varchar"
        },
        {
          "name": "args",
          "ordinal": 8,
          "type_info": "Jsonb"
        },
        {
          "name": "extra_perms",
          "ordinal": 9,
          "type_info": "Jsonb"
        },
        {
          "name": "is_flow",
          "ordinal": 10,
          "type_info": "Bool"
        }
      ],
      "nullable": [
        false,
        false,
        false,
        false,
        false,
        false,
        false,
        false,
        true,
        false,
        false
      ],
      "parameters": {
        "Left": [
          "Text",
          "Text"
        ]
      }
    },
    "query": "SELECT * FROM schedule WHERE path = $1 AND workspace_id = $2"
  },
  "abc9f034e62ac224894173356aa69e09f3647a45d176e253e4fc8f7206f6a18d": {
    "describe": {
      "columns": [
        {
          "name": "workspace_id",
          "ordinal": 0,
          "type_info": "Varchar"
        },
        {
          "name": "name",
          "ordinal": 1,
          "type_info": "Varchar"
        },
        {
          "name": "summary",
          "ordinal": 2,
          "type_info": "Text"
        },
        {
          "name": "extra_perms",
          "ordinal": 3,
          "type_info": "Jsonb"
        }
      ],
      "nullable": [
        false,
        false,
        true,
        false
      ],
      "parameters": {
        "Left": [
          "Text",
          "Int8",
          "Int8"
        ]
      }
    },
    "query": "SELECT * FROM group_ WHERE workspace_id = $1 ORDER BY name desc LIMIT $2 OFFSET $3"
  },
  "add01e9e31d64e88b84c9505fe3de553031e581b1bb173413a9a3e3eb0817b43": {
    "describe": {
      "columns": [],
      "nullable": [],
      "parameters": {
        "Left": [
          "Varchar",
          "Varchar",
          "Varchar"
        ]
      }
    },
    "query": "INSERT INTO usr_to_group (workspace_id, usr, group_) VALUES ($1, $2, $3)"
  },
  "aeaae7641539d51f4535b04e9a7adb7545bd37d0d706edb54b8f5507403105ee": {
    "describe": {
      "columns": [
        {
          "name": "resume_id",
          "ordinal": 0,
          "type_info": "Int4"
        },
        {
          "name": "approver",
          "ordinal": 1,
          "type_info": "Varchar"
        }
      ],
      "nullable": [
        false,
        true
      ],
      "parameters": {
        "Left": [
          "Uuid"
        ]
      }
    },
    "query": "\n            SELECT resume_id, approver\n            FROM resume_job\n            WHERE job = $1\n            "
  },
  "b05c5f62ef4aa21d33369130cced0e9d7d128727eb58a9be7ae69cbb16bcbb27": {
    "describe": {
      "columns": [],
      "nullable": [],
      "parameters": {
        "Left": [
          "Varchar",
          "Varchar",
          "Varchar",
          "Text",
          "Bool"
        ]
      }
    },
    "query": "INSERT INTO token\n            (token, email, label, expiration, super_admin)\n            VALUES ($1, $2, $3, now() + ($4 || ' hours')::interval, $5)"
  },
  "b1d619ba58b58805308bcf1d5c46a3c1998a52c63aeb7c06f4c2a34916702537": {
    "describe": {
      "columns": [],
      "nullable": [],
      "parameters": {
        "Left": [
          "Text",
          "Text"
        ]
      }
    },
    "query": "DELETE FROM app WHERE path = $1 AND workspace_id = $2"
  },
  "b20977e70ebac7ccbaec5a2a1e940301dd331a5f9a4be67a27cfbff8619ac8f0": {
    "describe": {
      "columns": [],
      "nullable": [],
      "parameters": {
        "Left": [
          "Varchar",
          "Varchar",
          "Varchar"
        ]
      }
    },
    "query": "INSERT INTO usr\n            (workspace_id, email, username, is_admin)\n            VALUES ($1, $2, $3, true)"
  },
  "b24c1a2587812d2fd40063328ce393377826b170a7970ba02f4057454058321b": {
    "describe": {
      "columns": [],
      "nullable": [],
      "parameters": {
        "Left": [
          "Bool",
          "Text",
          "Text"
        ]
      }
    },
    "query": "UPDATE usr SET is_admin = $1 WHERE username = $2 AND workspace_id = $3"
  },
  "b3b80de52d0931a2fdb5d38b7603a2d69cc25ab1cda413228c363a5ffd777113": {
    "describe": {
      "columns": [
        {
          "name": "workspace_id",
          "ordinal": 0,
          "type_info": "Varchar"
        },
        {
          "name": "email",
          "ordinal": 1,
          "type_info": "Varchar"
        },
        {
          "name": "is_admin",
          "ordinal": 2,
          "type_info": "Bool"
        }
      ],
      "nullable": [
        false,
        false,
        false
      ],
      "parameters": {
        "Left": [
          "Text"
        ]
      }
    },
    "query": "SELECT * from workspace_invite WHERE workspace_id = $1"
  },
  "b5c9891b5bf3d581e62f8835aaa25b8158fe3cefc849af0ba312a45cf22721ca": {
    "describe": {
      "columns": [
        {
          "name": "label",
          "ordinal": 0,
          "type_info": "Varchar"
        },
        {
          "name": "token_prefix",
          "ordinal": 1,
          "type_info": "Text"
        },
        {
          "name": "expiration",
          "ordinal": 2,
          "type_info": "Timestamptz"
        },
        {
          "name": "created_at",
          "ordinal": 3,
          "type_info": "Timestamptz"
        },
        {
          "name": "last_used_at",
          "ordinal": 4,
          "type_info": "Timestamptz"
        }
      ],
      "nullable": [
        true,
        null,
        true,
        false,
        false
      ],
      "parameters": {
        "Left": [
          "Text"
        ]
      }
    },
    "query": "SELECT label, concat(substring(token for 10)) as token_prefix, expiration, created_at, last_used_at FROM token WHERE email = $1\n         ORDER BY created_at DESC"
  },
  "b7dd791cd69748ef51b7520f505c0c8bb1b4014a273476eddfecf1ab658a18b4": {
    "describe": {
      "columns": [
        {
          "name": "hash",
          "ordinal": 0,
          "type_info": "Int8"
        }
      ],
      "nullable": [
        false
      ],
      "parameters": {
        "Left": [
          "Text",
          "Text"
        ]
      }
    },
    "query": "select hash from script where path = $1 AND (workspace_id = $2 OR workspace_id = 'starter') AND\n    created_at = (SELECT max(created_at) FROM script WHERE path = $1 AND (workspace_id = $2 OR workspace_id = 'starter')) AND\n    deleted = false"
  },
  "b9468b9e16f55db11b33d8e9793e6e3ae6c5add6ca02414140adb724120a6800": {
    "describe": {
      "columns": [],
      "nullable": [],
      "parameters": {
        "Left": [
          "Text",
          "Text",
          "Jsonb"
        ]
      }
    },
    "query": "\n       UPDATE capture\n          SET payload = $3\n        WHERE workspace_id = $1\n          AND path = $2\n        "
  },
  "bb56e61c7cfb09c0a28fb3226dfe91704c70d9fe15eda18e6889adfd7496f80b": {
    "describe": {
      "columns": [
        {
          "name": "id",
          "ordinal": 0,
          "type_info": "Int4"
        }
      ],
      "nullable": [
        false
      ],
      "parameters": {
        "Left": [
          "Text",
          "Int4"
        ]
      }
    },
    "query": "DELETE FROM account WHERE workspace_id = $1 AND id = $2 RETURNING id"
  },
  "bc01d5ca0138527b796a373f76404b8b6e4c6d711d0f6a557f929d831b8cfd3e": {
    "describe": {
      "columns": [
        {
          "name": "?column?",
          "ordinal": 0,
          "type_info": "Text"
        }
      ],
      "nullable": [
        null
      ],
      "parameters": {
        "Left": [
          "Uuid"
        ]
      }
    },
    "query": "SELECT null FROM queue WHERE id = $1 FOR UPDATE"
  },
  "bf1d8e043338867e1da1ed236ff6c85a566d5fd58d4b0d5c3a10454513811ba3": {
    "describe": {
      "columns": [],
      "nullable": [],
      "parameters": {
        "Left": [
          "Text"
        ]
      }
    },
    "query": "UPDATE workspace_settings\n            SET slack_team_id = null, slack_name = null WHERE workspace_id = $1"
  },
  "bf2aeb9a1e649106d2a084c1d628690a44573c1869a206474811215714ba97c2": {
    "describe": {
      "columns": [],
      "nullable": [],
      "parameters": {
        "Left": [
          "Text",
          "Text"
        ]
      }
    },
    "query": "DELETE FROM resource WHERE path = $1 AND workspace_id = $2"
  },
  "c07577e99ef7817473b7f8cef2a4d97e9867260f932aeed2755964fab4a4e0de": {
    "describe": {
      "columns": [],
      "nullable": [],
      "parameters": {
        "Left": [
          "Varchar",
          "Text",
          "Text",
          "Jsonb",
          "Varchar",
          "Json",
          "Text",
          "Text"
        ]
      }
    },
    "query": "UPDATE flow SET path = $1, summary = $2, description = $3, value = $4, edited_by = $5, edited_at = now(), schema = $6, dependency_job = NULL WHERE path = $7 AND workspace_id = $8"
  },
  "c213427a32e8903fff649a3e7aa8392d2215665ed04f5a8f2178861e9dba298a": {
    "describe": {
      "columns": [
        {
          "name": "workspace_id",
          "ordinal": 0,
          "type_info": "Varchar"
        },
        {
          "name": "path",
          "ordinal": 1,
          "type_info": "Varchar"
        },
        {
          "name": "edited_by",
          "ordinal": 2,
          "type_info": "Varchar"
        },
        {
          "name": "edited_at",
          "ordinal": 3,
          "type_info": "Timestamptz"
        },
        {
          "name": "schedule",
          "ordinal": 4,
          "type_info": "Varchar"
        },
        {
          "name": "offset_",
          "ordinal": 5,
          "type_info": "Int4"
        },
        {
          "name": "enabled",
          "ordinal": 6,
          "type_info": "Bool"
        },
        {
          "name": "script_path",
          "ordinal": 7,
          "type_info": "Varchar"
        },
        {
          "name": "args",
          "ordinal": 8,
          "type_info": "Jsonb"
        },
        {
          "name": "extra_perms",
          "ordinal": 9,
          "type_info": "Jsonb"
        },
        {
          "name": "is_flow",
          "ordinal": 10,
          "type_info": "Bool"
        }
      ],
      "nullable": [
        false,
        false,
        false,
        false,
        false,
        false,
        false,
        false,
        true,
        false,
        false
      ],
      "parameters": {
        "Left": [
          "Bool",
          "Text",
          "Text"
        ]
      }
    },
    "query": "UPDATE schedule SET enabled = $1 WHERE path = $2 AND workspace_id = $3 RETURNING *"
  },
  "c2849e67b9fea0dc46e6d7000f5a0c9dab89ae80a183d9255f8fdb356b4bc61c": {
    "describe": {
      "columns": [
        {
          "name": "result",
          "ordinal": 0,
          "type_info": "Jsonb"
        }
      ],
      "nullable": [
        true
      ],
      "parameters": {
        "Left": [
          "Uuid"
        ]
      }
    },
    "query": "SELECT result FROM completed_job WHERE id = $1"
  },
  "c2d0e44faab6981a21ca28dfd6f4eef9dfcafb471852e701c0bbc8ae11344325": {
    "describe": {
      "columns": [
        {
          "name": "parent_job",
          "ordinal": 0,
          "type_info": "Uuid"
        }
      ],
      "nullable": [
        null
      ],
      "parameters": {
        "Left": [
          "Uuid",
          "Text"
        ]
      }
    },
    "query": "SELECT parent_job FROM completed_job WHERE id = $1 AND workspace_id = $2 UNION ALL SELECT parent_job FROM queue WHERE id = $1 AND workspace_id = $2"
  },
  "c2d6cb56c1dea4498e2aab9ea9301dbbaa127602a38f57f5add4108fdc209b1a": {
    "describe": {
      "columns": [
        {
          "name": "username",
          "ordinal": 0,
          "type_info": "Varchar"
        }
      ],
      "nullable": [
        false
      ],
      "parameters": {
        "Left": [
          "Text",
          "Text"
        ]
      }
    },
    "query": "SELECT  usr.username  \n            FROM usr_to_group LEFT JOIN usr ON usr_to_group.usr = usr.username \n            WHERE group_ = $1 AND usr.workspace_id = $2 AND usr_to_group.workspace_id = $2"
  },
  "c4f1c14c3aae145b52ff39bdecd779cd3eba27a869fda68516dc68dc2abefd38": {
    "describe": {
      "columns": [],
      "nullable": [],
      "parameters": {
        "Left": [
          "Uuid",
          "Int4",
          "Uuid",
          "Uuid",
          "Jsonb",
          "Varchar"
        ]
      }
    },
    "query": "\n        INSERT INTO resume_job\n                    (id, resume_id, job, flow, value, approver)\n             VALUES ($1, $2, $3, $4, $5, $6)\n        "
  },
  "c59dd666b9a316c027e8c319b80ccbab3a220d93b64357981bd4a03324dad1d0": {
    "describe": {
      "columns": [
        {
          "name": "is_secret",
          "ordinal": 0,
          "type_info": "Bool"
        }
      ],
      "nullable": [
        false
      ],
      "parameters": {
        "Left": [
          "Text",
          "Text"
        ]
      }
    },
    "query": "SELECT is_secret from variable WHERE path = $1 AND workspace_id = $2"
  },
  "c68d39492686d0fd275acf4eca3844c37d0f58647a100d24afcf090b4b13f85d": {
    "describe": {
      "columns": [
        {
          "name": "username",
          "ordinal": 0,
          "type_info": "Varchar"
        }
      ],
      "nullable": [
        false
      ],
      "parameters": {
        "Left": [
          "Text"
        ]
      }
    },
    "query": "SELECT username from usr WHERE workspace_id = $1"
  },
  "c732dcb4df5877560a3e75e0032179140cbe442f0b80ce1172d80903dd8a14fa": {
    "describe": {
      "columns": [],
      "nullable": [],
      "parameters": {
        "Left": [
          "Uuid"
        ]
      }
    },
    "query": "UPDATE queue SET canceled = true WHERE id = $1"
  },
  "cac594031a21b4806de9c4616317d3541522ef9712a83ecff7bd8b5f6e870748": {
    "describe": {
      "columns": [],
      "nullable": [],
      "parameters": {
        "Left": [
          "Varchar",
          "Timestamptz",
          "Text",
          "Int4"
        ]
      }
    },
    "query": "UPDATE account SET refresh_token = $1, expires_at = $2 WHERE workspace_id = $3 AND id = $4"
  },
  "cb12aee5f8e04cb196d4b8fad81699fcbb1ae7b0c84090d5705b14eac76074ff": {
    "describe": {
      "columns": [],
      "nullable": [],
      "parameters": {
        "Left": [
          "Varchar"
        ]
      }
    },
    "query": "INSERT INTO group_\n            VALUES ($1, 'all', 'The group that always contains all users of this workspace')"
  },
  "cc34f0298cfdaffe892a286e6b4390c287d33298e3342ccd1e10d48a9c3cc5c0": {
    "describe": {
      "columns": [
        {
          "name": "id",
          "ordinal": 0,
          "type_info": "Uuid"
        },
        {
          "name": "workspace_id",
          "ordinal": 1,
          "type_info": "Varchar"
        },
        {
          "name": "last_ping",
          "ordinal": 2,
          "type_info": "Timestamptz"
        }
      ],
      "nullable": [
        false,
        false,
        false
      ],
      "parameters": {
        "Left": [
          "Text",
          {
            "Custom": {
              "kind": {
                "Enum": [
                  "script",
                  "preview",
                  "flow",
                  "dependencies",
                  "flowpreview",
                  "script_hub",
                  "identity",
                  "flowdependencies"
                ]
              },
              "name": "job_kind"
            }
          }
        ]
      }
    },
    "query": "UPDATE queue SET running = false WHERE last_ping < now() - ($1 || ' seconds')::interval AND running = true AND job_kind != $2 AND same_worker = false RETURNING id, workspace_id, last_ping"
  },
  "d07faf1c9501d1bc5f6fd9588bb3da7b7f4897fcfd26dcb3b8ce406b1f653077": {
    "describe": {
      "columns": [
        {
          "name": "id",
          "ordinal": 0,
          "type_info": "Int8"
        },
        {
          "name": "path",
          "ordinal": 1,
          "type_info": "Varchar"
        },
        {
          "name": "summary",
          "ordinal": 2,
          "type_info": "Varchar"
        },
        {
          "name": "versions",
          "ordinal": 3,
          "type_info": "Int8Array"
        },
        {
          "name": "policy",
          "ordinal": 4,
          "type_info": "Jsonb"
        },
        {
          "name": "extra_perms",
          "ordinal": 5,
          "type_info": "Jsonb"
        },
        {
          "name": "value",
          "ordinal": 6,
          "type_info": "Jsonb"
        },
        {
          "name": "created_at",
          "ordinal": 7,
          "type_info": "Timestamptz"
        },
        {
          "name": "created_by",
          "ordinal": 8,
          "type_info": "Varchar"
        }
      ],
      "nullable": [
        false,
        false,
        false,
        false,
        false,
        false,
        false,
        false,
        false
      ],
      "parameters": {
        "Left": [
          "Text",
          "Text"
        ]
      }
    },
    "query": "SELECT app.id, app.path, app.summary, app.versions, app.policy,\n        app.extra_perms, app_version.value, \n        app_version.created_at, app_version.created_by from app, app_version \n        WHERE app.path = $1 AND app.workspace_id = $2 AND app_version.id = app.versions[array_upper(app.versions, 1)]"
  },
  "d4eb7aea60894b65498144b9bf522beba612f36368d62fe4e94b5b9e26349d32": {
    "describe": {
      "columns": [
        {
          "name": "exists",
          "ordinal": 0,
          "type_info": "Bool"
        }
      ],
      "nullable": [
        null
      ],
      "parameters": {
        "Left": []
      }
    },
    "query": "SELECT EXISTS(SELECT 1 FROM workspace WHERE id = 'demo')"
  },
  "d5d97005eebcb2760216dbd10872acdb42868fd5f7a27f71836e7a6ff1c69856": {
    "describe": {
      "columns": [],
      "nullable": [],
      "parameters": {
        "Left": [
          "Text",
          "Text"
        ]
      }
    },
    "query": "DELETE FROM resource_type WHERE name = $1 AND workspace_id = $2"
  },
  "d697b7311430e7bd5375ec5494179f4071e3bfe123d9600249cfa80c1103edd8": {
    "describe": {
      "columns": [],
      "nullable": [],
      "parameters": {
        "Left": [
          "Text",
          "Int8",
          "Text"
        ]
      }
    },
    "query": "UPDATE script SET lock = $1 WHERE hash = $2 AND workspace_id = $3"
  },
  "d768bbc46f8a9c4289b918c88ca50aa180b29bbe931d948f6e61976f71b7cdb9": {
    "describe": {
      "columns": [
        {
          "name": "premium",
          "ordinal": 0,
          "type_info": "Bool"
        }
      ],
      "nullable": [
        false
      ],
      "parameters": {
        "Left": [
          "Text"
        ]
      }
    },
    "query": "SELECT premium FROM workspace WHERE id = $1"
  },
  "d9c8f6ec7bd10e533876526255c15e376ccb4f898b9c0ab8840b2930bda24fdc": {
    "describe": {
      "columns": [
        {
          "name": "workspace_id",
          "ordinal": 0,
          "type_info": "Varchar"
        },
        {
          "name": "name",
          "ordinal": 1,
          "type_info": "Varchar"
        },
        {
          "name": "summary",
          "ordinal": 2,
          "type_info": "Text"
        },
        {
          "name": "extra_perms",
          "ordinal": 3,
          "type_info": "Jsonb"
        }
      ],
      "nullable": [
        false,
        false,
        true,
        false
      ],
      "parameters": {
        "Left": [
          "Text",
          "Text"
        ]
      }
    },
    "query": "SELECT * FROM group_ WHERE name = $1 AND workspace_id = $2"
  },
  "dcf921bf9cc7dcd9122e65b2d624a9cbbecab7275ce6b5060f4c632c53b546ae": {
    "describe": {
      "columns": [
        {
          "name": "content",
          "ordinal": 0,
          "type_info": "Text"
        }
      ],
      "nullable": [
        false
      ],
      "parameters": {
        "Left": [
          "Text",
          "Text"
        ]
      }
    },
    "query": "SELECT content FROM script WHERE path = $1 AND (workspace_id = $2 OR workspace_id = 'starter') AND\n         created_at = (SELECT max(created_at) FROM script WHERE path = $1 AND archived = false AND (workspace_id = $2 OR workspace_id = 'starter'))"
  },
  "dd466b6a6b51c1802935fbed6be221f9d945711a2f389d377713e9698a8c2638": {
    "describe": {
      "columns": [],
      "nullable": [],
      "parameters": {
        "Left": [
          "Int8",
          "Text",
          "Text"
        ]
      }
    },
    "query": "UPDATE app SET versions = array_append(versions, $1) WHERE path = $2 AND workspace_id = $3"
  },
  "dd60eb23701e97460e307b6152404e939e5bbf22d425cadd876f629134c4a683": {
    "describe": {
      "columns": [],
      "nullable": [],
      "parameters": {
        "Left": [
          "Varchar"
        ]
      }
    },
    "query": "INSERT INTO workspace_invite\n            (workspace_id, email, is_admin)\n            VALUES ('demo', $1, false)"
  },
  "df8f9b2e601b0157759e9507308ea7df562a7a42516be0fcb465b8e34de0f438": {
    "describe": {
      "columns": [
        {
          "name": "exists",
          "ordinal": 0,
          "type_info": "Bool"
        }
      ],
      "nullable": [
        null
      ],
      "parameters": {
        "Left": [
          "Text"
        ]
      }
    },
    "query": "SELECT EXISTS(SELECT 1 FROM workspace WHERE workspace.id = $1)"
  },
  "e02b99525cb1f8737acfec86809f59c8cff67bb1ec3926680fb691cc3573738a": {
    "describe": {
      "columns": [],
      "nullable": [],
      "parameters": {
        "Left": [
          "Text",
          "Text",
          "Int8"
        ]
      }
    },
    "query": "\n   DELETE FROM capture\n         WHERE workspace_id = $1\n           AND created_by = $2\n           AND created_at <=\n              ( SELECT created_at\n                  FROM capture\n                 WHERE workspace_id = $1\n                   AND created_by = $2\n              ORDER BY created_at DESC\n                OFFSET $3\n                 LIMIT 1 )\n        "
  },
  "e262f83b672a558092dc959b28a919f18e44b2a0d03b27b0ddba99896940c6d3": {
    "describe": {
      "columns": [
        {
          "name": "exists",
          "ordinal": 0,
          "type_info": "Bool"
        }
      ],
      "nullable": [
        null
      ],
      "parameters": {
        "Left": [
          "Text",
          "Text"
        ]
      }
    },
    "query": "SELECT EXISTS (SELECT 1 FROM flow WHERE path = $1 AND workspace_id = $2)"
  },
  "e3eeda2e19bfbfd5aadd71c40774f7e93c8479a777fdb2828607b1db36361726": {
    "describe": {
      "columns": [],
      "nullable": [],
      "parameters": {
        "Left": [
          "Varchar",
          "Varchar"
        ]
      }
    },
    "query": "INSERT INTO usr_to_group\n            VALUES ($1, 'all', $2)"
  },
  "e5231634fbb37d45e5cf3e5dfb39cb829d224caad1c3ca1712d0fc4c495aa4fc": {
    "describe": {
      "columns": [
        {
          "name": "hash",
          "ordinal": 0,
          "type_info": "Int8"
        }
      ],
      "nullable": [
        false
      ],
      "parameters": {
        "Left": [
          "Int8",
          "Text"
        ]
      }
    },
    "query": "SELECT hash FROM script WHERE parent_hashes[1] = $1 AND workspace_id = $2"
  },
  "e587299612077e6de39b5a501aa8a736cae4a21f11853f8ae66a610b4e65f49e": {
    "describe": {
      "columns": [
        {
          "name": "exists",
          "ordinal": 0,
          "type_info": "Bool"
        }
      ],
      "nullable": [
        null
      ],
      "parameters": {
        "Left": [
          "Text",
          "Text"
        ]
      }
    },
    "query": "SELECT EXISTS(SELECT 1 FROM script WHERE path = $1 AND (workspace_id = $2 OR workspace_id = 'starter') AND\n         created_at = (SELECT max(created_at) FROM script WHERE path = $1 AND (workspace_id = $2 OR workspace_id = 'starter')))"
  },
  "e5a130478c8a581412f786b430c2c166c489faccbd0d9b448f8e7ad57559e605": {
    "describe": {
      "columns": [
        {
          "name": "int4",
          "ordinal": 0,
          "type_info": "Int4"
        }
      ],
      "nullable": [
        null
      ],
      "parameters": {
        "Left": [
          "Int4",
          "Uuid"
        ]
      }
    },
    "query": "\n            UPDATE queue\n               SET flow_status = JSONB_SET(flow_status, ARRAY['modules', $1::TEXT, 'iterator', 'index'], ((flow_status->'modules'->$1::int->'iterator'->>'index')::int + 1)::text::jsonb)\n             WHERE id = $2\n             RETURNING (flow_status->'modules'->$1::int->'iterator'->>'index')::int\n            "
  },
  "e69142610bd94f6c65022cca5ccf7458b7c5bb77b3ed0278715222dd920d8644": {
    "describe": {
      "columns": [
        {
          "name": "sum",
          "ordinal": 0,
          "type_info": "Int8"
        }
      ],
      "nullable": [
        null
      ],
      "parameters": {
        "Left": [
          "Text",
          "Text"
        ]
      }
    },
    "query": "\n           SELECT SUM(duration_ms)\n             FROM completed_job\n            WHERE permissioned_as = $1\n              AND created_at > NOW() - INTERVAL '1200 seconds'\n              AND workspace_id = $2"
  },
  "e838b15953b567af2a2da6a4e3a04add5ec2cacabd93171a97c5fc978a64f8aa": {
    "describe": {
      "columns": [],
      "nullable": [],
      "parameters": {
        "Left": [
          "Text"
        ]
      }
    },
    "query": "DELETE FROM password WHERE email = $1"
  },
  "ed400dbf4a1fa597bc984240cfe9069369a8a265b127116187d78c0ba93ae076": {
    "describe": {
      "columns": [
        {
          "name": "success",
          "ordinal": 0,
          "type_info": "Bool"
        }
      ],
      "nullable": [
        false
      ],
      "parameters": {
        "Left": [
          "UuidArray"
        ]
      }
    },
    "query": "\n                      SELECT success\n                        FROM completed_job\n                       WHERE id = ANY($1)\n                        "
  },
  "ee99cb974fb35d2d92fa96cecb53b8ad3a729ac710f362dc55a576613b66f9be": {
    "describe": {
      "columns": [
        {
          "name": "exists",
          "ordinal": 0,
          "type_info": "Bool"
        }
      ],
      "nullable": [
        null
      ],
      "parameters": {
        "Left": [
          "Text",
          "Text"
        ]
      }
    },
    "query": "SELECT EXISTS(SELECT 1 FROM schedule WHERE path = $1 AND workspace_id = $2)"
  },
  "f056b5f3e66a764748925f1bfd3180923fde8c7fdf69088d0e4a5555cc049545": {
    "describe": {
      "columns": [
        {
          "name": "result",
          "ordinal": 0,
          "type_info": "Jsonb"
        }
      ],
      "nullable": [
        true
      ],
      "parameters": {
        "Left": [
          "Uuid",
          "Text"
        ]
      }
    },
    "query": "SELECT result FROM completed_job WHERE id = $1 AND workspace_id = $2"
  },
  "f1f7a27738deae46de6acc10cbff701ff0c3872cc5b387e304bd9a058bb0c8a8": {
    "describe": {
      "columns": [
        {
          "name": "id",
          "ordinal": 0,
          "type_info": "Uuid"
        }
      ],
      "nullable": [
        false
      ],
      "parameters": {
        "Left": [
          "Varchar",
          "Text",
          "Uuid",
          "Text"
        ]
      }
    },
    "query": "UPDATE queue SET canceled = true, canceled_by = $1, canceled_reason = $2, scheduled_for = now(), suspend = 0 WHERE id = $3 AND workspace_id = $4 RETURNING id"
  },
  "f325a1262084bd3468e12dc8bcc289a96536f172b679af54dd0fbc82d4d7c987": {
    "describe": {
      "columns": [],
      "nullable": [],
      "parameters": {
        "Left": [
          "Text",
          "Text",
          "Text"
        ]
      }
    },
    "query": "DELETE FROM usr_to_group WHERE usr = $1 AND group_ = $2 AND workspace_id = $3"
  },
  "f4960efbb4189b595541608c9ab5cbbd56eb42059e961b6338b685105626a5c7": {
    "describe": {
      "columns": [
        {
          "name": "payload",
          "ordinal": 0,
          "type_info": "Jsonb"
        }
      ],
      "nullable": [
        false
      ],
      "parameters": {
        "Left": [
          "Text",
          "Text"
        ]
      }
    },
    "query": "\n       SELECT payload\n         FROM capture\n        WHERE workspace_id = $1\n          AND path = $2\n        "
  },
  "f4a1bb4dfeafa3f28385c19d10730f2f49b4ebe5bba631cee46c760cee2e6949": {
    "describe": {
      "columns": [
        {
          "name": "workspace_id",
          "ordinal": 0,
          "type_info": "Varchar"
        },
        {
          "name": "path",
          "ordinal": 1,
          "type_info": "Varchar"
        },
        {
          "name": "edited_by",
          "ordinal": 2,
          "type_info": "Varchar"
        },
        {
          "name": "edited_at",
          "ordinal": 3,
          "type_info": "Timestamptz"
        },
        {
          "name": "schedule",
          "ordinal": 4,
          "type_info": "Varchar"
        },
        {
          "name": "offset_",
          "ordinal": 5,
          "type_info": "Int4"
        },
        {
          "name": "enabled",
          "ordinal": 6,
          "type_info": "Bool"
        },
        {
          "name": "script_path",
          "ordinal": 7,
          "type_info": "Varchar"
        },
        {
          "name": "args",
          "ordinal": 8,
          "type_info": "Jsonb"
        },
        {
          "name": "extra_perms",
          "ordinal": 9,
          "type_info": "Jsonb"
        },
        {
          "name": "is_flow",
          "ordinal": 10,
          "type_info": "Bool"
        }
      ],
      "nullable": [
        false,
        false,
        false,
        false,
        false,
        false,
        false,
        false,
        true,
        false,
        false
      ],
      "parameters": {
        "Left": [
          "Varchar",
          "Varchar",
          "Varchar",
          "Int4",
          "Varchar",
          "Varchar",
          "Bool",
          "Jsonb",
          "Bool"
        ]
      }
    },
    "query": "INSERT INTO schedule (workspace_id, path, schedule, offset_, edited_by, script_path, is_flow, args, enabled) VALUES ($1, $2, $3, $4, $5, $6, $7, $8, $9) RETURNING *"
  },
  "f516ca558816c2cbab3c8ae865ef8f764aa4686e7df9c53d30d49a3dbbf36af4": {
    "describe": {
      "columns": [
        {
          "name": "duration",
          "ordinal": 0,
          "type_info": "Int8"
        }
      ],
      "nullable": [
        null
      ],
      "parameters": {
        "Left": [
          "UuidArray"
        ]
      }
    },
    "query": "SELECT SUM(duration_ms) as duration FROM completed_job WHERE id = ANY($1)"
  },
  "f7906298e4204ad55ec84021bb2461f369386493519637279f1188227230c580": {
    "describe": {
      "columns": [
        {
          "name": "lock",
          "ordinal": 0,
          "type_info": "Text"
        },
        {
          "name": "lock_error_logs",
          "ordinal": 1,
          "type_info": "Text"
        }
      ],
      "nullable": [
        true,
        true
      ],
      "parameters": {
        "Left": [
          "Int8",
          "Text"
        ]
      }
    },
    "query": "SELECT lock, lock_error_logs FROM script WHERE hash = $1 AND (workspace_id = $2 OR workspace_id = 'starter')"
  },
  "f7f2598ac824e9b5719b96b1d1873ad728f7f786c7f447df6cac3e65d5a53bf1": {
    "describe": {
      "columns": [
        {
          "name": "id",
          "ordinal": 0,
          "type_info": "Varchar"
        },
        {
          "name": "name",
          "ordinal": 1,
          "type_info": "Varchar"
        },
        {
          "name": "owner",
          "ordinal": 2,
          "type_info": "Varchar"
        },
        {
          "name": "domain",
          "ordinal": 3,
          "type_info": "Varchar"
        },
        {
          "name": "deleted",
          "ordinal": 4,
          "type_info": "Bool"
        },
        {
          "name": "premium",
          "ordinal": 5,
          "type_info": "Bool"
        }
      ],
      "nullable": [
        false,
        false,
        false,
        true,
        false,
        false
      ],
      "parameters": {
        "Left": [
          "Text"
        ]
      }
    },
    "query": "SELECT workspace.* FROM workspace, usr WHERE usr.workspace_id = workspace.id AND usr.email = $1 AND deleted = false"
  },
  "f80e94176224ef23416da99b26ad5c330d65016fb93345b054cbb63a4bf37fc8": {
    "describe": {
      "columns": [
        {
          "name": "step",
          "ordinal": 0,
          "type_info": "Int4"
        },
        {
          "name": "len",
          "ordinal": 1,
          "type_info": "Int4"
        }
      ],
      "nullable": [
        null,
        null
      ],
      "parameters": {
        "Left": [
          "Uuid"
        ]
      }
    },
    "query": "SELECT (flow_status->'step')::integer as step, jsonb_array_length(flow_status->'modules') as len  FROM queue WHERE id = $1"
  },
  "f98046a2ee4ac10d9e507c033391dfb0c704dcd513d8b1e5564def4e85f9e80b": {
    "describe": {
      "columns": [],
      "nullable": [],
      "parameters": {
        "Left": [
          "Varchar",
          "Varchar",
          "Varchar"
        ]
      }
    },
    "query": "INSERT INTO worker_ping (worker_instance, worker, ip) VALUES ($1, $2, $3)"
  },
  "fa258894bd90ea6586669e5810c5c6bcb42d5e1e68fab27fb185d06962b6454a": {
    "describe": {
      "columns": [
        {
          "name": "workspace_id",
          "ordinal": 0,
          "type_info": "Varchar"
        },
        {
          "name": "path",
          "ordinal": 1,
          "type_info": "Varchar"
        },
        {
          "name": "value",
          "ordinal": 2,
          "type_info": "Jsonb"
        },
        {
          "name": "description",
          "ordinal": 3,
          "type_info": "Text"
        },
        {
          "name": "resource_type",
          "ordinal": 4,
          "type_info": "Varchar"
        },
        {
          "name": "extra_perms",
          "ordinal": 5,
          "type_info": "Jsonb"
        },
        {
          "name": "is_oauth",
          "ordinal": 6,
          "type_info": "Bool"
        }
      ],
      "nullable": [
        false,
        false,
        true,
        true,
        false,
        false,
        false
      ],
      "parameters": {
        "Left": [
          "Text"
        ]
      }
    },
    "query": "SELECT * FROM resource WHERE workspace_id = $1"
  },
  "fa567c205929f41799a64aefac97c4504c7993b22478530e9345b9bc117e92e9": {
    "describe": {
      "columns": [
        {
          "name": "id",
          "ordinal": 0,
          "type_info": "Int4"
        }
      ],
      "nullable": [
        false
      ],
      "parameters": {
        "Left": [
          "Varchar",
          "Varchar",
          "Varchar",
          "Text",
          "Varchar"
        ]
      }
    },
    "query": "INSERT INTO account (workspace_id, client, owner, expires_at, refresh_token) VALUES ($1, $2, $3, now() + ($4 || ' seconds')::interval, $5) RETURNING id"
  },
  "fbe14569717b4c4937b74e6dc6f6b4ea29a2b0c2b1cde48ef06d687f6f9e8f15": {
    "describe": {
      "columns": [
        {
          "name": "client",
          "ordinal": 0,
          "type_info": "Varchar"
        },
        {
          "name": "refresh_token",
          "ordinal": 1,
          "type_info": "Varchar"
        }
      ],
      "nullable": [
        false,
        false
      ],
      "parameters": {
        "Left": [
          "Text",
          "Int4"
        ]
      }
    },
    "query": "SELECT client, refresh_token FROM account WHERE workspace_id = $1 AND id = $2"
  },
  "fcb6ce4fab662602827281e3e85fffaa48542f8d590100d0e7eead2ad4ad4873": {
    "describe": {
      "columns": [],
      "nullable": [],
      "parameters": {
        "Left": [
          "Varchar",
          "Text",
          "Text"
        ]
      }
    },
    "query": "UPDATE variable SET value = $1 WHERE workspace_id = $2 AND path = $3"
  }
}<|MERGE_RESOLUTION|>--- conflicted
+++ resolved
@@ -407,7 +407,6 @@
     },
     "query": "SELECT * FROM workspace_settings WHERE workspace_id = $1"
   },
-<<<<<<< HEAD
   "187a27d18f78f068319a0ec684f71a76c49dd09c5c74c2c777e35233c4f5a281": {
     "describe": {
       "columns": [
@@ -428,7 +427,7 @@
       }
     },
     "query": "SELECT dependency_job FROM flow WHERE path = $1 AND workspace_id = $2"
-=======
+  },
   "190cb52762c82b4c7f318decf73cfb4377825c93b5777904b82f8940bb18be3e": {
     "describe": {
       "columns": [
@@ -451,7 +450,6 @@
       }
     },
     "query": "INSERT INTO app\n            (workspace_id, path, summary, policy)\n            VALUES ($1, $2, $3, $4) RETURNING id"
->>>>>>> 3357cffb
   },
   "1ad8677694aca94ee0e6da287d7cc028dcf673583a0e3e4fedd0e5d6766c5860": {
     "describe": {
@@ -1887,73 +1885,6 @@
     },
     "query": "SELECT EXISTS(SELECT 1 FROM usr WHERE workspace_id = $1 AND username = $2)"
   },
-<<<<<<< HEAD
-=======
-  "752a9a95a4fbf741b0013923bfb5efff4db5ccfa8d9e6d5f821fc230fe790cc4": {
-    "describe": {
-      "columns": [
-        {
-          "name": "id",
-          "ordinal": 0,
-          "type_info": "Uuid"
-        }
-      ],
-      "nullable": [
-        false
-      ],
-      "parameters": {
-        "Left": [
-          "Varchar",
-          "Uuid",
-          "Bool",
-          "Uuid",
-          "Varchar",
-          "Varchar",
-          "Timestamptz",
-          "Int8",
-          "Varchar",
-          "Text",
-          "Jsonb",
-          {
-            "Custom": {
-              "kind": {
-                "Enum": [
-                  "script",
-                  "preview",
-                  "flow",
-                  "dependencies",
-                  "flowpreview",
-                  "script_hub",
-                  "identity"
-                ]
-              },
-              "name": "job_kind"
-            }
-          },
-          "Varchar",
-          "Jsonb",
-          "Jsonb",
-          "Bool",
-          {
-            "Custom": {
-              "kind": {
-                "Enum": [
-                  "python3",
-                  "deno",
-                  "go",
-                  "bash"
-                ]
-              },
-              "name": "script_lang"
-            }
-          },
-          "Bool"
-        ]
-      }
-    },
-    "query": "INSERT INTO queue\n            (workspace_id, id, running, parent_job, created_by, permissioned_as, scheduled_for, \n                script_hash, script_path, raw_code, args, job_kind, schedule_path, raw_flow, flow_status, is_flow_step, language, started_at, same_worker)\n            VALUES ($1, $2, $3, $4, $5, $6, $7, $8, $9, $10, $11, $12, $13, $14, $15, $16, $17, CASE WHEN $3 THEN now() END, $18) RETURNING id"
-  },
->>>>>>> 3357cffb
   "765c18d77412cbb4474f4074d583b9b44681f3b9f58754662ac07a3a3470a3c5": {
     "describe": {
       "columns": [
@@ -2582,7 +2513,6 @@
     },
     "query": "SELECT email, login_type::TEXT, super_admin, verified, name, company FROM password WHERE email = $1"
   },
-<<<<<<< HEAD
   "90d477b39e9d2f439d378c21041af8bc7720cc21ae150a62ecaa6235142aea05": {
     "describe": {
       "columns": [],
@@ -2647,7 +2577,7 @@
       }
     },
     "query": "INSERT INTO completed_job AS cj\n                   ( workspace_id\n                   , id\n                   , parent_job\n                   , created_by\n                   , created_at\n                   , started_at\n                   , duration_ms\n                   , success\n                   , script_hash\n                   , script_path\n                   , args\n                   , result\n                   , logs\n                   , raw_code\n                   , raw_lock\n                   , canceled\n                   , canceled_by\n                   , canceled_reason\n                   , job_kind\n                   , schedule_path\n                   , permissioned_as\n                   , flow_status\n                   , raw_flow\n                   , is_flow_step\n                   , is_skipped\n                   , language )\n            VALUES ($1, $2, $3, $4, $5, $6, COALESCE($26, EXTRACT(milliseconds FROM (now() - $6))), $7, $8, $9,$10, $11, $12, $13, $14, $15, $16, $17, $18, $19, $20, $21, $22, $23, $24, $25)\n         ON CONFLICT (id) DO UPDATE SET success = $7, result = $11, logs = concat(cj.logs, $12)"
-=======
+  },
   "9251404312374679a4be2f9def508fcadce446405e91d95100c3397ec26e5882": {
     "describe": {
       "columns": [
@@ -2669,7 +2599,6 @@
       }
     },
     "query": "INSERT INTO app_version\n                (flow_id, value, created_by)\n                VALUES ($1, $2, $3) RETURNING id"
->>>>>>> 3357cffb
   },
   "92ee6274b2287bc4d368bfdb47d6452df75bd265cdd891f55112df2795294dac": {
     "describe": {
@@ -2860,26 +2789,7 @@
       "parameters": {
         "Left": [
           "Jsonb",
-<<<<<<< HEAD
           "Uuid"
-=======
-          "Bool",
-          "Bool",
-          {
-            "Custom": {
-              "kind": {
-                "Enum": [
-                  "python3",
-                  "deno",
-                  "go",
-                  "bash"
-                ]
-              },
-              "name": "script_lang"
-            }
-          },
-          "Numeric"
->>>>>>> 3357cffb
         ]
       }
     },
