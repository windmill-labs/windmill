use serde_json::json;
use wasm_bindgen_test::wasm_bindgen_test;
use windmill_parser::{Arg, MainArgSignature, ObjectProperty, Typ};
use windmill_parser_bash::parse_powershell_sig;
use windmill_parser_ts::{parse_deno_signature, parse_expr_for_ids, parse_expr_for_imports};

#[wasm_bindgen_test]
fn test_parse_deno_sig() -> anyhow::Result<()> {
    let code = "
export function main(test1?: string, test2: string = \"burkina\",
    test3: wmill.Resource<'postgres'>, b64: Base64, ls: Base64[], 
    email: Email, literal: \"test\", literal_union: \"test\" | \"test2\",
    opt_type?: string | null, opt_type_union: string | null, opt_type_union_union2: string | undefined,
    min_object: {a: string, b: number},
    literals_with_undefined: \"foo\" | \"bar\" | undefined,
    dyn_select: DynSelect_foo) {
    console.log(42)
}
";
    assert_eq!(
        parse_deno_signature(code, false, None)?,
        MainArgSignature {
            star_args: false,
            star_kwargs: false,
            args: vec![
                Arg {
                    otyp: None,
                    name: "test1".to_string(),
                    typ: Typ::Str(None),
                    default: None,
                    has_default: true,
                    oidx: None
                },
                Arg {
                    otyp: None,
                    name: "test2".to_string(),
                    typ: Typ::Str(None),
                    default: Some(json!("burkina")),
                    has_default: true,
                    oidx: None
                },
                Arg {
                    otyp: None,
                    name: "test3".to_string(),
                    typ: Typ::Resource("postgres".to_string()),
                    default: None,
                    has_default: false,
                    oidx: None
                },
                Arg {
                    otyp: None,
                    name: "b64".to_string(),
                    typ: Typ::Bytes,
                    default: None,
                    has_default: false,
                    oidx: None
                },
                Arg {
                    otyp: None,
                    name: "ls".to_string(),
                    typ: Typ::List(Box::new(Typ::Bytes)),
                    default: None,
                    has_default: false,
                    oidx: None
                },
                Arg {
                    otyp: None,
                    name: "email".to_string(),
                    typ: Typ::Email,
                    default: None,
                    has_default: false,
                    oidx: None
                },
                Arg {
                    otyp: None,
                    name: "literal".to_string(),
                    typ: Typ::Str(Some(vec!["test".to_string()])),
                    default: None,
                    has_default: false,
                    oidx: None
                },
                Arg {
                    otyp: None,
                    name: "literal_union".to_string(),
                    typ: Typ::Str(Some(vec!["test".to_string(), "test2".to_string()])),
                    default: None,
                    has_default: false,
                    oidx: None
                },
                Arg {
                    otyp: None,
                    name: "opt_type".to_string(),
                    typ: Typ::Str(None),
                    default: None,
                    has_default: true,
                    oidx: None
                },
                Arg {
                    otyp: None,
                    name: "opt_type_union".to_string(),
                    typ: Typ::Str(None),
                    default: None,
                    has_default: true,
                    oidx: None
                },
                Arg {
                    otyp: None,
                    name: "opt_type_union_union2".to_string(),
                    typ: Typ::Str(None),
                    default: None,
                    has_default: true,
                    oidx: None
                },
                Arg {
                    otyp: None,
                    name: "min_object".to_string(),
                    typ: Typ::Object(vec![
                        ObjectProperty { key: "a".to_string(), typ: Box::new(Typ::Str(None)) },
                        ObjectProperty { key: "b".to_string(), typ: Box::new(Typ::Float) }
                    ]),
                    default: None,
                    has_default: false,
                    oidx: None
                },
                Arg {
                    otyp: None,
                    name: "literals_with_undefined".to_string(),
                    typ: Typ::Str(Some(vec!["foo".to_string(), "bar".to_string()])),
                    default: None,
<<<<<<< HEAD
                    has_default: true,
                    oidx: None
=======
                    has_default: true
                },
                Arg {
                    otyp: None,
                    name: "dyn_select".to_string(),
                    typ: Typ::DynSelect("foo".to_string()),
                    default: None,
                    has_default: false
>>>>>>> 8daccfc8
                }
            ],
            no_main_func: Some(false)
        }
    );

    Ok(())
}
#[wasm_bindgen_test]
fn test_parse_deno_sig_implicit_types() -> anyhow::Result<()> {
    let code = "
export function main(test2 = \"burkina\",
    bool = true,
    float = 4.2,
    int = 42,
    ls = [\"test\"],
    min_object = {a: \"test\", b: 42}) {
    console.log(42)
}
";
    assert_eq!(
        parse_deno_signature(code, false, None)?,
        MainArgSignature {
            star_args: false,
            star_kwargs: false,
            args: vec![
                Arg {
                    otyp: None,
                    name: "test2".to_string(),
                    typ: Typ::Str(None),
                    default: Some(json!("burkina")),
                    has_default: true,
                    oidx: None
                },
                Arg {
                    otyp: None,
                    name: "bool".to_string(),
                    typ: Typ::Bool,
                    default: Some(json!(true)),
                    has_default: true,
                    oidx: None
                },
                Arg {
                    otyp: None,
                    name: "float".to_string(),
                    typ: Typ::Float,
                    default: Some(json!(4.2)),
                    has_default: true,
                    oidx: None
                },
                Arg {
                    otyp: None,
                    name: "int".to_string(),
                    typ: Typ::Int,
                    default: Some(json!(42)),
                    has_default: true,
                    oidx: None
                },
                Arg {
                    otyp: None,
                    name: "ls".to_string(),
                    typ: Typ::List(Box::new(Typ::Str(None))),
                    default: Some(json!(["test"])),
                    has_default: true,
                    oidx: None
                },
                Arg {
                    otyp: None,
                    name: "min_object".to_string(),
                    typ: Typ::Object(vec![
                        ObjectProperty { key: "a".to_string(), typ: Box::new(Typ::Str(None)) },
                        ObjectProperty { key: "b".to_string(), typ: Box::new(Typ::Int) }
                    ]),
                    default: Some(json!({"a": "test", "b": 42})),
                    has_default: true,
                    oidx: None
                }
            ],
            no_main_func: Some(false)
        }
    );

    Ok(())
}

#[wasm_bindgen_test]
fn test_parse_deno_types() -> anyhow::Result<()> {
    let code = "
type FooBar = {
    a: string,
    b: number,
}
export function main(foo: FooBar, {a, b}: FooBar, {c, d}: FooBar = {a: \"foo\", b: 42}) {

}
";
    assert_eq!(
        parse_deno_signature(code, false, None)?,
        MainArgSignature {
            star_args: false,
            star_kwargs: false,
            args: vec![
                Arg {
                    name: "foo".to_string(),
                    otyp: None,
                    typ: Typ::Resource("foo_bar".to_string()),
                    default: None,
                    has_default: false,
                    oidx: None
                },
                Arg {
                    name: "anon1".to_string(),
                    otyp: None,
                    typ: Typ::Resource("foo_bar".to_string()),
                    default: None,
                    has_default: false,
                    oidx: None
                },
                Arg {
                    name: "anon2".to_string(),
                    otyp: None,
                    typ: Typ::Resource("foo_bar".to_string()),
                    default: Some(json!({"a": "foo", "b": 42})),
                    has_default: true,
                    oidx: None
                }
            ],
            no_main_func: Some(false)
        }
    );

    Ok(())
}

#[wasm_bindgen_test]
fn test_parse_enum_list() -> anyhow::Result<()> {
    let code = "
export function main(foo: (\"foo\" | \"bar\")[]) {

}
";
    assert_eq!(
        parse_deno_signature(code, false, None)?,
        MainArgSignature {
            star_args: false,
            star_kwargs: false,
            args: vec![Arg {
                name: "foo".to_string(),
                otyp: None,
                typ: Typ::List(Box::new(Typ::Str(Some(vec![
                    "foo".to_string(),
                    "bar".to_string()
                ])))),
                default: None,
                has_default: false,
                oidx: None
            }],
            no_main_func: Some(false)
        }
    );

    Ok(())
}

#[wasm_bindgen_test]
fn test_parse_extract_ident() -> anyhow::Result<()> {
    let code = "
    let foo = 3;
    bar
    baroof.foob.ar
    foobar[barfoo.x]
";
    assert_eq!(
        parse_expr_for_ids(code)?,
        vec![
            ("baroof".to_string(), "foob".to_string()),
            ("barfoo".to_string(), "x".to_string())
        ]
    );

    Ok(())
}

#[wasm_bindgen_test]
fn test_parse_imports() -> anyhow::Result<()> {
    let code = "
    import * as foo from '@foo/bar';
    import { bar } from \"./bar\";
    import { bar } from \"bar/foo/d\";
    import { bar as baroof } from \"bar\";
";
    let mut l = parse_expr_for_imports(code)?;
    l.sort();
    assert_eq!(
        l,
        vec![
            "./bar".to_string(),
            "@foo/bar".to_string(),
            "bar".to_string(),
            "bar/foo/d".to_string()
        ]
    );

    Ok(())
}

#[wasm_bindgen_test]
fn test_parse_imports_dts() -> anyhow::Result<()> {
    let code = "
export type foo = number
";
    let mut l = parse_expr_for_imports(code)?;
    l.sort();
    assert_eq!(l, vec![] as Vec<String>);

    Ok(())
}

#[wasm_bindgen_test]
fn test_parse_powershell_sig() -> anyhow::Result<()> {
    let code = "
param($test_none, [string]$test_string [int]$test_int, [decimal]$test_decimal, [double]$test_double, [single]$test_single, [datetime]$test_datetime_lower, [DateTime]$test_datetime_upper)

Write-Output 'Testing...'
";
    assert_eq!(
        parse_powershell_sig(code)?,
        MainArgSignature {
            star_args: false,
            star_kwargs: false,
            args: vec![
                Arg {
                    otyp: None,
                    name: "test_none".to_string(),
                    typ: Typ::Str(None),
                    default: None,
                    has_default: false,
                    oidx: None
                },
                Arg {
                    otyp: None,
                    name: "test_string".to_string(),
                    typ: Typ::Str(None),
                    default: None,
                    has_default: false,
                    oidx: None
                },
                Arg {
                    otyp: None,
                    name: "test_int".to_string(),
                    typ: Typ::Int,
                    default: None,
                    has_default: false,
                    oidx: None
                },
                Arg {
                    otyp: None,
                    name: "test_decimal".to_string(),
                    typ: Typ::Float,
                    default: None,
                    has_default: false,
                    oidx: None
                },
                Arg {
                    otyp: None,
                    name: "test_double".to_string(),
                    typ: Typ::Float,
                    default: None,
                    has_default: false,
                    oidx: None
                },
                Arg {
                    otyp: None,
                    name: "test_single".to_string(),
                    typ: Typ::Float,
                    default: None,
                    has_default: false,
                    oidx: None
                },
                Arg {
                    otyp: None,
                    name: "test_datetime_lower".to_string(),
                    typ: Typ::Datetime,
                    default: None,
                    has_default: false,
                    oidx: None
                },
                Arg {
                    otyp: None,
                    name: "test_datetime_upper".to_string(),
                    typ: Typ::Datetime,
                    default: None,
                    has_default: false,
                    oidx: None
                }
            ],
            no_main_func: None,
        }
    );

    Ok(())
}<|MERGE_RESOLUTION|>--- conflicted
+++ resolved
@@ -127,19 +127,16 @@
                     name: "literals_with_undefined".to_string(),
                     typ: Typ::Str(Some(vec!["foo".to_string(), "bar".to_string()])),
                     default: None,
-<<<<<<< HEAD
-                    has_default: true,
-                    oidx: None
-=======
-                    has_default: true
+                    has_default: true,
+                    oidx: None
                 },
                 Arg {
                     otyp: None,
                     name: "dyn_select".to_string(),
                     typ: Typ::DynSelect("foo".to_string()),
                     default: None,
-                    has_default: false
->>>>>>> 8daccfc8
+                    has_default: false,
+                    oidx: None
                 }
             ],
             no_main_func: Some(false)
