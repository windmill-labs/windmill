--- conflicted
+++ resolved
@@ -1,20 +1,15 @@
 {
   "name": "windmill-parser-wasm",
-  "type": "module",
   "collaborators": [
     "Ruben Fiszel <ruben@windmill.dev>"
   ],
-<<<<<<< HEAD
-  "version": "1.375.0",
-=======
   "version": "1.385.0",
->>>>>>> 1115f6db
   "files": [
     "windmill_parser_wasm_bg.wasm",
     "windmill_parser_wasm.js",
     "windmill_parser_wasm.d.ts"
   ],
-  "main": "windmill_parser_wasm.js",
+  "module": "windmill_parser_wasm.js",
   "types": "windmill_parser_wasm.d.ts",
   "sideEffects": [
     "./snippets/*"
