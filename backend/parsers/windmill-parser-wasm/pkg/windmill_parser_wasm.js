--- conflicted
+++ resolved
@@ -4,827 +4,919 @@
 
 heap.push(undefined, null, true, false);
 
-function getObject(idx) { return heap[idx]; }
+function getObject(idx) {
+  return heap[idx];
+}
 
 let WASM_VECTOR_LEN = 0;
 
 let cachedUint8Memory0 = null;
 
 function getUint8Memory0() {
-    if (cachedUint8Memory0 === null || cachedUint8Memory0.byteLength === 0) {
-        cachedUint8Memory0 = new Uint8Array(wasm.memory.buffer);
-    }
-    return cachedUint8Memory0;
-}
-
-const cachedTextEncoder = (typeof TextEncoder !== 'undefined' ? new TextEncoder('utf-8') : { encode: () => { throw Error('TextEncoder not available') } } );
-
-const encodeString = (typeof cachedTextEncoder.encodeInto === 'function'
+  if (cachedUint8Memory0 === null || cachedUint8Memory0.byteLength === 0) {
+    cachedUint8Memory0 = new Uint8Array(wasm.memory.buffer);
+  }
+  return cachedUint8Memory0;
+}
+
+const cachedTextEncoder =
+  typeof TextEncoder !== "undefined"
+    ? new TextEncoder("utf-8")
+    : {
+        encode: () => {
+          throw Error("TextEncoder not available");
+        },
+      };
+
+const encodeString =
+  typeof cachedTextEncoder.encodeInto === "function"
     ? function (arg, view) {
-    return cachedTextEncoder.encodeInto(arg, view);
-}
+        return cachedTextEncoder.encodeInto(arg, view);
+      }
     : function (arg, view) {
+        const buf = cachedTextEncoder.encode(arg);
+        view.set(buf);
+        return {
+          read: arg.length,
+          written: buf.length,
+        };
+      };
+
+function passStringToWasm0(arg, malloc, realloc) {
+  if (realloc === undefined) {
     const buf = cachedTextEncoder.encode(arg);
-    view.set(buf);
-    return {
-        read: arg.length,
-        written: buf.length
-    };
-});
-
-function passStringToWasm0(arg, malloc, realloc) {
-
-    if (realloc === undefined) {
-        const buf = cachedTextEncoder.encode(arg);
-        const ptr = malloc(buf.length, 1) >>> 0;
-        getUint8Memory0().subarray(ptr, ptr + buf.length).set(buf);
-        WASM_VECTOR_LEN = buf.length;
-        return ptr;
-    }
-
-    let len = arg.length;
-    let ptr = malloc(len, 1) >>> 0;
-
-    const mem = getUint8Memory0();
-
-    let offset = 0;
-
-    for (; offset < len; offset++) {
-        const code = arg.charCodeAt(offset);
-        if (code > 0x7F) break;
-        mem[ptr + offset] = code;
-    }
-
-    if (offset !== len) {
-        if (offset !== 0) {
-            arg = arg.slice(offset);
+    const ptr = malloc(buf.length, 1) >>> 0;
+    getUint8Memory0()
+      .subarray(ptr, ptr + buf.length)
+      .set(buf);
+    WASM_VECTOR_LEN = buf.length;
+    return ptr;
+  }
+
+  let len = arg.length;
+  let ptr = malloc(len, 1) >>> 0;
+
+  const mem = getUint8Memory0();
+
+  let offset = 0;
+
+  for (; offset < len; offset++) {
+    const code = arg.charCodeAt(offset);
+    if (code > 0x7f) break;
+    mem[ptr + offset] = code;
+  }
+
+  if (offset !== len) {
+    if (offset !== 0) {
+      arg = arg.slice(offset);
+    }
+    ptr = realloc(ptr, len, (len = offset + arg.length * 3), 1) >>> 0;
+    const view = getUint8Memory0().subarray(ptr + offset, ptr + len);
+    const ret = encodeString(arg, view);
+
+    offset += ret.written;
+    ptr = realloc(ptr, len, offset, 1) >>> 0;
+  }
+
+  WASM_VECTOR_LEN = offset;
+  return ptr;
+}
+
+function isLikeNone(x) {
+  return x === undefined || x === null;
+}
+
+let cachedInt32Memory0 = null;
+
+function getInt32Memory0() {
+  if (cachedInt32Memory0 === null || cachedInt32Memory0.byteLength === 0) {
+    cachedInt32Memory0 = new Int32Array(wasm.memory.buffer);
+  }
+  return cachedInt32Memory0;
+}
+
+let heap_next = heap.length;
+
+function dropObject(idx) {
+  if (idx < 132) return;
+  heap[idx] = heap_next;
+  heap_next = idx;
+}
+
+function takeObject(idx) {
+  const ret = getObject(idx);
+  dropObject(idx);
+  return ret;
+}
+
+let cachedFloat64Memory0 = null;
+
+function getFloat64Memory0() {
+  if (cachedFloat64Memory0 === null || cachedFloat64Memory0.byteLength === 0) {
+    cachedFloat64Memory0 = new Float64Array(wasm.memory.buffer);
+  }
+  return cachedFloat64Memory0;
+}
+
+function addHeapObject(obj) {
+  if (heap_next === heap.length) heap.push(heap.length + 1);
+  const idx = heap_next;
+  heap_next = heap[idx];
+
+  heap[idx] = obj;
+  return idx;
+}
+
+const cachedTextDecoder =
+  typeof TextDecoder !== "undefined"
+    ? new TextDecoder("utf-8", { ignoreBOM: true, fatal: true })
+    : {
+        decode: () => {
+          throw Error("TextDecoder not available");
+        },
+      };
+
+if (typeof TextDecoder !== "undefined") {
+  cachedTextDecoder.decode();
+}
+
+function getStringFromWasm0(ptr, len) {
+  ptr = ptr >>> 0;
+  return cachedTextDecoder.decode(getUint8Memory0().subarray(ptr, ptr + len));
+}
+
+let cachedBigInt64Memory0 = null;
+
+function getBigInt64Memory0() {
+  if (
+    cachedBigInt64Memory0 === null ||
+    cachedBigInt64Memory0.byteLength === 0
+  ) {
+    cachedBigInt64Memory0 = new BigInt64Array(wasm.memory.buffer);
+  }
+  return cachedBigInt64Memory0;
+}
+
+function debugString(val) {
+  // primitive types
+  const type = typeof val;
+  if (type == "number" || type == "boolean" || val == null) {
+    return `${val}`;
+  }
+  if (type == "string") {
+    return `"${val}"`;
+  }
+  if (type == "symbol") {
+    const description = val.description;
+    if (description == null) {
+      return "Symbol";
+    } else {
+      return `Symbol(${description})`;
+    }
+  }
+  if (type == "function") {
+    const name = val.name;
+    if (typeof name == "string" && name.length > 0) {
+      return `Function(${name})`;
+    } else {
+      return "Function";
+    }
+  }
+  // objects
+  if (Array.isArray(val)) {
+    const length = val.length;
+    let debug = "[";
+    if (length > 0) {
+      debug += debugString(val[0]);
+    }
+    for (let i = 1; i < length; i++) {
+      debug += ", " + debugString(val[i]);
+    }
+    debug += "]";
+    return debug;
+  }
+  // Test for built-in
+  const builtInMatches = /\[object ([^\]]+)\]/.exec(toString.call(val));
+  let className;
+  if (builtInMatches.length > 1) {
+    className = builtInMatches[1];
+  } else {
+    // Failed to match the standard '[object ClassName]'
+    return toString.call(val);
+  }
+  if (className == "Object") {
+    // we're a user defined class or Object
+    // JSON.stringify avoids problems with cycles, and is generally much
+    // easier than looping through ownProperties of `val`.
+    try {
+      return "Object(" + JSON.stringify(val) + ")";
+    } catch (_) {
+      return "Object";
+    }
+  }
+  // errors
+  if (val instanceof Error) {
+    return `${val.name}: ${val.message}\n${val.stack}`;
+  }
+  // TODO we could test for more things here, like `Set`s and `Map`s.
+  return className;
+}
+/**
+ * @param {string} code
+ * @returns {string}
+ */
+export function parse_deno(code) {
+  let deferred2_0;
+  let deferred2_1;
+  try {
+    const retptr = wasm.__wbindgen_add_to_stack_pointer(-16);
+    const ptr0 = passStringToWasm0(
+      code,
+      wasm.__wbindgen_malloc,
+      wasm.__wbindgen_realloc
+    );
+    const len0 = WASM_VECTOR_LEN;
+    wasm.parse_deno(retptr, ptr0, len0);
+    var r0 = getInt32Memory0()[retptr / 4 + 0];
+    var r1 = getInt32Memory0()[retptr / 4 + 1];
+    deferred2_0 = r0;
+    deferred2_1 = r1;
+    return getStringFromWasm0(r0, r1);
+  } finally {
+    wasm.__wbindgen_add_to_stack_pointer(16);
+    wasm.__wbindgen_free(deferred2_0, deferred2_1, 1);
+  }
+}
+
+/**
+ * @param {string} code
+ * @returns {string}
+ */
+export function parse_outputs(code) {
+  let deferred2_0;
+  let deferred2_1;
+  try {
+    const retptr = wasm.__wbindgen_add_to_stack_pointer(-16);
+    const ptr0 = passStringToWasm0(
+      code,
+      wasm.__wbindgen_malloc,
+      wasm.__wbindgen_realloc
+    );
+    const len0 = WASM_VECTOR_LEN;
+    wasm.parse_outputs(retptr, ptr0, len0);
+    var r0 = getInt32Memory0()[retptr / 4 + 0];
+    var r1 = getInt32Memory0()[retptr / 4 + 1];
+    deferred2_0 = r0;
+    deferred2_1 = r1;
+    return getStringFromWasm0(r0, r1);
+  } finally {
+    wasm.__wbindgen_add_to_stack_pointer(16);
+    wasm.__wbindgen_free(deferred2_0, deferred2_1, 1);
+  }
+}
+
+/**
+ * @param {string} code
+ * @returns {string}
+ */
+export function parse_ts_imports(code) {
+  let deferred2_0;
+  let deferred2_1;
+  try {
+    const retptr = wasm.__wbindgen_add_to_stack_pointer(-16);
+    const ptr0 = passStringToWasm0(
+      code,
+      wasm.__wbindgen_malloc,
+      wasm.__wbindgen_realloc
+    );
+    const len0 = WASM_VECTOR_LEN;
+    wasm.parse_ts_imports(retptr, ptr0, len0);
+    var r0 = getInt32Memory0()[retptr / 4 + 0];
+    var r1 = getInt32Memory0()[retptr / 4 + 1];
+    deferred2_0 = r0;
+    deferred2_1 = r1;
+    return getStringFromWasm0(r0, r1);
+  } finally {
+    wasm.__wbindgen_add_to_stack_pointer(16);
+    wasm.__wbindgen_free(deferred2_0, deferred2_1, 1);
+  }
+}
+
+/**
+ * @param {string} code
+ * @returns {string}
+ */
+export function parse_bash(code) {
+  let deferred2_0;
+  let deferred2_1;
+  try {
+    const retptr = wasm.__wbindgen_add_to_stack_pointer(-16);
+    const ptr0 = passStringToWasm0(
+      code,
+      wasm.__wbindgen_malloc,
+      wasm.__wbindgen_realloc
+    );
+    const len0 = WASM_VECTOR_LEN;
+    wasm.parse_bash(retptr, ptr0, len0);
+    var r0 = getInt32Memory0()[retptr / 4 + 0];
+    var r1 = getInt32Memory0()[retptr / 4 + 1];
+    deferred2_0 = r0;
+    deferred2_1 = r1;
+    return getStringFromWasm0(r0, r1);
+  } finally {
+    wasm.__wbindgen_add_to_stack_pointer(16);
+    wasm.__wbindgen_free(deferred2_0, deferred2_1, 1);
+  }
+}
+
+/**
+ * @param {string} code
+ * @returns {string}
+ */
+export function parse_powershell(code) {
+  let deferred2_0;
+  let deferred2_1;
+  try {
+    const retptr = wasm.__wbindgen_add_to_stack_pointer(-16);
+    const ptr0 = passStringToWasm0(
+      code,
+      wasm.__wbindgen_malloc,
+      wasm.__wbindgen_realloc
+    );
+    const len0 = WASM_VECTOR_LEN;
+    wasm.parse_powershell(retptr, ptr0, len0);
+    var r0 = getInt32Memory0()[retptr / 4 + 0];
+    var r1 = getInt32Memory0()[retptr / 4 + 1];
+    deferred2_0 = r0;
+    deferred2_1 = r1;
+    return getStringFromWasm0(r0, r1);
+  } finally {
+    wasm.__wbindgen_add_to_stack_pointer(16);
+    wasm.__wbindgen_free(deferred2_0, deferred2_1, 1);
+  }
+}
+
+/**
+ * @param {string} code
+ * @returns {string}
+ */
+export function parse_go(code) {
+  let deferred2_0;
+  let deferred2_1;
+  try {
+    const retptr = wasm.__wbindgen_add_to_stack_pointer(-16);
+    const ptr0 = passStringToWasm0(
+      code,
+      wasm.__wbindgen_malloc,
+      wasm.__wbindgen_realloc
+    );
+    const len0 = WASM_VECTOR_LEN;
+    wasm.parse_go(retptr, ptr0, len0);
+    var r0 = getInt32Memory0()[retptr / 4 + 0];
+    var r1 = getInt32Memory0()[retptr / 4 + 1];
+    deferred2_0 = r0;
+    deferred2_1 = r1;
+    return getStringFromWasm0(r0, r1);
+  } finally {
+    wasm.__wbindgen_add_to_stack_pointer(16);
+    wasm.__wbindgen_free(deferred2_0, deferred2_1, 1);
+  }
+}
+
+/**
+ * @param {string} code
+ * @returns {string}
+ */
+export function parse_python(code) {
+  let deferred2_0;
+  let deferred2_1;
+  try {
+    const retptr = wasm.__wbindgen_add_to_stack_pointer(-16);
+    const ptr0 = passStringToWasm0(
+      code,
+      wasm.__wbindgen_malloc,
+      wasm.__wbindgen_realloc
+    );
+    const len0 = WASM_VECTOR_LEN;
+    wasm.parse_python(retptr, ptr0, len0);
+    var r0 = getInt32Memory0()[retptr / 4 + 0];
+    var r1 = getInt32Memory0()[retptr / 4 + 1];
+    deferred2_0 = r0;
+    deferred2_1 = r1;
+    return getStringFromWasm0(r0, r1);
+  } finally {
+    wasm.__wbindgen_add_to_stack_pointer(16);
+    wasm.__wbindgen_free(deferred2_0, deferred2_1, 1);
+  }
+}
+
+/**
+ * @param {string} code
+ * @returns {string}
+ */
+export function parse_sql(code) {
+  let deferred2_0;
+  let deferred2_1;
+  try {
+    const retptr = wasm.__wbindgen_add_to_stack_pointer(-16);
+    const ptr0 = passStringToWasm0(
+      code,
+      wasm.__wbindgen_malloc,
+      wasm.__wbindgen_realloc
+    );
+    const len0 = WASM_VECTOR_LEN;
+    wasm.parse_sql(retptr, ptr0, len0);
+    var r0 = getInt32Memory0()[retptr / 4 + 0];
+    var r1 = getInt32Memory0()[retptr / 4 + 1];
+    deferred2_0 = r0;
+    deferred2_1 = r1;
+    return getStringFromWasm0(r0, r1);
+  } finally {
+    wasm.__wbindgen_add_to_stack_pointer(16);
+    wasm.__wbindgen_free(deferred2_0, deferred2_1, 1);
+  }
+}
+
+/**
+ * @param {string} code
+ * @returns {string}
+ */
+export function parse_mysql(code) {
+  let deferred2_0;
+  let deferred2_1;
+  try {
+    const retptr = wasm.__wbindgen_add_to_stack_pointer(-16);
+    const ptr0 = passStringToWasm0(
+      code,
+      wasm.__wbindgen_malloc,
+      wasm.__wbindgen_realloc
+    );
+    const len0 = WASM_VECTOR_LEN;
+    wasm.parse_mysql(retptr, ptr0, len0);
+    var r0 = getInt32Memory0()[retptr / 4 + 0];
+    var r1 = getInt32Memory0()[retptr / 4 + 1];
+    deferred2_0 = r0;
+    deferred2_1 = r1;
+    return getStringFromWasm0(r0, r1);
+  } finally {
+    wasm.__wbindgen_add_to_stack_pointer(16);
+    wasm.__wbindgen_free(deferred2_0, deferred2_1, 1);
+  }
+}
+
+/**
+ * @param {string} code
+ * @returns {string}
+ */
+export function parse_bigquery(code) {
+  let deferred2_0;
+  let deferred2_1;
+  try {
+    const retptr = wasm.__wbindgen_add_to_stack_pointer(-16);
+    const ptr0 = passStringToWasm0(
+      code,
+      wasm.__wbindgen_malloc,
+      wasm.__wbindgen_realloc
+    );
+    const len0 = WASM_VECTOR_LEN;
+    wasm.parse_bigquery(retptr, ptr0, len0);
+    var r0 = getInt32Memory0()[retptr / 4 + 0];
+    var r1 = getInt32Memory0()[retptr / 4 + 1];
+    deferred2_0 = r0;
+    deferred2_1 = r1;
+    return getStringFromWasm0(r0, r1);
+  } finally {
+    wasm.__wbindgen_add_to_stack_pointer(16);
+    wasm.__wbindgen_free(deferred2_0, deferred2_1, 1);
+  }
+}
+
+/**
+ * @param {string} code
+ * @returns {string}
+ */
+export function parse_snowflake(code) {
+  let deferred2_0;
+  let deferred2_1;
+  try {
+    const retptr = wasm.__wbindgen_add_to_stack_pointer(-16);
+    const ptr0 = passStringToWasm0(
+      code,
+      wasm.__wbindgen_malloc,
+      wasm.__wbindgen_realloc
+    );
+    const len0 = WASM_VECTOR_LEN;
+    wasm.parse_snowflake(retptr, ptr0, len0);
+    var r0 = getInt32Memory0()[retptr / 4 + 0];
+    var r1 = getInt32Memory0()[retptr / 4 + 1];
+    deferred2_0 = r0;
+    deferred2_1 = r1;
+    return getStringFromWasm0(r0, r1);
+  } finally {
+    wasm.__wbindgen_add_to_stack_pointer(16);
+    wasm.__wbindgen_free(deferred2_0, deferred2_1, 1);
+  }
+}
+
+/**
+ * @param {string} code
+ * @returns {string}
+ */
+export function parse_mssql(code) {
+  let deferred2_0;
+  let deferred2_1;
+  try {
+    const retptr = wasm.__wbindgen_add_to_stack_pointer(-16);
+    const ptr0 = passStringToWasm0(
+      code,
+      wasm.__wbindgen_malloc,
+      wasm.__wbindgen_realloc
+    );
+    const len0 = WASM_VECTOR_LEN;
+    wasm.parse_mssql(retptr, ptr0, len0);
+    var r0 = getInt32Memory0()[retptr / 4 + 0];
+    var r1 = getInt32Memory0()[retptr / 4 + 1];
+    deferred2_0 = r0;
+    deferred2_1 = r1;
+    return getStringFromWasm0(r0, r1);
+  } finally {
+    wasm.__wbindgen_add_to_stack_pointer(16);
+    wasm.__wbindgen_free(deferred2_0, deferred2_1, 1);
+  }
+}
+
+/**
+ * @param {string} code
+ * @returns {string | undefined}
+ */
+export function parse_db_resource(code) {
+  try {
+    const retptr = wasm.__wbindgen_add_to_stack_pointer(-16);
+    const ptr0 = passStringToWasm0(
+      code,
+      wasm.__wbindgen_malloc,
+      wasm.__wbindgen_realloc
+    );
+    const len0 = WASM_VECTOR_LEN;
+    wasm.parse_db_resource(retptr, ptr0, len0);
+    var r0 = getInt32Memory0()[retptr / 4 + 0];
+    var r1 = getInt32Memory0()[retptr / 4 + 1];
+    let v2;
+    if (r0 !== 0) {
+      v2 = getStringFromWasm0(r0, r1).slice();
+      wasm.__wbindgen_free(r0, r1 * 1, 1);
+    }
+    return v2;
+  } finally {
+    wasm.__wbindgen_add_to_stack_pointer(16);
+  }
+}
+
+/**
+ * @param {string} code
+ * @returns {string}
+ */
+export function parse_graphql(code) {
+  let deferred2_0;
+  let deferred2_1;
+  try {
+    const retptr = wasm.__wbindgen_add_to_stack_pointer(-16);
+    const ptr0 = passStringToWasm0(
+      code,
+      wasm.__wbindgen_malloc,
+      wasm.__wbindgen_realloc
+    );
+    const len0 = WASM_VECTOR_LEN;
+    wasm.parse_graphql(retptr, ptr0, len0);
+    var r0 = getInt32Memory0()[retptr / 4 + 0];
+    var r1 = getInt32Memory0()[retptr / 4 + 1];
+    deferred2_0 = r0;
+    deferred2_1 = r1;
+    return getStringFromWasm0(r0, r1);
+  } finally {
+    wasm.__wbindgen_add_to_stack_pointer(16);
+    wasm.__wbindgen_free(deferred2_0, deferred2_1, 1);
+  }
+}
+
+/**
+ * @param {string} code
+ * @returns {string}
+ */
+export function parse_php(code) {
+  let deferred2_0;
+  let deferred2_1;
+  try {
+    const retptr = wasm.__wbindgen_add_to_stack_pointer(-16);
+    const ptr0 = passStringToWasm0(
+      code,
+      wasm.__wbindgen_malloc,
+      wasm.__wbindgen_realloc
+    );
+    const len0 = WASM_VECTOR_LEN;
+    wasm.parse_php(retptr, ptr0, len0);
+    var r0 = getInt32Memory0()[retptr / 4 + 0];
+    var r1 = getInt32Memory0()[retptr / 4 + 1];
+    deferred2_0 = r0;
+    deferred2_1 = r1;
+    return getStringFromWasm0(r0, r1);
+  } finally {
+    wasm.__wbindgen_add_to_stack_pointer(16);
+    wasm.__wbindgen_free(deferred2_0, deferred2_1, 1);
+  }
+}
+
+function handleError(f, args) {
+  try {
+    return f.apply(this, args);
+  } catch (e) {
+    wasm.__wbindgen_exn_store(addHeapObject(e));
+  }
+}
+
+async function __wbg_load(module, imports) {
+  if (typeof Response === "function" && module instanceof Response) {
+    if (typeof WebAssembly.instantiateStreaming === "function") {
+      try {
+        return await WebAssembly.instantiateStreaming(module, imports);
+      } catch (e) {
+        if (module.headers.get("Content-Type") != "application/wasm") {
+          console.warn(
+            "`WebAssembly.instantiateStreaming` failed because your server does not serve wasm with `application/wasm` MIME type. Falling back to `WebAssembly.instantiate` which is slower. Original error:\n",
+            e
+          );
+        } else {
+          throw e;
         }
-        ptr = realloc(ptr, len, len = offset + arg.length * 3, 1) >>> 0;
-        const view = getUint8Memory0().subarray(ptr + offset, ptr + len);
-        const ret = encodeString(arg, view);
-
-        offset += ret.written;
-        ptr = realloc(ptr, len, offset, 1) >>> 0;
-    }
-
-    WASM_VECTOR_LEN = offset;
-    return ptr;
-}
-
-function isLikeNone(x) {
-    return x === undefined || x === null;
-}
-
-let cachedInt32Memory0 = null;
-
-function getInt32Memory0() {
-    if (cachedInt32Memory0 === null || cachedInt32Memory0.byteLength === 0) {
-        cachedInt32Memory0 = new Int32Array(wasm.memory.buffer);
-    }
-    return cachedInt32Memory0;
-}
-
-let heap_next = heap.length;
-
-function dropObject(idx) {
-    if (idx < 132) return;
-    heap[idx] = heap_next;
-    heap_next = idx;
-}
-
-function takeObject(idx) {
-    const ret = getObject(idx);
-    dropObject(idx);
-    return ret;
-}
-
-let cachedFloat64Memory0 = null;
-
-function getFloat64Memory0() {
-    if (cachedFloat64Memory0 === null || cachedFloat64Memory0.byteLength === 0) {
-        cachedFloat64Memory0 = new Float64Array(wasm.memory.buffer);
-    }
-    return cachedFloat64Memory0;
-}
-
-function addHeapObject(obj) {
-    if (heap_next === heap.length) heap.push(heap.length + 1);
-    const idx = heap_next;
-    heap_next = heap[idx];
-
-    heap[idx] = obj;
-    return idx;
-}
-
-const cachedTextDecoder = (typeof TextDecoder !== 'undefined' ? new TextDecoder('utf-8', { ignoreBOM: true, fatal: true }) : { decode: () => { throw Error('TextDecoder not available') } } );
-
-if (typeof TextDecoder !== 'undefined') { cachedTextDecoder.decode(); };
-
-function getStringFromWasm0(ptr, len) {
-    ptr = ptr >>> 0;
-    return cachedTextDecoder.decode(getUint8Memory0().subarray(ptr, ptr + len));
-}
-
-let cachedBigInt64Memory0 = null;
-
-function getBigInt64Memory0() {
-    if (cachedBigInt64Memory0 === null || cachedBigInt64Memory0.byteLength === 0) {
-        cachedBigInt64Memory0 = new BigInt64Array(wasm.memory.buffer);
-    }
-    return cachedBigInt64Memory0;
-}
-
-function debugString(val) {
-    // primitive types
-    const type = typeof val;
-    if (type == 'number' || type == 'boolean' || val == null) {
-        return  `${val}`;
-    }
-    if (type == 'string') {
-        return `"${val}"`;
-    }
-    if (type == 'symbol') {
-        const description = val.description;
-        if (description == null) {
-            return 'Symbol';
-        } else {
-            return `Symbol(${description})`;
-        }
-    }
-    if (type == 'function') {
-        const name = val.name;
-        if (typeof name == 'string' && name.length > 0) {
-            return `Function(${name})`;
-        } else {
-            return 'Function';
-        }
-    }
-    // objects
-    if (Array.isArray(val)) {
-        const length = val.length;
-        let debug = '[';
-        if (length > 0) {
-            debug += debugString(val[0]);
-        }
-        for(let i = 1; i < length; i++) {
-            debug += ', ' + debugString(val[i]);
-        }
-        debug += ']';
-        return debug;
-    }
-    // Test for built-in
-    const builtInMatches = /\[object ([^\]]+)\]/.exec(toString.call(val));
-    let className;
-    if (builtInMatches.length > 1) {
-        className = builtInMatches[1];
+      }
+    }
+
+    const bytes = await module.arrayBuffer();
+    return await WebAssembly.instantiate(bytes, imports);
+  } else {
+    const instance = await WebAssembly.instantiate(module, imports);
+
+    if (instance instanceof WebAssembly.Instance) {
+      return { instance, module };
     } else {
-        // Failed to match the standard '[object ClassName]'
-        return toString.call(val);
-    }
-    if (className == 'Object') {
-        // we're a user defined class or Object
-        // JSON.stringify avoids problems with cycles, and is generally much
-        // easier than looping through ownProperties of `val`.
-        try {
-            return 'Object(' + JSON.stringify(val) + ')';
-        } catch (_) {
-            return 'Object';
-        }
-    }
-    // errors
-    if (val instanceof Error) {
-        return `${val.name}: ${val.message}\n${val.stack}`;
-    }
-    // TODO we could test for more things here, like `Set`s and `Map`s.
-    return className;
-}
-/**
-* @param {string} code
-* @returns {string}
-*/
-export function parse_deno(code) {
-    let deferred2_0;
-    let deferred2_1;
+      return instance;
+    }
+  }
+}
+
+function __wbg_get_imports() {
+  const imports = {};
+  imports.wbg = {};
+  imports.wbg.__wbg_eval_c74b339326c2fc56 = function (arg0, arg1) {
+    const ret = eval(getStringFromWasm0(arg0, arg1));
+    return addHeapObject(ret);
+  };
+  imports.wbg.__wbindgen_object_drop_ref = function (arg0) {
+    takeObject(arg0);
+  };
+  imports.wbg.__wbindgen_string_get = function (arg0, arg1) {
+    const obj = getObject(arg1);
+    const ret = typeof obj === "string" ? obj : undefined;
+    var ptr1 = isLikeNone(ret)
+      ? 0
+      : passStringToWasm0(ret, wasm.__wbindgen_malloc, wasm.__wbindgen_realloc);
+    var len1 = WASM_VECTOR_LEN;
+    getInt32Memory0()[arg0 / 4 + 1] = len1;
+    getInt32Memory0()[arg0 / 4 + 0] = ptr1;
+  };
+  imports.wbg.__wbindgen_object_drop_ref = function (arg0) {
+    takeObject(arg0);
+  };
+  imports.wbg.__wbg_eval_2ea6d5f9a10f336a = function (arg0, arg1) {
+    const ret = eval(getStringFromWasm0(arg0, arg1));
+    return addHeapObject(ret);
+  };
+  imports.wbg.__wbindgen_boolean_get = function (arg0) {
+    const v = getObject(arg0);
+    const ret = typeof v === "boolean" ? (v ? 1 : 0) : 2;
+    return ret;
+  };
+  imports.wbg.__wbindgen_is_bigint = function (arg0) {
+    const ret = typeof getObject(arg0) === "bigint";
+    return ret;
+  };
+  imports.wbg.__wbindgen_number_get = function (arg0, arg1) {
+    const obj = getObject(arg1);
+    const ret = typeof obj === "number" ? obj : undefined;
+    getFloat64Memory0()[arg0 / 8 + 1] = isLikeNone(ret) ? 0 : ret;
+    getInt32Memory0()[arg0 / 4 + 0] = !isLikeNone(ret);
+  };
+  imports.wbg.__wbindgen_is_object = function (arg0) {
+    const val = getObject(arg0);
+    const ret = typeof val === "object" && val !== null;
+    return ret;
+  };
+  imports.wbg.__wbindgen_in = function (arg0, arg1) {
+    const ret = getObject(arg0) in getObject(arg1);
+    return ret;
+  };
+  imports.wbg.__wbindgen_bigint_from_i64 = function (arg0) {
+    const ret = arg0;
+    return addHeapObject(ret);
+  };
+  imports.wbg.__wbindgen_jsval_eq = function (arg0, arg1) {
+    const ret = getObject(arg0) === getObject(arg1);
+    return ret;
+  };
+  imports.wbg.__wbindgen_bigint_from_u64 = function (arg0) {
+    const ret = BigInt.asUintN(64, arg0);
+    return addHeapObject(ret);
+  };
+  imports.wbg.__wbindgen_error_new = function (arg0, arg1) {
+    const ret = new Error(getStringFromWasm0(arg0, arg1));
+    return addHeapObject(ret);
+  };
+  imports.wbg.__wbindgen_jsval_loose_eq = function (arg0, arg1) {
+    const ret = getObject(arg0) == getObject(arg1);
+    return ret;
+  };
+  imports.wbg.__wbg_get_bd8e338fbd5f5cc8 = function (arg0, arg1) {
+    const ret = getObject(arg0)[arg1 >>> 0];
+    return addHeapObject(ret);
+  };
+  imports.wbg.__wbg_length_cd7af8117672b8b8 = function (arg0) {
+    const ret = getObject(arg0).length;
+    return ret;
+  };
+  imports.wbg.__wbindgen_is_function = function (arg0) {
+    const ret = typeof getObject(arg0) === "function";
+    return ret;
+  };
+  imports.wbg.__wbg_next_40fc327bfc8770e6 = function (arg0) {
+    const ret = getObject(arg0).next;
+    return addHeapObject(ret);
+  };
+  imports.wbg.__wbg_next_196c84450b364254 = function () {
+    return handleError(function (arg0) {
+      const ret = getObject(arg0).next();
+      return addHeapObject(ret);
+    }, arguments);
+  };
+  imports.wbg.__wbg_done_298b57d23c0fc80c = function (arg0) {
+    const ret = getObject(arg0).done;
+    return ret;
+  };
+  imports.wbg.__wbg_value_d93c65011f51a456 = function (arg0) {
+    const ret = getObject(arg0).value;
+    return addHeapObject(ret);
+  };
+  imports.wbg.__wbg_iterator_2cee6dadfd956dfa = function () {
+    const ret = Symbol.iterator;
+    return addHeapObject(ret);
+  };
+  imports.wbg.__wbg_get_e3c254076557e348 = function () {
+    return handleError(function (arg0, arg1) {
+      const ret = Reflect.get(getObject(arg0), getObject(arg1));
+      return addHeapObject(ret);
+    }, arguments);
+  };
+  imports.wbg.__wbg_call_27c0f87801dedf93 = function () {
+    return handleError(function (arg0, arg1) {
+      const ret = getObject(arg0).call(getObject(arg1));
+      return addHeapObject(ret);
+    }, arguments);
+  };
+  imports.wbg.__wbg_isArray_2ab64d95e09ea0ae = function (arg0) {
+    const ret = Array.isArray(getObject(arg0));
+    return ret;
+  };
+  imports.wbg.__wbg_instanceof_ArrayBuffer_836825be07d4c9d2 = function (arg0) {
+    let result;
     try {
-        const retptr = wasm.__wbindgen_add_to_stack_pointer(-16);
-        const ptr0 = passStringToWasm0(code, wasm.__wbindgen_malloc, wasm.__wbindgen_realloc);
-        const len0 = WASM_VECTOR_LEN;
-        wasm.parse_deno(retptr, ptr0, len0);
-        var r0 = getInt32Memory0()[retptr / 4 + 0];
-        var r1 = getInt32Memory0()[retptr / 4 + 1];
-        deferred2_0 = r0;
-        deferred2_1 = r1;
-        return getStringFromWasm0(r0, r1);
-    } finally {
-        wasm.__wbindgen_add_to_stack_pointer(16);
-        wasm.__wbindgen_free(deferred2_0, deferred2_1, 1);
-    }
-}
-
-/**
-* @param {string} code
-* @returns {string}
-*/
-export function parse_outputs(code) {
-    let deferred2_0;
-    let deferred2_1;
+      result = getObject(arg0) instanceof ArrayBuffer;
+    } catch (_) {
+      result = false;
+    }
+    const ret = result;
+    return ret;
+  };
+  imports.wbg.__wbg_instanceof_Map_87917e0a7aaf4012 = function (arg0) {
+    let result;
     try {
-        const retptr = wasm.__wbindgen_add_to_stack_pointer(-16);
-        const ptr0 = passStringToWasm0(code, wasm.__wbindgen_malloc, wasm.__wbindgen_realloc);
-        const len0 = WASM_VECTOR_LEN;
-        wasm.parse_outputs(retptr, ptr0, len0);
-        var r0 = getInt32Memory0()[retptr / 4 + 0];
-        var r1 = getInt32Memory0()[retptr / 4 + 1];
-        deferred2_0 = r0;
-        deferred2_1 = r1;
-        return getStringFromWasm0(r0, r1);
-    } finally {
-        wasm.__wbindgen_add_to_stack_pointer(16);
-        wasm.__wbindgen_free(deferred2_0, deferred2_1, 1);
-    }
-}
-
-/**
-* @param {string} code
-* @returns {string}
-*/
-export function parse_ts_imports(code) {
-    let deferred2_0;
-    let deferred2_1;
+      result = getObject(arg0) instanceof Map;
+    } catch (_) {
+      result = false;
+    }
+    const ret = result;
+    return ret;
+  };
+  imports.wbg.__wbg_isSafeInteger_f7b04ef02296c4d2 = function (arg0) {
+    const ret = Number.isSafeInteger(getObject(arg0));
+    return ret;
+  };
+  imports.wbg.__wbg_entries_95cc2c823b285a09 = function (arg0) {
+    const ret = Object.entries(getObject(arg0));
+    return addHeapObject(ret);
+  };
+  imports.wbg.__wbg_buffer_12d079cc21e14bdb = function (arg0) {
+    const ret = getObject(arg0).buffer;
+    return addHeapObject(ret);
+  };
+  imports.wbg.__wbg_new_63b92bc8671ed464 = function (arg0) {
+    const ret = new Uint8Array(getObject(arg0));
+    return addHeapObject(ret);
+  };
+  imports.wbg.__wbg_set_a47bac70306a19a7 = function (arg0, arg1, arg2) {
+    getObject(arg0).set(getObject(arg1), arg2 >>> 0);
+  };
+  imports.wbg.__wbg_length_c20a40f15020d68a = function (arg0) {
+    const ret = getObject(arg0).length;
+    return ret;
+  };
+  imports.wbg.__wbg_instanceof_Uint8Array_2b3bbecd033d19f6 = function (arg0) {
+    let result;
     try {
-        const retptr = wasm.__wbindgen_add_to_stack_pointer(-16);
-        const ptr0 = passStringToWasm0(code, wasm.__wbindgen_malloc, wasm.__wbindgen_realloc);
-        const len0 = WASM_VECTOR_LEN;
-        wasm.parse_ts_imports(retptr, ptr0, len0);
-        var r0 = getInt32Memory0()[retptr / 4 + 0];
-        var r1 = getInt32Memory0()[retptr / 4 + 1];
-        deferred2_0 = r0;
-        deferred2_1 = r1;
-        return getStringFromWasm0(r0, r1);
-    } finally {
-        wasm.__wbindgen_add_to_stack_pointer(16);
-        wasm.__wbindgen_free(deferred2_0, deferred2_1, 1);
-    }
-}
-
-/**
-* @param {string} code
-* @returns {string}
-*/
-export function parse_bash(code) {
-    let deferred2_0;
-    let deferred2_1;
-    try {
-        const retptr = wasm.__wbindgen_add_to_stack_pointer(-16);
-        const ptr0 = passStringToWasm0(code, wasm.__wbindgen_malloc, wasm.__wbindgen_realloc);
-        const len0 = WASM_VECTOR_LEN;
-        wasm.parse_bash(retptr, ptr0, len0);
-        var r0 = getInt32Memory0()[retptr / 4 + 0];
-        var r1 = getInt32Memory0()[retptr / 4 + 1];
-        deferred2_0 = r0;
-        deferred2_1 = r1;
-        return getStringFromWasm0(r0, r1);
-    } finally {
-        wasm.__wbindgen_add_to_stack_pointer(16);
-        wasm.__wbindgen_free(deferred2_0, deferred2_1, 1);
-    }
-}
-
-/**
-* @param {string} code
-* @returns {string}
-*/
-export function parse_powershell(code) {
-    let deferred2_0;
-    let deferred2_1;
-    try {
-        const retptr = wasm.__wbindgen_add_to_stack_pointer(-16);
-        const ptr0 = passStringToWasm0(code, wasm.__wbindgen_malloc, wasm.__wbindgen_realloc);
-        const len0 = WASM_VECTOR_LEN;
-        wasm.parse_powershell(retptr, ptr0, len0);
-        var r0 = getInt32Memory0()[retptr / 4 + 0];
-        var r1 = getInt32Memory0()[retptr / 4 + 1];
-        deferred2_0 = r0;
-        deferred2_1 = r1;
-        return getStringFromWasm0(r0, r1);
-    } finally {
-        wasm.__wbindgen_add_to_stack_pointer(16);
-        wasm.__wbindgen_free(deferred2_0, deferred2_1, 1);
-    }
-}
-
-/**
-* @param {string} code
-* @returns {string}
-*/
-export function parse_go(code) {
-    let deferred2_0;
-    let deferred2_1;
-    try {
-        const retptr = wasm.__wbindgen_add_to_stack_pointer(-16);
-        const ptr0 = passStringToWasm0(code, wasm.__wbindgen_malloc, wasm.__wbindgen_realloc);
-        const len0 = WASM_VECTOR_LEN;
-        wasm.parse_go(retptr, ptr0, len0);
-        var r0 = getInt32Memory0()[retptr / 4 + 0];
-        var r1 = getInt32Memory0()[retptr / 4 + 1];
-        deferred2_0 = r0;
-        deferred2_1 = r1;
-        return getStringFromWasm0(r0, r1);
-    } finally {
-        wasm.__wbindgen_add_to_stack_pointer(16);
-        wasm.__wbindgen_free(deferred2_0, deferred2_1, 1);
-    }
-}
-
-/**
-* @param {string} code
-* @returns {string}
-*/
-export function parse_python(code) {
-    let deferred2_0;
-    let deferred2_1;
-    try {
-        const retptr = wasm.__wbindgen_add_to_stack_pointer(-16);
-        const ptr0 = passStringToWasm0(code, wasm.__wbindgen_malloc, wasm.__wbindgen_realloc);
-        const len0 = WASM_VECTOR_LEN;
-        wasm.parse_python(retptr, ptr0, len0);
-        var r0 = getInt32Memory0()[retptr / 4 + 0];
-        var r1 = getInt32Memory0()[retptr / 4 + 1];
-        deferred2_0 = r0;
-        deferred2_1 = r1;
-        return getStringFromWasm0(r0, r1);
-    } finally {
-        wasm.__wbindgen_add_to_stack_pointer(16);
-        wasm.__wbindgen_free(deferred2_0, deferred2_1, 1);
-    }
-}
-
-/**
-* @param {string} code
-* @returns {string}
-*/
-export function parse_sql(code) {
-    let deferred2_0;
-    let deferred2_1;
-    try {
-        const retptr = wasm.__wbindgen_add_to_stack_pointer(-16);
-        const ptr0 = passStringToWasm0(code, wasm.__wbindgen_malloc, wasm.__wbindgen_realloc);
-        const len0 = WASM_VECTOR_LEN;
-        wasm.parse_sql(retptr, ptr0, len0);
-        var r0 = getInt32Memory0()[retptr / 4 + 0];
-        var r1 = getInt32Memory0()[retptr / 4 + 1];
-        deferred2_0 = r0;
-        deferred2_1 = r1;
-        return getStringFromWasm0(r0, r1);
-    } finally {
-        wasm.__wbindgen_add_to_stack_pointer(16);
-        wasm.__wbindgen_free(deferred2_0, deferred2_1, 1);
-    }
-}
-
-/**
-* @param {string} code
-* @returns {string}
-*/
-export function parse_mysql(code) {
-    let deferred2_0;
-    let deferred2_1;
-    try {
-        const retptr = wasm.__wbindgen_add_to_stack_pointer(-16);
-        const ptr0 = passStringToWasm0(code, wasm.__wbindgen_malloc, wasm.__wbindgen_realloc);
-        const len0 = WASM_VECTOR_LEN;
-        wasm.parse_mysql(retptr, ptr0, len0);
-        var r0 = getInt32Memory0()[retptr / 4 + 0];
-        var r1 = getInt32Memory0()[retptr / 4 + 1];
-        deferred2_0 = r0;
-        deferred2_1 = r1;
-        return getStringFromWasm0(r0, r1);
-    } finally {
-        wasm.__wbindgen_add_to_stack_pointer(16);
-        wasm.__wbindgen_free(deferred2_0, deferred2_1, 1);
-    }
-}
-
-/**
-* @param {string} code
-* @returns {string}
-*/
-export function parse_bigquery(code) {
-    let deferred2_0;
-    let deferred2_1;
-    try {
-        const retptr = wasm.__wbindgen_add_to_stack_pointer(-16);
-        const ptr0 = passStringToWasm0(code, wasm.__wbindgen_malloc, wasm.__wbindgen_realloc);
-        const len0 = WASM_VECTOR_LEN;
-        wasm.parse_bigquery(retptr, ptr0, len0);
-        var r0 = getInt32Memory0()[retptr / 4 + 0];
-        var r1 = getInt32Memory0()[retptr / 4 + 1];
-        deferred2_0 = r0;
-        deferred2_1 = r1;
-        return getStringFromWasm0(r0, r1);
-    } finally {
-        wasm.__wbindgen_add_to_stack_pointer(16);
-        wasm.__wbindgen_free(deferred2_0, deferred2_1, 1);
-    }
-}
-
-/**
-* @param {string} code
-* @returns {string}
-*/
-export function parse_snowflake(code) {
-    let deferred2_0;
-    let deferred2_1;
-    try {
-        const retptr = wasm.__wbindgen_add_to_stack_pointer(-16);
-        const ptr0 = passStringToWasm0(code, wasm.__wbindgen_malloc, wasm.__wbindgen_realloc);
-        const len0 = WASM_VECTOR_LEN;
-        wasm.parse_snowflake(retptr, ptr0, len0);
-        var r0 = getInt32Memory0()[retptr / 4 + 0];
-        var r1 = getInt32Memory0()[retptr / 4 + 1];
-        deferred2_0 = r0;
-        deferred2_1 = r1;
-        return getStringFromWasm0(r0, r1);
-    } finally {
-        wasm.__wbindgen_add_to_stack_pointer(16);
-        wasm.__wbindgen_free(deferred2_0, deferred2_1, 1);
-    }
-}
-
-/**
-* @param {string} code
-* @returns {string}
-*/
-export function parse_mssql(code) {
-    let deferred2_0;
-    let deferred2_1;
-    try {
-        const retptr = wasm.__wbindgen_add_to_stack_pointer(-16);
-        const ptr0 = passStringToWasm0(code, wasm.__wbindgen_malloc, wasm.__wbindgen_realloc);
-        const len0 = WASM_VECTOR_LEN;
-        wasm.parse_mssql(retptr, ptr0, len0);
-        var r0 = getInt32Memory0()[retptr / 4 + 0];
-        var r1 = getInt32Memory0()[retptr / 4 + 1];
-        deferred2_0 = r0;
-        deferred2_1 = r1;
-        return getStringFromWasm0(r0, r1);
-    } finally {
-        wasm.__wbindgen_add_to_stack_pointer(16);
-        wasm.__wbindgen_free(deferred2_0, deferred2_1, 1);
-    }
-}
-
-/**
-* @param {string} code
-* @returns {string | undefined}
-*/
-export function parse_db_resource(code) {
-    try {
-        const retptr = wasm.__wbindgen_add_to_stack_pointer(-16);
-        const ptr0 = passStringToWasm0(code, wasm.__wbindgen_malloc, wasm.__wbindgen_realloc);
-        const len0 = WASM_VECTOR_LEN;
-        wasm.parse_db_resource(retptr, ptr0, len0);
-        var r0 = getInt32Memory0()[retptr / 4 + 0];
-        var r1 = getInt32Memory0()[retptr / 4 + 1];
-        let v2;
-        if (r0 !== 0) {
-            v2 = getStringFromWasm0(r0, r1).slice();
-            wasm.__wbindgen_free(r0, r1 * 1, 1);
-        }
-        return v2;
-    } finally {
-        wasm.__wbindgen_add_to_stack_pointer(16);
-    }
-}
-
-/**
-* @param {string} code
-* @returns {string}
-*/
-export function parse_graphql(code) {
-    let deferred2_0;
-    let deferred2_1;
-    try {
-        const retptr = wasm.__wbindgen_add_to_stack_pointer(-16);
-        const ptr0 = passStringToWasm0(code, wasm.__wbindgen_malloc, wasm.__wbindgen_realloc);
-        const len0 = WASM_VECTOR_LEN;
-        wasm.parse_graphql(retptr, ptr0, len0);
-        var r0 = getInt32Memory0()[retptr / 4 + 0];
-        var r1 = getInt32Memory0()[retptr / 4 + 1];
-        deferred2_0 = r0;
-        deferred2_1 = r1;
-        return getStringFromWasm0(r0, r1);
-    } finally {
-        wasm.__wbindgen_add_to_stack_pointer(16);
-        wasm.__wbindgen_free(deferred2_0, deferred2_1, 1);
-    }
-}
-
-/**
-* @param {string} code
-* @returns {string}
-*/
-export function parse_php(code) {
-    let deferred2_0;
-    let deferred2_1;
-    try {
-        const retptr = wasm.__wbindgen_add_to_stack_pointer(-16);
-        const ptr0 = passStringToWasm0(code, wasm.__wbindgen_malloc, wasm.__wbindgen_realloc);
-        const len0 = WASM_VECTOR_LEN;
-        wasm.parse_php(retptr, ptr0, len0);
-        var r0 = getInt32Memory0()[retptr / 4 + 0];
-        var r1 = getInt32Memory0()[retptr / 4 + 1];
-        deferred2_0 = r0;
-        deferred2_1 = r1;
-        return getStringFromWasm0(r0, r1);
-    } finally {
-        wasm.__wbindgen_add_to_stack_pointer(16);
-        wasm.__wbindgen_free(deferred2_0, deferred2_1, 1);
-    }
-}
-
-function handleError(f, args) {
-    try {
-        return f.apply(this, args);
-    } catch (e) {
-        wasm.__wbindgen_exn_store(addHeapObject(e));
-    }
-}
-
-async function __wbg_load(module, imports) {
-    if (typeof Response === 'function' && module instanceof Response) {
-        if (typeof WebAssembly.instantiateStreaming === 'function') {
-            try {
-                return await WebAssembly.instantiateStreaming(module, imports);
-
-            } catch (e) {
-                if (module.headers.get('Content-Type') != 'application/wasm') {
-                    console.warn("`WebAssembly.instantiateStreaming` failed because your server does not serve wasm with `application/wasm` MIME type. Falling back to `WebAssembly.instantiate` which is slower. Original error:\n", e);
-
-                } else {
-                    throw e;
-                }
-            }
-        }
-
-        const bytes = await module.arrayBuffer();
-        return await WebAssembly.instantiate(bytes, imports);
-
-    } else {
-        const instance = await WebAssembly.instantiate(module, imports);
-
-        if (instance instanceof WebAssembly.Instance) {
-            return { instance, module };
-
-        } else {
-            return instance;
-        }
-    }
-}
-
-function __wbg_get_imports() {
-    const imports = {};
-    imports.wbg = {};
-<<<<<<< HEAD
-    imports.wbg.__wbg_eval_c74b339326c2fc56 = function(arg0, arg1) {
-        const ret = eval(getStringFromWasm0(arg0, arg1));
-        return addHeapObject(ret);
-    };
-    imports.wbg.__wbindgen_object_drop_ref = function(arg0) {
-        takeObject(arg0);
-    };
-=======
->>>>>>> 8daccfc8
-    imports.wbg.__wbindgen_string_get = function(arg0, arg1) {
-        const obj = getObject(arg1);
-        const ret = typeof(obj) === 'string' ? obj : undefined;
-        var ptr1 = isLikeNone(ret) ? 0 : passStringToWasm0(ret, wasm.__wbindgen_malloc, wasm.__wbindgen_realloc);
-        var len1 = WASM_VECTOR_LEN;
-        getInt32Memory0()[arg0 / 4 + 1] = len1;
-        getInt32Memory0()[arg0 / 4 + 0] = ptr1;
-    };
-    imports.wbg.__wbindgen_object_drop_ref = function(arg0) {
-        takeObject(arg0);
-    };
-    imports.wbg.__wbg_eval_2ea6d5f9a10f336a = function(arg0, arg1) {
-        const ret = eval(getStringFromWasm0(arg0, arg1));
-        return addHeapObject(ret);
-    };
-    imports.wbg.__wbindgen_boolean_get = function(arg0) {
-        const v = getObject(arg0);
-        const ret = typeof(v) === 'boolean' ? (v ? 1 : 0) : 2;
-        return ret;
-    };
-    imports.wbg.__wbindgen_is_bigint = function(arg0) {
-        const ret = typeof(getObject(arg0)) === 'bigint';
-        return ret;
-    };
-    imports.wbg.__wbindgen_number_get = function(arg0, arg1) {
-        const obj = getObject(arg1);
-        const ret = typeof(obj) === 'number' ? obj : undefined;
-        getFloat64Memory0()[arg0 / 8 + 1] = isLikeNone(ret) ? 0 : ret;
-        getInt32Memory0()[arg0 / 4 + 0] = !isLikeNone(ret);
-    };
-    imports.wbg.__wbindgen_is_object = function(arg0) {
-        const val = getObject(arg0);
-        const ret = typeof(val) === 'object' && val !== null;
-        return ret;
-    };
-    imports.wbg.__wbindgen_in = function(arg0, arg1) {
-        const ret = getObject(arg0) in getObject(arg1);
-        return ret;
-    };
-    imports.wbg.__wbindgen_bigint_from_i64 = function(arg0) {
-        const ret = arg0;
-        return addHeapObject(ret);
-    };
-    imports.wbg.__wbindgen_jsval_eq = function(arg0, arg1) {
-        const ret = getObject(arg0) === getObject(arg1);
-        return ret;
-    };
-    imports.wbg.__wbindgen_bigint_from_u64 = function(arg0) {
-        const ret = BigInt.asUintN(64, arg0);
-        return addHeapObject(ret);
-    };
-    imports.wbg.__wbindgen_error_new = function(arg0, arg1) {
-        const ret = new Error(getStringFromWasm0(arg0, arg1));
-        return addHeapObject(ret);
-    };
-    imports.wbg.__wbindgen_jsval_loose_eq = function(arg0, arg1) {
-        const ret = getObject(arg0) == getObject(arg1);
-        return ret;
-    };
-    imports.wbg.__wbg_get_bd8e338fbd5f5cc8 = function(arg0, arg1) {
-        const ret = getObject(arg0)[arg1 >>> 0];
-        return addHeapObject(ret);
-    };
-    imports.wbg.__wbg_length_cd7af8117672b8b8 = function(arg0) {
-        const ret = getObject(arg0).length;
-        return ret;
-    };
-    imports.wbg.__wbindgen_is_function = function(arg0) {
-        const ret = typeof(getObject(arg0)) === 'function';
-        return ret;
-    };
-    imports.wbg.__wbg_next_40fc327bfc8770e6 = function(arg0) {
-        const ret = getObject(arg0).next;
-        return addHeapObject(ret);
-    };
-    imports.wbg.__wbg_next_196c84450b364254 = function() { return handleError(function (arg0) {
-        const ret = getObject(arg0).next();
-        return addHeapObject(ret);
-    }, arguments) };
-    imports.wbg.__wbg_done_298b57d23c0fc80c = function(arg0) {
-        const ret = getObject(arg0).done;
-        return ret;
-    };
-    imports.wbg.__wbg_value_d93c65011f51a456 = function(arg0) {
-        const ret = getObject(arg0).value;
-        return addHeapObject(ret);
-    };
-    imports.wbg.__wbg_iterator_2cee6dadfd956dfa = function() {
-        const ret = Symbol.iterator;
-        return addHeapObject(ret);
-    };
-    imports.wbg.__wbg_get_e3c254076557e348 = function() { return handleError(function (arg0, arg1) {
-        const ret = Reflect.get(getObject(arg0), getObject(arg1));
-        return addHeapObject(ret);
-    }, arguments) };
-    imports.wbg.__wbg_call_27c0f87801dedf93 = function() { return handleError(function (arg0, arg1) {
-        const ret = getObject(arg0).call(getObject(arg1));
-        return addHeapObject(ret);
-    }, arguments) };
-    imports.wbg.__wbg_isArray_2ab64d95e09ea0ae = function(arg0) {
-        const ret = Array.isArray(getObject(arg0));
-        return ret;
-    };
-    imports.wbg.__wbg_instanceof_ArrayBuffer_836825be07d4c9d2 = function(arg0) {
-        let result;
-        try {
-            result = getObject(arg0) instanceof ArrayBuffer;
-        } catch (_) {
-            result = false;
-        }
-        const ret = result;
-        return ret;
-    };
-    imports.wbg.__wbg_instanceof_Map_87917e0a7aaf4012 = function(arg0) {
-        let result;
-        try {
-            result = getObject(arg0) instanceof Map;
-        } catch (_) {
-            result = false;
-        }
-        const ret = result;
-        return ret;
-    };
-    imports.wbg.__wbg_isSafeInteger_f7b04ef02296c4d2 = function(arg0) {
-        const ret = Number.isSafeInteger(getObject(arg0));
-        return ret;
-    };
-    imports.wbg.__wbg_entries_95cc2c823b285a09 = function(arg0) {
-        const ret = Object.entries(getObject(arg0));
-        return addHeapObject(ret);
-    };
-    imports.wbg.__wbg_buffer_12d079cc21e14bdb = function(arg0) {
-        const ret = getObject(arg0).buffer;
-        return addHeapObject(ret);
-    };
-    imports.wbg.__wbg_new_63b92bc8671ed464 = function(arg0) {
-        const ret = new Uint8Array(getObject(arg0));
-        return addHeapObject(ret);
-    };
-    imports.wbg.__wbg_set_a47bac70306a19a7 = function(arg0, arg1, arg2) {
-        getObject(arg0).set(getObject(arg1), arg2 >>> 0);
-    };
-    imports.wbg.__wbg_length_c20a40f15020d68a = function(arg0) {
-        const ret = getObject(arg0).length;
-        return ret;
-    };
-    imports.wbg.__wbg_instanceof_Uint8Array_2b3bbecd033d19f6 = function(arg0) {
-        let result;
-        try {
-            result = getObject(arg0) instanceof Uint8Array;
-        } catch (_) {
-            result = false;
-        }
-        const ret = result;
-        return ret;
-    };
-    imports.wbg.__wbindgen_bigint_get_as_i64 = function(arg0, arg1) {
-        const v = getObject(arg1);
-        const ret = typeof(v) === 'bigint' ? v : undefined;
-        getBigInt64Memory0()[arg0 / 8 + 1] = isLikeNone(ret) ? BigInt(0) : ret;
-        getInt32Memory0()[arg0 / 4 + 0] = !isLikeNone(ret);
-    };
-    imports.wbg.__wbindgen_debug_string = function(arg0, arg1) {
-        const ret = debugString(getObject(arg1));
-        const ptr1 = passStringToWasm0(ret, wasm.__wbindgen_malloc, wasm.__wbindgen_realloc);
-        const len1 = WASM_VECTOR_LEN;
-        getInt32Memory0()[arg0 / 4 + 1] = len1;
-        getInt32Memory0()[arg0 / 4 + 0] = ptr1;
-    };
-    imports.wbg.__wbindgen_throw = function(arg0, arg1) {
-        throw new Error(getStringFromWasm0(arg0, arg1));
-    };
-    imports.wbg.__wbindgen_memory = function() {
-        const ret = wasm.memory;
-        return addHeapObject(ret);
-    };
-
-    return imports;
-}
-
-function __wbg_init_memory(imports, maybe_memory) {
-
-}
+      result = getObject(arg0) instanceof Uint8Array;
+    } catch (_) {
+      result = false;
+    }
+    const ret = result;
+    return ret;
+  };
+  imports.wbg.__wbindgen_bigint_get_as_i64 = function (arg0, arg1) {
+    const v = getObject(arg1);
+    const ret = typeof v === "bigint" ? v : undefined;
+    getBigInt64Memory0()[arg0 / 8 + 1] = isLikeNone(ret) ? BigInt(0) : ret;
+    getInt32Memory0()[arg0 / 4 + 0] = !isLikeNone(ret);
+  };
+  imports.wbg.__wbindgen_debug_string = function (arg0, arg1) {
+    const ret = debugString(getObject(arg1));
+    const ptr1 = passStringToWasm0(
+      ret,
+      wasm.__wbindgen_malloc,
+      wasm.__wbindgen_realloc
+    );
+    const len1 = WASM_VECTOR_LEN;
+    getInt32Memory0()[arg0 / 4 + 1] = len1;
+    getInt32Memory0()[arg0 / 4 + 0] = ptr1;
+  };
+  imports.wbg.__wbindgen_throw = function (arg0, arg1) {
+    throw new Error(getStringFromWasm0(arg0, arg1));
+  };
+  imports.wbg.__wbindgen_memory = function () {
+    const ret = wasm.memory;
+    return addHeapObject(ret);
+  };
+
+  return imports;
+}
+
+function __wbg_init_memory(imports, maybe_memory) {}
 
 function __wbg_finalize_init(instance, module) {
-    wasm = instance.exports;
-    __wbg_init.__wbindgen_wasm_module = module;
-    cachedBigInt64Memory0 = null;
-    cachedFloat64Memory0 = null;
-    cachedInt32Memory0 = null;
-    cachedUint8Memory0 = null;
-
-
-    return wasm;
+  wasm = instance.exports;
+  __wbg_init.__wbindgen_wasm_module = module;
+  cachedBigInt64Memory0 = null;
+  cachedFloat64Memory0 = null;
+  cachedInt32Memory0 = null;
+  cachedUint8Memory0 = null;
+
+  return wasm;
 }
 
 function initSync(module) {
-    if (wasm !== undefined) return wasm;
-
-    const imports = __wbg_get_imports();
-
-    __wbg_init_memory(imports);
-
-    if (!(module instanceof WebAssembly.Module)) {
-        module = new WebAssembly.Module(module);
-    }
-
-    const instance = new WebAssembly.Instance(module, imports);
-
-    return __wbg_finalize_init(instance, module);
+  if (wasm !== undefined) return wasm;
+
+  const imports = __wbg_get_imports();
+
+  __wbg_init_memory(imports);
+
+  if (!(module instanceof WebAssembly.Module)) {
+    module = new WebAssembly.Module(module);
+  }
+
+  const instance = new WebAssembly.Instance(module, imports);
+
+  return __wbg_finalize_init(instance, module);
 }
 
 async function __wbg_init(input) {
-    if (wasm !== undefined) return wasm;
-
-    if (typeof input === 'undefined') {
-        input = new URL('windmill_parser_wasm_bg.wasm', import.meta.url);
-    }
-    const imports = __wbg_get_imports();
-
-    if (typeof input === 'string' || (typeof Request === 'function' && input instanceof Request) || (typeof URL === 'function' && input instanceof URL)) {
-        input = fetch(input);
-    }
-
-    __wbg_init_memory(imports);
-
-    const { instance, module } = await __wbg_load(await input, imports);
-
-    return __wbg_finalize_init(instance, module);
-}
-
-export { initSync }
+  if (wasm !== undefined) return wasm;
+
+  if (typeof input === "undefined") {
+    input = new URL("windmill_parser_wasm_bg.wasm", import.meta.url);
+  }
+  const imports = __wbg_get_imports();
+
+  if (
+    typeof input === "string" ||
+    (typeof Request === "function" && input instanceof Request) ||
+    (typeof URL === "function" && input instanceof URL)
+  ) {
+    input = fetch(input);
+  }
+
+  __wbg_init_memory(imports);
+
+  const { instance, module } = await __wbg_load(await input, imports);
+
+  return __wbg_finalize_init(instance, module);
+}
+
+export { initSync };
 export default __wbg_init;