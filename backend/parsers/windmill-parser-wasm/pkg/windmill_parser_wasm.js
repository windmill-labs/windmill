--- conflicted
+++ resolved
@@ -95,20 +95,7 @@
     if (cachedDataViewMemory0 === null || cachedDataViewMemory0.buffer.detached === true || (cachedDataViewMemory0.buffer.detached === undefined && cachedDataViewMemory0.buffer !== wasm.memory.buffer)) {
         cachedDataViewMemory0 = new DataView(wasm.memory.buffer);
     }
-<<<<<<< HEAD
-    return cachedInt32Memory0;
-}
-
-const cachedTextDecoder = (typeof TextDecoder !== 'undefined' ? new TextDecoder('utf-8', { ignoreBOM: true, fatal: true }) : { decode: () => { throw Error('TextDecoder not available') } } );
-
-if (typeof TextDecoder !== 'undefined') { cachedTextDecoder.decode(); };
-
-function getStringFromWasm0(ptr, len) {
-    ptr = ptr >>> 0;
-    return cachedTextDecoder.decode(getUint8Memory0().subarray(ptr, ptr + len));
-=======
     return cachedDataViewMemory0;
->>>>>>> 1115f6db
 }
 
 function addHeapObject(obj) {
@@ -120,28 +107,13 @@
     return idx;
 }
 
-let cachedFloat64Memory0 = null;
-
-<<<<<<< HEAD
-function getFloat64Memory0() {
-    if (cachedFloat64Memory0 === null || cachedFloat64Memory0.byteLength === 0) {
-        cachedFloat64Memory0 = new Float64Array(wasm.memory.buffer);
-    }
-    return cachedFloat64Memory0;
-}
-
-let cachedBigInt64Memory0 = null;
-
-function getBigInt64Memory0() {
-    if (cachedBigInt64Memory0 === null || cachedBigInt64Memory0.byteLength === 0) {
-        cachedBigInt64Memory0 = new BigInt64Array(wasm.memory.buffer);
-    }
-    return cachedBigInt64Memory0;
-=======
+const cachedTextDecoder = (typeof TextDecoder !== 'undefined' ? new TextDecoder('utf-8', { ignoreBOM: true, fatal: true }) : { decode: () => { throw Error('TextDecoder not available') } } );
+
+if (typeof TextDecoder !== 'undefined') { cachedTextDecoder.decode(); };
+
 function getStringFromWasm0(ptr, len) {
     ptr = ptr >>> 0;
     return cachedTextDecoder.decode(getUint8ArrayMemory0().subarray(ptr, ptr + len));
->>>>>>> 1115f6db
 }
 
 function debugString(val) {
@@ -553,29 +525,6 @@
     }
 }
 
-/**
-* @param {string} code
-* @returns {string}
-*/
-export function parse_rust(code) {
-    let deferred2_0;
-    let deferred2_1;
-    try {
-        const retptr = wasm.__wbindgen_add_to_stack_pointer(-16);
-        const ptr0 = passStringToWasm0(code, wasm.__wbindgen_malloc, wasm.__wbindgen_realloc);
-        const len0 = WASM_VECTOR_LEN;
-        wasm.parse_rust(retptr, ptr0, len0);
-        var r0 = getInt32Memory0()[retptr / 4 + 0];
-        var r1 = getInt32Memory0()[retptr / 4 + 1];
-        deferred2_0 = r0;
-        deferred2_1 = r1;
-        return getStringFromWasm0(r0, r1);
-    } finally {
-        wasm.__wbindgen_add_to_stack_pointer(16);
-        wasm.__wbindgen_free(deferred2_0, deferred2_1, 1);
-    }
-}
-
 function handleError(f, args) {
     try {
         return f.apply(this, args);
@@ -618,13 +567,10 @@
 function __wbg_get_imports() {
     const imports = {};
     imports.wbg = {};
-<<<<<<< HEAD
-=======
     imports.wbg.__wbg_eval_204ec87eadeaef4a = function(arg0, arg1) {
         const ret = eval(getStringFromWasm0(arg0, arg1));
         return addHeapObject(ret);
     };
->>>>>>> 1115f6db
     imports.wbg.__wbindgen_object_drop_ref = function(arg0) {
         takeObject(arg0);
     };
@@ -636,10 +582,6 @@
         getDataViewMemory0().setInt32(arg0 + 4 * 1, len1, true);
         getDataViewMemory0().setInt32(arg0 + 4 * 0, ptr1, true);
     };
-    imports.wbg.__wbindgen_error_new = function(arg0, arg1) {
-        const ret = new Error(getStringFromWasm0(arg0, arg1));
-        return addHeapObject(ret);
-    };
     imports.wbg.__wbindgen_boolean_get = function(arg0) {
         const v = getObject(arg0);
         const ret = typeof(v) === 'boolean' ? (v ? 1 : 0) : 2;
@@ -676,8 +618,8 @@
         const ret = BigInt.asUintN(64, arg0);
         return addHeapObject(ret);
     };
-    imports.wbg.__wbg_eval_7e60060df851d1e7 = function(arg0, arg1) {
-        const ret = eval(getStringFromWasm0(arg0, arg1));
+    imports.wbg.__wbindgen_error_new = function(arg0, arg1) {
+        const ret = new Error(getStringFromWasm0(arg0, arg1));
         return addHeapObject(ret);
     };
     imports.wbg.__wbindgen_jsval_loose_eq = function(arg0, arg1) {
