/*
 * Author: Ruben Fiszel
 * Copyright: Windmill Labs, Inc 2022
 * This file and its contents are licensed under the AGPLv3 License.
 * Please see the included NOTICE for copyright information and
 * LICENSE-AGPL for a copy of the license.
 */

use async_recursion::async_recursion;
use itertools::Itertools;
use lazy_static::lazy_static;
use phf::phf_map;
use regex::Regex;

use rustpython_parser::{
    ast::{Stmt, StmtImport, StmtImportFrom, Suite},
    Parse,
};
use sqlx::{Pool, Postgres};
use windmill_common::error;

const DEF_MAIN: &str = "def main(";

static PYTHON_IMPORTS_REPLACEMENT: phf::Map<&'static str, &'static str> = phf_map! {
    "psycopg2" => "psycopg2-binary",
    "psycopg" => "psycopg[binary, pool]",
    "yaml" => "pyyaml",
    "git" => "GitPython",
    "shopify" => "ShopifyAPI",
    "seleniumwire" => "selenium-wire",
    "openbb-terminal" => "openbb[all]",
    "riskfolio" => "riskfolio-lib",
    "smb" => "pysmb",
    "PIL" => "Pillow",
    "googleapiclient" => "google-api-python-client",
    "dateutil" => "python-dateutil",
    "mailparser" => "mail-parser",
    "mailparser-reply" => "mail-parser-reply",
    "gitlab" => "python-gitlab",
    "smbclient" => "smbprotocol",
    "playhouse" => "peewee",
    "dns" => "dnspython",
    "msoffcrypto" => "msoffcrypto-tool",
    "tabula" => "tabula-py",
    "shapefile" => "pyshp",
    "sklearn" => "scikit-learn",
    "umap" => "umap-learn",
    "cv2" => "opencv-python",
<<<<<<< HEAD
    "requests" => "requests",
    "json" => "json"
=======
    "atlassian" => "atlassian-python-api",
    "mysql" => "mysql-connector-python",
>>>>>>> 19f2866b
};

fn replace_import(x: String) -> String {
    PYTHON_IMPORTS_REPLACEMENT
        .get(&x)
        .map(|x| x.to_owned())
        .unwrap_or(&x)
        .to_string()
}

lazy_static! {
    static ref RE: Regex = Regex::new(r"^\#\s?(\S+)$").unwrap();
}

fn process_import(module: Option<String>, path: &str, level: usize) -> Vec<String> {
    if level > 0 {
        let mut imports = vec![];
        let splitted_path = path.split("/");
        let base = splitted_path
            .clone()
            .take(splitted_path.count() - level)
            .join("/");
        if let Some(m) = module {
            imports.push(format!("relative:{base}/{}", m.replace(".", "/")));
        } else {
            imports.push(format!("relative:{base}"));
        }
        imports
    } else if let Some(module) = module {
        let imprt = module.split('.').next().unwrap_or("").replace("_", "-");
        if imprt == "u" || imprt == "f" {
            vec![format!("relative:{}", module.replace(".", "/"))]
        } else {
            vec![imprt]
        }
    } else {
        vec![]
    }
}

pub fn parse_relative_imports(code: &str, path: &str) -> error::Result<Vec<String>> {
    let nimports = parse_code_for_imports(code, path)?;
    return Ok(nimports
        .into_iter()
        .filter_map(|x| {
            if x.starts_with("relative:") {
                Some(x.replace("relative:", ""))
            } else {
                None
            }
        })
        .collect());
}

fn parse_code_for_imports(code: &str, path: &str) -> error::Result<Vec<String>> {
    let code = code.split(DEF_MAIN).next().unwrap_or("");
    let ast = Suite::parse(code, "main.py").map_err(|e| {
        error::Error::ExecutionErr(format!("Error parsing code: {}", e.to_string()))
    })?;
    let nimports: Vec<String> = ast
        .into_iter()
        .filter_map(|x| match x {
            Stmt::Import(StmtImport { names, .. }) => Some(
                names
                    .into_iter()
                    .map(|x| {
                        let name = x.name.to_string();
                        process_import(Some(name), path, 0)
                    })
                    .flatten()
                    .collect::<Vec<String>>(),
            ),
            Stmt::ImportFrom(StmtImportFrom { level: Some(i), module, .. }) if i.to_u32() > 0 => {
                Some(process_import(
                    module.map(|x| x.to_string()),
                    path,
                    i.to_usize(),
                ))
            }
            Stmt::ImportFrom(StmtImportFrom { level: _, module, .. }) => {
                Some(process_import(module.map(|x| x.to_string()), path, 0))
            }
            _ => None,
        })
        .flatten()
        .filter(|x| !STDIMPORTS.contains(&x.as_str()))
        .unique()
        .collect();
    return Ok(nimports);
}

#[async_recursion]
pub async fn parse_python_imports(
    code: &str,
    w_id: &str,
    path: &str,
    db: &Pool<Postgres>,
    already_visited: &mut Vec<String>,
) -> error::Result<Vec<String>> {
    let find_requirements = code
        .lines()
        .find_position(|x| x.starts_with("#requirements:") || x.starts_with("# requirements:"));
    if let Some((pos, _)) = find_requirements {
        let lines = code
            .lines()
            .skip(pos + 1)
            .map_while(|x| {
                RE.captures(x)
                    .map(|x| x.get(1).unwrap().as_str().to_string())
            })
            .collect();
        Ok(lines)
    } else {
        let find_extra_requirements = code.lines().find_position(|x| {
            x.starts_with("#extra_requirements:") || x.starts_with("# extra_requirements:")
        });
        let mut imports: Vec<String> = vec![];
        if let Some((pos, _)) = find_extra_requirements {
            let lines: Vec<String> = code
                .lines()
                .skip(pos + 1)
                .map_while(|x| {
                    RE.captures(x)
                        .map(|x| x.get(1).unwrap().as_str().to_string())
                })
                .collect();
            imports.extend(lines);
        }

        let nimports = parse_code_for_imports(code, path)?;
        for n in nimports.iter() {
            let nested = if n.starts_with("relative:") {
                let rpath = n.replace("relative:", "");
                let code = sqlx::query_scalar!(
                    r#"
                    SELECT content FROM script WHERE path = $1 AND workspace_id = $2
                    AND created_at = (SELECT max(created_at) FROM script WHERE path = $1 AND
                    workspace_id = $2)
                    "#,
                    &rpath,
                    w_id
                )
                .fetch_optional(db)
                .await?
                .unwrap_or_else(|| "".to_string());
                if already_visited.contains(&rpath) {
                    vec![]
                } else {
                    already_visited.push(rpath.clone());
                    parse_python_imports(&code, w_id, &rpath, db, already_visited).await?
                }
            } else {
                vec![replace_import(n.to_string())]
            };
            for imp in nested {
                if !imports.contains(&imp) {
                    imports.push(imp);
                }
            }
        }
        imports.sort();
        Ok(imports)
    }
}

const STDIMPORTS: [&str; 302] = [
    "--future--",
    "-abc",
    "-aix-support",
    "-ast",
    "-asyncio",
    "-bisect",
    "-blake2",
    "-bootsubprocess",
    "-bz2",
    "-codecs",
    "-codecs-cn",
    "-codecs-hk",
    "-codecs-iso2022",
    "-codecs-jp",
    "-codecs-kr",
    "-codecs-tw",
    "-collections",
    "-collections-abc",
    "-compat-pickle",
    "-compression",
    "-contextvars",
    "-crypt",
    "-csv",
    "-ctypes",
    "-curses",
    "-curses-panel",
    "-datetime",
    "-dbm",
    "-decimal",
    "-elementtree",
    "-frozen-importlib",
    "-frozen-importlib-external",
    "-functools",
    "-gdbm",
    "-hashlib",
    "-heapq",
    "-imp",
    "-io",
    "-json",
    "-locale",
    "-lsprof",
    "-lzma",
    "-markupbase",
    "-md5",
    "-msi",
    "-multibytecodec",
    "-multiprocessing",
    "-opcode",
    "-operator",
    "-osx-support",
    "-overlapped",
    "-pickle",
    "-posixshmem",
    "-posixsubprocess",
    "-py-abc",
    "-pydecimal",
    "-pyio",
    "-queue",
    "-random",
    "-sha1",
    "-sha256",
    "-sha3",
    "-sha512",
    "-signal",
    "-sitebuiltins",
    "-socket",
    "-sqlite3",
    "-sre",
    "-ssl",
    "-stat",
    "-statistics",
    "-string",
    "-strptime",
    "-struct",
    "-symtable",
    "-thread",
    "-threading-local",
    "-tkinter",
    "-tracemalloc",
    "-uuid",
    "-warnings",
    "-weakref",
    "-weakrefset",
    "-winapi",
    "-zoneinfo",
    "zoneinfo",
    "abc",
    "aifc",
    "antigravity",
    "argparse",
    "array",
    "ast",
    "asynchat",
    "asyncio",
    "asyncore",
    "atexit",
    "audioop",
    "base64",
    "bdb",
    "binascii",
    "binhex",
    "bisect",
    "builtins",
    "bz2",
    "cProfile",
    "calendar",
    "cgi",
    "cgitb",
    "chunk",
    "cmath",
    "cmd",
    "code",
    "codecs",
    "codeop",
    "collections",
    "colorsys",
    "compileall",
    "concurrent",
    "configparser",
    "contextlib",
    "contextvars",
    "copy",
    "copyreg",
    "crypt",
    "csv",
    "ctypes",
    "curses",
    "dataclasses",
    "datetime",
    "dbm",
    "decimal",
    "difflib",
    "dis",
    "distutils",
    "doctest",
    "email",
    "encodings",
    "ensurepip",
    "enum",
    "errno",
    "faulthandler",
    "fcntl",
    "filecmp",
    "fileinput",
    "fnmatch",
    "fractions",
    "ftplib",
    "functools",
    "gc",
    "genericpath",
    "getopt",
    "getpass",
    "gettext",
    "glob",
    "graphlib",
    "grp",
    "gzip",
    "hashlib",
    "heapq",
    "hmac",
    "html",
    "http",
    "idlelib",
    "imaplib",
    "imghdr",
    "imp",
    "importlib",
    "inspect",
    "io",
    "ipaddress",
    "itertools",
    "json",
    "keyword",
    "lib2to3",
    "linecache",
    "locale",
    "logging",
    "lzma",
    "mailbox",
    "mailcap",
    "marshal",
    "math",
    "mimetypes",
    "mmap",
    "modulefinder",
    "msilib",
    "msvcrt",
    "multiprocessing",
    "netrc",
    "nis",
    "nntplib",
    "nt",
    "ntpath",
    "nturl2path",
    "numbers",
    "opcode",
    "operator",
    "optparse",
    "os",
    "ossaudiodev",
    "pathlib",
    "pdb",
    "pickle",
    "pickletools",
    "pipes",
    "pkgutil",
    "platform",
    "plistlib",
    "poplib",
    "posix",
    "posixpath",
    "pprint",
    "profile",
    "pstats",
    "pty",
    "pwd",
    "py-compile",
    "pyclbr",
    "pydoc",
    "pydoc-data",
    "pyexpat",
    "queue",
    "quopri",
    "random",
    "re",
    "readline",
    "reprlib",
    "resource",
    "rlcompleter",
    "runpy",
    "sched",
    "secrets",
    "select",
    "selectors",
    "shelve",
    "shlex",
    "shutil",
    "signal",
    "site",
    "smtpd",
    "smtplib",
    "sndhdr",
    "socket",
    "socketserver",
    "spwd",
    "sqlite3",
    "sre-compile",
    "sre-constants",
    "sre-parse",
    "ssl",
    "stat",
    "statistics",
    "string",
    "stringprep",
    "struct",
    "subprocess",
    "sunau",
    "symtable",
    "sys",
    "sysconfig",
    "syslog",
    "tabnanny",
    "tarfile",
    "telnetlib",
    "tempfile",
    "termios",
    "textwrap",
    "this",
    "threading",
    "time",
    "timeit",
    "tkinter",
    "token",
    "tokenize",
    "trace",
    "traceback",
    "tracemalloc",
    "tty",
    "turtle",
    "turtledemo",
    "types",
    "typing",
    "unicodedata",
    "unittest",
    "urllib",
    "uu",
    "uuid",
    "venv",
    "warnings",
    "wave",
    "weakref",
    "webbrowser",
    "winreg",
    "winsound",
    "wsgiref",
    "xdrlib",
    "xml",
    "xmlrpc",
    "zipapp",
    "zipfile",
    "zipimport",
    "",
];<|MERGE_RESOLUTION|>--- conflicted
+++ resolved
@@ -46,13 +46,10 @@
     "sklearn" => "scikit-learn",
     "umap" => "umap-learn",
     "cv2" => "opencv-python",
-<<<<<<< HEAD
     "requests" => "requests",
-    "json" => "json"
-=======
+    "json" => "json",
     "atlassian" => "atlassian-python-api",
-    "mysql" => "mysql-connector-python",
->>>>>>> 19f2866b
+    "mysql" => "mysql-connector-python"
 };
 
 fn replace_import(x: String) -> String {
