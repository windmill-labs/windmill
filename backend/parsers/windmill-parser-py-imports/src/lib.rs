--- conflicted
+++ resolved
@@ -144,9 +144,6 @@
 }
 
 fn parse_code_for_imports(code: &str, path: &str) -> error::Result<Vec<NImport>> {
-<<<<<<< HEAD
-    let mut code = code.to_owned();
-=======
     // Use regex to safely find the main function definition
     let mut code = DEF_MAIN_RE
         .split(code)
@@ -154,7 +151,6 @@
         .unwrap_or_default()
         .to_string();
 
->>>>>>> 67e6bce9
     // remove main function decorator from end of file if it exists
     if code
         .lines()
