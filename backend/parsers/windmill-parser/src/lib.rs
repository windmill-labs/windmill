/*
 * Author: Ruben Fiszel
 * Copyright: Windmill Labs, Inc 2022
 * This file and its contents are licensed under the AGPLv3 License.
 * Please see the included NOTICE for copyright information and
 * LICENSE-AGPL for a copy of the license.
 */

use std::mem::discriminant;

use convert_case::{Boundary, Case, Casing};
use serde::Serialize;
use serde_json::Value;

pub mod asset_parser;

#[derive(Serialize, Debug, PartialEq, Default)]
pub struct MainArgSignature {
    pub star_args: bool,
    pub star_kwargs: bool,
    pub args: Vec<Arg>,
    pub no_main_func: Option<bool>,
    pub has_preprocessor: Option<bool>,
}

#[derive(Serialize, Clone, Debug, PartialEq)]
#[serde(rename_all(serialize = "lowercase"))]
pub struct ObjectProperty {
    pub key: String,
    pub typ: Box<Typ>,
}

impl ObjectProperty {
    pub fn new(key: String, typ: Box<Typ>) -> ObjectProperty {
        ObjectProperty { key, typ }
    }
}

#[derive(Serialize, Clone, Debug, PartialEq)]
pub struct ObjectType {
    pub name: Option<String>,
    pub props: Option<Vec<ObjectProperty>>,
}

impl ObjectType {
    pub fn new(name: Option<String>, props: Option<Vec<ObjectProperty>>) -> ObjectType {
        ObjectType { name, props }
    }
}

#[derive(Serialize, Clone, Debug, PartialEq)]
#[serde(rename_all(serialize = "lowercase"))]
pub struct OneOfVariant {
    pub label: String,
    pub properties: Vec<ObjectProperty>,
}

#[derive(Serialize, Clone, Debug, PartialEq, Default)]
#[serde(rename_all(serialize = "lowercase"))]
pub enum Typ {
    Str(Option<Vec<String>>),
    Int,
    Float,
    Bool,
    List(Box<Typ>),
    Bytes,
    Datetime,
    Resource(String),
    Email,
    Sql,
    DynSelect(String),
    Object(ObjectType),
    OneOf(Vec<OneOfVariant>),
    #[default]
    Unknown,
}

#[derive(Serialize, Clone, Debug, PartialEq, Default)]
pub struct Arg {
    pub name: String,
    pub otyp: Option<String>,
    pub typ: Typ,
    pub default: Option<serde_json::Value>,
    pub has_default: bool,
    pub oidx: Option<i32>,
}

pub fn json_to_typ(js: &Value, precise_arrays: bool) -> Typ {
    match js {
        Value::String(_) => Typ::Str(None),
        Value::Number(n) if n.is_i64() => Typ::Int,
        Value::Number(_) => Typ::Float,
        Value::Bool(_) => Typ::Bool,
<<<<<<< HEAD
        Value::Object(o) => Typ::Object(
            o.iter()
                .map(|(k, v)| ObjectProperty {
                    key: k.to_string(),
                    typ: Box::new(json_to_typ(v, precise_arrays)),
                })
                .collect(),
        ),
        Value::Array(a) => Typ::List(Box::new({
            // Check if all variant types are the same
            if !precise_arrays
                || a.windows(2).all(|pair| {
                    let (l, r) = (&pair[0], &pair[1]);
                    discriminant(l) == discriminant(r)
                })
            {
                a.first()
                    .map(|js| json_to_typ(js, precise_arrays))
                    .unwrap_or(Typ::Unknown)
            } else {
                Typ::Unknown
            }
        })),

=======
        Value::Object(o) => Typ::Object(ObjectType::new(
            None,
            Some(
                o.iter()
                    .map(|(k, v)| ObjectProperty { key: k.to_string(), typ: Box::new(json_to_typ(v)) })
                    .collect(),
            ),
        )),
        Value::Array(a) => Typ::List(Box::new(a.first().map(json_to_typ).unwrap_or(Typ::Unknown))),
>>>>>>> e6f1211d
        _ => Typ::Unknown,
    }
}

pub fn to_snake_case(s: &str) -> String {
    s.with_boundaries(&Boundary::defaults())
        .without_boundaries(&Boundary::letter_digit())
        .to_case(Case::Snake)
}

#[cfg(test)]
mod test {
    use super::*;

    #[test]
    fn test_snake_case() {
        assert_eq!("s3", to_snake_case("S3"));
        assert_eq!("s3", to_snake_case("s3"));
        assert_eq!("s3_object", to_snake_case("S3Object"));
        assert_eq!("s3_object", to_snake_case("S3object"));
        assert_eq!("s3_object", to_snake_case("s3object"));
        assert_eq!("abc", to_snake_case("ABC"));
        assert_eq!("aa_bc", to_snake_case("AaBC"));
        assert_eq!("a_b_c", to_snake_case("A_B_C"));
        assert_eq!("s_3", to_snake_case("S_3"));
        assert_eq!("type_name_here", to_snake_case("typeNameHere"));
    }

    #[test]
    fn test_empty_string() {
        assert_eq!(to_snake_case(""), "");
    }

    #[test]
    fn test_single_char_lowercase() {
        assert_eq!(to_snake_case("a"), "a");
    }

    #[test]
    fn test_single_char_uppercase() {
        assert_eq!(to_snake_case("A"), "a");
    }

    #[test]
    fn test_all_uppercase() {
        assert_eq!(to_snake_case("TEST"), "test");
    }

    #[test]
    fn test_all_lowercase() {
        assert_eq!(to_snake_case("test"), "test");
    }

    #[test]
    fn test_mixed_case() {
        assert_eq!(to_snake_case("testCase"), "test_case");
    }

    #[test]
    fn test_mixed_case_with_numbers() {
        assert_eq!(to_snake_case("testCase1"), "test_case1");
        assert_eq!(to_snake_case("Test123Case"), "test123_case");
    }

    #[test]
    fn test_numbers_with_hyphen() {
        assert_eq!(to_snake_case("test-3"), "test_3");
    }

    #[test]
    fn test_string_with_spaces() {
        assert_eq!(to_snake_case("This is a Test"), "this_is_a_test");
    }

    #[test]
    fn test_snake_case_input() {
        assert_eq!(to_snake_case("already_snake_case"), "already_snake_case");
    }

    #[test]
    fn test_kebab_case_input() {
        assert_eq!(to_snake_case("already-kebab-case"), "already_kebab_case");
    }

    #[test]
    fn test_mixed_delimiters() {
        assert_eq!(
            to_snake_case("test-Case_with Spaces"),
            "test_case_with_spaces"
        );
    }

    #[test]
    fn test_leading_and_trailing_spaces() {
        assert_eq!(to_snake_case("  test case  "), "test_case");
    }
}<|MERGE_RESOLUTION|>--- conflicted
+++ resolved
@@ -91,15 +91,17 @@
         Value::Number(n) if n.is_i64() => Typ::Int,
         Value::Number(_) => Typ::Float,
         Value::Bool(_) => Typ::Bool,
-<<<<<<< HEAD
-        Value::Object(o) => Typ::Object(
-            o.iter()
-                .map(|(k, v)| ObjectProperty {
-                    key: k.to_string(),
-                    typ: Box::new(json_to_typ(v, precise_arrays)),
-                })
-                .collect(),
-        ),
+        Value::Object(o) => Typ::Object(ObjectType::new(
+            None,
+            Some(
+                o.iter()
+                    .map(|(k, v)| ObjectProperty {
+                        key: k.to_string(),
+                        typ: Box::new(json_to_typ(v, precise_arrays)),
+                    })
+                    .collect(),
+            ),
+        )),
         Value::Array(a) => Typ::List(Box::new({
             // Check if all variant types are the same
             if !precise_arrays
@@ -115,18 +117,6 @@
                 Typ::Unknown
             }
         })),
-
-=======
-        Value::Object(o) => Typ::Object(ObjectType::new(
-            None,
-            Some(
-                o.iter()
-                    .map(|(k, v)| ObjectProperty { key: k.to_string(), typ: Box::new(json_to_typ(v)) })
-                    .collect(),
-            ),
-        )),
-        Value::Array(a) => Typ::List(Box::new(a.first().map(json_to_typ).unwrap_or(Typ::Unknown))),
->>>>>>> e6f1211d
         _ => Typ::Unknown,
     }
 }
