--- conflicted
+++ resolved
@@ -30,11 +30,8 @@
                 "kafka",
                 "email",
                 "nats",
-<<<<<<< HEAD
-                "sqs"
-=======
+                "sqs",
                 "postgres"
->>>>>>> 57cfa404
               ]
             }
           }
