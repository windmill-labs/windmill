use futures::{stream, Stream};
use serde_json::json;
use sqlx::{postgres::PgListener, types::Uuid, Pool, Postgres, Transaction};
use windmill_api::jobs::{CompletedJob, Job};
use windmill_common::{
    flow_status::{FlowStatus, FlowStatusModule},
    flows::{FlowModule, FlowModuleValue, FlowValue, InputTransform},
    scripts::ScriptLang,
    DEFAULT_SLEEP_QUEUE,
};
use windmill_queue::{get_queued_job, JobPayload, RawCode};
use windmill_worker::WorkerConfig;

async fn initialize_tracing() {
    use std::sync::Once;

    static ONCE: Once = Once::new();
    ONCE.call_once(windmill_common::tracing_init::initialize_tracing);
}

/// it's important this is unique between tests as there is one prometheus registry and
/// run_worker shouldn't register the same metric with the same worker name more than once.
///
/// this must fit in varchar(50)
fn next_worker_name() -> String {
    use std::sync::atomic::{AtomicUsize, Ordering::SeqCst};

    static ID: AtomicUsize = AtomicUsize::new(0);

    // n.b.: when tests are run with RUST_TEST_THREADS or --test-threads set to 1, the name
    // will be "main"... The id provides uniqueness & thread_name gives context.
    let id = ID.fetch_add(1, SeqCst);
    let thread = std::thread::current();
    let thread_name = thread
        .name()
        .map(|s| {
            s.len()
                .checked_sub(39)
                .and_then(|start| s.get(start..))
                .unwrap_or(s)
        })
        .unwrap_or("no thread name");
    format!("{id}/{thread_name}")
}

pub async fn get_job_by_id<'c>(
    mut tx: Transaction<'c, Postgres>,
    w_id: &str,
    id: Uuid,
) -> windmill_common::error::Result<(Option<Job>, Transaction<'c, Postgres>)> {
    let cjob_option = sqlx::query_as::<_, CompletedJob>(
        "SELECT * FROM completed_job WHERE id = $1 AND workspace_id = $2",
    )
    .bind(id)
    .bind(w_id)
    .fetch_optional(&mut tx)
    .await?;
    let job_option = match cjob_option {
        Some(job) => Some(Job::CompletedJob(job)),
        None => get_queued_job(id, w_id, &mut tx).await?.map(Job::QueuedJob),
    };
    if job_option.is_some() {
        Ok((job_option, tx))
    } else {
        // check if a job had been moved in-between queries
        let cjob_option = sqlx::query_as::<_, CompletedJob>(
            "SELECT * FROM completed_job WHERE id = $1 AND workspace_id = $2",
        )
        .bind(id)
        .bind(w_id)
        .fetch_optional(&mut tx)
        .await?;
        Ok((cjob_option.map(Job::CompletedJob), tx))
    }
}

pub struct ApiServer {
    pub addr: std::net::SocketAddr,
    tx: tokio::sync::broadcast::Sender<()>,
    task: tokio::task::JoinHandle<anyhow::Result<()>>,
}

impl ApiServer {
    pub async fn start(db: Pool<Postgres>) -> Self {
        let (tx, rx) = tokio::sync::broadcast::channel::<()>(1);

        let sock = tokio::net::TcpListener::bind("127.0.0.1:0").await.unwrap();

        let addr = sock.local_addr().unwrap();
        drop(sock);

        let task = tokio::task::spawn({
            windmill_api::run_server(
                db.clone(),
                addr,
                format!("http://localhost:{}", addr.port()),
                rx,
            )
        });

        return Self { addr, tx, task };
    }

    async fn close(self) -> anyhow::Result<()> {
        let Self { tx, task, .. } = self;
        drop(tx);
        task.await.unwrap()
    }
}

async fn _print_job(id: Uuid, db: &Pool<Postgres>) -> Result<(), anyhow::Error> {
    tracing::info!(
        "{:#?}",
        get_job_by_id(db.begin().await?, "test-workspace", id)
            .await?
            .0
    );
    Ok(())
}

fn get_module(cjob: &CompletedJob, id: &str) -> Option<FlowStatusModule> {
    cjob.flow_status.clone().and_then(|fs| {
        find_module_in_vec(
            serde_json::from_value::<FlowStatus>(fs).unwrap().modules,
            id,
        )
    })
}

fn find_module_in_vec(modules: Vec<FlowStatusModule>, id: &str) -> Option<FlowStatusModule> {
    modules.into_iter().find(|s| s.id() == id)
}

mod suspend_resume {

    use futures::{Stream, StreamExt};
    use serde_json::json;
    use sqlx::{query_scalar, types::Uuid};
    use windmill_common::flows::FlowValue;
    use windmill_queue::JobPayload;

    use super::*;

    async fn wait_until_flow_suspends(
        flow: Uuid,
        mut queue: impl Stream<Item = Uuid> + Unpin,
        db: &Pool<Postgres>,
    ) {
        loop {
            queue.by_ref().find(&flow).await.unwrap();
            if query_scalar("SELECT suspend > 0 FROM queue WHERE id = $1")
                .bind(flow)
                .fetch_one(db)
                .await
                .unwrap()
            {
                break;
            }
        }
    }

    fn flow() -> FlowValue {
        serde_json::from_value(serde_json::json!({
                "modules": [{
                    "id": "a",
                    "input_transform": {
                        "n": { "type": "javascript", "expr": "flow_input.n", },
                        "port": { "type": "javascript", "expr": "flow_input.port", },
                        "op": { "type": "javascript", "expr": "flow_input.op ?? 'resume'", },
                    },
                    "value": {
                        "type": "rawscript",
                        "language": "deno",
                        "content": "\
                            export async function main(n, port, op) {\
                                const job = Deno.env.get('WM_JOB_ID');
                                const token = Deno.env.get('WM_TOKEN');
                                const r = await fetch(
                                    `http://localhost:${port}/api/w/test-workspace/jobs/job_signature/${job}/0?token=${token}&approver=ruben`,\
                                    {\
                                        method: 'GET',\
                                        headers: { 'Authorization': `Bearer ${token}` }\
                                    }\
                                );\
                                console.log(r);\
                                const secret = await r.text();\
                                console.log('Secret: ' + secret + ' ' + job + ' ' + token);\
                                const r2 = await fetch(
                                    `http://localhost:${port}/api/w/test-workspace/jobs/${op}/${job}/0/${secret}?approver=ruben`,\
                                    {\
                                        method: 'POST',\
                                        body: JSON.stringify('from job'),\
                                        headers: { 'content-type': 'application/json' }\
                                    }\
                                );\
                                console.log(await r2.text());\
                                return n + 1;\
                            }",
                    },
                    "suspend": {
                        "required_events": 1
                    },
                }, {
                    "id": "b",
                    "input_transform": {
                        "n": { "type": "javascript", "expr": "results.a", },
                        "resume": { "type": "javascript", "expr": "resume", },
                        "resumes": { "type": "javascript", "expr": "resumes", },
                    },
                    "value": {
                        "type": "rawscript",
                        "language": "deno",
                        "content": "export function main(n, resume, resumes) { return { n: n + 1, resume, resumes } }"
                    },
                    "suspend": {
                        "required_events": 1
                    },
                }, {
                    "input_transform": {
                        "last": { "type": "javascript", "expr": "results.b", },
                        "resume": { "type": "javascript", "expr": "resume", },
                        "resumes": { "type": "javascript", "expr": "resumes", },
                    },
                    "value": {
                        "type": "rawscript",
                        "language": "deno",
                        "content": "export function main(last, resume, resumes) { return { last, resume, resumes } }"
                    },
                }],
            }))
            .unwrap()
    }

    #[sqlx::test(fixtures("base"))]
    async fn test(db: Pool<Postgres>) {
        initialize_tracing().await;

        let server = ApiServer::start(db.clone()).await;
        let port = server.addr.port();

        let flow = RunJob::from(JobPayload::RawFlow { value: flow(), path: None })
            .arg("n", json!(1))
            .arg("port", json!(port))
            .push(&db)
            .await;

        let mut completed = listen_for_completed_jobs(&db).await;
        let queue = listen_for_queue(&db).await;
        let db_ = db.clone();

        in_test_worker(&db, async move {
                let db = db_;

                wait_until_flow_suspends(flow, queue, &db).await;
                // print_job(flow, &db).await;
                /* The first job resumes itself. */
                let _first = completed.next().await.unwrap();
                // print_job(_first, &db).await;

                /* ... and send a request resume it. */
                let second = completed.next().await.unwrap();
                // print_job(second, &db).await;

                let tx = db.begin().await.unwrap();
                let (tx, token) = windmill_worker::create_token_for_owner(tx, "test-workspace", "u/test-user", "", 100, "").await.unwrap();
                tx.commit().await.unwrap();
                let secret = reqwest::get(format!(
                    "http://localhost:{port}/api/w/test-workspace/jobs/job_signature/{second}/0?token={token}&approver=ruben"
                ))
                .await
                .unwrap()
                .error_for_status()
                .unwrap()
                .text().await.unwrap();
                println!("{}", secret);

                /* ImZyb20gdGVzdCIK = base64 "from test" */
                reqwest::get(format!(
                    "http://localhost:{port}/api/w/test-workspace/jobs/resume/{second}/0/{secret}?payload=ImZyb20gdGVzdCIK&approver=ruben"
                ))
                .await
                .unwrap()
                .error_for_status()
                .unwrap();

                completed.find(&flow).await.unwrap();
            }, port)
            .await;

        server.close().await.unwrap();

        let result = completed_job(flow, &db).await.result.unwrap();

        assert_eq!(
            json!({
                "last": {
                    "resume": "from job",
                    "resumes": ["from job"],
                    "n": 3,
                },
                "resume": "from test",
                "resumes": ["from test"],
            }),
            result
        );

        // ensure resumes are cleaned up through CASCADE when the flow is finished
        assert_eq!(
            0,
            query_scalar::<_, i64>("SELECT count(*) FROM resume_job")
                .fetch_one(&db)
                .await
                .unwrap()
        );
    }

    #[sqlx::test(fixtures("base"))]
    async fn cancel_from_job(db: Pool<Postgres>) {
        initialize_tracing().await;

        let server = ApiServer::start(db.clone()).await;
        let port = server.addr.port();

        let result = RunJob::from(JobPayload::RawFlow { value: flow(), path: None })
            .arg("n", json!(1))
            .arg("op", json!("cancel"))
            .arg("port", json!(port))
            .run_until_complete(&db, port)
            .await
            .result
            .unwrap();

        server.close().await.unwrap();

        assert_eq!(
            json!({"error": "Job canceled: approval request disapproved by ruben" }),
            result
        );
    }

    #[sqlx::test(fixtures("base"))]
    async fn cancel_after_suspend(db: Pool<Postgres>) {
        initialize_tracing().await;

        let server = ApiServer::start(db.clone()).await;
        let port = server.addr.port();

        let flow = RunJob::from(JobPayload::RawFlow { value: flow(), path: None })
            .arg("n", json!(1))
            .arg("port", json!(port))
            .push(&db)
            .await;

        let mut completed = listen_for_completed_jobs(&db).await;
        let queue = listen_for_queue(&db).await;
        let db_ = db.clone();

        in_test_worker(&db, async move {
                let db = db_;

                wait_until_flow_suspends(flow, queue, &db).await;
                /* The first job resumes itself. */
                let _first = completed.next().await.unwrap();
                /* ... and send a request resume it. */
                let second = completed.next().await.unwrap();

                let tx = db.begin().await.unwrap();
                let (tx, token) = windmill_worker::create_token_for_owner(tx, "test-workspace", "u/test-user", "", 100, "").await.unwrap();
                tx.commit().await.unwrap();
                let secret = reqwest::get(format!(
                    "http://localhost:{port}/api/w/test-workspace/jobs/job_signature/{second}/0?token={token}"
                ))
                .await
                .unwrap()
                .error_for_status()
                .unwrap()
                .text().await.unwrap();
                println!("{}", secret);

                /* ImZyb20gdGVzdCIK = base64 "from test" */
                reqwest::get(format!(
                    "http://localhost:{port}/api/w/test-workspace/jobs/cancel/{second}/0/{secret}?payload=ImZyb20gdGVzdCIK"
                ))
                .await
                .unwrap()
                .error_for_status()
                .unwrap();

                completed.find(&flow).await.unwrap();
            }, port)
            .await;

        server.close().await.unwrap();

        let result = completed_job(flow, &db).await.result.unwrap();

        assert_eq!(
            json!({"error": "Job canceled: approval request disapproved by unknown" }),
            result
        );
    }
}

mod retry {
    use serde_json::json;
    use tokio::io::{AsyncReadExt, AsyncWriteExt};
    use windmill_common::flows::FlowValue;
    use windmill_queue::JobPayload;

    use super::*;

    /// test helper provides some external state to help steps fail at specific points
    struct Server {
        addr: std::net::SocketAddr,
        tx: tokio::sync::oneshot::Sender<()>,
        task: tokio::task::JoinHandle<Vec<u8>>,
    }

    impl Server {
        async fn start(responses: Vec<Option<u8>>) -> Self {
            use tokio::net::TcpListener;

            let (tx, rx) = tokio::sync::oneshot::channel::<()>();
            let sock = TcpListener::bind("127.0.0.1:0").await.unwrap();
            let addr = sock.local_addr().unwrap();

            let task = tokio::task::spawn(async move {
                tokio::pin!(rx);
                let mut results = vec![];

                for next in responses {
                    let (mut peer, _) = tokio::select! {
                        _ = &mut rx => break,
                        r = sock.accept() => r,
                    }
                    .unwrap();

                    let n = peer.read_u8().await.unwrap();
                    results.push(n);

                    if let Some(next) = next {
                        peer.write_u8(next).await.unwrap();
                    }
                }

                results
            });

            return Self { addr, tx, task };
        }

        async fn close(self) -> Vec<u8> {
            let Self { task, tx, .. } = self;
            drop(tx);
            task.await.unwrap()
        }
    }

    fn inner_step() -> &'static str {
        r#"
export async function main(index, port) {
    const buf = new Uint8Array([0]);
    const sock = await Deno.connect({ port });
    await sock.write(new Uint8Array([index]));
    if (await sock.read(buf) != 1) throw "read";
    return buf[0];
}
            "#
    }

    fn last_step() -> &'static str {
        r#"
def main(last, port):
    with __import__("socket").create_connection((None, port)) as sock:
        sock.send(b'\xff')
        return last + [sock.recv(1)[0]]
"#
    }

    fn flow_forloop_retry() -> FlowValue {
        serde_json::from_value(serde_json::json!({
            "modules": [{
                "id": "a",
                "value": {
                    "type": "forloopflow",
                    "iterator": { "type": "javascript", "expr": "flow_input.items" },
                    "skip_failures": false,
                    "modules": [{
                        "input_transform": {
                            "index": { "type": "javascript", "expr": "flow_input.iter.index" },
                            "port": { "type": "javascript", "expr": "flow_input.port" },
                        },
                        "value": {
                            "type": "rawscript",
                            "language": "deno",
                            "content": inner_step(),
                        },
                    }],
                },
                "retry": { "constant": { "attempts": 2, "seconds": 0 } },
            }, {
                "input_transform": {
                    "last": { "type": "javascript", "expr": "results.a" },
                    "port": { "type": "javascript", "expr": "flow_input.port" },
                },
                "value": {
                    "type": "rawscript",
                    "language": "python3",
                    "content": last_step(),
                },
                "retry": { "constant": { "attempts": 2, "seconds": 0 } },
            }],
        }))
        .unwrap()
    }

    #[sqlx::test(fixtures("base"))]
    async fn test_pass(db: Pool<Postgres>) {
        initialize_tracing().await;

        // let server = ApiServer::start(db.clone()).await;

        /* fails twice in the loop, then once on the last step
         * retry attempts is measured per-step, so it _retries_ at most two times on each step,
         * which means it may run the step three times in total */

        let (attempts, responses) = [
            /* pass fail */
            (0, Some(99)),
            (1, None),
            /* pass pass fail */
            (0, Some(99)),
            (1, Some(99)),
            (2, None),
            /* pass pass pass */
            (0, Some(3)),
            (1, Some(5)),
            (2, Some(7)),
            /* fail the last step once */
            (0xff, None),
            (0xff, Some(9)),
        ]
        .into_iter()
        .unzip::<_, _, Vec<_>, Vec<_>>();
        let server = Server::start(responses).await;
        let result = RunJob::from(JobPayload::RawFlow { value: flow_forloop_retry(), path: None })
            .arg("items", json!(["unused", "unused", "unused"]))
            .arg("port", json!(server.addr.port()))
            .run_until_complete(&db, server.addr.port())
            .await
            .result
            .unwrap();

        assert_eq!(server.close().await, attempts);
        assert_eq!(json!([3, 5, 7, 9]), result);
    }

    #[sqlx::test(fixtures("base"))]
    async fn test_fail_step_zero(db: Pool<Postgres>) {
        initialize_tracing().await;

        /* attempt and fail the first step three times and stop */
        let (attempts, responses) = [
            /* pass fail x3 */
            (0, Some(99)),
            (1, None),
            (0, Some(99)),
            (1, None),
            (0, Some(99)),
            (1, None),
        ]
        .into_iter()
        .unzip::<_, _, Vec<_>, Vec<_>>();
        let server = Server::start(responses).await;
        let result = RunJob::from(JobPayload::RawFlow { value: flow_forloop_retry(), path: None })
            .arg("items", json!(["unused", "unused", "unused"]))
            .arg("port", json!(server.addr.port()))
            .run_until_complete(&db, server.addr.port())
            .await
            .result
            .unwrap();

        assert_eq!(server.close().await, attempts);
        assert!(result[1]["error"]
            .as_str()
            .unwrap()
            .contains(r#"Uncaught (in promise) "read""#));
    }

    #[sqlx::test(fixtures("base"))]
    async fn test_fail_step_one(db: Pool<Postgres>) {
        initialize_tracing().await;

        /* attempt and fail the first step three times and stop */
        let (attempts, responses) = [
            /* fail once, then pass */
            (0, None),
            (0, Some(1)),
            (1, Some(2)),
            (2, Some(3)),
            /* fail three times */
            (0xff, None),
            (0xff, None),
            (0xff, None),
        ]
        .into_iter()
        .unzip::<_, _, Vec<_>, Vec<_>>();
        let server = Server::start(responses).await;
        let job = RunJob::from(JobPayload::RawFlow { value: flow_forloop_retry(), path: None })
            .arg("items", json!(["unused", "unused", "unused"]))
            .arg("port", json!(server.addr.port()))
            .run_until_complete(&db, server.addr.port())
            .await;

        let result = job.result.unwrap();
        assert_eq!(server.close().await, attempts);
        assert!(result["error"]
            .as_str()
            .unwrap()
            .contains("index out of range"));
    }

    #[sqlx::test(fixtures("base"))]
    async fn test_with_failure_module(db: Pool<Postgres>) {
        initialize_tracing().await;

        // let server = ApiServer::start(db.clone()).await;

        let value = serde_json::from_value(json!({
            "modules": [{
                "id": "a",
                "value": {
                    "input_transform": { "port": { "type": "javascript", "expr": "flow_input.port" } },
                    "type": "rawscript",
                    "language": "python3",
                    "content": r#"
def main(port):
    with __import__("socket").create_connection((None, port)) as sock:
        sock.send(b'\x00')
        return sock.recv(1)[0]"#,
                },
                "retry": { "constant": { "attempts": 1, "seconds": 0 } },
            }],
            "failure_module": {
                "value": {
                    "input_transform": { "error": { "type": "javascript", "expr": "previous_result", },
                        "port": { "type": "javascript", "expr": "flow_input.port" } },
                    "type": "rawscript",
                    "language": "python3",
                    "content": r#"
def main(error, port):
    with __import__("socket").create_connection((None, port)) as sock:
        sock.send(b'\xff')
        return { "recv": sock.recv(1)[0], "from failure module": error }"#,
                },
                "retry": { "constant": { "attempts": 1, "seconds": 0 } },
            },
        }))
        .unwrap();
        let (attempts, responses) = [
            /* fail the first step twice */
            (0x00, None),
            (0x00, None),
            /* and the failure module once */
            (0xff, None),
            (0xff, Some(42)),
        ]
        .into_iter()
        .unzip::<_, _, Vec<_>, Vec<_>>();
        let server = Server::start(responses).await;
        let cjob = RunJob::from(JobPayload::RawFlow { value, path: None })
            .arg("port", json!(server.addr.port()))
            .run_until_complete(&db, server.addr.port())
            .await;
        let result = cjob.result.clone().unwrap();
        let failed_module = get_module(&cjob, "a").unwrap();
        match failed_module {
            FlowStatusModule::Failure { .. } => {}
            _ => panic!("expected failure module"),
        }

        assert_eq!(server.close().await, attempts);
        assert_eq!(
            result,
            json!({
                "recv": 42,
                "from failure module": {
                    "error": "Error during execution of the script:\n\nTraceback (most recent call last):\n  File \"/tmp/main.py\", line 14, in <module>\n    res = inner_script.main(**kwargs)\n  File \"/tmp/inner.py\", line 5, in main\n    return sock.recv(1)[0]\nIndexError: index out of range",
                }
            })
        );
    }
}

#[sqlx::test(fixtures("base"))]
async fn test_iteration(db: Pool<Postgres>) {
    initialize_tracing().await;

    let server = ApiServer::start(db.clone()).await;

    let flow: FlowValue = serde_json::from_value(serde_json::json!({
        "modules": [{
            "value": {
                "type": "forloopflow",
                "iterator": { "type": "javascript", "expr": "result.items" },
                "skip_failures": false,
                "modules": [{
                    "input_transform": {
                        "n": {
                            "type": "javascript",
                            "expr": "flow_input.iter.value",
                        },
                    },
                    "value": {
                        "type": "rawscript",
                        "language": "python3",
                        "content": "def main(n):\n    if 1 < n:\n        raise StopIteration(n)",
                    },
                }],
            },
        }],
    }))
    .unwrap();

    let result = RunJob::from(JobPayload::RawFlow { value: flow.clone(), path: None })
        .arg("items", json!([]))
        .run_until_complete(&db, server.addr.port())
        .await
        .result
        .unwrap();
    assert_eq!(result, serde_json::json!([]));

    /* Don't actually test that this does 257 jobs or that will take forever. */
    let result = RunJob::from(JobPayload::RawFlow { value: flow.clone(), path: None })
        .arg("items", json!((0..257).collect::<Vec<_>>()))
        .run_until_complete(&db, server.addr.port())
        .await
        .result
        .unwrap();
    assert!(matches!(result, serde_json::Value::Array(_)));
    assert!(result[2]["error"]
        .as_str()
        .unwrap()
        .contains("StopIteration: 2"));
}

#[sqlx::test(fixtures("base"))]
async fn test_iteration_parallel(db: Pool<Postgres>) {
    initialize_tracing().await;

    let server = ApiServer::start(db.clone()).await;

    let flow: FlowValue = serde_json::from_value(serde_json::json!({
        "modules": [{
            "value": {
                "type": "forloopflow",
                "iterator": { "type": "javascript", "expr": "result.items" },
                "skip_failures": false,
                "parallel": true,
                "modules": [{
                    "input_transform": {
                        "n": {
                            "type": "javascript",
                            "expr": "flow_input.iter.value",
                        },
                    },
                    "value": {
                        "type": "rawscript",
                        "language": "python3",
                        "content": "def main(n):\n    if 1 < n:\n        raise StopIteration(n)",
                    },
                }],
            },
        }],
    }))
    .unwrap();

    let result = RunJob::from(JobPayload::RawFlow { value: flow.clone(), path: None })
        .arg("items", json!([]))
        .run_until_complete(&db, server.addr.port())
        .await
        .result
        .unwrap();
    assert_eq!(result, serde_json::json!([]));

    /* Don't actually test that this does 257 jobs or that will take forever. */
    let job = RunJob::from(JobPayload::RawFlow { value: flow.clone(), path: None })
        .arg("items", json!((0..50).collect::<Vec<_>>()))
        .run_until_complete(&db, server.addr.port())
        .await;
    // println!("{:#?}", job);
    let result = job.result.unwrap();
    assert!(matches!(result, serde_json::Value::Array(_)));
    assert!(result[2]["error"]
        .as_str()
        .unwrap()
        .contains("StopIteration: 2"));
}

struct RunJob {
    payload: JobPayload,
    args: serde_json::Map<String, serde_json::Value>,
}

impl From<JobPayload> for RunJob {
    fn from(payload: JobPayload) -> Self {
        Self { payload, args: Default::default() }
    }
}

impl RunJob {
    fn arg<S: Into<String>>(mut self, k: S, v: serde_json::Value) -> Self {
        self.args.insert(k.into(), v);
        self
    }

    async fn push(self, db: &Pool<Postgres>) -> Uuid {
        let RunJob { payload, args } = self;
        let tx = db.begin().await.unwrap();
        let (uuid, tx) = windmill_queue::push(
            tx,
            "test-workspace",
            payload,
            Some(args),
            /* user */ "test-user",
            /* permissioned_as */ "u/admin".to_string(),
            /* scheduled_for_o */ None,
            /* schedule_path */ None,
            /* parent_job */ None,
            /* is_flow_step */ false,
            /* running */ false,
        )
        .await
        .expect("push has to succeed");

        tx.commit().await.expect("push has to commit");

        uuid
    }

    /// push the job, spawn a worker, wait until the job is in completed_job
    async fn run_until_complete(self, db: &Pool<Postgres>, port: u16) -> CompletedJob {
        let uuid = self.push(db).await;
        let listener = listen_for_completed_jobs(db).await;
        in_test_worker(db, listener.find(&uuid), port).await;
        completed_job(uuid, db).await
    }
}

async fn run_job_in_new_worker_until_complete(
    db: &Pool<Postgres>,
    job: JobPayload,
    port: u16,
) -> CompletedJob {
    RunJob::from(job).run_until_complete(db, port).await
}

/// Start a worker with a timeout and run a future, until the worker quits or we time out.
///
/// Cleans up the worker before resolving.
async fn in_test_worker<Fut: std::future::Future>(
    db: &Pool<Postgres>,
    inner: Fut,
    port: u16,
) -> <Fut as std::future::Future>::Output {
    let (quit, worker) = spawn_test_worker(db, port);
    let worker = tokio::time::timeout(std::time::Duration::from_secs(19), worker);
    tokio::pin!(worker);

    let res = tokio::select! {
        biased;
        res = inner => res,
        res = &mut worker => match
            res.expect("worker timed out")
               .expect("worker panicked") {
            _ => panic!("worker quit early"),
        },
    };

    /* ensure the worker quits before we return */
    drop(quit);

    let _: () = worker
        .await
        .expect("worker timed out")
        .expect("worker panicked");

    res
}

fn spawn_test_worker(
    db: &Pool<Postgres>,
    port: u16,
) -> (
    tokio::sync::broadcast::Sender<()>,
    tokio::task::JoinHandle<()>,
) {
    let (tx, rx) = tokio::sync::broadcast::channel(1);
    let db = db.to_owned();
    let timeout = 4_000;
    let worker_instance: &str = "test worker instance";
    let worker_name: String = next_worker_name();
    let i_worker: u64 = Default::default();
    let num_workers: u64 = 2;
    let ip: &str = Default::default();
    let sleep_queue: u64 = DEFAULT_SLEEP_QUEUE / num_workers;
    let port = port;
    let worker_config = WorkerConfig {
        base_internal_url: format!("http://localhost:{port}"),
        base_url: format!("http://localhost:{port}"),
        disable_nuser: std::env::var("DISABLE_NUSER")
            .ok()
            .and_then(|x| x.parse::<bool>().ok())
            .unwrap_or(false),
        disable_nsjail: std::env::var("DISABLE_NSJAIL")
            .ok()
            .and_then(|x| x.parse::<bool>().ok())
            .unwrap_or(false),
        keep_job_dir: std::env::var("KEEP_JOB_DIR")
            .ok()
            .and_then(|x| x.parse::<bool>().ok())
            .unwrap_or(false),
    };
    let future = async move {
        windmill_worker::run_worker(
            &db,
            timeout,
            worker_instance,
            worker_name,
            i_worker,
            num_workers,
            ip,
            sleep_queue,
            worker_config,
            rx,
        )
        .await
    };

    (tx, tokio::task::spawn(future))
}

async fn listen_for_completed_jobs(db: &Pool<Postgres>) -> impl Stream<Item = Uuid> + Unpin {
    listen_for_uuid_on(db, "insert on completed_job").await
}

async fn listen_for_queue(db: &Pool<Postgres>) -> impl Stream<Item = Uuid> + Unpin {
    listen_for_uuid_on(db, "queue").await
}

async fn listen_for_uuid_on(
    db: &Pool<Postgres>,
    channel: &'static str,
) -> impl Stream<Item = Uuid> + Unpin {
    let mut listener = PgListener::connect_with(db).await.unwrap();
    listener.listen(channel).await.unwrap();

    Box::pin(stream::unfold(listener, |mut listener| async move {
        let uuid = listener
            .try_recv()
            .await
            .unwrap()
            .expect("lost database connection")
            .payload()
            .parse::<Uuid>()
            .expect("invalid uuid");
        Some((uuid, listener))
    }))
}

async fn completed_job(uuid: Uuid, db: &Pool<Postgres>) -> CompletedJob {
    sqlx::query_as::<_, CompletedJob>("SELECT * FROM completed_job WHERE id = $1")
        .bind(uuid)
        .fetch_one(db)
        .await
        .unwrap()
}

#[axum::async_trait(?Send)]
trait StreamFind: futures::Stream + Unpin + Sized {
    async fn find(self, item: &Self::Item) -> Option<Self::Item>
    where
        for<'l> &'l Self::Item: std::cmp::PartialEq,
    {
        use futures::{future::ready, StreamExt};

        self.filter(|i| ready(i == item)).next().await
    }
}

impl<T: futures::Stream + Unpin + Sized> StreamFind for T {}

#[sqlx::test(fixtures("base"))]
async fn test_deno_flow(db: Pool<Postgres>) {
    initialize_tracing().await;

    let server = ApiServer::start(db.clone()).await;

    let numbers = "export function main() { return [1, 2, 3]; }";
    let doubles = "export function main(n) { return n * 2; }";

    let flow = {
        FlowValue {
            modules: vec![
                FlowModule {
                    id: "a".to_string(),
                    value: FlowModuleValue::RawScript {
                        input_transforms: Default::default(),
                        language: ScriptLang::Deno,
                        content: numbers.to_string(),
                        path: None,
                        lock: None,
                    },
                    input_transforms: Default::default(),
                    stop_after_if: Default::default(),
                    summary: Default::default(),
                    suspend: Default::default(),
                    retry: None,
                    sleep: None,
                },
                FlowModule {
                    id: "b".to_string(),
                    value: FlowModuleValue::ForloopFlow {
                        iterator: InputTransform::Javascript { expr: "result".to_string() },
                        skip_failures: false,
                        parallel: false,
                        modules: vec![FlowModule {
                            id: "c".to_string(),
                            value: FlowModuleValue::RawScript {
                                input_transforms: [(
                                    "n".to_string(),
                                    InputTransform::Javascript {
                                        expr: "flow_input.iter.value".to_string(),
                                    },
                                )]
                                .into(),
                                language: ScriptLang::Deno,
                                content: doubles.to_string(),
                                path: None,
                                lock: None,
                            },
                            input_transforms: Default::default(),
                            stop_after_if: Default::default(),
                            summary: Default::default(),
                            suspend: Default::default(),
                            retry: None,
                            sleep: None,
                        }],
                    },
                    input_transforms: Default::default(),
                    stop_after_if: Default::default(),
                    summary: Default::default(),
                    suspend: Default::default(),
                    retry: None,
                    sleep: None,
                },
            ],
            same_worker: false,
            ..Default::default()
        }
    };

    let job = JobPayload::RawFlow { value: flow, path: None };
    let port = server.addr.port();

    for i in 0..50 {
        println!("deno flow iteration: {}", i);
        let job = run_job_in_new_worker_until_complete(&db, job.clone(), port).await;
        // println!("job: {:#?}", job.flow_status);
        let result = job.result.unwrap();
        assert_eq!(result, serde_json::json!([2, 4, 6]), "iteration: {}", i);
    }
}

#[sqlx::test(fixtures("base"))]
async fn test_identity(db: Pool<Postgres>) {
    initialize_tracing().await;

    let server = ApiServer::start(db.clone()).await;

    let flow: FlowValue = serde_json::from_value(serde_json::json!({
        "modules": [{
                "value": {
                    "type": "rawscript",
                    "language": "python3",
                    "content": "def main(): return 42",
                }}, {
                    "value": {
                        "type": "identity",
                    },
                }, {
                    "value": {
                        "type": "identity",
                    },
                }, {
                    "value": {
                        "type": "identity",
                    },
                }],
    }))
    .unwrap();

    let result = RunJob::from(JobPayload::RawFlow { value: flow.clone(), path: None })
        .run_until_complete(&db, server.addr.port())
        .await
        .result
        .unwrap();
    assert_eq!(result, serde_json::json!(42));
}

#[sqlx::test(fixtures("base"))]
async fn test_deno_flow_same_worker(db: Pool<Postgres>) {
    initialize_tracing().await;

    let server = ApiServer::start(db.clone()).await;

    let write_file = r#"export async function main(loop: boolean, i: number, path: string) {  
            await Deno.writeTextFile(`/shared/${path}`, `${loop} ${i}`);
        }"#
    .to_string();

    let flow = FlowValue {
            modules: vec![
                FlowModule {
                    id: "a".to_string(),
                    value: FlowModuleValue::RawScript {
                        input_transforms: [
                            (
                                "loop".to_string(),
                                InputTransform::Static { value: json!(false) },
                            ),
                            ("i".to_string(), InputTransform::Static { value: json!(1) }),
                            (
                                "path".to_string(),
                                InputTransform::Static { value: json!("outer.txt") },
                            ),
                        ]
                        .into(),
                        language: ScriptLang::Deno,
                        content: write_file.clone(),
                        path: None,
                        lock: None,
                    },
                    input_transforms: Default::default(),
                    stop_after_if: Default::default(),
                    summary: Default::default(),
                    suspend: Default::default(),
                    retry: None,
                    sleep: None,
                },
                FlowModule {
                    id: "b".to_string(),
                    value: FlowModuleValue::ForloopFlow {
                        iterator: InputTransform::Static { value: json!([1, 2, 3]) },
                        skip_failures: false,
                        parallel: false,
                        modules: vec![
                            FlowModule {
                                id: "d".to_string(),
                                input_transforms: [
                                (
                                    "i".to_string(),
                                    InputTransform::Javascript {
                                        expr: "flow_input.iter.value".to_string(),
                                    },
                                ),
                                (
                                    "loop".to_string(),
                                    InputTransform::Static { value: json!(true) },
                                ),
                                (
                                    "path".to_string(),
                                    InputTransform::Static { value: json!("inner.txt") },
                                ),
                            ]
                            .into(),
                                value: FlowModuleValue::RawScript {
                                    input_transforms: [].into(),
                                    language: ScriptLang::Deno,
                                    content: write_file,
                                    path: None,
                                    lock: None,
                                },
                                stop_after_if: Default::default(),
                                summary: Default::default(),
                                suspend: Default::default(),
                                retry: None,
                                sleep: None,
                            },
                            FlowModule {
                                id: "e".to_string(),
                                value: FlowModuleValue::RawScript {
                                    input_transforms: [(
                                        "path".to_string(),
                                        InputTransform::Static { value: json!("inner.txt") },
                                    ), (
                                        "path2".to_string(),
                                        InputTransform::Static { value: json!("outer.txt") },
                                    )]
                                    .into(),
                                    language: ScriptLang::Deno,
                                    content: r#"export async function main(path: string, path2: string) {  
                                        return await Deno.readTextFile(`/shared/${path}`) + "," + await Deno.readTextFile(`/shared/${path2}`);
                                    }"#
                                    .to_string(),
                                    path: None,
                                    lock: None,
                                },
                                input_transforms: [].into(),
                                stop_after_if: Default::default(),
                                summary: Default::default(),
                                suspend: Default::default(),
                                retry: None,
                                sleep: None,
                            },
                        ],
                    },
                    input_transforms: Default::default(),
                    stop_after_if: Default::default(),
                    summary: Default::default(),
                    suspend: Default::default(),
                    retry: None,
                    sleep: None,

                },
                FlowModule {
                    id: "c".to_string(),
                    value: FlowModuleValue::RawScript {
                        input_transforms: [
<<<<<<< HEAD
                            (
                                "loops".to_string(),
                                InputTransform::Javascript { expr: "previous_result".to_string() },
                            ),
                            (
                                "path".to_string(),
                                InputTransform::Static { value: json!("outer.txt") },
                            ),
                            (
                                "path2".to_string(),
                                InputTransform::Static { value: json!("inner.txt") },
                            ),
                        ]
                        .into(),
=======
                        (
                            "loops".to_string(),
                            InputTransform::Javascript { expr: "results.b".to_string() },
                        ),
                        (
                            "path".to_string(),
                            InputTransform::Static { value: json!("outer.txt") },
                        ),
                        (
                            "path2".to_string(),
                            InputTransform::Static { value: json!("inner.txt") },
                        ),
                    ]
                    .into(),
>>>>>>> 7e85e411
                        language: ScriptLang::Deno,
                        content: r#"export async function main(path: string, loops: string[], path2: string) {
                            return await Deno.readTextFile(`/shared/${path}`) + "," + loops + "," + await Deno.readTextFile(`/shared/${path2}`);
                        }"#
                        .to_string(),
                        path: None,
                        lock: None,
                    },
                    input_transforms: [].into(),
                    stop_after_if: Default::default(),
                    summary: Default::default(),
                    suspend: Default::default(),
                    retry: None,
                    sleep: None,
                },
            ],
            same_worker: true,
            ..Default::default()
        };

    let job = JobPayload::RawFlow { value: flow, path: None };

    let result = run_job_in_new_worker_until_complete(&db, job.clone(), server.addr.port())
        .await
        .result
        .unwrap();
    assert_eq!(
        result,
        serde_json::json!("false 1,true 1,false 1,true 2,false 1,true 3,false 1,true 3")
    );
}

#[sqlx::test(fixtures("base"))]
async fn test_flow_result_by_id(db: Pool<Postgres>) {
    initialize_tracing().await;

    let server = ApiServer::start(db.clone()).await;
    let port = server.addr.port();

    let flow: FlowValue = serde_json::from_value(json!({
            "modules": [
                {
                    "id": "a",
                    "value": {
                        "type": "rawscript",
                        "language": "deno",
                        "content": "export function main(){ return 42 }",
                    }
                },
                {
                    "value": {
                        "branches": [
                            {
                                "modules": [{
                                    "value": {
                                        "branches": [{"modules": [                {
                                            "id": "d",
                                            "value": {
                                                "input_transforms": {"v": {"type": "javascript", "expr": "results.a"}},
                                                "type": "rawscript",
                                                "language": "deno",
                                                "content": "export function main(v){ return v }",
                                            }

                                        },]}],
                                        "type": "branchall",
                                    }
                                }],
                            }],
                            "type": "branchall",
                        },
                    }
            ],
        }))
        .unwrap();

    let job = JobPayload::RawFlow { value: flow, path: None };
    let result = run_job_in_new_worker_until_complete(&db, job.clone(), port)
        .await
        .result
        .unwrap();
    assert_eq!(result, serde_json::json!([[42]]));
}

#[sqlx::test(fixtures("base"))]
async fn test_stop_after_if(db: Pool<Postgres>) {
    initialize_tracing().await;
    // let server = ApiServer::start(db.clone()).await;
    // let port = server.addr.port();

    let port = 123;
    let flow: FlowValue = serde_json::from_value(serde_json::json!({
        "modules": [
            {
                "id": "a",
                "value": {
                    "input_transforms": { "n": { "type": "javascript", "expr": "flow_input.n" } },
                    "type": "rawscript",
                    "language": "python3",
                    "content": "def main(n): return n",
                },
                "stop_after_if": {
                    "expr": "result < 0",
                    "skip_if_stopped": false,
                },
            },
            {
                "id": "b",
                "value": {
                    "input_transforms": { "n": { "type": "javascript", "expr": "results.a" } },
                    "type": "rawscript",
                    "language": "python3",
                    "content": "def main(n): return f'last step saw {n}'",
                },
            },
        ],
    }))
    .unwrap();
    let job = JobPayload::RawFlow { value: flow, path: None };

    let result = RunJob::from(job.clone())
        .arg("n", json!(123))
        .run_until_complete(&db, port)
        .await
        .result
        .unwrap();
    assert_eq!(json!("last step saw 123"), result);

    let cjob = RunJob::from(job.clone())
        .arg("n", json!(-123))
        .run_until_complete(&db, port)
        .await;

    let result = cjob.result.unwrap();
    assert_eq!(json!(-123), result);
}

#[sqlx::test(fixtures("base"))]
async fn test_stop_after_if_nested(db: Pool<Postgres>) {
    initialize_tracing().await;
    // let server = ApiServer::start(db.clone()).await;
    // let port = server.addr.port();

    let port = 123;
    let flow: FlowValue = serde_json::from_value(serde_json::json!({
        "modules": [
            {
                "id": "a",
                "value": {
                    "branches": [{"modules": [{
                    "id": "b",
                    "value": {
                        "input_transforms": { "n": { "type": "javascript", "expr": "flow_input.n" } },
                        "type": "rawscript",
                        "language": "python3",
                        "content": "def main(n): return n",
                    },
                    "stop_after_if": {
                        "expr": "result < 0",
                        "skip_if_stopped": false,
                    }}]}],
                    "type": "branchall"
                },
            },
            {
                "id": "c",
                "value": {
                    "input_transforms": { "n": { "type": "javascript", "expr": "results.a" } },
                    "type": "rawscript",
                    "language": "python3",
                    "content": "def main(n): return f'last step saw {n}'",
                },
            },
        ],
    }))
    .unwrap();
    let job = JobPayload::RawFlow { value: flow, path: None };

    let result = RunJob::from(job.clone())
        .arg("n", json!(123))
        .run_until_complete(&db, port)
        .await
        .result
        .unwrap();
    assert_eq!(json!("last step saw [123]"), result);

    let cjob = RunJob::from(job.clone())
        .arg("n", json!(-123))
        .run_until_complete(&db, port)
        .await;

    let result = cjob.result.unwrap();
    assert_eq!(json!([-123]), result);
}

#[sqlx::test(fixtures("base"))]
async fn test_python_flow(db: Pool<Postgres>) {
    initialize_tracing().await;
    let server = ApiServer::start(db.clone()).await;
    let port = server.addr.port();

    let numbers = "def main(): return [1, 2, 3]";
    let doubles = "def main(n): return n * 2";

    let flow: FlowValue = serde_json::from_value(serde_json::json!( {
        "input_transform": {},
        "modules": [
            {
                "value": {
                    "type": "rawscript",
                    "language": "python3",
                    "content": numbers,
                },
            },
            {
                "value": {
                    "type": "forloopflow",
                    "iterator": { "type": "javascript", "expr": "result" },
                    "skip_failures": false,
                    "modules": [{
                        "value": {
                            "type": "rawscript",
                            "language": "python3",
                            "content": doubles,
                        },
                        "input_transform": {
                            "n": {
                                "type": "javascript",
                                "expr": "flow_input.iter.value",
                            },
                        },
                    }],
                },
            },
        ],
    }))
    .unwrap();

    for i in 0..10 {
        println!("python flow iteration: {}", i);
        let result = run_job_in_new_worker_until_complete(
            &db,
            JobPayload::RawFlow { value: flow.clone(), path: None },
            port,
        )
        .await
        .result
        .unwrap();

        assert_eq!(result, serde_json::json!([2, 4, 6]), "iteration: {i}");
    }
}

#[sqlx::test(fixtures("base"))]
async fn test_python_flow_2(db: Pool<Postgres>) {
    initialize_tracing().await;
    let server = ApiServer::start(db.clone()).await;
    let port = server.addr.port();

    let flow: FlowValue = serde_json::from_value(serde_json::json!({
            "modules": [
                {
                    "value": {
                        "type": "rawscript",
                        "content": "import wmill\ndef main():  return \"Hello\"",
                        "language": "python3"
                    },
                    "input_transform": {}
                }
            ]
    }))
    .unwrap();

    for i in 0..10 {
        println!("python flow iteration: {}", i);
        let result = run_job_in_new_worker_until_complete(
            &db,
            JobPayload::RawFlow { value: flow.clone(), path: None },
            port,
        )
        .await
        .result
        .unwrap();

        assert_eq!(result, serde_json::json!("Hello"), "iteration: {i}");
    }
}

#[sqlx::test(fixtures("base"))]
async fn test_go_job(db: Pool<Postgres>) {
    initialize_tracing().await;
    let server = ApiServer::start(db.clone()).await;
    let port = server.addr.port();

    let content = r#"
import "fmt"

func main(derp string) (string, error) {
	fmt.Println("Hello, 世界")
	return fmt.Sprintf("hello %s", derp), nil
}
        "#
    .to_owned();

    let result = RunJob::from(JobPayload::Code(RawCode {
        content,
        path: None,
        lock: None,
        language: ScriptLang::Go,
    }))
    .arg("derp", json!("world"))
    .run_until_complete(&db, port)
    .await
    .result
    .unwrap();

    assert_eq!(result, serde_json::json!("hello world"));
}

#[sqlx::test(fixtures("base"))]
async fn test_bash_job(db: Pool<Postgres>) {
    initialize_tracing().await;
    let server = ApiServer::start(db.clone()).await;
    let port = server.addr.port();

    let content = r#"
msg="$1"
echo "hello $msg"
"#
    .to_owned();

    let job = RunJob::from(JobPayload::Code(RawCode {
        content,
        path: None,
        lock: None,
        language: ScriptLang::Bash,
    }))
    .arg("msg", json!("world"))
    .run_until_complete(&db, port)
    .await;

    assert_eq!(job.result, Some(json!("hello world")));
}

#[sqlx::test(fixtures("base"))]
async fn test_python_job(db: Pool<Postgres>) {
    initialize_tracing().await;
    let server = ApiServer::start(db.clone()).await;
    let port = server.addr.port();

    let content = r#"
def main():
    return "hello world"
        "#
    .to_owned();

    let job = JobPayload::Code(RawCode {
        content,
        path: None,
        language: ScriptLang::Python3,
        lock: None,
    });

    let result = run_job_in_new_worker_until_complete(&db, job, port)
        .await
        .result
        .unwrap();

    assert_eq!(result, serde_json::json!("hello world"));
}

#[sqlx::test(fixtures("base"))]
async fn test_python_job_heavy_dep(db: Pool<Postgres>) {
    initialize_tracing().await;
    let server = ApiServer::start(db.clone()).await;
    let port = server.addr.port();

    let content = r#"
import numpy as np

def main():
    a = np.arange(15).reshape(3, 5)
    return len(a)
        "#
    .to_owned();

    let job = JobPayload::Code(RawCode {
        content,
        path: None,
        language: ScriptLang::Python3,
        lock: None,
    });

    let result = run_job_in_new_worker_until_complete(&db, job, port)
        .await
        .result
        .unwrap();

    assert_eq!(result, serde_json::json!(3));
}

#[sqlx::test(fixtures("base"))]
async fn test_python_job_with_imports(db: Pool<Postgres>) {
    initialize_tracing().await;
    let server = ApiServer::start(db.clone()).await;
    let port = server.addr.port();

    let content = r#"
import wmill

def main():
    return wmill.get_workspace()
        "#
    .to_owned();

    let job = JobPayload::Code(RawCode {
        content,
        path: None,
        language: ScriptLang::Python3,
        lock: None,
    });

    let result = run_job_in_new_worker_until_complete(&db, job, port)
        .await
        .result
        .unwrap();

    assert_eq!(result, serde_json::json!("test-workspace"));
}

#[sqlx::test(fixtures("base"))]
async fn test_empty_loop(db: Pool<Postgres>) {
    initialize_tracing().await;
    let server = ApiServer::start(db.clone()).await;
    let port = server.addr.port();

    let flow: FlowValue = serde_json::from_value(serde_json::json!({
        "modules": [
            {
                "id": "a",
                "value": {
                    "type": "forloopflow",
                    "iterator": { "type": "static", "value": [] },
                    "modules": [
                        {
                            "value": {
                                "input_transform": {
                                    "n": {
                                        "type": "javascript",
                                        "expr": "flow_input.iter.value",
                                    },
                                },
                                "type": "rawscript",
                                "language": "python3",
                                "content": "def main(n): return n",
                            },
                        }
                    ],
                },
            },
            {
                "value": {
                    "input_transform": {
                        "items": {
                            "type": "javascript",
                            "expr": "results.a",
                        },
                    },
                    "type": "rawscript",
                    "language": "python3",
                    "content": "def main(items): return sum(items)",
                },
            },
        ],
    }))
    .unwrap();

    let flow = JobPayload::RawFlow { value: flow, path: None };
    let result = run_job_in_new_worker_until_complete(&db, flow, port)
        .await
        .result
        .unwrap();

    assert_eq!(result, serde_json::json!(0));
}

#[sqlx::test(fixtures("base"))]
async fn test_invalid_first_step(db: Pool<Postgres>) {
    initialize_tracing().await;
    let server = ApiServer::start(db.clone()).await;
    let port = server.addr.port();

    let flow: FlowValue = serde_json::from_value(serde_json::json!({
        "modules": [
            {
                "value": {
                    "type": "forloopflow",
                    "iterator": { "type": "javascript", "expr": "flow_input" },
                    "modules": [
                        {
                            "value": {
                                "type": "identity",
                            },
                        }
                    ],
                },
            },
            {
                "value": {
                    "type": "identity",
                },
            },
        ],
    }))
    .unwrap();

    let flow = JobPayload::RawFlow { value: flow, path: None };
    let job = run_job_in_new_worker_until_complete(&db, flow, port).await;

    assert_eq!(
        job.result.unwrap(),
        serde_json::json!({"error":"Expected an array value, found: {}"})
    );
}

#[sqlx::test(fixtures("base"))]
async fn test_empty_loop_2(db: Pool<Postgres>) {
    initialize_tracing().await;
    let server = ApiServer::start(db.clone()).await;
    let port = server.addr.port();

    let flow: FlowValue = serde_json::from_value(serde_json::json!({
        "modules": [
            {
                "value": {
                    "type": "forloopflow",
                    "iterator": { "type": "static", "value": [] },
                    "modules": [
                        {
                            "input_transform": {
                                "n": {
                                    "type": "javascript",
                                    "expr": "flow_input.iter.value",
                                },
                            },
                            "value": {
                                "type": "rawscript",
                                "language": "python3",
                                "content": "def main(n): return n",
                            },
                        }
                    ],
                },
            },
        ],
    }))
    .unwrap();

    let flow = JobPayload::RawFlow { value: flow, path: None };
    let result = run_job_in_new_worker_until_complete(&db, flow, port)
        .await
        .result
        .unwrap();

    assert_eq!(result, serde_json::json!([]));
}

#[sqlx::test(fixtures("base"))]
async fn test_step_after_loop(db: Pool<Postgres>) {
    initialize_tracing().await;
    let server = ApiServer::start(db.clone()).await;
    let port = server.addr.port();
    let flow: FlowValue = serde_json::from_value(serde_json::json!({
        "modules": [
            {
                "id": "a",
                "value": {
                    "type": "forloopflow",
                    "iterator": { "type": "static", "value": [2,3,4] },
                    "modules": [
                        {
                            "input_transform": {
                                "n": {
                                    "type": "javascript",
                                    "expr": "flow_input.iter.value",
                                },
                            },
                            "value": {
                                "type": "rawscript",
                                "language": "python3",
                                "content": "def main(n): return n",
                            } ,
                        }
                    ],
                },
            },
            {
                "input_transform": {
                    "items": {
                        "type": "javascript",
                        "expr": "results.a",
                    },
                },
                "value": {
                    "type": "rawscript",
                    "language": "python3",
                    "content": "def main(items): return sum(items)",
                },
            },
        ],
    }))
    .unwrap();

    let flow = JobPayload::RawFlow { value: flow, path: None };
    let result = run_job_in_new_worker_until_complete(&db, flow, port)
        .await
        .result
        .unwrap();

    assert_eq!(result, serde_json::json!(9));
}

fn module_add_item_to_list(i: i32, id: &str) -> serde_json::Value {
    json!({
        "id": format!("id_{}", i.to_string().replace("-", "_")),
        "input_transform": {
            "array": {
                "type": "javascript",
                "expr": format!("results.{id}"),
            },
            "i": {
                "type": "static",
                "value": json!(i),
            }
        },
        "value": {
            "type": "rawscript",
            "language": "deno",
            "content": "export function main(array, i){ array.push(i); return array }",
        }
    })
}

fn module_failure() -> serde_json::Value {
    json!({
        "input_transform": {},
        "value": {
            "type": "rawscript",
            "language": "deno",
            "content": "export function main(){ throw Error('failure') }",
        }
    })
}

#[sqlx::test(fixtures("base"))]
async fn test_branchone_simple(db: Pool<Postgres>) {
    initialize_tracing().await;
    let server = ApiServer::start(db.clone()).await;
    let port = server.addr.port();

    let flow: FlowValue = serde_json::from_value(json!({
        "modules": [
            {
                "id": "a",
                "value": {
                    "type": "rawscript",
                    "language": "deno",
                    "content": "export function main(){ return [1] }",
                }
            },
            {
                "value": {
                    "branches": [],
                    "default": [module_add_item_to_list(2, "a")],
                    "type": "branchone",
                }
            },
        ],
    }))
    .unwrap();

    let flow = JobPayload::RawFlow { value: flow, path: None };
    let result = run_job_in_new_worker_until_complete(&db, flow, port)
        .await
        .result
        .unwrap();

    assert_eq!(result, serde_json::json!([1, 2]));
}

#[sqlx::test(fixtures("base"))]
async fn test_branchone_with_cond(db: Pool<Postgres>) {
    initialize_tracing().await;
    let server = ApiServer::start(db.clone()).await;
    let port = server.addr.port();

    let flow: FlowValue = serde_json::from_value(json!({
        "modules": [
            {
                "id": "a",
                "value": {
                    "type": "rawscript",
                    "language": "deno",
                    "content": "export function main(){ return [1] }",
                }
            },
            {
                "value": {
                    "branches": [{"expr": "results.a[0] == 1", "modules": [module_add_item_to_list(3, "a")]}],
                    "default": [module_add_item_to_list(2, "a")],
                    "type": "branchone",
                }
            },
        ],
    }))
    .unwrap();

    let flow = JobPayload::RawFlow { value: flow, path: None };
    let result = run_job_in_new_worker_until_complete(&db, flow, port)
        .await
        .result
        .unwrap();

    assert_eq!(result, serde_json::json!([1, 3]));
}

#[sqlx::test(fixtures("base"))]
async fn test_branchall_sequential(db: Pool<Postgres>) {
    initialize_tracing().await;
    let server = ApiServer::start(db.clone()).await;
    let port = server.addr.port();

    let flow: FlowValue = serde_json::from_value(json!({
        "modules": [
            {
                "id": "a",
                "value": {
                    "type": "rawscript",
                    "language": "deno",
                    "content": "export function main(){ return [1] }",
                }
            },
            {
                "value": {
                    "branches": [
                        {"modules": [module_add_item_to_list(2, "a")]},
                        {"modules": [module_add_item_to_list(3, "a")]}],
                    "type": "branchall",
                    "parallel": true,
                }
            },
        ],
    }))
    .unwrap();

    let flow = JobPayload::RawFlow { value: flow, path: None };
    let result = run_job_in_new_worker_until_complete(&db, flow, port)
        .await
        .result
        .unwrap();

    assert_eq!(result, serde_json::json!([[1, 2], [1, 3]]));
}

#[sqlx::test(fixtures("base"))]
async fn test_branchall_simple(db: Pool<Postgres>) {
    initialize_tracing().await;
    let server = ApiServer::start(db.clone()).await;
    let port = server.addr.port();

    let flow: FlowValue = serde_json::from_value(json!({
        "modules": [
            {
                "id": "a",
                "value": {
                    "type": "rawscript",
                    "language": "deno",
                    "content": "export function main(){ return [1] }",
                }
            },
            {
                "value": {
                    "branches": [
                        {"modules": [module_add_item_to_list(2, "a")]},
                        {"modules": [module_add_item_to_list(3, "a")]}],
                    "type": "branchall",
                }
            },
        ],
    }))
    .unwrap();

    let flow = JobPayload::RawFlow { value: flow, path: None };
    let result = run_job_in_new_worker_until_complete(&db, flow, port)
        .await
        .result
        .unwrap();

    assert_eq!(result, serde_json::json!([[1, 2], [1, 3]]));
}

#[sqlx::test(fixtures("base"))]
async fn test_branchall_skip_failure(db: Pool<Postgres>) {
    initialize_tracing().await;
    let server = ApiServer::start(db.clone()).await;
    let port = server.addr.port();

    let flow: FlowValue = serde_json::from_value(json!({
        "modules": [
            {
                "id": "a",
                "value": {
                    "type": "rawscript",
                    "language": "deno",
                    "content": "export function main(){ return [1] }",
                }
            },
            {
                "value": {
                    "branches": [
                        {"modules": [module_failure()], "skip_failure": false},
                        {"modules": [module_add_item_to_list(3, "a")]}],
                    "type": "branchall",
                }
            },
        ],
    }))
    .unwrap();

    let flow = JobPayload::RawFlow { value: flow, path: None };
    let result = run_job_in_new_worker_until_complete(&db, flow, port)
        .await
        .result
        .unwrap();

    assert_eq!(
        result,
        serde_json::json!([{"error": "Error during execution of the script:\n\nerror: Uncaught (in promise) Error: failure\nexport function main(){ throw Error('failure') }\n                              ^\n    at main (file:///tmp/inner.ts:1:31)\n    at run (file:///tmp/main.ts:9:26)\n    at file:///tmp/main.ts:14:1"}, [1,3]])
    );

    let flow: FlowValue = serde_json::from_value(json!({
        "modules": [
            {
                "id": "a",
                "value": {
                    "type": "rawscript",
                    "language": "deno",
                    "content": "export function main(){ return [1] }",
                }
            },
            {
                "value": {
                    "branches": [
                        {"modules": [module_failure()], "skip_failure": true},
                        {"modules": [module_add_item_to_list(2, "a")]}
                ],
                    "type": "branchall",
                }
            },
        ],
    }))
    .unwrap();

    let flow = JobPayload::RawFlow { value: flow, path: None };
    let result = run_job_in_new_worker_until_complete(&db, flow, port)
        .await
        .result
        .unwrap();

    assert_eq!(
        result,
        serde_json::json!([{"error": "Error during execution of the script:\n\nerror: Uncaught (in promise) Error: failure\nexport function main(){ throw Error('failure') }\n                              ^\n    at main (file:///tmp/inner.ts:1:31)\n    at run (file:///tmp/main.ts:9:26)\n    at file:///tmp/main.ts:14:1"}, [1, 2]])
    );
}

#[sqlx::test(fixtures("base"))]
async fn test_branchone_nested(db: Pool<Postgres>) {
    initialize_tracing().await;
    let server = ApiServer::start(db.clone()).await;
    let port = server.addr.port();

    let flow: FlowValue = serde_json::from_value(json!({
        "modules": [
            {
                "id": "a",
                "value": {
                    "type": "rawscript",
                    "language": "deno",
                    "content": "export function main(){ return [] }",
                }
            },
            module_add_item_to_list(1, "a"),
            {
                "id": "b",
                "value": {
                    "branches": [
                        {
                            "expr": "false",
                            "modules": []
                        },
                        {
                            "expr": "true",
                            "modules": [                {
                                "value": {
                                    "branches": [
                                        {
                                            "expr": "false",
                                            "modules": []
                                        }],
                                    "default": [module_add_item_to_list(2, "id_1")],
                                    "type": "branchone",
                                }
                            }]
                        },
                    ],
                    "default": [module_add_item_to_list(-4, "id_1")],
                    "type": "branchone",
                }
            },
            module_add_item_to_list(3, "b"),
        ],
    }))
    .unwrap();

    let flow = JobPayload::RawFlow { value: flow, path: None };
    let result = run_job_in_new_worker_until_complete(&db, flow, port)
        .await
        .result
        .unwrap();

    assert_eq!(result, serde_json::json!([1, 2, 3]));
}

#[sqlx::test(fixtures("base"))]
async fn test_branchall_nested(db: Pool<Postgres>) {
    initialize_tracing().await;
    let server = ApiServer::start(db.clone()).await;
    let port = server.addr.port();

    let flow: FlowValue = serde_json::from_value(json!({
        "modules": [
            {
                "id": "a",
                "value": {
                    "type": "rawscript",
                    "language": "deno",
                    "content": "export function main(){ return [1] }",
                }
            },
            {
                "value": {
                    "branches": [
                        {
                            "modules": [
                                    {
                                "id": "b",
                                "value": {
                                    "branches": [
                                        {"modules": [module_add_item_to_list(2, "a")]},
                                        {"modules": [module_add_item_to_list(3, "a")]}],
                                    "type": "branchall",
                                }
                            }, {
                                "value": {
                                    "branches": [
                                        {"modules": [module_add_item_to_list(4, "b")]},
                                        {"modules": [module_add_item_to_list(5, "b")]}],
                                    "type": "branchall",
                                }
                            }
                                    ]
                        },
                        {"modules": [module_add_item_to_list(6, "a")]}],
                        // "parallel": false,
                    "type": "branchall",
                }
            },
        ],
    }))
    .unwrap();

    let flow = JobPayload::RawFlow { value: flow, path: None };
    let result = run_job_in_new_worker_until_complete(&db, flow, port)
        .await
        .result
        .unwrap();

    println!("{:#?}", result);
    assert_eq!(
        result,
        serde_json::json!([[[[1, 2], [1, 3], 4], [[1, 2], [1, 3], 5]], [1, 6]])
    );
}

#[sqlx::test(fixtures("base"))]
async fn test_failure_module(db: Pool<Postgres>) {
    initialize_tracing().await;
    let server = ApiServer::start(db.clone()).await;
    let port = server.addr.port();

    let flow: FlowValue = serde_json::from_value(serde_json::json!({
            "modules": [{
                "id": "a",
                "value": {
                    "input_transform": {
                        "l": { "type": "javascript", "expr": "[]", },
                        "n": { "type": "javascript", "expr": "flow_input.n", },
                    },
                    "type": "rawscript",
                    "language": "deno",
                    "content": "export function main(n, l) { if (n == 0) throw l; return { l: [...l, 0] } }",
                },
            }, {
                "id": "b",
                "value": {
                    "input_transform": {
                        "l": { "type": "javascript", "expr": "results.a.l", },
                        "n": { "type": "javascript", "expr": "flow_input.n", },
                    },
                    "type": "rawscript",
                    "language": "deno",
                    "content": "export function main(n, l) { if (n == 1) throw l; return { l: [...l, 1] } }",
                },
            }, {
                "value": {
                    "input_transform": {
                        "l": { "type": "javascript", "expr": "results.b.l", },
                        "n": { "type": "javascript", "expr": "flow_input.n", },
                    },
                    "type": "rawscript",
                    "language": "deno",
                    "content": "export function main(n, l) { if (n == 2) throw l; return { l: [...l, 2] } }",
                },
            }],
            "failure_module": {
                "input_transform": { "error": { "type": "javascript", "expr": "previous_result", } },
                "value": {
                    "type": "rawscript",
                    "language": "deno",
                    "content": "export function main(error) { return { 'from failure module': error } }",
                }
            },
        }))
        .unwrap();

    let result = RunJob::from(JobPayload::RawFlow { value: flow.clone(), path: None })
        .arg("n", json!(0))
        .run_until_complete(&db, port)
        .await
        .result
        .unwrap();
    assert!(result["from failure module"]["error"]
        .as_str()
        .unwrap()
        .contains("Uncaught (in promise) []"));

    let result = RunJob::from(JobPayload::RawFlow { value: flow.clone(), path: None })
        .arg("n", json!(1))
        .run_until_complete(&db, port)
        .await
        .result
        .unwrap();
    assert!(result["from failure module"]["error"]
        .as_str()
        .unwrap()
        .contains("Uncaught (in promise) [ 0 ]"));

    let result = RunJob::from(JobPayload::RawFlow { value: flow.clone(), path: None })
        .arg("n", json!(2))
        .run_until_complete(&db, port)
        .await
        .result
        .unwrap();
    assert!(result["from failure module"]["error"]
        .as_str()
        .unwrap()
        .contains("Uncaught (in promise) [ 0, 1 ]"));

    let result = RunJob::from(JobPayload::RawFlow { value: flow.clone(), path: None })
        .arg("n", json!(3))
        .run_until_complete(&db, port)
        .await
        .result
        .unwrap();
    assert_eq!(json!({ "l": [0, 1, 2] }), result);
}

// #[cfg(test)]
// mod client_test {
//     use windmill_common::error::to_anyhow;

//     #[tokio::test]
//     async fn test_rust_client() -> Result<(), Box<dyn std::error::Error>> {
//         println!(
//             "{:#?}",
//             windmill_api_client::create_client(
//                 "http://windmill.wimill.xyz",
//                 "XXXXXXXXXXXXXXX".to_string(),
//             )
//             .get_variable("demo", "u/ruben/test", Some(true))
//             .await
//             .map_err(to_anyhow)
//             .map(|v| { v.into_inner() })?
//             .value
//         );
//         Ok(())
//     }
// }<|MERGE_RESOLUTION|>--- conflicted
+++ resolved
@@ -1227,22 +1227,7 @@
                     id: "c".to_string(),
                     value: FlowModuleValue::RawScript {
                         input_transforms: [
-<<<<<<< HEAD
-                            (
-                                "loops".to_string(),
-                                InputTransform::Javascript { expr: "previous_result".to_string() },
-                            ),
-                            (
-                                "path".to_string(),
-                                InputTransform::Static { value: json!("outer.txt") },
-                            ),
-                            (
-                                "path2".to_string(),
-                                InputTransform::Static { value: json!("inner.txt") },
-                            ),
-                        ]
-                        .into(),
-=======
+
                         (
                             "loops".to_string(),
                             InputTransform::Javascript { expr: "results.b".to_string() },
@@ -1257,7 +1242,6 @@
                         ),
                     ]
                     .into(),
->>>>>>> 7e85e411
                         language: ScriptLang::Deno,
                         content: r#"export async function main(path: string, loops: string[], path2: string) {
                             return await Deno.readTextFile(`/shared/${path}`) + "," + loops + "," + await Deno.readTextFile(`/shared/${path2}`);
