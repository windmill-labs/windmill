use serde::de::DeserializeOwned;

#[cfg(feature = "enterprise")]
use chrono::Timelike;

use serde::Deserialize;
use serde_json::json;
use sqlx::{types::Uuid, Pool, Postgres};

#[cfg(feature = "enterprise")]
use tokio::time::{timeout, Duration};

#[cfg(feature = "python")]
use windmill_api_client::types::{CreateFlowBody, RawScript};
#[cfg(feature = "enterprise")]
use windmill_api_client::types::{EditSchedule, NewSchedule, ScriptArgs};

#[cfg(feature = "deno_core")]
use windmill_common::flows::InputTransform;

#[cfg(any(feature = "python", feature = "deno_core"))]
use windmill_common::flow_status::RestartedFrom;
use windmill_common::{
    flows::FlowValue,
    jobs::{JobPayload, RawCode},
    scripts::ScriptLang,
};
mod common;
use common::*;

#[cfg(feature = "enterprise")]
use futures::StreamExt;
use windmill_common::flows::FlowModule;
use windmill_common::flows::FlowModuleValue;

// async fn _print_job(id: Uuid, db: &Pool<Postgres>) -> Result<(), anyhow::Error> {
//     tracing::info!(
//         "{:#?}",
//         get_job_by_id(db.begin().await?, "test-workspace", id)
//             .await?
//             .0
//     );
//     Ok(())
// }

#[cfg(feature = "deno_core")]
#[sqlx::test(fixtures("base"))]
async fn test_iteration(db: Pool<Postgres>) -> anyhow::Result<()> {
    initialize_tracing().await;

    let server = ApiServer::start(db.clone()).await?;

    let flow: FlowValue = serde_json::from_value(serde_json::json!({
        "modules": [{
            "value": {
                "type": "forloopflow",
                "iterator": { "type": "javascript", "expr": "result.items" },
                "skip_failures": false,
                "modules": [{
                    "value": {
                        "input_transforms": {
                            "n": {
                                "type": "javascript",
                                "expr": "flow_input.iter.value",
                            },
                        },
                        "type": "rawscript",
                        "language": "python3",
                        "content": "def main(n):\n    if 1 < n:\n        raise StopIteration(n)",
                    },
                }],
            },
        }],
    }))
    .unwrap();

    let result =
        RunJob::from(JobPayload::RawFlow { value: flow.clone(), path: None, restarted_from: None })
            .arg("items", json!([]))
            .run_until_complete(&db, false, server.addr.port())
            .await
            .json_result()
            .unwrap();
    assert_eq!(result, serde_json::json!([]));

    /* Don't actually test that this does 257 jobs or that will take forever. */
    let result =
        RunJob::from(JobPayload::RawFlow { value: flow.clone(), path: None, restarted_from: None })
            .arg("items", json!((0..257).collect::<Vec<_>>()))
            .run_until_complete(&db, false, server.addr.port())
            .await
            .json_result()
            .unwrap();
    assert!(matches!(result, serde_json::Value::Array(_)));
    assert!(result[2]["error"]
        .as_object()
        .unwrap()
        .get("message")
        .unwrap()
        .as_str()
        .unwrap()
        .contains("2"));
    Ok(())
}

#[cfg(feature = "deno_core")]
#[sqlx::test(fixtures("base"))]
async fn test_iteration_parallel(db: Pool<Postgres>) -> anyhow::Result<()> {
    initialize_tracing().await;

    let server = ApiServer::start(db.clone()).await?;

    let flow: FlowValue = serde_json::from_value(serde_json::json!({
        "modules": [{
            "value": {
                "type": "forloopflow",
                "iterator": { "type": "javascript", "expr": "result.items" },
                "skip_failures": false,
                "parallel": true,
                "modules": [{
                    "value": {
                        "input_transforms": {
                            "n": {
                                "type": "javascript",
                                "expr": "flow_input.iter.value",
                            },
                        },
                        "type": "rawscript",
                        "language": "python3",
                        "content": "def main(n):\n    if 1 < n:\n        raise StopIteration(n)",
                    },
                }],
            },
        }],
    }))
    .unwrap();

    let result =
        RunJob::from(JobPayload::RawFlow { value: flow.clone(), path: None, restarted_from: None })
            .arg("items", json!([]))
            .run_until_complete(&db, false, server.addr.port())
            .await
            .json_result()
            .unwrap();
    assert_eq!(result, serde_json::json!([]));

    /* Don't actually test that this does 257 jobs or that will take forever. */
    let job =
        RunJob::from(JobPayload::RawFlow { value: flow.clone(), path: None, restarted_from: None })
            .arg("items", json!((0..50).collect::<Vec<_>>()))
            .run_until_complete(&db, false, server.addr.port())
            .await;
    // println!("{:#?}", job);
    let result = job.json_result().unwrap();
    assert!(matches!(result, serde_json::Value::Array(_)));
    assert!(result[2]["error"]
        .as_object()
        .unwrap()
        .get("message")
        .unwrap()
        .as_str()
        .unwrap()
        .contains("2"));
    Ok(())
}

#[cfg(feature = "deno_core")]
#[sqlx::test(fixtures("base"))]
async fn test_deno_flow(db: Pool<Postgres>) -> anyhow::Result<()> {
    initialize_tracing().await;

    let server = ApiServer::start(db.clone()).await?;

    let numbers = "export function main() { return [1, 2, 3]; }";
    let doubles = "export function main(n) { return n * 2; }";

    let flow = {
        use windmill_common::flows::{FlowModule, FlowModuleValue};

        FlowValue {
            modules: vec![
                FlowModule {
                    id: "a".to_string(),
                    value: FlowModuleValue::RawScript {
                        input_transforms: Default::default(),
                        language: ScriptLang::Deno,
                        content: numbers.to_string(),
                        path: None,
                        lock: None,
                        tag: None,
                        custom_concurrency_key: None,
                        concurrent_limit: None,
                        concurrency_time_window_s: None,
                        is_trigger: None,
                        assets: None,
                    }
                    .into(),
                    stop_after_if: Default::default(),
                    stop_after_all_iters_if: Default::default(),
                    summary: Default::default(),
                    suspend: Default::default(),
                    retry: None,
                    sleep: None,
                    cache_ttl: None,
                    mock: None,
                    timeout: None,
                    priority: None,
                    delete_after_use: None,
                    continue_on_error: None,
                    skip_if: None,
                    apply_preprocessor: None,
                    pass_flow_input_directly: None,
                },
                FlowModule {
                    id: "b".to_string(),
                    value: FlowModuleValue::ForloopFlow {
                        iterator: InputTransform::Javascript { expr: "result".to_string() },
                        skip_failures: false,
                        parallel: false,
                        parallelism: None,
                        modules: vec![FlowModule {
                            id: "c".to_string(),
                            value: FlowModuleValue::RawScript {
                                input_transforms: [(
                                    "n".to_string(),
                                    InputTransform::Javascript {
                                        expr: "flow_input.iter.value".to_string(),
                                    },
                                )]
                                .into(),
                                language: ScriptLang::Deno,
                                content: doubles.to_string(),
                                path: None,
                                lock: None,
                                tag: None,
                                custom_concurrency_key: None,
                                concurrent_limit: None,
                                concurrency_time_window_s: None,
                                is_trigger: None,
                                assets: None,
                            }
                            .into(),
                            stop_after_if: Default::default(),
                            stop_after_all_iters_if: Default::default(),
                            summary: Default::default(),
                            suspend: Default::default(),
                            retry: None,
                            sleep: None,
                            cache_ttl: None,
                            mock: None,
                            timeout: None,
                            priority: None,
                            delete_after_use: None,
                            continue_on_error: None,
                            skip_if: None,
                            apply_preprocessor: None,
                            pass_flow_input_directly: None,
                        }],
                        modules_node: None,
                    }
                    .into(),
                    stop_after_if: Default::default(),
                    stop_after_all_iters_if: Default::default(),
                    summary: Default::default(),
                    suspend: Default::default(),
                    retry: None,
                    sleep: None,
                    cache_ttl: None,
                    mock: None,
                    timeout: None,
                    priority: None,
                    delete_after_use: None,
                    continue_on_error: None,
                    skip_if: None,
                    apply_preprocessor: None,
                    pass_flow_input_directly: None,
                },
            ],
            same_worker: false,
            ..Default::default()
        }
    };

    let job = JobPayload::RawFlow { value: flow, path: None, restarted_from: None };
    let port = server.addr.port();

    for i in 0..50 {
        println!("deno flow iteration: {}", i);
        let job = run_job_in_new_worker_until_complete(&db, false, job.clone(), port).await;
        // println!("job: {:#?}", job.flow_status);
        let result = job.json_result().unwrap();
        assert_eq!(result, serde_json::json!([2, 4, 6]), "iteration: {}", i);
    }
    Ok(())
}

#[cfg(feature = "python")]
#[sqlx::test(fixtures("base"))]
async fn test_identity(db: Pool<Postgres>) -> anyhow::Result<()> {
    initialize_tracing().await;

    let server = ApiServer::start(db.clone()).await?;

    let flow: FlowValue = serde_json::from_value(serde_json::json!({
        "modules": [{
                "value": {
                    "type": "rawscript",
                    "language": "python3",
                    "content": "def main(): return 42",
                }}, {
                    "value": {
                        "type": "identity",
                    },
                }, {
                    "value": {
                        "type": "identity",
                    },
                }, {
                    "value": {
                        "type": "identity",
                    },
                }],
    }))
    .unwrap();

    let result =
        RunJob::from(JobPayload::RawFlow { value: flow.clone(), path: None, restarted_from: None })
            .run_until_complete(&db, false, server.addr.port())
            .await
            .json_result()
            .unwrap();
    assert_eq!(result, serde_json::json!(42));
    Ok(())
}

#[cfg(feature = "deno_core")]
#[sqlx::test(fixtures("base"))]
async fn test_deno_flow_same_worker(db: Pool<Postgres>) -> anyhow::Result<()> {
    initialize_tracing().await;

    let server = ApiServer::start(db.clone()).await?;

    let write_file = r#"export async function main(loop: boolean, i: number, path: string) {  
            await Deno.writeTextFile(`./shared/${path}`, `${loop} ${i}`);
        }"#
    .to_string();

    let flow = FlowValue {
            modules: vec![
                FlowModule {
                    id: "a".to_string(),
                    value: FlowModuleValue::RawScript {
                        input_transforms: [
                            (
                                "loop".to_string(),
                                InputTransform::Static { value: windmill_common::worker::to_raw_value(&false) },
                            ),
                            ("i".to_string(), InputTransform::Static { value: windmill_common::worker::to_raw_value(&1) }),
                            (
                                "path".to_string(),
                                InputTransform::Static { value: windmill_common::worker::to_raw_value(&"outer.txt") },
                            ),
                        ]
                        .into(),
                        language: ScriptLang::Deno,
                        content: write_file.clone(),
                        path: None,
                        lock: None,
                        tag: None,
                        custom_concurrency_key: None,
                        concurrent_limit: None,
                        concurrency_time_window_s: None,
                        is_trigger: None,
                        assets: None,

                    }.into(),
                    stop_after_if: Default::default(),
                    stop_after_all_iters_if: Default::default(),
                    summary: Default::default(),
                    suspend: Default::default(),
                    retry: None,
                    sleep: None,
                    cache_ttl: None,
                    mock: None,
                    timeout: None,
                    priority: None,
                    delete_after_use: None,
                    continue_on_error: None,
                    skip_if: None,
                    apply_preprocessor: None,
                    pass_flow_input_directly: None,
                },
                FlowModule {
                    id: "b".to_string(),
                    value: FlowModuleValue::ForloopFlow {
                        iterator: InputTransform::Static { value: windmill_common::worker::to_raw_value(&[1, 2, 3]) },
                        skip_failures: false,
                        parallel: false,
                        parallelism: None,
                        modules: vec![
                            FlowModule {
                                id: "d".to_string(),
                                value: FlowModuleValue::RawScript {
                                    input_transforms: [
                                        (
                                            "i".to_string(),
                                            InputTransform::Javascript {
                                                expr: "flow_input.iter.value".to_string(),
                                            },
                                        ),
                                        (
                                            "loop".to_string(),
                                            InputTransform::Static { value: windmill_common::worker::to_raw_value(&true) },
                                        ),
                                        (
                                            "path".to_string(),
                                            InputTransform::Static { value: windmill_common::worker::to_raw_value(&"inner.txt") },
                                        ),
                                    ]
                                    .into(),
                                    language: ScriptLang::Deno,
                                    content: write_file,
                                    path: None,
                                    lock: None,
                                    tag: None,
                                    custom_concurrency_key: None,
                                    concurrent_limit: None,
                                    concurrency_time_window_s: None,
                                    is_trigger: None,
                                    assets: None,
                                }.into(),
                                stop_after_if: Default::default(),
                                stop_after_all_iters_if: Default::default(),
                                summary: Default::default(),
                                suspend: Default::default(),
                                retry: None,
                                sleep: None,
                                cache_ttl: None,
                                mock: None,
                                timeout: None,
                                priority: None,
                                delete_after_use: None,
                                continue_on_error: None,
                                skip_if: None,
                                apply_preprocessor: None,
                                pass_flow_input_directly: None,
                            },
                            FlowModule {
                                id: "e".to_string(),
                                value: FlowModuleValue::RawScript {
                                    input_transforms: [(
                                        "path".to_string(),
                                        InputTransform::Static { value: windmill_common::worker::to_raw_value(&"inner.txt") },
                                    ), (
                                        "path2".to_string(),
                                        InputTransform::Static { value: windmill_common::worker::to_raw_value(&"outer.txt") },
                                    )]
                                    .into(),
                                    language: ScriptLang::Deno,
                                    content: r#"export async function main(path: string, path2: string) {  
                                        return await Deno.readTextFile(`./shared/${path}`) + "," + await Deno.readTextFile(`./shared/${path2}`);
                                    }"#
                                    .to_string(),
                                    path: None,
                                    lock: None,
                                    tag: None,
                                    custom_concurrency_key: None,
                                    concurrent_limit: None,
                                    concurrency_time_window_s: None,
                                    is_trigger: None,
                                    assets: None,

                                }.into(),
                                stop_after_if: Default::default(),
                                stop_after_all_iters_if: Default::default(),
                                summary: Default::default(),
                                suspend: Default::default(),
                                retry: None,
                                sleep: None,
                                cache_ttl: None,
                                mock: None,
                                timeout: None,
                                priority: None,
                                delete_after_use: None,
                                continue_on_error: None,
                                skip_if: None,
                                apply_preprocessor: None,
                                pass_flow_input_directly: None,
                            },
                        ],
                        modules_node: None,
                    }.into(),
                    stop_after_if: Default::default(),
                    stop_after_all_iters_if: Default::default(),
                    summary: Default::default(),
                    suspend: Default::default(),
                    retry: None,
                    sleep: None,
                    cache_ttl: None,
                    mock: None,
                    timeout: None,
                    priority: None,
                    delete_after_use: None,
                    continue_on_error: None,
                    skip_if: None,
                    apply_preprocessor: None,
                    pass_flow_input_directly: None,
                },
                FlowModule {
                    id: "c".to_string(),
                    value: FlowModuleValue::RawScript {
                        input_transforms: [
                            (
                                "loops".to_string(),
                                InputTransform::Javascript { expr: "results.b".to_string() },
                            ),
                            (
                                "path".to_string(),
                                InputTransform::Static { value: windmill_common::worker::to_raw_value(&"outer.txt") },
                            ),
                            (
                                "path2".to_string(),
                                InputTransform::Static { value: windmill_common::worker::to_raw_value(&"inner.txt") },
                            ),
                        ]
                        .into(),
                        language: ScriptLang::Deno,
                        content: r#"export async function main(path: string, loops: string[], path2: string) {
                            return await Deno.readTextFile(`./shared/${path}`) + "," + loops + "," + await Deno.readTextFile(`./shared/${path2}`);
                        }"#
                        .to_string(),
                        path: None,
                        lock: None,
                        tag: None,
                        custom_concurrency_key: None,
                        concurrent_limit: None,
                        concurrency_time_window_s: None,
                        is_trigger: None,
                        assets: None,
                    }.into(),
                    stop_after_if: Default::default(),
                    stop_after_all_iters_if: Default::default(),
                    summary: Default::default(),
                    suspend: Default::default(),
                    retry: None,
                    sleep: None,
                    cache_ttl: None,
                    mock: None,
                    timeout: None,
                    priority: None,
                    delete_after_use: None,
                    continue_on_error: None,
                    skip_if: None,
                    apply_preprocessor: None,
                    pass_flow_input_directly: None,
                },
            ],
            same_worker: true,
            ..Default::default()
        };

    let job = JobPayload::RawFlow { value: flow, path: None, restarted_from: None };

    let result = run_job_in_new_worker_until_complete(&db, false, job.clone(), server.addr.port())
        .await
        .json_result()
        .unwrap();
    assert_eq!(
        result,
        serde_json::json!("false 1,true 1,false 1,true 2,false 1,true 3,false 1,true 3")
    );
    Ok(())
}
#[sqlx::test(fixtures("base"))]
async fn test_flow_result_by_id(db: Pool<Postgres>) -> anyhow::Result<()> {
    initialize_tracing().await;

    let server: ApiServer = ApiServer::start(db.clone()).await?;
    let port = server.addr.port();

    let flow: FlowValue = serde_json::from_value(json!({
            "modules": [
                {
                    "id": "a",
                    "value": {
                        "type": "rawscript",
                        "language": "deno",
                        "content": "export function main(){ return 42 }",
                    }
                },
                {
                    "value": {
                        "branches": [
                            {
                                "modules": [{
                                    "value": {
                                        "branches": [{"modules": [                {
                                            "id": "d",
                                            "value": {
                                                "input_transforms": {"v": {"type": "javascript", "expr": "results.a"}},
                                                "type": "rawscript",
                                                "language": "deno",
                                                "content": "export function main(v){ return v }",
                                            }

                                        },]}],
                                        "type": "branchall",
                                    }
                                }],
                            }],
                            "type": "branchall",
                        },
                    }
            ],
        }))
        .unwrap();

    let job = JobPayload::RawFlow { value: flow, path: None, restarted_from: None };
    let result = run_job_in_new_worker_until_complete(&db, false, job.clone(), port)
        .await
        .json_result()
        .unwrap();
    assert_eq!(result, serde_json::json!([[42]]));
    Ok(())
}

#[cfg(feature = "deno_core")]
#[sqlx::test(fixtures("base"))]
async fn test_stop_after_if(db: Pool<Postgres>) -> anyhow::Result<()> {
    initialize_tracing().await;
    // let server = ApiServer::start(db.clone()).await?;
    // let port = server.addr.port();

    let port = 123;
    let flow: FlowValue = serde_json::from_value(serde_json::json!({
        "modules": [
            {
                "id": "a",
                "value": {
                    "input_transforms": { "n": { "type": "javascript", "expr": "flow_input.n" } },
                    "type": "rawscript",
                    "language": "python3",
                    "content": "def main(n): return n",
                },
                "stop_after_if": {
                    "expr": "result < 0",
                    "skip_if_stopped": false,
                },
            },
            {
                "id": "b",
                "value": {
                    "input_transforms": { "n": { "type": "javascript", "expr": "results.a" } },
                    "type": "rawscript",
                    "language": "python3",
                    "content": "def main(n): return f'last step saw {n}'",
                },
            },
        ],
    }))
    .unwrap();
    let job = JobPayload::RawFlow { value: flow, path: None, restarted_from: None };

    let result = RunJob::from(job.clone())
        .arg("n", json!(123))
        .run_until_complete(&db, false, port)
        .await
        .json_result()
        .unwrap();
    assert_eq!(json!("last step saw 123"), result);

    let cjob = RunJob::from(job.clone())
        .arg("n", json!(-123))
        .run_until_complete(&db, false, port)
        .await;

    let result = cjob.json_result().unwrap();
    assert_eq!(json!(-123), result);
    Ok(())
}

#[cfg(feature = "deno_core")]
#[sqlx::test(fixtures("base"))]
async fn test_stop_after_if_nested(db: Pool<Postgres>) -> anyhow::Result<()> {
    initialize_tracing().await;
    // let server = ApiServer::start(db.clone()).await?;
    // let port = server.addr.port();

    let port = 123;
    let flow: FlowValue = serde_json::from_value(serde_json::json!({
        "modules": [
            {
                "id": "a",
                "value": {
                    "branches": [{"modules": [{
                    "id": "b",
                    "value": {
                        "input_transforms": { "n": { "type": "javascript", "expr": "flow_input.n" } },
                        "type": "rawscript",
                        "language": "python3",
                        "content": "def main(n): return n",
                    },
                    "stop_after_if": {
                        "expr": "result < 0",
                        "skip_if_stopped": false,
                    }}]}],
                    "type": "branchall",
                    "parallel": false,
                },
            },
            {
                "id": "c",
                "value": {
                    "input_transforms": { "n": { "type": "javascript", "expr": "results.a" } },
                    "type": "rawscript",
                    "language": "python3",
                    "content": "def main(n): return f'last step saw {n}'",
                },
            },
        ],
    }))
    .unwrap();
    let job = JobPayload::RawFlow { value: flow, path: None, restarted_from: None };

    let result = RunJob::from(job.clone())
        .arg("n", json!(123))
        .run_until_complete(&db, false, port)
        .await
        .json_result()
        .unwrap();
    assert_eq!(json!("last step saw [123]"), result);

    let cjob = RunJob::from(job.clone())
        .arg("n", json!(-123))
        .run_until_complete(&db, false, port)
        .await;

    let result = cjob.json_result().unwrap();
    assert_eq!(json!([-123]), result);
    Ok(())
}

#[cfg(all(feature = "deno_core", feature = "python"))]
#[sqlx::test(fixtures("base"))]
async fn test_python_flow(db: Pool<Postgres>) -> anyhow::Result<()> {
    initialize_tracing().await;
    let server = ApiServer::start(db.clone()).await?;
    let port = server.addr.port();

    let numbers = "def main(): return [1, 2, 3]";
    let doubles = "def main(n): return n * 2";

    let flow: FlowValue = serde_json::from_value(serde_json::json!( {
        "modules": [
            {
                "value": {
                    "type": "rawscript",
                    "language": "python3",
                    "content": numbers,
                },
            },
            {
                "value": {
                    "type": "forloopflow",
                    "iterator": { "type": "javascript", "expr": "result" },
                    "skip_failures": false,
                    "modules": [{
                        "value": {
                            "input_transforms": {
                                "n": {
                                    "type": "javascript",
                                    "expr": "flow_input.iter.value",
                                },
                            },
                            "type": "rawscript",
                            "language": "python3",
                            "content": doubles,
                        },
                    }],
                },
            },
        ],
    }))
    .unwrap();

    for i in 0..10 {
        println!("python flow iteration: {}", i);
        let result = run_job_in_new_worker_until_complete(
            &db,
            false,
            JobPayload::RawFlow { value: flow.clone(), path: None, restarted_from: None },
            port,
        )
        .await
        .json_result()
        .unwrap();

        assert_eq!(result, serde_json::json!([2, 4, 6]), "iteration: {i}");
    }
    Ok(())
}

#[cfg(feature = "python")]
#[sqlx::test(fixtures("base"))]
async fn test_python_flow_2(db: Pool<Postgres>) -> anyhow::Result<()> {
    initialize_tracing().await;
    let server = ApiServer::start(db.clone()).await?;
    let port = server.addr.port();

    let flow: FlowValue = serde_json::from_value(serde_json::json!({
            "modules": [
                {
                    "value": {
                        "input_transforms": {},
                        "type": "rawscript",
                        "content": "import wmill\ndef main():  return \"Hello\"",
                        "language": "python3"
                    },
                }
            ]
    }))
    .unwrap();

    for i in 0..10 {
        println!("python flow iteration: {}", i);
        let result = run_job_in_new_worker_until_complete(
            &db,
            false,
            JobPayload::RawFlow { value: flow.clone(), path: None, restarted_from: None },
            port,
        )
        .await
        .json_result()
        .unwrap();

        assert_eq!(result, serde_json::json!("Hello"), "iteration: {i}");
    }
    Ok(())
}

#[sqlx::test(fixtures("base"))]
async fn test_go_job(db: Pool<Postgres>) -> anyhow::Result<()> {
    initialize_tracing().await;
    let server = ApiServer::start(db.clone()).await?;
    let port = server.addr.port();

    let content = r#"
package inner

import "fmt"

func main(derp string) (string, error) {
	fmt.Println("Hello, 世界")
	return fmt.Sprintf("hello %s", derp), nil
}
        "#
    .to_owned();

    let result = RunJob::from(JobPayload::Code(RawCode {
        hash: None,
        content,
        path: None,
        lock: None,
        language: ScriptLang::Go,
        custom_concurrency_key: None,
        concurrent_limit: None,
        concurrency_time_window_s: None,
        cache_ttl: None,
        dedicated_worker: None,
        custom_debounce_key: None,
        debounce_delay_s: None,
    }))
    .arg("derp", json!("world"))
    .run_until_complete(&db, false, port)
    .await
    .json_result()
    .unwrap();

    assert_eq!(result, serde_json::json!("hello world"));
    Ok(())
}

#[cfg(feature = "rust")]
#[sqlx::test(fixtures("base"))]
async fn test_rust_job(db: Pool<Postgres>) -> anyhow::Result<()> {
    initialize_tracing().await;
    let server = ApiServer::start(db.clone()).await?;
    let port = server.addr.port();

    let content = r#"
fn main(world: String) -> Result<String, String> {
    println!("Which world to greet today?");
    Ok(format!("Hello {}!", world))
}
        "#
    .to_owned();

    let result = RunJob::from(JobPayload::Code(RawCode {
        hash: None,
        content,
        path: None,
        lock: None,
        language: ScriptLang::Rust,
        custom_concurrency_key: None,
        concurrent_limit: None,
        concurrency_time_window_s: None,
        cache_ttl: None,
        dedicated_worker: None,
        custom_debounce_key: None,
        debounce_delay_s: None,
    }))
    .arg("world", json!("Hyrule"))
    .run_until_complete(&db, false, port)
    .await
    .json_result()
    .unwrap();

    assert_eq!(result, serde_json::json!("Hello Hyrule!"));
    Ok(())
}

// #[sqlx::test(fixtures("base"))]
// async fn test_csharp_job(db: Pool<Postgres>) -> anyhow::Result<()> {
//     initialize_tracing().await;
//     let server = ApiServer::start(db.clone()).await?;
//     let port = server.addr.port();
//
//     let content = r#"
// using System;
//
// class Script
// {
//     public static string Main(string world, int b = 2)
//     {
//         Console.WriteLine($"Hello {world} - {b}. This is a log line");
//         return $"Hello {world} - {b}";
//     }
// }
//         "#
//     .to_owned();
//
//     let result = RunJob::from(JobPayload::Code(RawCode {
//         hash: None,
//         content,
//         path: None,
//         lock: None,
//         language: ScriptLang::CSharp,
//         custom_concurrency_key: None,
//         concurrent_limit: None,
//         concurrency_time_window_s: None,
//         cache_ttl: None,
//         dedicated_worker: None,
//     }))
//     .arg("world", json!("Arakis"))
//     .arg("b", json!(3))
//     .run_until_complete(&db, false, port)
//     .await
//     .json_result()
//     .unwrap();
//
//     assert_eq!(result, serde_json::json!("Hello Arakis - 3"));
// }

#[sqlx::test(fixtures("base"))]
async fn test_bash_job(db: Pool<Postgres>) -> anyhow::Result<()> {
    initialize_tracing().await;
    let server = ApiServer::start(db.clone()).await?;
    let port = server.addr.port();

    let content = r#"
msg="$1"
echo "hello $msg"
"#
    .to_owned();

    let job = RunJob::from(JobPayload::Code(RawCode {
        hash: None,
        content,
        path: None,
        lock: None,
        language: ScriptLang::Bash,
        custom_concurrency_key: None,
        concurrent_limit: None,
        concurrency_time_window_s: None,
        cache_ttl: None,
        dedicated_worker: None,
        custom_debounce_key: None,
        debounce_delay_s: None,
    }))
    .arg("msg", json!("world"))
    .run_until_complete(&db, false, port)
    .await;
    assert_eq!(job.json_result(), Some(json!("hello world")));
    Ok(())
}

#[cfg(feature = "nu")]
#[sqlx::test(fixtures("base"))]
async fn test_nu_job(db: Pool<Postgres>) -> anyhow::Result<()> {
    initialize_tracing().await;
    let server = ApiServer::start(db.clone()).await?;
    let port = server.addr.port();

    let content = r#"
def main [ msg: string ] {
    "hello " + $msg
}
"#
    .to_owned();

    let job = RunJob::from(JobPayload::Code(RawCode {
        hash: None,
        content,
        path: None,
        lock: None,
        language: ScriptLang::Nu,
        custom_concurrency_key: None,
        concurrent_limit: None,
        concurrency_time_window_s: None,
        cache_ttl: None,
        dedicated_worker: None,
        custom_debounce_key: None,
        debounce_delay_s: None,
    }))
    .arg("msg", json!("world"))
    .run_until_complete(&db, false, port)
    .await;
    assert_eq!(job.json_result(), Some(json!("hello world")));
    Ok(())
}

#[cfg(feature = "nu")]
#[sqlx::test(fixtures("base"))]
async fn test_nu_job_full(db: Pool<Postgres>) -> anyhow::Result<()> {
    initialize_tracing().await;
    let server = ApiServer::start(db.clone()).await?;
    let port = server.addr.port();

    let content = r#"
def main [ 
  # Required
  ## Primitive
  a
  b: any
  c: bool
  d: float
  e: datetime
  f: string
  j: nothing
  ## Nesting
  g: record
  h: list<string>
  i: table
  # Optional
  m?
  n = "foo"
  o: any = "foo"
  p?: any
  # TODO: ...x
 ] {
    0
}
        "#
    .to_owned();

    let result = RunJob::from(JobPayload::Code(RawCode {
        hash: None,
        content,
        path: None,
        lock: None,
        language: ScriptLang::Nu,
        custom_concurrency_key: None,
        concurrent_limit: None,
        concurrency_time_window_s: None,
        cache_ttl: None,
        dedicated_worker: None,
        custom_debounce_key: None,
        debounce_delay_s: None,
    }))
    .arg("a", json!("3"))
    .arg("b", json!("null"))
    .arg("c", json!(true))
    .arg("d", json!(3.0))
    .arg("e", json!("2024-09-24T10:00:00.000Z"))
    .arg("f", json!("str"))
    .arg("j", json!(null))
    .arg("g", json!({"a": 32}))
    .arg("h", json!(["foo"]))
    .arg(
        "i",
        json!([
            {"a": 1, "b": "foo", "c": true},
            {"a": 2, "b": "baz", "c": false}
        ]),
    )
    .arg("n", json!("baz"))
    .run_until_complete(&db, false, port)
    .await
    .json_result()
    .unwrap();

    assert_eq!(result, serde_json::json!(0));
    Ok(())
}

#[cfg(feature = "java")]
#[sqlx::test(fixtures("base"))]
async fn test_java_job(db: Pool<Postgres>) -> anyhow::Result<()> {
    initialize_tracing().await;
    let server = ApiServer::start(db.clone()).await?;
    let port = server.addr.port();

    let content = r#"
public class Main {
  public static Object main(
    // Primitive
    int a,
    float b,
    // Objects
    Integer age,
    Float d
    ){
    return "hello world";
  }
}

"#
    .to_owned();

    let job = RunJob::from(JobPayload::Code(RawCode {
        hash: None,
        content,
        path: None,
        lock: None,
        language: ScriptLang::Java,
        custom_concurrency_key: None,
        concurrent_limit: None,
        concurrency_time_window_s: None,
        cache_ttl: None,
        dedicated_worker: None,
        custom_debounce_key: None,
        debounce_delay_s: None,
    }))
    .arg("a", json!(3))
    .arg("b", json!(3.0))
    .arg("age", json!(30))
    .arg("d", json!(3.0))
    .run_until_complete(&db, false, port)
    .await;
    assert_eq!(job.json_result(), Some(json!("hello world")));
    Ok(())
}

#[sqlx::test(fixtures("base"))]
async fn test_bun_job_datetime(db: Pool<Postgres>) -> anyhow::Result<()> {
    initialize_tracing().await;
    let server = ApiServer::start(db.clone()).await?;
    let port = server.addr.port();

    let content = r#"
export async function main(a: Date) {
    return typeof a;
}
        "#
    .to_owned();

    let result = RunJob::from(JobPayload::Code(RawCode {
        hash: None,
        content,
        path: None,
        lock: None,
        language: ScriptLang::Bun,
        custom_concurrency_key: None,
        concurrent_limit: None,
        concurrency_time_window_s: None,
        cache_ttl: None,
        dedicated_worker: None,
        custom_debounce_key: None,
        debounce_delay_s: None,
    }))
    .arg("a", json!("2024-09-24T10:00:00.000Z"))
    .run_until_complete(&db, false, port)
    .await
    .json_result()
    .unwrap();

    assert_eq!(result, serde_json::json!("object"));
    Ok(())
}

#[sqlx::test(fixtures("base"))]
async fn test_deno_job_datetime(db: Pool<Postgres>) -> anyhow::Result<()> {
    initialize_tracing().await;
    let server = ApiServer::start(db.clone()).await?;
    let port = server.addr.port();

    let content = r#"
export async function main(a: Date) {
    return typeof a;
}
        "#
    .to_owned();

    let result = RunJob::from(JobPayload::Code(RawCode {
        hash: None,
        content,
        path: None,
        lock: None,
        language: ScriptLang::Deno,
        custom_concurrency_key: None,
        concurrent_limit: None,
        concurrency_time_window_s: None,
        cache_ttl: None,
        dedicated_worker: None,
        custom_debounce_key: None,
        debounce_delay_s: None,
    }))
    .arg("a", json!("2024-09-24T10:00:00.000Z"))
    .run_until_complete(&db, false, port)
    .await
    .json_result()
    .unwrap();

    assert_eq!(result, serde_json::json!("object"));
    Ok(())
}

#[cfg(feature = "python")]
#[sqlx::test(fixtures("base"))]
async fn test_python_job_datetime_and_bytes(db: Pool<Postgres>) -> anyhow::Result<()> {
    initialize_tracing().await;
    let server = ApiServer::start(db.clone()).await?;
    let port = server.addr.port();

    let content = r#"
from datetime import datetime
def main(a: datetime, b: bytes):
    return (isinstance(a, datetime), isinstance(b, bytes))
        "#
    .to_owned();

    let result = RunJob::from(JobPayload::Code(RawCode {
        hash: None,
        content,
        path: None,
        lock: None,
        language: ScriptLang::Python3,
        custom_concurrency_key: None,
        concurrent_limit: None,
        concurrency_time_window_s: None,
        cache_ttl: None,
        dedicated_worker: None,
        custom_debounce_key: None,
        debounce_delay_s: None,
    }))
    .arg("a", json!("2024-09-24T10:00:00.000Z"))
    .arg("b", json!("dGVzdA=="))
    .run_until_complete(&db, false, port)
    .await
    .json_result()
    .unwrap();

    assert_eq!(result, serde_json::json!([true, true]));
    Ok(())
}

#[cfg(feature = "deno_core")]
#[sqlx::test(fixtures("base"))]
async fn test_empty_loop_1(db: Pool<Postgres>) -> anyhow::Result<()> {
    initialize_tracing().await;
    let server = ApiServer::start(db.clone()).await?;
    let port = server.addr.port();

    let flow: FlowValue = serde_json::from_value(serde_json::json!({
        "modules": [
            {
                "id": "a",
                "value": {
                    "type": "forloopflow",
                    "iterator": { "type": "static", "value": [] },
                    "modules": [
                        {
                            "value": {
                                "input_transforms": {
                                    "n": {
                                        "type": "javascript",
                                        "expr": "flow_input.iter.value",
                                    },
                                },
                                "type": "rawscript",
                                "language": "python3",
                                "content": "def main(n): return n",
                            },
                        }
                    ],
                },
            },
            {
                "value": {
                    "input_transforms": {
                        "items": {
                            "type": "javascript",
                            "expr": "results.a",
                        },
                    },
                    "type": "rawscript",
                    "language": "python3",
                    "content": "def main(items): return sum(items)",
                },
            },
        ],
    }))
    .unwrap();

    let flow = JobPayload::RawFlow { value: flow, path: None, restarted_from: None };
    let result = run_job_in_new_worker_until_complete(&db, false, flow, port)
        .await
        .json_result()
        .unwrap();

    assert_eq!(result, serde_json::json!(0));
    Ok(())
}

#[cfg(feature = "deno_core")]
#[sqlx::test(fixtures("base"))]
async fn test_invalid_first_step(db: Pool<Postgres>) -> anyhow::Result<()> {
    initialize_tracing().await;
    let server = ApiServer::start(db.clone()).await?;
    let port = server.addr.port();

    let flow: FlowValue = serde_json::from_value(serde_json::json!({
        "modules": [
            {
                "value": {
                    "type": "forloopflow",
                    "iterator": { "type": "javascript", "expr": "flow_input" },
                    "modules": [
                        {
                            "value": {
                                "type": "identity",
                            },
                        }
                    ],
                },
            },
            {
                "value": {
                    "type": "identity",
                },
            },
        ],
    }))
    .unwrap();

    let flow = JobPayload::RawFlow { value: flow, path: None, restarted_from: None };
    let job = run_job_in_new_worker_until_complete(&db, false, flow, port).await;

    assert!(
        serde_json::to_string(&job.json_result().unwrap()).unwrap().contains("Expected an array value in the iterator expression, found: invalid type: map, expected a sequence at line 1 column 0")
    );
    Ok(())
}

#[sqlx::test(fixtures("base"))]
async fn test_empty_loop_2(db: Pool<Postgres>) -> anyhow::Result<()> {
    initialize_tracing().await;
    let server = ApiServer::start(db.clone()).await?;
    let port = server.addr.port();

    let flow: FlowValue = serde_json::from_value(serde_json::json!({
        "modules": [
            {
                "value": {
                    "type": "forloopflow",
                    "iterator": { "type": "static", "value": [] },
                    "modules": [
                        {
                            "value": {
                                "input_transforms": {
                                    "n": {
                                        "type": "javascript",
                                        "expr": "flow_input.iter.value",
                                    },
                                },
                                "type": "rawscript",
                                "language": "python3",
                                "content": "def main(n): return n",
                            },
                        }
                    ],
                },
            },
        ],
    }))
    .unwrap();

    let flow = JobPayload::RawFlow { value: flow, path: None, restarted_from: None };
    let result = run_job_in_new_worker_until_complete(&db, false, flow, port)
        .await
        .json_result()
        .unwrap();

    assert_eq!(result, serde_json::json!([]));
    Ok(())
}

#[cfg(feature = "deno_core")]
#[sqlx::test(fixtures("base"))]
async fn test_step_after_loop(db: Pool<Postgres>) -> anyhow::Result<()> {
    initialize_tracing().await;
    let server = ApiServer::start(db.clone()).await?;
    let port = server.addr.port();
    let flow: FlowValue = serde_json::from_value(serde_json::json!({
        "modules": [
            {
                "id": "a",
                "value": {
                    "type": "forloopflow",
                    "iterator": { "type": "static", "value": [2,3,4] },
                    "modules": [
                        {
                            "value": {
                                "input_transforms": {
                                    "n": {
                                        "type": "javascript",
                                        "expr": "flow_input.iter.value",
                                    },
                                },
                                "type": "rawscript",
                                "language": "python3",
                                "content": "def main(n): return n",
                            } ,
                        }
                    ],
                },
            },
            {
                "value": {
                    "input_transforms": {
                        "items": {
                            "type": "javascript",
                            "expr": "results.a",
                        },
                    },
                    "type": "rawscript",
                    "language": "python3",
                    "content": "def main(items): return sum(items)",
                },
            },
        ],
    }))
    .unwrap();

    let flow = JobPayload::RawFlow { value: flow, path: None, restarted_from: None };
    let result = run_job_in_new_worker_until_complete(&db, false, flow, port)
        .await
        .json_result()
        .unwrap();

    assert_eq!(result, serde_json::json!(9));
    Ok(())
}

fn module_add_item_to_list(i: i32, id: &str) -> serde_json::Value {
    json!({
        "id": format!("id_{}", i.to_string().replace("-", "_")),
        "value": {
            "input_transforms": {
                "array": {
                    "type": "javascript",
                    "expr": format!("results.{id}"),
                },
                "i": {
                    "type": "static",
                    "value": json!(i),
                }
            },
            "type": "rawscript",
            "language": "deno",
            "content": "export function main(array, i){ array.push(i); return array }",
        }
    })
}

fn module_failure() -> serde_json::Value {
    json!({
        "value": {
            "input_transforms": {},
            "type": "rawscript",
            "language": "deno",
            "content": "export function main(){ throw Error('failure') }",
        }
    })
}

#[sqlx::test(fixtures("base"))]
async fn test_branchone_simple(db: Pool<Postgres>) -> anyhow::Result<()> {
    initialize_tracing().await;
    let server = ApiServer::start(db.clone()).await?;
    let port = server.addr.port();

    let flow: FlowValue = serde_json::from_value(json!({
        "modules": [
            {
                "id": "a",
                "value": {
                    "type": "rawscript",
                    "language": "deno",
                    "content": "export function main(){ return [1] }",
                }
            },
            {
                "value": {
                    "branches": [],
                    "default": [module_add_item_to_list(2, "a")],
                    "type": "branchone",
                }
            },
        ],
    }))
    .unwrap();

    let flow = JobPayload::RawFlow { value: flow, path: None, restarted_from: None };
    let result = run_job_in_new_worker_until_complete(&db, false, flow, port)
        .await
        .json_result()
        .unwrap();

    assert_eq!(result, serde_json::json!([1, 2]));
    Ok(())
}

#[cfg(feature = "deno_core")]
#[sqlx::test(fixtures("base"))]
async fn test_branchone_with_cond(db: Pool<Postgres>) -> anyhow::Result<()> {
    initialize_tracing().await;
    let server = ApiServer::start(db.clone()).await?;
    let port = server.addr.port();

    let flow: FlowValue = serde_json::from_value(json!({
        "modules": [
            {
                "id": "a",
                "value": {
                    "type": "rawscript",
                    "language": "deno",
                    "content": "export function main(){ return [1] }",
                }
            },
            {
                "value": {
                    "branches": [{"expr": "results.a[0] == 1", "modules": [module_add_item_to_list(3, "a")]}],
                    "default": [module_add_item_to_list(2, "a")],
                    "type": "branchone",
                }
            },
        ],
    }))
    .unwrap();

    let flow = JobPayload::RawFlow { value: flow, path: None, restarted_from: None };
    let result = run_job_in_new_worker_until_complete(&db, false, flow, port)
        .await
        .json_result()
        .unwrap();

    assert_eq!(result, serde_json::json!([1, 3]));
    Ok(())
}

#[cfg(feature = "deno_core")]
#[sqlx::test(fixtures("base"))]
async fn test_branchall_sequential(db: Pool<Postgres>) -> anyhow::Result<()> {
    initialize_tracing().await;
    let server = ApiServer::start(db.clone()).await?;
    let port = server.addr.port();

    let flow: FlowValue = serde_json::from_value(json!({
        "modules": [
            {
                "id": "a",
                "value": {
                    "type": "rawscript",
                    "language": "deno",
                    "content": "export function main(){ return [1] }",
                }
            },
            {
                "value": {
                    "branches": [
                        {"modules": [module_add_item_to_list(2, "a")]},
                        {"modules": [module_add_item_to_list(3, "a")]}],
                    "type": "branchall",
                    "parallel": true,
                }
            },
        ],
    }))
    .unwrap();

    let flow = JobPayload::RawFlow { value: flow, path: None, restarted_from: None };
    let result = run_job_in_new_worker_until_complete(&db, false, flow, port)
        .await
        .json_result()
        .unwrap();

    assert_eq!(result, serde_json::json!([[1, 2], [1, 3]]));
    Ok(())
}

#[cfg(feature = "deno_core")]
#[sqlx::test(fixtures("base"))]
async fn test_branchall_simple(db: Pool<Postgres>) -> anyhow::Result<()> {
    initialize_tracing().await;
    let server = ApiServer::start(db.clone()).await?;
    let port = server.addr.port();

    let flow: FlowValue = serde_json::from_value(json!({
        "modules": [
            {
                "id": "a",
                "value": {
                    "type": "rawscript",
                    "language": "deno",
                    "content": "export function main(){ return [1] }",
                }
            },
            {
                "value": {
                    "branches": [
                        {"modules": [module_add_item_to_list(2, "a")]},
                        {"modules": [module_add_item_to_list(3, "a")]}],
                    "type": "branchall",
                }
            },
        ],
    }))
    .unwrap();

    let flow = JobPayload::RawFlow { value: flow, path: None, restarted_from: None };
    let result = run_job_in_new_worker_until_complete(&db, false, flow, port)
        .await
        .json_result()
        .unwrap();

    assert_eq!(result, serde_json::json!([[1, 2], [1, 3]]));
    Ok(())
}

#[derive(Deserialize)]
struct ErrorResult {
    error: NamedError,
}

#[derive(Deserialize)]
struct NamedError {
    name: String,
}

#[sqlx::test(fixtures("base"))]
async fn test_branchall_skip_failure(db: Pool<Postgres>) -> anyhow::Result<()> {
    initialize_tracing().await;
    let server = ApiServer::start(db.clone()).await?;
    let port = server.addr.port();

    let flow: FlowValue = serde_json::from_value(json!({
        "modules": [
            {
                "id": "a",
                "value": {
                    "type": "rawscript",
                    "language": "deno",
                    "content": "export function main(){ return [1] }",
                }
            },
            {
                "value": {
                    "branches": [
                        {"modules": [module_failure()], "skip_failure": false},
                        {"modules": [module_add_item_to_list(3, "a")]}],
                    "type": "branchall",
                }
            },
        ],
    }))
    .unwrap();

    let flow = JobPayload::RawFlow { value: flow, path: None, restarted_from: None };
    let result = run_job_in_new_worker_until_complete(&db, false, flow, port)
        .await
        .json_result()
        .unwrap();

    assert_eq!(
        serde_json::from_value::<ErrorResult>(result.get(0).unwrap().clone())
            .unwrap()
            .error
            .name,
        "Error"
    );

    let flow: FlowValue = serde_json::from_value(json!({
        "modules": [
            {
                "id": "a",
                "value": {
                    "type": "rawscript",
                    "language": "deno",
                    "content": "export function main(){ return [1] }",
                }
            },
            {
                "value": {
                    "branches": [
                        {"modules": [module_failure()], "skip_failure": true},
                        {"modules": [module_add_item_to_list(2, "a")]}
                ],
                    "type": "branchall",
                }
            },
        ],
    }))
    .unwrap();

    let flow = JobPayload::RawFlow { value: flow, path: None, restarted_from: None };
    let result = run_job_in_new_worker_until_complete(&db, false, flow, port)
        .await
        .json_result()
        .unwrap();

    assert_eq!(
        serde_json::from_value::<ErrorResult>(result.get(0).unwrap().clone())
            .unwrap()
            .error
            .name,
        "Error"
    );
    Ok(())
}

#[cfg(feature = "deno_core")]
#[sqlx::test(fixtures("base"))]
async fn test_branchone_nested(db: Pool<Postgres>) -> anyhow::Result<()> {
    initialize_tracing().await;
    let server = ApiServer::start(db.clone()).await?;
    let port = server.addr.port();

    let flow: FlowValue = serde_json::from_value(json!({
        "modules": [
            {
                "id": "a",
                "value": {
                    "type": "rawscript",
                    "language": "deno",
                    "content": "export function main(){ return [] }",
                }
            },
            module_add_item_to_list(1, "a"),
            {
                "id": "b",
                "value": {
                    "branches": [
                        {
                            "expr": "false",
                            "modules": []
                        },
                        {
                            "expr": "true",
                            "modules": [                {
                                "value": {
                                    "branches": [
                                        {
                                            "expr": "false",
                                            "modules": []
                                        }],
                                    "default": [module_add_item_to_list(2, "id_1")],
                                    "type": "branchone",
                                }
                            }]
                        },
                    ],
                    "default": [module_add_item_to_list(-4, "id_1")],
                    "type": "branchone",
                }
            },
            module_add_item_to_list(3, "b"),
        ],
    }))
    .unwrap();

    let flow = JobPayload::RawFlow { value: flow, path: None, restarted_from: None };
    let result = run_job_in_new_worker_until_complete(&db, false, flow, port)
        .await
        .json_result()
        .unwrap();

    assert_eq!(result, serde_json::json!([1, 2, 3]));
    Ok(())
}

#[sqlx::test(fixtures("base"))]
async fn test_branchall_nested(db: Pool<Postgres>) -> anyhow::Result<()> {
    initialize_tracing().await;
    let server = ApiServer::start(db.clone()).await?;
    let port = server.addr.port();

    let flow: FlowValue = serde_json::from_value(json!({
        "modules": [
            {
                "id": "a",
                "value": {
                    "type": "rawscript",
                    "language": "deno",
                    "content": "export function main(){ return [1] }",
                }
            },
            {
                "value": {
                    "branches": [
                        {
                            "modules": [
                                    {
                                "id": "b",
                                "value": {
                                    "branches": [
                                        {"modules": [module_add_item_to_list(2, "a")]},
                                        {"modules": [module_add_item_to_list(3, "a")]}],
                                    "type": "branchall",
                                }
                            }, {
                                "value": {
                                    "branches": [
                                        {"modules": [module_add_item_to_list(4, "b")]},
                                        {"modules": [module_add_item_to_list(5, "b")]}],
                                    "type": "branchall",
                                }
                            }
                                    ]
                        },
                        {"modules": [module_add_item_to_list(6, "a")]}],
                        // "parallel": false,
                    "type": "branchall",
                }
            },
        ],
    }))
    .unwrap();

    let flow = JobPayload::RawFlow { value: flow, path: None, restarted_from: None };
    let result = run_job_in_new_worker_until_complete(&db, false, flow, port)
        .await
        .json_result()
        .unwrap();

    println!("{:#?}", result);
    assert_eq!(
        result,
        serde_json::json!([[[[1, 2], [1, 3], 4], [[1, 2], [1, 3], 5]], [1, 6]])
    );
    Ok(())
}

#[cfg(feature = "deno_core")]
#[sqlx::test(fixtures("base"))]
async fn test_failure_module(db: Pool<Postgres>) -> anyhow::Result<()> {
    initialize_tracing().await;
    let server = ApiServer::start(db.clone()).await?;
    let port = server.addr.port();

    let flow: FlowValue = serde_json::from_value(serde_json::json!({
            "modules": [{
                "id": "a",
                "value": {
                    "input_transforms": {
                        "l": { "type": "javascript", "expr": "[]", },
                        "n": { "type": "javascript", "expr": "flow_input.n", },
                    },
                    "type": "rawscript",
                    "language": "deno",
                    "content": "export function main(n, l) { if (n == 0) throw Error(JSON.stringify(l)); return { l: [...l, 0] } }",
                },
            }, {
                "id": "b",
                "value": {
                    "input_transforms": {
                        "l": { "type": "javascript", "expr": "results.a.l", },
                        "n": { "type": "javascript", "expr": "flow_input.n", },
                    },
                    "type": "rawscript",
                    "language": "deno",
                    "content": "export function main(n, l) { if (n == 1) throw Error(JSON.stringify(l)); return { l: [...l, 1] } }",
                },
            }, {
                "value": {
                    "input_transforms": {
                        "l": { "type": "javascript", "expr": "results.b.l", },
                        "n": { "type": "javascript", "expr": "flow_input.n", },
                    },
                    "type": "rawscript",
                    "language": "deno",
                    "content": "export function main(n, l) { if (n == 2) throw Error(JSON.stringify(l)); return { l: [...l, 2] } }",
                },
            }],
            "failure_module": {
                "value": {
                    "input_transforms": { "error": { "type": "javascript", "expr": "previous_result", } },
                    "type": "rawscript",
                    "language": "deno",
                    "content": "export function main(error) { return { 'from failure module': error } }",
                }
            },
        }))
        .unwrap();

    let result =
        RunJob::from(JobPayload::RawFlow { value: flow.clone(), path: None, restarted_from: None })
            .arg("n", json!(0))
            .run_until_complete(&db, false, port)
            .await
            .json_result()
            .unwrap();

    assert!(result["from failure module"]["error"]
        .as_object()
        .unwrap()
        .get("message")
        .unwrap()
        .as_str()
        .unwrap()
        .contains("[]"));

    let result =
        RunJob::from(JobPayload::RawFlow { value: flow.clone(), path: None, restarted_from: None })
            .arg("n", json!(1))
            .run_until_complete(&db, false, port)
            .await
            .json_result()
            .unwrap();

    assert!(result["from failure module"]["error"]
        .as_object()
        .unwrap()
        .get("message")
        .unwrap()
        .as_str()
        .unwrap()
        .contains("[0]"));

    let result =
        RunJob::from(JobPayload::RawFlow { value: flow.clone(), path: None, restarted_from: None })
            .arg("n", json!(2))
            .run_until_complete(&db, false, port)
            .await
            .json_result()
            .unwrap();

    assert!(result["from failure module"]["error"]
        .as_object()
        .unwrap()
        .get("message")
        .unwrap()
        .as_str()
        .unwrap()
        .contains("[0,1]"));

    let result =
        RunJob::from(JobPayload::RawFlow { value: flow.clone(), path: None, restarted_from: None })
            .arg("n", json!(3))
            .run_until_complete(&db, false, port)
            .await
            .json_result()
            .unwrap();
    assert_eq!(json!({ "l": [0, 1, 2] }), result);
    Ok(())
}

#[cfg(feature = "python")]
#[sqlx::test(fixtures("base"))]
async fn test_flow_lock_all(db: Pool<Postgres>) -> anyhow::Result<()> {
    use futures::StreamExt;
    initialize_tracing().await;
    let server = ApiServer::start(db.clone()).await?;
    let port = server.addr.port();

    let flow: windmill_api_client::types::OpenFlow = serde_json::from_value(serde_json::json!({
        "summary": "",
        "description": "",
        "value": {
            "modules": [
                {
                    "id": "a",
                    "value": {
                        "lock": null,
                        "path": null,
                        "type": "rawscript",
                        "content": "import wmill\n\ndef main():\n  return \"Test\"\n",
                        "language": "python3",
                        "input_transforms": {}
                    },
                    "summary": null,
                    "stop_after_if": null,
                    "input_transforms": {}
                },
                {
                    "id": "b",
                    "value": {
                        "lock": null,
                        "path": null,
                        "type": "rawscript",
                        "content": "import * as wmill from \"https://deno.land/x/windmill@v1.50.0/mod.ts\"\n\nexport async function main() {\n  return wmill\n}\n",
                        "language": "deno",
                        "input_transforms": {}
                    },
                    "summary": null,
                    "stop_after_if": null,
                    "input_transforms": {}
                },
                {
                    "id": "c",
                    "value": {
                        "lock": null,
                        "path": null,
                        "type": "rawscript",
                        "content": "package inner\n\nimport (\n\t\"fmt\"\n\t\"rsc.io/quote\"\n  wmill \"github.com/windmill-labs/windmill-go-client\"\n)\n\n// the main must return (interface{}, error)\n\nfunc main() (interface{}, error) {\n\tfmt.Println(\"Hello, World\")\n  // v, _ := wmill.GetVariable(\"g/all/pretty_secret\")\n  return \"Test\"\n}\n",
                        "language": "go",
                        "input_transforms": {}
                    },
                    "summary": null,
                    "stop_after_if": null,
                    "input_transforms": {}
                },
                {
                    "id": "d",
                    "value": {
                        "lock": null,
                        "path": null,
                        "type": "rawscript",
                        "content": "\n# the last line of the stdout is the return value\necho \"Hello $msg\"\n",
                        "language": "bash",
                        "input_transforms": {}
                    },
                    "summary": null,
                    "stop_after_if": null,
                    "input_transforms": {}
                }
            ],
            "failure_module": null
        },
        "schema": {
            "type": "object",
            "$schema": "https://json-schema.org/draft/2020-12/schema",
            "required": [],
            "properties": {}
        }
    }))
    .unwrap();

    let client = windmill_api_client::create_client(
        &format!("http://localhost:{port}"),
        "SECRET_TOKEN".to_owned(),
    );
    client
        .create_flow(
            "test-workspace",
            &CreateFlowBody {
                open_flow_w_path: windmill_api_client::types::OpenFlowWPath {
                    open_flow: flow,
                    path: "g/all/flow_lock_all".to_owned(),
                    tag: None,
                    ws_error_handler_muted: None,
                    priority: None,
                    dedicated_worker: None,
                    timeout: None,
                    visible_to_runner_only: None,
                    on_behalf_of_email: None,
                },
                draft_only: None,
                deployment_message: None,
            },
        )
        .await
        .unwrap();
    let mut str = listen_for_completed_jobs(&db).await;
    let listen_first_job = str.next();
    in_test_worker(&db, listen_first_job, port).await;

    let modules = client
        .get_flow_by_path("test-workspace", "g/all/flow_lock_all", None)
        .await
        .unwrap()
        .into_inner()
        .open_flow
        .value
        .modules;
    modules.into_iter()
        .for_each(|m| {
            assert!(matches!(
                m.value,
                windmill_api_client::types::FlowModuleValue::RawScript(RawScript {
                    language: windmill_api_client::types::RawScriptLanguage::Bash,
                    lock: Some(ref lock),
                    ..
                }) if lock.is_empty())
                || matches!(
                m.value,
                windmill_api_client::types::FlowModuleValue::RawScript(RawScript{
                    language: windmill_api_client::types::RawScriptLanguage::Go | windmill_api_client::types::RawScriptLanguage::Python3 | windmill_api_client::types::RawScriptLanguage::Deno,
                    lock: Some(ref lock),
                    ..
                }) if !lock.is_empty()),
            "{:?}", m.value
            );
        });
    Ok(())
}

#[cfg(feature = "deno_core")]
#[sqlx::test(fixtures("base"))]

async fn test_complex_flow_restart(db: Pool<Postgres>) -> anyhow::Result<()> {
    initialize_tracing().await;
    let server = ApiServer::start(db.clone()).await?;
    let port = server.addr.port();

    let flow: FlowValue = serde_json::from_value(json!({
        "modules": [
            {
                "id": "a",
                "value": {
                    "type": "rawscript",
                    "language": "go",
                    "content": "package inner\nimport (\n\t\"fmt\"\n\t\"math/rand\"\n)\nfunc main(max int) (interface{}, error) {\n\tresult := rand.Intn(max) + 1\n\tfmt.Printf(\"Number generated: '%d'\", result)\n\treturn result, nil\n}",
                    "input_transforms": {
                        "max": {
                            "type": "static",
                            "value": json!(20),
                        },
                    }
                },
                "summary": "Generate random number in [1, 20]"
            },
            {
                "id": "b",
                "value":
                {
                    "type": "branchall",
                    "branches":
                    [
                        {
                            "modules":
                            [
                                {
                                    "id": "d",
                                    "value":
                                    {
                                        "type": "branchone",
                                        "default":
                                        [
                                            {
                                                "id": "f",
                                                "value":
                                                {
                                                    "type": "rawscript",
                                                    "content": "package inner\nimport \"math/rand\"\nfunc main(x int) (interface{}, error) {\n\treturn rand.Intn(x) + 1, nil\n}",
                                                    "language": "go",
                                                    "input_transforms":
                                                    {
                                                        "x":
                                                        {
                                                            "expr": "results.a",
                                                            "type": "javascript"
                                                        }
                                                    }
                                                },
                                                "summary": "Rand N in [1; x]"
                                            }
                                        ],
                                        "branches":
                                        [
                                            {
                                                "expr": "results.a < flow_input.max / 2",
                                                "modules":
                                                [
                                                    {
                                                        "id": "e",
                                                        "value":
                                                        {
                                                            "type": "rawscript",
                                                            "content": "package inner\nimport \"math/rand\"\nfunc main(x int) (interface{}, error) {\n\treturn rand.Intn(x * 2) + 1, nil\n}\n",
                                                            "language": "go",
                                                            "input_transforms":
                                                            {
                                                                "x":
                                                                {
                                                                    "expr": "results.a",
                                                                    "type": "javascript"
                                                                }
                                                            }
                                                        },
                                                        "summary": "Rand N in [1; x*2]"
                                                    }
                                                ],
                                                "summary": "N in first half"
                                            }
                                        ]
                                    },
                                    "summary": ""
                                }
                            ],
                            "summary": "Process x",
                            "parallel": true,
                            "skip_failure": false
                        },
                        {
                            "modules":
                            [
                                {
                                    "id": "c",
                                    "value":
                                    {
                                        "type": "rawscript",
                                        "content": "package inner\nfunc main(x int) (interface{}, error) {\n\treturn x, nil\n}",
                                        "language": "go",
                                        "input_transforms":
                                        {
                                            "x":
                                            {
                                                "expr": "results.a",
                                                "type": "javascript"
                                            }
                                        }
                                    },
                                    "summary": "Identity"
                                }
                            ],
                            "summary": "Do nothing",
                            "parallel": true,
                            "skip_failure": false
                        }
                    ],
                    "parallel": false
                },
                "summary": ""
            },
            {
                "id": "g",
                "value":
                {
                    "tag": "",
                    "type": "rawscript",
                    "content": "package inner\nimport \"fmt\"\nfunc main(x []int) (interface{}, error) {\n\tfmt.Printf(\"Results: %v\", x)\n\treturn x, nil\n}\n",
                    "language": "go",
                    "input_transforms":
                    {
                        "x":
                        {
                            "expr": "results.b",
                            "type": "javascript"
                        }
                    }
                },
                "summary": "Print results - This will get the results from the prior step directly"
            },
            {
                "id": "h",
                "value":
                {
                    "tag": "",
                    "type": "rawscript",
                    "content": "package inner\nimport (\n\t\"fmt\"\n\t\"slices\"\n)\nfunc main(x []int) (interface{}, error) {\n\tresult := slices.Max(x)\n\tfmt.Printf(\"Result is %d\", result)\n\treturn result, nil\n}",
                    "language": "go",
                    "input_transforms":
                    {
                        "x":
                        {
                            "expr": "results.b",
                            "type": "javascript"
                        }
                    }
                },
                "summary": "Choose max - this will get results.b querying get_result_by_id on the backend"
            }
        ],
    }))
    .unwrap();

    let first_run_result =
        RunJob::from(JobPayload::RawFlow { value: flow.clone(), path: None, restarted_from: None })
            .run_until_complete(&db, false, port)
            .await;

    let restarted_flow_result = RunJob::from(JobPayload::RawFlow {
        value: flow.clone(),
        path: None,
        restarted_from: Some(RestartedFrom {
            flow_job_id: first_run_result.id,
            step_id: "h".to_owned(),
            branch_or_iteration_n: None,
        }),
    })
    .run_until_complete(&db, false, port)
    .await;

    let first_run_result_int =
        serde_json::from_value::<i32>(first_run_result.json_result().unwrap())
            .expect("first_run_result was not an int");
    let restarted_flow_result_int =
        serde_json::from_value::<i32>(restarted_flow_result.json_result().unwrap())
            .expect("restarted_flow_result was not an int");
    assert_eq!(first_run_result_int, restarted_flow_result_int);
    Ok(())
}

#[sqlx::test(fixtures("base"))]
async fn test_rust_client(db: Pool<Postgres>) -> anyhow::Result<()> {
    initialize_tracing().await;
    let server = ApiServer::start(db.clone()).await?;
    let port = server.addr.port();

    windmill_api_client::create_client(
        &format!("http://localhost:{port}"),
        "SECRET_TOKEN".to_string(),
    )
    .list_workspaces()
    .await
    .unwrap();
    Ok(())
}

#[cfg(all(feature = "enterprise", feature = "private"))]
#[sqlx::test(fixtures("base", "schedule"))]
async fn test_script_schedule_handlers(db: Pool<Postgres>) -> anyhow::Result<()> {
    initialize_tracing().await;
    let server = ApiServer::start(db.clone()).await?;
    let port = server.addr.port();

    let client = windmill_api_client::create_client(
        &format!("http://localhost:{port}"),
        "SECRET_TOKEN".to_string(),
    );

    let mut args = std::collections::HashMap::new();
    args.insert("fail".to_string(), json!(true));

    let now = chrono::Utc::now();
    // add 5 seconds to now
    let then = now
        .checked_add_signed(chrono::Duration::try_seconds(5).unwrap())
        .unwrap();

    let schedule = NewSchedule {
        args: ScriptArgs::from(args),
        enabled: Some(true),
        is_flow: false,
        on_failure: Some("script/f/system/schedule_error_handler".to_string()),
        on_failure_times: None,
        on_failure_exact: None,
        on_failure_extra_args: None,
        on_recovery: Some("script/f/system/schedule_recovery_handler".to_string()),
        on_recovery_times: None,
        on_recovery_extra_args: None,
        on_success: None,
        on_success_extra_args: None,
        path: "f/system/failing_script_schedule".to_string(),
        script_path: "f/system/failing_script".to_string(),
        timezone: "UTC".to_string(),
        schedule: format!("{} {} * * * *", then.second(), then.minute()).to_string(),
        ws_error_handler_muted: None,
        retry: None,
        no_flow_overlap: None,
        summary: None,
        tag: None,
        paused_until: None,
        cron_version: None,
        description: None,
    };

    let _ = client.create_schedule("test-workspace", &schedule).await;

    let mut str = listen_for_completed_jobs(&db).await;

    let db2 = db.clone();
    in_test_worker(
        &db,
        async move {
            str.next().await; // completed error job

            let uuid = timeout(Duration::from_millis(5000), str.next()).await; // error handler

            if uuid.is_err() {
                panic!("schedule error handler was not run within 5 s");
            }

            let uuid = uuid.unwrap().unwrap();

            let completed_job = sqlx::query!(
                "SELECT script_path FROM v2_as_completed_job  WHERE id = $1",
                uuid
            )
            .fetch_one(&db2)
            .await
            .unwrap();

            if completed_job.script_path.is_none()
                || completed_job.script_path != Some("f/system/schedule_error_handler".to_string())
            {
                panic!(
                    "a script was run after main job execution but was not schedule error handler"
                );
            }
        },
        port,
    )
    .await;

    let mut args = std::collections::HashMap::new();
    args.insert("fail".to_string(), json!(false));
    let now = chrono::Utc::now();
    let then = now
        .checked_add_signed(chrono::Duration::try_seconds(5).unwrap())
        .unwrap();
    client
        .update_schedule(
            "test-workspace",
            "f/system/failing_script_schedule",
            &EditSchedule {
                args: ScriptArgs::from(args),
                on_failure: Some("script/f/system/schedule_error_handler".to_string()),
                on_failure_times: None,
                on_failure_exact: None,
                on_failure_extra_args: None,
                on_recovery: Some("script/f/system/schedule_recovery_handler".to_string()),
                on_recovery_times: None,
                on_recovery_extra_args: None,
                on_success: None,
                on_success_extra_args: None,
                timezone: "UTC".to_string(),
                schedule: format!("{} {} * * * *", then.second(), then.minute()).to_string(),
                ws_error_handler_muted: None,
                retry: None,
                summary: None,
                no_flow_overlap: None,
                tag: None,
                paused_until: None,
                cron_version: None,
                description: None,
            },
        )
        .await
        .unwrap();

    let mut str = listen_for_completed_jobs(&db).await;

    let db2 = db.clone();
    in_test_worker(
        &db,
        async move {
            str.next().await; // completed working job
            let uuid = timeout(Duration::from_millis(5000), str.next()).await; // recovery handler

            if uuid.is_err() {
                panic!("schedule recovery handler was not run within 5 s");
            }

            let uuid = uuid.unwrap().unwrap();

            let completed_job =
                sqlx::query!("SELECT script_path FROM v2_as_completed_job  WHERE id = $1", uuid)
                    .fetch_one(&db2)
                    .await
                    .unwrap();

            if completed_job.script_path.is_none()
                || completed_job.script_path
                    != Some("f/system/schedule_recovery_handler".to_string())
            {
                panic!("a script was run after main job execution but was not schedule recovery handler");
            }
        },
        port,
    )
    .await;

    Ok(())
}

#[cfg(all(feature = "enterprise", feature = "private"))]
#[sqlx::test(fixtures("base", "schedule"))]
async fn test_flow_schedule_handlers(db: Pool<Postgres>) -> anyhow::Result<()> {
    initialize_tracing().await;
    let server = ApiServer::start(db.clone()).await?;
    let port = server.addr.port();

    let client = windmill_api_client::create_client(
        &format!("http://localhost:{port}"),
        "SECRET_TOKEN".to_string(),
    );

    let mut args = std::collections::HashMap::new();
    args.insert("fail".to_string(), json!(true));

    let now = chrono::Utc::now();
    // add 5 seconds to now
    let then = now
        .checked_add_signed(chrono::Duration::try_seconds(5).unwrap())
        .unwrap();

    let schedule = NewSchedule {
        args: ScriptArgs::from(args),
        enabled: Some(true),
        is_flow: true,
        on_failure: Some("script/f/system/schedule_error_handler".to_string()),
        on_failure_times: None,
        on_failure_exact: None,
        on_failure_extra_args: None,
        on_recovery: Some("script/f/system/schedule_recovery_handler".to_string()),
        on_recovery_times: None,
        on_recovery_extra_args: None,
        on_success: None,
        on_success_extra_args: None,
        path: "f/system/failing_flow_schedule".to_string(),
        script_path: "f/system/failing_flow".to_string(),
        timezone: "UTC".to_string(),
        schedule: format!("{} {} * * * *", then.second(), then.minute()).to_string(),
        ws_error_handler_muted: None,
        retry: None,
        no_flow_overlap: None,
        summary: None,
        tag: None,
        paused_until: None,
        cron_version: None,
        description: None,
    };

    let _ = client.create_schedule("test-workspace", &schedule).await;

    let mut str = listen_for_completed_jobs(&db).await;

    let db2 = db.clone();
    in_test_worker(
        &db,
        async move {
            str.next().await; // completed error step
            str.next().await; // completed error flow

            let uuid = timeout(Duration::from_millis(5000), str.next()).await; // error handler

            if uuid.is_err() {
                panic!("schedule error handler was not run within 5 s");
            }

            let uuid = uuid.unwrap().unwrap();

            let completed_job = sqlx::query!(
                "SELECT script_path FROM v2_as_completed_job  WHERE id = $1",
                uuid
            )
            .fetch_one(&db2)
            .await
            .unwrap();

            if completed_job.script_path.is_none()
                || completed_job.script_path != Some("f/system/schedule_error_handler".to_string())
            {
                panic!(
                    "a script was run after main job execution but was not schedule error handler"
                );
            }
        },
        port,
    )
    .await;

    let mut args = std::collections::HashMap::new();
    args.insert("fail".to_string(), json!(false));
    let now = chrono::Utc::now();
    let then = now
        .checked_add_signed(chrono::Duration::try_seconds(5).unwrap())
        .unwrap();
    client
        .update_schedule(
            "test-workspace",
            "f/system/failing_flow_schedule",
            &EditSchedule {
                args: ScriptArgs::from(args),
                on_failure: Some("script/f/system/schedule_error_handler".to_string()),
                on_failure_times: None,
                on_failure_exact: None,
                on_failure_extra_args: None,
                on_recovery: Some("script/f/system/schedule_recovery_handler".to_string()),
                on_recovery_times: None,
                on_recovery_extra_args: None,
                on_success: None,
                on_success_extra_args: None,
                timezone: "UTC".to_string(),
                schedule: format!("{} {} * * * *", then.second(), then.minute()).to_string(),
                ws_error_handler_muted: None,
                retry: None,
                summary: None,
                no_flow_overlap: None,
                tag: None,
                paused_until: None,
                cron_version: None,
                description: None,
            },
        )
        .await
        .unwrap();

    let mut str = listen_for_completed_jobs(&db).await;

    let db2 = db.clone();
    in_test_worker(
        &db,
        async move {
            str.next().await; // completed working step
            str.next().await; // completed working flow
            let uuid = timeout(Duration::from_millis(5000), str.next()).await; // recovery handler

            if uuid.is_err() {
                panic!("schedule recovery handler was not run within 5 s");
            }

            let uuid = uuid.unwrap().unwrap();

            let completed_job =
                sqlx::query!("SELECT script_path FROM v2_as_completed_job  WHERE id = $1", uuid)
                    .fetch_one(&db2)
                    .await
                    .unwrap();

            if completed_job.script_path.is_none()
                || completed_job.script_path
                    != Some("f/system/schedule_recovery_handler".to_string())
            {
                panic!("a script was run after main job execution but was not schedule recovery handler");
            }
        },
        port,
    )
    .await;

    Ok(())
}

#[sqlx::test(fixtures("base", "relative_bun"))]
async fn test_relative_imports_bun(db: Pool<Postgres>) -> anyhow::Result<()> {
    let content = r#"
import { main as test1 } from "/f/system/same_folder_script.ts";
import { main as test2 } from "./same_folder_script.ts";
import { main as test3 } from "/f/system_relative/different_folder_script.ts";
import { main as test4 } from "../system_relative/different_folder_script.ts";

export async function main() {
  return [test1(), test2(), test3(), test4()];
}
"#
    .to_string();

    run_deployed_relative_imports(&db, content.clone(), ScriptLang::Bun).await?;
    run_preview_relative_imports(&db, content, ScriptLang::Bun).await?;
    Ok(())
}

#[cfg(feature = "deno_core")]
#[sqlx::test(fixtures("base", "relative_bun"))]
async fn test_nested_imports_bun(db: Pool<Postgres>) -> anyhow::Result<()> {
    let content = r#"
import { main as test } from "/f/system_relative/nested_script.ts";

export async function main() {
  return test();
}
"#
    .to_string();

    run_deployed_relative_imports(&db, content.clone(), ScriptLang::Bun).await?;
    run_preview_relative_imports(&db, content, ScriptLang::Bun).await?;
    Ok(())
}

#[sqlx::test(fixtures("base", "relative_deno"))]
async fn test_relative_imports_deno(db: Pool<Postgres>) -> anyhow::Result<()> {
    let content = r#"
import { main as test1 } from "/f/system/same_folder_script.ts";
import { main as test2 } from "./same_folder_script.ts";
import { main as test3 } from "/f/system_relative/different_folder_script.ts";
import { main as test4 } from "../system_relative/different_folder_script.ts";

export async function main() {
  return [test1(), test2(), test3(), test4()];
}
"#
    .to_string();

    run_deployed_relative_imports(&db, content.clone(), ScriptLang::Deno).await?;
    run_preview_relative_imports(&db, content, ScriptLang::Deno).await?;
    Ok(())
}

#[sqlx::test(fixtures("base", "relative_deno"))]
async fn test_nested_imports_deno(db: Pool<Postgres>) -> anyhow::Result<()> {
    let content = r#"
import { main as test } from "/f/system_relative/nested_script.ts";

export async function main() {
  return test();
}
"#
    .to_string();

    run_deployed_relative_imports(&db, content.clone(), ScriptLang::Deno).await?;
    run_preview_relative_imports(&db, content, ScriptLang::Deno).await?;
    Ok(())
}

#[sqlx::test(fixtures("base", "result_format"))]
async fn test_result_format(db: Pool<Postgres>) -> anyhow::Result<()> {
    let ordered_result_job_id = "1eecb96a-c8b0-4a3d-b1b6-087878c55e41";

    set_jwt_secret().await;

    let server = ApiServer::start(db.clone()).await?;

    let port = server.addr.port();

    let token = windmill_common::auth::create_token_for_owner(
        &db,
        "test-workspace",
        "u/test-user",
        "",
        100,
        "",
        &Uuid::nil(),
        None,
        None,
    )
    .await
    .unwrap();

    #[derive(Debug, Deserialize)]
    struct JobResponse {
        result: Option<Box<serde_json::value::RawValue>>,
    }

    async fn get_result<T: DeserializeOwned>(url: String) -> T {
        reqwest::get(url)
            .await
            .unwrap()
            .error_for_status()
            .unwrap()
            .json()
            .await
            .unwrap()
    }

    let correct_result = r#"[{"b":"first","a":"second"}]"#;

    let job_response: JobResponse = get_result(format!("http://localhost:{port}/api/w/test-workspace/jobs_u/get/{ordered_result_job_id}?token={token}&no_logs=true")).await;
    assert_eq!(job_response.result.unwrap().get(), correct_result);

    let job_response: JobResponse = get_result(format!("http://localhost:{port}/api/w/test-workspace/jobs_u/completed/get_result_maybe/{ordered_result_job_id}?token={token}&no_logs=true")).await;
    assert_eq!(job_response.result.unwrap().get(), correct_result);

    let job_result: Box<serde_json::value::RawValue> = get_result(format!("http://localhost:{port}/api/w/test-workspace/jobs_u/completed/get_result/{ordered_result_job_id}?token={token}&no_logs=true")).await;
    assert_eq!(job_result.get(), correct_result);

    let response = windmill_api::jobs::run_wait_result(
        &db,
        Uuid::parse_str(ordered_result_job_id).unwrap(),
        "test-workspace".to_string(),
        None,
        "test-user",
    )
    .await
    .unwrap();
    let result: Box<serde_json::value::RawValue> = serde_json::from_slice(
        &axum::body::to_bytes(response.into_body(), usize::MAX)
            .await
            .unwrap(),
    )
    .unwrap();
    assert_eq!(result.get(), correct_result);
    Ok(())
}

#[sqlx::test(fixtures("base"))]
async fn test_job_labels(db: Pool<Postgres>) -> anyhow::Result<()> {
    initialize_tracing().await;
    let server = ApiServer::start(db.clone()).await?;
    let port = server.addr.port();

    let db = &db;
    let test = |original_labels: &'static [&'static str]| async move {
        let job = RunJob::from(JobPayload::RawFlow {
            value: serde_json::from_value(json!({
                "modules": [{
                    "id": "a",
                    "value": {
                        "type": "rawscript",
                        "content": r#"export function main(world: string) {
                        const greet = `Hello ${world}!`;
                        console.log(greet)
                        return { greet, wm_labels: ["yolo", "greet", "greet", world] };
                    }"#,
                        "language": "deno",
                        "input_transforms": {
                            "world": { "type": "javascript", "expr": "flow_input.world" }
                        }
                    }
                }],
                "schema": {
                    "$schema": "https://json-schema.org/draft/2020-12/schema",
                    "properties": { "world": { "type": "string" } },
                    "type": "object",
                    "order": [ "world" ]
                }
            }))
            .unwrap(),
            path: None,
            restarted_from: None,
        })
        .arg("world", json!("you"))
        .run_until_complete_with(db, false, port, |id| async move {
            sqlx::query!(
                "UPDATE v2_job SET labels = $2 WHERE id = $1 AND $2::TEXT[] IS NOT NULL",
                id,
                original_labels as &[&str],
            )
            .execute(db)
            .await
            .unwrap();
        })
        .await;

        let result = job.json_result().unwrap();
        assert_eq!(result.get("greet"), Some(&json!("Hello you!")));
        let labels = sqlx::query_scalar!("SELECT labels FROM v2_job WHERE id = $1", job.id)
            .fetch_one(db)
            .await
            .unwrap();
        let mut expected_labels = original_labels
            .iter()
            .chain(&["yolo", "greet", "you"])
            .map(ToString::to_string)
            .collect::<Vec<_>>();
        expected_labels.sort();
        assert_eq!(labels, Some(expected_labels));
    };
    test(&[]).await;
    test(&["z", "a", "x"]).await;
    Ok(())
}

#[cfg(feature = "python")]
const WORKFLOW_AS_CODE: &str = r#"
from wmill import task

import pandas as pd
import numpy as np

<<<<<<< HEAD
=======
def main(n: int):
    l = []
    for i in range(n):
        l.append(heavy_compute(i))
    print(l)
    return [send_result(sum(l), "example@example.com"), n]

@task()
>>>>>>> 04890a7a
def heavy_compute(n: int):
    return df.sum().sum()

def send_result(res: int, email: str):
    print(f"Sending result {res} to {email}")
    return "OK"

"#;

#[cfg(feature = "python")]
#[sqlx::test(fixtures("base", "hello"))]
async fn test_workflow_as_code(db: Pool<Postgres>) -> anyhow::Result<()> {
    initialize_tracing().await;
    let server = ApiServer::start(db.clone()).await?;
    let port = server.addr.port();

    // workflow as code require at least 2 workers:
    let db = &db;
    in_test_worker(
        db,
        async move {
            let job = RunJob::from(JobPayload::Code(RawCode {
                language: ScriptLang::Python3,
                content: WORKFLOW_AS_CODE.into(),
                ..RawCode::default()
            }))
            .arg("n", json!(3))
            .run_until_complete(db, false, port)
            .await;

            assert_eq!(job.json_result().unwrap(), json!(["OK", 3]));

            let workflow_as_code_status = sqlx::query_scalar!(
                "SELECT workflow_as_code_status FROM v2_job_completed WHERE id = $1",
                job.id
            )
            .fetch_one(db)
            .await
            .unwrap()
            .unwrap();

            #[derive(Deserialize)]
            #[allow(dead_code)]
            struct WorkflowJobStatus {
                name: String,
                started_at: String,
                scheduled_for: String,
                duration_ms: i64,
            }

            let workflow_as_code_status: std::collections::HashMap<String, WorkflowJobStatus> =
                serde_json::from_value(workflow_as_code_status).unwrap();

            let uuids = sqlx::query_scalar!("SELECT id FROM v2_job WHERE parent_job = $1", job.id)
                .fetch_all(db)
                .await
                .unwrap();

            assert_eq!(uuids.len(), 4);
            for uuid in uuids {
                let status = workflow_as_code_status.get(&uuid.to_string());
                assert!(status.is_some());
                assert!(
                    status.unwrap().name == "send_result"
                        || status.unwrap().name == "heavy_compute"
                );
            }
        },
        port,
    )
    .await;
    Ok(())
}<|MERGE_RESOLUTION|>--- conflicted
+++ resolved
@@ -2860,8 +2860,6 @@
 import pandas as pd
 import numpy as np
 
-<<<<<<< HEAD
-=======
 def main(n: int):
     l = []
     for i in range(n):
@@ -2870,7 +2868,6 @@
     return [send_result(sum(l), "example@example.com"), n]
 
 @task()
->>>>>>> 04890a7a
 def heavy_compute(n: int):
     return df.sum().sum()
 
