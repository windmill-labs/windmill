use serde::de::DeserializeOwned;

#[cfg(feature = "enterprise")]
use chrono::Timelike;

use serde::Deserialize;
use serde_json::json;
use sqlx::{types::Uuid, Pool, Postgres};

#[cfg(feature = "enterprise")]
use tokio::time::{timeout, Duration};

#[cfg(feature = "python")]
use windmill_api_client::types::{CreateFlowBody, RawScript};
#[cfg(feature = "enterprise")]
use windmill_api_client::types::{EditSchedule, NewSchedule, ScriptArgs};

#[cfg(feature = "deno_core")]
use windmill_common::flows::InputTransform;

#[cfg(any(feature = "python", feature = "deno_core"))]
use windmill_common::flow_status::RestartedFrom;

use windmill_common::{
    flows::FlowValue,
    jobs::{JobPayload, RawCode},
    scripts::ScriptLang,
};
mod common;
use common::*;

#[cfg(feature = "enterprise")]
use futures::StreamExt;

// async fn _print_job(id: Uuid, db: &Pool<Postgres>) -> Result<(), anyhow::Error> {
//     tracing::info!(
//         "{:#?}",
//         get_job_by_id(db.begin().await?, "test-workspace", id)
//             .await?
//             .0
//     );
//     Ok(())
// }

#[cfg(feature = "deno_core")]
#[sqlx::test(fixtures("base"))]
async fn test_iteration(db: Pool<Postgres>) -> anyhow::Result<()> {
    initialize_tracing().await;

    let server = ApiServer::start(db.clone()).await?;

    let flow: FlowValue = serde_json::from_value(serde_json::json!({
        "modules": [{
            "value": {
                "type": "forloopflow",
                "iterator": { "type": "javascript", "expr": "result.items" },
                "skip_failures": false,
                "modules": [{
                    "value": {
                        "input_transforms": {
                            "n": {
                                "type": "javascript",
                                "expr": "flow_input.iter.value",
                            },
                        },
                        "type": "rawscript",
                        "language": "python3",
                        "content": "def main(n):\n    if 1 < n:\n        raise StopIteration(n)",
                    },
                }],
            },
        }],
    }))
    .unwrap();

    let result =
        RunJob::from(JobPayload::RawFlow { value: flow.clone(), path: None, restarted_from: None })
            .arg("items", json!([]))
            .run_until_complete(&db, server.addr.port())
            .await
            .json_result()
            .unwrap();
    assert_eq!(result, serde_json::json!([]));

    /* Don't actually test that this does 257 jobs or that will take forever. */
    let result =
        RunJob::from(JobPayload::RawFlow { value: flow.clone(), path: None, restarted_from: None })
            .arg("items", json!((0..257).collect::<Vec<_>>()))
            .run_until_complete(&db, server.addr.port())
            .await
            .json_result()
            .unwrap();
    assert!(matches!(result, serde_json::Value::Array(_)));
    assert!(result[2]["error"]
        .as_object()
        .unwrap()
        .get("message")
        .unwrap()
        .as_str()
        .unwrap()
        .contains("2"));
    Ok(())
}

#[cfg(feature = "deno_core")]
#[sqlx::test(fixtures("base"))]
async fn test_iteration_parallel(db: Pool<Postgres>) -> anyhow::Result<()> {
    initialize_tracing().await;

    let server = ApiServer::start(db.clone()).await?;

    let flow: FlowValue = serde_json::from_value(serde_json::json!({
        "modules": [{
            "value": {
                "type": "forloopflow",
                "iterator": { "type": "javascript", "expr": "result.items" },
                "skip_failures": false,
                "parallel": true,
                "modules": [{
                    "value": {
                        "input_transforms": {
                            "n": {
                                "type": "javascript",
                                "expr": "flow_input.iter.value",
                            },
                        },
                        "type": "rawscript",
                        "language": "python3",
                        "content": "def main(n):\n    if 1 < n:\n        raise StopIteration(n)",
                    },
                }],
            },
        }],
    }))
    .unwrap();

    let result =
        RunJob::from(JobPayload::RawFlow { value: flow.clone(), path: None, restarted_from: None })
            .arg("items", json!([]))
            .run_until_complete(&db, server.addr.port())
            .await
            .json_result()
            .unwrap();
    assert_eq!(result, serde_json::json!([]));

    /* Don't actually test that this does 257 jobs or that will take forever. */
    let job =
        RunJob::from(JobPayload::RawFlow { value: flow.clone(), path: None, restarted_from: None })
            .arg("items", json!((0..50).collect::<Vec<_>>()))
            .run_until_complete(&db, server.addr.port())
            .await;
    // println!("{:#?}", job);
    let result = job.json_result().unwrap();
    assert!(matches!(result, serde_json::Value::Array(_)));
    assert!(result[2]["error"]
        .as_object()
        .unwrap()
        .get("message")
        .unwrap()
        .as_str()
        .unwrap()
        .contains("2"));
    Ok(())
}

#[cfg(feature = "deno_core")]
#[sqlx::test(fixtures("base"))]
async fn test_deno_flow(db: Pool<Postgres>) -> anyhow::Result<()> {
    initialize_tracing().await;

    let server = ApiServer::start(db.clone()).await?;

    let numbers = "export function main() { return [1, 2, 3]; }";
    let doubles = "export function main(n) { return n * 2; }";

    let flow = {
        use windmill_common::flows::{FlowModule, FlowModuleValue};

        FlowValue {
            modules: vec![
                FlowModule {
                    id: "a".to_string(),
                    value: FlowModuleValue::RawScript {
                        input_transforms: Default::default(),
                        language: ScriptLang::Deno,
                        content: numbers.to_string(),
                        path: None,
                        lock: None,
                        tag: None,
                        custom_concurrency_key: None,
                        concurrent_limit: None,
                        concurrency_time_window_s: None,
                        is_trigger: None,
                        assets: None,
                    }
                    .into(),
                    stop_after_if: Default::default(),
                    stop_after_all_iters_if: Default::default(),
                    summary: Default::default(),
                    suspend: Default::default(),
                    retry: None,
                    sleep: None,
                    cache_ttl: None,
                    mock: None,
                    timeout: None,
                    priority: None,
                    delete_after_use: None,
                    continue_on_error: None,
                    skip_if: None,
                    apply_preprocessor: None,
                },
                FlowModule {
                    id: "b".to_string(),
                    value: FlowModuleValue::ForloopFlow {
                        iterator: InputTransform::Javascript { expr: "result".to_string() },
                        skip_failures: false,
                        parallel: false,
                        parallelism: None,
                        modules: vec![FlowModule {
                            id: "c".to_string(),
                            value: FlowModuleValue::RawScript {
                                input_transforms: [(
                                    "n".to_string(),
                                    InputTransform::Javascript {
                                        expr: "flow_input.iter.value".to_string(),
                                    },
                                )]
                                .into(),
                                language: ScriptLang::Deno,
                                content: doubles.to_string(),
                                path: None,
                                lock: None,
                                tag: None,
                                custom_concurrency_key: None,
                                concurrent_limit: None,
                                concurrency_time_window_s: None,
                                is_trigger: None,
                                assets: None,
                            }
                            .into(),
                            stop_after_if: Default::default(),
                            stop_after_all_iters_if: Default::default(),
                            summary: Default::default(),
                            suspend: Default::default(),
                            retry: None,
                            sleep: None,
                            cache_ttl: None,
                            mock: None,
                            timeout: None,
                            priority: None,
                            delete_after_use: None,
                            continue_on_error: None,
                            skip_if: None,
                            apply_preprocessor: None,
                        }],
                        modules_node: None,
                    }
                    .into(),
                    stop_after_if: Default::default(),
                    stop_after_all_iters_if: Default::default(),
                    summary: Default::default(),
                    suspend: Default::default(),
                    retry: None,
                    sleep: None,
                    cache_ttl: None,
                    mock: None,
                    timeout: None,
                    priority: None,
                    delete_after_use: None,
                    continue_on_error: None,
                    skip_if: None,
                    apply_preprocessor: None,
                },
            ],
            same_worker: false,
            ..Default::default()
        }
    };

    let job = JobPayload::RawFlow { value: flow, path: None, restarted_from: None };
    let port = server.addr.port();

    for i in 0..50 {
        println!("deno flow iteration: {}", i);
        let job = run_job_in_new_worker_until_complete(&db, job.clone(), port).await;
        // println!("job: {:#?}", job.flow_status);
        let result = job.json_result().unwrap();
        assert_eq!(result, serde_json::json!([2, 4, 6]), "iteration: {}", i);
    }
    Ok(())
}

#[cfg(feature = "python")]
#[sqlx::test(fixtures("base"))]
async fn test_identity(db: Pool<Postgres>) -> anyhow::Result<()> {
    initialize_tracing().await;

    let server = ApiServer::start(db.clone()).await?;

    let flow: FlowValue = serde_json::from_value(serde_json::json!({
        "modules": [{
                "value": {
                    "type": "rawscript",
                    "language": "python3",
                    "content": "def main(): return 42",
                }}, {
                    "value": {
                        "type": "identity",
                    },
                }, {
                    "value": {
                        "type": "identity",
                    },
                }, {
                    "value": {
                        "type": "identity",
                    },
                }],
    }))
    .unwrap();

    let result =
        RunJob::from(JobPayload::RawFlow { value: flow.clone(), path: None, restarted_from: None })
            .run_until_complete(&db, server.addr.port())
            .await
            .json_result()
            .unwrap();
    assert_eq!(result, serde_json::json!(42));
    Ok(())
}

use windmill_common::flows::FlowModule;
use windmill_common::flows::FlowModuleValue;

#[cfg(feature = "deno_core")]
#[sqlx::test(fixtures("base"))]
async fn test_deno_flow_same_worker(db: Pool<Postgres>) -> anyhow::Result<()> {
    initialize_tracing().await;

    let server = ApiServer::start(db.clone()).await?;

    let write_file = r#"export async function main(loop: boolean, i: number, path: string) {  
            await Deno.writeTextFile(`./shared/${path}`, `${loop} ${i}`);
        }"#
    .to_string();

    let flow = FlowValue {
            modules: vec![
                FlowModule {
                    id: "a".to_string(),
                    value: FlowModuleValue::RawScript {
                        input_transforms: [
                            (
                                "loop".to_string(),
                                InputTransform::Static { value: windmill_common::worker::to_raw_value(&false) },
                            ),
                            ("i".to_string(), InputTransform::Static { value: windmill_common::worker::to_raw_value(&1) }),
                            (
                                "path".to_string(),
                                InputTransform::Static { value: windmill_common::worker::to_raw_value(&"outer.txt") },
                            ),
                        ]
                        .into(),
                        language: ScriptLang::Deno,
                        content: write_file.clone(),
                        path: None,
                        lock: None,
                        tag: None,
                        custom_concurrency_key: None,
                        concurrent_limit: None,
                        concurrency_time_window_s: None,
                        is_trigger: None,
                        assets: None,

                    }.into(),
                    stop_after_if: Default::default(),
                    stop_after_all_iters_if: Default::default(),
                    summary: Default::default(),
                    suspend: Default::default(),
                    retry: None,
                    sleep: None,
                    cache_ttl: None,
                    mock: None,
                    timeout: None,
                    priority: None,
                    delete_after_use: None,
                    continue_on_error: None,
                    skip_if: None,
                    apply_preprocessor: None,
                },
                FlowModule {
                    id: "b".to_string(),
                    value: FlowModuleValue::ForloopFlow {
                        iterator: InputTransform::Static { value: windmill_common::worker::to_raw_value(&[1, 2, 3]) },
                        skip_failures: false,
                        parallel: false,
                        parallelism: None,
                        modules: vec![
                            FlowModule {
                                id: "d".to_string(),
                                value: FlowModuleValue::RawScript {
                                    input_transforms: [
                                        (
                                            "i".to_string(),
                                            InputTransform::Javascript {
                                                expr: "flow_input.iter.value".to_string(),
                                            },
                                        ),
                                        (
                                            "loop".to_string(),
                                            InputTransform::Static { value: windmill_common::worker::to_raw_value(&true) },
                                        ),
                                        (
                                            "path".to_string(),
                                            InputTransform::Static { value: windmill_common::worker::to_raw_value(&"inner.txt") },
                                        ),
                                    ]
                                    .into(),
                                    language: ScriptLang::Deno,
                                    content: write_file,
                                    path: None,
                                    lock: None,
                                    tag: None,
                                    custom_concurrency_key: None,
                                    concurrent_limit: None,
                                    concurrency_time_window_s: None,
                                    is_trigger: None,
                                    assets: None,
                                }.into(),
                                stop_after_if: Default::default(),
                                stop_after_all_iters_if: Default::default(),
                                summary: Default::default(),
                                suspend: Default::default(),
                                retry: None,
                                sleep: None,
                                cache_ttl: None,
                                mock: None,
                                timeout: None,
                                priority: None,
                                delete_after_use: None,
                                continue_on_error: None,
                                skip_if: None,
                                apply_preprocessor: None,
                            },
                            FlowModule {
                                id: "e".to_string(),
                                value: FlowModuleValue::RawScript {
                                    input_transforms: [(
                                        "path".to_string(),
                                        InputTransform::Static { value: windmill_common::worker::to_raw_value(&"inner.txt") },
                                    ), (
                                        "path2".to_string(),
                                        InputTransform::Static { value: windmill_common::worker::to_raw_value(&"outer.txt") },
                                    )]
                                    .into(),
                                    language: ScriptLang::Deno,
                                    content: r#"export async function main(path: string, path2: string) {  
                                        return await Deno.readTextFile(`./shared/${path}`) + "," + await Deno.readTextFile(`./shared/${path2}`);
                                    }"#
                                    .to_string(),
                                    path: None,
                                    lock: None,
                                    tag: None,
                                    custom_concurrency_key: None,
                                    concurrent_limit: None,
                                    concurrency_time_window_s: None,
                                    is_trigger: None,
                                    assets: None,

                                }.into(),
                                stop_after_if: Default::default(),
                                stop_after_all_iters_if: Default::default(),
                                summary: Default::default(),
                                suspend: Default::default(),
                                retry: None,
                                sleep: None,
                                cache_ttl: None,
                                mock: None,
                                timeout: None,
                                priority: None,
                                delete_after_use: None,
                                continue_on_error: None,
                                skip_if: None,
                                apply_preprocessor: None,
                            },
                        ],
                        modules_node: None,
                    }.into(),
                    stop_after_if: Default::default(),
                    stop_after_all_iters_if: Default::default(),
                    summary: Default::default(),
                    suspend: Default::default(),
                    retry: None,
                    sleep: None,
                    cache_ttl: None,
                    mock: None,
                    timeout: None,
                    priority: None,
                    delete_after_use: None,
                    continue_on_error: None,
                    skip_if: None,
                    apply_preprocessor: None,
                },
                FlowModule {
                    id: "c".to_string(),
                    value: FlowModuleValue::RawScript {
                        input_transforms: [
                            (
                                "loops".to_string(),
                                InputTransform::Javascript { expr: "results.b".to_string() },
                            ),
                            (
                                "path".to_string(),
                                InputTransform::Static { value: windmill_common::worker::to_raw_value(&"outer.txt") },
                            ),
                            (
                                "path2".to_string(),
                                InputTransform::Static { value: windmill_common::worker::to_raw_value(&"inner.txt") },
                            ),
                        ]
                        .into(),
                        language: ScriptLang::Deno,
                        content: r#"export async function main(path: string, loops: string[], path2: string) {
                            return await Deno.readTextFile(`./shared/${path}`) + "," + loops + "," + await Deno.readTextFile(`./shared/${path2}`);
                        }"#
                        .to_string(),
                        path: None,
                        lock: None,
                        tag: None,
                        custom_concurrency_key: None,
                        concurrent_limit: None,
                        concurrency_time_window_s: None,
                        is_trigger: None,
                        assets: None,
                    }.into(),
                    stop_after_if: Default::default(),
                    stop_after_all_iters_if: Default::default(),
                    summary: Default::default(),
                    suspend: Default::default(),
                    retry: None,
                    sleep: None,
                    cache_ttl: None,
                    mock: None,
                    timeout: None,
                    priority: None,
                    delete_after_use: None,
                    continue_on_error: None,
                    skip_if: None,
                    apply_preprocessor: None,
                },
            ],
            same_worker: true,
            ..Default::default()
        };

    let job = JobPayload::RawFlow { value: flow, path: None, restarted_from: None };

    let result = run_job_in_new_worker_until_complete(&db, job.clone(), server.addr.port())
        .await
        .json_result()
        .unwrap();
    assert_eq!(
        result,
        serde_json::json!("false 1,true 1,false 1,true 2,false 1,true 3,false 1,true 3")
    );
    Ok(())
}
#[sqlx::test(fixtures("base"))]
async fn test_flow_result_by_id(db: Pool<Postgres>) -> anyhow::Result<()> {
    initialize_tracing().await;

    let server: ApiServer = ApiServer::start(db.clone()).await?;
    let port = server.addr.port();

    let flow: FlowValue = serde_json::from_value(json!({
            "modules": [
                {
                    "id": "a",
                    "value": {
                        "type": "rawscript",
                        "language": "deno",
                        "content": "export function main(){ return 42 }",
                    }
                },
                {
                    "value": {
                        "branches": [
                            {
                                "modules": [{
                                    "value": {
                                        "branches": [{"modules": [                {
                                            "id": "d",
                                            "value": {
                                                "input_transforms": {"v": {"type": "javascript", "expr": "results.a"}},
                                                "type": "rawscript",
                                                "language": "deno",
                                                "content": "export function main(v){ return v }",
                                            }

                                        },]}],
                                        "type": "branchall",
                                    }
                                }],
                            }],
                            "type": "branchall",
                        },
                    }
            ],
        }))
        .unwrap();

    let job = JobPayload::RawFlow { value: flow, path: None, restarted_from: None };
    let result = run_job_in_new_worker_until_complete(&db, job.clone(), port)
        .await
        .json_result()
        .unwrap();
    assert_eq!(result, serde_json::json!([[42]]));
    Ok(())
}

#[cfg(feature = "deno_core")]
#[sqlx::test(fixtures("base"))]
async fn test_stop_after_if(db: Pool<Postgres>) -> anyhow::Result<()> {
    initialize_tracing().await;
    // let server = ApiServer::start(db.clone()).await?;
    // let port = server.addr.port();

    let port = 123;
    let flow: FlowValue = serde_json::from_value(serde_json::json!({
        "modules": [
            {
                "id": "a",
                "value": {
                    "input_transforms": { "n": { "type": "javascript", "expr": "flow_input.n" } },
                    "type": "rawscript",
                    "language": "python3",
                    "content": "def main(n): return n",
                },
                "stop_after_if": {
                    "expr": "result < 0",
                    "skip_if_stopped": false,
                },
            },
            {
                "id": "b",
                "value": {
                    "input_transforms": { "n": { "type": "javascript", "expr": "results.a" } },
                    "type": "rawscript",
                    "language": "python3",
                    "content": "def main(n): return f'last step saw {n}'",
                },
            },
        ],
    }))
    .unwrap();
    let job = JobPayload::RawFlow { value: flow, path: None, restarted_from: None };

    let result = RunJob::from(job.clone())
        .arg("n", json!(123))
        .run_until_complete(&db, port)
        .await
        .json_result()
        .unwrap();
    assert_eq!(json!("last step saw 123"), result);

    let cjob = RunJob::from(job.clone())
        .arg("n", json!(-123))
        .run_until_complete(&db, port)
        .await;

    let result = cjob.json_result().unwrap();
    assert_eq!(json!(-123), result);
    Ok(())
}

#[cfg(feature = "deno_core")]
#[sqlx::test(fixtures("base"))]
async fn test_stop_after_if_nested(db: Pool<Postgres>) -> anyhow::Result<()> {
    initialize_tracing().await;
    // let server = ApiServer::start(db.clone()).await?;
    // let port = server.addr.port();

    let port = 123;
    let flow: FlowValue = serde_json::from_value(serde_json::json!({
        "modules": [
            {
                "id": "a",
                "value": {
                    "branches": [{"modules": [{
                    "id": "b",
                    "value": {
                        "input_transforms": { "n": { "type": "javascript", "expr": "flow_input.n" } },
                        "type": "rawscript",
                        "language": "python3",
                        "content": "def main(n): return n",
                    },
                    "stop_after_if": {
                        "expr": "result < 0",
                        "skip_if_stopped": false,
                    }}]}],
                    "type": "branchall",
                    "parallel": false,
                },
            },
            {
                "id": "c",
                "value": {
                    "input_transforms": { "n": { "type": "javascript", "expr": "results.a" } },
                    "type": "rawscript",
                    "language": "python3",
                    "content": "def main(n): return f'last step saw {n}'",
                },
            },
        ],
    }))
    .unwrap();
    let job = JobPayload::RawFlow { value: flow, path: None, restarted_from: None };

    let result = RunJob::from(job.clone())
        .arg("n", json!(123))
        .run_until_complete(&db, port)
        .await
        .json_result()
        .unwrap();
    assert_eq!(json!("last step saw [123]"), result);

    let cjob = RunJob::from(job.clone())
        .arg("n", json!(-123))
        .run_until_complete(&db, port)
        .await;

    let result = cjob.json_result().unwrap();
    assert_eq!(json!([-123]), result);
    Ok(())
}

#[cfg(all(feature = "deno_core", feature = "python"))]
#[sqlx::test(fixtures("base"))]
async fn test_python_flow(db: Pool<Postgres>) -> anyhow::Result<()> {
    initialize_tracing().await;
    let server = ApiServer::start(db.clone()).await?;
    let port = server.addr.port();

    let numbers = "def main(): return [1, 2, 3]";
    let doubles = "def main(n): return n * 2";

    let flow: FlowValue = serde_json::from_value(serde_json::json!( {
        "modules": [
            {
                "value": {
                    "type": "rawscript",
                    "language": "python3",
                    "content": numbers,
                },
            },
            {
                "value": {
                    "type": "forloopflow",
                    "iterator": { "type": "javascript", "expr": "result" },
                    "skip_failures": false,
                    "modules": [{
                        "value": {
                            "input_transforms": {
                                "n": {
                                    "type": "javascript",
                                    "expr": "flow_input.iter.value",
                                },
                            },
                            "type": "rawscript",
                            "language": "python3",
                            "content": doubles,
                        },
                    }],
                },
            },
        ],
    }))
    .unwrap();

    for i in 0..10 {
        println!("python flow iteration: {}", i);
        let result = run_job_in_new_worker_until_complete(
            &db,
            JobPayload::RawFlow { value: flow.clone(), path: None, restarted_from: None },
            port,
        )
        .await
        .json_result()
        .unwrap();

        assert_eq!(result, serde_json::json!([2, 4, 6]), "iteration: {i}");
    }
    Ok(())
}

#[cfg(feature = "python")]
#[sqlx::test(fixtures("base"))]
async fn test_python_flow_2(db: Pool<Postgres>) -> anyhow::Result<()> {
    initialize_tracing().await;
    let server = ApiServer::start(db.clone()).await?;
    let port = server.addr.port();

    let flow: FlowValue = serde_json::from_value(serde_json::json!({
            "modules": [
                {
                    "value": {
                        "input_transforms": {},
                        "type": "rawscript",
                        "content": "import wmill\ndef main():  return \"Hello\"",
                        "language": "python3"
                    },
                }
            ]
    }))
    .unwrap();

    for i in 0..10 {
        println!("python flow iteration: {}", i);
        let result = run_job_in_new_worker_until_complete(
            &db,
            JobPayload::RawFlow { value: flow.clone(), path: None, restarted_from: None },
            port,
        )
        .await
        .json_result()
        .unwrap();

        assert_eq!(result, serde_json::json!("Hello"), "iteration: {i}");
    }
    Ok(())
}

#[sqlx::test(fixtures("base"))]
async fn test_go_job(db: Pool<Postgres>) -> anyhow::Result<()> {
    initialize_tracing().await;
    let server = ApiServer::start(db.clone()).await?;
    let port = server.addr.port();

    let content = r#"
package inner

import "fmt"

func main(derp string) (string, error) {
	fmt.Println("Hello, 世界")
	return fmt.Sprintf("hello %s", derp), nil
}
        "#
    .to_owned();

    let result = RunJob::from(JobPayload::Code(RawCode {
        hash: None,
        content,
        path: None,
        lock: None,
        language: ScriptLang::Go,
        custom_concurrency_key: None,
        concurrent_limit: None,
        concurrency_time_window_s: None,
        cache_ttl: None,
        dedicated_worker: None,
    }))
    .arg("derp", json!("world"))
    .run_until_complete(&db, port)
    .await
    .json_result()
    .unwrap();

    assert_eq!(result, serde_json::json!("hello world"));
    Ok(())
}

#[cfg(feature = "rust")]
#[sqlx::test(fixtures("base"))]
async fn test_rust_job(db: Pool<Postgres>) -> anyhow::Result<()> {
    initialize_tracing().await;
    let server = ApiServer::start(db.clone()).await?;
    let port = server.addr.port();

    let content = r#"
fn main(world: String) -> Result<String, String> {
    println!("Which world to greet today?");
    Ok(format!("Hello {}!", world))
}
        "#
    .to_owned();

    let result = RunJob::from(JobPayload::Code(RawCode {
        hash: None,
        content,
        path: None,
        lock: None,
        language: ScriptLang::Rust,
        custom_concurrency_key: None,
        concurrent_limit: None,
        concurrency_time_window_s: None,
        cache_ttl: None,
        dedicated_worker: None,
    }))
    .arg("world", json!("Hyrule"))
    .run_until_complete(&db, port)
    .await
    .json_result()
    .unwrap();

    assert_eq!(result, serde_json::json!("Hello Hyrule!"));
    Ok(())
}

// #[sqlx::test(fixtures("base"))]
// async fn test_csharp_job(db: Pool<Postgres>) -> anyhow::Result<()> {
//     initialize_tracing().await;
//     let server = ApiServer::start(db.clone()).await?;
//     let port = server.addr.port();
//
//     let content = r#"
// using System;
//
// class Script
// {
//     public static string Main(string world, int b = 2)
//     {
//         Console.WriteLine($"Hello {world} - {b}. This is a log line");
//         return $"Hello {world} - {b}";
//     }
// }
//         "#
//     .to_owned();
//
//     let result = RunJob::from(JobPayload::Code(RawCode {
//         hash: None,
//         content,
//         path: None,
//         lock: None,
//         language: ScriptLang::CSharp,
//         custom_concurrency_key: None,
//         concurrent_limit: None,
//         concurrency_time_window_s: None,
//         cache_ttl: None,
//         dedicated_worker: None,
//     }))
//     .arg("world", json!("Arakis"))
//     .arg("b", json!(3))
//     .run_until_complete(&db, port)
//     .await
//     .json_result()
//     .unwrap();
//
//     assert_eq!(result, serde_json::json!("Hello Arakis - 3"));
// }

#[sqlx::test(fixtures("base"))]
async fn test_bash_job(db: Pool<Postgres>) -> anyhow::Result<()> {
    initialize_tracing().await;
    let server = ApiServer::start(db.clone()).await?;
    let port = server.addr.port();

    let content = r#"
msg="$1"
echo "hello $msg"
"#
    .to_owned();

    let job = RunJob::from(JobPayload::Code(RawCode {
        hash: None,
        content,
        path: None,
        lock: None,
        language: ScriptLang::Bash,
        custom_concurrency_key: None,
        concurrent_limit: None,
        concurrency_time_window_s: None,
        cache_ttl: None,
        dedicated_worker: None,
    }))
    .arg("msg", json!("world"))
    .run_until_complete(&db, port)
    .await;
    assert_eq!(job.json_result(), Some(json!("hello world")));
    Ok(())
}

#[cfg(feature = "nu")]
#[sqlx::test(fixtures("base"))]
async fn test_nu_job(db: Pool<Postgres>) -> anyhow::Result<()> {
    initialize_tracing().await;
    let server = ApiServer::start(db.clone()).await?;
    let port = server.addr.port();

    let content = r#"
def main [ msg: string ] {
    "hello " + $msg
}
"#
    .to_owned();

    let job = RunJob::from(JobPayload::Code(RawCode {
        hash: None,
        content,
        path: None,
        lock: None,
        language: ScriptLang::Nu,
        custom_concurrency_key: None,
        concurrent_limit: None,
        concurrency_time_window_s: None,
        cache_ttl: None,
        dedicated_worker: None,
    }))
    .arg("msg", json!("world"))
    .run_until_complete(&db, port)
    .await;
    assert_eq!(job.json_result(), Some(json!("hello world")));
    Ok(())
}

#[cfg(feature = "nu")]
#[sqlx::test(fixtures("base"))]
async fn test_nu_job_full(db: Pool<Postgres>) -> anyhow::Result<()> {
    initialize_tracing().await;
    let server = ApiServer::start(db.clone()).await?;
    let port = server.addr.port();

    let content = r#"
def main [ 
  # Required
  ## Primitive
  a
  b: any
  c: bool
  d: float
  e: datetime
  f: string
  j: nothing
  ## Nesting
  g: record
  h: list<string>
  i: table
  # Optional
  m?
  n = "foo"
  o: any = "foo"
  p?: any
  # TODO: ...x
 ] {
    0
}
        "#
    .to_owned();

    let result = RunJob::from(JobPayload::Code(RawCode {
        hash: None,
        content,
        path: None,
        lock: None,
        language: ScriptLang::Nu,
        custom_concurrency_key: None,
        concurrent_limit: None,
        concurrency_time_window_s: None,
        cache_ttl: None,
        dedicated_worker: None,
    }))
    .arg("a", json!("3"))
    .arg("b", json!("null"))
    .arg("c", json!(true))
    .arg("d", json!(3.0))
    .arg("e", json!("2024-09-24T10:00:00.000Z"))
    .arg("f", json!("str"))
    .arg("j", json!(null))
    .arg("g", json!({"a": 32}))
    .arg("h", json!(["foo"]))
    .arg(
        "i",
        json!([
            {"a": 1, "b": "foo", "c": true},
            {"a": 2, "b": "baz", "c": false}
        ]),
    )
    .arg("n", json!("baz"))
    .run_until_complete(&db, port)
    .await
    .json_result()
    .unwrap();

    assert_eq!(result, serde_json::json!(0));
    Ok(())
}

#[cfg(feature = "java")]
#[sqlx::test(fixtures("base"))]
async fn test_java_job(db: Pool<Postgres>) -> anyhow::Result<()> {
    initialize_tracing().await;
    let server = ApiServer::start(db.clone()).await?;
    let port = server.addr.port();

    let content = r#"
public class Main {
  public static Object main(
    // Primitive
    int a,
    float b,
    // Objects
    Integer age,
    Float d
    ){
    return "hello world";
  }
}

"#
    .to_owned();

    let job = RunJob::from(JobPayload::Code(RawCode {
        hash: None,
        content,
        path: None,
        lock: None,
        language: ScriptLang::Java,
        custom_concurrency_key: None,
        concurrent_limit: None,
        concurrency_time_window_s: None,
        cache_ttl: None,
        dedicated_worker: None,
    }))
    .arg("a", json!(3))
    .arg("b", json!(3.0))
    .arg("age", json!(30))
    .arg("d", json!(3.0))
    .run_until_complete(&db, port)
    .await;
    assert_eq!(job.json_result(), Some(json!("hello world")));
    Ok(())
}

#[sqlx::test(fixtures("base"))]
async fn test_bun_job_datetime(db: Pool<Postgres>) -> anyhow::Result<()> {
    initialize_tracing().await;
    let server = ApiServer::start(db.clone()).await?;
    let port = server.addr.port();

    let content = r#"
export async function main(a: Date) {
    return typeof a;
}
        "#
    .to_owned();

    let result = RunJob::from(JobPayload::Code(RawCode {
        hash: None,
        content,
        path: None,
        lock: None,
        language: ScriptLang::Bun,
        custom_concurrency_key: None,
        concurrent_limit: None,
        concurrency_time_window_s: None,
        cache_ttl: None,
        dedicated_worker: None,
    }))
    .arg("a", json!("2024-09-24T10:00:00.000Z"))
    .run_until_complete(&db, port)
    .await
    .json_result()
    .unwrap();

    assert_eq!(result, serde_json::json!("object"));
    Ok(())
}

#[sqlx::test(fixtures("base"))]
async fn test_deno_job_datetime(db: Pool<Postgres>) -> anyhow::Result<()> {
    initialize_tracing().await;
    let server = ApiServer::start(db.clone()).await?;
    let port = server.addr.port();

    let content = r#"
export async function main(a: Date) {
    return typeof a;
}
        "#
    .to_owned();

    let result = RunJob::from(JobPayload::Code(RawCode {
        hash: None,
        content,
        path: None,
        lock: None,
        language: ScriptLang::Deno,
        custom_concurrency_key: None,
        concurrent_limit: None,
        concurrency_time_window_s: None,
        cache_ttl: None,
        dedicated_worker: None,
    }))
    .arg("a", json!("2024-09-24T10:00:00.000Z"))
    .run_until_complete(&db, port)
    .await
    .json_result()
    .unwrap();

    assert_eq!(result, serde_json::json!("object"));
    Ok(())
}

#[cfg(feature = "python")]
#[sqlx::test(fixtures("base"))]
async fn test_python_job_datetime_and_bytes(db: Pool<Postgres>) -> anyhow::Result<()> {
    initialize_tracing().await;
    let server = ApiServer::start(db.clone()).await?;
    let port = server.addr.port();

    let content = r#"
from datetime import datetime
def main(a: datetime, b: bytes):
    return (isinstance(a, datetime), isinstance(b, bytes))
        "#
    .to_owned();

    let result = RunJob::from(JobPayload::Code(RawCode {
        hash: None,
        content,
        path: None,
        lock: None,
        language: ScriptLang::Python3,
        custom_concurrency_key: None,
        concurrent_limit: None,
        concurrency_time_window_s: None,
        cache_ttl: None,
        dedicated_worker: None,
    }))
    .arg("a", json!("2024-09-24T10:00:00.000Z"))
    .arg("b", json!("dGVzdA=="))
    .run_until_complete(&db, port)
    .await
    .json_result()
    .unwrap();

    assert_eq!(result, serde_json::json!([true, true]));
    Ok(())
}

#[cfg(feature = "deno_core")]
#[sqlx::test(fixtures("base"))]
async fn test_empty_loop_1(db: Pool<Postgres>) -> anyhow::Result<()> {
    initialize_tracing().await;
    let server = ApiServer::start(db.clone()).await?;
    let port = server.addr.port();

    let flow: FlowValue = serde_json::from_value(serde_json::json!({
        "modules": [
            {
                "id": "a",
                "value": {
                    "type": "forloopflow",
                    "iterator": { "type": "static", "value": [] },
                    "modules": [
                        {
                            "value": {
                                "input_transforms": {
                                    "n": {
                                        "type": "javascript",
                                        "expr": "flow_input.iter.value",
                                    },
                                },
                                "type": "rawscript",
                                "language": "python3",
                                "content": "def main(n): return n",
                            },
                        }
                    ],
                },
            },
            {
                "value": {
                    "input_transforms": {
                        "items": {
                            "type": "javascript",
                            "expr": "results.a",
                        },
                    },
                    "type": "rawscript",
                    "language": "python3",
                    "content": "def main(items): return sum(items)",
                },
            },
        ],
    }))
    .unwrap();

    let flow = JobPayload::RawFlow { value: flow, path: None, restarted_from: None };
    let result = run_job_in_new_worker_until_complete(&db, flow, port)
        .await
        .json_result()
        .unwrap();

    assert_eq!(result, serde_json::json!(0));
    Ok(())
}

#[cfg(feature = "deno_core")]
#[sqlx::test(fixtures("base"))]
async fn test_invalid_first_step(db: Pool<Postgres>) -> anyhow::Result<()> {
    initialize_tracing().await;
    let server = ApiServer::start(db.clone()).await?;
    let port = server.addr.port();

    let flow: FlowValue = serde_json::from_value(serde_json::json!({
        "modules": [
            {
                "value": {
                    "type": "forloopflow",
                    "iterator": { "type": "javascript", "expr": "flow_input" },
                    "modules": [
                        {
                            "value": {
                                "type": "identity",
                            },
                        }
                    ],
                },
            },
            {
                "value": {
                    "type": "identity",
                },
            },
        ],
    }))
    .unwrap();

    let flow = JobPayload::RawFlow { value: flow, path: None, restarted_from: None };
    let job = run_job_in_new_worker_until_complete(&db, flow, port).await;

    assert!(
        serde_json::to_string(&job.json_result().unwrap()).unwrap().contains("Expected an array value in the iterator expression, found: invalid type: map, expected a sequence at line 1 column 0")
    );
    Ok(())
}

#[sqlx::test(fixtures("base"))]
async fn test_empty_loop_2(db: Pool<Postgres>) -> anyhow::Result<()> {
    initialize_tracing().await;
    let server = ApiServer::start(db.clone()).await?;
    let port = server.addr.port();

    let flow: FlowValue = serde_json::from_value(serde_json::json!({
        "modules": [
            {
                "value": {
                    "type": "forloopflow",
                    "iterator": { "type": "static", "value": [] },
                    "modules": [
                        {
                            "value": {
                                "input_transforms": {
                                    "n": {
                                        "type": "javascript",
                                        "expr": "flow_input.iter.value",
                                    },
                                },
                                "type": "rawscript",
                                "language": "python3",
                                "content": "def main(n): return n",
                            },
                        }
                    ],
                },
            },
        ],
    }))
    .unwrap();

    let flow = JobPayload::RawFlow { value: flow, path: None, restarted_from: None };
    let result = run_job_in_new_worker_until_complete(&db, flow, port)
        .await
        .json_result()
        .unwrap();

    assert_eq!(result, serde_json::json!([]));
    Ok(())
}

#[cfg(feature = "deno_core")]
#[sqlx::test(fixtures("base"))]
async fn test_step_after_loop(db: Pool<Postgres>) -> anyhow::Result<()> {
    initialize_tracing().await;
    let server = ApiServer::start(db.clone()).await?;
    let port = server.addr.port();
    let flow: FlowValue = serde_json::from_value(serde_json::json!({
        "modules": [
            {
                "id": "a",
                "value": {
                    "type": "forloopflow",
                    "iterator": { "type": "static", "value": [2,3,4] },
                    "modules": [
                        {
                            "value": {
                                "input_transforms": {
                                    "n": {
                                        "type": "javascript",
                                        "expr": "flow_input.iter.value",
                                    },
                                },
                                "type": "rawscript",
                                "language": "python3",
                                "content": "def main(n): return n",
                            } ,
                        }
                    ],
                },
            },
            {
                "value": {
                    "input_transforms": {
                        "items": {
                            "type": "javascript",
                            "expr": "results.a",
                        },
                    },
                    "type": "rawscript",
                    "language": "python3",
                    "content": "def main(items): return sum(items)",
                },
            },
        ],
    }))
    .unwrap();

    let flow = JobPayload::RawFlow { value: flow, path: None, restarted_from: None };
    let result = run_job_in_new_worker_until_complete(&db, flow, port)
        .await
        .json_result()
        .unwrap();

    assert_eq!(result, serde_json::json!(9));
    Ok(())
}

fn module_add_item_to_list(i: i32, id: &str) -> serde_json::Value {
    json!({
        "id": format!("id_{}", i.to_string().replace("-", "_")),
        "value": {
            "input_transforms": {
                "array": {
                    "type": "javascript",
                    "expr": format!("results.{id}"),
                },
                "i": {
                    "type": "static",
                    "value": json!(i),
                }
            },
            "type": "rawscript",
            "language": "deno",
            "content": "export function main(array, i){ array.push(i); return array }",
        }
    })
}

fn module_failure() -> serde_json::Value {
    json!({
        "value": {
            "input_transforms": {},
            "type": "rawscript",
            "language": "deno",
            "content": "export function main(){ throw Error('failure') }",
        }
    })
}

#[sqlx::test(fixtures("base"))]
async fn test_branchone_simple(db: Pool<Postgres>) -> anyhow::Result<()> {
    initialize_tracing().await;
    let server = ApiServer::start(db.clone()).await?;
    let port = server.addr.port();

    let flow: FlowValue = serde_json::from_value(json!({
        "modules": [
            {
                "id": "a",
                "value": {
                    "type": "rawscript",
                    "language": "deno",
                    "content": "export function main(){ return [1] }",
                }
            },
            {
                "value": {
                    "branches": [],
                    "default": [module_add_item_to_list(2, "a")],
                    "type": "branchone",
                }
            },
        ],
    }))
    .unwrap();

    let flow = JobPayload::RawFlow { value: flow, path: None, restarted_from: None };
    let result = run_job_in_new_worker_until_complete(&db, flow, port)
        .await
        .json_result()
        .unwrap();

    assert_eq!(result, serde_json::json!([1, 2]));
    Ok(())
}

#[cfg(feature = "deno_core")]
#[sqlx::test(fixtures("base"))]
async fn test_branchone_with_cond(db: Pool<Postgres>) -> anyhow::Result<()> {
    initialize_tracing().await;
    let server = ApiServer::start(db.clone()).await?;
    let port = server.addr.port();

    let flow: FlowValue = serde_json::from_value(json!({
        "modules": [
            {
                "id": "a",
                "value": {
                    "type": "rawscript",
                    "language": "deno",
                    "content": "export function main(){ return [1] }",
                }
            },
            {
                "value": {
                    "branches": [{"expr": "results.a[0] == 1", "modules": [module_add_item_to_list(3, "a")]}],
                    "default": [module_add_item_to_list(2, "a")],
                    "type": "branchone",
                }
            },
        ],
    }))
    .unwrap();

    let flow = JobPayload::RawFlow { value: flow, path: None, restarted_from: None };
    let result = run_job_in_new_worker_until_complete(&db, flow, port)
        .await
        .json_result()
        .unwrap();

    assert_eq!(result, serde_json::json!([1, 3]));
    Ok(())
}

#[cfg(feature = "deno_core")]
#[sqlx::test(fixtures("base"))]
async fn test_branchall_sequential(db: Pool<Postgres>) -> anyhow::Result<()> {
    initialize_tracing().await;
    let server = ApiServer::start(db.clone()).await?;
    let port = server.addr.port();

    let flow: FlowValue = serde_json::from_value(json!({
        "modules": [
            {
                "id": "a",
                "value": {
                    "type": "rawscript",
                    "language": "deno",
                    "content": "export function main(){ return [1] }",
                }
            },
            {
                "value": {
                    "branches": [
                        {"modules": [module_add_item_to_list(2, "a")]},
                        {"modules": [module_add_item_to_list(3, "a")]}],
                    "type": "branchall",
                    "parallel": true,
                }
            },
        ],
    }))
    .unwrap();

    let flow = JobPayload::RawFlow { value: flow, path: None, restarted_from: None };
    let result = run_job_in_new_worker_until_complete(&db, flow, port)
        .await
        .json_result()
        .unwrap();

    assert_eq!(result, serde_json::json!([[1, 2], [1, 3]]));
    Ok(())
}

#[cfg(feature = "deno_core")]
#[sqlx::test(fixtures("base"))]
async fn test_branchall_simple(db: Pool<Postgres>) -> anyhow::Result<()> {
    initialize_tracing().await;
    let server = ApiServer::start(db.clone()).await?;
    let port = server.addr.port();

    let flow: FlowValue = serde_json::from_value(json!({
        "modules": [
            {
                "id": "a",
                "value": {
                    "type": "rawscript",
                    "language": "deno",
                    "content": "export function main(){ return [1] }",
                }
            },
            {
                "value": {
                    "branches": [
                        {"modules": [module_add_item_to_list(2, "a")]},
                        {"modules": [module_add_item_to_list(3, "a")]}],
                    "type": "branchall",
                }
            },
        ],
    }))
    .unwrap();

    let flow = JobPayload::RawFlow { value: flow, path: None, restarted_from: None };
    let result = run_job_in_new_worker_until_complete(&db, flow, port)
        .await
        .json_result()
        .unwrap();

    assert_eq!(result, serde_json::json!([[1, 2], [1, 3]]));
    Ok(())
}

#[derive(Deserialize)]
struct ErrorResult {
    error: NamedError,
}

#[derive(Deserialize)]
struct NamedError {
    name: String,
}

#[sqlx::test(fixtures("base"))]
async fn test_branchall_skip_failure(db: Pool<Postgres>) -> anyhow::Result<()> {
    initialize_tracing().await;
    let server = ApiServer::start(db.clone()).await?;
    let port = server.addr.port();

    let flow: FlowValue = serde_json::from_value(json!({
        "modules": [
            {
                "id": "a",
                "value": {
                    "type": "rawscript",
                    "language": "deno",
                    "content": "export function main(){ return [1] }",
                }
            },
            {
                "value": {
                    "branches": [
                        {"modules": [module_failure()], "skip_failure": false},
                        {"modules": [module_add_item_to_list(3, "a")]}],
                    "type": "branchall",
                }
            },
        ],
    }))
    .unwrap();

    let flow = JobPayload::RawFlow { value: flow, path: None, restarted_from: None };
    let result = run_job_in_new_worker_until_complete(&db, flow, port)
        .await
        .json_result()
        .unwrap();

    assert_eq!(
        serde_json::from_value::<ErrorResult>(result.get(0).unwrap().clone())
            .unwrap()
            .error
            .name,
        "Error"
    );

    let flow: FlowValue = serde_json::from_value(json!({
        "modules": [
            {
                "id": "a",
                "value": {
                    "type": "rawscript",
                    "language": "deno",
                    "content": "export function main(){ return [1] }",
                }
            },
            {
                "value": {
                    "branches": [
                        {"modules": [module_failure()], "skip_failure": true},
                        {"modules": [module_add_item_to_list(2, "a")]}
                ],
                    "type": "branchall",
                }
            },
        ],
    }))
    .unwrap();

    let flow = JobPayload::RawFlow { value: flow, path: None, restarted_from: None };
    let result = run_job_in_new_worker_until_complete(&db, flow, port)
        .await
        .json_result()
        .unwrap();

    assert_eq!(
        serde_json::from_value::<ErrorResult>(result.get(0).unwrap().clone())
            .unwrap()
            .error
            .name,
        "Error"
    );
    Ok(())
}

#[cfg(feature = "deno_core")]
#[sqlx::test(fixtures("base"))]
async fn test_branchone_nested(db: Pool<Postgres>) -> anyhow::Result<()> {
    initialize_tracing().await;
    let server = ApiServer::start(db.clone()).await?;
    let port = server.addr.port();

    let flow: FlowValue = serde_json::from_value(json!({
        "modules": [
            {
                "id": "a",
                "value": {
                    "type": "rawscript",
                    "language": "deno",
                    "content": "export function main(){ return [] }",
                }
            },
            module_add_item_to_list(1, "a"),
            {
                "id": "b",
                "value": {
                    "branches": [
                        {
                            "expr": "false",
                            "modules": []
                        },
                        {
                            "expr": "true",
                            "modules": [                {
                                "value": {
                                    "branches": [
                                        {
                                            "expr": "false",
                                            "modules": []
                                        }],
                                    "default": [module_add_item_to_list(2, "id_1")],
                                    "type": "branchone",
                                }
                            }]
                        },
                    ],
                    "default": [module_add_item_to_list(-4, "id_1")],
                    "type": "branchone",
                }
            },
            module_add_item_to_list(3, "b"),
        ],
    }))
    .unwrap();

    let flow = JobPayload::RawFlow { value: flow, path: None, restarted_from: None };
    let result = run_job_in_new_worker_until_complete(&db, flow, port)
        .await
        .json_result()
        .unwrap();

    assert_eq!(result, serde_json::json!([1, 2, 3]));
    Ok(())
}

#[sqlx::test(fixtures("base"))]
async fn test_branchall_nested(db: Pool<Postgres>) -> anyhow::Result<()> {
    initialize_tracing().await;
    let server = ApiServer::start(db.clone()).await?;
    let port = server.addr.port();

    let flow: FlowValue = serde_json::from_value(json!({
        "modules": [
            {
                "id": "a",
                "value": {
                    "type": "rawscript",
                    "language": "deno",
                    "content": "export function main(){ return [1] }",
                }
            },
            {
                "value": {
                    "branches": [
                        {
                            "modules": [
                                    {
                                "id": "b",
                                "value": {
                                    "branches": [
                                        {"modules": [module_add_item_to_list(2, "a")]},
                                        {"modules": [module_add_item_to_list(3, "a")]}],
                                    "type": "branchall",
                                }
                            }, {
                                "value": {
                                    "branches": [
                                        {"modules": [module_add_item_to_list(4, "b")]},
                                        {"modules": [module_add_item_to_list(5, "b")]}],
                                    "type": "branchall",
                                }
                            }
                                    ]
                        },
                        {"modules": [module_add_item_to_list(6, "a")]}],
                        // "parallel": false,
                    "type": "branchall",
                }
            },
        ],
    }))
    .unwrap();

    let flow = JobPayload::RawFlow { value: flow, path: None, restarted_from: None };
    let result = run_job_in_new_worker_until_complete(&db, flow, port)
        .await
        .json_result()
        .unwrap();

    println!("{:#?}", result);
    assert_eq!(
        result,
        serde_json::json!([[[[1, 2], [1, 3], 4], [[1, 2], [1, 3], 5]], [1, 6]])
    );
    Ok(())
}

#[cfg(feature = "deno_core")]
#[sqlx::test(fixtures("base"))]
async fn test_failure_module(db: Pool<Postgres>) -> anyhow::Result<()> {
    initialize_tracing().await;
    let server = ApiServer::start(db.clone()).await?;
    let port = server.addr.port();

    let flow: FlowValue = serde_json::from_value(serde_json::json!({
            "modules": [{
                "id": "a",
                "value": {
                    "input_transforms": {
                        "l": { "type": "javascript", "expr": "[]", },
                        "n": { "type": "javascript", "expr": "flow_input.n", },
                    },
                    "type": "rawscript",
                    "language": "deno",
                    "content": "export function main(n, l) { if (n == 0) throw Error(JSON.stringify(l)); return { l: [...l, 0] } }",
                },
            }, {
                "id": "b",
                "value": {
                    "input_transforms": {
                        "l": { "type": "javascript", "expr": "results.a.l", },
                        "n": { "type": "javascript", "expr": "flow_input.n", },
                    },
                    "type": "rawscript",
                    "language": "deno",
                    "content": "export function main(n, l) { if (n == 1) throw Error(JSON.stringify(l)); return { l: [...l, 1] } }",
                },
            }, {
                "value": {
                    "input_transforms": {
                        "l": { "type": "javascript", "expr": "results.b.l", },
                        "n": { "type": "javascript", "expr": "flow_input.n", },
                    },
                    "type": "rawscript",
                    "language": "deno",
                    "content": "export function main(n, l) { if (n == 2) throw Error(JSON.stringify(l)); return { l: [...l, 2] } }",
                },
            }],
            "failure_module": {
                "value": {
                    "input_transforms": { "error": { "type": "javascript", "expr": "previous_result", } },
                    "type": "rawscript",
                    "language": "deno",
                    "content": "export function main(error) { return { 'from failure module': error } }",
                }
            },
        }))
        .unwrap();

    let result =
        RunJob::from(JobPayload::RawFlow { value: flow.clone(), path: None, restarted_from: None })
            .arg("n", json!(0))
            .run_until_complete(&db, port)
            .await
            .json_result()
            .unwrap();

    assert!(result["from failure module"]["error"]
        .as_object()
        .unwrap()
        .get("message")
        .unwrap()
        .as_str()
        .unwrap()
        .contains("[]"));

    let result =
        RunJob::from(JobPayload::RawFlow { value: flow.clone(), path: None, restarted_from: None })
            .arg("n", json!(1))
            .run_until_complete(&db, port)
            .await
            .json_result()
            .unwrap();

    assert!(result["from failure module"]["error"]
        .as_object()
        .unwrap()
        .get("message")
        .unwrap()
        .as_str()
        .unwrap()
        .contains("[0]"));

    let result =
        RunJob::from(JobPayload::RawFlow { value: flow.clone(), path: None, restarted_from: None })
            .arg("n", json!(2))
            .run_until_complete(&db, port)
            .await
            .json_result()
            .unwrap();

    assert!(result["from failure module"]["error"]
        .as_object()
        .unwrap()
        .get("message")
        .unwrap()
        .as_str()
        .unwrap()
        .contains("[0,1]"));

    let result =
        RunJob::from(JobPayload::RawFlow { value: flow.clone(), path: None, restarted_from: None })
            .arg("n", json!(3))
            .run_until_complete(&db, port)
            .await
            .json_result()
            .unwrap();
    assert_eq!(json!({ "l": [0, 1, 2] }), result);
    Ok(())
}

#[cfg(feature = "python")]
#[sqlx::test(fixtures("base"))]
async fn test_flow_lock_all(db: Pool<Postgres>) -> anyhow::Result<()> {
    use futures::StreamExt;
    initialize_tracing().await;
    let server = ApiServer::start(db.clone()).await?;
    let port = server.addr.port();

    let flow: windmill_api_client::types::OpenFlow = serde_json::from_value(serde_json::json!({
        "summary": "",
        "description": "",
        "value": {
            "modules": [
                {
                    "id": "a",
                    "value": {
                        "lock": null,
                        "path": null,
                        "type": "rawscript",
                        "content": "import wmill\n\ndef main():\n  return \"Test\"\n",
                        "language": "python3",
                        "input_transforms": {}
                    },
                    "summary": null,
                    "stop_after_if": null,
                    "input_transforms": {}
                },
                {
                    "id": "b",
                    "value": {
                        "lock": null,
                        "path": null,
                        "type": "rawscript",
                        "content": "import * as wmill from \"https://deno.land/x/windmill@v1.50.0/mod.ts\"\n\nexport async function main() {\n  return wmill\n}\n",
                        "language": "deno",
                        "input_transforms": {}
                    },
                    "summary": null,
                    "stop_after_if": null,
                    "input_transforms": {}
                },
                {
                    "id": "c",
                    "value": {
                        "lock": null,
                        "path": null,
                        "type": "rawscript",
                        "content": "package inner\n\nimport (\n\t\"fmt\"\n\t\"rsc.io/quote\"\n  wmill \"github.com/windmill-labs/windmill-go-client\"\n)\n\n// the main must return (interface{}, error)\n\nfunc main() (interface{}, error) {\n\tfmt.Println(\"Hello, World\")\n  // v, _ := wmill.GetVariable(\"g/all/pretty_secret\")\n  return \"Test\"\n}\n",
                        "language": "go",
                        "input_transforms": {}
                    },
                    "summary": null,
                    "stop_after_if": null,
                    "input_transforms": {}
                },
                {
                    "id": "d",
                    "value": {
                        "lock": null,
                        "path": null,
                        "type": "rawscript",
                        "content": "\n# the last line of the stdout is the return value\necho \"Hello $msg\"\n",
                        "language": "bash",
                        "input_transforms": {}
                    },
                    "summary": null,
                    "stop_after_if": null,
                    "input_transforms": {}
                }
            ],
            "failure_module": null
        },
        "schema": {
            "type": "object",
            "$schema": "https://json-schema.org/draft/2020-12/schema",
            "required": [],
            "properties": {}
        }
    }))
    .unwrap();

    let client = windmill_api_client::create_client(
        &format!("http://localhost:{port}"),
        "SECRET_TOKEN".to_owned(),
    );
    client
        .create_flow(
            "test-workspace",
            &CreateFlowBody {
                open_flow_w_path: windmill_api_client::types::OpenFlowWPath {
                    open_flow: flow,
                    path: "g/all/flow_lock_all".to_owned(),
                    tag: None,
                    ws_error_handler_muted: None,
                    priority: None,
                    dedicated_worker: None,
                    timeout: None,
                    visible_to_runner_only: None,
                    on_behalf_of_email: None,
                },
                draft_only: None,
                deployment_message: None,
            },
        )
        .await
        .unwrap();
    let mut str = listen_for_completed_jobs(&db).await;
    let listen_first_job = str.next();
    in_test_worker(&db, listen_first_job, port).await;

    let modules = client
        .get_flow_by_path("test-workspace", "g/all/flow_lock_all", None)
        .await
        .unwrap()
        .into_inner()
        .open_flow
        .value
        .modules;
    modules.into_iter()
        .for_each(|m| {
            assert!(matches!(
                m.value,
                windmill_api_client::types::FlowModuleValue::RawScript(RawScript {
                    language: windmill_api_client::types::RawScriptLanguage::Bash,
                    lock: Some(ref lock),
                    ..
                }) if lock == "")
                || matches!(
                m.value,
                windmill_api_client::types::FlowModuleValue::RawScript(RawScript{
                    language: windmill_api_client::types::RawScriptLanguage::Go | windmill_api_client::types::RawScriptLanguage::Python3 | windmill_api_client::types::RawScriptLanguage::Deno,
                    lock: Some(ref lock),
                    ..
                }) if lock.len() > 0),
            "{:?}", m.value
            );
        });
    Ok(())
}

#[cfg(feature = "deno_core")]
#[sqlx::test(fixtures("base"))]

async fn test_complex_flow_restart(db: Pool<Postgres>) -> anyhow::Result<()> {
    initialize_tracing().await;
    let server = ApiServer::start(db.clone()).await?;
    let port = server.addr.port();

    let flow: FlowValue = serde_json::from_value(json!({
        "modules": [
            {
                "id": "a",
                "value": {
                    "type": "rawscript",
                    "language": "go",
                    "content": "package inner\nimport (\n\t\"fmt\"\n\t\"math/rand\"\n)\nfunc main(max int) (interface{}, error) {\n\tresult := rand.Intn(max) + 1\n\tfmt.Printf(\"Number generated: '%d'\", result)\n\treturn result, nil\n}",
                    "input_transforms": {
                        "max": {
                            "type": "static",
                            "value": json!(20),
                        },
                    }
                },
                "summary": "Generate random number in [1, 20]"
            },
            {
                "id": "b",
                "value":
                {
                    "type": "branchall",
                    "branches":
                    [
                        {
                            "modules":
                            [
                                {
                                    "id": "d",
                                    "value":
                                    {
                                        "type": "branchone",
                                        "default":
                                        [
                                            {
                                                "id": "f",
                                                "value":
                                                {
                                                    "type": "rawscript",
                                                    "content": "package inner\nimport \"math/rand\"\nfunc main(x int) (interface{}, error) {\n\treturn rand.Intn(x) + 1, nil\n}",
                                                    "language": "go",
                                                    "input_transforms":
                                                    {
                                                        "x":
                                                        {
                                                            "expr": "results.a",
                                                            "type": "javascript"
                                                        }
                                                    }
                                                },
                                                "summary": "Rand N in [1; x]"
                                            }
                                        ],
                                        "branches":
                                        [
                                            {
                                                "expr": "results.a < flow_input.max / 2",
                                                "modules":
                                                [
                                                    {
                                                        "id": "e",
                                                        "value":
                                                        {
                                                            "type": "rawscript",
                                                            "content": "package inner\nimport \"math/rand\"\nfunc main(x int) (interface{}, error) {\n\treturn rand.Intn(x * 2) + 1, nil\n}\n",
                                                            "language": "go",
                                                            "input_transforms":
                                                            {
                                                                "x":
                                                                {
                                                                    "expr": "results.a",
                                                                    "type": "javascript"
                                                                }
                                                            }
                                                        },
                                                        "summary": "Rand N in [1; x*2]"
                                                    }
                                                ],
                                                "summary": "N in first half"
                                            }
                                        ]
                                    },
                                    "summary": ""
                                }
                            ],
                            "summary": "Process x",
                            "parallel": true,
                            "skip_failure": false
                        },
                        {
                            "modules":
                            [
                                {
                                    "id": "c",
                                    "value":
                                    {
                                        "type": "rawscript",
                                        "content": "package inner\nfunc main(x int) (interface{}, error) {\n\treturn x, nil\n}",
                                        "language": "go",
                                        "input_transforms":
                                        {
                                            "x":
                                            {
                                                "expr": "results.a",
                                                "type": "javascript"
                                            }
                                        }
                                    },
                                    "summary": "Identity"
                                }
                            ],
                            "summary": "Do nothing",
                            "parallel": true,
                            "skip_failure": false
                        }
                    ],
                    "parallel": false
                },
                "summary": ""
            },
            {
                "id": "g",
                "value":
                {
                    "tag": "",
                    "type": "rawscript",
                    "content": "package inner\nimport \"fmt\"\nfunc main(x []int) (interface{}, error) {\n\tfmt.Printf(\"Results: %v\", x)\n\treturn x, nil\n}\n",
                    "language": "go",
                    "input_transforms":
                    {
                        "x":
                        {
                            "expr": "results.b",
                            "type": "javascript"
                        }
                    }
                },
                "summary": "Print results - This will get the results from the prior step directly"
            },
            {
                "id": "h",
                "value":
                {
                    "tag": "",
                    "type": "rawscript",
                    "content": "package inner\nimport (\n\t\"fmt\"\n\t\"slices\"\n)\nfunc main(x []int) (interface{}, error) {\n\tresult := slices.Max(x)\n\tfmt.Printf(\"Result is %d\", result)\n\treturn result, nil\n}",
                    "language": "go",
                    "input_transforms":
                    {
                        "x":
                        {
                            "expr": "results.b",
                            "type": "javascript"
                        }
                    }
                },
                "summary": "Choose max - this will get results.b querying get_result_by_id on the backend"
            }
        ],
    }))
    .unwrap();

    let first_run_result =
        RunJob::from(JobPayload::RawFlow { value: flow.clone(), path: None, restarted_from: None })
            .run_until_complete(&db, port)
            .await;

    let restarted_flow_result = RunJob::from(JobPayload::RawFlow {
        value: flow.clone(),
        path: None,
        restarted_from: Some(RestartedFrom {
            flow_job_id: first_run_result.id,
            step_id: "h".to_owned(),
            branch_or_iteration_n: None,
        }),
    })
    .run_until_complete(&db, port)
    .await;

    let first_run_result_int =
        serde_json::from_value::<i32>(first_run_result.json_result().unwrap())
            .expect("first_run_result was not an int");
    let restarted_flow_result_int =
        serde_json::from_value::<i32>(restarted_flow_result.json_result().unwrap())
            .expect("restarted_flow_result was not an int");
    assert_eq!(first_run_result_int, restarted_flow_result_int);
    Ok(())
}

#[sqlx::test(fixtures("base"))]
async fn test_rust_client(db: Pool<Postgres>) -> anyhow::Result<()> {
    initialize_tracing().await;
    let server = ApiServer::start(db.clone()).await?;
    let port = server.addr.port();

    windmill_api_client::create_client(
        &format!("http://localhost:{port}"),
        "SECRET_TOKEN".to_string(),
    )
    .list_workspaces()
    .await
    .unwrap();
    Ok(())
}

#[cfg(all(feature = "enterprise", feature = "private"))]
#[sqlx::test(fixtures("base", "schedule"))]
async fn test_script_schedule_handlers(db: Pool<Postgres>) -> anyhow::Result<()> {
    initialize_tracing().await;
    let server = ApiServer::start(db.clone()).await?;
    let port = server.addr.port();

    let client = windmill_api_client::create_client(
        &format!("http://localhost:{port}"),
        "SECRET_TOKEN".to_string(),
    );

    let mut args = std::collections::HashMap::new();
    args.insert("fail".to_string(), json!(true));

    let now = chrono::Utc::now();
    // add 5 seconds to now
    let then = now
        .checked_add_signed(chrono::Duration::try_seconds(5).unwrap())
        .unwrap();

    let schedule = NewSchedule {
        args: ScriptArgs::from(args),
        enabled: Some(true),
        is_flow: false,
        on_failure: Some("script/f/system/schedule_error_handler".to_string()),
        on_failure_times: None,
        on_failure_exact: None,
        on_failure_extra_args: None,
        on_recovery: Some("script/f/system/schedule_recovery_handler".to_string()),
        on_recovery_times: None,
        on_recovery_extra_args: None,
        on_success: None,
        on_success_extra_args: None,
        path: "f/system/failing_script_schedule".to_string(),
        script_path: "f/system/failing_script".to_string(),
        timezone: "UTC".to_string(),
        schedule: format!("{} {} * * * *", then.second(), then.minute()).to_string(),
        ws_error_handler_muted: None,
        retry: None,
        no_flow_overlap: None,
        summary: None,
        tag: None,
        paused_until: None,
        cron_version: None,
        description: None,
    };

    let _ = client.create_schedule("test-workspace", &schedule).await;

    let mut str = listen_for_completed_jobs(&db).await;

    let db2 = db.clone();
    in_test_worker(
        &db,
        async move {
            str.next().await; // completed error job

            let uuid = timeout(Duration::from_millis(5000), str.next()).await; // error handler

            if uuid.is_err() {
                panic!("schedule error handler was not run within 5 s");
            }

            let uuid = uuid.unwrap().unwrap();

            let completed_job = sqlx::query!(
                "SELECT script_path FROM v2_as_completed_job  WHERE id = $1",
                uuid
            )
            .fetch_one(&db2)
            .await
            .unwrap();

            if completed_job.script_path.is_none()
                || completed_job.script_path != Some("f/system/schedule_error_handler".to_string())
            {
                panic!(
                    "a script was run after main job execution but was not schedule error handler"
                );
            }
        },
        port,
    )
    .await;

    let mut args = std::collections::HashMap::new();
    args.insert("fail".to_string(), json!(false));
    let now = chrono::Utc::now();
    let then = now
        .checked_add_signed(chrono::Duration::try_seconds(5).unwrap())
        .unwrap();
    client
        .update_schedule(
            "test-workspace",
            "f/system/failing_script_schedule",
            &EditSchedule {
                args: ScriptArgs::from(args),
                on_failure: Some("script/f/system/schedule_error_handler".to_string()),
                on_failure_times: None,
                on_failure_exact: None,
                on_failure_extra_args: None,
                on_recovery: Some("script/f/system/schedule_recovery_handler".to_string()),
                on_recovery_times: None,
                on_recovery_extra_args: None,
                on_success: None,
                on_success_extra_args: None,
                timezone: "UTC".to_string(),
                schedule: format!("{} {} * * * *", then.second(), then.minute()).to_string(),
                ws_error_handler_muted: None,
                retry: None,
                summary: None,
                no_flow_overlap: None,
                tag: None,
                paused_until: None,
                cron_version: None,
                description: None,
            },
        )
        .await
        .unwrap();

    let mut str = listen_for_completed_jobs(&db).await;

    let db2 = db.clone();
    in_test_worker(
        &db,
        async move {
            str.next().await; // completed working job
            let uuid = timeout(Duration::from_millis(5000), str.next()).await; // recovery handler

            if uuid.is_err() {
                panic!("schedule recovery handler was not run within 5 s");
            }

            let uuid = uuid.unwrap().unwrap();

            let completed_job =
                sqlx::query!("SELECT script_path FROM v2_as_completed_job  WHERE id = $1", uuid)
                    .fetch_one(&db2)
                    .await
                    .unwrap();

            if completed_job.script_path.is_none()
                || completed_job.script_path
                    != Some("f/system/schedule_recovery_handler".to_string())
            {
                panic!("a script was run after main job execution but was not schedule recovery handler");
            }
        },
        port,
    )
    .await;

    Ok(())
}

#[cfg(all(feature = "enterprise", feature = "private"))]
#[sqlx::test(fixtures("base", "schedule"))]
async fn test_flow_schedule_handlers(db: Pool<Postgres>) -> anyhow::Result<()> {
    initialize_tracing().await;
    let server = ApiServer::start(db.clone()).await?;
    let port = server.addr.port();

    let client = windmill_api_client::create_client(
        &format!("http://localhost:{port}"),
        "SECRET_TOKEN".to_string(),
    );

    let mut args = std::collections::HashMap::new();
    args.insert("fail".to_string(), json!(true));

    let now = chrono::Utc::now();
    // add 5 seconds to now
    let then = now
        .checked_add_signed(chrono::Duration::try_seconds(5).unwrap())
        .unwrap();

    let schedule = NewSchedule {
        args: ScriptArgs::from(args),
        enabled: Some(true),
        is_flow: true,
        on_failure: Some("script/f/system/schedule_error_handler".to_string()),
        on_failure_times: None,
        on_failure_exact: None,
        on_failure_extra_args: None,
        on_recovery: Some("script/f/system/schedule_recovery_handler".to_string()),
        on_recovery_times: None,
        on_recovery_extra_args: None,
        on_success: None,
        on_success_extra_args: None,
        path: "f/system/failing_flow_schedule".to_string(),
        script_path: "f/system/failing_flow".to_string(),
        timezone: "UTC".to_string(),
        schedule: format!("{} {} * * * *", then.second(), then.minute()).to_string(),
        ws_error_handler_muted: None,
        retry: None,
        no_flow_overlap: None,
        summary: None,
        tag: None,
        paused_until: None,
        cron_version: None,
        description: None,
    };

    let _ = client.create_schedule("test-workspace", &schedule).await;

    let mut str = listen_for_completed_jobs(&db).await;

    let db2 = db.clone();
    in_test_worker(
        &db,
        async move {
            str.next().await; // completed error step
            str.next().await; // completed error flow

            let uuid = timeout(Duration::from_millis(5000), str.next()).await; // error handler

            if uuid.is_err() {
                panic!("schedule error handler was not run within 5 s");
            }

            let uuid = uuid.unwrap().unwrap();

            let completed_job = sqlx::query!(
                "SELECT script_path FROM v2_as_completed_job  WHERE id = $1",
                uuid
            )
            .fetch_one(&db2)
            .await
            .unwrap();

            if completed_job.script_path.is_none()
                || completed_job.script_path != Some("f/system/schedule_error_handler".to_string())
            {
                panic!(
                    "a script was run after main job execution but was not schedule error handler"
                );
            }
        },
        port,
    )
    .await;

    let mut args = std::collections::HashMap::new();
    args.insert("fail".to_string(), json!(false));
    let now = chrono::Utc::now();
    let then = now
        .checked_add_signed(chrono::Duration::try_seconds(5).unwrap())
        .unwrap();
    client
        .update_schedule(
            "test-workspace",
            "f/system/failing_flow_schedule",
            &EditSchedule {
                args: ScriptArgs::from(args),
                on_failure: Some("script/f/system/schedule_error_handler".to_string()),
                on_failure_times: None,
                on_failure_exact: None,
                on_failure_extra_args: None,
                on_recovery: Some("script/f/system/schedule_recovery_handler".to_string()),
                on_recovery_times: None,
                on_recovery_extra_args: None,
                on_success: None,
                on_success_extra_args: None,
                timezone: "UTC".to_string(),
                schedule: format!("{} {} * * * *", then.second(), then.minute()).to_string(),
                ws_error_handler_muted: None,
                retry: None,
                summary: None,
                no_flow_overlap: None,
                tag: None,
                paused_until: None,
                cron_version: None,
                description: None,
            },
        )
        .await
        .unwrap();

    let mut str = listen_for_completed_jobs(&db).await;

    let db2 = db.clone();
    in_test_worker(
        &db,
        async move {
            str.next().await; // completed working step
            str.next().await; // completed working flow
            let uuid = timeout(Duration::from_millis(5000), str.next()).await; // recovery handler

            if uuid.is_err() {
                panic!("schedule recovery handler was not run within 5 s");
            }

            let uuid = uuid.unwrap().unwrap();

            let completed_job =
                sqlx::query!("SELECT script_path FROM v2_as_completed_job  WHERE id = $1", uuid)
                    .fetch_one(&db2)
                    .await
                    .unwrap();

            if completed_job.script_path.is_none()
                || completed_job.script_path
                    != Some("f/system/schedule_recovery_handler".to_string())
            {
                panic!("a script was run after main job execution but was not schedule recovery handler");
            }
        },
        port,
    )
    .await;

    Ok(())
}

#[sqlx::test(fixtures("base", "relative_bun"))]
async fn test_relative_imports_bun(db: Pool<Postgres>) -> anyhow::Result<()> {
    let content = r#"
import { main as test1 } from "/f/system/same_folder_script.ts";
import { main as test2 } from "./same_folder_script.ts";
import { main as test3 } from "/f/system_relative/different_folder_script.ts";
import { main as test4 } from "../system_relative/different_folder_script.ts";

export async function main() {
  return [test1(), test2(), test3(), test4()];
}
"#
    .to_string();

    run_deployed_relative_imports(&db, content.clone(), ScriptLang::Bun).await?;
    run_preview_relative_imports(&db, content, ScriptLang::Bun).await?;
    Ok(())
}

#[cfg(feature = "deno_core")]
#[sqlx::test(fixtures("base", "relative_bun"))]
async fn test_nested_imports_bun(db: Pool<Postgres>) -> anyhow::Result<()> {
    let content = r#"
import { main as test } from "/f/system_relative/nested_script.ts";

export async function main() {
  return test();
}
"#
    .to_string();

    run_deployed_relative_imports(&db, content.clone(), ScriptLang::Bun).await?;
    run_preview_relative_imports(&db, content, ScriptLang::Bun).await?;
    Ok(())
}

#[sqlx::test(fixtures("base", "relative_deno"))]
async fn test_relative_imports_deno(db: Pool<Postgres>) -> anyhow::Result<()> {
    let content = r#"
import { main as test1 } from "/f/system/same_folder_script.ts";
import { main as test2 } from "./same_folder_script.ts";
import { main as test3 } from "/f/system_relative/different_folder_script.ts";
import { main as test4 } from "../system_relative/different_folder_script.ts";

export async function main() {
  return [test1(), test2(), test3(), test4()];
}
"#
    .to_string();

    run_deployed_relative_imports(&db, content.clone(), ScriptLang::Deno).await?;
    run_preview_relative_imports(&db, content, ScriptLang::Deno).await?;
    Ok(())
}

#[sqlx::test(fixtures("base", "relative_deno"))]
async fn test_nested_imports_deno(db: Pool<Postgres>) -> anyhow::Result<()> {
    let content = r#"
import { main as test } from "/f/system_relative/nested_script.ts";

export async function main() {
  return test();
}
"#
    .to_string();

    run_deployed_relative_imports(&db, content.clone(), ScriptLang::Deno).await?;
    run_preview_relative_imports(&db, content, ScriptLang::Deno).await?;
    Ok(())
}

#[sqlx::test(fixtures("base", "result_format"))]
async fn test_result_format(db: Pool<Postgres>) -> anyhow::Result<()> {
    let ordered_result_job_id = "1eecb96a-c8b0-4a3d-b1b6-087878c55e41";

    set_jwt_secret().await;

    let server = ApiServer::start(db.clone()).await?;

    let port = server.addr.port();

    let token = windmill_common::auth::create_token_for_owner(
        &db,
        "test-workspace",
        "u/test-user",
        "",
        100,
        "",
        &Uuid::nil(),
        None,
        None,
    )
    .await
    .unwrap();

    #[derive(Debug, Deserialize)]
    struct JobResponse {
        result: Option<Box<serde_json::value::RawValue>>,
    }

    async fn get_result<T: DeserializeOwned>(url: String) -> T {
        reqwest::get(url)
            .await
            .unwrap()
            .error_for_status()
            .unwrap()
            .json()
            .await
            .unwrap()
    }

    let correct_result = r#"[{"b":"first","a":"second"}]"#;

    let job_response: JobResponse = get_result(format!("http://localhost:{port}/api/w/test-workspace/jobs_u/get/{ordered_result_job_id}?token={token}&no_logs=true")).await;
    assert_eq!(job_response.result.unwrap().get(), correct_result);

    let job_response: JobResponse = get_result(format!("http://localhost:{port}/api/w/test-workspace/jobs_u/completed/get_result_maybe/{ordered_result_job_id}?token={token}&no_logs=true")).await;
    assert_eq!(job_response.result.unwrap().get(), correct_result);

    let job_result: Box<serde_json::value::RawValue> = get_result(format!("http://localhost:{port}/api/w/test-workspace/jobs_u/completed/get_result/{ordered_result_job_id}?token={token}&no_logs=true")).await;
    assert_eq!(job_result.get(), correct_result);

    let response = windmill_api::jobs::run_wait_result(
        &db.into(),
        Uuid::parse_str(ordered_result_job_id).unwrap(),
        "test-workspace".to_string(),
        None,
        "test-user",
    )
    .await
    .unwrap();
    let result: Box<serde_json::value::RawValue> = serde_json::from_slice(
        &axum::body::to_bytes(response.into_body(), usize::MAX)
            .await
            .unwrap()
            .to_vec(),
    )
    .unwrap();
    assert_eq!(result.get(), correct_result);
    Ok(())
}

#[sqlx::test(fixtures("base"))]
async fn test_job_labels(db: Pool<Postgres>) -> anyhow::Result<()> {
    initialize_tracing().await;
    let server = ApiServer::start(db.clone()).await?;
    let port = server.addr.port();

    let db = &db;
    let test = |original_labels: &'static [&'static str]| async move {
        let job = RunJob::from(JobPayload::RawFlow {
            value: serde_json::from_value(json!({
                "modules": [{
                    "id": "a",
                    "value": {
                        "type": "rawscript",
                        "content": r#"export function main(world: string) {
                        const greet = `Hello ${world}!`;
                        console.log(greet)
                        return { greet, wm_labels: ["yolo", "greet", "greet", world] };
                    }"#,
                        "language": "deno",
                        "input_transforms": {
                            "world": { "type": "javascript", "expr": "flow_input.world" }
                        }
                    }
                }],
                "schema": {
                    "$schema": "https://json-schema.org/draft/2020-12/schema",
                    "properties": { "world": { "type": "string" } },
                    "type": "object",
                    "order": [ "world" ]
                }
            }))
            .unwrap(),
            path: None,
            restarted_from: None,
        })
        .arg("world", json!("you"))
        .run_until_complete_with(&db, port, |id| async move {
            sqlx::query!(
                "UPDATE v2_job SET labels = $2 WHERE id = $1 AND $2::TEXT[] IS NOT NULL",
                id,
                original_labels as &[&str],
            )
            .execute(db)
            .await
            .unwrap();
        })
        .await;

        let result = job.json_result().unwrap();
        assert_eq!(result.get("greet"), Some(&json!("Hello you!")));
        let labels = sqlx::query_scalar!("SELECT labels FROM v2_job WHERE id = $1", job.id)
            .fetch_one(db)
            .await
            .unwrap();
        let mut expected_labels = original_labels
            .iter()
            .chain(&["yolo", "greet", "you"])
            .map(ToString::to_string)
            .collect::<Vec<_>>();
        expected_labels.sort();
        assert_eq!(labels, Some(expected_labels));
    };
    test(&[]).await;
    test(&["z", "a", "x"]).await;
    Ok(())
}

#[cfg(feature = "python")]
const WORKFLOW_AS_CODE: &str = r#"
from wmill import task

import pandas as pd
import numpy as np

@task()
def heavy_compute(n: int):
    df = pd.DataFrame(np.random.randn(100, 4), columns=list('ABCD'))
    return df.sum().sum()

@task
def send_result(res: int, email: str):
    print(f"Sending result {res} to {email}")
    return "OK"

def main(n: int):
    l = []
    for i in range(n):
        l.append(heavy_compute(i))
    print(l)
    return [send_result(sum(l), "example@example.com"), n]
"#;

#[cfg(feature = "python")]
#[sqlx::test(fixtures("base", "hello"))]
async fn test_workflow_as_code(db: Pool<Postgres>) -> anyhow::Result<()> {
    initialize_tracing().await;
    let server = ApiServer::start(db.clone()).await?;
    let port = server.addr.port();

    // workflow as code require at least 2 workers:
    let db = &db;
    in_test_worker(
        &db,
        async move {
            let job = RunJob::from(JobPayload::Code(RawCode {
                language: ScriptLang::Python3,
                content: WORKFLOW_AS_CODE.into(),
                ..RawCode::default()
            }))
            .arg("n", json!(3))
            .run_until_complete(&db, port)
            .await;

            assert_eq!(job.json_result().unwrap(), json!(["OK", 3]));

            let workflow_as_code_status = sqlx::query_scalar!(
                "SELECT workflow_as_code_status FROM v2_job_completed WHERE id = $1",
                job.id
            )
            .fetch_one(db)
            .await
            .unwrap()
            .unwrap();

            #[derive(Deserialize)]
            #[allow(dead_code)]
            struct WorkflowJobStatus {
                name: String,
                started_at: String,
                scheduled_for: String,
                duration_ms: i64,
            }

            let workflow_as_code_status: std::collections::HashMap<String, WorkflowJobStatus> =
                serde_json::from_value(workflow_as_code_status).unwrap();

            let uuids = sqlx::query_scalar!("SELECT id FROM v2_job WHERE parent_job = $1", job.id)
                .fetch_all(db)
                .await
                .unwrap();

            assert_eq!(uuids.len(), 4);
            for uuid in uuids {
                let status = workflow_as_code_status.get(&uuid.to_string());
                assert!(status.is_some());
                assert!(
                    status.unwrap().name == "send_result"
                        || status.unwrap().name == "heavy_compute"
                );
            }
        },
        port,
    )
    .await;
    Ok(())
<<<<<<< HEAD
}

// TODO: Test job suspend
// TODO: Test job concurrency limit
// TODO: Test job debounce limit
//
// TODO: Create a map of tested/untested features.
// If we can test things like suspend works and that essentials, we can rely on them that they work and do not write tests for suspend in higher level test
=======
}
>>>>>>> 50a61064
<|MERGE_RESOLUTION|>--- conflicted
+++ resolved
@@ -2916,7 +2916,6 @@
     )
     .await;
     Ok(())
-<<<<<<< HEAD
 }
 
 // TODO: Test job suspend
@@ -2925,6 +2924,3 @@
 //
 // TODO: Create a map of tested/untested features.
 // If we can test things like suspend works and that essentials, we can rely on them that they work and do not write tests for suspend in higher level test
-=======
-}
->>>>>>> 50a61064
