--- conflicted
+++ resolved
@@ -6,11 +6,7 @@
  * LICENSE-AGPL for a copy of the license.
  */
 
-<<<<<<< HEAD
-use std::{collections::HashMap, iter, vec};
-=======
-use std::{collections::HashMap, sync::Arc, vec};
->>>>>>> 0caf9d43
+use std::{collections::HashMap, iter, sync::Arc, vec};
 
 use anyhow::Context;
 use async_recursion::async_recursion;
@@ -23,11 +19,8 @@
 };
 use bigdecimal::ToPrimitive;
 use chrono::{DateTime, Duration, Utc};
-<<<<<<< HEAD
 use itertools::Itertools;
-=======
 use prometheus::IntCounter;
->>>>>>> 0caf9d43
 use reqwest::{
     header::{HeaderMap, CONTENT_TYPE},
     Client, StatusCode,
@@ -54,13 +47,8 @@
     },
     flows::{FlowModule, FlowModuleValue, FlowValue},
     jobs::{
-<<<<<<< HEAD
         get_payload_tag_from_prefixed_path, script_path_to_payload, CompletedJob, JobKind,
-        JobPayload, Metrics, QueuedJob, RawCode,
-=======
-        get_payload_tag_from_prefixed_path, script_path_to_payload, JobKind, JobPayload, QueuedJob,
-        RawCode,
->>>>>>> 0caf9d43
+        JobPayload, QueuedJob, RawCode,
     },
     schedule::{schedule_to_user, Schedule},
     scripts::{ScriptHash, ScriptLang},
@@ -1607,7 +1595,7 @@
     )
     .await?;
 
-    tracing::warn!(
+    tracing::debug!(
         "Fetching leaf jobs for flow {} : {:?}",
         flow_job.id,
         leaf_jobs_for_flow
