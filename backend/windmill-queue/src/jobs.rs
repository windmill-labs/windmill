--- conflicted
+++ resolved
@@ -806,16 +806,12 @@
     Ok(tx)
 }
 
-<<<<<<< HEAD
 async fn handle_on_failure<
     'a,
     'c,
     T: Serialize + Send + Sync,
     R: rsmq_async::RsmqConnection + Clone + Send + 'c,
 >(
-=======
-pub async fn handle_on_failure<'c, R: rsmq_async::RsmqConnection + Clone + Send + 'c>(
->>>>>>> e770f256
     db: &Pool<Postgres>,
     tx: QueueTransaction<'c, R>,
     schedule_path: &str,
