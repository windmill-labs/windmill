/*
 * Author: Ruben Fiszel
 * Copyright: Windmill Labs, Inc 2022
 * This file and its contents are licensed under the AGPLv3 License.
 * Please see the included NOTICE for copyright information and
 * LICENSE-AGPL for a copy of the license.
 */

use std::{collections::HashMap, sync::Arc, vec};

use anyhow::Context;
use async_recursion::async_recursion;
use chrono::{DateTime, Duration, Utc};
use futures::future::TryFutureExt;
use itertools::Itertools;
#[cfg(feature = "prometheus")]
use prometheus::IntCounter;
use regex::Regex;
use reqwest::Client;
use serde::Deserialize;
use serde::{ser::SerializeMap, Serialize};
use serde_json::{json, value::RawValue};
use sqlx::PgExecutor;
use sqlx::{types::Json, FromRow, Pool, Postgres, Transaction};
use tokio::{sync::RwLock, time::sleep};
use ulid::Ulid;
use uuid::Uuid;
use windmill_audit::audit_ee::{audit_log, AuditAuthor};
use windmill_audit::ActionKind;

#[cfg(feature = "benchmark")]
use windmill_common::add_time;
use windmill_common::auth::JobPerms;
#[cfg(feature = "benchmark")]
use windmill_common::bench::BenchmarkIter;
use windmill_common::utils::now_from_db;
use windmill_common::worker::{Connection, SCRIPT_TOKEN_EXPIRY};
use windmill_common::{
    auth::{fetch_authed_from_permissioned_as, permissioned_as_to_username},
    cache::{self, FlowData},
    db::{Authed, UserDB},
    error::{self, to_anyhow, Error},
    flow_status::{
        BranchAllStatus, FlowCleanupModule, FlowStatus, FlowStatusModule, FlowStatusModuleWParent,
        Iterator as FlowIterator, JobResult, RestartedFrom, RetryStatus, MAX_RETRY_ATTEMPTS,
        MAX_RETRY_INTERVAL,
    },
    flows::{
        add_virtual_items_if_necessary, FlowModule, FlowModuleValue, FlowValue, InputTransform,
    },
    jobs::{get_payload_tag_from_prefixed_path, JobKind, JobPayload, QueuedJob, RawCode},
    schedule::Schedule,
    scripts::{get_full_hub_script_by_path, ScriptHash, ScriptLang},
    users::{SUPERADMIN_NOTIFICATION_EMAIL, SUPERADMIN_SECRET_EMAIL},
    utils::{not_found_if_none, report_critical_error, StripPath, WarnAfterExt},
    worker::{
        to_raw_value, CLOUD_HOSTED, 
        DISABLE_FLOW_SCRIPT, MIN_VERSION_IS_AT_LEAST_1_432, MIN_VERSION_IS_AT_LEAST_1_440, NO_LOGS,
        WORKER_PULL_QUERIES, WORKER_SUSPENDED_PULL_QUERY,
    },
    DB, METRICS_ENABLED,
};

use backon::ConstantBuilder;
use backon::{BackoffBuilder, Retryable};

#[cfg(feature = "enterprise")]
use windmill_common::BASE_URL;

#[cfg(feature = "cloud")]
use windmill_common::users::SUPERADMIN_SYNC_EMAIL;

use crate::flow_status::{update_flow_status_in_progress, update_workflow_as_code_status};
use crate::jobs_ee::update_concurrency_counter;
use crate::schedule::{get_schedule_opt, push_scheduled_job};
use crate::tags::per_workspace_tag;

#[cfg(feature = "prometheus")]
lazy_static::lazy_static! {

    // TODO: these aren't synced, they should be moved into the queue abstraction once/if that happens.
    static ref QUEUE_PUSH_COUNT: prometheus::IntCounter = prometheus::register_int_counter!(
        "queue_push_count",
        "Total number of jobs pushed to the queue."
    )
    .unwrap();

    static ref QUEUE_DELETE_COUNT: prometheus::IntCounter = prometheus::register_int_counter!(
        "queue_delete_count",
        "Total number of jobs deleted from the queue."
    )
    .unwrap();

    static ref QUEUE_PULL_COUNT: prometheus::IntCounter = prometheus::register_int_counter!(
        "queue_pull_count",
        "Total number of jobs pulled from the queue."
    )
    .unwrap();

    pub static ref WORKER_EXECUTION_FAILED: Arc<RwLock<HashMap<String, IntCounter>>> = Arc::new(RwLock::new(HashMap::new()));

}

lazy_static::lazy_static! {
    pub static ref HTTP_CLIENT: Client = reqwest::ClientBuilder::new()
        .user_agent("windmill/beta")
        .timeout(std::time::Duration::from_secs(20))
        .connect_timeout(std::time::Duration::from_secs(10))
        .build().unwrap();


    static ref JOB_ARGS_AUDIT_LOGS: bool = std::env::var("JOB_ARGS_AUDIT_LOGS")
        .ok()
        .and_then(|x| x.parse().ok())
        .unwrap_or(false);
}

#[cfg(feature = "cloud")]
const MAX_FREE_EXECS: i32 = 1000;
#[cfg(feature = "cloud")]
const MAX_FREE_CONCURRENT_RUNS: i32 = 30;

const ERROR_HANDLER_USERNAME: &str = "error_handler";
const SCHEDULE_ERROR_HANDLER_USERNAME: &str = "schedule_error_handler";
#[cfg(feature = "enterprise")]
const SCHEDULE_RECOVERY_HANDLER_USERNAME: &str = "schedule_recovery_handler";
const ERROR_HANDLER_USER_GROUP: &str = "g/error_handler";
const ERROR_HANDLER_USER_EMAIL: &str = "error_handler@windmill.dev";
const SCHEDULE_ERROR_HANDLER_USER_EMAIL: &str = "schedule_error_handler@windmill.dev";
#[cfg(any(feature = "enterprise", feature = "cloud"))]
const SCHEDULE_RECOVERY_HANDLER_USER_EMAIL: &str = "schedule_recovery_handler@windmill.dev";

#[derive(Clone, Debug, Serialize, Deserialize)]
pub struct CanceledBy {
    pub username: Option<String>,
    pub reason: Option<String>,
}

#[derive(Debug, Clone, Serialize, Deserialize)]
pub struct JobCompleted {
    pub job: Arc<MiniPulledJob>,
    pub preprocessed_args: Option<HashMap<String, Box<RawValue>>>,
    pub result: Arc<Box<RawValue>>,
    pub result_columns: Option<Vec<String>>,
    pub mem_peak: i32,
    pub success: bool,
    pub cached_res_path: Option<String>,
    pub token: String,
    pub canceled_by: Option<CanceledBy>,
    pub duration: Option<i64>,
}


pub async fn cancel_single_job<'c>(
    username: &str,
    reason: Option<String>,
    job_running: Arc<QueuedJob>,
    w_id: &str,
    mut tx: Transaction<'c, Postgres>,
    db: &Pool<Postgres>,
    force_cancel: bool,
) -> error::Result<(Transaction<'c, Postgres>, Option<Uuid>)> {
    if force_cancel || (job_running.parent_job.is_none() && !job_running.running) {
        let username = username.to_string();
        let w_id = w_id.to_string();
        let db = db.clone();
        tracing::info!("cancelling job {:?}", job_running.id);
        let job_running = job_running.clone();
        tokio::task::spawn(async move {
            let reason: String = reason
                .clone()
                .unwrap_or_else(|| "unexplicited reasons".to_string());
            let e = serde_json::json!({"message": format!("Job canceled: {reason} by {username}"), "name": "Canceled", "reason": reason, "canceler": username});

            append_logs(
                &job_running.id,
                w_id.to_string(),
                format!("canceled by {username}: (force cancel: {force_cancel})"),
                &Connection::from(db.clone()),
            )
            .await;
            let add_job = add_completed_job_error(
                &db,
                &MiniPulledJob::from(&job_running),
                job_running.mem_peak.unwrap_or(0),
                Some(CanceledBy { username: Some(username.to_string()), reason: Some(reason) }),
                e,
                "server",
                false,
                None,
            )
            .await;

            if let Err(e) = add_job {
                tracing::error!("Failed to add canceled job: {}", e);
            }
        });
    } else {
        let id: Option<Uuid> = sqlx::query_scalar!(
            "UPDATE v2_job_queue SET canceled_by = $1, canceled_reason = $2, scheduled_for = now(), suspend = 0 WHERE id = $3 AND workspace_id = $4 AND (canceled_by IS NULL OR canceled_reason != $2) RETURNING id",
            username,
            reason,
            job_running.id,
            w_id
        )
        .fetch_optional(&mut *tx)
        .await?;
        if let Some(id) = id {
            tracing::info!("Soft cancelling job {}", id);
        }
    }

    Ok((tx, Some(job_running.id)))
}

pub async fn cancel_job<'c>(
    username: &str,
    reason: Option<String>,
    id: Uuid,
    w_id: &str,
    mut tx: Transaction<'c, Postgres>,
    db: &Pool<Postgres>,
    force_cancel: bool,
    require_anonymous: bool,
) -> error::Result<(Transaction<'c, Postgres>, Option<Uuid>)> {
    let job = get_queued_job_tx(id, &w_id, &mut tx).await?;

    if job.is_none() {
        return Ok((tx, None));
    }

    if require_anonymous && job.as_ref().unwrap().created_by != "anonymous" {
        return Err(Error::BadRequest(
            "You are not logged in and this job was not created by an anonymous user like you so you cannot cancel it".to_string(),
        ));
    }

    let mut job = job.unwrap();
    if force_cancel {
        // if force canceling a flow step, make sure we force cancel from the highest parent
        loop {
            if job.parent_job.is_none() {
                break;
            }
            match get_queued_job_tx(job.parent_job.unwrap(), &w_id, &mut tx).await? {
                Some(j) => {
                    job = j;
                }
                None => break,
            }
        }
    }

    // prevent cancelling a future tick of a schedule
    if let Some(schedule_path) = job.schedule_path.as_ref() {
        let now = now_from_db(&mut *tx).await?;
        if job.scheduled_for > now {
            return Err(Error::BadRequest(
                format!(
                    "Cannot cancel a future tick of a schedule, cancel the schedule direcly ({})",
                    schedule_path
                )
                .to_string(),
            ));
        }
    }

    let job = Arc::new(job);

    // get all children using recursive CTE
    let mut jobs_to_cancel = sqlx::query!(
        r#"
WITH RECURSIVE job_tree AS (
    -- Base case: direct children of the given parent job
    SELECT id, parent_job, 1 AS depth
    FROM v2_job_queue 
    INNER JOIN v2_job USING (id)
    WHERE parent_job = $1 AND v2_job.workspace_id = $2

    UNION ALL

    -- Recursive case: fetch children of previously found jobs
    SELECT q.id, j.parent_job, t.depth + 1
    FROM v2_job_queue q
    INNER JOIN v2_job j USING (id)
    INNER JOIN job_tree t ON t.id = j.parent_job
    WHERE j.workspace_id = $2 AND t.depth < 500  -- Limit recursion depth to 500
)
SELECT id AS id, depth
FROM job_tree
ORDER BY depth, id
        "#,
        job.id,
        w_id
    )
    .fetch_all(&mut *tx)
    .await?
    .into_iter()
    .filter_map(|r| r.id.clone())
    .collect_vec();

    jobs_to_cancel.reverse();
    tracing::info!("Found {} child jobs to cancel", jobs_to_cancel.len());

    let (ntx, _) = cancel_single_job(
        username,
        reason.clone(),
        job.clone(),
        w_id,
        tx,
        db,
        force_cancel,
    )
    .await?;
    tx = ntx;

    if !force_cancel {
        // cancel children in batch first
        if !jobs_to_cancel.is_empty() {
            let updated = sqlx::query_scalar!(
            "UPDATE v2_job_queue SET canceled_by = $1, canceled_reason = $2, scheduled_for = now(), suspend = 0 WHERE id = ANY($3) AND workspace_id = $4 AND (canceled_by IS NULL OR canceled_reason != $2) RETURNING id",
            username,
            reason,
            jobs_to_cancel.as_slice(),
            w_id
        )
        .fetch_all(&mut *tx)
        .await?;

            // Remove any jobs that were successfully updated
            jobs_to_cancel.retain(|id| !updated.contains(&id));
        }
    }
    for job_id in jobs_to_cancel {
        let job = get_queued_job_tx(job_id, &w_id, &mut tx).await?;

        if let Some(job) = job {
            let (ntx, _) = cancel_single_job(
                username,
                reason.clone(),
                Arc::new(job),
                w_id,
                tx,
                db,
                force_cancel,
            )
            .await?;
            tx = ntx;
        }
    }
    Ok((tx, Some(id)))
}

/* TODO retry this? */
#[tracing::instrument(level = "trace", skip_all)]
pub async fn append_logs(
    job_id: &uuid::Uuid,
    workspace: impl AsRef<str>,
    logs: impl AsRef<str>,
    conn: &Connection,
) {
    if logs.as_ref().is_empty() {
        return;
    }

    if job_id.is_nil() {
        tracing::info!("local job: {}", logs.as_ref());
        return;
    }

    if *NO_LOGS {
        tracing::info!("NO LOGS [{job_id}]: {}", logs.as_ref());
        return;
    }
    match conn {
        Connection::Sql(pool) => {
            if let Err(err) = sqlx::query!(
                "INSERT INTO job_logs (logs, job_id, workspace_id) VALUES ($1, $2, $3) ON CONFLICT (job_id) DO UPDATE SET logs = concat(job_logs.logs, $1::text)",
                logs.as_ref(),
                job_id,
                workspace.as_ref(),
            )
            .execute(pool)
            .warn_after_seconds(1)
            .await
            {
                tracing::error!(%job_id, %err, "error updating logs for job {job_id}: {err}");
            }
        }
        Connection::Http(client) => {
            if let Err(e) = client
            .post::<_, String>(
                &format!("/api/w/{}/agent_workers/push_logs/{}", workspace.as_ref(), job_id),
                None,
                &logs.as_ref(),
            )
            .await {
                tracing::error!(%job_id, %e, "error sending logs for  job {job_id}: {e}");
            };
        }
    }
}

pub async fn push_init_job<'c>(
    db: &Pool<Postgres>,
    content: String,
    worker_name: &str,
) -> error::Result<Uuid> {
    let tx = PushIsolationLevel::IsolatedRoot(db.clone());
    let ehm = HashMap::new();
    let (uuid, inner_tx) = push(
        &db,
        tx,
        "admins",
        windmill_common::jobs::JobPayload::Code(windmill_common::jobs::RawCode {
            hash: None,
            content,
            path: Some(format!("init_script_{worker_name}")),
            language: ScriptLang::Bash,
            lock: None,
            custom_concurrency_key: None,
            concurrent_limit: None,
            concurrency_time_window_s: None,
            cache_ttl: None,
            dedicated_worker: None,
        }),
        PushArgs::from(&ehm),
        worker_name,
        "worker@windmill.dev",
        SUPERADMIN_SECRET_EMAIL.to_string(),
        None,
        None,
        None,
        None,
        None,
        false,
        true,
        None,
        true,
        Some("init_script".to_string()),
        None,
        None,
        None,
        None,
    )
    .await?;
    inner_tx.commit().await?;
    Ok(uuid)
}

pub async fn cancel_persistent_script_jobs<'c>(
    username: &str,
    reason: Option<String>,
    script_path: &str,
    w_id: &str,
    db: &Pool<Postgres>,
) -> error::Result<Vec<Uuid>> {
    // There can be only one perpetual script run per 10 seconds window. We execute the cancel twice with 5s interval
    // to avoid the case of a job _about to be restarted_ when the first cancel is run.
    let cancelled_job_ids_first_batch =
        cancel_persistent_script_jobs_internal(username, reason.clone(), script_path, w_id, db)
            .await?;
    sleep(std::time::Duration::from_secs(5)).await;
    let cancelled_job_ids_second_batch =
        cancel_persistent_script_jobs_internal(username, reason.clone(), script_path, w_id, db)
            .await?;
    return Ok(cancelled_job_ids_first_batch
        .into_iter()
        .chain(cancelled_job_ids_second_batch)
        .collect_vec());
}

async fn cancel_persistent_script_jobs_internal<'c>(
    username: &str,
    reason: Option<String>,
    script_path: &str,
    w_id: &str,
    db: &Pool<Postgres>,
) -> error::Result<Vec<Uuid>> {
    let mut tx = db.begin().await?;

    // we could have retrieved the job IDs in the first query where we retrieve the hashes, but just in case a job was inserted in the queue right in-between the two above query, we re-do the fetch here
    let jobs_to_cancel = sqlx::query_scalar::<_, Uuid>(
        "SELECT id FROM v2_as_queue WHERE workspace_id = $1 AND script_path = $2 AND canceled = false",
    )
    .bind(w_id)
    .bind(script_path)
    .fetch_all(&mut *tx)
    .await?;

    // Then we cancel all the jobs currently in the queue, one by one
    for queued_job_id in jobs_to_cancel.clone() {
        let (new_tx, _) = cancel_job(
            username,
            reason.clone(),
            queued_job_id,
            w_id,
            tx,
            db,
            false,
            false,
        )
        .await?;
        tx = new_tx;
    }
    tx.commit().await?;

    return Ok(jobs_to_cancel);
}

#[derive(Serialize, Debug)]
pub struct WrappedError {
    pub error: serde_json::Value,
}

pub trait ValidableJson {
    fn is_valid_json(&self) -> bool;
    fn wm_labels(&self) -> Option<Vec<String>>;
}

#[derive(serde::Deserialize)]
struct ResultLabels {
    wm_labels: Vec<String>,
}

impl ValidableJson for WrappedError {
    fn is_valid_json(&self) -> bool {
        true
    }

    fn wm_labels(&self) -> Option<Vec<String>> {
        None
    }
}

impl ValidableJson for Box<RawValue> {
    fn is_valid_json(&self) -> bool {
        !self.get().is_empty()
    }

    fn wm_labels(&self) -> Option<Vec<String>> {
        serde_json::from_str::<ResultLabels>(self.get())
            .ok()
            .map(|r| r.wm_labels)
    }
}

impl<T: ValidableJson> ValidableJson for Arc<T> {
    fn is_valid_json(&self) -> bool {
        T::is_valid_json(&self)
    }

    fn wm_labels(&self) -> Option<Vec<String>> {
        T::wm_labels(&self)
    }
}

impl ValidableJson for serde_json::Value {
    fn is_valid_json(&self) -> bool {
        true
    }

    fn wm_labels(&self) -> Option<Vec<String>> {
        serde_json::from_value::<ResultLabels>(self.clone())
            .ok()
            .map(|r| r.wm_labels)
    }
}

impl<T: ValidableJson> ValidableJson for Json<T> {
    fn is_valid_json(&self) -> bool {
        self.0.is_valid_json()
    }

    fn wm_labels(&self) -> Option<Vec<String>> {
        self.0.wm_labels()
    }
}

pub async fn register_metric<T, F, F2, R>(
    l: &Arc<RwLock<HashMap<String, T>>>,
    s: &str,
    fnew: F2,
    f: F,
) -> Option<R>
where
    F: FnOnce(&T) -> R,
    F2: FnOnce(&str) -> (T, R),
{
    if METRICS_ENABLED.load(std::sync::atomic::Ordering::Relaxed) {
        let lock = l.read().await;

        let counter = lock.get(s);
        if let Some(counter) = counter {
            let r = f(counter);
            drop(lock);
            Some(r)
        } else {
            drop(lock);
            let (metric, r) = fnew(s);
            let mut m = l.write().await;
            (*m).insert(s.to_string(), metric);
            Some(r)
        }
    } else {
        None
    }
}

pub async fn add_completed_job_error(
    db: &Pool<Postgres>,
    queued_job: &MiniPulledJob,
    mem_peak: i32,
    canceled_by: Option<CanceledBy>,
    e: serde_json::Value,
    _worker_name: &str,
    flow_is_done: bool,
    duration: Option<i64>,
) -> Result<WrappedError, Error> {
    #[cfg(feature = "prometheus")]
    register_metric(
        &WORKER_EXECUTION_FAILED,
        &queued_job.tag,
        |s| {
            let counter = prometheus::register_int_counter!(prometheus::Opts::new(
                "worker_execution_failed",
                "Number of jobs having failed"
            )
            .const_label("name", _worker_name)
            .const_label("tag", s))
            .expect("register prometheus metric");
            counter.inc();
            (counter, ())
        },
        |c| c.inc(),
    )
    .await;

    let result = WrappedError { error: e };
    tracing::error!(
        "job {} in {} did not succeed: {}",
        queued_job.id,
        queued_job.workspace_id,
        serde_json::to_string(&result).unwrap_or_else(|_| "".to_string())
    );
    let _ = add_completed_job(
        db,
        &queued_job,
        false,
        false,
        Json(&result),
        None,
        mem_peak,
        canceled_by,
        flow_is_done,
        duration,
    )
    .await?;
    Ok(result)
}

lazy_static::lazy_static! {
    pub static ref GLOBAL_ERROR_HANDLER_PATH_IN_ADMINS_WORKSPACE: Option<String> = std::env::var("GLOBAL_ERROR_HANDLER_PATH_IN_ADMINS_WORKSPACE").ok();
}

pub async fn add_completed_job<T: Serialize + Send + Sync + ValidableJson>(
    db: &Pool<Postgres>,
    queued_job: &MiniPulledJob,
    success: bool,
    skipped: bool,
    result: Json<&T>,
    result_columns: Option<Vec<String>>,
    mem_peak: i32,
    canceled_by: Option<CanceledBy>,
    flow_is_done: bool,
    duration: Option<i64>,
) -> Result<Uuid, Error> {
    // tracing::error!("Start");
    // let start = tokio::time::Instant::now();

    // add_time!(bench, "add_completed_job start");
    if !result.is_valid_json() {
        return Err(Error::internal_err(
            "Result of job is invalid json (empty)".to_string(),
        ));
    }

    let result_columns = result_columns.as_ref();
    let _job_id = queued_job.id;
    let (opt_uuid, _duration, _skip_downstream_error_handlers) = (|| async {

        // let start = std::time::Instant::now();

        let mut tx = db.begin().await?;

        let job_id = queued_job.id;
        // tracing::error!("1 {:?}", start.elapsed());

        tracing::debug!(
            "completed job {} {}",
            queued_job.id,
            serde_json::to_string(&result).unwrap_or_else(|_| "".to_string())
        );

        let mem_peak = mem_peak;
        // add_time!(bench, "add_completed_job query START");

        let _duration =  sqlx::query_scalar!(
            "INSERT INTO v2_job_completed AS cj
                    ( workspace_id
                    , id
                    , started_at
                    , duration_ms
                    , result
                    , result_columns
                    , canceled_by
                    , canceled_reason
                    , flow_status
                    , workflow_as_code_status
                    , memory_peak
                    , status
                    , worker
                    )
                SELECT q.workspace_id, q.id, started_at, COALESCE($9::bigint, (EXTRACT('epoch' FROM (now())) - EXTRACT('epoch' FROM (COALESCE(started_at, now()))))*1000), $3, $10, $5, $6,
                        flow_status, workflow_as_code_status,
                        $8, CASE WHEN $4::BOOL THEN 'canceled'::job_status
                        WHEN $7::BOOL THEN 'skipped'::job_status
                        WHEN $2::BOOL THEN 'success'::job_status
                        ELSE 'failure'::job_status END AS status,
                        q.worker
                FROM v2_job_queue q LEFT JOIN v2_job_status USING (id) WHERE q.id = $1
            ON CONFLICT (id) DO UPDATE SET status = EXCLUDED.status, result = $3 RETURNING duration_ms AS \"duration_ms!\"",
            /* $1 */ queued_job.id,
            /* $2 */ success,
            /* $3 */ result as Json<&T>,
            /* $4 */ canceled_by.is_some(),
            /* $5 */ canceled_by.clone().map(|cb| cb.username).flatten(),
            /* $6 */ canceled_by.clone().map(|cb| cb.reason).flatten(),
            /* $7 */ skipped,
            /* $8 */ if mem_peak > 0 { Some(mem_peak) } else { None },
            /* $9 */ duration,
            /* $10 */ result_columns as Option<&Vec<String>>,
        )
        .fetch_one(&mut *tx)
        .await
        .map_err(|e| Error::internal_err(format!("Could not add completed job {job_id}: {e:#}")))?;

        if let Some(labels) = result.wm_labels() {
            sqlx::query!(
                "UPDATE v2_job SET labels = (
                    SELECT array_agg(DISTINCT all_labels)
                    FROM unnest(coalesce(labels, ARRAY[]::TEXT[]) || $2) all_labels
                ) WHERE id = $1",
                job_id,
                labels as Vec<String>
            )
            .execute(&mut *tx)
            .await
            .map_err(|e| Error::InternalErr(format!("Could not update job labels: {e:#}")))?;
        }

        if !queued_job.is_flow_step() {
            if let Some(parent_job) = queued_job.parent_job {
                let _ = sqlx::query_scalar!(
                    "UPDATE v2_job_status SET
                        workflow_as_code_status = jsonb_set(
                            jsonb_set(
                                COALESCE(workflow_as_code_status, '{}'::jsonb),
                                array[$1],
                                COALESCE(workflow_as_code_status->$1, '{}'::jsonb)
                            ),
                            array[$1, 'duration_ms'],
                            to_jsonb($2::bigint)
                        )
                    WHERE id = $3",
                    &queued_job.id.to_string(),
                    _duration,
                    parent_job
                )
                .execute(&mut *tx)
                .await
                .inspect_err(|e| tracing::error!(
                    "Could not update parent job `duration_ms` in workflow as code status: {}",
                    e,
                ));
            }
        }
        // tracing::error!("Added completed job {:#?}", queued_job);

        let mut _skip_downstream_error_handlers = false;
        tx = delete_job(tx, &job_id).await?;
        // tracing::error!("3 {:?}", start.elapsed());

        if queued_job.is_flow_step() {
            if let Some(parent_job) = queued_job.parent_job {
                // persist the flow last progress timestamp to avoid zombie flow jobs
                tracing::debug!(
                    "Persisting flow last progress timestamp to flow job: {:?}",
                    parent_job
                );
                sqlx::query!(
                    "UPDATE v2_job_runtime r SET
                        ping = now()
                    FROM v2_job_queue q
                    WHERE r.id = $1 AND q.id = r.id
                        AND q.workspace_id = $2
                        AND canceled_by IS NULL",
                    parent_job,
                    &queued_job.workspace_id
                )
                .execute(&mut *tx)
                .await?;
                if flow_is_done {
                    let r = sqlx::query_scalar!(
                    "UPDATE parallel_monitor_lock SET last_ping = now() WHERE parent_flow_id = $1 and job_id = $2 RETURNING 1",
                    parent_job,
                    &queued_job.id
                ).fetch_optional(&mut *tx).await?;
                    if r.is_some() {
                        tracing::info!(
                            "parallel flow iteration is done, setting parallel monitor last ping lock for job {}",
                            &queued_job.id
                        );
                    }
                }
            }
        } else {
            if queued_job.schedule_path().is_some() && queued_job.runnable_path.is_some() {
                let schedule_path = queued_job.schedule_path().unwrap();
                let script_path = queued_job.runnable_path.as_ref().unwrap();

                let schedule =
                    get_schedule_opt(&mut *tx, &queued_job.workspace_id, &schedule_path).await?;

                if let Some(schedule) = schedule {
                    #[cfg(feature = "enterprise")]
                    {
                        _skip_downstream_error_handlers = schedule.ws_error_handler_muted;
                    }

                    // for scripts, always try to schedule next tick
                    // for flows, only try to schedule next tick here if flow failed and because first handle_flow failed (step = 0, modules[0] = {type: 'Failure', 'job': uuid::nil()}) or job was cancelled before first handle_flow was called (step = 0, modules = [] OR modules[0].type == 'WaitingForPriorSteps')
                    // otherwise flow rescheduling is done inside handle_flow
                    let schedule_next_tick = !queued_job.is_flow()
                        || !success && sqlx::query_scalar!(
                            "SELECT 
                                flow_status->>'step' = '0' 
                                AND (
                                    jsonb_array_length(flow_status->'modules') = 0 
                                    OR flow_status->'modules'->0->>'type' = 'WaitingForPriorSteps' 
                                    OR (
                                        flow_status->'modules'->0->>'type' = 'Failure' 
                                        AND flow_status->'modules'->0->>'job' = $1
                                    )
                                )
                            FROM v2_job_completed WHERE id = $2 AND workspace_id = $3",
                            Uuid::nil().to_string(),
                            &queued_job.id,
                            &queued_job.workspace_id
                        ).fetch_optional(&mut *tx).await?.flatten().unwrap_or(false);

                    if schedule_next_tick {
                        if let Err(err) = handle_maybe_scheduled_job(
                            db,
                            queued_job,
                            &schedule,
                            &script_path,
                            &queued_job.workspace_id,
                        )
                        .await
                        {
                            match err {
                                Error::QuotaExceeded(_) => (),
                                // scheduling next job failed and could not disable schedule => make zombie job to retry
                                _ => return Ok((Some(job_id), 0, true)),
                            }
                        };
                    }

                    #[cfg(feature = "enterprise")]
                    if let Err(err) = apply_schedule_handlers(
                        db,
                        &schedule,
                        &script_path,
                        &queued_job.workspace_id,
                        success,
                        result,
                        job_id,
                        queued_job.started_at.unwrap_or(chrono::Utc::now()),
                        queued_job.priority,
                    )
                    .await
                    {
                        if !success {
                            tracing::error!("Could not apply schedule error handler: {}", err);
                            let base_url = BASE_URL.read().await;
                            let w_id: &String = &queued_job.workspace_id;
                            if !matches!(err, Error::QuotaExceeded(_)) {
                                report_error_to_workspace_handler_or_critical_side_channel(
                                    &queued_job,
                                    db,
                                    format!(
                                        "Failed to push schedule error handler job to handle failed job ({base_url}/run/{}?workspace={w_id}): {}",
                                        queued_job.id,
                                        err
                                    ),
                                )
                                .await;
                            }
                        } else {
                            tracing::error!("Could not apply schedule recovery handler: {}", err);
                        }
                    };
                } else {
                    tracing::error!(
                        "Schedule {schedule_path} in {} not found. Impossible to schedule again and apply schedule handlers",
                        &queued_job.workspace_id
                    );
                }
            }
        }
        if queued_job.concurrent_limit.is_some() {
            let concurrency_key = match concurrency_key(db, &queued_job.id).await {
                Ok(c) => c,
                Err(e) => {
                    tracing::error!(
                        "Could not get concurrency key for job {} defaulting to default key: {e:?}",
                        queued_job.id
                    );
                    "".to_string()
                }
            };
            if *DISABLE_CONCURRENCY_LIMIT || concurrency_key.is_empty() {
                tracing::warn!("Concurrency limit is disabled, skipping");
            } else {
                if let Err(e) = sqlx::query_scalar!(
                    "UPDATE concurrency_counter SET job_uuids = job_uuids - $2 WHERE concurrency_id = $1",
                    concurrency_key,
                    queued_job.id.hyphenated().to_string(),
                )
                .execute(&mut *tx)
                .await
                {
                    tracing::error!("Could not decrement concurrency counter: {}", e);
                }
            }

            if let Err(e) = sqlx::query_scalar!(
                "UPDATE concurrency_key SET ended_at = now() WHERE job_id = $1",
                queued_job.id,
            )
            .execute(&mut *tx)
            .await
            .map_err(|e| {
                Error::internal_err(format!(
                    "Error updating to add ended_at timestamp concurrency_key={concurrency_key}: {e:#}"
                ))
            }) {
                tracing::error!("Could not update concurrency_key: {}", e);
            }
            tracing::debug!("decremented concurrency counter");
        }

            sqlx::query!("DELETE FROM job_perms WHERE job_id = $1", job_id)
                .execute(&mut *tx)
                .await?;
        

        tx.commit().await?;

        tracing::info!(
            %job_id,
            root_job = ?queued_job.flow_innermost_root_job.map(|x| x.to_string()).unwrap_or_else(|| String::new()),
            path = &queued_job.runnable_path(),
            job_kind = ?queued_job.kind,
            started_at = ?queued_job.started_at.map(|x| x.to_string()).unwrap_or_else(|| String::new()),
            duration = ?_duration,
            permissioned_as = ?queued_job.permissioned_as,
            email = ?queued_job.permissioned_as_email,
            created_by = queued_job.created_by,
            is_flow_step = queued_job.is_flow_step(),
            language = ?queued_job.script_lang,
            scheduled_for = ?queued_job.scheduled_for,
            success,
            "inserted completed job: {} (success: {success})",
            queued_job.id
        );
        // tracing::info!("completed job: {:?}", start.elapsed().as_micros());
        Ok((None, _duration, _skip_downstream_error_handlers)) as windmill_common::error::Result<(Option<Uuid>, i64, bool)>
    })
    .retry(
        ConstantBuilder::default()
            .with_delay(std::time::Duration::from_secs(3))
            .with_max_times(5)
            .build(),
    )
    .when(|err| !matches!(err, Error::QuotaExceeded(_)))
    .notify(|err, dur| {
        tracing::error!(
            "Could not insert completed job, retrying in {dur:#?}, err: {err:#?}"
        );
    })
    .sleep(tokio::time::sleep)
    .await?;

    // if scheduling next job failed, return the job_id early to ensure the job get retried after a timeout
    if let Some(job_id) = opt_uuid {
        return Ok(job_id);
    }

    #[cfg(feature = "cloud")]
    if *CLOUD_HOSTED && !queued_job.is_flow() && _duration > 1000 {
        let additional_usage = _duration / 1000;
        let w_id = &queued_job.workspace_id;
        let premium_workspace = windmill_common::workspaces::is_premium_workspace(db, w_id).await;
        let _ = sqlx::query!(
            "INSERT INTO usage (id, is_workspace, month_, usage) 
            VALUES ($1, TRUE, EXTRACT(YEAR FROM current_date) * 12 + EXTRACT(MONTH FROM current_date), $2) 
            ON CONFLICT (id, is_workspace, month_) DO UPDATE SET usage = usage.usage + $2",
            w_id,
            additional_usage as i32
        )
        .execute(db)
        .await
        .map_err(|e| Error::internal_err(format!("updating usage: {e:#}")));

        if !premium_workspace {
            let _ = sqlx::query!(
                "INSERT INTO usage (id, is_workspace, month_, usage) 
                VALUES ($1, FALSE, EXTRACT(YEAR FROM current_date) * 12 + EXTRACT(MONTH FROM current_date), $2) 
                ON CONFLICT (id, is_workspace, month_) DO UPDATE SET usage = usage.usage + $2",
                queued_job.permissioned_as_email,
                additional_usage as i32
            )
            .execute(db)
            .await
            .map_err(|e| Error::internal_err(format!("updating usage: {e:#}")));
        }
    }

    #[cfg(feature = "enterprise")]
    if !success {
        async fn has_failure_module(db: &Pool<Postgres>, job: &MiniPulledJob) -> bool {
            if let Ok(flow) = cache::job::fetch_flow(db, job.kind, job.runnable_id).await {
                return flow.value().failure_module.is_some();
            }
            sqlx::query_scalar!(
                "SELECT raw_flow->'failure_module' != 'null'::jsonb FROM v2_job WHERE id = $1",
                job.id
            )
            .fetch_one(db)
            .await
            .unwrap_or(Some(false))
            .unwrap_or(false)
        }

        if queued_job.permissioned_as_email == ERROR_HANDLER_USER_EMAIL {
            let base_url = BASE_URL.read().await;
            let w_id = &queued_job.workspace_id;
            report_critical_error(
                format!(
                    "Workspace error handler job failed ({base_url}/run/{}?workspace={w_id}){}",
                    queued_job.id,
                    queued_job
                        .parent_job
                        .map(|id| format!(
                            " trying to handle failed job ({base_url}/run/{id}?workspace={w_id})"
                        ))
                        .unwrap_or("".to_string()),
                ),
                db.clone(),
                Some(&w_id),
                None,
            )
            .await;
        } else if queued_job.permissioned_as_email == SCHEDULE_ERROR_HANDLER_USER_EMAIL {
            let base_url = BASE_URL.read().await;
            let w_id = &queued_job.workspace_id;
            report_error_to_workspace_handler_or_critical_side_channel(
                &queued_job,
                db,
                format!(
                    "Schedule error handler job failed ({base_url}/run/{}?workspace={w_id}){}",
                    queued_job.id,
                    queued_job
                        .parent_job
                        .map(|id| format!(
                            " trying to handle failed job: {base_url}/run/{id}?workspace={w_id}"
                        ))
                        .unwrap_or("".to_string()),
                ),
            )
            .await;
        } else if !_skip_downstream_error_handlers
            && (matches!(queued_job.kind, JobKind::Script)
                || matches!(queued_job.kind, JobKind::Flow)
                    && !has_failure_module(db, queued_job).await)
            && queued_job.parent_job.is_none()
        {
            let result = serde_json::from_str(
                &serde_json::to_string(result.0).unwrap_or_else(|_| "{}".to_string()),
            )
            .unwrap_or_else(|_| json!({}));
            let result = if result.is_object() || result.is_null() {
                result
            } else {
                json!({ "error": result })
            };
            tracing::info!(
                "Sending error of job {} to error handlers (if any)",
                queued_job.id
            );
            if let Err(e) = send_error_to_global_handler(&queued_job, db, Json(&result)).await {
                tracing::error!(
                    "Could not run global error handler for job {}: {}",
                    &queued_job.id,
                    e
                );
            }

            if let Err(err) = send_error_to_workspace_handler(
                &queued_job,
                canceled_by.is_some(),
                db,
                Json(&result),
            )
            .await
            {
                match err {
                    Error::QuotaExceeded(_) => {}
                    _ => {
                        let base_url = BASE_URL.read().await;
                        let w_id: &String = &queued_job.workspace_id;
                        report_critical_error(format!(
                            "Could not push workspace error handler for failed job ({base_url}/run/{}?workspace={w_id}): {}",
                            queued_job.id,
                            err
                        ), db.clone(), Some(&w_id), None)
                        .await;
                    }
                }
            }
        }
    }

    if !queued_job.is_flow_step() && queued_job.kind == JobKind::Script && canceled_by.is_none() {
        if let Some(hash) = queued_job.runnable_id {
            let p = sqlx::query_scalar!(
                "SELECT restart_unless_cancelled FROM script WHERE hash = $1 AND workspace_id = $2",
                hash.0,
                &queued_job.workspace_id
            )
            .fetch_optional(db)
            .await?
            .flatten()
            .unwrap_or(false);

            if p {
                let tx = PushIsolationLevel::IsolatedRoot(db.clone());

                // perpetual jobs can run one job per 10s max. If the job was faster than 10s, schedule the next one with the appropriate delay
                let now = chrono::Utc::now();
                let scheduled_for = if now
                    .signed_duration_since(queued_job.started_at.unwrap_or(now))
                    .num_seconds()
                    < 10
                {
                    let next_run = queued_job.started_at.unwrap_or(now)
                        + chrono::Duration::try_seconds(10).unwrap();
                    tracing::warn!("Perpetual script {:?} is running too fast, only 1 job per 10s it supported. Scheduling next run for {:?}", queued_job.runnable_path, next_run);
                    Some(next_run)
                } else {
                    None
                };

                let ehm = HashMap::new();
                let (_uuid, tx) = push(
                    db,
                    tx,
                    &queued_job.workspace_id,
                    JobPayload::ScriptHash {
                        hash,
                        path: queued_job.runnable_path().to_string(),
                        custom_concurrency_key: custom_concurrency_key(db, &queued_job.id).await?,
                        concurrent_limit: queued_job.concurrent_limit,
                        concurrency_time_window_s: queued_job.concurrency_time_window_s,
                        cache_ttl: queued_job.cache_ttl,
                        dedicated_worker: None,
                        language: queued_job
                            .script_lang
                            .clone()
                            .unwrap_or_else(|| ScriptLang::Deno),
                        priority: queued_job.priority,
                        apply_preprocessor: false,
                    },
                    queued_job
                        .args
                        .as_ref()
                        .map(|x| PushArgs::from(&x.0))
                        .unwrap_or_else(|| PushArgs::from(&ehm)),
                    &queued_job.created_by,
                    &queued_job.permissioned_as_email,
                    queued_job.permissioned_as.clone(),
                    scheduled_for,
                    queued_job.schedule_path(),
                    None,
                    None,
                    None,
                    false,
                    false,
                    None,
                    queued_job.visible_to_owner,
                    Some(queued_job.tag.clone()),
                    queued_job.timeout,
                    None,
                    queued_job.priority,
                    None,
                )
                .await?;
                if let Err(e) = tx.commit().await {
                    tracing::error!("Could not restart job {}: {}", queued_job.id, e);
                }
            }
        }
    }
    // tracing::error!("4 {:?}", start.elapsed());

    Ok(queued_job.id)
}

pub async fn send_error_to_global_handler<'a, T: Serialize + Send + Sync>(
    queued_job: &MiniPulledJob,
    db: &Pool<Postgres>,
    result: Json<&T>,
) -> Result<(), Error> {
    if let Some(ref global_error_handler) = *GLOBAL_ERROR_HANDLER_PATH_IN_ADMINS_WORKSPACE {
        let prefixed_global_error_handler_path = if global_error_handler.starts_with("script/")
            || global_error_handler.starts_with("flow/")
        {
            global_error_handler.clone()
        } else {
            format!("script/{}", global_error_handler)
        };
        push_error_handler(
            db,
            queued_job.id,
            queued_job.schedule_path(),
            queued_job.runnable_path.clone(),
            queued_job.is_flow(),
            &queued_job.workspace_id,
            &prefixed_global_error_handler_path,
            result,
            None,
            queued_job.started_at,
            None,
            &queued_job.permissioned_as_email,
            false,
            true,
            None,
        )
        .await?;
    }

    Ok(())
}

pub async fn report_error_to_workspace_handler_or_critical_side_channel(
    queued_job: &MiniPulledJob,
    db: &Pool<Postgres>,
    error_message: String,
) -> () {
    let w_id = &queued_job.workspace_id;
    let (error_handler, error_handler_extra_args) = sqlx::query_as::<_, (Option<String>, Option<Json<Box<RawValue>>>)>(
        "SELECT error_handler, error_handler_extra_args FROM workspace_settings WHERE workspace_id = $1",
    )
    .bind(&w_id)
    .fetch_optional(db)
    .await
    .ok()
    .flatten()
    .unwrap_or((None, None));

    if let Some(error_handler) = error_handler {
        if let Err(err) = push_error_handler(
            db,
            queued_job.id,
            queued_job.schedule_path(),
            queued_job.runnable_path.clone(),
            queued_job.is_flow(),
            w_id,
            &error_handler,
            Json(&json!({
                "error": {
                    "message": error_message
                }
            })),
            None,
            queued_job.started_at,
            error_handler_extra_args,
            &queued_job.permissioned_as_email,
            false,
            false,
            None,
        )
        .await
        {
            tracing::error!(
                "Could not push workspace error handler trying to handle critical error ({error_message}) of failed job ({}): {}",
                queued_job.id,
                err
            );
            report_critical_error(error_message, db.clone(), Some(&w_id), None).await;
        }
    } else {
        report_critical_error(error_message, db.clone(), Some(&w_id), None).await;
    }
}

pub async fn send_error_to_workspace_handler<'a, 'c, T: Serialize + Send + Sync>(
    queued_job: &MiniPulledJob,
    is_canceled: bool,
    db: &Pool<Postgres>,
    result: Json<&'a T>,
) -> Result<(), Error> {
    let w_id = &queued_job.workspace_id;
    let (error_handler, error_handler_extra_args, error_handler_muted_on_cancel) = sqlx::query_as::<_, (Option<String>, Option<Json<Box<RawValue>>>, bool)>(
        "SELECT error_handler, error_handler_extra_args, error_handler_muted_on_cancel FROM workspace_settings WHERE workspace_id = $1",
    )
    .bind(&w_id)
    .fetch_optional(db)
    .await
    .context("fetching error handler info from workspace_settings")?
    .ok_or_else(|| Error::internal_err(format!("no workspace settings for id {w_id}")))?;

    if is_canceled && error_handler_muted_on_cancel {
        return Ok(());
    }

    if let Some(error_handler) = error_handler {
        let ws_error_handler_muted: Option<bool> = match queued_job.kind {
            JobKind::Script => {
                sqlx::query_scalar!(
                "SELECT ws_error_handler_muted FROM script WHERE workspace_id = $1 AND hash = $2",
                queued_job.workspace_id,
                queued_job.runnable_id.map(|x| x.0),
            )
                .fetch_optional(db)
                .await?
            }
            JobKind::Flow => {
                sqlx::query_scalar!(
                    "SELECT ws_error_handler_muted FROM flow WHERE workspace_id = $1 AND path = $2",
                    queued_job.workspace_id,
                    queued_job.runnable_path.clone(),
                )
                .fetch_optional(db)
                .await?
            }
            _ => None,
        };

        let muted = ws_error_handler_muted.unwrap_or(false);
        if !muted {
            tracing::info!("workspace error handled for job {}", &queued_job.id);

            push_error_handler(
                db,
                queued_job.id,
                queued_job.schedule_path(),
                queued_job.runnable_path.clone(),
                queued_job.is_flow(),
                &queued_job.workspace_id,
                &error_handler,
                result,
                None,
                queued_job.started_at,
                error_handler_extra_args,
                &queued_job.permissioned_as_email,
                false,
                false,
                None,
            )
            .await?;
        }
    }

    Ok(())
}

pub async fn handle_maybe_scheduled_job<'c>(
    db: &Pool<Postgres>,
    job: &MiniPulledJob,
    schedule: &Schedule,
    script_path: &str,
    w_id: &str,
) -> windmill_common::error::Result<()> {
    tracing::info!(
        "Schedule {} scheduling next job for {} in {w_id}",
        schedule.path,
        schedule.script_path
    );

    if schedule.enabled && script_path == schedule.script_path {
        let push_next_job_future = (|| {
            tokio::time::timeout(std::time::Duration::from_secs(5), async {
                let mut tx = db.begin().await?;
                tx = push_scheduled_job(db, tx, &schedule, None).await?;
                tx.commit().await?;
                Ok::<(), Error>(())
            })
            .map_err(|e| Error::internal_err(format!("Pushing next scheduled job timedout: {e:#}")))
            .unwrap_or_else(|e| Err(e))
        })
        .retry(
            ConstantBuilder::default()
                .with_delay(std::time::Duration::from_secs(5))
                .with_max_times(10)
                .build(),
        )
        .when(|err| !matches!(err, Error::QuotaExceeded(_)))
        .notify(|err, dur| {
            tracing::error!(
                "Could not push next scheduled job, retrying in {dur:#?}, err: {err:#?}"
            );
        })
        .sleep(tokio::time::sleep);
        match push_next_job_future.await {
            Ok(()) => Ok(()),
            Err(err) => {
                let update_schedule = sqlx::query!(
                    "UPDATE schedule SET enabled = false, error = $1 WHERE workspace_id = $2 AND path = $3",
                    err.to_string(),
                    &schedule.workspace_id,
                    &schedule.path
                )
                .execute(db)
                .await;
                match update_schedule {
                    Ok(_) => {
                        match err {
                            Error::QuotaExceeded(_) => {}
                            _ => {
                                report_error_to_workspace_handler_or_critical_side_channel(job, db,
                                    format!("Could not schedule next job for {} with err {}. Schedule disabled", schedule.path, err.to_string()),
                                ).await;
                            }
                        }
                        Ok(())
                    }
                    Err(disable_err) => match err {
                        Error::QuotaExceeded(_) => Err(err),
                        _ => {
                            report_error_to_workspace_handler_or_critical_side_channel(job, db,
                                format!("Could not schedule next job for {} and could not disable schedule with err {}.", schedule.path, disable_err),
                            ).await;
                            Err(to_anyhow(disable_err).into())
                        }
                    },
                }
            }
        }
    } else {
        if script_path != schedule.script_path {
            tracing::warn!(
                "Schedule {} in {w_id} has a different script path than the job. Not scheduling again", schedule.path
            );
        } else {
            tracing::info!(
                "Schedule {} in {w_id} is disabled. Not scheduling again.",
                schedule.path
            );
        }
        Ok(())
    }
}

#[derive(Clone, Serialize, FromRow)]
struct CompletedJobSubset {
    success: bool,
    result: Option<sqlx::types::Json<Box<RawValue>>>,
    started_at: chrono::DateTime<chrono::Utc>,
}

#[cfg(feature = "enterprise")]
async fn apply_schedule_handlers<'a, 'c, T: Serialize + Send + Sync>(
    db: &Pool<Postgres>,
    schedule: &Schedule,
    script_path: &str,
    w_id: &str,
    success: bool,
    result: Json<&'a T>,
    job_id: Uuid,
    started_at: DateTime<Utc>,
    job_priority: Option<i16>,
) -> windmill_common::error::Result<()> {
    if !success {
        if let Some(on_failure_path) = schedule.on_failure.clone() {
            let times = schedule.on_failure_times.unwrap_or(1).max(1);
            let exact = schedule.on_failure_exact.unwrap_or(false);
            if times > 1 || exact {
                let past_jobs = sqlx::query!(
                    // Query plan:
                    // - use of the  `ix_v2_job_root_by_path` index;
                    //   hence the `parent_job IS NULL` clause.
                    // - select from `v2_job` first, then join with `v2_job_completed` to avoid a full
                    //   table scan.
                    "SELECT status = 'success' AS \"success!\"
                    FROM v2_job j JOIN v2_job_completed USING (id)
                    WHERE j.workspace_id = $1 AND trigger_kind = 'schedule' AND trigger = $2
                        AND parent_job IS NULL
                        AND runnable_path = $3
                        AND j.id != $4
                    ORDER BY created_at DESC
                    LIMIT $5",
                    &schedule.workspace_id,
                    &schedule.path,
                    script_path,
                    job_id,
                    if exact { times } else { times - 1 } as i64
                )
                .fetch_all(db)
                .await?;

                let match_times = if exact {
                    past_jobs.len() == times as usize
                        && past_jobs[..(times - 1) as usize].iter().all(|j| !j.success)
                        && past_jobs[(times - 1) as usize].success
                } else {
                    past_jobs.len() == ((times - 1) as usize)
                        && past_jobs.iter().all(|j| !j.success)
                };

                if !match_times {
                    return Ok(());
                }
            }

            push_error_handler(
                db,
                job_id,
                Some(schedule.path.to_string()),
                Some(script_path.to_string()),
                schedule.is_flow,
                w_id,
                &on_failure_path,
                result,
                Some(times),
                Some(started_at),
                schedule.on_failure_extra_args.clone(),
                &schedule.email,
                true,
                false,
                job_priority,
            )
            .await?;
        }
    } else {
        if let Some(ref on_success_path) = schedule.on_success {
            handle_successful_schedule(
                db,
                job_id,
                &schedule.path,
                script_path,
                schedule.is_flow,
                w_id,
                on_success_path,
                result,
                started_at,
                schedule.on_success_extra_args.clone(),
            )
            .await?;
        }

        if let Some(ref on_recovery_path) = schedule.on_recovery.clone() {
            let tx = db.begin().await?;
            let times = schedule.on_recovery_times.unwrap_or(1).max(1);
            let past_jobs = sqlx::query!(
                // Query plan:
                // - use of the  `ix_v2_job_root_by_path` index;
                //   hence the `parent_job IS NULL` clause.
                // - select from `v2_job` first, then join with `v2_job_completed` to avoid a full
                //   table scan.
                "SELECT status = 'success' AS \"success!\",
                    result AS \"result: Json<Box<RawValue>>\",
                    started_at AS \"started_at!\"\
                FROM v2_job j JOIN v2_job_completed USING (id)
                WHERE j.workspace_id = $1 AND trigger_kind = 'schedule' AND trigger = $2
                    AND parent_job IS NULL
                    AND runnable_path = $3
                    AND j.id != $4
                ORDER BY created_at DESC
                LIMIT $5",
                &schedule.workspace_id,
                &schedule.path,
                script_path,
                job_id,
                times as i64
            )
            .fetch_all(db)
            .await?;

            if past_jobs.len() < times as usize {
                return Ok(());
            }

            let n_times_successful = past_jobs[..(times - 1) as usize].iter().all(|j| j.success);

            if !n_times_successful {
                return Ok(());
            }

            let failed_job = &past_jobs[past_jobs.len() - 1];

            if !failed_job.success {
                handle_recovered_schedule(
                    db,
                    tx,
                    job_id,
                    &schedule.path,
                    script_path,
                    schedule.is_flow,
                    w_id,
                    &on_recovery_path,
                    failed_job.result.as_ref().map(AsRef::as_ref),
                    failed_job.started_at,
                    result,
                    times,
                    started_at,
                    schedule.on_recovery_extra_args.clone(),
                )
                .await?;
            } else {
                tx.commit().await?;
            }
        }
    }

    Ok(())
}

pub async fn push_error_handler<'a, 'c, T: Serialize + Send + Sync>(
    db: &Pool<Postgres>,
    job_id: Uuid,
    schedule_path: Option<String>,
    script_path: Option<String>,
    is_flow: bool,
    w_id: &str,
    on_failure_path: &str,
    result: Json<&'a T>,
    failed_times: Option<i32>,
    started_at: Option<DateTime<Utc>>,
    extra_args: Option<Json<Box<RawValue>>>,
    email: &str,
    is_schedule_error_handler: bool,
    is_global_error_handler: bool,
    priority: Option<i16>,
) -> windmill_common::error::Result<Uuid> {
    let handler_w_id = if is_global_error_handler {
        "admins"
    } else {
        w_id
    };
    let (payload, tag, on_behalf_of) =
        get_payload_tag_from_prefixed_path(on_failure_path, db, handler_w_id).await?;

    let mut extra = HashMap::new();
    if let Some(schedule_path) = schedule_path {
        extra.insert("schedule_path".to_string(), to_raw_value(&schedule_path));
    }
    extra.insert("workspace_id".to_string(), to_raw_value(&w_id));
    extra.insert("job_id".to_string(), to_raw_value(&job_id));
    extra.insert("path".to_string(), to_raw_value(&script_path));
    extra.insert("is_flow".to_string(), to_raw_value(&is_flow));
    extra.insert("started_at".to_string(), to_raw_value(&started_at));
    extra.insert("email".to_string(), to_raw_value(&email));
    if let Some(failed_times) = failed_times {
        extra.insert("failed_times".to_string(), to_raw_value(&failed_times));
    }

    if let Some(args_v) = extra_args {
        if let Ok(args_m) = serde_json::from_str::<HashMap<String, Box<RawValue>>>(args_v.get()) {
            extra.extend(args_m);
        } else {
            return Err(error::Error::ExecutionErr(
                "args of scripts needs to be dict".to_string(),
            ));
        }
    }

    let result = sanitize_result(result);

    let (email, permissioned_as) = if let Some(on_behalf_of) = on_behalf_of.as_ref() {
        (
            on_behalf_of.email.as_str(),
            on_behalf_of.permissioned_as.clone(),
        )
    } else if is_global_error_handler {
        (SUPERADMIN_SECRET_EMAIL, SUPERADMIN_SECRET_EMAIL.to_string())
    } else if is_schedule_error_handler {
        (
            SCHEDULE_ERROR_HANDLER_USER_EMAIL,
            ERROR_HANDLER_USER_GROUP.to_string(),
        )
    } else {
        (
            ERROR_HANDLER_USER_EMAIL,
            ERROR_HANDLER_USER_GROUP.to_string(),
        )
    };

    let tx = PushIsolationLevel::IsolatedRoot(db.clone());
    let (uuid, tx) = push(
        &db,
        tx,
        handler_w_id,
        payload,
        PushArgs { extra: Some(extra), args: &result },
        if is_global_error_handler {
            "global"
        } else if is_schedule_error_handler {
            SCHEDULE_ERROR_HANDLER_USERNAME
        } else {
            ERROR_HANDLER_USERNAME
        },
        email,
        permissioned_as,
        None,
        None,
        Some(job_id),
        Some(job_id),
        None,
        false,
        false,
        None,
        true,
        tag,
        None,
        None,
        priority,
        None,
    )
    .await?;
    tx.commit().await?;
    return Ok(uuid);
}

fn sanitize_result<T: Serialize + Send + Sync>(result: Json<&T>) -> HashMap<String, Box<RawValue>> {
    let as_str = serde_json::to_string(result.0).unwrap_or_else(|_| "{}".to_string());
    serde_json::from_str::<HashMap<String, Box<RawValue>>>(&as_str)
        .unwrap_or_else(|_| [("error".to_string(), RawValue::from_string(as_str).unwrap())].into())
}

// #[derive(Serialize)]
// pub struct RecoveryValue<T> {
//     error_started_at: chrono::DateTime<Utc>,
//     schedule_path: String,
//     path: String,
//     is_flow: boolean,
//     extra_args: serde_json::Value
// }
#[cfg(feature = "enterprise")]
async fn handle_recovered_schedule<'a, 'c, T: Serialize + Send + Sync>(
    db: &Pool<Postgres>,
    tx: Transaction<'c, Postgres>,
    job_id: Uuid,
    schedule_path: &str,
    script_path: &str,
    is_flow: bool,
    w_id: &str,
    on_recovery_path: &str,
    result: Option<&Box<RawValue>>,
    started_at: DateTime<Utc>,
    successful_job_result: Json<&'a T>,
    successful_times: i32,
    successful_job_started_at: DateTime<Utc>,
    extra_args: Option<Json<Box<RawValue>>>,
) -> windmill_common::error::Result<()> {
    let (payload, tag, on_behalf_of) =
        get_payload_tag_from_prefixed_path(on_recovery_path, db, w_id).await?;

    let mut extra = HashMap::new();
    extra.insert("error_started_at".to_string(), to_raw_value(&started_at));
    extra.insert("schedule_path".to_string(), to_raw_value(&schedule_path));
    extra.insert("path".to_string(), to_raw_value(&script_path));
    extra.insert("is_flow".to_string(), to_raw_value(&is_flow));
    extra.insert(
        "success_result".to_string(),
        serde_json::from_str::<Box<RawValue>>(
            &serde_json::to_string(&successful_job_result).unwrap(),
        )
        .unwrap_or_else(|_| serde_json::value::RawValue::from_string("{}".to_string()).unwrap()),
    );
    extra.insert("success_times".to_string(), to_raw_value(&successful_times));
    extra.insert(
        "success_started_at".to_string(),
        to_raw_value(&successful_job_started_at),
    );
    if let Some(args_v) = extra_args {
        if let Ok(args_m) = serde_json::from_str::<HashMap<String, Box<RawValue>>>(args_v.get()) {
            extra.extend(args_m);
        } else {
            return Err(error::Error::ExecutionErr(
                "args of scripts needs to be dict".to_string(),
            ));
        }
    }

    let args = result
        .and_then(|x| serde_json::from_str::<HashMap<String, Box<RawValue>>>(x.get()).ok())
        .unwrap_or_else(HashMap::new);

    let (email, permissioned_as) = if let Some(on_behalf_of) = on_behalf_of.as_ref() {
        (
            on_behalf_of.email.as_str(),
            on_behalf_of.permissioned_as.clone(),
        )
    } else {
        (
            SCHEDULE_RECOVERY_HANDLER_USER_EMAIL,
            ERROR_HANDLER_USER_GROUP.to_string(),
        )
    };

    let tx = PushIsolationLevel::Transaction(tx);
    let (uuid, tx) = push(
        &db,
        tx,
        w_id,
        payload,
        PushArgs { extra: Some(extra), args: &args },
        SCHEDULE_RECOVERY_HANDLER_USERNAME,
        email,
        permissioned_as,
        None,
        None,
        Some(job_id),
        Some(job_id),
        None,
        false,
        false,
        None,
        true,
        tag,
        None,
        None,
        None,
        None,
    )
    .await?;
    tracing::info!(
        "Pushed on_recovery job {} for {} to queue",
        uuid,
        schedule_path
    );
    tx.commit().await?;
    Ok(())
}

#[cfg(feature = "enterprise")]
async fn handle_successful_schedule<'a, 'c, T: Serialize + Send + Sync>(
    db: &Pool<Postgres>,
    job_id: Uuid,
    schedule_path: &str,
    script_path: &str,
    is_flow: bool,
    w_id: &str,
    on_success_path: &str,
    successful_job_result: Json<&'a T>,
    successful_job_started_at: DateTime<Utc>,
    extra_args: Option<Json<Box<RawValue>>>,
) -> windmill_common::error::Result<()> {
    let (payload, tag, on_behalf_of) =
        get_payload_tag_from_prefixed_path(on_success_path, db, w_id).await?;

    let mut extra = HashMap::new();
    extra.insert("schedule_path".to_string(), to_raw_value(&schedule_path));
    extra.insert("path".to_string(), to_raw_value(&script_path));
    extra.insert("is_flow".to_string(), to_raw_value(&is_flow));
    extra.insert(
        "success_result".to_string(),
        serde_json::from_str::<Box<RawValue>>(
            &serde_json::to_string(&successful_job_result).unwrap(),
        )
        .unwrap_or_else(|_| serde_json::value::RawValue::from_string("{}".to_string()).unwrap()),
    );
    extra.insert(
        "success_started_at".to_string(),
        to_raw_value(&successful_job_started_at),
    );
    if let Some(args_v) = extra_args {
        if let Ok(args_m) = serde_json::from_str::<HashMap<String, Box<RawValue>>>(args_v.get()) {
            extra.extend(args_m);
        } else {
            return Err(error::Error::ExecutionErr(
                "args of scripts needs to be dict".to_string(),
            ));
        }
    }

    let (email, permissioned_as) = if let Some(on_behalf_of) = on_behalf_of.as_ref() {
        (
            on_behalf_of.email.as_str(),
            on_behalf_of.permissioned_as.clone(),
        )
    } else {
        (
            SCHEDULE_RECOVERY_HANDLER_USER_EMAIL,
            ERROR_HANDLER_USER_GROUP.to_string(),
        )
    };

    let tx = PushIsolationLevel::IsolatedRoot(db.clone());
    let (uuid, tx) = push(
        &db,
        tx,
        w_id,
        payload,
        PushArgs { extra: Some(extra), args: &HashMap::new() },
        SCHEDULE_RECOVERY_HANDLER_USERNAME,
        email,
        permissioned_as,
        None,
        None,
        Some(job_id),
        Some(job_id),
        None,
        false,
        false,
        None,
        true,
        tag,
        None,
        None,
        None,
        None,
    )
    .await?;
    tracing::info!(
        "Pushed on_success job {} for {} to queue",
        uuid,
        schedule_path
    );
    tx.commit().await?;
    Ok(())
}

#[derive(sqlx::Type, Serialize, Deserialize, Debug, Clone)]
#[sqlx(type_name = "JOB_TRIGGER_KIND", rename_all = "lowercase")]
#[serde(rename_all = "lowercase")]
pub enum JobTriggerKind {
    Webhook,
    Http,
    Websocket,
    Kafka,
    Email,
    Nats,
    Mqtt,
    Sqs,
    Postgres,
    Schedule,
    Gcp
}


#[derive(sqlx::FromRow, Debug, Clone, Serialize, Deserialize)]
pub struct MiniPulledJob {
    pub workspace_id: String,
    pub id: Uuid,
    pub args: Option<Json<HashMap<String, Box<RawValue>>>>,
    pub parent_job: Option<Uuid>,
    pub created_by: String,
    pub scheduled_for: chrono::DateTime<chrono::Utc>,
    pub started_at: Option<chrono::DateTime<chrono::Utc>>,
    pub runnable_path: Option<String>,
    pub kind: JobKind,
    pub runnable_id: Option<ScriptHash>,
    pub canceled_reason: Option<String>,
    pub canceled_by: Option<String>,
    pub permissioned_as: String,
    pub permissioned_as_email: String,
    pub flow_status: Option<Json<Box<RawValue>>>,
    pub tag: String,
    pub script_lang: Option<ScriptLang>,
    pub same_worker: bool,
    pub pre_run_error: Option<String>,
    pub concurrent_limit: Option<i32>,
    pub concurrency_time_window_s: Option<i32>,
    pub flow_innermost_root_job: Option<Uuid>,
    pub timeout: Option<i32>,
    pub flow_step_id: Option<String>,
    pub cache_ttl: Option<i32>,
    pub priority: Option<i16>,
    pub preprocessed: Option<bool>,
    pub script_entrypoint_override: Option<String>,
    pub trigger: Option<String>,
    pub trigger_kind: Option<JobTriggerKind>,
    pub visible_to_owner: bool,
}

impl MiniPulledJob {
    pub fn runnable_path(&self) -> &str {
        self.runnable_path
            .as_ref()
            .map(String::as_str)
            .unwrap_or("tmp/main")
    }

    pub fn is_flow_step(&self) -> bool {
        self.flow_step_id.is_some()
    }

    pub fn is_canceled(&self) -> bool {
        self.canceled_by.is_some()
    }

    pub fn parse_flow_status(&self) -> Option<FlowStatus> {
        // tracing::error!("parse_flow_status: {:?}", self.flow_status);

        self.flow_status
            .as_ref()
            .and_then(|v| serde_json::from_str::<FlowStatus>((**v).get()).ok())
    }

    pub fn from(job: &QueuedJob) -> MiniPulledJob {
        MiniPulledJob {
            workspace_id: job.workspace_id.clone(),
            id: job.id,
            args: job.args.clone(),
            parent_job: job.parent_job.clone(),
            created_by: job.created_by.clone(),
            started_at: job.started_at.clone(),
            scheduled_for: job.scheduled_for,
            runnable_path: job.script_path.clone(),
            kind: job.job_kind,
            runnable_id: job.script_hash.clone(),
            canceled_reason: job.canceled_reason.clone(),
            canceled_by: job.canceled_by.clone(),
            permissioned_as: job.permissioned_as.clone(),
            permissioned_as_email: job.email.clone(),
            flow_status: job.flow_status.clone(),
            tag: job.tag.clone(),
            script_lang: job.language.clone(),
            same_worker: job.same_worker,
            pre_run_error: job.pre_run_error.clone(),
            concurrent_limit: job.concurrent_limit.clone(),
            concurrency_time_window_s: job.concurrency_time_window_s.clone(),
            flow_innermost_root_job: job.root_job.clone(),
            timeout: job.timeout.clone(),
            flow_step_id: job.flow_step_id.clone(),
            cache_ttl: job.cache_ttl.clone(),
            priority: job.priority.clone(),
            preprocessed: job.preprocessed.clone(),
            script_entrypoint_override: job.script_entrypoint_override.clone(),
            trigger: job.schedule_path.clone(),
            trigger_kind: if job.schedule_path.is_some() {
                Some(JobTriggerKind::Schedule)
            } else {
                None
            },
            visible_to_owner: job.visible_to_owner.clone(),
        }
    }
    pub fn is_flow(&self) -> bool {
        self.kind.is_flow()
    }

    pub fn is_dependency(&self) -> bool {
        self.kind.is_dependency()
    }

    pub fn schedule_path(&self) -> Option<String> {
        if self
            .trigger_kind
            .as_ref()
            .is_some_and(|t| matches!(t, JobTriggerKind::Schedule))
        {
            self.trigger.clone()
        } else {
            None
        }
    }


    pub async fn mark_as_started_if_step(&self, db: &DB) -> Result<(), Error> {
        if self.is_flow_step() {
            let _ = update_flow_status_in_progress(
                db,
                &self.workspace_id,
                self.parent_job
                    .ok_or_else(|| Error::internal_err(format!("expected parent job")))?,
                self.id,
            )
            .warn_after_seconds(5)
            .await?;
        } else if let Some(parent_job) = self.parent_job {
            let _ = update_workflow_as_code_status(
                db,
                &self.id,
                &parent_job,
            )
            .await?;
        }
        Ok(())
    }

}



#[derive(sqlx::FromRow, Debug, Clone, Serialize, Deserialize)]
pub struct PulledJob {
    #[sqlx(flatten)]
    pub job: MiniPulledJob,
    pub raw_code: Option<String>,
    pub raw_lock: Option<String>,
    pub raw_flow: Option<Json<Box<RawValue>>>,
    pub parent_runnable_path: Option<String>,
    pub permissioned_as_email: Option<String>,
    pub permissioned_as_username: Option<String>,
    pub permissioned_as_is_admin: Option<bool>,
    pub permissioned_as_is_operator: Option<bool>,
    pub permissioned_as_groups: Option<Vec<String>>,
    pub permissioned_as_folders: Option<Vec<serde_json::Value>>,
}

<<<<<<< HEAD
#[derive(Debug, Serialize, Deserialize)]
=======

// NOTE:
// Precomputed by the server
// Used to offload work from agent workers to server
#[derive(Serialize, Deserialize)]
>>>>>>> 26222539
pub enum PrecomputedAgentInfo {
    Bun { local: String, remote: String },
    Python {
        // V1, not used anymore. Exists for compat.
        // TODO: Needs to be removed eventually
        py_version: Option<u32>,
        py_version_v2: Option<String>,
        requirements: Option<String> },
}

#[derive(Debug, Serialize, Deserialize)]
pub struct JobAndPerms {
    pub job: MiniPulledJob,
    pub raw_code: Option<String>,
    pub raw_flow: Option<Json<Box<RawValue>>>,
    pub raw_lock: Option<String>,
    pub parent_runnable_path: Option<String>,
    pub token: String,
    pub precomputed_agent_info: Option<PrecomputedAgentInfo>,
}
impl PulledJob {
    pub async fn get_job_and_perms(self, db: &DB) -> JobAndPerms {
        let job_perms = match (
            self.permissioned_as_email,
            self.permissioned_as_username,
            self.permissioned_as_is_admin,
            self.permissioned_as_is_operator,
            self.permissioned_as_groups,
            self.permissioned_as_folders,
        ) {
            (
                Some(email),
                Some(username),
                Some(is_admin),
                Some(is_operator),
                Some(groups),
                Some(folders),
            ) => Some(JobPerms {
                email,
                username,
                is_admin,
                is_operator,
                groups,
                folders,
            }),
            _ => None,
        };

        let token = create_token(&db, &self.job, job_perms).await;
        JobAndPerms {
            job: self.job,
            raw_code: self.raw_code,
            raw_flow: self.raw_flow,
            raw_lock: self.raw_lock,
            parent_runnable_path: self.parent_runnable_path,
            token,
            precomputed_agent_info: None,
        }
    }
}

// struct Permission
pub async fn create_token(db: &DB, job: &MiniPulledJob, perms: Option<JobPerms>) -> String {
    // skipping test runs
    if job.workspace_id != "" {
        let label = if job.permissioned_as != format!("u/{}", job.created_by)
            && job.permissioned_as != job.created_by
        {
            format!("ephemeral-script-end-user-{}", job.created_by)
        } else {
            "ephemeral-script".to_string()
        };
        windmill_common::auth::create_token_for_owner(
            db,
            &job.workspace_id,
            &job.permissioned_as,
            &label,
            *SCRIPT_TOKEN_EXPIRY,
            &job.permissioned_as_email,
            &job.id,
            perms,
        )
        .warn_after_seconds(5)
        .await
        .expect("could not create job token")
    } else {
        return "".to_string();
    }
}




impl std::ops::Deref for PulledJob {
    type Target = MiniPulledJob;
    fn deref(&self) -> &Self::Target {
        &self.job
    }
}

lazy_static::lazy_static! {
    static ref DISABLE_CONCURRENCY_LIMIT: bool = std::env::var("DISABLE_CONCURRENCY_LIMIT").is_ok_and(|s| s == "true");
}

pub async fn get_mini_pulled_job<'c>(
    e: impl PgExecutor<'c>,
    job_id: &Uuid,
) -> windmill_common::error::Result<Option<MiniPulledJob>> {
    let job = sqlx::query_as!(
        MiniPulledJob,
        "SELECT 
        v2_job_queue.workspace_id,
        v2_job_queue.id,
        v2_job.args as \"args: sqlx::types::Json<HashMap<String, Box<RawValue>>>\",
        v2_job.parent_job,
        v2_job.created_by,
        v2_job_queue.started_at,
        scheduled_for,
        runnable_path,
        kind as \"kind: JobKind\",
        runnable_id as \"runnable_id: ScriptHash\",
        canceled_reason,
        canceled_by,
        permissioned_as,
        permissioned_as_email,
        flow_status as \"flow_status: sqlx::types::Json<Box<RawValue>>\",
        v2_job.tag,
        script_lang as \"script_lang: ScriptLang\",
        same_worker,
        pre_run_error,
        concurrent_limit,
        concurrency_time_window_s,
        flow_innermost_root_job,
        timeout,
        flow_step_id,
        cache_ttl,
        v2_job_queue.priority,
        preprocessed,
        script_entrypoint_override,
        trigger,
        trigger_kind as \"trigger_kind: JobTriggerKind\",
        visible_to_owner
        FROM v2_job_queue INNER JOIN v2_job ON v2_job.id = v2_job_queue.id LEFT JOIN v2_job_status ON v2_job_status.id = v2_job_queue.id WHERE v2_job_queue.id = $1",
        job_id,
    )
    .fetch_optional(e)
    .await?;
    Ok(job)
}

#[derive(Serialize, Deserialize, Debug)]
pub struct PulledJobResult {
    pub job: Option<PulledJob>,
    pub suspended: bool,
}



pub async fn pull(
    db: &Pool<Postgres>,
    suspend_first: bool,
    worker_name: &str,
    query_o: Option<&(String, String)>,
    #[cfg(feature = "benchmark")] bench: &mut BenchmarkIter,
) -> windmill_common::error::Result<PulledJobResult> {
    loop {
        if let Some((query_suspended, query_no_suspend)) = query_o {
            let njob = {
                let job = if query_suspended.is_empty() {
                    None
                } else {
                    sqlx::query_as::<_, PulledJob>(query_suspended)
                    .bind(worker_name)
                    .fetch_optional(db)
                    .await?
                };
                if let Some(job) = job {
                    PulledJobResult { job: Some(job), suspended: true }
                } else {
                    let job = sqlx::query_as::<_, PulledJob>(query_no_suspend)
                        .bind(worker_name)
                        .fetch_optional(db)
                        .await?;
                    PulledJobResult { job, suspended: false }
                }
            };
            if let Some(job) = njob.job.as_ref() {
                if job.is_flow() || job.is_dependency() {
                    let per_workspace = per_workspace_tag(&job.workspace_id).await;
                    let base_tag = if job.is_flow() {
                        "flow".to_string()
                    } else {
                        "dependency".to_string()
                    };  
                    let tag = if per_workspace {
                        format!("{}-{}", base_tag, job.workspace_id)
                    } else {
                        base_tag
                    };
                    sqlx::query!("UPDATE v2_job_queue SET tag = $1, running = false WHERE id = $2", tag, job.id).execute(db).await?;
                    continue;
                }
            }
            return Ok(njob);
        };
        let (job, suspended) = pull_single_job_and_mark_as_running_no_concurrency_limit(
                db,
                suspend_first,
                worker_name,
                #[cfg(feature = "benchmark")] bench,
            )
            .await?;

        let Some(job) = job else {
            return Ok(PulledJobResult { job: None, suspended });
        };


        let has_concurent_limit = job.concurrent_limit.is_some();

        #[cfg(not(feature = "enterprise"))]
        if has_concurent_limit {
            tracing::error!("Concurrent limits are an EE feature only, ignoring constraints")
        }

        #[cfg(not(feature = "enterprise"))]
        let has_concurent_limit = false;

        // concurrency check. If more than X jobs for this path are already running, we re-queue and pull another job from the queue
        let pulled_job = job;
        if pulled_job.runnable_path.is_none()
            || !has_concurent_limit
            || pulled_job.canceled_by.is_some()
        {
            #[cfg(feature = "prometheus")]
            if METRICS_ENABLED.load(std::sync::atomic::Ordering::Relaxed) {
                QUEUE_PULL_COUNT.inc();
            }
            return Ok(PulledJobResult { job: Some(pulled_job), suspended });
        }

        let job_concurrency_key = match concurrency_key(db, &pulled_job.id).await {
            Ok(key) => key,
            Err(e) => {
                tracing::error!(
                    "Could not get concurrency key for job {} defaulting to default key: {e:?}",
                    pulled_job.id
                );
                "".to_string()
            }
        };
        tracing::debug!("Concurrency key is '{}'", job_concurrency_key);
        let job_custom_concurrent_limit = pulled_job.concurrent_limit.unwrap();
        // setting concurrency_time_window to 0 will count only the currently running jobs
        let job_custom_concurrency_time_window_s =
            pulled_job.concurrency_time_window_s.unwrap_or(0);
        tracing::debug!(
            "Job concurrency limit is {} per {}s",
            job_custom_concurrent_limit,
            job_custom_concurrency_time_window_s
        );

        let jobs_uuids_init_json_value = serde_json::from_str::<serde_json::Value>(
            format!("{{\"{}\": {{}}}}", pulled_job.id.hyphenated().to_string()).as_str(),
        )
        .expect("Unable to serialize job_uuids column to proper JSON");

        let (within_limit, max_ended_at) =
            if *DISABLE_CONCURRENCY_LIMIT || job_concurrency_key.is_empty() {
                tracing::warn!("Concurrency limit is disabled, skipping");
                (true, None)
            } else {
                update_concurrency_counter(
                    db,
                    &pulled_job.id,
                    job_concurrency_key.clone(),
                    jobs_uuids_init_json_value,
                    pulled_job.id.hyphenated().to_string(),
                    job_custom_concurrency_time_window_s,
                    job_custom_concurrent_limit,
                )
                .await?
            };
        if within_limit {
            #[cfg(feature = "prometheus")]
            if METRICS_ENABLED.load(std::sync::atomic::Ordering::Relaxed) {
                QUEUE_PULL_COUNT.inc();
            }
            return Ok(PulledJobResult { job: Some(pulled_job), suspended });
        }

        let job_script_path = pulled_job.runnable_path.clone().unwrap_or_default();

        let min_started_at = sqlx::query!(
            "SELECT COALESCE((SELECT MIN(started_at) as min_started_at
            FROM v2_job_queue INNER JOIN v2_job ON v2_job.id = v2_job_queue.id
            WHERE v2_job.runnable_path = $1 AND v2_job.kind != 'dependencies'  AND v2_job_queue.running = true AND v2_job_queue.workspace_id = $2 AND v2_job_queue.canceled_by IS NULL AND v2_job.concurrent_limit > 0), $3) as min_started_at, now() AS now",
            job_script_path,
            &pulled_job.workspace_id,
            max_ended_at
        )
        .fetch_one(db)
        .await
        .map_err(|e| {
            Error::internal_err(format!(
                "Error getting min started at for script path {job_script_path}: {e:#}"
            ))
        })?;

        let job_uuid: Uuid = pulled_job.id;
        let avg_script_duration: Option<i64> = sqlx::query_scalar!(
            "SELECT CAST(ROUND(AVG(duration_ms), 0) AS BIGINT) AS avg_duration_s FROM
                (SELECT duration_ms FROM concurrency_key LEFT JOIN v2_job_completed ON v2_job_completed.id = concurrency_key.job_id WHERE key = $1 AND ended_at IS NOT NULL
                ORDER BY ended_at
                DESC LIMIT 10) AS t",
            job_concurrency_key
        )
        .fetch_one(db)
        .await?;
        tracing::debug!(
            "avg script duration computed: {}",
            avg_script_duration.unwrap_or(0)
        );

        // optimal scheduling is: 'older_job_in_concurrency_time_window_started_timestamp + script_avg_duration + concurrency_time_window_s'
        let inc = Duration::try_milliseconds(
            avg_script_duration.map(|x| i64::from(x + 100)).unwrap_or(0),
        )
        .unwrap_or_default()
        .max(Duration::try_seconds(1).unwrap_or_default())
            + Duration::try_seconds(i64::from(job_custom_concurrency_time_window_s))
                .unwrap_or_default();

        let now = min_started_at.now.unwrap();
        let min_started_at_or_now = min_started_at.min_started_at.unwrap_or(now);
        let min_started_p_inc =
            (min_started_at_or_now + inc).max(now + Duration::try_seconds(3).unwrap_or_default());

        let mut estimated_next_schedule_timestamp = min_started_p_inc;
        let all_jobs = sqlx::query_scalar!(
            "SELECT scheduled_for FROM v2_job_queue  INNER JOIN concurrency_key ON concurrency_key.job_id = v2_job_queue.id
             WHERE key = $1 AND running = false AND canceled_by IS NULL AND scheduled_for >= $2",
            job_concurrency_key,
            estimated_next_schedule_timestamp - inc
        ).fetch_all(db).await?;

        tracing::debug!(
            "all_jobs: {:?}, estimated_next_schedule_timestamp: {:?}, inc: {:?}",
            all_jobs,
            estimated_next_schedule_timestamp,
            inc
        );
        let mut i = 0;
        loop {
            let jobs_in_window = all_jobs
                .iter()
                .filter(|&scheduled_for| scheduled_for <= &estimated_next_schedule_timestamp)
                .count() as i32
                - (job_custom_concurrent_limit * i);

            tracing::debug!("estimated_next_schedule_timestamp: {:?}, jobs_in_window: {jobs_in_window}, inc: {inc}", estimated_next_schedule_timestamp);

            if jobs_in_window < job_custom_concurrent_limit || *DISABLE_CONCURRENCY_LIMIT {
                break;
            } else {
                i += 1;
                estimated_next_schedule_timestamp = estimated_next_schedule_timestamp + inc;
            }
        }

        tracing::info!("Job '{}' from path '{}' with concurrency key '{}' has reached its concurrency limit of {} jobs run in the last {} seconds. This job will be re-queued for next execution at {} (min_started_at: {min_started_at_or_now}, avg script duration: {:?}, number of time windows full: {})", 
            job_uuid, job_script_path,  job_concurrency_key, job_custom_concurrent_limit, job_custom_concurrency_time_window_s, estimated_next_schedule_timestamp, avg_script_duration, i);

        let job_log_event = format!(
            "\nRe-scheduled job to {estimated_next_schedule_timestamp} due to concurrency limits with key {job_concurrency_key} and limit {job_custom_concurrent_limit} in the last {job_custom_concurrency_time_window_s} seconds (min_started_at: {min_started_at_or_now}, avg script duration: {:?}, number of time windows full: {})\n",
            avg_script_duration, i
        );
        let _ = append_logs(
            &job_uuid,
            &pulled_job.workspace_id,
            job_log_event,
            &Connection::from(db.clone()),
        )
        .await;

        sqlx::query!(
            "
            WITH ping AS (
                UPDATE v2_job_runtime SET ping = null WHERE id = $2
            )
            UPDATE v2_job_queue SET
                running = false,
                started_at = null,
                scheduled_for = $1
            WHERE id = $2",
            estimated_next_schedule_timestamp,
            job_uuid,
        )
        .execute(db)
        .await
        .map_err(|e| Error::internal_err(format!("Could not update and re-queue job {job_uuid}. The job will be marked as running but it is not running: {e:#}")))?;
    }
}

async fn pull_single_job_and_mark_as_running_no_concurrency_limit<'c>(
    db: &Pool<Postgres>,
    suspend_first: bool,
    worker_name: &str,
    #[cfg(feature = "benchmark")] bench: &mut BenchmarkIter,
) -> windmill_common::error::Result<(Option<PulledJob>, bool)> {
    let job_and_suspended: (Option<PulledJob>, bool) = {
        /* Jobs can be started if they:
         * - haven't been started before,
         *   running = false
         * - are flows with a step that needed resume,
         *   suspend_until is non-null
         *   and suspend = 0 when the resume messages are received
         *   or suspend_until <= now() if it has timed out */
        let query = WORKER_SUSPENDED_PULL_QUERY.read().await;

        if query.is_empty() {
            tracing::warn!("No suspended pull queries available");
            tokio::time::sleep(tokio::time::Duration::from_secs(1)).await;
            return Ok((None, false));
        }
        let r = if suspend_first {
            // tracing::info!("Pulling job with query: {}", query);
            sqlx::query_as::<_, PulledJob>(&query)
                .bind(worker_name)
                .fetch_optional(db)
                .await?
        } else {
            None
        };
        if r.is_none() {
            // #[cfg(feature = "benchmark")]
            // let instant = Instant::now();
            let mut highest_priority_job: Option<PulledJob> = None;

            let queries = WORKER_PULL_QUERIES.read().await;

            if queries.is_empty() {
                tracing::warn!("No pull queries available");
                tokio::time::sleep(tokio::time::Duration::from_secs(1)).await;
                return Ok((None, false));
            }

            for query in queries.iter() {
                // tracing::info!("Pulling job with query: {}", query);
                // let instant = std::time::Instant::now();

                #[cfg(feature = "benchmark")]
                add_time!(bench, "pre pull");

                let r = sqlx::query_as::<_, PulledJob>(query)
                    .bind(worker_name)
                    .fetch_optional(db)
                    .await?;

                #[cfg(feature = "benchmark")]
                add_time!(bench, "post pull");

                if let Some(pulled_job) = r {
                    // tracing::info!("pulled job: {:?}", instant.elapsed().as_micros());

                    highest_priority_job = Some(pulled_job);
                    break;
                }
                // else continue pulling for lower priority tags
            }

            // #[cfg(feature = "benchmark")]
            // println!("pull query: {:?}", instant.elapsed());
            (highest_priority_job, false)
        } else {
            (r, true)
        }
    };
    Ok(job_and_suspended)
}

pub async fn custom_concurrency_key(
    db: &Pool<Postgres>,
    job_id: &Uuid,
) -> Result<Option<String>, sqlx::Error> {
    sqlx::query_scalar!("SELECT key FROM concurrency_key WHERE job_id = $1", job_id)
        .fetch_optional(db) // this should no longer be fetch optional
        .await
}

async fn concurrency_key(db: &Pool<Postgres>, id: &Uuid) -> windmill_common::error::Result<String> {
    not_found_if_none(
        custom_concurrency_key(db, id).await?,
        "ConcurrencyKey",
        id.to_string(),
    )
}

pub fn interpolate_args(x: String, args: &PushArgs, workspace_id: &str) -> String {
    // Save this value to avoid parsing twice
    let workspaced = x.as_str().replace("$workspace", workspace_id).to_string();
    if RE_ARG_TAG.is_match(&workspaced) {
        let mut interpolated = workspaced.clone();
        for cap in RE_ARG_TAG.captures_iter(&workspaced) {
            let arg_name = cap.get(1).unwrap().as_str();
            let arg_value = if arg_name.contains('.') {
                let parts: Vec<&str> = arg_name.split('.').collect();
                let root = parts[0];
                let mut value = args
                    .args
                    .get(root)
                    .or(args.extra.as_ref().and_then(|x| x.get(root)))
                    .map(|x| x.get())
                    .unwrap_or_default().to_string();
                
                for part in parts.iter().skip(1) {
                    if let Ok(obj) = serde_json::from_str::<serde_json::Value>(&value) {
                        value = obj.get(part)
                            .and_then(|v| Some(v.to_string()))
                            .unwrap_or_default()
                            .as_str().to_string();
                    } else {
                        value = "".to_string(); // Invalid JSON or missing field
                        break;
                    }
                }
                value.trim_matches('"').to_string()
            } else {
                args.args
                    .get(arg_name)
                    .or(args.extra.as_ref().and_then(|x| x.get(arg_name)))
                    .map(|x| x.get())
                    .unwrap_or_default()
                    .trim_matches('"')
                    .to_string()
            };
            interpolated =
                interpolated.replace(format!("$args[{}]", arg_name).as_str(), &arg_value);
        }
        interpolated
    } else {
        workspaced
    }
}

fn fullpath_with_workspace(
    workspace_id: &str,
    script_path: Option<&String>,
    job_kind: &JobKind,
) -> String {
    let path = script_path.map(String::as_str).unwrap_or("tmp/main");
    let is_flow = job_kind.is_flow();
    format!(
        "{}/{}/{}",
        workspace_id,
        if is_flow { "flow" } else { "script" },
        path,
    )
}

pub async fn get_result_by_id(
    db: Pool<Postgres>,
    w_id: String,
    flow_id: Uuid,
    node_id: String,
    json_path: Option<String>,
) -> error::Result<Box<RawValue>> {
    match get_result_by_id_from_running_flow(
        &db,
        w_id.as_str(),
        &flow_id,
        node_id.as_str(),
        json_path.clone(),
    )
    .await
    {
        Ok(res) => Ok(res),
        Err(_) => {
            let root = sqlx::query!(
                "SELECT
                    id As \"id!\",
                    flow_status->'restarted_from'->'flow_job_id' AS \"restarted_from: Json<Uuid>\"
                FROM v2_as_queue
                WHERE COALESCE((SELECT flow_innermost_root_job FROM v2_job WHERE id = $1), $1) = id AND workspace_id = $2",
                flow_id,
                &w_id
            )
            .fetch_optional(&db)
            .await?;
            match root {
                Some(root) => {
                    let restarted_from_id = not_found_if_none(
                        root.restarted_from,
                        "Id not found in the result's mapping of the root job and root job had no restarted from information",
                        format!("parent: {}, root: {}, id: {}", flow_id, root.id, node_id),
                    )?;

                    get_result_by_id_from_original_flow(
                        &db,
                        w_id.as_str(),
                        &restarted_from_id,
                        node_id.as_str(),
                        json_path.clone(),
                    )
                    .await
                }
                None => {
                    get_result_by_id_from_original_flow(
                        &db,
                        w_id.as_str(),
                        &flow_id,
                        node_id.as_str(),
                        json_path.clone(),
                    )
                    .await
                }
            }
        }
    }
}

pub async fn get_result_and_success_by_id_from_flow(
    db: &Pool<Postgres>,
    w_id: &str,
    flow_id: &Uuid,
    node_id: &str,
    json_path: Option<String>,
) -> error::Result<(Box<RawValue>, bool)> {
    // used exclusively for sync webhook/routes, do not handle restarted_from like get_result_by_id
    let mut job_result =
        match get_result_by_id_from_running_flow_inner(db, w_id, flow_id, node_id).await {
            Ok(res) => Some(res),
            Err(err) => match err {
                Error::NotFound(_) => None,
                _ => return Err(err),
            },
        };

    let mut completed = false;

    if job_result.is_none() {
        job_result =
            match get_result_by_id_from_original_flow_inner(db, w_id, flow_id, node_id).await {
                Ok(res) => Some(res),
                Err(err) => match err {
                    Error::NotFound(_) => None,
                    _ => return Err(err),
                },
            };
        completed = job_result.is_some();
    }

    let job_result = not_found_if_none(
        job_result,
        "Node result",
        format!("flow: {}, node: {}", flow_id, node_id),
    )?;

    let success = match &job_result {
        JobResult::SingleJob(job_id) => {
            sqlx::query_scalar!(
                "SELECT status = 'success' OR status = 'skipped' AS \"success!\"
                FROM v2_job_completed WHERE id = $1 AND workspace_id = $2",
                job_id,
                w_id
            )
            .fetch_one(db)
            .await?
        }
        JobResult::ListJob(_) => {
            let query = format!(
                r#"WITH modules AS (
                    SELECT jsonb_array_elements(flow_status->'modules') AS module
                    FROM {}
                    WHERE id = $1 
                )
                SELECT module->>'type' = 'Success'
                FROM modules
                WHERE module->>'id' = $2"#,
                if completed {
                    "v2_job_completed"
                } else {
                    "v2_job_status"
                }
            );
            sqlx::query_scalar(&query)
                .bind(flow_id)
                .bind(node_id)
                .fetch_optional(db)
                .await?
                .ok_or_else(|| {
                    error::Error::internal_err(format!(
                        "Could not get success from flow job status"
                    ))
                })?
        }
    };

    let result = extract_result_from_job_result(db, w_id, job_result, json_path).await?;

    Ok((result, success))
}

#[async_recursion]
pub async fn get_result_by_id_from_running_flow(
    db: &Pool<Postgres>,
    w_id: &str,
    flow_id: &Uuid,
    node_id: &str,
    json_path: Option<String>,
) -> error::Result<Box<RawValue>> {
    let result_id = get_result_by_id_from_running_flow_inner(db, w_id, flow_id, node_id).await?;

    extract_result_from_job_result(db, w_id, result_id, json_path).await
}

#[async_recursion]
pub async fn get_result_by_id_from_running_flow_inner(
    db: &Pool<Postgres>,
    w_id: &str,
    flow_id: &Uuid,
    node_id: &str,
) -> error::Result<JobResult> {
    let flow_job_result = sqlx::query!(
        "SELECT leaf_jobs->$1::text AS \"leaf_jobs: Json<Box<RawValue>>\", parent_job
        FROM v2_as_queue
        WHERE COALESCE((SELECT flow_innermost_root_job FROM v2_job WHERE id = $2), $2) = id AND workspace_id = $3",
        node_id,
        flow_id,
        w_id,
    )
    .fetch_optional(db)
    .await?;

    let flow_job_result = windmill_common::utils::not_found_if_none(
        flow_job_result,
        "Root job of parent runnnig flow",
        format!("parent: {}, id: {}", flow_id, node_id),
    )?;

    let job_result = flow_job_result
        .leaf_jobs
        .map(|x| serde_json::from_str(x.get()).ok())
        .flatten();

    if job_result.is_none() && flow_job_result.parent_job.is_some() {
        let parent_job = flow_job_result.parent_job.unwrap();
        let root_job = sqlx::query_scalar!(
            "SELECT flow_innermost_root_job FROM v2_job WHERE id = $1",
            parent_job
        )
        .fetch_optional(db)
        .await?
        .flatten()
        .unwrap_or(parent_job);
        return get_result_by_id_from_running_flow_inner(db, w_id, &root_job, node_id).await;
    }

    let result_id = windmill_common::utils::not_found_if_none(
        job_result,
        "Flow result by id",
        format!("parent: {}, id: {}", flow_id, node_id),
    )?;

    Ok(result_id)
}

async fn get_completed_flow_node_result_rec(
    db: &Pool<Postgres>,
    w_id: &str,
    created_at: DateTime<Utc>,
    subflows: Vec<(Uuid, FlowStatus)>,
    node_id: &str,
) -> error::Result<Option<JobResult>> {
    for (id, flow_status) in subflows {
        if let Some(node_status) = flow_status
            .modules
            .iter()
            .find(|module| module.id() == node_id)
        {
            return match (node_status.job(), node_status.flow_jobs()) {
                (Some(leaf_job_uuid), None) => Ok(Some(JobResult::SingleJob(leaf_job_uuid))),
                (Some(_), Some(jobs)) => Ok(Some(JobResult::ListJob(jobs))),
                _ => Err(error::Error::NotFound(format!(
                    "Flow result by id not found going top-down in subflows (currently: {}), (id: {})",
                    id,
                    node_id,
                ))),
            };
        } else {
            let subflows = sqlx::query!(
                "SELECT j.id, jc.flow_status AS \"flow_status!: Json<FlowStatus>\"
                FROM v2_job j
                JOIN v2_job_completed jc ON j.id = jc.id
                WHERE j.parent_job = $1 AND j.workspace_id = $2 AND j.created_at >= $3 AND jc.flow_status IS NOT NULL",
                id,
                w_id,
                created_at
            )
            .map(|record| (record.id, record.flow_status.0))
            .fetch_all(db)
            .await?;
            match Box::pin(get_completed_flow_node_result_rec(
                db, w_id, created_at, subflows, node_id,
            ))
            .await?
            {
                Some(res) => return Ok(Some(res)),
                None => continue,
            };
        }
    }

    Ok(None)
}

async fn get_result_by_id_from_original_flow_inner(
    db: &Pool<Postgres>,
    w_id: &str,
    completed_flow_id: &Uuid,
    node_id: &str,
) -> error::Result<JobResult> {
    let flow_job = sqlx::query!(
        "SELECT jc.id, jc.flow_status AS \"flow_status!: Json<FlowStatus>\", j.created_at
        FROM v2_job_completed jc
        JOIN v2_job j ON j.id = jc.id
        WHERE jc.id = $1 AND jc.workspace_id = $2 AND jc.flow_status IS NOT NULL",
        completed_flow_id,
        w_id
    )
    .map(|record| (record.id, record.flow_status.0, record.created_at))
    .fetch_optional(db)
    .await?;

    let (id, flow_status, created_at) = not_found_if_none(
        flow_job,
        "Root completed job",
        format!("root: {}, id: {}", completed_flow_id, node_id),
    )?;

    match get_completed_flow_node_result_rec(db, w_id, created_at, vec![(id, flow_status)], node_id)
        .await?
    {
        Some(res) => Ok(res),
        None => Err(Error::NotFound(format!(
            "Flow result by id not found going top-down from {}, (id: {})",
            completed_flow_id, node_id
        ))),
    }
}

async fn get_result_by_id_from_original_flow(
    db: &Pool<Postgres>,
    w_id: &str,
    completed_flow_id: &Uuid,
    node_id: &str,
    json_path: Option<String>,
) -> error::Result<Box<RawValue>> {
    let job_result =
        get_result_by_id_from_original_flow_inner(db, w_id, completed_flow_id, node_id).await?;
    extract_result_from_job_result(db, w_id, job_result, json_path).await
}

async fn extract_result_from_job_result(
    db: &Pool<Postgres>,
    w_id: &str,
    job_result: JobResult,
    json_path: Option<String>,
) -> error::Result<Box<RawValue>> {
    match job_result {
        JobResult::ListJob(job_ids) => match json_path {
            Some(json_path) => {
                let mut parts = json_path.split(".");

                let Some(idx) = parts.next().map(|x| x.parse::<usize>().ok()).flatten() else {
                    return Ok(to_raw_value(&serde_json::Value::Null));
                };
                let Some(job_id) = job_ids.get(idx).cloned() else {
                    return Ok(to_raw_value(&serde_json::Value::Null));
                };
                Ok(sqlx::query_scalar!(
                    "SELECT result #> $3 AS \"result: Json<Box<RawValue>>\"
                    FROM v2_job_completed WHERE id = $1 AND workspace_id = $2",
                    job_id,
                    w_id,
                    parts.collect::<Vec<_>>() as Vec<&str>
                )
                .fetch_optional(db)
                .await?
                .flatten()
                .map(|x| x.0)
                .unwrap_or_else(|| to_raw_value(&serde_json::Value::Null)))
            }
            None => {
                let rows = sqlx::query!(
                    "SELECT id, result  AS \"result: Json<Box<RawValue>>\"
                    FROM v2_job_completed WHERE id = ANY($1) AND workspace_id = $2",
                    job_ids.as_slice(),
                    w_id
                )
                .fetch_all(db)
                .await?
                .into_iter()
                .filter_map(|x| x.result.map(|y| (x.id, y)))
                .collect::<HashMap<Uuid, Json<Box<RawValue>>>>();
                let result = job_ids
                    .into_iter()
                    .map(|id| {
                        rows.get(&id)
                            .map(|x| x.0.clone())
                            .unwrap_or_else(|| to_raw_value(&serde_json::Value::Null))
                    })
                    .collect::<Vec<_>>();
                Ok(to_raw_value(&result))
            }
        },
        JobResult::SingleJob(x) => Ok(sqlx::query!(
            "SELECT result #> $3 AS \"result: Json<Box<RawValue>>\"
            FROM v2_job_completed WHERE id = $1 AND workspace_id = $2",
            x,
            w_id,
            json_path
                .as_ref()
                .map(|x| x.split(".").collect::<Vec<_>>())
                .unwrap_or_default() as Vec<&str>,
        )
        .fetch_optional(db)
        .await?
        .map(|r| r.result.map(|x| x.0))
        .flatten()
        .unwrap_or_else(|| to_raw_value(&serde_json::Value::Null))),
    }
}

pub async fn delete_job<'c>(
    mut tx: Transaction<'c, Postgres>,
    job_id: &Uuid,
) -> windmill_common::error::Result<Transaction<'c, Postgres>> {
    #[cfg(feature = "prometheus")]
    if METRICS_ENABLED.load(std::sync::atomic::Ordering::Relaxed) {
        QUEUE_DELETE_COUNT.inc();
    }

    let job_removed =
        sqlx::query_scalar!("DELETE FROM v2_job_queue WHERE id = $1 RETURNING 1", job_id,)
            .fetch_optional(&mut *tx)
            .await;

    if let Err(job_removed) = job_removed {
        tracing::error!(
            "Job {job_id} could not be deleted: {job_removed}. This is not necessarily an error, as the job might have been deleted by another process such as in the case of cancelling"
        );
    } else {
        let job_removed = job_removed.unwrap().flatten().unwrap_or(0);
        if job_removed != 1 {
            tracing::error!("Job {job_id} could not be deleted, returned not 1: {job_removed}. This is not necessarily an error, as the job might have been deleted by another process such as in the case of cancelling");
        }
    }

    tracing::debug!("Job {job_id} deleted");
    Ok(tx)
}

pub async fn job_is_complete(db: &DB, id: Uuid, w_id: &str) -> error::Result<bool> {
    Ok(sqlx::query_scalar!(
        "SELECT EXISTS(SELECT 1 FROM v2_job_completed WHERE id = $1 AND workspace_id = $2)",
        id,
        w_id
    )
    .fetch_one(db)
    .await?
    .unwrap_or(false))
}

async fn get_queued_job_tx<'c>(
    id: Uuid,
    w_id: &str,
    tx: &mut Transaction<'c, Postgres>,
) -> error::Result<Option<QueuedJob>> {
    sqlx::query_as::<_, QueuedJob>(
        "SELECT *
            FROM v2_as_queue WHERE id = $1 AND workspace_id = $2",
    )
    .bind(id)
    .bind(w_id)
    .fetch_optional(&mut **tx)
    .await
    .map_err(Into::into)
}

pub async fn get_queued_job(id: &Uuid, w_id: &str, db: &DB) -> error::Result<Option<QueuedJob>> {
    sqlx::query_as::<_, QueuedJob>(
        "SELECT *
            FROM v2_as_queue WHERE id = $1 AND workspace_id = $2",
    )
    .bind(id)
    .bind(w_id)
    .fetch_optional(db)
    .await
    .map_err(Into::into)
}

pub enum PushIsolationLevel<'c> {
    IsolatedRoot(DB),
    Isolated(UserDB, Authed),
    Transaction(Transaction<'c, Postgres>),
}

impl<'c> PushIsolationLevel<'c> {
    async fn into_tx(self) -> error::Result<Transaction<'c, Postgres>> {
        match self {
            PushIsolationLevel::Isolated(db, authed) => Ok((db.begin(&authed).await?).into()),
            PushIsolationLevel::IsolatedRoot(db) => Ok(db.begin().await?),
            PushIsolationLevel::Transaction(tx) => Ok(tx),
        }
    }
}

#[macro_export]
macro_rules! fetch_scalar_isolated {
    ( $query:expr, $tx:expr) => {
        match $tx {
            PushIsolationLevel::IsolatedRoot(db) => {
                let r = $query.fetch_optional(&db).await;
                $tx = PushIsolationLevel::IsolatedRoot(db);
                r
            }
            PushIsolationLevel::Isolated(db, user) => {
                let mut ntx = db.clone().begin(&user).await?;
                let r = $query.fetch_optional(&mut *ntx).await;
                $tx = PushIsolationLevel::Isolated(db, user);
                r
            }
            PushIsolationLevel::Transaction(mut tx) => {
                let r = $query.fetch_optional(&mut *tx).await;
                $tx = PushIsolationLevel::Transaction(tx);
                r
            }
        }
    };
}

use sqlx::types::JsonRawValue;

#[derive(Debug, Default)]
pub struct PushArgsOwned {
    pub extra: Option<HashMap<String, Box<RawValue>>>,
    pub args: HashMap<String, Box<RawValue>>,
}

#[derive(Debug)]
pub struct PushArgs<'c> {
    pub extra: Option<HashMap<String, Box<RawValue>>>,
    pub args: &'c HashMap<String, Box<RawValue>>,
}

impl<'c> From<&'c HashMap<String, Box<RawValue>>> for PushArgs<'c> {
    fn from(args: &'c HashMap<String, Box<RawValue>>) -> Self {
        PushArgs { extra: None, args }
    }
}

impl<'c> Serialize for PushArgs<'c> {
    fn serialize<S>(&self, serializer: S) -> Result<S::Ok, S::Error>
    where
        S: serde::Serializer,
    {
        let mut map = serializer.serialize_map(Some(
            self.args.len() + self.extra.as_ref().map(|x| x.len()).unwrap_or_default(),
        ))?;
        let mut in_extra = vec![];
        if let Some(extra) = &self.extra {
            for (k, v) in extra {
                map.serialize_entry(k, v)?;
                in_extra.push(k);
            }
        }
        for (k, v) in self.args {
            if !in_extra.contains(&k) {
                map.serialize_entry(k, v)?;
            }
        }
        map.end()
    }
}

impl PushArgsOwned {
    pub fn empty() -> Self {
        PushArgsOwned { extra: None, args: HashMap::new() }
    }
}

pub fn empty_result() -> Box<RawValue> {
    return JsonRawValue::from_string("{}".to_string()).unwrap();
}

// impl<T> From<PushArgsInner<T>> for PushArgs<T> {
//     fn from(value: PushArgsInner<T>) -> Self {
//         PushArgs::Unwrapped(value)
//     }
// }

lazy_static::lazy_static! {
    pub static ref RE_ARG_TAG: Regex = Regex::new(r#"\$args\[((?:\w+\.)*\w+)\]"#).unwrap();
}

// #[instrument(level = "trace", skip_all)]
pub async fn push<'c, 'd>(
    _db: &Pool<Postgres>,
    mut tx: PushIsolationLevel<'c>,
    workspace_id: &str,
    job_payload: JobPayload,
    args: PushArgs<'d>,
    user: &str,
    mut email: &str,
    mut permissioned_as: String,
    scheduled_for_o: Option<chrono::DateTime<chrono::Utc>>,
    schedule_path: Option<String>,
    parent_job: Option<Uuid>,
    root_job: Option<Uuid>,
    job_id: Option<Uuid>,
    _is_flow_step: bool,
    mut same_worker: bool,
    pre_run_error: Option<&windmill_common::error::Error>,
    visible_to_owner: bool,
    mut tag: Option<String>,
    custom_timeout: Option<i32>,
    flow_step_id: Option<String>,
    _priority_override: Option<i16>,
    authed: Option<&Authed>,
) -> Result<(Uuid, Transaction<'c, Postgres>), Error> {
    #[cfg(feature = "cloud")]
    if *CLOUD_HOSTED {
        let premium_workspace =
            windmill_common::workspaces::is_premium_workspace(_db, workspace_id).await;
        // we track only non flow steps
        let (workspace_usage, user_usage) = if !matches!(
            job_payload,
            JobPayload::Flow { .. } | JobPayload::RawFlow { .. }
        ) {
            let workspace_usage = sqlx::query_scalar!(
                    "INSERT INTO usage (id, is_workspace, month_, usage)
                    VALUES ($1, TRUE, EXTRACT(YEAR FROM current_date) * 12 + EXTRACT(MONTH FROM current_date), 1)
                    ON CONFLICT (id, is_workspace, month_) DO UPDATE SET usage = usage.usage + 1 
                    RETURNING usage.usage",
                    workspace_id
                )
                .fetch_one(_db)
                .await
                .map_err(|e| Error::internal_err(format!("updating usage: {e:#}")))?;

            let user_usage = if !premium_workspace {
                Some(sqlx::query_scalar!(
                    "INSERT INTO usage (id, is_workspace, month_, usage)
                    VALUES ($1, FALSE, EXTRACT(YEAR FROM current_date) * 12 + EXTRACT(MONTH FROM current_date), 1)
                    ON CONFLICT (id, is_workspace, month_) DO UPDATE SET usage = usage.usage + 1 
                    RETURNING usage.usage",
                    email
                )
                .fetch_one(_db)
                .await
                .map_err(|e| Error::internal_err(format!("updating usage: {e:#}")))?)
            } else {
                None
            };
            (Some(workspace_usage), user_usage)
        } else {
            (None, None)
        };

        if !premium_workspace {
            let is_super_admin =
                sqlx::query_scalar!("SELECT super_admin FROM password WHERE email = $1", email)
                    .fetch_optional(_db)
                    .await?
                    .unwrap_or(false);

            if !is_super_admin {
                if email != ERROR_HANDLER_USER_EMAIL
                    && email != SCHEDULE_ERROR_HANDLER_USER_EMAIL
                    && email != SCHEDULE_RECOVERY_HANDLER_USER_EMAIL
                    && email != "worker@windmill.dev"
                    && email != SUPERADMIN_SECRET_EMAIL
                    && permissioned_as != SUPERADMIN_SYNC_EMAIL
                    && email != SUPERADMIN_NOTIFICATION_EMAIL
                {
                    let user_usage = if let Some(user_usage) = user_usage {
                        user_usage
                    } else {
                        sqlx::query_scalar!(
                            "SELECT usage.usage + 1 FROM usage 
                            WHERE is_workspace IS FALSE AND
                            month_ = EXTRACT(YEAR FROM current_date) * 12 + EXTRACT(MONTH FROM current_date)
                            AND id = $1",
                            email
                        )
                        .fetch_optional(_db)
                        .await?
                        .flatten()
                        .unwrap_or(1)
                    };

                    if user_usage > MAX_FREE_EXECS
                        && !matches!(job_payload, JobPayload::Dependencies { .. })
                        && !matches!(job_payload, JobPayload::FlowDependencies { .. })
                        && !matches!(job_payload, JobPayload::AppDependencies { .. })
                    {
                        return Err(error::Error::QuotaExceeded(format!(
                            "User {email} has exceeded the free usage limit of {MAX_FREE_EXECS} that applies outside of premium workspaces."
                        )));
                    }

                    let in_queue = sqlx::query_scalar!(
                        "SELECT COUNT(id) FROM v2_as_queue WHERE email = $1",
                        email
                    )
                    .fetch_one(_db)
                    .await?
                    .unwrap_or(0);

                    if in_queue > MAX_FREE_EXECS as i64 {
                        return Err(error::Error::QuotaExceeded(format!(
                            "User {email} has exceeded the jobs in queue limit of {MAX_FREE_EXECS} that applies outside of premium workspaces."
                        )));
                    }

                    let concurrent_runs = sqlx::query_scalar!(
                        "SELECT COUNT(id) FROM v2_as_queue WHERE running = true AND email = $1",
                        email
                    )
                    .fetch_one(_db)
                    .await?
                    .unwrap_or(0);

                    if concurrent_runs > MAX_FREE_CONCURRENT_RUNS as i64 {
                        return Err(error::Error::QuotaExceeded(format!(
                            "User {email} has exceeded the concurrent runs limit of {MAX_FREE_CONCURRENT_RUNS} that applies outside of premium workspaces."
                        )));
                    }
                }

                if workspace_id != "demo" {
                    let workspace_usage = if let Some(workspace_usage) = workspace_usage {
                        workspace_usage
                    } else {
                        sqlx::query_scalar!(
                            "SELECT usage.usage + 1 FROM usage 
                            WHERE is_workspace IS TRUE AND
                            month_ = EXTRACT(YEAR FROM current_date) * 12 + EXTRACT(MONTH FROM current_date)
                            AND id = $1",
                            workspace_id
                        )
                        .fetch_optional(_db)
                        .await?
                        .flatten()
                        .unwrap_or(1)
                    };

                    if workspace_usage > MAX_FREE_EXECS
                        && !matches!(job_payload, JobPayload::Dependencies { .. })
                        && !matches!(job_payload, JobPayload::FlowDependencies { .. })
                        && !matches!(job_payload, JobPayload::AppDependencies { .. })
                    {
                        return Err(error::Error::QuotaExceeded(format!(
                            "Workspace {workspace_id} has exceeded the free usage limit of {MAX_FREE_EXECS} that applies outside of premium workspaces."
                        )));
                    }

                    let in_queue_workspace = sqlx::query_scalar!(
                        "SELECT COUNT(id) FROM v2_job_queue WHERE workspace_id = $1",
                        workspace_id
                    )
                    .fetch_one(_db)
                    .await?
                    .unwrap_or(0);

                    if in_queue_workspace > MAX_FREE_EXECS as i64 {
                        return Err(error::Error::QuotaExceeded(format!(
                            "Workspace {workspace_id} has exceeded the jobs in queue limit of {MAX_FREE_EXECS} that applies outside of premium workspaces."
                        )));
                    }

                    let concurrent_runs_workspace = sqlx::query_scalar!(
                        "SELECT COUNT(id) FROM v2_job_queue WHERE running = true AND workspace_id = $1",
                        workspace_id
                    )
                    .fetch_one(_db)
                    .await?
                    .unwrap_or(0);

                    if concurrent_runs_workspace > MAX_FREE_CONCURRENT_RUNS as i64 {
                        return Err(error::Error::QuotaExceeded(format!(
                            "Workspace {workspace_id} has exceeded the concurrent runs limit of {MAX_FREE_CONCURRENT_RUNS} that applies outside of premium workspaces."
                        )));
                    }
                }
            }
        }
    }

    let mut preprocessed = None;
    let (
        script_hash,
        script_path,
        raw_code_tuple,
        job_kind,
        raw_flow,
        flow_status,
        language,
        custom_concurrency_key,
        concurrent_limit,
        concurrency_time_window_s,
        cache_ttl,
        dedicated_worker,
        _low_level_priority,
    ) = match job_payload {
        JobPayload::ScriptHash {
            hash,
            path,
            custom_concurrency_key,
            concurrent_limit,
            concurrency_time_window_s,
            cache_ttl,
            language,
            dedicated_worker,
            priority,
            apply_preprocessor,
        } => {
            if apply_preprocessor {
                preprocessed = Some(false);
            } 

            (
                Some(hash.0),
                Some(path),
                None,
                JobKind::Script,
                None,
                None,
                Some(language),
                custom_concurrency_key,
                concurrent_limit,
                concurrency_time_window_s,
                cache_ttl,
                dedicated_worker,
                priority,
            )
        }
        JobPayload::FlowScript {
            id, // flow_node(id).
            language,
            custom_concurrency_key,
            concurrent_limit,
            concurrency_time_window_s,
            cache_ttl,
            dedicated_worker,
            path,
        } => (
            Some(id.0),
            Some(path),
            None,
            JobKind::FlowScript,
            None,
            None,
            Some(language),
            custom_concurrency_key,
            concurrent_limit,
            concurrency_time_window_s,
            cache_ttl,
            dedicated_worker,
            None,
        ),
        JobPayload::FlowNode { id, path } => {
            let data = cache::flow::fetch_flow(_db, id).await?;
            let value = data.value();
            let status = Some(FlowStatus::new(value));
            // Keep inserting `value` if not all workers are updated.
            // Starting at `v1.440`, the value is fetched on pull from the flow node id.
            let value_o = if !*MIN_VERSION_IS_AT_LEAST_1_440.read().await {
                Some(value.clone())
            } else {
                // `raw_flow` is fetched on pull.
                None
            };
            (
                Some(id.0),
                Some(path),
                None,
                JobKind::FlowNode,
                value_o,
                status,
                None,
                None,
                None,
                None,
                None,
                None,
                None,
            )
        }
        JobPayload::AppScript {
            id, // app_script(id).
            path,
            language,
            cache_ttl,
        } => (
            Some(id.0),
            path,
            None,
            JobKind::AppScript,
            None,
            None,
            Some(language),
            None,
            None,
            None,
            cache_ttl,
            None,
            None,
        ),
        JobPayload::ScriptHub { path, apply_preprocessor } => {
            if path == "hub/7771/slack" || path == "hub/7836/slack" || path == "hub/9084/slack" {
                // these scripts send app reports to slack
                // they use the slack bot token and should therefore be run with permissions to access it
                permissioned_as = SUPERADMIN_NOTIFICATION_EMAIL.to_string();
                email = SUPERADMIN_NOTIFICATION_EMAIL;
            }

            if apply_preprocessor {
                preprocessed = Some(false);
            }

            let hub_script =
                get_full_hub_script_by_path(StripPath(path.clone()), &HTTP_CLIENT, Some(_db))
                    .await?;

            (
                None,
                Some(path),
                None,
                // Some((script.content, script.lockfile)),
                JobKind::Script_Hub,
                None,
                None,
                Some(hub_script.language),
                None,
                None,
                None,
                None,
                None,
                None,
            )
        }
        JobPayload::Code(RawCode {
            content,
            path,
            hash,
            language,
            lock,
            custom_concurrency_key,
            concurrent_limit,
            concurrency_time_window_s,
            cache_ttl,
            dedicated_worker,
        }) => (
            hash,
            path,
            Some((content, lock)),
            JobKind::Preview,
            None,
            None,
            Some(language),
            custom_concurrency_key,
            concurrent_limit,
            concurrency_time_window_s,
            cache_ttl,
            dedicated_worker,
            None,
        ),
        JobPayload::Dependencies { hash, language, path, dedicated_worker } => (
            Some(hash.0),
            Some(path),
            None,
            JobKind::Dependencies,
            None,
            None,
            Some(language),
            None,
            None,
            None,
            None,
            dedicated_worker,
            None,
        ),
        JobPayload::RawScriptDependencies { script_path, content, language } => (
            None,
            Some(script_path),
            Some((content, None)),
            JobKind::Dependencies,
            None,
            None,
            Some(language),
            None,
            None,
            None,
            None,
            None,
            None,
        ),
        JobPayload::RawFlowDependencies { path, flow_value } => (
            None,
            Some(path),
            None,
            JobKind::FlowDependencies,
            Some(flow_value),
            None,
            None,
            None,
            None,
            None,
            None,
            None,
            None,
        ),
        JobPayload::FlowDependencies { path, dedicated_worker, version } => {
            // Keep inserting `value` if not all workers are updated.
            // Starting at `v1.440`, the value is fetched on pull from the version id.
            let value_o = if !*MIN_VERSION_IS_AT_LEAST_1_440.read().await {
                let mut ntx = tx.into_tx().await?;
                // The version has been inserted only within the transaction.
                let data = cache::flow::fetch_version(&mut *ntx, version).await?;
                tx = PushIsolationLevel::Transaction(ntx);
                Some(data.value().clone())
            } else {
                // `raw_flow` is fetched on pull.
                None
            };
            (
                Some(version),
                Some(path),
                None,
                JobKind::FlowDependencies,
                value_o,
                None,
                None,
                None,
                None,
                None,
                None,
                dedicated_worker,
                None,
            )
        }
        JobPayload::AppDependencies { path, version } => (
            Some(version),
            Some(path),
            None,
            JobKind::AppDependencies,
            None,
            None,
            None,
            None,
            None,
            None,
            None,
            None,
            None,
        ),
        JobPayload::RawFlow { mut value, path, restarted_from } => {
            add_virtual_items_if_necessary(&mut value.modules);

            let flow_status: FlowStatus = match restarted_from {
                Some(restarted_from_val) => {
                    let (_, _, _, step_n, truncated_modules, user_states, cleanup_module) =
                        restarted_flows_resolution(
                            _db,
                            workspace_id,
                            restarted_from_val.flow_job_id,
                            restarted_from_val.step_id.as_str(),
                            restarted_from_val.branch_or_iteration_n,
                        )
                        .await?;
                    FlowStatus {
                        step: step_n,
                        modules: truncated_modules,
                        // failure_module is reset
                        failure_module: Box::new(FlowStatusModuleWParent {
                            parent_module: None,
                            module_status: FlowStatusModule::WaitingForPriorSteps {
                                id: "failure".to_string(),
                            },
                        }),
                        cleanup_module,
                        // retry status is reset
                        retry: RetryStatus { fail_count: 0, failed_jobs: vec![] },
                        // TODO: for now, flows with approval conditions aren't supported for restart
                        approval_conditions: None,
                        restarted_from: Some(RestartedFrom {
                            flow_job_id: restarted_from_val.flow_job_id,
                            step_id: restarted_from_val.step_id,
                            branch_or_iteration_n: restarted_from_val.branch_or_iteration_n,
                        }),
                        user_states,
                        preprocessor_module: None,
                    }
                }
                _ => {
                    value.preprocessor_module = None;
                    FlowStatus::new(&value)
                } // this is a new flow being pushed, flow_status is set to flow_value
            };
            let concurrency_key = value.concurrency_key.clone();
            let concurrent_limit = value.concurrent_limit;
            let concurrency_time_window_s = value.concurrency_time_window_s;
            let cache_ttl = value.cache_ttl.map(|x| x as i32);
            let priority = value.priority;
            (
                None,
                path,
                None,
                JobKind::FlowPreview,
                Some(value),
                Some(flow_status),
                None,
                concurrency_key,
                concurrent_limit,
                concurrency_time_window_s,
                cache_ttl,
                None,
                priority,
            )
        }
        JobPayload::SingleScriptFlow {
            path,
            hash,
            retry,
            args,
            custom_concurrency_key,
            concurrent_limit,
            concurrency_time_window_s,
            cache_ttl,
            priority,
            tag_override,
        } => {
            let mut input_transforms = HashMap::<String, InputTransform>::new();
            for (arg_name, arg_value) in args {
                input_transforms.insert(arg_name, InputTransform::Static { value: arg_value });
            }
            let flow_value = FlowValue {
                modules: vec![FlowModule {
                    id: "a".to_string(),
                    value: to_raw_value(&FlowModuleValue::Script {
                        input_transforms,
                        path: path.clone(),
                        hash: Some(hash),
                        tag_override,
                        is_trigger: None,
                    }),
                    stop_after_if: None,
                    stop_after_all_iters_if: None,
                    summary: None,
                    suspend: None,
                    mock: None,
                    retry: Some(retry),
                    sleep: None,
                    cache_ttl: None,
                    timeout: None,
                    priority: None,
                    delete_after_use: None,
                    continue_on_error: None,
                    skip_if: None,
                }],
                same_worker: false,
                failure_module: None,
                concurrency_time_window_s,
                concurrent_limit,
                skip_expr: None,
                cache_ttl: cache_ttl.map(|val| val as u32),
                early_return: None,
                concurrency_key: custom_concurrency_key.clone(),
                priority,
                preprocessor_module: None,
            };
            // this is a new flow being pushed, flow_status is set to flow_value:
            let flow_status: FlowStatus = FlowStatus::new(&flow_value);
            (
                None,
                Some(path),
                None,
                JobKind::Flow,
                Some(flow_value),
                Some(flow_status),
                None,
                custom_concurrency_key,
                concurrent_limit,
                concurrency_time_window_s,
                cache_ttl,
                None,
                priority,
            )
        }
        JobPayload::Flow { path, dedicated_worker, apply_preprocessor, version } => {
            let mut ntx = tx.into_tx().await?;
            // Do not use the lite version unless all workers are updated.
            let data = if *DISABLE_FLOW_SCRIPT
                || (!*MIN_VERSION_IS_AT_LEAST_1_432.read().await && !*CLOUD_HOSTED)
            {
                cache::flow::fetch_version(&mut *ntx, version).await
            } else {
                // Fallback to the original version if the lite version is not found.
                // This also prevent a race condition where the flow is run just after deploy and
                // the lite version is still being created.
                match cache::flow::fetch_version_lite(&mut *ntx, version).await {
                    Ok(data) => Ok(data),
                    Err(_) => cache::flow::fetch_version(&mut *ntx, version).await,
                }
            }?;
            tx = PushIsolationLevel::Transaction(ntx);

            let mut value = data.value().clone();
            let priority = value.priority;
            let cache_ttl = value.cache_ttl.map(|x| x as i32);
            let custom_concurrency_key = value.concurrency_key.clone();
            let concurrency_time_window_s = value.concurrency_time_window_s;
            let mut concurrent_limit = value.concurrent_limit;

            if !apply_preprocessor {
                value.preprocessor_module = None;
            } else {
                tag = None;
                concurrent_limit = None;
                preprocessed = Some(false);
            }

            // this is a new flow being pushed, status is set to `value`.
            let status = FlowStatus::new(&value);

            // Keep inserting `value` if not all workers are updated.
            // Starting at `v1.440`, the value is fetched on pull from the version id.
            let value_o = if !*MIN_VERSION_IS_AT_LEAST_1_440.read().await {
                let mut value = value;
                add_virtual_items_if_necessary(&mut value.modules);
                if same_worker {
                    value.same_worker = true;
                }
                Some(value)
            } else {
                // `raw_flow` is fetched on pull, the mutations from the other branch are replaced
                // by additional checks when handling the flow.
                None
            };
            (
                Some(version), // Starting from `v1.436`, the version id is used to fetch the value on pull.
                Some(path),
                None,
                JobKind::Flow,
                value_o,
                Some(status),
                None,
                custom_concurrency_key,
                concurrent_limit,
                concurrency_time_window_s,
                cache_ttl,
                dedicated_worker,
                priority,
            )
        }
        JobPayload::RestartedFlow { completed_job_id, step_id, branch_or_iteration_n } => {
            let (
                version,
                flow_path,
                flow_data,
                step_n,
                truncated_modules,
                user_states,
                cleanup_module,
            ) = restarted_flows_resolution(
                _db,
                workspace_id,
                completed_job_id,
                step_id.as_str(),
                branch_or_iteration_n,
            )
            .await?;
            let restarted_flow_status = FlowStatus {
                step: step_n,
                modules: truncated_modules,
                // failure_module is reset
                failure_module: Box::new(FlowStatusModuleWParent {
                    parent_module: None,
                    module_status: FlowStatusModule::WaitingForPriorSteps {
                        id: "failure".to_string(),
                    },
                }),
                cleanup_module,
                // retry status is reset
                retry: RetryStatus { fail_count: 0, failed_jobs: vec![] },
                // TODO: for now, flows with approval conditions aren't supported for restart
                approval_conditions: None,
                restarted_from: Some(RestartedFrom {
                    flow_job_id: completed_job_id,
                    step_id,
                    branch_or_iteration_n,
                }),
                user_states,
                preprocessor_module: None,
            };
            let value = flow_data.value();
            let priority = value.priority;
            let concurrency_key = value.concurrency_key.clone();
            let concurrent_limit = value.concurrent_limit;
            let concurrency_time_window_s = value.concurrency_time_window_s;
            let cache_ttl = value.cache_ttl.map(|x| x as i32);
            // Keep inserting `value` if not all workers are updated.
            // Starting at `v1.440`, the value is fetched on pull from the version id.
            let value_o = if version.is_none() || !*MIN_VERSION_IS_AT_LEAST_1_440.read().await {
                Some(value.clone())
            } else {
                // `raw_flow` is fetched on pull.
                None
            };
            (
                version,
                flow_path,
                None,
                JobKind::Flow,
                value_o,
                Some(restarted_flow_status),
                None,
                concurrency_key,
                concurrent_limit,
                concurrency_time_window_s,
                cache_ttl,
                None,
                priority,
            )
        }
        JobPayload::DeploymentCallback { path } => (
            None,
            Some(path.clone()),
            None,
            JobKind::DeploymentCallback,
            None,
            None,
            None,
            Some(format!("{workspace_id}:git_sync")),
            Some(1),
            Some(0),
            None,
            None,
            None,
        ),
        JobPayload::Identity => (
            None,
            None,
            None,
            JobKind::Identity,
            None,
            None,
            None,
            None,
            None,
            None,
            None,
            None,
            None,
        ),
        JobPayload::Noop => (
            None,
            None,
            None,
            JobKind::Noop,
            None,
            None,
            None,
            None,
            None,
            None,
            None,
            None,
            None,
        ),
    };

    let final_priority: Option<i16>;
    #[cfg(not(feature = "enterprise"))]
    {
        // priority is only available on EE. Do not compute it on CE
        final_priority = None;
    }
    #[cfg(feature = "enterprise")]
    {
        final_priority = if *CLOUD_HOSTED {
            // for cloud hosted instance, priority queues is disabled
            None
        } else if _priority_override.is_some() {
            _priority_override
        } else {
            // else it takes the priority defined at the script/flow level, if it's a script or flow
            _low_level_priority
        }; // else it remains empty, i.e. no priority
    }
    // prioritize flow steps to drain the queue faster
    let final_priority = if flow_step_id.is_some() && final_priority.is_none() {
        Some(0)
    } else {
        final_priority
    };

    let is_running = same_worker;
    if let Some(flow) = raw_flow.as_ref() {
        same_worker = same_worker || flow.same_worker;

        for module in flow.modules.iter() {
            if let Some(retry) = &module.retry {
                if retry.max_attempts() > MAX_RETRY_ATTEMPTS {
                    Err(Error::BadRequest(format!(
                        "retry attempts exceeds the maximum of {MAX_RETRY_ATTEMPTS}"
                    )))?
                }

                if matches!(retry.max_interval(), Some(interval) if interval > MAX_RETRY_INTERVAL) {
                    let max = MAX_RETRY_INTERVAL.as_secs();
                    Err(Error::BadRequest(format!(
                        "retry interval exceeds the maximum of {max} seconds"
                    )))?
                }
            }
        }
    }

    let (raw_code, raw_lock) = raw_code_tuple
        .map(|e| (Some(e.0), e.1))
        .unwrap_or_else(|| (None, None));

    let tag = if dedicated_worker.is_some_and(|x| x) {
        format!(
            "{}:{}{}",
            workspace_id,
            if job_kind == JobKind::Flow || job_kind == JobKind::FlowDependencies {
                "flow/"
            } else {
                ""
            },
            script_path.clone().expect("dedicated script has a path")
        )
    } else {
        if tag == Some("".to_string()) {
            tag = None;
        }

        let interpolated_tag = tag.map(|x| interpolate_args(x, &args, workspace_id));
        let per_workspace = per_workspace_tag(&workspace_id).await;

        let default = || {
            let ntag = if job_kind.is_flow() || job_kind == JobKind::Identity {
                "flow".to_string()
            } else if job_kind == JobKind::Dependencies
                || job_kind == JobKind::FlowDependencies
                || job_kind == JobKind::DeploymentCallback
                || job_kind == JobKind::AppDependencies
            {
                // using the dependency tag for deployment callback for now. We can create a separate tag when we need
                "dependency".to_string()
            } else {
                "deno".to_string()
            };
            if per_workspace {
                format!("{}-{}", ntag, workspace_id)
            } else {
                ntag
            }
        };

        interpolated_tag.unwrap_or_else(|| {
            language
                .as_ref()
                .map(|x| {
                    let tag_lang = if x == &ScriptLang::Bunnative {
                        ScriptLang::Nativets.as_str()
                    } else {
                        x.as_str()
                    };
                    if per_workspace {
                        format!("{}-{}", tag_lang, workspace_id)
                    } else {
                        tag_lang.to_string()
                    }
                })
                .unwrap_or_else(default)
        })
    };

    let mut tx = tx.into_tx().await?;

    let job_id: Uuid = if let Some(job_id) = job_id {
        let conflicting_id = sqlx::query_scalar!("SELECT 1 FROM v2_job WHERE id = $1", job_id)
            .fetch_optional(&mut *tx)
            .await?;

        if conflicting_id.is_some() {
            return Err(Error::BadRequest(format!(
                "Job with id {job_id} already exists"
            )));
        }

        job_id
    } else {
        Ulid::new().into()
    };

    if concurrent_limit.is_some() {
        insert_concurrency_key(workspace_id, &args, &script_path, job_kind, custom_concurrency_key, &mut tx, job_id).await?;
    }

    let stringified_args = if *JOB_ARGS_AUDIT_LOGS {
        Some(serde_json::to_string(&args).map_err(|e| {
            Error::internal_err(format!(
                "Could not serialize args for audit log of job {job_id}: {e:#}"
            ))
        })?)
    } else {
        None
    };

    let raw_flow = raw_flow.map(Json);
    let preprocessed = preprocessed.or_else(|| match flow_step_id.as_deref() {
        Some("preprocessor") => Some(false),
        _ => None,
    });
    

    let job_authed = match authed {
        Some(authed)
            if authed.email == email
                && authed.username == permissioned_as_to_username(&permissioned_as) =>
        {
            authed.clone()
        }
        _ => {
            if authed.is_some() {
                tracing::warn!("Authed passed to push is not the same as permissioned_as, refetching direclty permissions for job {job_id}...")
            }
            fetch_authed_from_permissioned_as(
                permissioned_as.clone(),
                email.to_string(),
                workspace_id,
                _db,
            )
            .await
            .map_err(|e| {
                Error::internal_err(format!(
                    "Could not get permissions directly for job {job_id}: {e:#}"
                ))
            })?
        }
    };

    let folders = job_authed
        .folders
        .iter()
        .filter_map(|x| serde_json::to_value(x).ok())
        .collect::<Vec<_>>();

    // if let Err(err) = sqlx::query!("INSERT INTO job_perms (job_id, email, username, is_admin, is_operator, folders, groups, workspace_id) 
    //     values ($1, $2, $3, $4, $5, $6, $7, $8) 
    //     ON CONFLICT (job_id) DO UPDATE SET email = $2, username = $3, is_admin = $4, is_operator = $5, folders = $6, groups = $7, workspace_id = $8",
    //     job_id,
    //     job_authed.email,
    //     job_authed.username,
    //     job_authed.is_admin,
    //     job_authed.is_operator,
    //     folders.as_slice(),
    //     job_authed.groups.as_slice(),
    //     workspace_id,
    // ).execute(&mut *tx).await {
    //     tracing::error!("Could not insert job_perms for job {job_id}: {err:#}");
    // }
    
    
    sqlx::query!(
        "WITH inserted_job AS (
            INSERT INTO v2_job (id, workspace_id, raw_code, raw_lock, raw_flow, tag, parent_job,
                created_by, permissioned_as, runnable_id, runnable_path, args, kind, trigger,
            script_lang, same_worker, pre_run_error, permissioned_as_email, visible_to_owner,
            flow_innermost_root_job, concurrent_limit, concurrency_time_window_s, timeout, flow_step_id,
            cache_ttl, priority, trigger_kind, script_entrypoint_override, preprocessed)
        VALUES ($1, $2, $3, $4, $5, $6, $7, $8, $9, $10, $11, $12, $13, $14, $15, $16, $17, $18,
            $19, $20, $21, $22, $23, $24, $25, $26,
            CASE WHEN $14::VARCHAR IS NOT NULL THEN 'schedule'::job_trigger_kind END,
            ($12::JSONB)->>'_ENTRYPOINT_OVERRIDE', $27)
        ),
        inserted_runtime AS (
            INSERT INTO v2_job_runtime (id, ping) VALUES ($1, null)
        ),
        inserted_job_perms AS (
            INSERT INTO job_perms (job_id, email, username, is_admin, is_operator, folders, groups, workspace_id) 
            values ($1, $32, $33, $34, $35, $36, $37, $2) 
            ON CONFLICT (job_id) DO UPDATE SET email = $32, username = $33, is_admin = $34, is_operator = $35, folders = $36, groups = $37, workspace_id = $2
        )
        INSERT INTO v2_job_queue
            (workspace_id, id, running, scheduled_for, started_at, tag, priority)
            VALUES ($2, $1, $28, COALESCE($29, now()), CASE WHEN $27 THEN now() END, $30, $31)",
        job_id,
        workspace_id,
        raw_code,
        raw_lock,
        raw_flow as Option<Json<FlowValue>>,
        tag,
        parent_job,
        user,
        permissioned_as,
        script_hash,
        script_path.clone(),
        Json(args) as Json<PushArgs>,
        job_kind.clone() as JobKind,
        schedule_path,
        language as Option<ScriptLang>,
        same_worker,
        pre_run_error.map(|e| e.to_string()),
        email,
        visible_to_owner,
        root_job,
        concurrent_limit,
        if concurrent_limit.is_some() {
            concurrency_time_window_s
        } else {
            None
        },
        custom_timeout,
        flow_step_id,
        cache_ttl,
        final_priority,
        preprocessed,
        is_running,
        scheduled_for_o,
        tag,
        final_priority,
        job_authed.email,
        job_authed.username,
        job_authed.is_admin,
        job_authed.is_operator,
        folders.as_slice(),
        job_authed.groups.as_slice(),
    )
    .execute(&mut *tx)
    .warn_after_seconds(1)
    .await?;

//     tracing::debug!("Pushing job {job_id} with tag {tag}, schedule_path {schedule_path:?}, script_path: {script_path:?}, email {email}, workspace_id {workspace_id}");
//     let uuid = sqlx::query_scalar!(
//         "INSERT INTO v2_job_queue
//             (workspace_id, id, running, scheduled_for, started_at, tag, priority)
//             VALUES ($1, $2, $3, COALESCE($4, now()), CASE WHEN $3 THEN now() END, $5, $6) \
//          RETURNING id AS \"id!\"",
//         workspace_id,
//         job_id,
// ,
//     )
//     .fetch_one(&mut *tx)
//     .warn_after_seconds(1)
//     .await
//     .map_err(|e| Error::internal_err(format!("Could not insert into queue {job_id} with tag {tag}, schedule_path {schedule_path:?}, script_path: {script_path:?}, email {email}, workspace_id {workspace_id}: {e:#}")))?;

    // sqlx::query!(
    //     "INSERT INTO v2_job_runtime (id, ping) VALUES ($1, null)",
    //     job_id
    // )
    // .execute(&mut *tx)
    // .await?;
    if let Some(flow_status) = flow_status {
        sqlx::query!(
            "INSERT INTO v2_job_status (id, flow_status) VALUES ($1, $2)",
            job_id,
            Json(flow_status) as Json<FlowStatus>,
        )
        .execute(&mut *tx)
        .warn_after_seconds(1)
        .await?;
    }

    tracing::debug!("Pushed {job_id}");
    // TODO: technically the job isn't queued yet, as the transaction can be rolled back. Should be solved when moving these metrics to the queue abstraction.
    #[cfg(feature = "prometheus")]
    if METRICS_ENABLED.load(std::sync::atomic::Ordering::Relaxed) {
        QUEUE_PUSH_COUNT.inc();
    }



    {
        let uuid_string = job_id.to_string();
        let uuid_str = uuid_string.as_str();

        let mut hm = HashMap::from([("uuid", uuid_str), ("permissioned_as", &permissioned_as)]);

        let s: String;
        let operation_name = match job_kind {
            JobKind::Preview => "jobs.run.preview",
            JobKind::Script => {
                s = ScriptHash(script_hash.unwrap()).to_string();
                hm.insert("hash", s.as_str());
                "jobs.run.script"
            }
            JobKind::Flow => "jobs.run.flow",
            JobKind::FlowPreview => "jobs.run.flow_preview",
            JobKind::SingleScriptFlow => "jobs.run.single_script_flow",
            JobKind::Script_Hub => "jobs.run.script_hub",
            JobKind::Dependencies => "jobs.run.dependencies",
            JobKind::Identity => "jobs.run.identity",
            JobKind::Noop => "jobs.run.noop",
            JobKind::FlowDependencies => "jobs.run.flow_dependencies",
            JobKind::AppDependencies => "jobs.run.app_dependencies",
            JobKind::DeploymentCallback => "jobs.run.deployment_callback",
            JobKind::FlowScript => "jobs.run.flow_script",
            JobKind::FlowNode => "jobs.run.flow_node",
            JobKind::AppScript => "jobs.run.app_script",
        };

        let audit_author = if format!("u/{user}") != permissioned_as && user != permissioned_as {
            AuditAuthor {
                email: email.to_string(),
                username: permissioned_as.trim_start_matches("u/").to_string(),
                username_override: Some(user.to_string()),
            }
        } else {
            AuditAuthor {
                email: email.to_string(),
                username: user.to_string(),
                username_override: None,
            }
        };

        if let Some(ref stringified_args) = stringified_args {
            hm.insert("args", stringified_args);
        }

        audit_log(
            &mut *tx,
            &audit_author,
            operation_name,
            ActionKind::Execute,
            workspace_id,
            script_path.as_ref().map(|x| x.as_str()),
            Some(hm),
        )
        .warn_after_seconds(1)
        .await?;
    }

    Ok((job_id, tx))
}

pub async fn insert_concurrency_key<'d, 'c>(workspace_id: &str, args: &PushArgs<'d>, script_path: &Option<String>, job_kind: JobKind, custom_concurrency_key: Option<String>, tx: &mut Transaction<'c, Postgres>, job_id: Uuid) -> Result<(), Error> {
    let concurrency_key = custom_concurrency_key
        .map(|x| interpolate_args(x, args, workspace_id))
        .unwrap_or(fullpath_with_workspace(
            workspace_id,
            script_path.as_ref(),
            &job_kind,
        ));
    sqlx::query!(
        "WITH inserted_concurrency_counter AS (
                INSERT INTO concurrency_counter (concurrency_id, job_uuids) 
                VALUES ($1, '{}'::jsonb)
                ON CONFLICT DO NOTHING
            )
            INSERT INTO concurrency_key(key, job_id) VALUES ($1, $2)",
        concurrency_key,
        job_id,
    )
    .execute(&mut **tx)
    .warn_after_seconds(3)
    .await
    .map_err(|e| Error::internal_err(format!("Could not insert concurrency_key={concurrency_key} for job_id={job_id} script_path={script_path:?} workspace_id={workspace_id}: {e:#}")))?;
    Ok(())
}

pub fn canceled_job_to_result(job: &MiniPulledJob) -> serde_json::Value {
    let reason = job
        .canceled_reason
        .as_deref()
        .unwrap_or_else(|| "no reason given");
    let canceler = job.canceled_by.as_deref().unwrap_or_else(|| "unknown");
    serde_json::json!({"message": format!("Job canceled: {reason} by {canceler}"), "name": "Canceled", "reason": reason, "canceler": canceler})
}

async fn restarted_flows_resolution(
    db: &Pool<Postgres>,
    workspace_id: &str,
    completed_flow_id: Uuid,
    restart_step_id: &str,
    branch_or_iteration_n: Option<usize>,
) -> Result<
    (
        Option<i64>,
        Option<String>,
        Arc<FlowData>,
        i32,
        Vec<FlowStatusModule>,
        HashMap<String, serde_json::Value>,
        FlowCleanupModule,
    ),
    Error,
> {
    let row = sqlx::query!(
        "SELECT
            script_path, script_hash AS \"script_hash: ScriptHash\",
            job_kind AS \"job_kind!: JobKind\",
            flow_status AS \"flow_status: Json<Box<RawValue>>\",
            raw_flow AS \"raw_flow: Json<Box<RawValue>>\"
        FROM v2_as_completed_job WHERE id = $1 and workspace_id = $2",
        completed_flow_id,
        workspace_id,
    )
    .fetch_one(db) // TODO: should we try to use the passed-in `tx` here?
    .await
    .map_err(|err| {
        Error::internal_err(format!(
            "completed job not found for UUID {} in workspace {}: {}",
            completed_flow_id, workspace_id, err
        ))
    })?;

    let flow_data = cache::job::fetch_flow(db, row.job_kind, row.script_hash)
        .or_else(|_| cache::job::fetch_preview_flow(db.into(), &completed_flow_id, row.raw_flow))
        .await?;
    let flow_value = flow_data.value();
    let flow_status = row
        .flow_status
        .as_ref()
        .and_then(|v| serde_json::from_str::<FlowStatus>(v.get()).ok())
        .ok_or(Error::internal_err(format!(
            "Unable to parse flow status for job {} in workspace {}",
            completed_flow_id, workspace_id,
        )))?;

    let mut step_n = 0;
    let mut dependent_module = false;
    let mut truncated_modules: Vec<FlowStatusModule> = vec![];
    for module in flow_status.modules {
        let Some(module_definition) = flow_value
            .modules
            .iter()
            .find(|flow_value_module| flow_value_module.id == module.id())
        else {
            // skip module as it doesn't appear in the flow_value anymore
            continue;
        };
        if module.id() == restart_step_id {
            // if the module ID is the one we want to restart the flow at, or if it's past it in the flow,
            // set the module as WaitingForPriorSteps as it needs to be re-run
            if branch_or_iteration_n.is_none() || branch_or_iteration_n.unwrap() == 0 {
                // The module as WaitingForPriorSteps as the entire module (i.e. all the branches) need to be re-run
                truncated_modules.push(FlowStatusModule::WaitingForPriorSteps { id: module.id() });
            } else {
                // expect a module to be either a branchall (resp. loop), and resume the flow from this branch (resp. iteration)
                let branch_or_iteration_n = branch_or_iteration_n.unwrap();

                match module_definition.get_value() {
                    Ok(FlowModuleValue::BranchAll { branches, parallel, .. }) => {
                        if parallel {
                            return Err(Error::internal_err(format!(
                                "Module {} is a parallel branchall. It can only be restarted at a given branch if it's sequential",
                                restart_step_id,
                            )));
                        }
                        let total_branch_number = module.flow_jobs().map(|v| v.len()).unwrap_or(0);
                        if total_branch_number <= branch_or_iteration_n {
                            return Err(Error::internal_err(format!(
                                "Branch-all module {} has only {} branches. It can't be restarted on branch {}",
                                restart_step_id,
                                total_branch_number,
                                branch_or_iteration_n,
                            )));
                        }
                        let mut new_flow_jobs = module.flow_jobs().unwrap_or_default();
                        new_flow_jobs.truncate(branch_or_iteration_n);
                        let mut new_flow_jobs_success = module.flow_jobs_success();
                        if let Some(new_flow_jobs_success) = new_flow_jobs_success.as_mut() {
                            new_flow_jobs_success.truncate(branch_or_iteration_n);
                        }
                        truncated_modules.push(FlowStatusModule::InProgress {
                            id: module.id(),
                            job: new_flow_jobs[new_flow_jobs.len() - 1], // set to last finished job from completed flow
                            iterator: None,
                            flow_jobs: Some(new_flow_jobs),
                            flow_jobs_success: new_flow_jobs_success,
                            branch_chosen: None,
                            branchall: Some(BranchAllStatus {
                                branch: branch_or_iteration_n - 1, // Doing minus one here as this variable reflects the latest finished job in the iteration
                                len: branches.len(),
                            }),
                            parallel,
                            while_loop: false,
                            progress: None,
                        });
                    }
                    Ok(FlowModuleValue::ForloopFlow { parallel, .. }) => {
                        if parallel {
                            return Err(Error::internal_err(format!(
                                "Module {} is not parallel loop. It can only be restarted at a given iteration if it's sequential",
                                restart_step_id,
                            )));
                        }
                        let total_iterations = module.flow_jobs().map(|v| v.len()).unwrap_or(0);
                        if total_iterations <= branch_or_iteration_n {
                            return Err(Error::internal_err(format!(
                                "For-loop module {} doesn't cannot be restarted on iteration number {} as it has only {} iterations",
                                restart_step_id,
                                branch_or_iteration_n,
                                total_iterations,
                            )));
                        }
                        let mut new_flow_jobs = module.flow_jobs().unwrap_or_default();
                        new_flow_jobs.truncate(branch_or_iteration_n);
                        let mut new_flow_jobs_success = module.flow_jobs_success();
                        if let Some(new_flow_jobs_success) = new_flow_jobs_success.as_mut() {
                            new_flow_jobs_success.truncate(branch_or_iteration_n);
                        }
                        truncated_modules.push(FlowStatusModule::InProgress {
                            id: module.id(),
                            job: new_flow_jobs[new_flow_jobs.len() - 1], // set to last finished job from completed flow
                            iterator: Some(FlowIterator {
                                index: branch_or_iteration_n - 1, // same deal as above, this refers to the last finished job
                                itered: vec![], // Setting itered to empty array here, such that input transforms will be re-computed by worker_flows
                            }),
                            flow_jobs: Some(new_flow_jobs),
                            flow_jobs_success: new_flow_jobs_success,
                            branch_chosen: None,
                            branchall: None,
                            parallel,
                            while_loop: false,
                            progress: None,
                        });
                    }
                    _ => {
                        return Err(Error::internal_err(format!(
                            "Module {} is not a branchall or forloop, unable to restart it at step {:?}",
                            restart_step_id,
                            branch_or_iteration_n
                        )));
                    }
                }
            }
            dependent_module = true;
        } else if dependent_module {
            truncated_modules.push(FlowStatusModule::WaitingForPriorSteps { id: module.id() });
        } else {
            // else we simply "transfer" the module from the completed flow to the new one if it's a success
            step_n = step_n + 1;
            match module.clone() {
                FlowStatusModule::Success { .. } => Ok(truncated_modules.push(module)),
                _ => Err(Error::internal_err(format!(
                    "Flow cannot be restarted from a non successful module",
                ))),
            }?;
        }
    }

    if !dependent_module {
        // step not found in flow.
        return Err(Error::internal_err(format!(
            "Flow cannot be restarted from step {} as it could not be found.",
            restart_step_id
        )));
    }

    Ok((
        row.script_hash.map(|x| x.0),
        row.script_path,
        flow_data,
        step_n,
        truncated_modules,
        flow_status.user_states,
        flow_status.cleanup_module,
    ))
}


#[derive(Serialize, Deserialize)]
pub struct SameWorkerPayload {
    pub job_id: Uuid,
    pub recoverable: bool,
}

pub async fn get_same_worker_job(
    db: &DB,
    same_worker_job: &SameWorkerPayload,
) -> windmill_common::error::Result<Option<PulledJob>> {
    sqlx::query_as::<_, PulledJob>(
        "WITH ping AS (
                        UPDATE v2_job_runtime SET ping = NOW() WHERE id = $1
                    ),
                    started_at AS (
                        UPDATE v2_job_queue SET started_at = NOW() WHERE id = $1
                    )
                    SELECT
                    v2_job_queue.workspace_id,
                    v2_job_queue.id,
                    v2_job.args,
                    v2_job.parent_job,
                    v2_job.created_by,
                    v2_job_queue.started_at,
                    scheduled_for,
                    v2_job.runnable_path,
                    v2_job.kind,
                    v2_job.runnable_id,
                    v2_job_queue.canceled_reason,
                    v2_job_queue.canceled_by,
                    v2_job.permissioned_as,
                    v2_job.permissioned_as_email,
                    v2_job_status.flow_status,
                    v2_job.tag,
                    v2_job.script_lang,
                    v2_job.same_worker,
                    v2_job.pre_run_error,
                    v2_job.concurrent_limit,
                    v2_job.concurrency_time_window_s,
                    v2_job.flow_innermost_root_job,
                    v2_job.timeout,
                    v2_job.flow_step_id,
                    v2_job.cache_ttl,
                    v2_job_queue.priority,
                    v2_job.preprocessed,
                    v2_job.script_entrypoint_override,
                    v2_job.trigger,
                    v2_job.trigger_kind,
                    v2_job.visible_to_owner,
                    v2_job.raw_code,
                    v2_job.raw_lock,
                    v2_job.raw_flow,
                    pj.runnable_path as parent_runnable_path,
                    p.email as permissioned_as_email, p.username as permissioned_as_username, p.is_admin as permissioned_as_is_admin,
                    p.is_operator as permissioned_as_is_operator, p.groups as permissioned_as_groups, p.folders as permissioned_as_folders
                    FROM v2_job_queue
                    INNER JOIN v2_job ON v2_job.id = v2_job_queue.id
                    LEFT JOIN v2_job_status ON v2_job_status.id = v2_job_queue.id
                    LEFT JOIN job_perms p ON p.job_id = v2_job.id
                    LEFT JOIN v2_job pj ON v2_job.parent_job = pj.id
                    WHERE v2_job_queue.id = $1
",
    )
    .bind(same_worker_job.job_id)
    .fetch_optional(db)
    .await
    .map_err(|e| {
        Error::internal_err(format!(
            "Impossible to fetch same_worker job {}: {}",
            same_worker_job.job_id, e
        ))
    })
}<|MERGE_RESOLUTION|>--- conflicted
+++ resolved
@@ -2123,15 +2123,11 @@
     pub permissioned_as_folders: Option<Vec<serde_json::Value>>,
 }
 
-<<<<<<< HEAD
-#[derive(Debug, Serialize, Deserialize)]
-=======
 
 // NOTE:
 // Precomputed by the server
 // Used to offload work from agent workers to server
 #[derive(Serialize, Deserialize)]
->>>>>>> 26222539
 pub enum PrecomputedAgentInfo {
     Bun { local: String, remote: String },
     Python {
