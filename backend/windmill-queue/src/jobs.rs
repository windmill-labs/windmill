--- conflicted
+++ resolved
@@ -468,6 +468,7 @@
         None,
         None,
         false,
+        None,
         None,
         None,
         None,
@@ -530,6 +531,7 @@
         None,
         None,
         None,
+        None,
     )
     .await?;
     inner_tx.commit().await?;
@@ -1376,6 +1378,7 @@
             None,
             None,
             None,
+        None,
         )
         .await?;
         tx.commit().await?;
@@ -1927,6 +1930,7 @@
         None,
         None,
         None,
+        None,
     )
     .await?;
     tx.commit().await?;
@@ -3886,11 +3890,8 @@
     // If we know there is already a debounce job, we can use this for debouncing.
     // NOTE: Only works with dependency jobs triggered by relative imports
     debounce_job_id_o: Option<Uuid>,
-<<<<<<< HEAD
     suspend_number: Option<i32>, // If provided, job will be created as suspended with this number
-=======
     trigger_kind: Option<JobTriggerKind>,
->>>>>>> c86a080c
 ) -> Result<(Uuid, Transaction<'c, Postgres>), Error> {
     #[cfg(feature = "cloud")]
     if *CLOUD_HOSTED {
