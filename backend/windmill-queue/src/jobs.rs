--- conflicted
+++ resolved
@@ -2612,17 +2612,10 @@
             };
         } else {
             let subflows = sqlx::query!(
-<<<<<<< HEAD
                 "SELECT j.id, jc.flow_status AS \"flow_status!: Json<FlowStatus>\"
                 FROM v2_job j
                 JOIN v2_job_completed jc ON j.id = jc.id
                 WHERE j.parent_job = $1 AND j.workspace_id = $2 AND j.created_at >= $3 AND jc.flow_status IS NOT NULL",
-=======
-                "SELECT v2_job_completed.id AS \"id!\", flow_status AS \"flow_status!: Json<FlowStatus>\"
-                FROM v2_job_completed
-                INNER JOIN v2_job ON (v2_job_completed.id = v2_job.id)
-                WHERE parent_job = $1 AND v2_job_completed.workspace_id = $2 AND flow_status IS NOT NULL",
->>>>>>> 90ccc3aa
                 id,
                 w_id,
                 created_at
