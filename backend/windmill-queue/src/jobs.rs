--- conflicted
+++ resolved
@@ -4639,8 +4639,6 @@
     // ).execute(&mut *tx).await {
     //     tracing::error!("Could not insert job_perms for job {job_id}: {err:#}");
     // }
-<<<<<<< HEAD
-=======
 
     let trigger_kind = if schedule_path.is_some() {
         Some(JobTriggerKind::Schedule)
@@ -4648,7 +4646,6 @@
         None
     };
 
->>>>>>> 0893ce10
     sqlx::query!(
         "WITH inserted_job AS (
             INSERT INTO v2_job (id, workspace_id, raw_code, raw_lock, raw_flow, tag, parent_job,
