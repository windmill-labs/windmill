--- conflicted
+++ resolved
@@ -3678,11 +3678,7 @@
             None,
             None,
             None,
-<<<<<<< HEAD
-            Some(format!("{workspace_id}:{path}")),
-=======
             Some(format!("{workspace_id}:git_sync")),
->>>>>>> c44fc4f5
             Some(1),
             Some(0),
             None,
