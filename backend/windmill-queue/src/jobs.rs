--- conflicted
+++ resolved
@@ -1394,12 +1394,6 @@
         let email2 = email.clone();
         tokio::task::spawn(async move {
             let additional_usage = _duration / 1000;
-<<<<<<< HEAD
-            let premium_workspace = windmill_common::workspaces::get_team_plan_status(&db, &w_id)
-                .await
-                .premium;
-=======
->>>>>>> 3dcad574
             let result = tokio::time::timeout(std::time::Duration::from_secs(10), async move {
                 // Update workspace usage
                 let workspace_result = sqlx::query!(
@@ -1411,29 +1405,6 @@
                 )
                 .execute(&db)
                 .await;
-<<<<<<< HEAD
-
-                if let Err(e) = workspace_result {
-                    tracing::error!("Failed to update workspace usage for {}: {:#}", w_id, e);
-                }
-
-                // Update user usage for non-premium workspaces
-                if !premium_workspace {
-                    let user_result = sqlx::query!(
-                        "INSERT INTO usage (id, is_workspace, month_, usage)
-                        VALUES ($1, FALSE, EXTRACT(YEAR FROM current_date) * 12 + EXTRACT(MONTH FROM current_date), $2)
-                        ON CONFLICT (id, is_workspace, month_) DO UPDATE SET usage = usage.usage + EXCLUDED.usage",
-                        &email,
-                        additional_usage as i32
-                    )
-                    .execute(&db)
-                    .await;
-
-                    if let Err(e) = user_result {
-                        tracing::error!("Failed to update user usage for {}: {:#}", email, e);
-                    }
-                }
-=======
 
                 if let Err(e) = workspace_result {
                     tracing::error!("Failed to update workspace usage for {}: {:#}", w_id, e);
@@ -1463,7 +1434,6 @@
                     }
                 };
                 
->>>>>>> 3dcad574
             }).await;
 
             if let Err(_) = result {
@@ -3485,14 +3455,7 @@
 const SUPERADMIN_CACHE_TTL: std::time::Duration = std::time::Duration::from_secs(60);
 
 #[cfg(feature = "cloud")]
-<<<<<<< HEAD
-async fn is_superadmin_cached(
-    db: &Pool<Postgres>,
-    email: &str,
-) -> Result<bool, Error> {
-=======
 async fn is_superadmin_cached(db: &Pool<Postgres>, email: &str) -> Result<bool, Error> {
->>>>>>> 3dcad574
     let now = std::time::Instant::now();
 
     // Try to get from cache first
@@ -3506,33 +3469,19 @@
     }
 
     // Cache miss or expired, fetch from database
-<<<<<<< HEAD
-    let is_super_admin = sqlx::query_scalar!(
-        "SELECT super_admin FROM password WHERE email = $1",
-        email
-    )
-    .fetch_optional(db)
-    .await?
-    .unwrap_or(false);
-=======
     let is_super_admin =
         sqlx::query_scalar!("SELECT super_admin FROM password WHERE email = $1", email)
             .fetch_optional(db)
             .await?
             .unwrap_or(false);
->>>>>>> 3dcad574
 
     // Update cache
     {
         let mut cache = SUPERADMIN_CACHE.write().await;
-<<<<<<< HEAD
-        cache.insert(email.to_string(), (is_super_admin, now + SUPERADMIN_CACHE_TTL));
-=======
         cache.insert(
             email.to_string(),
             (is_super_admin, now + SUPERADMIN_CACHE_TTL),
         );
->>>>>>> 3dcad574
     }
 
     Ok(is_super_admin)
@@ -3578,15 +3527,7 @@
 }
 
 #[cfg(feature = "cloud")]
-<<<<<<< HEAD
-fn increment_usage_async(
-    db: Pool<Postgres>,
-    workspace_id: String,
-    email: Option<String>,
-) {
-=======
 fn increment_usage_async(db: Pool<Postgres>, workspace_id: String, email: Option<String>) {
->>>>>>> 3dcad574
     tokio::task::spawn(async move {
         let result = tokio::time::timeout(std::time::Duration::from_secs(10), async {
             // Update workspace usage
@@ -3666,12 +3607,8 @@
 ) -> Result<(Uuid, Transaction<'c, Postgres>), Error> {
     #[cfg(feature = "cloud")]
     if *CLOUD_HOSTED {
-<<<<<<< HEAD
-        let team_plan_status = windmill_common::workspaces::get_team_plan_status(_db, workspace_id).await;
-=======
         let team_plan_status =
             windmill_common::workspaces::get_team_plan_status(_db, workspace_id).await?;
->>>>>>> 3dcad574
         // we track only non flow steps
         let (workspace_usage, user_usage) = if !matches!(
             job_payload,
@@ -3686,15 +3623,11 @@
             increment_usage_async(
                 _db.clone(),
                 workspace_id.to_string(),
-<<<<<<< HEAD
-                if !team_plan_status.premium { Some(email.to_string()) } else { None },
-=======
                 if !team_plan_status.premium {
                     Some(email.to_string())
                 } else {
                     None
                 },
->>>>>>> 3dcad574
             );
 
             // Return the current usage + 1 to account for this job
