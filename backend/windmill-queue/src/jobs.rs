/*
 * Author: Ruben Fiszel
 * Copyright: Windmill Labs, Inc 2022
 * This file and its contents are licensed under the AGPLv3 License.
 * Please see the included NOTICE for copyright information and
 * LICENSE-AGPL for a copy of the license.
 */

use std::{collections::HashMap, vec};

use anyhow::Context;
use async_recursion::async_recursion;
use axum::{
    body::Bytes,
    extract::FromRequest,
    http::Request,
    response::{IntoResponse, Response},
    Form, RequestExt,
};
use bigdecimal::ToPrimitive;
use chrono::{DateTime, Duration, Utc};
use reqwest::{
    header::{HeaderMap, CONTENT_TYPE},
    Client, StatusCode,
};
use rsmq_async::RsmqConnection;
use serde::Serialize;
use serde_json::{json, value::RawValue};
use sqlx::{types::Json, FromRow, Pool, Postgres, Transaction};
#[cfg(feature = "benchmark")]
use std::time::Instant;
use tracing::{instrument, Instrument};
use ulid::Ulid;
use uuid::Uuid;
use windmill_audit::{audit_log, ActionKind};
use windmill_common::{
    db::{Authed, UserDB},
    error::{self, Error},
    flow_status::{
        FlowStatus, FlowStatusModule, JobResult, MAX_RETRY_ATTEMPTS, MAX_RETRY_INTERVAL,
    },
    flows::{FlowModule, FlowModuleValue, FlowValue},
    jobs::{
        get_payload_tag_from_prefixed_path, script_path_to_payload, JobKind, JobPayload, Metrics,
        QueuedJob, RawCode,
    },
    schedule::{schedule_to_user, Schedule},
    scripts::{ScriptHash, ScriptLang},
    users::{username_to_permissioned_as, SUPERADMIN_SECRET_EMAIL},
    worker::{to_raw_value, WORKER_CONFIG},
    DB, METRICS_ENABLED,
};

#[cfg(feature = "enterprise")]
use windmill_common::worker::CLOUD_HOSTED;

use crate::{
    schedule::{get_schedule_opt, push_scheduled_job},
    QueueTransaction,
};

lazy_static::lazy_static! {
    pub static ref HTTP_CLIENT: Client = reqwest::ClientBuilder::new()
        .user_agent("windmill/beta")
        .build().unwrap();

    // TODO: these aren't synced, they should be moved into the queue abstraction once/if that happens.
    static ref QUEUE_PUSH_COUNT: prometheus::IntCounter = prometheus::register_int_counter!(
        "queue_push_count",
        "Total number of jobs pushed to the queue."
    )
    .unwrap();
    static ref QUEUE_DELETE_COUNT: prometheus::IntCounter = prometheus::register_int_counter!(
        "queue_delete_count",
        "Total number of jobs deleted from the queue."
    )
    .unwrap();
    static ref QUEUE_PULL_COUNT: prometheus::IntCounter = prometheus::register_int_counter!(
        "queue_pull_count",
        "Total number of jobs pulled from the queue."
    )
    .unwrap();

}

#[cfg(feature = "enterprise")]
const MAX_FREE_EXECS: i32 = 1000;
#[cfg(feature = "enterprise")]
const MAX_FREE_CONCURRENT_RUNS: i32 = 15;

#[async_recursion]
pub async fn cancel_job<'c: 'async_recursion>(
    username: &str,
    reason: Option<String>,
    id: Uuid,
    w_id: &str,
    mut tx: Transaction<'c, Postgres>,
    db: &Pool<Postgres>,
    rsmq: Option<rsmq_async::MultiplexedRsmq>,
    force_cancel: bool,
) -> error::Result<(Transaction<'c, Postgres>, Option<Uuid>)> {
    let job_running = get_queued_job(id, &w_id, &mut tx).await?;

    if job_running.is_none() {
        return Ok((tx, None));
    }
    let job_running = job_running.unwrap();

    if ((job_running.running || job_running.root_job.is_some())
        || (job_running.job_kind == JobKind::Flow || job_running.job_kind == JobKind::FlowPreview))
        && !force_cancel
    {
        let id = sqlx::query_scalar!(
        "UPDATE queue SET  canceled = true, canceled_by = $1, canceled_reason = $2, scheduled_for = now(), suspend = 0 WHERE id = $3 AND workspace_id = $4 RETURNING id",
        username,
        reason,
        id,
        w_id
    )
    .fetch_optional(&mut *tx)
    .await?;
        if let Some(id) = id {
            tracing::info!("Soft cancelling job {}", id);
        }
    } else {
        let reason = reason
            .clone()
            .unwrap_or_else(|| "No reason provided".to_string());
        let e = serde_json::json!({"message": format!("Job canceled: {reason} by {username}"), "name": "Canceled", "reason": reason, "canceler": username});
        let add_job = add_completed_job_error(
            &db,
            &job_running,
            format!("canceled by {username}: (force cancel: {force_cancel})"),
            &e,
            None,
            rsmq.clone(),
        )
        .await;
        if let Err(e) = add_job {
            tracing::error!("Failed to add canceled job: {}", e);
        }
    }
    if let Some(mut rsmq) = rsmq.clone() {
        rsmq.change_message_visibility(&job_running.tag, &id.to_string(), 0)
            .await
            .map_err(|e| anyhow::anyhow!(e))?;
    }

    let mut jobs = vec![id];
    let mut jobs_to_cancel = vec![];
    while !jobs.is_empty() {
        let p_job = jobs.pop();
        let new_jobs = sqlx::query_scalar!(
            "SELECT id FROM queue WHERE parent_job = $1 AND workspace_id = $2",
            p_job,
            w_id
        )
        .fetch_all(&mut *tx)
        .await?;
        jobs.extend(new_jobs.clone());
        jobs_to_cancel.extend(new_jobs);
    }
    for job in jobs_to_cancel {
        let (ntx, _) = cancel_job(
            username,
            reason.clone(),
            job,
            w_id,
            tx,
            db,
            rsmq.clone(),
            force_cancel,
        )
        .await?;
        tx = ntx;
    }
    Ok((tx, Some(id)))
}

#[derive(Serialize)]
pub struct WrappedError<T: Serialize> {
    pub error: T,
}

#[instrument(level = "trace", skip_all)]
pub async fn add_completed_job_error<
    T: Serialize + Send + Sync,
    R: rsmq_async::RsmqConnection + Clone + Send,
>(
    db: &Pool<Postgres>,
    queued_job: &QueuedJob,
    logs: String,
    e: T,
    metrics: Option<Metrics>,
    rsmq: Option<R>,
) -> Result<WrappedError<T>, Error> {
    if *METRICS_ENABLED {
        metrics.map(|m| m.worker_execution_failed.inc());
    }
    let result = WrappedError { error: e };
    let _ = add_completed_job(db, &queued_job, false, false, Json(&result), logs, rsmq).await?;
    Ok(result)
}

fn flatten_jobs(modules: Vec<FlowStatusModule>) -> Vec<Uuid> {
    modules
        .into_iter()
        .filter_map(|m| match m {
            FlowStatusModule::Success { job, flow_jobs, .. }
            | FlowStatusModule::Failure { job, flow_jobs, .. } => {
                if let Some(flow_jobs) = flow_jobs {
                    Some(flow_jobs)
                } else {
                    Some(vec![job])
                }
            }
            _ => None,
        })
        .flatten()
        .collect::<Vec<_>>()
}

lazy_static::lazy_static! {
    pub static ref GLOBAL_ERROR_HANDLER_PATH_IN_ADMINS_WORKSPACE: Option<String> = std::env::var("GLOBAL_ERROR_HANDLER_PATH_IN_ADMINS_WORKSPACE").ok();
}

#[instrument(level = "trace", skip_all, name = "add_completed_job")]
pub async fn add_completed_job<
    T: Serialize + Send + Sync,
    R: rsmq_async::RsmqConnection + Clone + Send,
>(
    db: &Pool<Postgres>,
    queued_job: &QueuedJob,
    success: bool,
    skipped: bool,
    result: Json<&T>,
    logs: String,
    rsmq: Option<R>,
) -> Result<Uuid, Error> {
    tracing::error!("Start");
    let start = tokio::time::Instant::now();

    let is_flow =
        queued_job.job_kind == JobKind::Flow || queued_job.job_kind == JobKind::FlowPreview;
    let duration = if is_flow {
        let jobs = queued_job.parse_flow_status().map(|s| {
            let mut modules = s.modules;
            modules.extend([s.failure_module.module_status]);
            flatten_jobs(modules)
        });
        if let Some(jobs) = jobs {
            sqlx::query_scalar!(
                "SELECT SUM(duration_ms) as duration FROM completed_job WHERE id = ANY($1)",
                jobs.as_slice()
            )
            .fetch_one(db)
            .await
            .ok()
            .flatten()
            .map(|x| x.to_i64())
            .flatten()
        } else {
            tracing::warn!("Could not parse flow status");
            None
        }
    } else {
        None
    };

    let mut tx: QueueTransaction<'_, R> = (rsmq.clone(), db.begin().await?).into();
    let job_id = queued_job.id;
    tracing::error!("1 {:?}", start.elapsed());

    let _duration: i64 = sqlx::query_scalar!(
        "INSERT INTO completed_job AS cj
                   ( workspace_id
                   , id
                   , parent_job
                   , created_by
                   , created_at
                   , started_at
                   , duration_ms
                   , success
                   , script_hash
                   , script_path
                   , args
                   , result
                   , logs
                   , raw_code
                   , raw_lock
                   , canceled
                   , canceled_by
                   , canceled_reason
                   , job_kind
                   , schedule_path
                   , permissioned_as
                   , flow_status
                   , raw_flow
                   , is_flow_step
                   , is_skipped
                   , language
                   , email
                   , visible_to_owner
                   , mem_peak
                   , tag
                )
            VALUES ($1, $2, $3, $4, $5, COALESCE($6, now()), COALESCE($26, (EXTRACT('epoch' FROM (now())) - EXTRACT('epoch' FROM (COALESCE($6, now()))))*1000), $7, $8, $9,\
                    $10, $11, $12, $13, $14, $15, $16, $17, $18, $19, $20, $21, $22, $23, $24, $25, $27, $28, $29, $30)
         ON CONFLICT (id) DO UPDATE SET success = $7, result = $11, logs = concat(cj.logs, $12) RETURNING duration_ms",
        queued_job.workspace_id,
        queued_job.id,
        queued_job.parent_job,
        queued_job.created_by,
        queued_job.created_at,
        queued_job.started_at,
        success,
        queued_job.script_hash.map(|x| x.0),
        queued_job.script_path,
        &queued_job.args as &Option<Json<HashMap<String, Box<RawValue>>>>,
        result as Json<&T>,
        logs,
        queued_job.raw_code,
        queued_job.raw_lock,
        queued_job.canceled,
        queued_job.canceled_by,
        queued_job.canceled_reason,
        queued_job.job_kind.clone() as JobKind,
        queued_job.schedule_path,
        queued_job.permissioned_as,
        queued_job.flow_status,
        queued_job.raw_flow,
        queued_job.is_flow_step,
        skipped,
        queued_job.language.clone() as Option<ScriptLang>,
        duration as Option<i64>,
        queued_job.email,
        queued_job.visible_to_owner,
        queued_job.mem_peak,
        queued_job.tag,
    )
    .fetch_one(&mut tx)
    .await
    .map_err(|e| Error::InternalErr(format!("Could not add completed job {job_id}: {e}")))?;
    tracing::error!("2 {:?}", start.elapsed());

    // tracing::error!("Added completed job {:#?}", queued_job);
    tx = delete_job(tx, &queued_job.workspace_id, job_id).await?;
    tracing::error!("3 {:?}", start.elapsed());

    if !queued_job.is_flow_step
        && queued_job.schedule_path.is_some()
        && queued_job.script_path.is_some()
    {
        tx = apply_schedule_handlers(
            tx,
            db,
            queued_job.schedule_path.as_ref().unwrap(),
            queued_job.script_path.as_ref().unwrap(),
            &queued_job.workspace_id,
            success,
            result,
            job_id,
            queued_job.started_at.unwrap_or(chrono::Utc::now()),
        )
        .await?;
    }
    if !queued_job.is_flow_step
        && queued_job.job_kind != JobKind::Flow
        && queued_job.job_kind != JobKind::FlowPreview
        && queued_job.schedule_path.is_some()
        && queued_job.script_path.is_some()
    {
        // script only
        tx = handle_maybe_scheduled_job(
            tx,
            db,
            queued_job.schedule_path.as_ref().unwrap(),
            queued_job.script_path.as_ref().unwrap(),
            &queued_job.workspace_id,
        )
        .await?;
    }
    if queued_job.concurrent_limit.is_some() {
        if let Err(e) = sqlx::query_scalar!(
            "UPDATE concurrency_counter SET counter = counter - 1 WHERE concurrency_id = $1",
            queued_job.full_path()
        )
        .execute(&mut tx)
        .await
        {
            tracing::error!("Could not decrement concurrency counter: {}", e);
        }
        tracing::debug!("decremented concurrency counter");
    }

    tx.commit().await?;

    #[cfg(feature = "enterprise")]
    if !is_flow && _duration > 1000 {
        let additional_usage = _duration / 1000;
        let w_id = &queued_job.workspace_id;
        let premium_workspace = *windmill_common::worker::CLOUD_HOSTED
            && sqlx::query_scalar!("SELECT premium FROM workspace WHERE id = $1", w_id)
                .fetch_one(db)
                .await
                .map_err(|e| Error::InternalErr(format!("fetching if {w_id} is premium: {e}")))?;
        let _ = sqlx::query!(
                "INSERT INTO usage (id, is_workspace, month_, usage) 
                VALUES ($1, $2, EXTRACT(YEAR FROM current_date) * 12 + EXTRACT(MONTH FROM current_date), 0) 
                ON CONFLICT (id, is_workspace, month_) DO UPDATE SET usage = usage.usage + $3",
                if premium_workspace { w_id } else { &queued_job.email },
                premium_workspace,
                additional_usage as i32)
                .execute(db)
                .await
                .map_err(|e| Error::InternalErr(format!("updating usage: {e}")));
    }

    if matches!(queued_job.job_kind, JobKind::Flow | JobKind::Script)
        && queued_job.parent_job.is_none()
        && !success
    {
        if let Err(e) = send_error_to_global_handler(rsmq.clone(), &queued_job, db, result).await {
            tracing::error!(
                "Could not run global error handler for job {}: {}",
                &queued_job.id,
                e
            );
        }

        if let Err(e) = send_error_to_workspace_handler(rsmq.clone(), &queued_job, db, result).await
        {
            tracing::error!(
                "Could not run workspace error handler for job {}: {}",
                &queued_job.id,
                e
            );
        }
    }

    tracing::debug!("Added completed job {}", queued_job.id);
    tracing::error!("4 {:?}", start.elapsed());

    Ok(queued_job.id)
}

pub async fn run_error_handler<
    'a,
    T: Serialize + Send + Sync,
    R: rsmq_async::RsmqConnection + Clone + Send,
>(
    rsmq: Option<R>,
    queued_job: &QueuedJob,
    db: &Pool<Postgres>,
    result: Json<&'a T>,
    error_handler_path: &str,
    error_handler_extra_args: Option<serde_json::Value>,
    is_global: bool,
) -> Result<(), Error> {
    let w_id = &queued_job.workspace_id;
    let script_w_id = if is_global { "admins" } else { w_id }; // script workspace id
    let job_id = queued_job.id;
    let (job_payload, tag) = script_path_to_payload(&error_handler_path, db, script_w_id).await?;
<<<<<<< HEAD
    let mut extra = HashMap::new();
    extra.insert("workspace_id".to_string(), to_raw_value(&w_id));
    extra.insert("job_id".to_string(), to_raw_value(&job_id));
    extra.insert("path".to_string(), to_raw_value(&queued_job.script_path));
    extra.insert(
        "is_flow".to_string(),
        to_raw_value(&queued_job.raw_flow.is_some()),
    );
    extra.insert("email".to_string(), to_raw_value(&queued_job.email));
=======
    let mut args = result.as_object().unwrap().clone();
    args.insert("workspace_id".to_string(), json!(w_id));
    args.insert("job_id".to_string(), json!(job_id));
    args.insert("path".to_string(), json!(queued_job.script_path));
    args.insert("is_flow".to_string(), json!(queued_job.raw_flow.is_some()));
    args.insert("email".to_string(), json!(queued_job.email));

    if let Some(extra_args) = error_handler_extra_args {
        if let serde_json::Value::Object(args_m) = extra_args {
            args.extend(args_m);
        } else {
            return Err(error::Error::ExecutionErr(
                "args of scripts needs to be dict".to_string(),
            ));
        }
    }

>>>>>>> b7ce7f0b
    let tx = PushIsolationLevel::IsolatedRoot(db.clone(), rsmq);

    let (uuid, tx) = push(
        &db,
        tx,
        script_w_id,
        job_payload,
        PushArgs { extra, args: result.to_owned() },
        if is_global { "global" } else { "error_handler" },
        if is_global {
            SUPERADMIN_SECRET_EMAIL
        } else {
            "error_handler@windmill.dev"
        },
        if is_global {
            SUPERADMIN_SECRET_EMAIL.to_string()
        } else {
            "g/error_handler".to_string()
        },
        None,
        None,
        Some(job_id),
        Some(job_id),
        None,
        false,
        false,
        None,
        true,
        tag,
        None,
        None,
    )
    .await?;
    tx.commit().await?;

    let error_handler_type = if is_global { "global" } else { "workspace" };
    tracing::info!(
        "Sent error of job {job_id} to {error_handler_type} error handler under uuid {uuid}"
    );

    Ok(())
}

pub async fn send_error_to_global_handler<
    'a,
    T: Serialize + Send + Sync,
    R: rsmq_async::RsmqConnection + Clone + Send,
>(
    rsmq: Option<R>,
    queued_job: &QueuedJob,
    db: &Pool<Postgres>,
    result: Json<&'a T>,
) -> Result<(), Error> {
    if let Some(ref global_error_handler) = *GLOBAL_ERROR_HANDLER_PATH_IN_ADMINS_WORKSPACE {
        run_error_handler(
            rsmq,
            queued_job,
            db,
            result,
            global_error_handler,
            None,
            true,
        )
        .await?
    }

    Ok(())
}

pub async fn send_error_to_workspace_handler<
    'a,
    'c,
    T: Serialize + Send + Sync,
    R: rsmq_async::RsmqConnection + Clone + Send,
>(
    rsmq: Option<R>,
    queued_job: &QueuedJob,
    db: &Pool<Postgres>,
    result: Json<&'a T>,
) -> Result<(), Error> {
    let w_id = &queued_job.workspace_id;
    let mut tx = db.begin().await?;
    let (error_handler, error_handler_extra_args) = sqlx::query_as::<_, (Option<String>, Option<serde_json::Value>)>(
        "SELECT error_handler, error_handler_extra_args FROM workspace_settings WHERE workspace_id = $1",
    ).bind(&w_id)
    .fetch_optional(&mut *tx)
    .await
    .context("sending error to global handler")?
    .ok_or_else(|| Error::InternalErr(format!("no workspace settings for id {w_id}")))?;

    if let Some(error_handler) = error_handler {
        run_error_handler(
            rsmq,
            queued_job,
            db,
            result,
            &error_handler.strip_prefix("script/").unwrap(),
            error_handler_extra_args,
            false,
        )
        .await?
    }

    Ok(())
}

#[instrument(level = "trace", skip_all)]
pub async fn handle_maybe_scheduled_job<'c, R: rsmq_async::RsmqConnection + Clone + Send + 'c>(
    mut tx: QueueTransaction<'c, R>,
    db: &Pool<Postgres>,
    schedule_path: &str,
    script_path: &str,
    w_id: &str,
) -> windmill_common::error::Result<QueueTransaction<'c, R>> {
    let schedule = get_schedule_opt(tx.transaction_mut(), w_id, schedule_path).await?;

    if schedule.is_none() {
        tracing::error!(
            "Schedule {schedule_path} in {w_id} not found. Impossible to schedule again"
        );
        return Ok(tx);
    }

    let schedule = schedule.unwrap();

    if schedule.enabled && script_path == schedule.script_path {
        let res = push_scheduled_job(
            db,
            tx,
            Schedule {
                workspace_id: w_id.to_owned(),
                path: schedule.path.clone(),
                edited_by: schedule.edited_by,
                edited_at: schedule.edited_at,
                schedule: schedule.schedule,
                timezone: schedule.timezone,
                enabled: schedule.enabled,
                script_path: schedule.script_path,
                is_flow: schedule.is_flow,
                args: schedule
                    .args
                    .and_then(|e| serde_json::to_value(e).map_or(None, |v| Some(v))),
                extra_perms: serde_json::to_value(schedule.extra_perms).expect("hashmap -> json"),
                email: schedule.email,
                error: None,
                on_failure: schedule.on_failure,
                on_failure_times: schedule.on_failure_times,
                on_failure_exact: schedule.on_failure_exact,
                on_failure_extra_args: schedule.on_failure_extra_args,
                on_recovery: schedule.on_recovery,
                on_recovery_times: schedule.on_recovery_times,
                on_recovery_extra_args: schedule.on_recovery_extra_args,
            },
        )
        .await;
        match res {
            Ok(tx) => Ok(tx),
            Err(err) => {
                sqlx::query!(
                    "UPDATE schedule SET enabled = false, error = $1 WHERE workspace_id = $2 AND path = $3",
                    err.to_string(),
                    &schedule.workspace_id,
                    &schedule.path
                )
                .execute(db)
                .await?;
                tracing::warn!("Could not schedule job for {}: {}", schedule_path, err);
                Err(err)
            }
        }
    } else {
        Ok(tx)
    }
}

#[derive(Clone, Serialize)]
struct CompletedJobSubset {
    success: bool,
    result: Option<serde_json::Value>,
    started_at: chrono::DateTime<chrono::Utc>,
}
async fn apply_schedule_handlers<
    'a,
    'c,
    T: Serialize + Send + Sync,
    R: rsmq_async::RsmqConnection + Clone + Send + 'c,
>(
    mut tx: QueueTransaction<'c, R>,
    db: &Pool<Postgres>,
    schedule_path: &str,
    script_path: &str,
    w_id: &str,
    success: bool,
    result: Json<&'a T>,
    job_id: Uuid,
    started_at: DateTime<Utc>,
) -> windmill_common::error::Result<QueueTransaction<'c, R>> {
    let schedule = get_schedule_opt(tx.transaction_mut(), w_id, schedule_path).await?;

    if schedule.is_none() {
        tracing::error!(
            "Schedule {schedule_path} in {w_id} not found. Impossible to apply schedule handlers"
        );
        return Ok(tx);
    }

    let schedule = schedule.unwrap();

    if !success {
        if let Some(on_failure_path) = schedule.on_failure.clone() {
            let times = schedule.on_failure_times.unwrap_or(1).max(1);
            let exact = schedule.on_failure_exact.unwrap_or(false);
            if times > 1 || exact {
                let past_jobs = sqlx::query_as!(
                    CompletedJobSubset,
                    "SELECT success, result, started_at FROM completed_job WHERE workspace_id = $1 AND schedule_path = $2 AND script_path = $3 AND id != $4 ORDER BY created_at DESC LIMIT $5",
                    &schedule.workspace_id,
                    &schedule.path,
                    &schedule.script_path,
                    job_id,
                    if exact { times } else { times - 1 } as i64,
                ).fetch_all(&mut tx).await?;

                let match_times = if exact {
                    past_jobs.len() == times as usize
                        && past_jobs[..(times - 1) as usize].iter().all(|j| !j.success)
                        && past_jobs[(times - 1) as usize].success
                } else {
                    past_jobs.len() == ((times - 1) as usize)
                        && past_jobs.iter().all(|j| !j.success)
                };

                if !match_times {
                    return Ok(tx);
                }
            }

            let on_failure_result = handle_on_failure(
                db,
                tx,
                schedule_path,
                script_path,
                schedule.is_flow,
                w_id,
                &on_failure_path,
                result,
                times,
                started_at,
                schedule.on_failure_extra_args,
                &schedule.email,
                &schedule_to_user(&schedule.path),
                username_to_permissioned_as(&schedule.edited_by),
            )
            .await;

            match on_failure_result {
                Ok((_, ntx)) => {
                    tx = ntx;
                }
                Err(err) => {
                    sqlx::query!(
                    "UPDATE schedule SET enabled = false, error = $1 WHERE workspace_id = $2 AND path = $3",
                    format!("Could not trigger error handler: {err}"),
                    &schedule.workspace_id,
                    &schedule.path
                )
                .execute(db)
                .await?;
                    tracing::warn!(
                        "Could not trigger error handler for {}: {}",
                        schedule_path,
                        err
                    );
                    return Err(err);
                }
            }
        }
    } else {
        if let Some(on_recovery_path) = schedule.on_recovery.clone() {
            let times = schedule.on_recovery_times.unwrap_or(1).max(1);
            let past_jobs = sqlx::query_as!(
                CompletedJobSubset,
                "SELECT success, result, started_at FROM completed_job WHERE workspace_id = $1 AND schedule_path = $2 AND script_path = $3 AND id != $4 ORDER BY created_at DESC LIMIT $5",
                &schedule.workspace_id,
                &schedule.path,
                &schedule.script_path,
                job_id,
                times as i64,
            ).fetch_all(&mut tx).await?;

            if past_jobs.len() < times as usize {
                return Ok(tx);
            }

            let n_times_successful = past_jobs[..(times - 1) as usize].iter().all(|j| j.success);

            if !n_times_successful {
                return Ok(tx);
            }

            let failed_job = past_jobs[past_jobs.len() - 1].clone();

            if !failed_job.success {
                let on_recovery_result = handle_on_recovery(
                    db,
                    tx,
                    schedule_path,
                    script_path,
                    schedule.is_flow,
                    w_id,
                    &on_recovery_path,
                    failed_job,
                    result,
                    times,
                    started_at,
                    schedule.on_recovery_extra_args,
                    &schedule.email,
                    &schedule_to_user(&schedule.path),
                    username_to_permissioned_as(&schedule.edited_by),
                )
                .await;

                match on_recovery_result {
                    Ok(ntx) => {
                        tx = ntx;
                    }
                    Err(err) => {
                        sqlx::query!(
                            "UPDATE schedule SET enabled = false, error = $1 WHERE workspace_id = $2 AND path = $3",
                            format!("Could not trigger recovery handler: {err}"),
                            &schedule.workspace_id,
                            &schedule.path
                        )
                        .execute(db)
                        .await?;
                        tracing::warn!(
                            "Could not trigger recovery handler for {}: {}",
                            schedule_path,
                            err
                        );
                        return Err(err);
                    }
                }
            }
        }
    }

    Ok(tx)
}

pub async fn handle_on_failure<
    'a,
    'c,
    T: Serialize + Send + Sync,
    R: rsmq_async::RsmqConnection + Clone + Send + 'c,
>(
    db: &Pool<Postgres>,
    tx: QueueTransaction<'c, R>,
    schedule_path: &str,
    script_path: &str,
    is_flow: bool,
    w_id: &str,
    on_failure_path: &str,
    result: Json<&'a T>,
    failed_times: i32,
    started_at: DateTime<Utc>,
    extra_args: Option<serde_json::Value>,
    username: &str,
    email: &str,
    permissioned_as: String,
) -> windmill_common::error::Result<(Uuid, QueueTransaction<'c, R>)> {
    let (payload, tag) = get_payload_tag_from_prefixed_path(on_failure_path, db, w_id).await?;

    let mut extra = HashMap::new();
    extra.insert("schedule_path".to_string(), to_raw_value(&schedule_path));
    extra.insert("path".to_string(), to_raw_value(&script_path));
    extra.insert("is_flow".to_string(), to_raw_value(&is_flow));
    extra.insert("started_at".to_string(), to_raw_value(&started_at));
    extra.insert("failed_times".to_string(), to_raw_value(&failed_times));

    if let Some(args_v) = extra_args {
        if let serde_json::Value::Object(args_m) = args_v {
            for (k, v) in args_m {
                extra.insert(k, to_raw_value(&v));
            }
        } else {
            return Err(error::Error::ExecutionErr(
                "args of scripts needs to be dict".to_string(),
            ));
        }
    }

    let tx = PushIsolationLevel::Transaction(tx);
    let (uuid, tx) = push(
        &db,
        tx,
        w_id,
        payload,
        PushArgs { extra, args: result.to_owned() },
        username,
        email,
        permissioned_as,
        None,
        None,
        None,
        None,
        None,
        false,
        false,
        None,
        true,
        tag,
        None,
        None,
    )
    .await?;
    tracing::info!(
        "Pushed on_failure job {} for {} to queue",
        uuid,
        schedule_path
    );
    return Ok((uuid, tx));
}

// #[derive(Serialize)]
// pub struct RecoveryValue<T> {
//     error_started_at: chrono::DateTime<Utc>,
//     schedule_path: String,
//     path: String,
//     is_flow: boolean,
//     extra_args: serde_json::Value
// }
async fn handle_on_recovery<
    'a,
    'c,
    T: Serialize + Send + Sync,
    R: rsmq_async::RsmqConnection + Clone + Send + 'c,
>(
    db: &Pool<Postgres>,
    tx: QueueTransaction<'c, R>,
    schedule_path: &str,
    script_path: &str,
    is_flow: bool,
    w_id: &str,
    on_recovery_path: &str,
    error_job: CompletedJobSubset,
    successful_job_result: Json<&'a T>,
    successful_times: i32,
    successful_job_started_at: DateTime<Utc>,
    extra_args: Option<serde_json::Value>,
    username: &str,
    email: &str,
    permissioned_as: String,
) -> windmill_common::error::Result<QueueTransaction<'c, R>> {
    let (payload, tag) = get_payload_tag_from_prefixed_path(on_recovery_path, db, w_id).await?;

    let mut args = error_job
        .result
        .unwrap_or(json!({}))
        .as_object()
        .unwrap()
        .clone();
    args.insert("error_started_at".to_string(), json!(error_job.started_at));
    args.insert("schedule_path".to_string(), json!(schedule_path));
    args.insert("path".to_string(), json!(script_path));
    args.insert("is_flow".to_string(), json!(is_flow));
    args.insert(
        "success_result".to_string(),
        serde_json::from_str(&serde_json::to_string(&successful_job_result).unwrap())
            .unwrap_or_else(|_| json!("{}")),
    );
    args.insert("success_times".to_string(), json!(successful_times));
    args.insert(
        "success_started_at".to_string(),
        json!(successful_job_started_at),
    );
    if let Some(args_v) = extra_args {
        if let serde_json::Value::Object(args_m) = args_v {
            args.extend(args_m);
        } else {
            return Err(error::Error::ExecutionErr(
                "args of scripts needs to be dict".to_string(),
            ));
        }
    }
    let tx = PushIsolationLevel::Transaction(tx);
    let (uuid, tx) = push(
        &db,
        tx,
        w_id,
        payload,
        args,
        username,
        email,
        permissioned_as,
        None,
        None,
        None,
        None,
        None,
        false,
        false,
        None,
        true,
        tag,
        None,
        None,
    )
    .await?;
    tracing::info!(
        "Pushed on_recovery job {} for {} to queue",
        uuid,
        schedule_path
    );
    return Ok(tx);
}

pub async fn pull<R: rsmq_async::RsmqConnection + Send + Clone>(
    db: &Pool<Postgres>,
    rsmq: Option<R>,
    suspend_first: bool,
) -> windmill_common::error::Result<Option<QueuedJob>> {
    loop {
        let job = pull_single_job_and_mark_as_running_no_concurrency_limit(
            db,
            rsmq.clone(),
            suspend_first,
        )
        .await?;

        if job.is_none() {
            return Ok(None);
        }

        // concurrency check. If more than X jobs for this path are already running, we re-queue and pull another job from the queue
        let pulled_job = job.unwrap();
        if pulled_job.script_path.is_none()
            || pulled_job.concurrent_limit.is_none()
            || pulled_job.canceled
        {
            if *METRICS_ENABLED {
                QUEUE_PULL_COUNT.inc();
            }
            return Ok(Option::Some(pulled_job));
        }

        let itx = db.begin().await?;

        let mut tx: QueueTransaction<'_, _> = (rsmq.clone(), itx).into();

        // Else the job is subject to concurrency limits
        let job_script_path = pulled_job.script_path.clone().unwrap();

        let job_custom_concurrent_limit = pulled_job.concurrent_limit.unwrap();
        // setting concurrency_time_window to 0 will count only the currently running jobs
        let job_custom_concurrency_time_window_s =
            pulled_job.concurrency_time_window_s.unwrap_or(0);
        tracing::debug!(
            "Job concurrency limit is {} per {}s",
            job_custom_concurrent_limit,
            job_custom_concurrency_time_window_s
        );

        let running_job = sqlx::query_scalar!(
            "INSERT INTO concurrency_counter VALUES ($1, 1)
        ON CONFLICT (concurrency_id) 
        DO UPDATE SET counter = concurrency_counter.counter + 1
        RETURNING concurrency_counter.counter",
            pulled_job.full_path(),
        )
        .fetch_one(&mut tx)
        .await
        .map_err(|e| {
            Error::InternalErr(format!(
                "Error getting concurrency count for script path {job_script_path}: {e}"
            ))
        })?;
        tracing::debug!("running_job: {}", running_job);

        let script_path_live_stats = sqlx::query!(
            "SELECT COALESCE(j.min_started_at, q.min_started_at) AS min_started_at, COALESCE(completed_count, 0) AS completed_count
            FROM
                (SELECT script_path, MIN(started_at) as min_started_at, COUNT(*) as completed_count
                FROM completed_job
                WHERE script_path = $1 AND job_kind != 'dependencies' AND started_at + INTERVAL '1 MILLISECOND' * duration_ms > (now() - INTERVAL '1 second' * $2) AND workspace_id = $3 AND canceled = false
                GROUP BY script_path) as j
            FULL OUTER JOIN
                (SELECT script_path, MIN(started_at) as min_started_at
                FROM queue
                WHERE script_path = $1 AND job_kind != 'dependencies'  AND running = true AND workspace_id = $3 AND canceled = false
                GROUP BY script_path) as q
            ON q.script_path = j.script_path",
            job_script_path,
            f64::from(job_custom_concurrency_time_window_s),
            &pulled_job.workspace_id
        )
        .fetch_one(&mut tx)
        .await
        .map_err(|e| {
            Error::InternalErr(format!(
                "Error getting concurrency count for script path {job_script_path}: {e}"
            ))
        })?;

        let concurrent_jobs_for_this_script =
            script_path_live_stats.completed_count.unwrap_or_default() as i32 + running_job;
        tracing::debug!(
            "Current concurrent jobs for this script: {}",
            concurrent_jobs_for_this_script
        );
        if concurrent_jobs_for_this_script <= job_custom_concurrent_limit {
            if *METRICS_ENABLED {
                QUEUE_PULL_COUNT.inc();
            }
            tx.commit().await?;
            return Ok(Option::Some(pulled_job));
        }
        let x = sqlx::query_scalar!(
            "UPDATE concurrency_counter SET counter = counter - 1 WHERE concurrency_id = $1 RETURNING counter",
            pulled_job.full_path()
        )
        .fetch_one(&mut tx)
        .await
        .map_err(|e| {
            Error::InternalErr(format!(
                "Error decreasing concurrency count for script path {job_script_path}: {e}"
            ))
        })?;
        tracing::debug!("running_job after decrease: {}", x);

        let job_uuid: Uuid = pulled_job.id;
        let min_started_at: Option<DateTime<Utc>> = script_path_live_stats.min_started_at;
        let avg_script_duration: Option<i64> = sqlx::query_scalar!(
            "SELECT CAST(ROUND(AVG(duration_ms) / 1000, 0) AS BIGINT) AS avg_duration_s FROM
                (SELECT duration_ms FROM completed_job WHERE script_path = $1
                ORDER BY started_at
                DESC LIMIT 10) AS t",
            job_script_path
        )
        .fetch_one(&mut tx)
        .await?;

        // optimal scheduling is: 'older_job_in_concurrency_time_window_started_timestamp + script_avg_duration + concurrency_time_window_s'
        let estimated_next_schedule_timestamp = min_started_at.unwrap_or(pulled_job.scheduled_for)
            + Duration::seconds(avg_script_duration.map(i64::from).unwrap_or(0))
            + Duration::seconds(i64::from(job_custom_concurrency_time_window_s));
        tracing::info!("Job '{}' from path '{}' has reached its concurrency limit of {} jobs run in the last {} seconds. This job will be re-queued for next execution at {}", 
            job_uuid, job_script_path, job_custom_concurrent_limit, job_custom_concurrency_time_window_s, estimated_next_schedule_timestamp);

        let job_log_line_break = '\n';
        let job_log_event = format!(
            "Re-scheduled job to {estimated_next_schedule_timestamp} due to concurrency limits"
        );
        if rsmq.is_some() {
            // if let Some(ref mut rsmq) = tx.rsmq {
            // if using redis, only one message at a time can be poped from the queue. Process only this message and move to the next elligible job
            // In this case, the job might be a job from the same script path, but we can't optimise this further
            // if using posgtres, then we're able to re-queue the entire batch of scheduled job for this script_path, so we do it
            let requeued_job_tag = sqlx::query_scalar::<_, String>(&format!(
                "UPDATE queue
                SET running = false
                , started_at = null
                , scheduled_for = '{estimated_next_schedule_timestamp}'
                , logs = CASE WHEN logs IS NULL OR logs = '' THEN '{job_log_event}'::text WHEN logs LIKE '%{job_log_event}' THEN logs ELSE concat(logs, '{job_log_line_break}{job_log_event}'::text) END
                WHERE id = '{job_uuid}'
                RETURNING tag"
            ))
            .fetch_one(&mut tx)
            .await
            .map_err(|e| Error::InternalErr(format!("Could not update and re-queue job {job_uuid}. The job will be marked as running but it is not running: {e}")))?;

            if let Some(ref mut rsmq) = tx.rsmq {
                rsmq.send_message(
                    job_uuid.to_bytes_le().to_vec(),
                    Option::Some(estimated_next_schedule_timestamp),
                    requeued_job_tag,
                );
            }
            tx.commit().await?;
        } else {
            // if using posgtres, then we're able to re-queue the entire batch of scheduled job for this script_path, so we do it
            sqlx::query(&format!(
                "UPDATE queue
                SET running = false
                , started_at = null
                , scheduled_for = '{estimated_next_schedule_timestamp}'
                , logs = CASE WHEN logs IS NULL OR logs = '' THEN '{job_log_event}'::text WHEN logs LIKE '%{job_log_event}' THEN logs ELSE concat(logs, '{job_log_line_break}{job_log_event}'::text) END
                WHERE (id = '{job_uuid}') OR (script_path = '{job_script_path}' AND running = false AND scheduled_for <= now())"
            ))
            .fetch_all(&mut tx)
            .await
            .map_err(|e| Error::InternalErr(format!("Could not update and re-queue job {job_uuid}. The job will be marked as running but it is not running: {e}")))?;
            tx.commit().await?
        }
    }
}

async fn pull_single_job_and_mark_as_running_no_concurrency_limit<
    'c,
    R: rsmq_async::RsmqConnection + Send + Clone,
>(
    db: &Pool<Postgres>,
    rsmq: Option<R>,
    suspend_first: bool,
) -> windmill_common::error::Result<Option<QueuedJob>> {
    let job: Option<QueuedJob> = if let Some(mut rsmq) = rsmq {
        #[cfg(feature = "benchmark")]
        let instant = Instant::now();

        // TODO: REDIS: Race conditions / replace last_ping

        // TODO: shuffle this list to have fairness
        let mut all_tags = WORKER_CONFIG.read().await.worker_tags.clone();

        let mut msg: Option<_> = None;
        let mut tag = None;

        while msg.is_none() && !all_tags.is_empty() {
            let ntag = all_tags.pop().unwrap();
            tag = Some(ntag.clone());
            msg = rsmq
                .receive_message::<Vec<u8>>(&ntag, Some(10))
                .await
                .map_err(|e| anyhow::anyhow!(e))?;
        }

        // #[cfg(feature = "benchmark")]
        // println!("rsmq 1: {:?}", instant.elapsed());

        // println!("3.1: {:?} {rs}", instant.elapsed());
        if let Some(msg) = msg {
            let uuid = Uuid::from_bytes_le(
                msg.message
                    .try_into()
                    .map_err(|_| anyhow::anyhow!("Failed to parsed Redis message"))?,
            );

            let m2r = sqlx::query(
                "UPDATE queue
            SET running = true
            , started_at = coalesce(started_at, now())
            , last_ping = now()
            , suspend_until = null
            WHERE id = $1
            RETURNING *",
            )
            .bind(uuid)
            .fetch_optional(db)
            .await?;
            let m2 = if let Some(row) = m2r {
                Some(QueuedJob::from_row(&row)?)
            } else {
                None
            };

            rsmq.delete_message(&tag.unwrap(), &msg.id)
                .await
                .map_err(|e| anyhow::anyhow!(e))?;

            #[cfg(feature = "benchmark")]
            println!("rsmq 2: {:?}", instant.elapsed());

            m2
        } else {
            None
        }
    } else {
        /* Jobs can be started if they:
         * - haven't been started before,
         *   running = false
         * - are flows with a step that needed resume,
         *   suspend_until is non-null
         *   and suspend = 0 when the resume messages are received
         *   or suspend_until <= now() if it has timed out */
        let config = WORKER_CONFIG.read().await.clone();
        let tags = config.worker_tags.clone();
        drop(config);
        let r = if suspend_first {
            sqlx::query("UPDATE queue
            SET running = true
              , started_at = coalesce(started_at, now())
              , last_ping = now()
              , suspend_until = null
            WHERE id = (
                SELECT id
                FROM queue
                WHERE suspend_until IS NOT NULL AND (suspend <= 0 OR suspend_until <= now()) AND tag = ANY($1)
                ORDER BY created_at
                FOR UPDATE SKIP LOCKED
                LIMIT 1
            )
            RETURNING *")
                .bind(tags)
                .fetch_optional(db)
                .await?
        } else {
            None
        };
        let r = if let Some(row) = r {
            Some(QueuedJob::from_row(&row)?)
        } else {
            None
        };
        if r.is_none() {
            // #[cfg(feature = "benchmark")]
            // let instant = Instant::now();

            let tags = WORKER_CONFIG.read().await.worker_tags.clone();

            let r = sqlx::query(
                "UPDATE queue
            SET running = true
              , started_at = coalesce(started_at, now())
              , last_ping = now()
              , suspend_until = null
            WHERE id = (
                SELECT id
                FROM queue
                WHERE running = false AND scheduled_for <= now() AND tag = ANY($1)
                ORDER BY scheduled_for, created_at
                FOR UPDATE SKIP LOCKED
                LIMIT 1
            )
            RETURNING *",
            )
            .bind(tags)
            .fetch_optional(db)
            .await?;
            // #[cfg(feature = "benchmark")]
            // println!("pull query: {:?}", instant.elapsed());

            if let Some(row) = r {
                Some(QueuedJob::from_row(&row)?)
            } else {
                None
            }
        } else {
            r
        }
    };
    Ok(job)
}

#[derive(FromRow)]
struct ResultR {
    result: Option<Json<Box<RawValue>>>,
}

#[async_recursion]
pub async fn get_result_by_id(
    db: Pool<Postgres>,
    w_id: String,
    flow_id: Uuid,
    node_id: String,
) -> error::Result<Box<RawValue>> {
    let flow_job_result = sqlx::query!(
        "SELECT leaf_jobs->$1::text as leaf_jobs, parent_job FROM queue WHERE COALESCE((SELECT root_job FROM queue WHERE id = $2), $2) = id AND workspace_id = $3",
        node_id,
        flow_id,
        w_id,
    )
    .fetch_optional(&db)
    .await?;

    let flow_job_result = windmill_common::utils::not_found_if_none(
        flow_job_result,
        "Flow result by id",
        format!("{}, {}", flow_id, node_id),
    )?;

    let job_result = flow_job_result
        .leaf_jobs
        .map(|x| serde_json::from_value(x).ok())
        .flatten();

    if job_result.is_none() && flow_job_result.parent_job.is_some() {
        let parent_job = flow_job_result.parent_job.unwrap();
        let root_job = sqlx::query_scalar!("SELECT root_job FROM queue WHERE id = $1", parent_job)
            .fetch_optional(&db)
            .await?
            .flatten()
            .unwrap_or(parent_job);
        return get_result_by_id(db, w_id, root_job, node_id).await;
    }

    let result_id = windmill_common::utils::not_found_if_none(
        job_result,
        "Flow result by id",
        format!("{}, {}", flow_id, node_id),
    )?;

    let value = match result_id {
        JobResult::ListJob(x) => {
            let rows = sqlx::query(
                "SELECT result FROM completed_job WHERE id = ANY($1) AND workspace_id = $2",
            )
            .bind(x.as_slice())
            .bind(w_id)
            .fetch_all(&db)
            .await?
            .into_iter()
            .filter_map(|x| ResultR::from_row(&x).ok().and_then(|x| x.result))
            .collect::<Vec<Json<Box<RawValue>>>>();
            to_raw_value(&rows)
        }
        JobResult::SingleJob(x) => {
            sqlx::query("SELECT result FROM completed_job WHERE id = $1 AND workspace_id = $2")
                .bind(x)
                .bind(w_id)
                .fetch_optional(&db)
                .await?
                .map(|r| {
                    ResultR::from_row(&r)
                        .ok()
                        .and_then(|x| x.result.map(|x| x.0))
                })
                .flatten()
                .unwrap_or_else(|| to_raw_value(&serde_json::Value::Null))
        }
    };

    Ok(value)
}

#[instrument(level = "trace", skip_all)]
pub async fn delete_job<'c, R: rsmq_async::RsmqConnection + Clone + Send>(
    mut tx: QueueTransaction<'c, R>,
    w_id: &str,
    job_id: Uuid,
) -> windmill_common::error::Result<QueueTransaction<'c, R>> {
    if *METRICS_ENABLED {
        QUEUE_DELETE_COUNT.inc();
    }
    let job_removed = sqlx::query_scalar!(
        "DELETE FROM queue WHERE workspace_id = $1 AND id = $2 RETURNING 1",
        w_id,
        job_id
    )
    .fetch_optional(&mut tx)
    .await;

    if let Err(job_removed) = job_removed {
        tracing::error!(
            "Job {job_id} could not be deleted: {job_removed}. This is not necessarily an error, as the job might have been deleted by another process such as in the case of cancelling"
        );
    } else {
        let job_removed = job_removed.unwrap().flatten().unwrap_or(0);
        if job_removed != 1 {
            tracing::error!("Job {job_id} could not be deleted, returned not 1: {job_removed}. This is not necessarily an error, as the job might have been deleted by another process such as in the case of cancelling");
        }
    }

    tracing::debug!("Job {job_id} deleted");
    Ok(tx)
}

pub async fn job_is_complete(db: &DB, id: Uuid, w_id: &str) -> error::Result<bool> {
    Ok(sqlx::query_scalar!(
        "SELECT EXISTS(SELECT 1 FROM completed_job WHERE id = $1 AND workspace_id = $2)",
        id,
        w_id
    )
    .fetch_one(db)
    .await?
    .unwrap_or(false))
}

pub async fn get_queued_job<'c>(
    id: Uuid,
    w_id: &str,
    tx: &mut Transaction<'c, Postgres>,
) -> error::Result<Option<QueuedJob>> {
    let r = sqlx::query(
        "SELECT *
            FROM queue WHERE id = $1 AND workspace_id = $2",
    )
    .bind(id)
    .bind(w_id)
    .fetch_optional(&mut **tx)
    .await?;
    if let Some(row) = r {
        Ok(Some(QueuedJob::from_row(&row)?.to_owned()))
    } else {
        Ok(None)
    }
}

pub enum PushIsolationLevel<'c, R: rsmq_async::RsmqConnection + Send + 'c> {
    IsolatedRoot(DB, Option<R>),
    Isolated(UserDB, Authed, Option<R>),
    Transaction(QueueTransaction<'c, R>),
}

#[macro_export]
macro_rules! fetch_scalar_isolated {
    ( $query:expr, $tx:expr) => {
        match $tx {
            PushIsolationLevel::IsolatedRoot(db, rmsq) => {
                let r = $query.fetch_optional(&db).await;
                $tx = PushIsolationLevel::IsolatedRoot(db, rmsq);
                r
            }
            PushIsolationLevel::Isolated(db, user, rsmq) => {
                let mut ntx = db.clone().begin(&user).await?;
                let r = $query.fetch_optional(&mut *ntx).await;
                $tx = PushIsolationLevel::Isolated(db, user, rsmq);
                r
            }
            PushIsolationLevel::Transaction(mut tx) => {
                let r = $query.fetch_optional(&mut tx).await;
                $tx = PushIsolationLevel::Transaction(tx);
                r
            }
        }
    };
}

use sqlx::types::JsonRawValue;

#[derive(Serialize)]
pub struct PushArgs<T> {
    #[serde(flatten)]
    pub extra: HashMap<String, Box<RawValue>>,
    #[serde(flatten)]
    pub args: Json<T>,
}

#[axum::async_trait]
impl<S> FromRequest<S, axum::body::Body> for PushArgs<HashMap<String, Box<RawValue>>>
where
    S: Send + Sync,
{
    type Rejection = Response;

    async fn from_request(
        req: Request<axum::body::Body>,
        _state: &S,
    ) -> Result<Self, Self::Rejection> {
        let (content_type, mut extra, use_raw) = {
            let headers_map = req.headers();
            let content_type_header = headers_map.get(CONTENT_TYPE);
            let content_type = content_type_header.and_then(|value| value.to_str().ok());
            (
                content_type,
                build_extra(&headers_map),
                req.uri().query().is_some_and(|x| x.contains("raw=true")),
            )
        };

        if content_type.is_none() || content_type.unwrap().starts_with("application/json") {
            let bytes = Bytes::from_request(req, _state)
                .await
                .map_err(IntoResponse::into_response)?;
            let str = String::from_utf8(bytes.to_vec())
                .map_err(|e| Error::BadRequest(format!("invalid utf8: {}", e)).into_response())?;

            if use_raw {
                extra.insert("raw_string".to_string(), to_raw_value(&str));
            }

            let wrap_body = str.len() > 0 && str.chars().next().unwrap() != '{';

            if wrap_body {
                let args = serde_json::from_str::<Option<Box<RawValue>>>(&str)
                    .map_err(|e| Error::BadRequest(format!("invalid json: {}", e)).into_response())?
                    .unwrap_or_else(|| to_raw_value(&serde_json::Value::Null));
                let mut hm = HashMap::new();
                hm.insert("body".to_string(), args);
                Ok(PushArgs { extra, args: Json(hm) })
            } else {
                let hm = serde_json::from_str::<Option<HashMap<String, Box<JsonRawValue>>>>(&str)
                    .map_err(|e| Error::BadRequest(format!("invalid json: {}", e)).into_response())?
                    .unwrap_or_else(HashMap::new);
                Ok(PushArgs { extra, args: Json(hm) })
            }
        } else if content_type
            .unwrap()
            .starts_with("application/x-www-form-urlencoded")
        {
            let Form(payload): Form<Option<HashMap<String, Box<RawValue>>>> =
                req.extract().await.map_err(IntoResponse::into_response)?;
            return Ok(PushArgs {
                extra: HashMap::new(),
                args: Json(payload.unwrap_or_else(HashMap::new)),
            });
        } else {
            Err(StatusCode::UNSUPPORTED_MEDIA_TYPE.into_response())
        }
    }
}

lazy_static::lazy_static! {
    static ref INCLUDE_HEADERS: Vec<String> = std::env::var("INCLUDE_HEADERS")
        .ok().map(|x| x
        .split(',')
        .map(|s| s.to_string())
        .collect()).unwrap_or_default();
}

pub fn build_extra(headers: &HeaderMap) -> HashMap<String, Box<RawValue>> {
    let mut args = HashMap::new();
    let whitelist = headers
        .get("include_header")
        .map(|s| {
            s.to_str()
                .unwrap_or_default()
                .split(",")
                .map(|s| s.to_string())
                .collect::<Vec<_>>()
        })
        .unwrap_or_default();

    whitelist
        .iter()
        .chain(INCLUDE_HEADERS.iter())
        .for_each(|h| {
            if let Some(v) = headers.get(h) {
                args.insert(
                    h.to_string().to_lowercase().replace('-', "_"),
                    to_raw_value(&v.to_str().unwrap().to_string()),
                );
            }
        });
    args
}

impl PushArgs<HashMap<String, Box<RawValue>>> {
    pub fn empty() -> Self {
        PushArgs { extra: HashMap::new(), args: Json(HashMap::new()) }
    }
}

pub fn empty_args() -> Box<RawValue> {
    return JsonRawValue::from_string("{}".to_string()).unwrap();
}

impl From<HashMap<String, Box<JsonRawValue>>> for PushArgs<HashMap<String, Box<JsonRawValue>>> {
    fn from(value: HashMap<String, Box<JsonRawValue>>) -> Self {
        PushArgs { extra: HashMap::new(), args: Json(value) }
    }
}

// impl<T> From<PushArgsInner<T>> for PushArgs<T> {
//     fn from(value: PushArgsInner<T>) -> Self {
//         PushArgs::Unwrapped(value)
//     }
// }

// #[instrument(level = "trace", skip_all)]
pub async fn push<'c, T: Serialize + Send + Sync, R: rsmq_async::RsmqConnection + Send + 'c>(
    _db: &Pool<Postgres>,
    mut tx: PushIsolationLevel<'c, R>,
    workspace_id: &str,
    job_payload: JobPayload,
    args: T,
    user: &str,
    email: &str,
    permissioned_as: String,
    scheduled_for_o: Option<chrono::DateTime<chrono::Utc>>,
    schedule_path: Option<String>,
    parent_job: Option<Uuid>,
    root_job: Option<Uuid>,
    job_id: Option<Uuid>,
    is_flow_step: bool,
    mut same_worker: bool,
    pre_run_error: Option<&windmill_common::error::Error>,
    visible_to_owner: bool,
    mut tag: Option<String>,
    custom_timeout: Option<i32>,
    flow_step_id: Option<String>,
) -> Result<(Uuid, QueueTransaction<'c, R>), Error> {
    #[cfg(feature = "enterprise")]
    {
        let premium_workspace = *CLOUD_HOSTED
            && sqlx::query_scalar!("SELECT premium FROM workspace WHERE id = $1", workspace_id)
                .fetch_one(_db)
                .await
                .map_err(|e| {
                    Error::InternalErr(format!("fetching if {workspace_id} is premium: {e}"))
                })?;

        // we track only non flow steps
        let usage = if !matches!(
            job_payload,
            JobPayload::Flow(_) | JobPayload::RawFlow { .. }
        ) {
            sqlx::query_scalar!(
                    "INSERT INTO usage (id, is_workspace, month_, usage) 
                    VALUES ($1, $2, EXTRACT(YEAR FROM current_date) * 12 + EXTRACT(MONTH FROM current_date), 0) 
                    ON CONFLICT (id, is_workspace, month_) DO UPDATE SET usage = usage.usage + 1 
                    RETURNING usage.usage",
                    if premium_workspace { workspace_id } else { email },
                    premium_workspace
                )
                .fetch_one(_db)
                .await
                .map_err(|e| Error::InternalErr(format!("updating usage: {e}")))?
        } else if *CLOUD_HOSTED && !premium_workspace {
            sqlx::query_scalar!(
                "
        SELECT usage.usage + 1 FROM usage 
        WHERE is_workspace = false AND
     month_ = EXTRACT(YEAR FROM current_date) * 12 + EXTRACT(MONTH FROM current_date)
     AND id = $1",
                email
            )
            .fetch_optional(_db)
            .await?
            .flatten()
            .unwrap_or(0)
        } else {
            0
        };

        if *CLOUD_HOSTED && !premium_workspace {
            let is_super_admin =
                sqlx::query_scalar!("SELECT super_admin FROM password WHERE email = $1", email)
                    .fetch_optional(_db)
                    .await?
                    .unwrap_or(false);

            if !is_super_admin {
                if usage > MAX_FREE_EXECS
                    && !matches!(job_payload, JobPayload::Dependencies { .. })
                    && !matches!(job_payload, JobPayload::FlowDependencies { .. })
                    && !matches!(job_payload, JobPayload::AppDependencies { .. })
                {
                    return Err(error::Error::BadRequest(format!(
                    "User {email} has exceeded the free usage limit of {MAX_FREE_EXECS} that applies outside of premium workspaces."
                )));
                }
                let in_queue =
                    sqlx::query_scalar!("SELECT COUNT(id) FROM queue WHERE email = $1", email)
                        .fetch_one(_db)
                        .await?
                        .unwrap_or(0);

                if in_queue > MAX_FREE_EXECS.into() {
                    return Err(error::Error::BadRequest(format!(
                    "User {email} has exceeded the jobs in queue limit of {MAX_FREE_EXECS} that applies outside of premium workspaces."
                )));
                }

                let concurrent_runs = sqlx::query_scalar!(
                    "SELECT COUNT(id) FROM queue WHERE running = true AND email = $1",
                    email
                )
                .fetch_one(_db)
                .await?
                .unwrap_or(0);

                if concurrent_runs > MAX_FREE_CONCURRENT_RUNS.into() {
                    return Err(error::Error::BadRequest(format!(
                    "User {email} has exceeded the concurrent runs limit of {MAX_FREE_CONCURRENT_RUNS} that applies outside of premium workspaces."
                )));
                }
            }
        }
    }

    let (
        script_hash,
        script_path,
        raw_code_tuple,
        job_kind,
        mut raw_flow,
        language,
        concurrent_limit,
        concurrency_time_window_s,
        cache_ttl,
        dedicated_worker,
    ) = match job_payload {
        JobPayload::ScriptHash {
            hash,
            path,
            concurrent_limit,
            concurrency_time_window_s,
            cache_ttl,
            language,
            dedicated_worker,
        } => (
            Some(hash.0),
            Some(path),
            None,
            JobKind::Script,
            None,
            Some(language),
            concurrent_limit,
            concurrency_time_window_s,
            cache_ttl,
            dedicated_worker,
        ),
        JobPayload::ScriptHub { path } => {
            (
                None,
                Some(path),
                None,
                // Some((script.content, script.lockfile)),
                JobKind::Script_Hub,
                None,
                None,
                None,
                None,
                None,
                None,
            )
        }
        JobPayload::Code(RawCode {
            content,
            path,
            language,
            lock,
            concurrent_limit,
            concurrency_time_window_s,
            cache_ttl,
        }) => (
            None,
            path,
            Some((content, lock)),
            JobKind::Preview,
            None,
            Some(language),
            concurrent_limit,
            concurrency_time_window_s,
            cache_ttl,
            None,
        ),
        JobPayload::Dependencies { hash, dependencies, language, path } => (
            Some(hash.0),
            Some(path),
            Some((dependencies, None)),
            JobKind::Dependencies,
            None,
            Some(language),
            None,
            None,
            None,
            None,
        ),
        JobPayload::FlowDependencies { path } => {
            let value_json = fetch_scalar_isolated!(
                sqlx::query_scalar!(
                    "SELECT value FROM flow WHERE path = $1 AND workspace_id = $2",
                    path,
                    workspace_id
                ),
                tx
            )?
            .ok_or_else(|| Error::InternalErr(format!("not found flow at path {:?}", path)))?;
            let value = serde_json::from_value::<FlowValue>(value_json).map_err(|err| {
                Error::InternalErr(format!(
                    "could not convert json to flow for {path}: {err:?}"
                ))
            })?;
            (
                None,
                Some(path),
                None,
                JobKind::FlowDependencies,
                Some(value),
                None,
                None,
                None,
                None,
                None,
            )
        }
        JobPayload::AppDependencies { path, version } => (
            Some(version),
            Some(path),
            None,
            JobKind::AppDependencies,
            None,
            None,
            None,
            None,
            None,
            None,
        ),
        JobPayload::RawFlow { value, path } => (
            None,
            path,
            None,
            JobKind::FlowPreview,
            Some(value.clone()),
            None,
            value.concurrent_limit.clone(),
            value.concurrency_time_window_s,
            value.cache_ttl.map(|x| x as i32),
            None,
        ),
        JobPayload::Flow(flow) => {
            let value_json = fetch_scalar_isolated!(
                sqlx::query_scalar!(
                    "SELECT value FROM flow WHERE path = $1 AND workspace_id = $2",
                    flow,
                    workspace_id
                ),
                tx
            )?
            .ok_or_else(|| Error::InternalErr(format!("not found flow at path {:?}", flow)))?;
            let value = serde_json::from_value::<FlowValue>(value_json).map_err(|err| {
                Error::InternalErr(format!(
                    "could not convert json to flow for {flow}: {err:?}"
                ))
            })?;
            (
                None,
                Some(flow),
                None,
                JobKind::Flow,
                Some(value.clone()),
                None,
                value.concurrent_limit.clone(),
                value.concurrency_time_window_s,
                value.cache_ttl.map(|x| x as i32),
                None,
            )
        }
        JobPayload::Identity => (
            None,
            None,
            None,
            JobKind::Identity,
            None,
            None,
            None,
            None,
            None,
            None,
        ),
        JobPayload::Noop => (
            None,
            None,
            None,
            JobKind::Noop,
            None,
            None,
            None,
            None,
            None,
            None,
        ),
    };

    let is_running = same_worker;
    if let Some(flow) = raw_flow.as_ref() {
        same_worker = same_worker || flow.same_worker;

        for module in flow.modules.iter() {
            if let Some(retry) = &module.retry {
                if retry.max_attempts() > MAX_RETRY_ATTEMPTS {
                    Err(Error::BadRequest(format!(
                        "retry attempts exceeds the maximum of {MAX_RETRY_ATTEMPTS}"
                    )))?
                }

                if matches!(retry.max_interval(), Some(interval) if interval > MAX_RETRY_INTERVAL) {
                    let max = MAX_RETRY_INTERVAL.as_secs();
                    Err(Error::BadRequest(format!(
                        "retry interval exceeds the maximum of {max} seconds"
                    )))?
                }
            }
        }

        // If last module has a sleep or suspend, we insert a virtual identity module
        if flow.modules.len() > 0
            && (flow.modules[flow.modules.len() - 1].sleep.is_some()
                || flow.modules[flow.modules.len() - 1].suspend.is_some())
        {
            let mut modules = flow.modules.clone();
            modules.push(FlowModule {
                id: format!("{}-v", flow.modules[flow.modules.len() - 1].id),
                value: FlowModuleValue::Identity,
                stop_after_if: None,
                summary: Some(
                    "Virtual module needed for suspend/sleep when last module".to_string(),
                ),
                mock: None,
                retry: None,
                sleep: None,
                suspend: None,
                cache_ttl: None,
                timeout: None,
            });
            raw_flow = Some(FlowValue { modules, ..flow.clone() });
        }
    }

    let (raw_code, raw_lock) = raw_code_tuple
        .map(|e| (Some(e.0), e.1))
        .unwrap_or_else(|| (None, None));

    let flow_status = raw_flow.as_ref().map(FlowStatus::new);

    let tag = if dedicated_worker.is_some_and(|x| x) {
        format!(
            "{}:{}",
            workspace_id,
            script_path.clone().expect("dedicated script has a path")
        )
    } else if job_kind == JobKind::Script_Hub {
        "hub".to_string()
    } else {
        if tag == Some("".to_string()) {
            tag = None;
        }
        let default = || {
            if job_kind == JobKind::Flow
                || job_kind == JobKind::FlowPreview
                || job_kind == JobKind::Identity
            {
                "flow".to_string()
            } else if job_kind == JobKind::Dependencies || job_kind == JobKind::FlowDependencies {
                "dependency".to_string()
            } else {
                "deno".to_string()
            }
        };
        tag.map(|x| x.as_str().replace("$workspace", workspace_id).to_string())
            .unwrap_or_else(|| {
                language
                    .as_ref()
                    .map(|x| x.as_str().to_string())
                    .unwrap_or_else(default)
            })
    };

    let mut tx = match tx {
        PushIsolationLevel::Isolated(user_db, authed, rsmq) => {
            (rsmq, user_db.begin(&authed).await?).into()
        }
        PushIsolationLevel::IsolatedRoot(db, rsmq) => (rsmq, db.begin().await?).into(),
        PushIsolationLevel::Transaction(tx) => tx,
    };

    let job_id: Uuid = if let Some(job_id) = job_id {
        let conflicting_id = sqlx::query_scalar!(
            "SELECT 1 FROM queue WHERE id = $1 UNION ALL select 1 FROM completed_job WHERE id = $1",
            job_id
        )
        .fetch_optional(&mut tx)
        .await?;

        if conflicting_id.is_some() {
            return Err(Error::BadRequest(format!(
                "Job with id {job_id} already exists"
            )));
        }

        job_id
    } else {
        Ulid::new().into()
    };

    let uuid = sqlx::query_scalar!(
        "INSERT INTO queue
            (workspace_id, id, running, parent_job, created_by, permissioned_as, scheduled_for, 
                script_hash, script_path, raw_code, raw_lock, args, job_kind, schedule_path, raw_flow, \
         flow_status, is_flow_step, language, started_at, same_worker, pre_run_error, email, visible_to_owner, root_job, tag, concurrent_limit, concurrency_time_window_s, timeout, flow_step_id, cache_ttl)
            VALUES ($1, $2, $3, $4, $5, $6, COALESCE($7, now()), $8, $9, $10, $11, $12, $13, $14, $15, $16, $17, $18, CASE WHEN $3 THEN now() END, $19, $20, $21, $22, $23, $24, $25, $26, $27, $28, $29) \
         RETURNING id",
        workspace_id,
        job_id,
        is_running,
        parent_job,
        user,
        permissioned_as,
        scheduled_for_o,
        script_hash,
        script_path.clone(),
        raw_code,
        raw_lock,
        Json(args) as Json<T>,
        job_kind.clone() as JobKind,
        schedule_path,
        raw_flow.map(|f| serde_json::json!(f)),
        flow_status.map(|f| serde_json::json!(f)),
        is_flow_step,
        language as Option<ScriptLang>,
        same_worker,
        pre_run_error.map(|e| e.to_string()),
        email,
        visible_to_owner,
        root_job,
        tag,
        concurrent_limit,
        concurrency_time_window_s,
        custom_timeout,
        flow_step_id,
        cache_ttl,
    )
    .fetch_one(&mut tx)
    .await
    .map_err(|e| Error::InternalErr(format!("Could not insert into queue {job_id}: {e}")))?;
    // TODO: technically the job isn't queued yet, as the transaction can be rolled back. Should be solved when moving these metrics to the queue abstraction.
    if *METRICS_ENABLED {
        QUEUE_PUSH_COUNT.inc();
    }

    {
        let uuid_string = job_id.to_string();
        let uuid_str = uuid_string.as_str();
        let mut hm = HashMap::from([("uuid", uuid_str), ("permissioned_as", &permissioned_as)]);

        let s: String;
        let operation_name = match job_kind {
            JobKind::Preview => "jobs.run.preview",
            JobKind::Script => {
                s = ScriptHash(script_hash.unwrap()).to_string();
                hm.insert("hash", s.as_str());
                "jobs.run.script"
            }
            JobKind::Flow => "jobs.run.flow",
            JobKind::FlowPreview => "jobs.run.flow_preview",
            JobKind::Script_Hub => "jobs.run.script_hub",
            JobKind::Dependencies => "jobs.run.dependencies",
            JobKind::Identity => "jobs.run.identity",
            JobKind::Noop => "jobs.run.noop",
            JobKind::FlowDependencies => "jobs.run.flow_dependencies",
            JobKind::AppDependencies => "jobs.run.app_dependencies",
        };

        audit_log(
            &mut tx,
            &user,
            operation_name,
            ActionKind::Execute,
            workspace_id,
            script_path.as_ref().map(|x| x.as_str()),
            Some(hm),
        )
        .instrument(tracing::info_span!("job_run", email = &email))
        .await?;
    }
    if let Some(ref mut rsmq) = tx.rsmq {
        rsmq.send_message(job_id.to_bytes_le().to_vec(), scheduled_for_o, tag);
    }

    Ok((uuid, tx))
}

pub fn canceled_job_to_result(job: &QueuedJob) -> serde_json::Value {
    let reason = job
        .canceled_reason
        .as_deref()
        .unwrap_or_else(|| "no reason given");
    let canceler = job.canceled_by.as_deref().unwrap_or_else(|| "unknown");
    serde_json::json!({"message": format!("Job canceled: {reason} by {canceler}"), "name": "Canceled", "reason": reason, "canceler": canceler})
}<|MERGE_RESOLUTION|>--- conflicted
+++ resolved
@@ -461,7 +461,7 @@
     let script_w_id = if is_global { "admins" } else { w_id }; // script workspace id
     let job_id = queued_job.id;
     let (job_payload, tag) = script_path_to_payload(&error_handler_path, db, script_w_id).await?;
-<<<<<<< HEAD
+
     let mut extra = HashMap::new();
     extra.insert("workspace_id".to_string(), to_raw_value(&w_id));
     extra.insert("job_id".to_string(), to_raw_value(&job_id));
@@ -471,17 +471,12 @@
         to_raw_value(&queued_job.raw_flow.is_some()),
     );
     extra.insert("email".to_string(), to_raw_value(&queued_job.email));
-=======
-    let mut args = result.as_object().unwrap().clone();
-    args.insert("workspace_id".to_string(), json!(w_id));
-    args.insert("job_id".to_string(), json!(job_id));
-    args.insert("path".to_string(), json!(queued_job.script_path));
-    args.insert("is_flow".to_string(), json!(queued_job.raw_flow.is_some()));
-    args.insert("email".to_string(), json!(queued_job.email));
 
     if let Some(extra_args) = error_handler_extra_args {
         if let serde_json::Value::Object(args_m) = extra_args {
-            args.extend(args_m);
+            for (k, v) in args_m {
+                extra.insert(k, to_raw_value(&v));
+            }
         } else {
             return Err(error::Error::ExecutionErr(
                 "args of scripts needs to be dict".to_string(),
@@ -489,7 +484,6 @@
         }
     }
 
->>>>>>> b7ce7f0b
     let tx = PushIsolationLevel::IsolatedRoot(db.clone(), rsmq);
 
     let (uuid, tx) = push(
