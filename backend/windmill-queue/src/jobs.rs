--- conflicted
+++ resolved
@@ -2221,7 +2221,6 @@
     Gcp,
 }
 
-<<<<<<< HEAD
 
 impl std::fmt::Display for JobTriggerKind {
     fn fmt(&self, f: &mut std::fmt::Formatter<'_>) -> std::fmt::Result {
@@ -2242,8 +2241,6 @@
     }
 }
 
-=======
->>>>>>> 4fbf36d7
 #[derive(sqlx::FromRow, Debug, Clone, Serialize, Deserialize)]
 pub struct MiniPulledJob {
     pub workspace_id: String,
@@ -4603,7 +4600,6 @@
     // ).execute(&mut *tx).await {
     //     tracing::error!("Could not insert job_perms for job {job_id}: {err:#}");
     // }
-<<<<<<< HEAD
     
     
     let trigger_kind = if schedule_path.is_some() {
@@ -4612,9 +4608,6 @@
         None
     };
     
-=======
-
->>>>>>> 4fbf36d7
     sqlx::query!(
         "WITH inserted_job AS (
             INSERT INTO v2_job (id, workspace_id, raw_code, raw_lock, raw_flow, tag, parent_job,
