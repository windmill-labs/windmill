--- conflicted
+++ resolved
@@ -4345,41 +4345,6 @@
         QUEUE_PUSH_COUNT.inc();
     }
 
-<<<<<<< HEAD
-    if JOB_TOKEN.is_none() {
-        let job_authed = match authed {
-            Some(authed)
-                if authed.email == email
-                    && authed.username == permissioned_as_to_username(&permissioned_as) =>
-            {
-                authed.clone()
-            }
-            _ => {
-                if authed.is_some() {
-                    tracing::warn!("Authed passed to push is not the same as permissioned_as, refetching directly permissions for job {job_id}...")
-                }
-                fetch_authed_from_permissioned_as(
-                    permissioned_as.clone(),
-                    email.to_string(),
-                    workspace_id,
-                    _db,
-                )
-                .await
-                .map_err(|e| {
-                    Error::internal_err(format!(
-                        "Could not get permissions directly for job {job_id}: {e:#}"
-                    ))
-                })?
-            }
-        };
-
-        let folders = job_authed
-            .folders
-            .iter()
-            .filter_map(|x| serde_json::to_value(x).ok())
-            .collect::<Vec<_>>();
-=======
->>>>>>> 58fa4c80
 
 
     {
