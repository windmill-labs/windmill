--- conflicted
+++ resolved
@@ -920,11 +920,7 @@
             /* $9 */ duration,
             /* $10 */ result_columns as Option<&Vec<String>>,
         )
-<<<<<<< HEAD
         .fetch_one(&mut *job_tx)
-=======
-        .fetch_optional(&mut *tx)
->>>>>>> 727314cd
         .await
         .map_err(|e| Error::internal_err(format!("Could not add completed job {job_id}: {e:#}")))?;
 
@@ -1182,7 +1178,6 @@
         .execute(&mut *job_tx)
         .await?;
 
-<<<<<<< HEAD
     let main_db_result = tx.commit().await;
 
     match main_db_result {
@@ -1223,19 +1218,14 @@
             )));
         }
     }
-=======
     if !success || has_stream {
-        sqlx::query!("DELETE FROM job_result_stream_v2 WHERE job_id = $1", job_id)
-            .execute(&mut *tx)
-            .await?;
+        sqlx::query!("DELETE FROM job_result_stream_v2 WHERE job_id = $1", job_id).execute(&mut *tx);
     }
 
     tx.commit().await?;
->>>>>>> 727314cd
 
     tracing::info!(
         %job_id,
-        root_job = ?queued_job.flow_innermost_root_job.map(|x| x.to_string()).unwrap_or_else(|| String::new()),
         path = &queued_job.runnable_path(),
         job_kind = ?queued_job.kind,
         started_at = ?queued_job.started_at.map(|x| x.to_string()).unwrap_or_else(|| String::new()),
@@ -2321,197 +2311,9 @@
         if let Some(pulled_job) =
             crate::jobs_ee::apply_concurrency_limit(db, pull_loop_count, suspended, pulled_job)
                 .await?
-<<<<<<< HEAD
-            };
-        if within_limit {
-            #[cfg(feature = "prometheus")]
-            if METRICS_ENABLED.load(std::sync::atomic::Ordering::Relaxed) {
-                QUEUE_PULL_COUNT.inc();
-            }
-            return Ok(PulledJobResult { job: Some(pulled_job), suspended });
-        }
-
-        let job_script_path = pulled_job.runnable_path.clone().unwrap_or_default();
-
-        let min_started_at = sqlx::query!(
-            r#"
-            SELECT 
-                COALESCE(
-                    (
-                        SELECT MIN(started_at) AS min_started_at
-                        FROM v2_job_queue
-                        INNER JOIN v2_job 
-                            ON v2_job.id = v2_job_queue.id
-                        WHERE v2_job.runnable_path = $1
-                        AND v2_job.kind != 'dependencies'
-                        AND v2_job_queue.running = true
-                        AND v2_job_queue.workspace_id = $2
-                        AND v2_job_queue.canceled_by IS NULL
-                        AND v2_job.concurrent_limit > 0
-                    ), 
-                    $3
-                ) AS min_started_at, 
-                NOW() AS now
-            "#,
-            job_script_path,
-            &pulled_job.workspace_id,
-            max_ended_at
-        )
-        .fetch_one(job_queue_db)
-        .await
-        .map_err(|e| {
-            Error::internal_err(format!(
-                "Error getting min started at for script path {job_script_path}: {e:#}"
-            ))
-        })?;
-
-        let job_uuid: Uuid = pulled_job.id;
-
-        let completed_job_ids = sqlx::query_scalar!(
-            "SELECT job_id FROM concurrency_key WHERE key = $1 AND ended_at IS NOT NULL
-             ORDER BY ended_at DESC LIMIT 10",
-            job_concurrency_key
-        )
-        .fetch_all(db)
-        .await?;
-
-        let avg_script_duration: Option<i64> = if completed_job_ids.is_empty() {
-            None
-        } else {
-            sqlx::query_scalar!(
-                "SELECT CAST(ROUND(AVG(duration_ms), 0) AS BIGINT) AS avg_duration_s FROM v2_job_completed 
-                 WHERE id = ANY($1)",
-                &completed_job_ids
-            )
-            .fetch_optional(job_queue_db)
-            .await?
-            .flatten()
-        };
-        tracing::debug!(
-            "avg script duration computed: {}",
-            avg_script_duration.unwrap_or(0)
-        );
-
-        // optimal scheduling is: 'older_job_in_concurrency_time_window_started_timestamp + script_avg_duration + concurrency_time_window_s'
-        let inc = Duration::try_milliseconds(
-            avg_script_duration.map(|x| i64::from(x + 100)).unwrap_or(0),
-        )
-        .unwrap_or_default()
-        .max(Duration::try_seconds(1).unwrap_or_default())
-            + Duration::try_seconds(i64::from(job_custom_concurrency_time_window_s))
-                .unwrap_or_default();
-
-        let now = min_started_at.now.unwrap();
-        let min_started_at_or_now = min_started_at.min_started_at.unwrap_or(now);
-        let min_started_p_inc =
-            (min_started_at_or_now + inc).max(now + Duration::try_seconds(3).unwrap_or_default());
-
-        let mut estimated_next_schedule_timestamp = min_started_p_inc;
-
-        let job_ids_with_key = sqlx::query_scalar!(
-            "SELECT job_id FROM concurrency_key WHERE key = $1",
-            job_concurrency_key
-        )
-        .fetch_all(db)
-        .await?;
-
-        let all_jobs = if job_ids_with_key.is_empty() {
-            Vec::new()
-        } else {
-            sqlx::query_scalar!(
-                "
-                SELECT 
-                    scheduled_for 
-                FROM 
-                    v2_job_queue 
-                WHERE 
-                    id = ANY($1) AND 
-                    running = false AND 
-                    canceled_by IS NULL AND 
-                    scheduled_for >= $2
-                ",
-                &job_ids_with_key,
-                estimated_next_schedule_timestamp - inc
-            )
-            .fetch_all(job_queue_db)
-            .await?
-        };
-
-        tracing::debug!(
-            "all_jobs: {:?}, estimated_next_schedule_timestamp: {:?}, inc: {:?}",
-            all_jobs,
-            estimated_next_schedule_timestamp,
-            inc
-        );
-        let mut i = 0;
-        loop {
-            let jobs_in_window = all_jobs
-                .iter()
-                .filter(|&scheduled_for| scheduled_for <= &estimated_next_schedule_timestamp)
-                .count() as i32
-                - (job_custom_concurrent_limit * i);
-
-            tracing::debug!("estimated_next_schedule_timestamp: {:?}, jobs_in_window: {jobs_in_window}, inc: {inc}", estimated_next_schedule_timestamp);
-
-            if jobs_in_window < job_custom_concurrent_limit || *DISABLE_CONCURRENCY_LIMIT {
-                break;
-            } else {
-                i += 1;
-                estimated_next_schedule_timestamp = estimated_next_schedule_timestamp + inc;
-            }
-            if i % 50 == 0 {
-                tracing::warn!(
-                    "Window finding for job {} loop count: {}",
-                    job_uuid,
-                    pull_loop_count
-                );
-                tokio::task::yield_now().await;
-            }
-            if i > 1000000000 {
-                tracing::error!("Window finding job loop count exceeded 1000000000, breaking");
-                break;
-            }
-        }
-
-        tracing::info!("Job '{}' from path '{}' with concurrency key '{}' has reached its concurrency limit of {} jobs run in the last {} seconds. This job will be re-queued for next execution at {} (min_started_at: {min_started_at_or_now}, avg script duration: {:?}, number of time windows full: {})", 
-            job_uuid, job_script_path,  job_concurrency_key, job_custom_concurrent_limit, job_custom_concurrency_time_window_s, estimated_next_schedule_timestamp, avg_script_duration, i);
-
-        let job_log_event = format!(
-            "\nRe-scheduled job to {estimated_next_schedule_timestamp} due to concurrency limits with key {job_concurrency_key} and limit {job_custom_concurrent_limit} in the last {job_custom_concurrency_time_window_s} seconds (min_started_at: {min_started_at_or_now}, avg script duration: {:?}, number of time windows full: {})\n",
-            avg_script_duration, i
-        );
-        let _ = append_logs(
-            &job_uuid,
-            &pulled_job.workspace_id,
-            job_log_event,
-            &Connection::from(db.clone()),
-        )
-        .await;
-
-        sqlx::query!(
-            "
-            WITH ping AS (
-                UPDATE v2_job_runtime SET ping = null WHERE id = $2
-            )
-            UPDATE 
-                v2_job_queue 
-            SET
-                running = false,
-                started_at = null,
-                scheduled_for = $1
-            WHERE 
-                id = $2",
-            estimated_next_schedule_timestamp,
-            job_uuid,
-        )
-        .execute(job_queue_db)
-        .await
-        .map_err(|e| Error::internal_err(format!("Could not update and re-queue job {job_uuid}. The job will be marked as running but it is not running: {e:#}")))?;
-=======
         {
             return Ok(pulled_job);
         }
->>>>>>> 727314cd
     }
 }
 
