/*
 * Author: Ruben Fiszel
 * Copyright: Windmill Labs, Inc 2022
 * This file and its contents are licensed under the AGPLv3 License.
 * Please see the included NOTICE for copyright information and
 * LICENSE-AGPL for a copy of the license.
 */

use std::{
    borrow::Borrow,
    collections::{HashMap, HashSet},
    sync::Arc,
    vec,
};

use anyhow::Context;
use async_recursion::async_recursion;
use axum::{
    body::Bytes,
    extract::{FromRequest, FromRequestParts, Query},
    http::{request::Parts, Request, Uri},
    response::{IntoResponse, Response},
};
use chrono::{DateTime, Duration, Utc};
use itertools::Itertools;
#[cfg(feature = "prometheus")]
use prometheus::IntCounter;
use regex::Regex;
use reqwest::{
    header::{HeaderMap, CONTENT_TYPE},
    Client, StatusCode,
};
use rsmq_async::RsmqConnection;
use serde::{Deserialize, Serialize};
use serde_json::{json, value::RawValue};
use sqlx::{types::Json, FromRow, Pool, Postgres, Transaction};
#[cfg(feature = "benchmark")]
use std::time::Instant;
use tokio::{sync::RwLock, time::sleep};
use tracing::{instrument, Instrument};
use ulid::Ulid;
use uuid::Uuid;
use windmill_audit::audit_ee::audit_log;
use windmill_audit::ActionKind;
#[cfg(not(feature = "enterprise"))]
use windmill_common::worker::PriorityTags;
use windmill_common::{
    db::{Authed, UserDB},
    error::{self, to_anyhow, Error},
    flow_status::{
        BranchAllStatus, FlowCleanupModule, FlowStatus, FlowStatusModule, FlowStatusModuleWParent,
        Iterator, JobResult, RestartedFrom, RetryStatus, MAX_RETRY_ATTEMPTS, MAX_RETRY_INTERVAL,
    },
    flows::{
        add_virtual_items_if_necessary, FlowModule, FlowModuleValue, FlowValue, InputTransform,
    },
    jobs::{
        get_payload_tag_from_prefixed_path, CompletedJob, JobKind, JobPayload, QueuedJob, RawCode,
    },
    oauth2::WORKSPACE_SLACK_BOT_TOKEN_PATH,
    schedule::Schedule,
    scripts::{ScriptHash, ScriptLang},
<<<<<<< HEAD
    users::{SUPERADMIN_NOTIFICATION_EMAIL, SUPERADMIN_SECRET_EMAIL, SUPERADMIN_SYNC_EMAIL},
    utils::report_critical_error,
=======
    users::{SUPERADMIN_NOTIFICATION_EMAIL, SUPERADMIN_SECRET_EMAIL},
>>>>>>> 2bb7bd55
    worker::{to_raw_value, DEFAULT_TAGS_PER_WORKSPACE, NO_LOGS, WORKER_CONFIG},
    BASE_URL, DB, METRICS_ENABLED,
};

#[cfg(feature = "cloud")]
use windmill_common::users::SUPERADMIN_SYNC_EMAIL;

#[cfg(feature = "enterprise")]
use windmill_common::worker::CLOUD_HOSTED;

use crate::{
    schedule::{get_schedule_opt, push_scheduled_job},
    QueueTransaction,
};

#[cfg(feature = "prometheus")]
lazy_static::lazy_static! {

    // TODO: these aren't synced, they should be moved into the queue abstraction once/if that happens.
    static ref QUEUE_PUSH_COUNT: prometheus::IntCounter = prometheus::register_int_counter!(
        "queue_push_count",
        "Total number of jobs pushed to the queue."
    )
    .unwrap();

    static ref QUEUE_DELETE_COUNT: prometheus::IntCounter = prometheus::register_int_counter!(
        "queue_delete_count",
        "Total number of jobs deleted from the queue."
    )
    .unwrap();

    static ref QUEUE_PULL_COUNT: prometheus::IntCounter = prometheus::register_int_counter!(
        "queue_pull_count",
        "Total number of jobs pulled from the queue."
    )
    .unwrap();

    pub static ref WORKER_EXECUTION_FAILED: Arc<RwLock<HashMap<String, IntCounter>>> = Arc::new(RwLock::new(HashMap::new()));

}

lazy_static::lazy_static! {
    pub static ref HTTP_CLIENT: Client = reqwest::ClientBuilder::new()
        .user_agent("windmill/beta")
        .build().unwrap();

    pub static ref HTTP_CLIENT_WORKER: Client = reqwest::ClientBuilder::new()
        .user_agent("windmill/beta")
        .build().unwrap();

}

#[cfg(feature = "cloud")]
const MAX_FREE_EXECS: i32 = 1000;
#[cfg(feature = "cloud")]
const MAX_FREE_CONCURRENT_RUNS: i32 = 30;

const ERROR_HANDLER_USERNAME: &str = "error_handler";
const SCHEDULE_ERROR_HANDLER_USERNAME: &str = "schedule_error_handler";
const SCHEDULE_RECOVERY_HANDLER_USERNAME: &str = "schedule_recovery_handler";
const ERROR_HANDLER_USER_GROUP: &str = "g/error_handler";
const ERROR_HANDLER_USER_EMAIL: &str = "error_handler@windmill.dev";
const SCHEDULE_ERROR_HANDLER_USER_EMAIL: &str = "schedule_error_handler@windmill.dev";
const SCHEDULE_RECOVERY_HANDLER_USER_EMAIL: &str = "schedule_recovery_handler@windmill.dev";

#[derive(Clone, Debug)]
pub struct CanceledBy {
    pub username: Option<String>,
    pub reason: Option<String>,
}

#[async_recursion]
pub async fn cancel_job<'c: 'async_recursion>(
    username: &str,
    reason: Option<String>,
    id: Uuid,
    w_id: &str,
    mut tx: Transaction<'c, Postgres>,
    db: &Pool<Postgres>,
    rsmq: Option<rsmq_async::MultiplexedRsmq>,
    force_cancel: bool,
) -> error::Result<(Transaction<'c, Postgres>, Option<Uuid>)> {
    let job_running = get_queued_job_tx(id, &w_id, &mut tx).await?;

    if job_running.is_none() {
        return Ok((tx, None));
    }
    let job_running = job_running.unwrap();

    if ((job_running.running || job_running.root_job.is_some()) || (job_running.is_flow()))
        && !force_cancel
    {
        let id = sqlx::query_scalar!(
            "UPDATE queue SET canceled = true, canceled_by = $1, canceled_reason = $2, scheduled_for = now(), suspend = 0 WHERE id = $3 AND workspace_id = $4 RETURNING id",
            username,
            reason,
            id,
            w_id
        )
        .fetch_optional(&mut *tx)
        .await?;
        if let Some(id) = id {
            tracing::info!("Soft cancelling job {}", id);
        }
    } else {
        let reason: String = reason
            .clone()
            .unwrap_or_else(|| "unexplicited reasons".to_string());
        let e = serde_json::json!({"message": format!("Job canceled: {reason} by {username}"), "name": "Canceled", "reason": reason, "canceler": username});
        append_logs(
            id,
            w_id.to_string(),
            format!("canceled by {username}: (force cancel: {force_cancel})"),
            db,
        )
        .await;
        let add_job = add_completed_job_error(
            &db,
            &job_running,
            job_running.mem_peak.unwrap_or(0),
            Some(CanceledBy { username: Some(username.to_string()), reason: Some(reason) }),
            e,
            rsmq.clone(),
            "server",
            false,
        )
        .await;
        if let Err(e) = add_job {
            tracing::error!("Failed to add canceled job: {}", e);
        }
    }
    if let Some(mut rsmq) = rsmq.clone() {
        rsmq.change_message_visibility(&job_running.tag, &id.to_string(), 0)
            .await
            .map_err(|e| anyhow::anyhow!(e))?;
    }

    let mut jobs = vec![id];
    let mut jobs_to_cancel = vec![];
    while !jobs.is_empty() {
        let p_job = jobs.pop();
        let new_jobs = sqlx::query_scalar!(
            "SELECT id FROM queue WHERE parent_job = $1 AND workspace_id = $2",
            p_job,
            w_id
        )
        .fetch_all(&mut *tx)
        .await?;
        jobs.extend(new_jobs.clone());
        jobs_to_cancel.extend(new_jobs);
    }
    for job in jobs_to_cancel {
        let (ntx, _) = cancel_job(
            username,
            reason.clone(),
            job,
            w_id,
            tx,
            db,
            rsmq.clone(),
            force_cancel,
        )
        .await?;
        tx = ntx;
    }
    Ok((tx, Some(id)))
}

/* TODO retry this? */
#[tracing::instrument(level = "trace", skip_all)]
pub async fn append_logs(
    job_id: uuid::Uuid,
    workspace: impl AsRef<str>,
    logs: impl AsRef<str>,
    db: impl Borrow<Pool<Postgres>>,
) {
    if logs.as_ref().is_empty() {
        return;
    }

    if *NO_LOGS {
        tracing::info!("NO LOGS [{job_id}]: {}", logs.as_ref());
        return;
    }
    if let Err(err) = sqlx::query!(
        "INSERT INTO job_logs (logs, job_id, workspace_id) VALUES ($1, $2, $3) ON CONFLICT (job_id) DO UPDATE SET logs = concat(job_logs.logs, $1::text)",
        logs.as_ref(),
        job_id,
        workspace.as_ref(),
    )
    .execute(db.borrow())
    .await
    {
        tracing::error!(%job_id, %err, "error updating logs for large_log job {job_id}: {err}");
    }
}

pub async fn cancel_persistent_script_jobs<'c>(
    username: &str,
    reason: Option<String>,
    script_path: &str,
    w_id: &str,
    db: &Pool<Postgres>,
    rsmq: Option<rsmq_async::MultiplexedRsmq>,
) -> error::Result<Vec<Uuid>> {
    // There can be only one perpetual script run per 10 seconds window. We execute the cancel twice with 5s interval
    // to avoid the case of a job _about to be restarted_ when the first cancel is run.
    let cancelled_job_ids_first_batch = cancel_persistent_script_jobs_internal(
        username,
        reason.clone(),
        script_path,
        w_id,
        db,
        rsmq.clone(),
    )
    .await?;
    sleep(std::time::Duration::from_secs(5)).await;
    let cancelled_job_ids_second_batch = cancel_persistent_script_jobs_internal(
        username,
        reason.clone(),
        script_path,
        w_id,
        db,
        rsmq.clone(),
    )
    .await?;
    return Ok(cancelled_job_ids_first_batch
        .into_iter()
        .chain(cancelled_job_ids_second_batch)
        .collect_vec());
}

async fn cancel_persistent_script_jobs_internal<'c>(
    username: &str,
    reason: Option<String>,
    script_path: &str,
    w_id: &str,
    db: &Pool<Postgres>,
    rsmq: Option<rsmq_async::MultiplexedRsmq>,
) -> error::Result<Vec<Uuid>> {
    let mut tx = db.begin().await?;

    // we could have retrieved the job IDs in the first query where we retrieve the hashes, but just in case a job was inserted in the queue right in-between the two above query, we re-do the fetch here
    let jobs_to_cancel = sqlx::query_scalar::<_, Uuid>(
        "SELECT id FROM queue WHERE workspace_id = $1 AND script_path = $2 AND canceled = false",
    )
    .bind(w_id)
    .bind(script_path)
    .fetch_all(&mut *tx)
    .await?;

    // Then we cancel all the jobs currently in the queue, one by one
    for queued_job_id in jobs_to_cancel.clone() {
        let (new_tx, _) = cancel_job(
            username,
            reason.clone(),
            queued_job_id,
            w_id,
            tx,
            db,
            rsmq.clone(),
            false,
        )
        .await?;
        tx = new_tx;
    }
    tx.commit().await?;

    return Ok(jobs_to_cancel);
}

#[derive(Serialize, Debug)]
pub struct WrappedError {
    pub error: serde_json::Value,
}

pub trait ValidableJson {
    fn is_valid_json(&self) -> bool;
}

impl ValidableJson for WrappedError {
    fn is_valid_json(&self) -> bool {
        true
    }
}

impl ValidableJson for Box<RawValue> {
    fn is_valid_json(&self) -> bool {
        !self.get().is_empty()
    }
}

impl ValidableJson for serde_json::Value {
    fn is_valid_json(&self) -> bool {
        true
    }
}

impl<T: ValidableJson> ValidableJson for Json<T> {
    fn is_valid_json(&self) -> bool {
        self.0.is_valid_json()
    }
}

pub async fn register_metric<T, F, F2, R>(
    l: &Arc<RwLock<HashMap<String, T>>>,
    s: &str,
    fnew: F2,
    f: F,
) -> Option<R>
where
    F: FnOnce(&T) -> R,
    F2: FnOnce(&str) -> (T, R),
{
    if METRICS_ENABLED.load(std::sync::atomic::Ordering::Relaxed) {
        let lock = l.read().await;

        let counter = lock.get(s);
        if let Some(counter) = counter {
            let r = f(counter);
            drop(lock);
            Some(r)
        } else {
            drop(lock);
            let (metric, r) = fnew(s);
            let mut m = l.write().await;
            (*m).insert(s.to_string(), metric);
            Some(r)
        }
    } else {
        None
    }
}

#[instrument(level = "trace", skip_all)]
pub async fn add_completed_job_error<R: rsmq_async::RsmqConnection + Clone + Send>(
    db: &Pool<Postgres>,
    queued_job: &QueuedJob,
    mem_peak: i32,
    canceled_by: Option<CanceledBy>,
    e: serde_json::Value,
    rsmq: Option<R>,
    _worker_name: &str,
    flow_is_done: bool,
) -> Result<WrappedError, Error> {
    #[cfg(feature = "prometheus")]
    register_metric(
        &WORKER_EXECUTION_FAILED,
        &queued_job.tag,
        |s| {
            let counter = prometheus::register_int_counter!(prometheus::Opts::new(
                "worker_execution_failed",
                "Number of jobs having failed"
            )
            .const_label("name", _worker_name)
            .const_label("tag", s))
            .expect("register prometheus metric");
            counter.inc();
            (counter, ())
        },
        |c| c.inc(),
    )
    .await;

    let result = WrappedError { error: e };
    tracing::error!(
        "job {} did not succeed: {}",
        queued_job.id,
        serde_json::to_string(&result).unwrap_or_else(|_| "".to_string())
    );
    let _ = add_completed_job(
        db,
        &queued_job,
        false,
        false,
        Json(&result),
        mem_peak,
        canceled_by,
        rsmq,
        flow_is_done,
    )
    .await?;
    Ok(result)
}

lazy_static::lazy_static! {
    pub static ref GLOBAL_ERROR_HANDLER_PATH_IN_ADMINS_WORKSPACE: Option<String> = std::env::var("GLOBAL_ERROR_HANDLER_PATH_IN_ADMINS_WORKSPACE").ok();
}

#[instrument(level = "trace", skip_all, name = "add_completed_job")]
pub async fn add_completed_job<
    T: Serialize + Send + Sync + ValidableJson,
    R: rsmq_async::RsmqConnection + Clone + Send,
>(
    db: &Pool<Postgres>,
    queued_job: &QueuedJob,
    success: bool,
    skipped: bool,
    result: Json<&T>,
    mem_peak: i32,
    canceled_by: Option<CanceledBy>,
    rsmq: Option<R>,
    flow_is_done: bool,
) -> Result<Uuid, Error> {
    // tracing::error!("Start");
    // let start = tokio::time::Instant::now();

    if !result.is_valid_json() {
        return Err(Error::InternalErr(
            "Result of job is invalid json (empty)".to_string(),
        ));
    }

    let mut tx: QueueTransaction<'_, R> = (rsmq.clone(), db.begin().await?).into();
    let job_id = queued_job.id;
    // tracing::error!("1 {:?}", start.elapsed());

    tracing::debug!(
        "completed job {} {}",
        queued_job.id,
        serde_json::to_string(&result).unwrap_or_else(|_| "".to_string())
    );

    let mem_peak = mem_peak.max(queued_job.mem_peak.unwrap_or(0));
    let _duration: i64 = sqlx::query_scalar!(
        "INSERT INTO completed_job AS cj
                   ( workspace_id
                   , id
                   , parent_job
                   , created_by
                   , created_at
                   , started_at
                   , duration_ms
                   , success
                   , script_hash
                   , script_path
                   , args
                   , result
                   , raw_code
                   , raw_lock
                   , canceled
                   , canceled_by
                   , canceled_reason
                   , job_kind
                   , schedule_path
                   , permissioned_as
                   , flow_status
                   , raw_flow
                   , is_flow_step
                   , is_skipped
                   , language
                   , email
                   , visible_to_owner
                   , mem_peak
                   , tag
                   , priority
                )
            VALUES ($1, $2, $3, $4, $5, COALESCE($6, now()), (EXTRACT('epoch' FROM (now())) - EXTRACT('epoch' FROM (COALESCE($6, now()))))*1000, $7, $8, $9,\
                    $10, $11, $12, $13, $14, $15, $16, $17, $18, $19, $20, $21, $22, $23, $24, $25, $26, $27, $28, $29)
         ON CONFLICT (id) DO UPDATE SET success = $7, result = $11 RETURNING duration_ms",
        queued_job.workspace_id,
        queued_job.id,
        queued_job.parent_job,
        queued_job.created_by,
        queued_job.created_at,
        queued_job.started_at,
        success,
        queued_job.script_hash.map(|x| x.0),
        queued_job.script_path,
        &queued_job.args as &Option<Json<HashMap<String, Box<RawValue>>>>,
        result as Json<&T>,
        queued_job.raw_code,
        queued_job.raw_lock,
        canceled_by.is_some(),
        canceled_by.clone().map(|cb| cb.username).flatten(),
        canceled_by.clone().map(|cb| cb.reason).flatten(),
        queued_job.job_kind.clone() as JobKind,
        queued_job.schedule_path,
        queued_job.permissioned_as,
        &queued_job.flow_status as &Option<Json<Box<RawValue>>>,
        &queued_job.raw_flow as &Option<Json<Box<RawValue>>>,
        queued_job.is_flow_step,
        skipped,
        queued_job.language.clone() as Option<ScriptLang>,
        queued_job.email,
        queued_job.visible_to_owner,
        if mem_peak > 0 { Some(mem_peak) } else { None },
        queued_job.tag,
        queued_job.priority,
    )
    .fetch_one(&mut tx)
    .await
    .map_err(|e| Error::InternalErr(format!("Could not add completed job {job_id}: {e}")))?;
    // tracing::error!("2 {:?}", start.elapsed());

    if !queued_job.is_flow_step {
        if _duration > 500
            && (queued_job.job_kind == JobKind::Script || queued_job.job_kind == JobKind::Preview)
        {
            if let Err(e) = sqlx::query!(
                "UPDATE completed_job SET flow_status = q.flow_status FROM queue q WHERE completed_job.id = $1 AND q.id = $1 AND q.workspace_id = $2 AND completed_job.workspace_id = $2 AND q.flow_status IS NOT NULL",
                &queued_job.id,
                &queued_job.workspace_id
            )
            .execute(&mut tx)
            .await {
                tracing::error!("Could not update job duration: {}", e);
            }
        }
        if let Some(parent_job) = queued_job.parent_job {
            if let Err(e) = sqlx::query_scalar!(
                "UPDATE queue SET flow_status = jsonb_set(jsonb_set(COALESCE(flow_status, '{}'::jsonb), array[$1],  COALESCE(flow_status->$1, '{}'::jsonb)), array[$1, 'duration_ms'], to_jsonb($2::bigint)) WHERE id = $3 AND workspace_id = $4",
                &queued_job.id.to_string(),
                _duration,
                parent_job,
                &queued_job.workspace_id
            )
            .execute(&mut tx)
            .await {
                tracing::error!("Could not update parent job flow_status: {}", e);
            }
        }
    }
    // tracing::error!("Added completed job {:#?}", queued_job);
    let mut skip_downstream_error_handlers = false;
    tx = delete_job(tx, &queued_job.workspace_id, job_id).await?;
    // tracing::error!("3 {:?}", start.elapsed());

    if queued_job.is_flow_step {
        if let Some(parent_job) = queued_job.parent_job {
            // persist the flow last progress timestamp to avoid zombie flow jobs
            tracing::debug!(
                "Persisting flow last progress timestamp to flow job: {:?}",
                parent_job
            );
            sqlx::query!(
                "UPDATE queue SET last_ping = now() WHERE id = $1 AND workspace_id = $2",
                parent_job,
                &queued_job.workspace_id
            )
            .execute(&mut tx)
            .await?;
            if flow_is_done {
                let r = sqlx::query_scalar!(
                    "UPDATE parallel_monitor_lock SET last_ping = now() WHERE parent_flow_id = $1 and job_id = $2 RETURNING 1",
                    parent_job,
                    &queued_job.id
                ).fetch_optional(&mut tx).await?;
                if r.is_some() {
                    tracing::info!(
                        "parallel flow is done, setting parallel monitor last ping lock for job {}",
                        &queued_job.id
                    );
                }
            }
        }
    } else {
        if queued_job.schedule_path.is_some() && queued_job.script_path.is_some() {
            let schedule_path = queued_job.schedule_path.as_ref().unwrap();
            let script_path = queued_job.script_path.as_ref().unwrap();

            let schedule = get_schedule_opt(
                tx.transaction_mut(),
                &queued_job.workspace_id,
                schedule_path,
            )
            .await?;

            if let Some(schedule) = schedule {
                skip_downstream_error_handlers = schedule.ws_error_handler_muted;

                if !queued_job.is_flow() {
                    // script only
                    if let Err(err) = handle_maybe_scheduled_job(
                        rsmq.clone(),
                        db,
                        queued_job,
                        &schedule,
                        script_path,
                        &queued_job.workspace_id,
                    )
                    .await
                    {
                        match err {
                            Error::QuotaExceeded(_) => return Err(err.into()),
                            // scheduling next job failed and could not disable schedule => make zombie job to retry
                            _ => return Ok(job_id),
                        }
                    };
                }

                match apply_schedule_handlers(
                    rsmq.clone(),
                    db,
                    &schedule,
                    script_path,
                    &queued_job.workspace_id,
                    success,
                    result,
                    job_id,
                    queued_job.started_at.unwrap_or(chrono::Utc::now()),
                    queued_job.priority,
                )
                .await
                {
                    Ok(_) => {}
                    Err(err) => {
                        if !success {
                            tracing::error!("Could not apply schedule error handler: {}", err);
                            let base_url = BASE_URL.read().await;
                            let w_id: &String = &queued_job.workspace_id;
                            if !matches!(err, Error::QuotaExceeded(_)) {
                                report_error_to_workspace_handler_or_critical_side_channel(
                                    rsmq.clone(),
                                    &queued_job,
                                    db,
                                    format!(
                                        "Failed to push schedule error handler job to handle failed job ({base_url}/run/{}?workspace={w_id}): {}",
                                        queued_job.id,
                                        err
                                    ),
                                )
                                .await;
                            }
                        } else {
                            tracing::error!("Could not apply schedule recovery handler: {}", err);
                        }
                    }
                };
            } else {
                tracing::error!(
                    "Schedule {schedule_path} in {} not found. Impossible to schedule again and apply schedule handlers",
                    &queued_job.workspace_id
                );
            }
        }
    }
    if queued_job.concurrent_limit.is_some() {
        let concurrency_key = concurrency_key(db, queued_job).await;
        if let Err(e) = sqlx::query_scalar!(
            "UPDATE concurrency_counter SET job_uuids = job_uuids - $2 WHERE concurrency_id = $1",
            concurrency_key,
            queued_job.id.hyphenated().to_string(),
        )
        .execute(&mut tx)
        .await
        {
            tracing::error!("Could not decrement concurrency counter: {}", e);
        }

        if let Err(e) = sqlx::query_scalar!(
            "INSERT INTO custom_concurrency_key_ended VALUES ($1)",
            concurrency_key,
        )
        .execute(&mut tx)
        .await
        .map_err(|e| {
            Error::InternalErr(format!(
                "Error inserting into custom_concurrency_key_ended for key {concurrency_key}: {e}"
            ))
        }) {
            tracing::error!("Could not insert into custom_concurrency_key_ended: {}", e);
        }
        tracing::debug!("decremented concurrency counter");
    }

    tx.commit().await?;
    tracing::info!(
        %job_id,
        root_job = ?queued_job.root_job.map(|x| x.to_string()).unwrap_or_else(|| String::new()),
        path = &queued_job.script_path(),
        job_kind = ?queued_job.job_kind,
        started_at = ?queued_job.started_at.map(|x| x.to_string()).unwrap_or_else(|| String::new()),
        duration = ?_duration,
        permissioned_as = ?queued_job.permissioned_as,
        email = ?queued_job.email,
        created_by = queued_job.created_by,
        is_flow_step = queued_job.is_flow_step,
        language = ?queued_job.language,
        success,
        "inserted completed job: {} (success: {success})",
        queued_job.id
    );

    #[cfg(feature = "cloud")]
    if *CLOUD_HOSTED && !queued_job.is_flow() && _duration > 1000 {
        let additional_usage = _duration / 1000;
        let w_id = &queued_job.workspace_id;
        let premium_workspace =
            sqlx::query_scalar!("SELECT premium FROM workspace WHERE id = $1", w_id)
                .fetch_one(db)
                .await
                .map_err(|e| Error::InternalErr(format!("fetching if {w_id} is premium: {e}")))?;
        let _ = sqlx::query!(
                "INSERT INTO usage (id, is_workspace, month_, usage) 
                VALUES ($1, TRUE, EXTRACT(YEAR FROM current_date) * 12 + EXTRACT(MONTH FROM current_date), $2) 
                ON CONFLICT (id, is_workspace, month_) DO UPDATE SET usage = usage.usage + $2",
                w_id,
                additional_usage as i32)
                .execute(db)
                .await
                .map_err(|e| Error::InternalErr(format!("updating usage: {e}")));

        if !premium_workspace {
            let _ = sqlx::query!(
                "INSERT INTO usage (id, is_workspace, month_, usage) 
                VALUES ($1, FALSE, EXTRACT(YEAR FROM current_date) * 12 + EXTRACT(MONTH FROM current_date), $2) 
                ON CONFLICT (id, is_workspace, month_) DO UPDATE SET usage = usage.usage + $2",
                queued_job.email,
                additional_usage as i32)
                .execute(db)
                .await
                .map_err(|e| Error::InternalErr(format!("updating usage: {e}")));
        }
    }

<<<<<<< HEAD
    if !success {
        if queued_job.email == ERROR_HANDLER_USER_EMAIL {
            let base_url = BASE_URL.read().await;
            let w_id = &queued_job.workspace_id;
            report_critical_error(format!(
                "Workspace error handler job failed ({base_url}/run/{}?workspace={w_id}){}",
                queued_job.id,
                queued_job
                    .parent_job
                    .map(|id| format!(
                        " trying to handle failed job ({base_url}/run/{id}?workspace={w_id})"
                    ))
                    .unwrap_or("".to_string()),
            ))
            .await;
        } else if queued_job.email == SCHEDULE_ERROR_HANDLER_USER_EMAIL {
            let base_url = BASE_URL.read().await;
            let w_id = &queued_job.workspace_id;
            report_error_to_workspace_handler_or_critical_side_channel(
                rsmq.clone(),
                &queued_job,
                db,
                format!(
                    "Schedule error handler job failed ({base_url}/run/{}?workspace={w_id}){}",
                    queued_job.id,
                    queued_job
                        .parent_job
                        .map(|id| format!(
                            " trying to handle failed job: {base_url}/run/{id}?workspace={w_id}"
                        ))
                        .unwrap_or("".to_string()),
                ),
            )
            .await;
        } else if !skip_downstream_error_handlers
            && matches!(queued_job.job_kind, JobKind::Flow | JobKind::Script)
            && queued_job.parent_job.is_none()
        {
            let result = serde_json::from_str(
                &serde_json::to_string(result.0).unwrap_or_else(|_| "{}".to_string()),
            )
            .unwrap_or_else(|_| json!({}));
            let result = if result.is_object() || result.is_null() {
                result
            } else {
                json!({ "error": result })
            };
            tracing::info!(
                "Sending error of job {} to error handlers (if any)",
                queued_job.id
=======
    #[cfg(feature = "enterprise")]
    if !skip_downstream_error_handlers
        && matches!(queued_job.job_kind, JobKind::Flow | JobKind::Script)
        && queued_job.parent_job.is_none()
        && !success
    {
        tracing::info!(
            "Sending error of job {} to error handlers (if any)",
            queued_job.id
        );
        if let Err(e) = send_error_to_global_handler(rsmq.clone(), &queued_job, db, result).await {
            tracing::error!(
                "Could not run global error handler for job {}: {}",
                &queued_job.id,
                e
>>>>>>> 2bb7bd55
            );
            if let Err(e) =
                send_error_to_global_handler(rsmq.clone(), &queued_job, db, Json(&result)).await
            {
                tracing::error!(
                    "Could not run global error handler for job {}: {}",
                    &queued_job.id,
                    e
                );
            }

<<<<<<< HEAD
            if let Err(err) = send_error_to_workspace_handler(
                rsmq.clone(),
                &queued_job,
                canceled_by.is_some(),
                db,
                Json(&result),
            )
            .await
            {
                match err {
                    Error::QuotaExceeded(_) => {}
                    _ => {
                        let base_url = BASE_URL.read().await;
                        let w_id: &String = &queued_job.workspace_id;
                        report_critical_error(format!(
                            "Could not push workspace error handler for failed job ({base_url}/run/{}?workspace={w_id}): {}",
                            queued_job.id,
                            err
                        ))
                        .await;
                    }
                }
            }
=======
        if let Err(e) = send_error_to_workspace_handler(
            rsmq.clone(),
            &queued_job,
            canceled_by.is_some(),
            db,
            result,
        )
        .await
        {
            tracing::error!(
                "Could not run workspace error handler for job {}: {}",
                &queued_job.id,
                e
            );
>>>>>>> 2bb7bd55
        }
    }

    if !queued_job.is_flow_step && queued_job.job_kind == JobKind::Script && canceled_by.is_none() {
        if let Some(hash) = queued_job.script_hash {
            let p = sqlx::query_scalar!(
                "SELECT restart_unless_cancelled FROM script WHERE hash = $1 AND workspace_id = $2",
                hash.0,
                &queued_job.workspace_id
            )
            .fetch_optional(db)
            .await?
            .flatten()
            .unwrap_or(false);

            if p {
                let tx = PushIsolationLevel::IsolatedRoot(db.clone(), rsmq);

                // perpetual jobs can run one job per 10s max. If the job was faster than 10s, schedule the next one with the appropriate delay
                let now = chrono::Utc::now();
                let scheduled_for = if now
                    .signed_duration_since(queued_job.started_at.unwrap_or(now))
                    .num_seconds()
                    < 10
                {
                    let next_run = queued_job.started_at.unwrap_or(now)
                        + chrono::Duration::try_seconds(10).unwrap();
                    tracing::warn!("Perpetual script {:?} is running too fast, only 1 job per 10s it supported. Scheduling next run for {:?}", queued_job.script_path, next_run);
                    Some(next_run)
                } else {
                    None
                };

                let (_uuid, tx) = push(
                    db,
                    tx,
                    &queued_job.workspace_id,
                    JobPayload::ScriptHash {
                        hash,
                        path: queued_job.script_path().to_string(),
                        concurrent_limit: queued_job.concurrent_limit,
                        concurrency_time_window_s: queued_job.concurrency_time_window_s,
                        cache_ttl: queued_job.cache_ttl,
                        dedicated_worker: None,
                        language: queued_job
                            .language
                            .clone()
                            .unwrap_or_else(|| ScriptLang::Deno),
                        priority: queued_job.priority,
                    },
                    queued_job.args.clone(),
                    &queued_job.created_by,
                    &queued_job.email,
                    queued_job.permissioned_as.clone(),
                    scheduled_for,
                    queued_job.schedule_path.clone(),
                    None,
                    None,
                    None,
                    false,
                    false,
                    None,
                    queued_job.visible_to_owner,
                    Some(queued_job.tag.clone()),
                    queued_job.timeout,
                    None,
                    queued_job.priority,
                )
                .await?;
                if let Err(e) = tx.commit().await {
                    tracing::error!("Could not restart job {}: {}", queued_job.id, e);
                }
            }
        }
    }
    // tracing::error!("4 {:?}", start.elapsed());

    Ok(queued_job.id)
}

pub async fn handle_failed_job<
    'a,
    T: Serialize + Send + Sync,
    R: rsmq_async::RsmqConnection + Clone + Send,
>(
    rsmq: Option<R>,
    job: &QueuedJob,
    db: &Pool<Postgres>,
    result: Json<&'a T>,
    error_handler_path: &str,
    error_handler_extra_args: Option<serde_json::Value>,
    is_global: bool,
) -> Result<(), Error> {
    push_error_handler(
        db,
        rsmq,
        job.id,
        job.schedule_path.clone(),
        job.script_path.clone(),
        job.is_flow(),
        &job.workspace_id,
        error_handler_path,
        result,
        None,
        job.started_at,
        error_handler_extra_args,
        &job.email,
        false,
        is_global,
        None,
    )
    .await?;

    Ok(())
}

pub async fn send_error_to_global_handler<
    'a,
    T: Serialize + Send + Sync,
    R: rsmq_async::RsmqConnection + Clone + Send,
>(
    rsmq: Option<R>,
    queued_job: &QueuedJob,
    db: &Pool<Postgres>,
    result: Json<&T>,
) -> Result<(), Error> {
    if let Some(ref global_error_handler) = *GLOBAL_ERROR_HANDLER_PATH_IN_ADMINS_WORKSPACE {
        let prefixed_global_error_handler_path = if global_error_handler.starts_with("script/")
            || global_error_handler.starts_with("flow/")
        {
            global_error_handler.clone()
        } else {
            format!("script/{}", global_error_handler)
        };
<<<<<<< HEAD
        handle_failed_job(
=======
        let result = sanitize_result(result);
        run_error_handler(
>>>>>>> 2bb7bd55
            rsmq,
            queued_job,
            db,
            Json(&result),
            &prefixed_global_error_handler_path,
            None,
            true,
        )
        .await?
    }

    Ok(())
}

pub async fn report_error_to_workspace_handler_or_critical_side_channel<
    R: rsmq_async::RsmqConnection + Clone + Send,
>(
    rsmq: Option<R>,
    queued_job: &QueuedJob,
    db: &Pool<Postgres>,
    error_message: String,
) -> () {
    let w_id = &queued_job.workspace_id;
    let (error_handler, error_handler_extra_args) = sqlx::query_as::<_, (Option<String>, Option<serde_json::Value>)>(
        "SELECT error_handler, error_handler_extra_args FROM workspace_settings WHERE workspace_id = $1",
    ).bind(&w_id)
    .fetch_optional(db)
    .await
    .ok()
    .flatten()
    .unwrap_or((None, None));

    if let Some(error_handler) = error_handler {
        if let Err(err) = push_error_handler(
            db,
            rsmq,
            queued_job.id,
            queued_job.schedule_path.clone(),
            queued_job.script_path.clone(),
            queued_job.is_flow(),
            w_id,
            &error_handler,
            Json(&json!({
                "error": {
                    "message": error_message
                }
            })),
            None,
            queued_job.started_at,
            error_handler_extra_args,
            &queued_job.email,
            false,
            false,
            None,
        )
        .await
        {
            tracing::error!(
                "Could not push workspace error handler trying to handle critical error ({error_message}) of failed job ({}): {}",
                queued_job.id,
                err
            );
            report_critical_error(error_message).await;
        }
    } else {
        report_critical_error(error_message).await;
    }
}

pub async fn send_error_to_workspace_handler<
    'a,
    'c,
    T: Serialize + Send + Sync,
    R: rsmq_async::RsmqConnection + Clone + Send,
>(
    rsmq: Option<R>,
    queued_job: &QueuedJob,
    is_canceled: bool,
    db: &Pool<Postgres>,
    result: Json<&'a T>,
) -> Result<(), Error> {
    let w_id = &queued_job.workspace_id;
    let (error_handler, error_handler_extra_args, error_handler_muted_on_cancel) = sqlx::query_as::<_, (Option<String>, Option<serde_json::Value>, bool)>(
        "SELECT error_handler, error_handler_extra_args, error_handler_muted_on_cancel FROM workspace_settings WHERE workspace_id = $1",
    ).bind(&w_id)
    .fetch_optional(db)
    .await
    .context("fetching error handler info from workspace_settings")?
    .ok_or_else(|| Error::InternalErr(format!("no workspace settings for id {w_id}")))?;

    if is_canceled && error_handler_muted_on_cancel {
        return Ok(());
    }

    if let Some(error_handler) = error_handler {
        let ws_error_handler_muted: Option<bool> = match queued_job.job_kind {
            JobKind::Script => {
                sqlx::query_scalar!(
                "SELECT ws_error_handler_muted FROM script WHERE workspace_id = $1 AND hash = $2",
                queued_job.workspace_id,
                queued_job.script_hash.unwrap().0,
            )
                .fetch_optional(db)
                .await?
            }
            JobKind::Flow => {
                sqlx::query_scalar!(
                    "SELECT ws_error_handler_muted FROM flow WHERE workspace_id = $1 AND path = $2",
                    queued_job.workspace_id,
                    queued_job.script_path.as_ref().unwrap(),
                )
                .fetch_optional(db)
                .await?
            }
            _ => None,
        };

        let muted = ws_error_handler_muted.unwrap_or(false);
        if !muted {
            let result = sanitize_result(result);
            tracing::info!("workspace error handled for job {}", &queued_job.id);
            handle_failed_job(
                rsmq,
                queued_job,
                db,
                Json(&result),
                &error_handler,
                error_handler_extra_args,
                false,
            )
            .await?
        }
    }

    Ok(())
}

#[instrument(level = "trace", skip_all)]
pub async fn handle_maybe_scheduled_job<'c, R: rsmq_async::RsmqConnection + Clone + Send + 'c>(
    rsmq: Option<R>,
    db: &Pool<Postgres>,
    job: &QueuedJob,
    schedule: &Schedule,
    script_path: &str,
    w_id: &str,
) -> windmill_common::error::Result<()> {
    tracing::info!(
        "Schedule {} scheduling next job for {} in {w_id}",
        schedule.path,
        schedule.script_path
    );

    if schedule.enabled && script_path == schedule.script_path {
        let push_next_job_future = async {
            let mut tx: QueueTransaction<'_, _> = (rsmq.clone(), db.begin().await?).into();
            tx = push_scheduled_job(
                db,
                tx,
                Schedule {
                    workspace_id: w_id.to_owned(),
                    error: None,
                    args: schedule
                        .args
                        .as_ref()
                        .and_then(|e| serde_json::to_value(e).map_or(None, |v| Some(v))),
                    extra_perms: serde_json::to_value(schedule.extra_perms.clone())
                        .expect("hashmap -> json"),
                    ..schedule.clone()
                },
            )
            .await?;
            tx.commit().await?;
            Ok::<(), Error>(())
        };
        match push_next_job_future.await {
            Ok(_) => Ok(()),
            Err(err) => {
                match sqlx::query!(
                    "UPDATE schedule SET enabled = false, error = $1 WHERE workspace_id = $2 AND path = $3",
                    err.to_string(),
                    &schedule.workspace_id,
                    &schedule.path
                )
                .execute(db).await {
                    Ok(_) => {
                        match err {
                            Error::QuotaExceeded(_) => {}
                            _ => {
                                report_error_to_workspace_handler_or_critical_side_channel(rsmq, job, db,
                                    format!("Could not schedule next job for {} with err {}. Schedule disabled", schedule.path, err)
                                ).await;
                            }
                        }
                        Ok(())
                    }
                    Err(disable_err) => match err {
                        Error::QuotaExceeded(_) => Err(err),
                        _ => {
                            report_error_to_workspace_handler_or_critical_side_channel(rsmq, job, db,
                                    format!("Could not schedule next job for {} and could not disable schedule with err {}. Will retry", schedule.path, disable_err)
                                ).await;
                            Err(to_anyhow(disable_err).into())
                        }
                    },
                }
            }
        }
    } else {
        if script_path != schedule.script_path {
            tracing::warn!(
                "Schedule {} in {w_id} has a different script path than the job. Not scheduling again", schedule.path
            );
        } else {
            tracing::info!(
                "Schedule {} in {w_id} is disabled. Not scheduling again.",
                schedule.path
            );
        }
        Ok(())
    }
}

#[derive(Clone, Serialize)]
struct CompletedJobSubset {
    success: bool,
    result: Option<serde_json::Value>,
    started_at: chrono::DateTime<chrono::Utc>,
}
async fn apply_schedule_handlers<
    'a,
    'c,
    T: Serialize + Send + Sync,
    R: rsmq_async::RsmqConnection + Clone + Send + 'c,
>(
    rsmq: Option<R>,
    db: &Pool<Postgres>,
    schedule: &Schedule,
    script_path: &str,
    w_id: &str,
    success: bool,
    result: Json<&'a T>,
    job_id: Uuid,
    started_at: DateTime<Utc>,
    job_priority: Option<i16>,
) -> windmill_common::error::Result<()> {
    if !success {
        #[cfg(feature = "enterprise")]
        if let Some(on_failure_path) = schedule.on_failure.clone() {
            let times = schedule.on_failure_times.unwrap_or(1).max(1);
            let exact = schedule.on_failure_exact.unwrap_or(false);
            if times > 1 || exact {
                let past_jobs = sqlx::query_as!(
                    CompletedJobSubset,
                    "SELECT success, result, started_at FROM completed_job WHERE workspace_id = $1 AND schedule_path = $2 AND script_path = $3 AND id != $4 ORDER BY created_at DESC LIMIT $5",
                    &schedule.workspace_id,
                    &schedule.path,
                    script_path,
                    job_id,
                    if exact { times } else { times - 1 } as i64,
                ).fetch_all(db).await?;

                let match_times = if exact {
                    past_jobs.len() == times as usize
                        && past_jobs[..(times - 1) as usize].iter().all(|j| !j.success)
                        && past_jobs[(times - 1) as usize].success
                } else {
                    past_jobs.len() == ((times - 1) as usize)
                        && past_jobs.iter().all(|j| !j.success)
                };

                if !match_times {
                    return Ok(());
                }
            }

            push_error_handler(
                db,
                rsmq,
                job_id,
                Some(schedule.path.to_string()),
                Some(script_path.to_string()),
                schedule.is_flow,
                w_id,
                &on_failure_path,
                result,
                Some(times),
                Some(started_at),
                schedule.on_failure_extra_args.clone(),
                &schedule.email,
                true,
                false,
                job_priority,
            )
            .await?;
        }
    } else {
        #[cfg(feature = "enterprise")]
        if let Some(on_recovery_path) = schedule.on_recovery.clone() {
            let mut tx: QueueTransaction<'_, R> = (rsmq.clone(), db.begin().await?).into();
            let times = schedule.on_recovery_times.unwrap_or(1).max(1);
            let past_jobs = sqlx::query_as!(
                CompletedJobSubset,
                "SELECT success, result, started_at FROM completed_job WHERE workspace_id = $1 AND schedule_path = $2 AND script_path = $3 AND id != $4 ORDER BY created_at DESC LIMIT $5",
                &schedule.workspace_id,
                &schedule.path,
                script_path,
                job_id,
                times as i64,
            ).fetch_all(db).await?;

            if past_jobs.len() < times as usize {
                return Ok(());
            }

            let n_times_successful = past_jobs[..(times - 1) as usize].iter().all(|j| j.success);

            if !n_times_successful {
                return Ok(());
            }

            let failed_job = past_jobs[past_jobs.len() - 1].clone();

            if !failed_job.success {
                tx = handle_recovered_schedule(
                    db,
                    tx,
                    job_id,
                    &schedule.path,
                    script_path,
                    schedule.is_flow,
                    w_id,
                    &on_recovery_path,
                    failed_job,
                    result,
                    times,
                    started_at,
                    schedule.on_recovery_extra_args.clone(),
                )
                .await?;
            }

            tx.commit().await?;
        }
    }

    Ok(())
}

pub async fn push_error_handler<
    'a,
    'c,
    T: Serialize + Send + Sync,
    R: rsmq_async::RsmqConnection + Clone + Send + 'c,
>(
    db: &Pool<Postgres>,
    rsmq: Option<R>,
    job_id: Uuid,
    schedule_path: Option<String>,
    script_path: Option<String>,
    is_flow: bool,
    w_id: &str,
    on_failure_path: &str,
    result: Json<&'a T>,
    failed_times: Option<i32>,
    started_at: Option<DateTime<Utc>>,
    extra_args: Option<serde_json::Value>,
    email: &str,
    is_schedule_error_handler: bool,
    is_global_error_handler: bool,
    priority: Option<i16>,
) -> windmill_common::error::Result<Uuid> {
    let handler_w_id = if is_global_error_handler {
        "admins"
    } else {
        w_id
    }; // script workspace id
    let (payload, tag) =
        get_payload_tag_from_prefixed_path(on_failure_path, db, handler_w_id).await?;

    let mut extra = HashMap::new();
    if let Some(schedule_path) = schedule_path {
        extra.insert("schedule_path".to_string(), to_raw_value(&schedule_path));
    }
    extra.insert("workspace_id".to_string(), to_raw_value(&handler_w_id));
    extra.insert("job_id".to_string(), to_raw_value(&job_id));
    extra.insert("path".to_string(), to_raw_value(&script_path));
    extra.insert("is_flow".to_string(), to_raw_value(&is_flow));
    extra.insert("started_at".to_string(), to_raw_value(&started_at));
    extra.insert("email".to_string(), to_raw_value(&email));
    if let Some(failed_times) = failed_times {
        extra.insert("failed_times".to_string(), to_raw_value(&failed_times));
    }

    if let Some(args_v) = extra_args {
        if let serde_json::Value::Object(args_m) = args_v {
            for (k, v) in args_m {
                extra.insert(k, to_raw_value(&v));
            }
        } else {
            return Err(error::Error::ExecutionErr(
                "args of scripts needs to be dict".to_string(),
            ));
        }
    }

    // TODO(gbouv): REMOVE THIS after December 1st 2023 and ping users to re-save their error handlers
    if on_failure_path
        .to_string()
        .eq("script/hub/5792/workspace-or-schedule-error-handler-slack")
    {
        // default slack error handler being used -> we need to inject the slack token
        let slack_resource = format!("$res:{WORKSPACE_SLACK_BOT_TOKEN_PATH}");
        extra.insert("slack".to_string(), to_raw_value(&slack_resource));
    }

<<<<<<< HEAD
    let tx = PushIsolationLevel::IsolatedRoot(db.clone(), rsmq);
=======
    let result = sanitize_result(result);

    let tx = PushIsolationLevel::Transaction(tx);
>>>>>>> 2bb7bd55
    let (uuid, tx) = push(
        &db,
        tx,
        w_id,
        payload,
<<<<<<< HEAD
        PushArgs { extra, args: result.to_owned() },
        if is_global_error_handler {
            "global"
        } else if is_schedule_error_handler {
            SCHEDULE_ERROR_HANDLER_USERNAME
        } else {
            ERROR_HANDLER_USERNAME
        },
        if is_global_error_handler {
            SUPERADMIN_SECRET_EMAIL
        } else if is_schedule_error_handler {
            SCHEDULE_ERROR_HANDLER_USER_EMAIL
        } else {
            ERROR_HANDLER_USER_EMAIL
        },
        if is_global_error_handler {
            SUPERADMIN_SECRET_EMAIL.to_string()
        } else {
            ERROR_HANDLER_USER_GROUP.to_string()
        },
=======
        PushArgs { extra, args: Json(&result) },
        ERROR_HANDLER_USERNAME,
        ERROR_HANDLER_USER_EMAIL,
        ERROR_HANDLER_USER_GROUP.to_string(),
>>>>>>> 2bb7bd55
        None,
        None,
        Some(job_id),
        Some(job_id),
        None,
        false,
        false,
        None,
        true,
        tag,
        None,
        None,
        priority,
    )
    .await?;
    tx.commit().await?;
    return Ok(uuid);
}

fn sanitize_result<T: Serialize + Send + Sync>(result: Json<&T>) -> serde_json::Value {
    let result =
        serde_json::from_str(&serde_json::to_string(result.0).unwrap_or_else(|_| "{}".to_string()))
            .unwrap_or_else(|_| json!({}));
    let result = if result.is_object() || result.is_null() {
        result
    } else {
        json!({ "error": result })
    };
    result
}

// #[derive(Serialize)]
// pub struct RecoveryValue<T> {
//     error_started_at: chrono::DateTime<Utc>,
//     schedule_path: String,
//     path: String,
//     is_flow: boolean,
//     extra_args: serde_json::Value
// }
async fn handle_recovered_schedule<
    'a,
    'c,
    T: Serialize + Send + Sync,
    R: rsmq_async::RsmqConnection + Clone + Send + 'c,
>(
    db: &Pool<Postgres>,
    tx: QueueTransaction<'c, R>,
    job_id: Uuid,
    schedule_path: &str,
    script_path: &str,
    is_flow: bool,
    w_id: &str,
    on_recovery_path: &str,
    error_job: CompletedJobSubset,
    successful_job_result: Json<&'a T>,
    successful_times: i32,
    successful_job_started_at: DateTime<Utc>,
    extra_args: Option<serde_json::Value>,
) -> windmill_common::error::Result<QueueTransaction<'c, R>> {
    let (payload, tag) = get_payload_tag_from_prefixed_path(on_recovery_path, db, w_id).await?;

    let mut args = error_job
        .result
        .unwrap_or(json!({}))
        .as_object()
        .unwrap()
        .clone();
    args.insert("error_started_at".to_string(), json!(error_job.started_at));
    args.insert("schedule_path".to_string(), json!(schedule_path));
    args.insert("path".to_string(), json!(script_path));
    args.insert("is_flow".to_string(), json!(is_flow));
    args.insert(
        "success_result".to_string(),
        serde_json::from_str(&serde_json::to_string(&successful_job_result).unwrap())
            .unwrap_or_else(|_| json!("{}")),
    );
    args.insert("success_times".to_string(), json!(successful_times));
    args.insert(
        "success_started_at".to_string(),
        json!(successful_job_started_at),
    );
    if let Some(args_v) = extra_args {
        if let serde_json::Value::Object(args_m) = args_v {
            args.extend(args_m);
        } else {
            return Err(error::Error::ExecutionErr(
                "args of scripts needs to be dict".to_string(),
            ));
        }
    }
    // TODO(gbouv): REMOVE THIS after December 1st 2023 and ping users to re-save their error handlers
    if on_recovery_path
        .to_string()
        .eq("script/hub/2430/slack/schedule-recovery-handler-slack")
    {
        // default slack error handler being used -> we need to inject the slack token
        let slack_resource = format!("$res:{WORKSPACE_SLACK_BOT_TOKEN_PATH}");
        args.insert("slack".to_string(), json!(slack_resource));
    }
    let tx = PushIsolationLevel::Transaction(tx);
    let (uuid, tx) = push(
        &db,
        tx,
        w_id,
        payload,
        args,
        SCHEDULE_RECOVERY_HANDLER_USERNAME,
        SCHEDULE_RECOVERY_HANDLER_USER_EMAIL,
        ERROR_HANDLER_USER_GROUP.to_string(),
        None,
        None,
        Some(job_id),
        Some(job_id),
        None,
        false,
        false,
        None,
        true,
        tag,
        None,
        None,
        None,
    )
    .await?;
    tracing::info!(
        "Pushed on_recovery job {} for {} to queue",
        uuid,
        schedule_path
    );
    return Ok(tx);
}

pub async fn pull<R: rsmq_async::RsmqConnection + Send + Clone>(
    db: &Pool<Postgres>,
    rsmq: Option<R>,
    suspend_first: bool,
) -> windmill_common::error::Result<Option<QueuedJob>> {
    loop {
        let job = pull_single_job_and_mark_as_running_no_concurrency_limit(
            db,
            rsmq.clone(),
            suspend_first,
        )
        .await?;

        if job.is_none() {
            return Ok(None);
        }

        let has_concurent_limit = job.as_ref().unwrap().concurrent_limit.is_some();

        #[cfg(not(feature = "enterprise"))]
        if has_concurent_limit {
            tracing::error!("Concurrent limits are an EE feature only, ignoring constraints")
        }

        #[cfg(not(feature = "enterprise"))]
        let has_concurent_limit = false;

        // concurrency check. If more than X jobs for this path are already running, we re-queue and pull another job from the queue
        let pulled_job = job.unwrap();
        if pulled_job.script_path.is_none() || !has_concurent_limit || pulled_job.canceled {
            #[cfg(feature = "prometheus")]
            if METRICS_ENABLED.load(std::sync::atomic::Ordering::Relaxed) {
                QUEUE_PULL_COUNT.inc();
            }
            return Ok(Option::Some(pulled_job));
        }

        let itx = db.begin().await?;

        let mut tx: QueueTransaction<'_, _> = (rsmq.clone(), itx).into();

        // Else the job is subject to concurrency limits
        let job_script_path = pulled_job.script_path.clone().unwrap();

        let job_concurrency_key = concurrency_key(db, &pulled_job).await;
        tracing::debug!("Concurrency key is '{}'", job_concurrency_key);
        let job_custom_concurrent_limit = pulled_job.concurrent_limit.unwrap();
        // setting concurrency_time_window to 0 will count only the currently running jobs
        let job_custom_concurrency_time_window_s =
            pulled_job.concurrency_time_window_s.unwrap_or(0);
        tracing::debug!(
            "Job concurrency limit is {} per {}s",
            job_custom_concurrent_limit,
            job_custom_concurrency_time_window_s
        );

        sqlx::query_scalar!(
            "SELECT null FROM queue WHERE id = $1 FOR UPDATE",
            pulled_job.id
        )
        .fetch_one(&mut tx)
        .await
        .context("lock job in queue")?;

        let jobs_uuids_init_json_value = serde_json::from_str::<serde_json::Value>(
            format!("{{\"{}\": {{}}}}", pulled_job.id.hyphenated().to_string()).as_str(),
        )
        .expect("Unable to serialize job_uuids column to proper JSON");
        let running_job = sqlx::query_scalar!(
            "INSERT INTO concurrency_counter(concurrency_id, job_uuids) VALUES ($1, $2)
        ON CONFLICT (concurrency_id) 
        DO UPDATE SET job_uuids = jsonb_set(concurrency_counter.job_uuids, array[$3], '{}')
        RETURNING (SELECT COUNT(*) FROM jsonb_object_keys(job_uuids))",
            job_concurrency_key,
            jobs_uuids_init_json_value,
            pulled_job.id.hyphenated().to_string(),
        )
        .fetch_one(&mut tx)
        .await
        .map_err(|e| {
            Error::InternalErr(format!(
                "Error getting concurrency count for script path {job_script_path}: {e}"
            ))
        })?;
        tracing::debug!("running_job: {}", running_job.unwrap_or(0));

        let completed_count = sqlx::query!(
            "SELECT COUNT(*) as count, COALESCE(MAX(ended_at), now() - INTERVAL '1 second' * $2)  as max_ended_at FROM custom_concurrency_key_ended  WHERE key = $1 AND ended_at >=  (now() - INTERVAL '1 second' * $2)",
            job_concurrency_key,
            f64::from(job_custom_concurrency_time_window_s),
        ).fetch_one(&mut tx).await.map_err(|e| {
            Error::InternalErr(format!(
                "Error getting completed count for key {job_concurrency_key}: {e}"
            ))
        })?;

        let min_started_at = sqlx::query!(
            "SELECT COALESCE((SELECT MIN(started_at) as min_started_at
            FROM queue
            WHERE script_path = $1 AND job_kind != 'dependencies'  AND running = true AND workspace_id = $2 AND canceled = false
            GROUP BY script_path), $3) as min_started_at, now() AS now",
            job_script_path,
            &pulled_job.workspace_id,
            completed_count.max_ended_at
        )
        .fetch_one(&mut tx)
        .await
        .map_err(|e| {
            Error::InternalErr(format!(
                "Error getting concurrency count for script path {job_script_path}: {e}"
            ))
        })?;

        let concurrent_jobs_for_this_script =
            completed_count.count.unwrap_or_default() as i32 + running_job.unwrap_or(0) as i32;
        tracing::debug!(
            "Current concurrent jobs for this script: {}",
            concurrent_jobs_for_this_script
        );
        if concurrent_jobs_for_this_script <= job_custom_concurrent_limit {
            #[cfg(feature = "prometheus")]
            if METRICS_ENABLED.load(std::sync::atomic::Ordering::Relaxed) {
                QUEUE_PULL_COUNT.inc();
            }
            tx.commit().await?;
            return Ok(Option::Some(pulled_job));
        }
        let x = sqlx::query_scalar!(
            "UPDATE concurrency_counter SET job_uuids = job_uuids - $2 WHERE concurrency_id = $1 RETURNING (SELECT COUNT(*) FROM jsonb_object_keys(job_uuids))",
            job_concurrency_key,
            pulled_job.id.hyphenated().to_string(),

        )
        .fetch_one(&mut tx)
        .await
        .map_err(|e| {
            Error::InternalErr(format!(
                "Error decreasing concurrency count for script path {job_script_path}: {e}"
            ))
        })?;

        tracing::debug!("running_job after decrease: {}", x.unwrap_or(0));

        let job_uuid: Uuid = pulled_job.id;
        let avg_script_duration: Option<i64> = sqlx::query_scalar!(
            "SELECT CAST(ROUND(AVG(duration_ms) / 1000, 0) AS BIGINT) AS avg_duration_s FROM
                (SELECT duration_ms FROM completed_job WHERE script_path = $1
                ORDER BY started_at
                DESC LIMIT 10) AS t",
            job_script_path
        )
        .fetch_one(&mut tx)
        .await?;

        // optimal scheduling is: 'older_job_in_concurrency_time_window_started_timestamp + script_avg_duration + concurrency_time_window_s'
        let estimated_next_schedule_timestamp = ((min_started_at
            .min_started_at
            .unwrap_or(min_started_at.now.unwrap()))
            + Duration::try_seconds(avg_script_duration.map(i64::from).unwrap_or(0))
                .unwrap_or_default()
                .max(Duration::try_seconds(5).unwrap_or_default())
            + Duration::try_seconds(i64::from(job_custom_concurrency_time_window_s))
                .unwrap_or_default()
                .max(Duration::try_seconds(5).unwrap_or_default()))
        .max(min_started_at.now.unwrap() + Duration::try_seconds(10).unwrap_or_default());

        tracing::info!("Job '{}' from path '{}' with concurrency key '{}' has reached its concurrency limit of {} jobs run in the last {} seconds. This job will be re-queued for next execution at {}", 
            job_uuid, job_script_path,  job_concurrency_key, job_custom_concurrent_limit, job_custom_concurrency_time_window_s, estimated_next_schedule_timestamp);

        let job_log_event = format!(
            "\nRe-scheduled job to {estimated_next_schedule_timestamp} due to concurrency limits with key {job_concurrency_key} and limit {job_custom_concurrent_limit} in the last {job_custom_concurrency_time_window_s} seconds",
        );
        let _ = append_logs(job_uuid, pulled_job.workspace_id, job_log_event, db).await;
        if rsmq.is_some() {
            // if let Some(ref mut rsmq) = tx.rsmq {
            // if using redis, only one message at a time can be poped from the queue. Process only this message and move to the next elligible job
            // In this case, the job might be a job from the same script path, but we can't optimise this further
            // if using posgtres, then we're able to re-queue the entire batch of scheduled job for this script_path, so we do it
            let requeued_job_tag = sqlx::query_scalar::<_, String>(&format!(
                "UPDATE queue
                SET running = false
                , started_at = null
                , scheduled_for = '{estimated_next_schedule_timestamp}'
                WHERE id = '{job_uuid}'
                RETURNING tag"
            ))
            .fetch_one(&mut tx)
            .await
            .map_err(|e| Error::InternalErr(format!("Could not update and re-queue job {job_uuid}. The job will be marked as running but it is not running: {e}")))?;

            if let Some(ref mut rsmq) = tx.rsmq {
                rsmq.send_message(
                    job_uuid.to_bytes_le().to_vec(),
                    Option::Some(estimated_next_schedule_timestamp),
                    requeued_job_tag,
                );
            }
            tx.commit().await?;
        } else {
            // if using posgtres, then we're able to re-queue the entire batch of scheduled job for this script_path, so we do it
            sqlx::query(&format!(
                "UPDATE queue
                SET running = false
                , started_at = null
                , scheduled_for = '{estimated_next_schedule_timestamp}'
                WHERE (id = '{job_uuid}') OR (script_path = '{job_script_path}' AND running = false AND scheduled_for <= now())"
            ))
            .fetch_all(&mut tx)
            .await
            .map_err(|e| Error::InternalErr(format!("Could not update and re-queue job {job_uuid}. The job will be marked as running but it is not running: {e}")))?;
            tx.commit().await?
        }
    }
}

async fn pull_single_job_and_mark_as_running_no_concurrency_limit<
    'c,
    R: rsmq_async::RsmqConnection + Send + Clone,
>(
    db: &Pool<Postgres>,
    rsmq: Option<R>,
    suspend_first: bool,
) -> windmill_common::error::Result<Option<QueuedJob>> {
    let job: Option<QueuedJob> = if let Some(mut rsmq) = rsmq {
        #[cfg(feature = "benchmark")]
        let instant = Instant::now();

        // TODO: REDIS: Race conditions / replace last_ping

        // TODO: shuffle this list to have fairness
        let mut all_tags = WORKER_CONFIG.read().await.worker_tags.clone();

        let mut msg: Option<_> = None;
        let mut tag = None;

        while msg.is_none() && !all_tags.is_empty() {
            let ntag = all_tags.pop().unwrap();
            tag = Some(ntag.clone());
            msg = rsmq
                .receive_message::<Vec<u8>>(&ntag, Some(10))
                .await
                .map_err(|e| anyhow::anyhow!(e))?;
        }

        // #[cfg(feature = "benchmark")]
        // println!("rsmq 1: {:?}", instant.elapsed());

        // println!("3.1: {:?} {rs}", instant.elapsed());
        if let Some(msg) = msg {
            let uuid = Uuid::from_bytes_le(
                msg.message
                    .try_into()
                    .map_err(|_| anyhow::anyhow!("Failed to parsed Redis message"))?,
            );

            let m2r = sqlx::query(
                "UPDATE queue
            SET running = true
            , started_at = coalesce(started_at, now())
            , last_ping = now()
            , suspend_until = null
            WHERE id = $1
            RETURNING  id,  workspace_id,  parent_job,  created_by,  created_at,  started_at,  scheduled_for,
                running,  script_hash,  script_path,  args,   right(logs, 20000000) as logs,  raw_code,  canceled,  canceled_by,  
                canceled_reason,  last_ping,  job_kind,  env_id,  schedule_path,  permissioned_as, 
                flow_status,  raw_flow,  is_flow_step,  language,  suspend,  suspend_until,  
                same_worker,  raw_lock,  pre_run_error,  email,  visible_to_owner,  mem_peak, 
                 root_job,  leaf_jobs,  tag,  concurrent_limit,  concurrency_time_window_s,  
                 timeout,  flow_step_id,  cache_ttl, priority",
            )
            .bind(uuid)
            .fetch_optional(db)
            .await?;
            let m2 = if let Some(row) = m2r {
                Some(QueuedJob::from_row(&row)?)
            } else {
                None
            };

            rsmq.delete_message(&tag.unwrap(), &msg.id)
                .await
                .map_err(|e| anyhow::anyhow!(e))?;

            #[cfg(feature = "benchmark")]
            println!("rsmq 2: {:?}", instant.elapsed());

            m2
        } else {
            None
        }
    } else {
        /* Jobs can be started if they:
         * - haven't been started before,
         *   running = false
         * - are flows with a step that needed resume,
         *   suspend_until is non-null
         *   and suspend = 0 when the resume messages are received
         *   or suspend_until <= now() if it has timed out */
        let config = WORKER_CONFIG.read().await.clone();
        let tags = config.worker_tags.clone();
        #[cfg(not(feature = "enterprise"))]
        let priority_tags_sorted = vec![PriorityTags { priority: 0, tags: tags.clone() }];
        #[cfg(feature = "enterprise")]
        let priority_tags_sorted = config.priority_tags_sorted.clone();
        drop(config);
        let r = if suspend_first {
            sqlx::query("UPDATE queue
            SET running = true
              , started_at = coalesce(started_at, now())
              , last_ping = now()
              , suspend_until = null
            WHERE id = (
                SELECT id
                FROM queue
                WHERE suspend_until IS NOT NULL AND (suspend <= 0 OR suspend_until <= now()) AND tag = ANY($1)
                ORDER BY priority DESC NULLS LAST, created_at
                FOR UPDATE SKIP LOCKED
                LIMIT 1
            )
            RETURNING  id,  workspace_id,  parent_job,  created_by,  created_at,  started_at,  scheduled_for,
            running,  script_hash,  script_path,  args,   null as logs,  raw_code,  canceled,  canceled_by,  
            canceled_reason,  last_ping,  job_kind,  env_id,  schedule_path,  permissioned_as, 
            flow_status,  raw_flow,  is_flow_step,  language,  suspend,  suspend_until,  
            same_worker,  raw_lock,  pre_run_error,  email,  visible_to_owner,  mem_peak, 
             root_job,  leaf_jobs,  tag,  concurrent_limit,  concurrency_time_window_s,  
             timeout,  flow_step_id,  cache_ttl, priority")
                .bind(tags)
                .fetch_optional(db)
                .await?
        } else {
            None
        };
        let r = if let Some(row) = r {
            Some(QueuedJob::from_row(&row)?)
        } else {
            None
        };
        if r.is_none() {
            // #[cfg(feature = "benchmark")]
            // let instant = Instant::now();
            let mut highest_priority_job: Option<QueuedJob> = None;

            for priority_tags in priority_tags_sorted {
                let r = sqlx::query(
                    "UPDATE queue
                    SET running = true
                    , started_at = coalesce(started_at, now())
                    , last_ping = now()
                    , suspend_until = null
                    WHERE id = (
                        SELECT id
                        FROM queue
                        WHERE running = false AND scheduled_for <= now() AND tag = ANY($1)
                        ORDER BY priority DESC NULLS LAST, scheduled_for, created_at
                        FOR UPDATE SKIP LOCKED
                        LIMIT 1
                    )
                    RETURNING  id,  workspace_id,  parent_job,  created_by,  created_at,  started_at,  scheduled_for,
                    running,  script_hash,  script_path,  args,  null as logs,  raw_code,  canceled,  canceled_by,  
                    canceled_reason,  last_ping,  job_kind,  env_id,  schedule_path,  permissioned_as, 
                    flow_status,  raw_flow,  is_flow_step,  language,  suspend,  suspend_until,  
                    same_worker,  raw_lock,  pre_run_error,  email,  visible_to_owner,  mem_peak, 
                     root_job,  leaf_jobs,  tag,  concurrent_limit,  concurrency_time_window_s,  
                     timeout,  flow_step_id,  cache_ttl, priority",
                )
                .bind(priority_tags.tags.clone())
                .fetch_optional(db)
                .await?;

                if let Some(pulled_row) = r {
                    let pulled_job = QueuedJob::from_row(&pulled_row)?;
                    highest_priority_job = Some(pulled_job.clone());
                    tracing::debug!(
                        "Pulling for job {} with tags {:?} with priority {}",
                        pulled_job.id,
                        priority_tags.tags,
                        priority_tags.priority
                    );
                    break;
                }
                // else continue pulling for lower priority tags
            }

            // #[cfg(feature = "benchmark")]
            // println!("pull query: {:?}", instant.elapsed());
            highest_priority_job
        } else {
            r
        }
    };
    Ok(job)
}

async fn concurrency_key(db: &Pool<Postgres>, queued_job: &QueuedJob) -> String {
    let r = if queued_job.is_flow() {
        sqlx::query_scalar!(
            "SELECT value->>'concurrency_key' FROM flow WHERE path = $1 AND workspace_id = $2",
            queued_job.script_path,
            queued_job.workspace_id
        )
        .fetch_one(db)
        .await
    } else {
        sqlx::query_scalar!(
            "SELECT concurrency_key FROM script WHERE hash = $1 AND workspace_id = $2",
            queued_job.script_hash.unwrap_or(ScriptHash(0)).0,
            queued_job.workspace_id
        )
        .fetch_one(db)
        .await
    };
    process_custom_concurrency_key(queued_job, r).await
}

async fn process_custom_concurrency_key(
    queued_job: &QueuedJob,
    concurrency_key: Result<Option<String>, sqlx::Error>,
) -> String {
    match concurrency_key {
        Ok(Some(custom_concurrency_key)) => {
            let workspaced =
                custom_concurrency_key.replace("$workspace", queued_job.workspace_id.as_str());
            if RE_ARG_TAG.is_match(&workspaced) {
                let mut interpolated = workspaced.clone();
                for cap in RE_ARG_TAG.captures_iter(&workspaced) {
                    let arg_name = cap.get(1).unwrap().as_str();
                    let arg_value = match queued_job.args.as_ref() {
                        Some(Json(args_map_json)) => match args_map_json.get(arg_name) {
                            Some(arg_value_raw) => {
                                serde_json::to_string(arg_value_raw).unwrap_or_default()
                            }
                            None => "".to_string(),
                        },
                        None => "".to_string(),
                    };
                    interpolated = interpolated
                        .replace(format!("$args[{}]", arg_name).as_str(), arg_value.as_str());
                }
                interpolated
            } else {
                workspaced
            }
        }
        Ok(None) => queued_job.full_path_with_workspace(),
        _ => {
            tracing::warn!(
                "Unable to retrieve concurrency key for script {:?} | {:?}",
                queued_job.script_path,
                queued_job.script_hash
            );
            queued_job.full_path_with_workspace()
        }
    }
}

#[derive(FromRow)]
pub struct ResultR {
    result: Option<Json<Box<RawValue>>>,
}

#[derive(FromRow)]
pub struct ResultWithId {
    result: Option<Json<Box<RawValue>>>,
    id: Uuid,
}

pub async fn get_result_by_id(
    db: Pool<Postgres>,
    w_id: String,
    flow_id: Uuid,
    node_id: String,
    json_path: Option<String>,
) -> error::Result<Box<RawValue>> {
    match get_result_by_id_from_running_flow(
        &db,
        w_id.as_str(),
        &flow_id,
        node_id.as_str(),
        json_path.clone(),
    )
    .await
    {
        Ok(res) => Ok(res),
        Err(_) => {
            let running_flow_job = sqlx::query_as::<_, QueuedJob>(
                "SELECT * FROM queue WHERE COALESCE((SELECT root_job FROM queue WHERE id = $1), $1) = id AND workspace_id = $2"
            ).bind(flow_id)
            .bind(&w_id)
            .fetch_optional(&db)
            .await?;

            let restarted_from = windmill_common::utils::not_found_if_none(
                running_flow_job
                    .map(|fj| fj.parse_flow_status())
                    .flatten()
                    .map(|status| status.restarted_from)
                    .flatten(),
                "Flow result by id in leaf jobs",
                format!("{}, {}", flow_id, node_id),
            )?;

            get_result_by_id_from_original_flow(
                &db,
                w_id.as_str(),
                &restarted_from.flow_job_id,
                node_id.as_str(),
                json_path.clone(),
            )
            .await
        }
    }
}

#[async_recursion]
pub async fn get_result_by_id_from_running_flow(
    db: &Pool<Postgres>,
    w_id: &str,
    flow_id: &Uuid,
    node_id: &str,
    json_path: Option<String>,
) -> error::Result<Box<RawValue>> {
    let flow_job_result = sqlx::query!(
        "SELECT leaf_jobs->$1::text as leaf_jobs, parent_job FROM queue WHERE COALESCE((SELECT root_job FROM queue WHERE id = $2), $2) = id AND workspace_id = $3",
        node_id,
        flow_id,
        w_id,
    )
    .fetch_optional(db)
    .await?;

    let flow_job_result = windmill_common::utils::not_found_if_none(
        flow_job_result,
        "Flow result by id in leaf jobs",
        format!("{}, {}", flow_id, node_id),
    )?;

    let job_result = flow_job_result
        .leaf_jobs
        .map(|x| serde_json::from_value(x).ok())
        .flatten();

    if job_result.is_none() && flow_job_result.parent_job.is_some() {
        let parent_job = flow_job_result.parent_job.unwrap();
        let root_job = sqlx::query_scalar!("SELECT root_job FROM queue WHERE id = $1", parent_job)
            .fetch_optional(db)
            .await?
            .flatten()
            .unwrap_or(parent_job);
        return get_result_by_id_from_running_flow(db, w_id, &root_job, node_id, json_path).await;
    }

    let result_id = windmill_common::utils::not_found_if_none(
        job_result,
        "Flow result by id",
        format!("{}, {}", flow_id, node_id),
    )?;

    extract_result_from_job_result(db, w_id, result_id, json_path).await
}

#[async_recursion]
async fn get_result_by_id_from_original_flow(
    db: &Pool<Postgres>,
    w_id: &str,
    completed_flow_id: &Uuid,
    node_id: &str,
    json_path: Option<String>,
) -> error::Result<Box<RawValue>> {
    let flow_job = sqlx::query_as::<_, CompletedJob>(
        "SELECT *, null as labels FROM completed_job WHERE id = $1 AND workspace_id = $2",
    )
    .bind(completed_flow_id)
    .bind(w_id)
    .fetch_optional(db)
    .await?;

    let flow_job = windmill_common::utils::not_found_if_none(
        flow_job,
        "Flow result by id in leaf jobs",
        format!("{}", completed_flow_id),
    )?;

    let mut leaf_jobs_for_flow = HashMap::<String, JobResult>::new();
    compute_leaf_jobs_for_completed_flow(
        db,
        w_id,
        flow_job.id,
        Some(flow_job.clone()),
        &mut leaf_jobs_for_flow,
    )
    .await?;

    if !leaf_jobs_for_flow.contains_key(&node_id.to_string()) {
        // if the flow is itself a restart flow, the step job might be from the upstream flow
        let restarted_from = windmill_common::utils::not_found_if_none(
            flow_job
                .parse_flow_status()
                .map(|status| status.restarted_from)
                .flatten(),
            "Flow result by id in leaf jobs",
            format!("{}", completed_flow_id),
        )?;
        return get_result_by_id_from_original_flow(
            db,
            w_id,
            &restarted_from.flow_job_id,
            node_id,
            json_path,
        )
        .await;
    }

    // if the job is in the leaf_jobs map, then fetch its result and return
    let leaf_job_uuid = leaf_jobs_for_flow.get(&node_id.to_string()).unwrap();
    extract_result_from_job_result(db, w_id, leaf_job_uuid.to_owned(), json_path).await
}

#[async_recursion]
async fn compute_leaf_jobs_for_completed_flow(
    db: &Pool<Postgres>,
    w_id: &str,
    completed_flow_id: Uuid,
    completed_flow_row: Option<CompletedJob>, // if provided, will be used, otherwise completed_flow_id must be set and the job definition will be pulled from DB
    recursive_result: &mut HashMap<String, JobResult>,
) -> error::Result<()> {
    let flow_status = match completed_flow_row {
        Some(job) => job.parse_flow_status(),
        None => {
            let job_status_raw = sqlx::query_scalar!(
                "SELECT flow_status FROM completed_job WHERE id = $1 AND workspace_id = $2",
                completed_flow_id,
                w_id,
            )
            .fetch_one(db)
            .await?;
            job_status_raw
                .map(|raw| serde_json::from_value::<FlowStatus>(raw).ok())
                .flatten()
        }
    };

    let flow_job_status_modules = windmill_common::utils::not_found_if_none(
        flow_status.map(|fs| fs.modules),
        "Flow result by id in leaf jobs",
        format!("{}", completed_flow_id),
    )?;

    let children_jobs = sqlx::query_as::<_, (Uuid, JobKind)>(
        "SELECT id, job_kind FROM completed_job WHERE parent_job = $1 AND workspace_id = $2",
    )
    .bind(completed_flow_id)
    .bind(w_id)
    .fetch_all(db)
    .await?;

    for child_job in children_jobs {
        let child_job_id = child_job.0;
        let child_job_kind = child_job.1;
        match child_job_kind {
            JobKind::Script | JobKind::Preview | JobKind::Script_Hub => {
                // if is potentially a leaf job. Get its step_id from the initial flow definition and add it to the result map
                for module in &flow_job_status_modules {
                    if module.job().map(|id| id == child_job_id).unwrap_or(false) {
                        recursive_result.insert(module.id(), JobResult::SingleJob(child_job_id));
                    }
                }
            }
            JobKind::Flow | JobKind::FlowPreview | JobKind::SingleScriptFlow => {
                // Extract the leaf job for this flow and add them to the result map
                for module in &flow_job_status_modules {
                    // we add the module as an element of ListJob for this step ID and recursiively extract leaf job of the sub-flow
                    match module {
                        FlowStatusModule::Success { flow_jobs: Some(jobs), .. } => {
                            let jobs_set: HashSet<Uuid> = HashSet::from_iter(jobs.iter().cloned());
                            if jobs_set.contains(&child_job_id) {
                                let new_list_job = match recursive_result.get(&module.id()) {
                                    Some(JobResult::ListJob(jobs_list)) => {
                                        let mut jobs_list_c = jobs_list.clone();
                                        jobs_list_c.push(child_job_id);
                                        jobs_list_c
                                    }
                                    _ => vec![child_job_id],
                                };
                                recursive_result
                                    .insert(module.id(), JobResult::ListJob(new_list_job));
                            }
                        }
                        _ => {}
                    }
                }
                compute_leaf_jobs_for_completed_flow(
                    db,
                    w_id,
                    child_job_id,
                    None,
                    recursive_result,
                )
                .await?;
            }
            _ => {} // do nothing
        }
    }
    Ok(())
}

async fn extract_result_from_job_result(
    db: &Pool<Postgres>,
    w_id: &str,
    job_result: JobResult,
    json_path: Option<String>,
) -> error::Result<Box<RawValue>> {
    match job_result {
        JobResult::ListJob(job_ids) => {
            let rows = sqlx::query(
                "SELECT id, result FROM completed_job WHERE id = ANY($1) AND workspace_id = $2",
            )
            .bind(job_ids.as_slice())
            .bind(w_id)
            .fetch_all(db)
            .await?
            .into_iter()
            .filter_map(|x| {
                ResultWithId::from_row(&x)
                    .ok()
                    .and_then(|x| x.result.map(|y| (x.id, y)))
            })
            .collect::<HashMap<Uuid, Json<Box<RawValue>>>>();
            let result = job_ids
                .into_iter()
                .map(|id| {
                    rows.get(&id)
                        .map(|x| x.0.clone())
                        .unwrap_or_else(|| to_raw_value(&serde_json::Value::Null))
                })
                .collect::<Vec<_>>();
            Ok(to_raw_value(&result))
        }
        JobResult::SingleJob(x) => Ok(sqlx::query(
            "SELECT result #> $3 as result FROM completed_job WHERE id = $1 AND workspace_id = $2",
        )
        .bind(x)
        .bind(w_id)
        .bind(
            json_path
                .map(|x| x.split(".").map(|x| x.to_string()).collect::<Vec<_>>())
                .unwrap_or_default(),
        )
        .fetch_optional(db)
        .await?
        .map(|r| {
            ResultR::from_row(&r)
                .ok()
                .and_then(|x| x.result.map(|x| x.0))
        })
        .flatten()
        .unwrap_or_else(|| to_raw_value(&serde_json::Value::Null))),
    }
}

#[instrument(level = "trace", skip_all)]
pub async fn delete_job<'c, R: rsmq_async::RsmqConnection + Clone + Send>(
    mut tx: QueueTransaction<'c, R>,
    w_id: &str,
    job_id: Uuid,
) -> windmill_common::error::Result<QueueTransaction<'c, R>> {
    #[cfg(feature = "prometheus")]
    if METRICS_ENABLED.load(std::sync::atomic::Ordering::Relaxed) {
        QUEUE_DELETE_COUNT.inc();
    }
    let job_removed = sqlx::query_scalar!(
        "DELETE FROM queue WHERE workspace_id = $1 AND id = $2 RETURNING 1",
        w_id,
        job_id
    )
    .fetch_optional(&mut tx)
    .await;

    if let Err(job_removed) = job_removed {
        tracing::error!(
            "Job {job_id} could not be deleted: {job_removed}. This is not necessarily an error, as the job might have been deleted by another process such as in the case of cancelling"
        );
    } else {
        let job_removed = job_removed.unwrap().flatten().unwrap_or(0);
        if job_removed != 1 {
            tracing::error!("Job {job_id} could not be deleted, returned not 1: {job_removed}. This is not necessarily an error, as the job might have been deleted by another process such as in the case of cancelling");
        }
    }

    tracing::debug!("Job {job_id} deleted");
    Ok(tx)
}

pub async fn job_is_complete(db: &DB, id: Uuid, w_id: &str) -> error::Result<bool> {
    Ok(sqlx::query_scalar!(
        "SELECT EXISTS(SELECT 1 FROM completed_job WHERE id = $1 AND workspace_id = $2)",
        id,
        w_id
    )
    .fetch_one(db)
    .await?
    .unwrap_or(false))
}

pub async fn get_queued_job_tx<'c>(
    id: Uuid,
    w_id: &str,
    tx: &mut Transaction<'c, Postgres>,
) -> error::Result<Option<QueuedJob>> {
    let r = sqlx::query(
        "SELECT *
            FROM queue WHERE id = $1 AND workspace_id = $2",
    )
    .bind(id)
    .bind(w_id)
    .fetch_optional(&mut **tx)
    .await?;
    if let Some(row) = r {
        Ok(Some(QueuedJob::from_row(&row)?.to_owned()))
    } else {
        Ok(None)
    }
}

pub async fn get_queued_job(id: &Uuid, w_id: &str, db: &DB) -> error::Result<Option<QueuedJob>> {
    let r = sqlx::query(
        "SELECT *
            FROM queue WHERE id = $1 AND workspace_id = $2",
    )
    .bind(id)
    .bind(w_id)
    .fetch_optional(db)
    .await?;
    if let Some(row) = r {
        Ok(Some(QueuedJob::from_row(&row)?.to_owned()))
    } else {
        Ok(None)
    }
}

pub enum PushIsolationLevel<'c, R: rsmq_async::RsmqConnection + Send + 'c> {
    IsolatedRoot(DB, Option<R>),
    Isolated(UserDB, Authed, Option<R>),
    Transaction(QueueTransaction<'c, R>),
}

#[macro_export]
macro_rules! fetch_scalar_isolated {
    ( $query:expr, $tx:expr) => {
        match $tx {
            PushIsolationLevel::IsolatedRoot(db, rmsq) => {
                let r = $query.fetch_optional(&db).await;
                $tx = PushIsolationLevel::IsolatedRoot(db, rmsq);
                r
            }
            PushIsolationLevel::Isolated(db, user, rsmq) => {
                let mut ntx = db.clone().begin(&user).await?;
                let r = $query.fetch_optional(&mut *ntx).await;
                $tx = PushIsolationLevel::Isolated(db, user, rsmq);
                r
            }
            PushIsolationLevel::Transaction(mut tx) => {
                let r = $query.fetch_optional(&mut tx).await;
                $tx = PushIsolationLevel::Transaction(tx);
                r
            }
        }
    };
}

use sqlx::types::JsonRawValue;

#[derive(Serialize, Debug)]
pub struct PushArgs<T> {
    #[serde(flatten)]
    pub extra: HashMap<String, Box<RawValue>>,
    #[serde(flatten)]
    pub args: Json<T>,
}

#[derive(Deserialize)]
pub struct DecodeQuery {
    pub include_query: Option<String>,
}

#[derive(Deserialize)]
pub struct IncludeQuery {
    pub include_query: Option<String>,
}

pub struct DecodeQueries(pub HashMap<String, Box<RawValue>>);

#[axum::async_trait]
impl<S> FromRequestParts<S> for DecodeQueries
where
    S: Send + Sync,
{
    type Rejection = Response;

    async fn from_request_parts(parts: &mut Parts, _state: &S) -> Result<Self, Self::Rejection> {
        Ok(DecodeQueries::from_uri(&parts.uri).unwrap_or_else(|| DecodeQueries(HashMap::new())))
    }
}

impl DecodeQueries {
    fn from_uri(uri: &Uri) -> Option<Self> {
        let query = uri.query();
        if query.is_none() {
            return None;
        }
        let query = query.unwrap();
        let include_query = serde_urlencoded::from_str::<IncludeQuery>(query)
            .map(|x| x.include_query)
            .ok()
            .flatten()
            .unwrap_or_default();
        let parse_query_args = include_query
            .split(",")
            .map(|s| s.to_string())
            .collect::<Vec<_>>();
        let mut args = HashMap::new();
        if !parse_query_args.is_empty() {
            let queries =
                serde_urlencoded::from_str::<HashMap<String, String>>(query).unwrap_or_default();
            parse_query_args.iter().for_each(|h| {
                if let Some(v) = queries.get(h) {
                    args.insert(h.to_string(), to_raw_value(v));
                }
            });
        }
        Some(DecodeQueries(args))
    }
}

impl<T> PushArgs<T> {
    pub fn insert<K: Into<String>, V: Into<Box<RawValue>>>(&mut self, k: K, v: V) {
        self.extra.insert(k.into(), v.into());
    }
}

#[derive(Deserialize)]
pub struct RequestQuery {
    pub raw: Option<bool>,
    pub include_header: Option<String>,
}

#[axum::async_trait]
impl<S> FromRequest<S, axum::body::Body> for PushArgs<HashMap<String, Box<RawValue>>>
where
    S: Send + Sync,
{
    type Rejection = Response;

    async fn from_request(
        req: Request<axum::body::Body>,
        _state: &S,
    ) -> Result<Self, Self::Rejection> {
        let (content_type, mut extra, use_raw) = {
            let headers_map = req.headers();
            let content_type_header = headers_map.get(CONTENT_TYPE);
            let content_type = content_type_header.and_then(|value| value.to_str().ok());
            let uri = req.uri();
            let query = Query::<RequestQuery>::try_from_uri(uri).unwrap().0;
            let mut extra = build_extra(&headers_map, query.include_header);
            let query_decode = DecodeQueries::from_uri(uri);
            if let Some(DecodeQueries(queries)) = query_decode {
                extra.extend(queries);
            }
            let raw = query.raw.as_ref().is_some_and(|x| *x);
            (content_type, extra, raw)
        };

        if content_type.is_none() || content_type.unwrap().starts_with("application/json") {
            let bytes = Bytes::from_request(req, _state)
                .await
                .map_err(IntoResponse::into_response)?;
            let str = String::from_utf8(bytes.to_vec())
                .map_err(|e| Error::BadRequest(format!("invalid utf8: {}", e)).into_response())?;

            if use_raw {
                extra.insert("raw_string".to_string(), to_raw_value(&str));
            }

            let wrap_body = str.len() > 0 && str.chars().next().unwrap() != '{';

            if wrap_body {
                let args = serde_json::from_str::<Option<Box<RawValue>>>(&str)
                    .map_err(|e| Error::BadRequest(format!("invalid json: {}", e)).into_response())?
                    .unwrap_or_else(|| to_raw_value(&serde_json::Value::Null));
                let mut hm = HashMap::new();
                hm.insert("body".to_string(), args);
                Ok(PushArgs { extra, args: Json(hm) })
            } else {
                let hm = serde_json::from_str::<Option<HashMap<String, Box<JsonRawValue>>>>(&str)
                    .map_err(|e| Error::BadRequest(format!("invalid json: {}", e)).into_response())?
                    .unwrap_or_else(HashMap::new);
                Ok(PushArgs { extra, args: Json(hm) })
            }
        } else if content_type
            .unwrap()
            .starts_with("application/x-www-form-urlencoded")
        {
            let bytes = Bytes::from_request(req, _state)
                .await
                .map_err(IntoResponse::into_response)?;

            if use_raw {
                let raw_string = String::from_utf8(bytes.to_vec()).map_err(|e| {
                    Error::BadRequest(format!("invalid utf8: {}", e)).into_response()
                })?;
                extra.insert("raw_string".to_string(), to_raw_value(&raw_string));
            }

            let payload: HashMap<String, Option<String>> = serde_urlencoded::from_bytes(&bytes)
                .map_err(|e| {
                    Error::BadRequest(format!("invalid urlencoded data: {}", e)).into_response()
                })?;
            let payload = payload
                .into_iter()
                .map(|(k, v)| (k, to_raw_value(&v)))
                .collect::<HashMap<_, _>>();

            return Ok(PushArgs { extra, args: Json(payload) });
        } else {
            Err(StatusCode::UNSUPPORTED_MEDIA_TYPE.into_response())
        }
    }
}

lazy_static::lazy_static! {
    static ref INCLUDE_HEADERS: Vec<String> = std::env::var("INCLUDE_HEADERS")
        .ok().map(|x| x
        .split(',')
        .map(|s| s.to_string())
        .collect()).unwrap_or_default();
}

pub fn build_extra(
    headers: &HeaderMap,
    include_header: Option<String>,
) -> HashMap<String, Box<RawValue>> {
    let mut args = HashMap::new();
    let whitelist = include_header
        .map(|s| s.split(",").map(|s| s.to_string()).collect::<Vec<_>>())
        .unwrap_or_default();

    whitelist
        .iter()
        .chain(INCLUDE_HEADERS.iter())
        .for_each(|h| {
            if let Some(v) = headers.get(h) {
                args.insert(
                    h.to_string().to_lowercase().replace('-', "_"),
                    to_raw_value(&v.to_str().unwrap().to_string()),
                );
            }
        });
    args
}

impl PushArgs<HashMap<String, Box<RawValue>>> {
    pub fn empty() -> Self {
        PushArgs { extra: HashMap::new(), args: Json(HashMap::new()) }
    }
}

pub fn empty_result() -> Box<RawValue> {
    return JsonRawValue::from_string("{}".to_string()).unwrap();
}

impl From<HashMap<String, Box<JsonRawValue>>> for PushArgs<HashMap<String, Box<JsonRawValue>>> {
    fn from(value: HashMap<String, Box<JsonRawValue>>) -> Self {
        PushArgs { extra: HashMap::new(), args: Json(value) }
    }
}

// impl<T> From<PushArgsInner<T>> for PushArgs<T> {
//     fn from(value: PushArgsInner<T>) -> Self {
//         PushArgs::Unwrapped(value)
//     }
// }

lazy_static::lazy_static! {
    pub static ref RE_ARG_TAG: Regex = Regex::new(r#"\$args\[(\w+)\]"#).unwrap();
}

// #[instrument(level = "trace", skip_all)]
pub async fn push<'c, T: Serialize + Send + Sync, R: rsmq_async::RsmqConnection + Send + 'c>(
    _db: &Pool<Postgres>,
    mut tx: PushIsolationLevel<'c, R>,
    workspace_id: &str,
    job_payload: JobPayload,
    args: T,
    user: &str,
    mut email: &str,
    mut permissioned_as: String,
    scheduled_for_o: Option<chrono::DateTime<chrono::Utc>>,
    schedule_path: Option<String>,
    parent_job: Option<Uuid>,
    root_job: Option<Uuid>,
    job_id: Option<Uuid>,
    is_flow_step: bool,
    mut same_worker: bool,
    pre_run_error: Option<&windmill_common::error::Error>,
    visible_to_owner: bool,
    mut tag: Option<String>,
    custom_timeout: Option<i32>,
    flow_step_id: Option<String>,
    _priority_override: Option<i16>,
) -> Result<(Uuid, QueueTransaction<'c, R>), Error> {
    #[cfg(feature = "cloud")]
    if *CLOUD_HOSTED {
        let premium_workspace =
            sqlx::query_scalar!("SELECT premium FROM workspace WHERE id = $1", workspace_id)
                .fetch_one(_db)
                .await
                .map_err(|e| {
                    Error::InternalErr(format!(
                        "fetching if {workspace_id} is premium and overquota: {e}"
                    ))
                })?;

        // we track only non flow steps
        let (workspace_usage, user_usage) = if !matches!(
            job_payload,
            JobPayload::Flow { .. } | JobPayload::RawFlow { .. }
        ) {
            let workspace_usage = sqlx::query_scalar!(
                    "INSERT INTO usage (id, is_workspace, month_, usage)
                    VALUES ($1, TRUE, EXTRACT(YEAR FROM current_date) * 12 + EXTRACT(MONTH FROM current_date), 1)
                    ON CONFLICT (id, is_workspace, month_) DO UPDATE SET usage = usage.usage + 1 
                    RETURNING usage.usage",
                    workspace_id
                )
                .fetch_one(_db)
                .await
                .map_err(|e| Error::InternalErr(format!("updating usage: {e}")))?;

            let user_usage = if !premium_workspace {
                Some(sqlx::query_scalar!(
                    "INSERT INTO usage (id, is_workspace, month_, usage)
                    VALUES ($1, FALSE, EXTRACT(YEAR FROM current_date) * 12 + EXTRACT(MONTH FROM current_date), 1)
                    ON CONFLICT (id, is_workspace, month_) DO UPDATE SET usage = usage.usage + 1 
                    RETURNING usage.usage",
                    email
                )
                .fetch_one(_db)
                .await
                .map_err(|e| Error::InternalErr(format!("updating usage: {e}")))?)
            } else {
                None
            };
            (Some(workspace_usage), user_usage)
        } else {
            (None, None)
        };

        if !premium_workspace {
            let is_super_admin =
                sqlx::query_scalar!("SELECT super_admin FROM password WHERE email = $1", email)
                    .fetch_optional(_db)
                    .await?
                    .unwrap_or(false);

            if !is_super_admin {
                if email != ERROR_HANDLER_USER_EMAIL
                    && email != SCHEDULE_ERROR_HANDLER_USER_EMAIL
                    && email != SCHEDULE_RECOVERY_HANDLER_USER_EMAIL
                    && email != "worker@windmill.dev"
                    && email != SUPERADMIN_SECRET_EMAIL
                    && email != SUPERADMIN_SYNC_EMAIL
                    && email != SUPERADMIN_NOTIFICATION_EMAIL
                {
                    let user_usage = if let Some(user_usage) = user_usage {
                        user_usage
                    } else {
                        sqlx::query_scalar!(
                            "SELECT usage.usage + 1 FROM usage 
                            WHERE is_workspace IS FALSE AND
                            month_ = EXTRACT(YEAR FROM current_date) * 12 + EXTRACT(MONTH FROM current_date)
                            AND id = $1",
                            email
                        )
                        .fetch_optional(_db)
                        .await?
                        .flatten()
                        .unwrap_or(1)
                    };

                    if user_usage > MAX_FREE_EXECS
                        && !matches!(job_payload, JobPayload::Dependencies { .. })
                        && !matches!(job_payload, JobPayload::FlowDependencies { .. })
                        && !matches!(job_payload, JobPayload::AppDependencies { .. })
                    {
                        return Err(error::Error::QuotaExceeded(format!(
                            "User {email} has exceeded the free usage limit of {MAX_FREE_EXECS} that applies outside of premium workspaces."
                        )));
                    }

                    let in_queue =
                        sqlx::query_scalar!("SELECT COUNT(id) FROM queue WHERE email = $1", email)
                            .fetch_one(_db)
                            .await?
                            .unwrap_or(0);

                    if in_queue > MAX_FREE_EXECS.into() {
                        return Err(error::Error::QuotaExceeded(format!(
                            "User {email} has exceeded the jobs in queue limit of {MAX_FREE_EXECS} that applies outside of premium workspaces."
                        )));
                    }

                    let concurrent_runs = sqlx::query_scalar!(
                        "SELECT COUNT(id) FROM queue WHERE running = true AND email = $1",
                        email
                    )
                    .fetch_one(_db)
                    .await?
                    .unwrap_or(0);

                    if concurrent_runs > MAX_FREE_CONCURRENT_RUNS.into() {
                        return Err(error::Error::QuotaExceeded(format!(
                            "User {email} has exceeded the concurrent runs limit of {MAX_FREE_CONCURRENT_RUNS} that applies outside of premium workspaces."
                        )));
                    }
                }

                if workspace_id != "demo" {
                    let workspace_usage = if let Some(workspace_usage) = workspace_usage {
                        workspace_usage
                    } else {
                        sqlx::query_scalar!(
                        "SELECT usage.usage + 1 FROM usage 
                        WHERE is_workspace IS TRUE AND
                        month_ = EXTRACT(YEAR FROM current_date) * 12 + EXTRACT(MONTH FROM current_date)
                        AND id = $1",
                        workspace_id
                    )
                    .fetch_optional(_db)
                    .await?
                    .flatten()
                    .unwrap_or(1)
                    };

                    if workspace_usage > MAX_FREE_EXECS
                        && !matches!(job_payload, JobPayload::Dependencies { .. })
                        && !matches!(job_payload, JobPayload::FlowDependencies { .. })
                        && !matches!(job_payload, JobPayload::AppDependencies { .. })
                    {
                        return Err(error::Error::QuotaExceeded(format!(
                            "Workspace {workspace_id} has exceeded the free usage limit of {MAX_FREE_EXECS} that applies outside of premium workspaces."
                        )));
                    }

                    let in_queue_workspace = sqlx::query_scalar!(
                        "SELECT COUNT(id) FROM queue WHERE workspace_id = $1",
                        workspace_id
                    )
                    .fetch_one(_db)
                    .await?
                    .unwrap_or(0);

                    if in_queue_workspace > MAX_FREE_EXECS.into() {
                        return Err(error::Error::QuotaExceeded(format!(
                            "Workspace {workspace_id} has exceeded the jobs in queue limit of {MAX_FREE_EXECS} that applies outside of premium workspaces."
                        )));
                    }

                    let concurrent_runs_workspace = sqlx::query_scalar!(
                        "SELECT COUNT(id) FROM queue WHERE running = true AND workspace_id = $1",
                        workspace_id
                    )
                    .fetch_one(_db)
                    .await?
                    .unwrap_or(0);

                    if concurrent_runs_workspace > MAX_FREE_CONCURRENT_RUNS.into() {
                        return Err(error::Error::QuotaExceeded(format!(
                            "Workspace {workspace_id} has exceeded the concurrent runs limit of {MAX_FREE_CONCURRENT_RUNS} that applies outside of premium workspaces."
                        )));
                    }
                }
            }
        }
    }

    let (
        script_hash,
        script_path,
        raw_code_tuple,
        job_kind,
        raw_flow,
        flow_status,
        language,
        concurrent_limit,
        concurrency_time_window_s,
        cache_ttl,
        dedicated_worker,
        _low_level_priority,
    ) = match job_payload {
        JobPayload::ScriptHash {
            hash,
            path,
            concurrent_limit,
            concurrency_time_window_s,
            cache_ttl,
            language,
            dedicated_worker,
            priority,
        } => (
            Some(hash.0),
            Some(path),
            None,
            JobKind::Script,
            None,
            None,
            Some(language),
            concurrent_limit,
            concurrency_time_window_s,
            cache_ttl,
            dedicated_worker,
            priority,
        ),
        JobPayload::ScriptHub { path } => {
            if path == "hub/7771/slack" || path == "hub/7836/slack" {
                permissioned_as = SUPERADMIN_NOTIFICATION_EMAIL.to_string();
                email = SUPERADMIN_NOTIFICATION_EMAIL;
            }
            (
                None,
                Some(path),
                None,
                // Some((script.content, script.lockfile)),
                JobKind::Script_Hub,
                None,
                None,
                None,
                None,
                None,
                None,
                None,
                None,
            )
        }
        JobPayload::Code(RawCode {
            content,
            path,
            language,
            lock,
            concurrent_limit,
            concurrency_time_window_s,
            cache_ttl,
            dedicated_worker,
        }) => (
            None,
            path,
            Some((content, lock)),
            JobKind::Preview,
            None,
            None,
            Some(language),
            concurrent_limit,
            concurrency_time_window_s,
            cache_ttl,
            dedicated_worker,
            None,
        ),
        JobPayload::Dependencies { hash, language, path, dedicated_worker } => (
            Some(hash.0),
            Some(path),
            None,
            JobKind::Dependencies,
            None,
            None,
            Some(language),
            None,
            None,
            None,
            dedicated_worker,
            None,
        ),
        JobPayload::RawScriptDependencies { script_path, content, language } => (
            None,
            Some(script_path),
            Some((content, None)),
            JobKind::Dependencies,
            None,
            None,
            Some(language),
            None,
            None,
            None,
            None,
            None,
        ),
        JobPayload::FlowDependencies { path, dedicated_worker } => {
            let value_json = fetch_scalar_isolated!(
                sqlx::query_scalar!(
                    "SELECT value FROM flow WHERE path = $1 AND workspace_id = $2",
                    path,
                    workspace_id
                ),
                tx
            )?
            .ok_or_else(|| Error::InternalErr(format!("not found flow at path {:?}", path)))?;
            let value = serde_json::from_value::<FlowValue>(value_json).map_err(|err| {
                Error::InternalErr(format!(
                    "could not convert json to flow for {path}: {err:?}"
                ))
            })?;
            (
                None,
                Some(path),
                None,
                JobKind::FlowDependencies,
                Some(value.clone()),
                Some(FlowStatus::new(&value)), // this is a new flow being pushed, flow_status is set to flow_value
                None,
                None,
                None,
                None,
                dedicated_worker,
                None,
            )
        }
        JobPayload::AppDependencies { path, version } => (
            Some(version),
            Some(path),
            None,
            JobKind::AppDependencies,
            None,
            None,
            None,
            None,
            None,
            None,
            None,
            None,
        ),
        JobPayload::RawFlow { mut value, path, restarted_from } => {
            add_virtual_items_if_necessary(&mut value.modules);

            let flow_status: FlowStatus = match restarted_from {
                Some(restarted_from_val) => {
                    let (_, _, step_n, truncated_modules, _, user_states, cleanup_module) =
                        restarted_flows_resolution(
                            _db,
                            workspace_id,
                            Some(value.clone()),
                            restarted_from_val.flow_job_id,
                            restarted_from_val.step_id.as_str(),
                            restarted_from_val.branch_or_iteration_n,
                        )
                        .await?;
                    FlowStatus {
                        step: step_n,
                        modules: truncated_modules,
                        // failure_module is reset
                        failure_module: Box::new(FlowStatusModuleWParent {
                            parent_module: None,
                            module_status: FlowStatusModule::WaitingForPriorSteps {
                                id: "failure".to_string(),
                            },
                        }),
                        cleanup_module,
                        // retry status is reset
                        retry: RetryStatus { fail_count: 0, failed_jobs: vec![] },
                        // TODO: for now, flows with approval conditions aren't supported for restart
                        approval_conditions: None,
                        restarted_from: Some(RestartedFrom {
                            flow_job_id: restarted_from_val.flow_job_id,
                            step_id: restarted_from_val.step_id,
                            branch_or_iteration_n: restarted_from_val.branch_or_iteration_n,
                        }),
                        user_states,
                    }
                }
                _ => FlowStatus::new(&value), // this is a new flow being pushed, flow_status is set to flow_value
            };
            (
                None,
                path,
                None,
                JobKind::FlowPreview,
                Some(value.clone()),
                Some(flow_status),
                None,
                value.concurrent_limit.clone(),
                value.concurrency_time_window_s,
                value.cache_ttl.map(|x| x as i32),
                None,
                value.priority,
            )
        }
        JobPayload::SingleScriptFlow {
            path,
            hash,
            retry,
            args,
            concurrent_limit,
            concurrency_time_window_s,
            cache_ttl,
            priority,
            tag_override,
        } => {
            let mut input_transforms = HashMap::<String, InputTransform>::new();
            for (arg_name, arg_value) in args {
                input_transforms.insert(arg_name, InputTransform::Static { value: arg_value });
            }
            let flow_value = FlowValue {
                modules: vec![FlowModule {
                    id: "a".to_string(),
                    value: windmill_common::flows::FlowModuleValue::Script {
                        input_transforms: input_transforms,
                        path: path.clone(),
                        hash: Some(hash),
                        tag_override: tag_override,
                    },
                    stop_after_if: None,
                    summary: None,
                    suspend: None,
                    mock: None,
                    retry: Some(retry),
                    sleep: None,
                    cache_ttl: None,
                    timeout: None,
                    priority: None,
                    delete_after_use: None,
                    continue_on_error: None,
                }],
                same_worker: false,
                failure_module: None,
                concurrency_time_window_s: concurrency_time_window_s,
                concurrent_limit: concurrent_limit,
                skip_expr: None,
                cache_ttl: cache_ttl.map(|val| val as u32),
                early_return: None,
                concurrency_key: None,
                priority: priority,
            };
            (
                None,
                Some(path),
                None,
                JobKind::Flow,
                Some(flow_value.clone()),
                Some(FlowStatus::new(&flow_value)), // this is a new flow being pushed, flow_status is set to flow_value
                None,
                concurrent_limit,
                concurrency_time_window_s,
                cache_ttl,
                None,
                priority,
            )
        }
        JobPayload::Flow { path, dedicated_worker } => {
            let value_json = fetch_scalar_isolated!(
                sqlx::query_scalar!(
                    "SELECT value FROM flow WHERE path = $1 AND workspace_id = $2",
                    path,
                    workspace_id
                ),
                tx
            )?
            .ok_or_else(|| Error::InternalErr(format!("not found flow at path {:?}", path)))?;
            let mut value = serde_json::from_value::<FlowValue>(value_json).map_err(|err| {
                Error::InternalErr(format!(
                    "could not convert json to flow for {path}: {err:?}"
                ))
            })?;
            let priority = value.priority;
            add_virtual_items_if_necessary(&mut value.modules);
            let cache_ttl = value.cache_ttl.map(|x| x as i32).clone();
            let concurrency_time_window_s = value.concurrency_time_window_s.clone();
            let concurrent_limit = value.concurrent_limit.clone();
            let status = Some(FlowStatus::new(&value));
            (
                None,
                Some(path),
                None,
                JobKind::Flow,
                Some(value),
                status, // this is a new flow being pushed, flow_status is set to flow_value
                None,
                concurrent_limit,
                concurrency_time_window_s,
                cache_ttl,
                dedicated_worker,
                priority,
            )
        }
        JobPayload::RestartedFlow { completed_job_id, step_id, branch_or_iteration_n } => {
            let (
                flow_path,
                raw_flow,
                step_n,
                truncated_modules,
                priority,
                user_states,
                cleanup_module,
            ) = restarted_flows_resolution(
                _db,
                workspace_id,
                None,
                completed_job_id,
                step_id.as_str(),
                branch_or_iteration_n,
            )
            .await?;
            let restarted_flow_status = FlowStatus {
                step: step_n,
                modules: truncated_modules,
                // failure_module is reset
                failure_module: Box::new(FlowStatusModuleWParent {
                    parent_module: None,
                    module_status: FlowStatusModule::WaitingForPriorSteps {
                        id: "failure".to_string(),
                    },
                }),
                cleanup_module,
                // retry status is reset
                retry: RetryStatus { fail_count: 0, failed_jobs: vec![] },
                // TODO: for now, flows with approval conditions aren't supported for restart
                approval_conditions: None,
                restarted_from: Some(RestartedFrom {
                    flow_job_id: completed_job_id,
                    step_id,
                    branch_or_iteration_n,
                }),
                user_states,
            };
            (
                None,
                flow_path,
                None,
                JobKind::Flow,
                Some(raw_flow.clone()),
                Some(restarted_flow_status),
                None,
                raw_flow.concurrent_limit,
                raw_flow.concurrency_time_window_s,
                raw_flow.cache_ttl.map(|x| x as i32),
                None,
                priority,
            )
        }
        JobPayload::DeploymentCallback { path } => (
            None,
            Some(path),
            None,
            JobKind::DeploymentCallback,
            None,
            None,
            None,
            None,
            None,
            None,
            None,
            None,
        ),
        JobPayload::Identity => (
            None,
            None,
            None,
            JobKind::Identity,
            None,
            None,
            None,
            None,
            None,
            None,
            None,
            None,
        ),
        JobPayload::Noop => (
            None,
            None,
            None,
            JobKind::Noop,
            None,
            None,
            None,
            None,
            None,
            None,
            None,
            None,
        ),
    };

    let final_priority: Option<i16>;
    #[cfg(not(feature = "enterprise"))]
    {
        // priority is only available on EE. Do not compute it on CE
        final_priority = None;
    }
    #[cfg(feature = "enterprise")]
    {
        final_priority = if *CLOUD_HOSTED {
            // for cloud hosted instance, priority queues is disabled
            None
        } else if _priority_override.is_some() {
            _priority_override
        } else {
            // else it takes the priority defined at the script/flow level, if it's a script or flow
            _low_level_priority
        }; // else it remains empty, i.e. no priority
    }

    let is_running = same_worker;
    if let Some(flow) = raw_flow.as_ref() {
        same_worker = same_worker || flow.same_worker;

        for module in flow.modules.iter() {
            if let Some(retry) = &module.retry {
                if retry.max_attempts() > MAX_RETRY_ATTEMPTS {
                    Err(Error::BadRequest(format!(
                        "retry attempts exceeds the maximum of {MAX_RETRY_ATTEMPTS}"
                    )))?
                }

                if matches!(retry.max_interval(), Some(interval) if interval > MAX_RETRY_INTERVAL) {
                    let max = MAX_RETRY_INTERVAL.as_secs();
                    Err(Error::BadRequest(format!(
                        "retry interval exceeds the maximum of {max} seconds"
                    )))?
                }
            }
        }
    }

    let (raw_code, raw_lock) = raw_code_tuple
        .map(|e| (Some(e.0), e.1))
        .unwrap_or_else(|| (None, None));

    let per_workspace: bool = DEFAULT_TAGS_PER_WORKSPACE.load(std::sync::atomic::Ordering::Relaxed);

    let tag = if dedicated_worker.is_some_and(|x| x) {
        format!(
            "{}:{}{}",
            workspace_id,
            if job_kind == JobKind::Flow || job_kind == JobKind::FlowDependencies {
                "flow/"
            } else {
                ""
            },
            script_path.clone().expect("dedicated script has a path")
        )
    } else if job_kind == JobKind::Script_Hub {
        if per_workspace {
            format!("hub-{}", workspace_id)
        } else {
            "hub".to_string()
        }
    } else {
        if tag == Some("".to_string()) {
            tag = None;
        }

        let interpolated_tag = tag.map(|x| {
            let workspaced = x.as_str().replace("$workspace", workspace_id).to_string();
            if RE_ARG_TAG.is_match(&workspaced) {
                let mut interpolated = workspaced.clone();
                for cap in RE_ARG_TAG.captures_iter(&workspaced) {
                    let arg_name = cap.get(1).unwrap().as_str();
                    let value = serde_json::to_value(&args).unwrap_or_default();
                    let arg_value = value
                        .get(arg_name)
                        .and_then(|x| x.as_str())
                        .unwrap_or_default();
                    interpolated =
                        interpolated.replace(format!("$args[{}]", arg_name).as_str(), arg_value);
                }
                interpolated
            } else {
                workspaced
            }
        });

        let default = || {
            let ntag = if job_kind == JobKind::Flow
                || job_kind == JobKind::FlowPreview
                || job_kind == JobKind::SingleScriptFlow
                || job_kind == JobKind::Identity
            {
                "flow".to_string()
            } else if job_kind == JobKind::Dependencies
                || job_kind == JobKind::FlowDependencies
                || job_kind == JobKind::DeploymentCallback
            {
                // using the dependency tag for deployment callback for now. We can create a separate tag when we need
                "dependency".to_string()
            } else {
                "deno".to_string()
            };
            if per_workspace {
                format!("{}-{}", ntag, workspace_id)
            } else {
                ntag
            }
        };

        interpolated_tag.unwrap_or_else(|| {
            language
                .as_ref()
                .map(|x| {
                    if per_workspace {
                        format!("{}-{}", x.as_str(), workspace_id)
                    } else {
                        x.as_str().to_string()
                    }
                })
                .unwrap_or_else(default)
        })
    };

    let mut tx = match tx {
        PushIsolationLevel::Isolated(user_db, authed, rsmq) => {
            (rsmq, user_db.begin(&authed).await?).into()
        }
        PushIsolationLevel::IsolatedRoot(db, rsmq) => (rsmq, db.begin().await?).into(),
        PushIsolationLevel::Transaction(tx) => tx,
    };

    let job_id: Uuid = if let Some(job_id) = job_id {
        let conflicting_id = sqlx::query_scalar!(
            "SELECT 1 FROM queue WHERE id = $1 UNION ALL select 1 FROM completed_job WHERE id = $1",
            job_id
        )
        .fetch_optional(&mut tx)
        .await?;

        if conflicting_id.is_some() {
            return Err(Error::BadRequest(format!(
                "Job with id {job_id} already exists"
            )));
        }

        job_id
    } else {
        Ulid::new().into()
    };

    let uuid = sqlx::query_scalar!(
        "INSERT INTO queue
            (workspace_id, id, running, parent_job, created_by, permissioned_as, scheduled_for, 
                script_hash, script_path, raw_code, raw_lock, args, job_kind, schedule_path, raw_flow, \
                flow_status, is_flow_step, language, started_at, same_worker, pre_run_error, email, \
                visible_to_owner, root_job, tag, concurrent_limit, concurrency_time_window_s, timeout, \
                flow_step_id, cache_ttl, priority)
            VALUES ($1, $2, $3, $4, $5, $6, COALESCE($7, now()), $8, $9, $10, $11, $12, $13, $14, $15, $16, $17, $18, CASE WHEN $3 THEN now() END, $19, $20, $21, $22, $23, $24, $25, $26, $27, $28, $29, $30) \
         RETURNING id",
        workspace_id,
        job_id,
        is_running,
        parent_job,
        user,
        permissioned_as,
        scheduled_for_o,
        script_hash,
        script_path.clone(),
        raw_code,
        raw_lock,
        Json(args) as Json<T>,
        job_kind.clone() as JobKind,
        schedule_path,
        raw_flow.map(|f| serde_json::json!(f)),
        flow_status.map(|f| serde_json::json!(f)),
        is_flow_step,
        language as Option<ScriptLang>,
        same_worker,
        pre_run_error.map(|e| e.to_string()),
        email,
        visible_to_owner,
        root_job,
        tag,
        concurrent_limit,
        if concurrent_limit.is_some() {  concurrency_time_window_s } else { None },
        custom_timeout,
        flow_step_id,
        cache_ttl,
        final_priority,
    )
    .fetch_one(&mut tx)
    .await
    .map_err(|e| Error::InternalErr(format!("Could not insert into queue {job_id} with tag {tag}, schedule_path {schedule_path:?}, script_path: {script_path:?}, email {email}, workspace_id {workspace_id}: {e}")))?;

    // TODO: technically the job isn't queued yet, as the transaction can be rolled back. Should be solved when moving these metrics to the queue abstraction.
    #[cfg(feature = "prometheus")]
    if METRICS_ENABLED.load(std::sync::atomic::Ordering::Relaxed) {
        QUEUE_PUSH_COUNT.inc();
    }

    {
        let uuid_string = job_id.to_string();
        let uuid_str = uuid_string.as_str();
        let mut hm = HashMap::from([("uuid", uuid_str), ("permissioned_as", &permissioned_as)]);

        let s: String;
        let operation_name = match job_kind {
            JobKind::Preview => "jobs.run.preview",
            JobKind::Script => {
                s = ScriptHash(script_hash.unwrap()).to_string();
                hm.insert("hash", s.as_str());
                "jobs.run.script"
            }
            JobKind::Flow => "jobs.run.flow",
            JobKind::FlowPreview => "jobs.run.flow_preview",
            JobKind::SingleScriptFlow => "jobs.run.single_script_flow",
            JobKind::Script_Hub => "jobs.run.script_hub",
            JobKind::Dependencies => "jobs.run.dependencies",
            JobKind::Identity => "jobs.run.identity",
            JobKind::Noop => "jobs.run.noop",
            JobKind::FlowDependencies => "jobs.run.flow_dependencies",
            JobKind::AppDependencies => "jobs.run.app_dependencies",
            JobKind::DeploymentCallback => "jobs.run.deployment_callback",
        };

        audit_log(
            &mut tx,
            &user,
            operation_name,
            ActionKind::Execute,
            workspace_id,
            script_path.as_ref().map(|x| x.as_str()),
            Some(hm),
        )
        .instrument(tracing::info_span!("job_run", email = &email))
        .await?;
    }
    if let Some(ref mut rsmq) = tx.rsmq {
        rsmq.send_message(job_id.to_bytes_le().to_vec(), scheduled_for_o, tag);
    }

    Ok((uuid, tx))
}

pub fn canceled_job_to_result(job: &QueuedJob) -> serde_json::Value {
    let reason = job
        .canceled_reason
        .as_deref()
        .unwrap_or_else(|| "no reason given");
    let canceler = job.canceled_by.as_deref().unwrap_or_else(|| "unknown");
    serde_json::json!({"message": format!("Job canceled: {reason} by {canceler}"), "name": "Canceled", "reason": reason, "canceler": canceler})
}

async fn restarted_flows_resolution(
    db: &Pool<Postgres>,
    workspace_id: &str,
    flow_value_if_any: Option<FlowValue>,
    completed_flow_id: Uuid,
    restart_step_id: &str,
    branch_or_iteration_n: Option<usize>,
) -> Result<
    (
        Option<String>,
        FlowValue,
        i32,
        Vec<FlowStatusModule>,
        Option<i16>,
        HashMap<String, serde_json::Value>,
        FlowCleanupModule,
    ),
    Error,
> {
    let completed_job = sqlx::query_as::<_, CompletedJob>(
        "SELECT *, null as labels FROM completed_job WHERE id = $1 and workspace_id = $2",
    )
    .bind(completed_flow_id)
    .bind(workspace_id)
    .fetch_one(db) // TODO: should we try to use the passed-in `tx` here?
    .await
    .map_err(|err| {
        Error::InternalErr(format!(
            "completed job not found for UUID {} in workspace {}: {}",
            completed_flow_id, workspace_id, err
        ))
    })?;

    let raw_flow = completed_job
        .parse_raw_flow()
        .ok_or(Error::InternalErr(format!(
            "Unable to parse raw definition for job {} in workspace {}",
            completed_flow_id, workspace_id,
        )))?;
    let flow_status = completed_job
        .parse_flow_status()
        .ok_or(Error::InternalErr(format!(
            "Unable to parse flow status for job {} in workspace {}",
            completed_flow_id, workspace_id,
        )))?;

    let mut step_n = 0;
    let mut dependent_module = false;
    let mut truncated_modules: Vec<FlowStatusModule> = vec![];
    for module in flow_status.modules {
        if flow_value_if_any
            .clone()
            .map(|fv| {
                fv.modules
                    .iter()
                    .find(|flow_value_module| flow_value_module.id == module.id())
                    .is_none()
            })
            .unwrap_or(false)
        {
            // skip module as it doesn't appear in the flow_value anymore
            continue;
        }
        if module.id() == restart_step_id {
            // if the module ID is the one we want to restart the flow at, or if it's past it in the flow,
            // set the module as WaitingForPriorSteps as it needs to be re-run
            if branch_or_iteration_n.is_none() || branch_or_iteration_n.unwrap() == 0 {
                // The module as WaitingForPriorSteps as the entire module (i.e. all the branches) need to be re-run
                truncated_modules.push(FlowStatusModule::WaitingForPriorSteps { id: module.id() });
            } else {
                // expect a module to be either a branchall (resp. loop), and resume the flow from this branch (resp. iteration)
                let branch_or_iteration_n = branch_or_iteration_n.unwrap();
                let module_definition = raw_flow
                    .modules
                    .iter()
                    .find(|flow_value_module| flow_value_module.id == restart_step_id)
                    .ok_or(Error::InternalErr(format!(
                        "Module {} not found in flow definition",
                        module.id()
                    )))?;

                match module_definition.value.clone() {
                    FlowModuleValue::BranchAll { branches, parallel, .. } => {
                        if parallel {
                            return Err(Error::InternalErr(format!(
                                "Module {} is a parallel branchall. It can only be restarted at a given branch if it's sequential",
                                restart_step_id,
                            )));
                        }
                        let total_branch_number = module.flow_jobs().map(|v| v.len()).unwrap_or(0);
                        if total_branch_number <= branch_or_iteration_n {
                            return Err(Error::InternalErr(format!(
                                "Branch-all module {} has only {} branches. It can't be restarted on branch {}",
                                restart_step_id,
                                total_branch_number,
                                branch_or_iteration_n,
                            )));
                        }
                        let mut new_flow_jobs = module.flow_jobs().unwrap_or_default();
                        new_flow_jobs.truncate(branch_or_iteration_n);
                        truncated_modules.push(FlowStatusModule::InProgress {
                            id: module.id(),
                            job: new_flow_jobs[new_flow_jobs.len() - 1], // set to last finished job from completed flow
                            iterator: None,
                            flow_jobs: Some(new_flow_jobs),
                            branch_chosen: None,
                            branchall: Some(BranchAllStatus {
                                branch: branch_or_iteration_n - 1, // Doing minus one here as this variable reflects the latest finished job in the iteration
                                len: branches.len(),
                            }),
                            parallel: parallel,
                            while_loop: false,
                        });
                    }
                    FlowModuleValue::ForloopFlow { parallel, .. } => {
                        if parallel {
                            return Err(Error::InternalErr(format!(
                                "Module {} is not parallel loop. It can only be restarted at a given iteration if it's sequential",
                                restart_step_id,
                            )));
                        }
                        let total_iterations = module.flow_jobs().map(|v| v.len()).unwrap_or(0);
                        if total_iterations <= branch_or_iteration_n {
                            return Err(Error::InternalErr(format!(
                                "For-loop module {} doesn't cannot be restarted on iteration number {} as it has only {} iterations",
                                restart_step_id,
                                branch_or_iteration_n,
                                total_iterations,
                            )));
                        }
                        let mut new_flow_jobs = module.flow_jobs().unwrap_or_default();
                        new_flow_jobs.truncate(branch_or_iteration_n);

                        truncated_modules.push(FlowStatusModule::InProgress {
                            id: module.id(),
                            job: new_flow_jobs[new_flow_jobs.len() - 1], // set to last finished job from completed flow
                            iterator: Some(Iterator {
                                index: branch_or_iteration_n - 1, // same deal as above, this refers to the last finished job
                                itered: vec![], // Setting itered to empty array here, such that input transforms will be re-computed by worker_flows
                            }),
                            flow_jobs: Some(new_flow_jobs),
                            branch_chosen: None,
                            branchall: None,
                            parallel: parallel,
                            while_loop: false,
                        });
                    }
                    _ => {
                        return Err(Error::InternalErr(format!(
                            "Module {} is not a branchall or forloop, unable to restart it at step {:?}",
                            restart_step_id,
                            branch_or_iteration_n
                        )));
                    }
                }
            }
            dependent_module = true;
        } else if dependent_module {
            truncated_modules.push(FlowStatusModule::WaitingForPriorSteps { id: module.id() });
        } else {
            // else we simply "transfer" the module from the completed flow to the new one if it's a success
            step_n = step_n + 1;
            match module.clone() {
                FlowStatusModule::Success {
                    id: _,
                    job: _,
                    flow_jobs: _,
                    branch_chosen: _,
                    approvers: _,
                } => Ok(truncated_modules.push(module)),
                _ => Err(Error::InternalErr(format!(
                    "Flow cannot be restarted from a non successful module",
                ))),
            }?;
        }
    }

    if !dependent_module {
        // step not found in flow.
        return Err(Error::InternalErr(format!(
            "Flow cannot be restarted from step {} as it could not be found.",
            restart_step_id
        )));
    }

    return Ok((
        completed_job.script_path,
        raw_flow,
        step_n,
        truncated_modules,
        completed_job.priority,
        flow_status.user_states,
        flow_status.cleanup_module,
    ));
}<|MERGE_RESOLUTION|>--- conflicted
+++ resolved
@@ -60,12 +60,8 @@
     oauth2::WORKSPACE_SLACK_BOT_TOKEN_PATH,
     schedule::Schedule,
     scripts::{ScriptHash, ScriptLang},
-<<<<<<< HEAD
-    users::{SUPERADMIN_NOTIFICATION_EMAIL, SUPERADMIN_SECRET_EMAIL, SUPERADMIN_SYNC_EMAIL},
+    users::{SUPERADMIN_NOTIFICATION_EMAIL, SUPERADMIN_SECRET_EMAIL},
     utils::report_critical_error,
-=======
-    users::{SUPERADMIN_NOTIFICATION_EMAIL, SUPERADMIN_SECRET_EMAIL},
->>>>>>> 2bb7bd55
     worker::{to_raw_value, DEFAULT_TAGS_PER_WORKSPACE, NO_LOGS, WORKER_CONFIG},
     BASE_URL, DB, METRICS_ENABLED,
 };
@@ -782,7 +778,7 @@
         }
     }
 
-<<<<<<< HEAD
+    #[cfg(feature = "enterprise")]
     if !success {
         if queued_job.email == ERROR_HANDLER_USER_EMAIL {
             let base_url = BASE_URL.read().await;
@@ -833,23 +829,6 @@
             tracing::info!(
                 "Sending error of job {} to error handlers (if any)",
                 queued_job.id
-=======
-    #[cfg(feature = "enterprise")]
-    if !skip_downstream_error_handlers
-        && matches!(queued_job.job_kind, JobKind::Flow | JobKind::Script)
-        && queued_job.parent_job.is_none()
-        && !success
-    {
-        tracing::info!(
-            "Sending error of job {} to error handlers (if any)",
-            queued_job.id
-        );
-        if let Err(e) = send_error_to_global_handler(rsmq.clone(), &queued_job, db, result).await {
-            tracing::error!(
-                "Could not run global error handler for job {}: {}",
-                &queued_job.id,
-                e
->>>>>>> 2bb7bd55
             );
             if let Err(e) =
                 send_error_to_global_handler(rsmq.clone(), &queued_job, db, Json(&result)).await
@@ -861,7 +840,6 @@
                 );
             }
 
-<<<<<<< HEAD
             if let Err(err) = send_error_to_workspace_handler(
                 rsmq.clone(),
                 &queued_job,
@@ -885,22 +863,6 @@
                     }
                 }
             }
-=======
-        if let Err(e) = send_error_to_workspace_handler(
-            rsmq.clone(),
-            &queued_job,
-            canceled_by.is_some(),
-            db,
-            result,
-        )
-        .await
-        {
-            tracing::error!(
-                "Could not run workspace error handler for job {}: {}",
-                &queued_job.id,
-                e
-            );
->>>>>>> 2bb7bd55
         }
     }
 
@@ -1035,12 +997,8 @@
         } else {
             format!("script/{}", global_error_handler)
         };
-<<<<<<< HEAD
+        let result = sanitize_result(result);
         handle_failed_job(
-=======
-        let result = sanitize_result(result);
-        run_error_handler(
->>>>>>> 2bb7bd55
             rsmq,
             queued_job,
             db,
@@ -1456,20 +1414,15 @@
         extra.insert("slack".to_string(), to_raw_value(&slack_resource));
     }
 
-<<<<<<< HEAD
+    let result = sanitize_result(result);
+
     let tx = PushIsolationLevel::IsolatedRoot(db.clone(), rsmq);
-=======
-    let result = sanitize_result(result);
-
-    let tx = PushIsolationLevel::Transaction(tx);
->>>>>>> 2bb7bd55
     let (uuid, tx) = push(
         &db,
         tx,
         w_id,
         payload,
-<<<<<<< HEAD
-        PushArgs { extra, args: result.to_owned() },
+        PushArgs { extra, args: Json(&result) },
         if is_global_error_handler {
             "global"
         } else if is_schedule_error_handler {
@@ -1489,12 +1442,6 @@
         } else {
             ERROR_HANDLER_USER_GROUP.to_string()
         },
-=======
-        PushArgs { extra, args: Json(&result) },
-        ERROR_HANDLER_USERNAME,
-        ERROR_HANDLER_USER_EMAIL,
-        ERROR_HANDLER_USER_GROUP.to_string(),
->>>>>>> 2bb7bd55
         None,
         None,
         Some(job_id),
