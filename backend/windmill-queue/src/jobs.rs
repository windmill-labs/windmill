/*
 * Author: Ruben Fiszel
 * Copyright: Windmill Labs, Inc 2022
 * This file and its contents are licensed under the AGPLv3 License.
 * Please see the included NOTICE for copyright information and
 * LICENSE-AGPL for a copy of the license.
 */

use std::collections::HashMap;

use anyhow::Context;
use reqwest::Client;
use serde::{Deserialize, Serialize};
use sqlx::{Pool, Postgres, Transaction};
use tracing::{instrument, Instrument};
use ulid::Ulid;
use uuid::Uuid;
use windmill_audit::{audit_log, ActionKind};
use windmill_common::{
    error::{self, Error},
    flow_status::{FlowStatus, JobResult, MAX_RETRY_ATTEMPTS, MAX_RETRY_INTERVAL},
    flows::{FlowModule, FlowModuleValue, FlowValue},
    scripts::{get_full_hub_script_by_path, HubScript, ScriptHash, ScriptLang},
    utils::StripPath,
    METRICS_ENABLED,
};

use crate::QueueTransaction;

lazy_static::lazy_static! {
    pub static ref HTTP_CLIENT: Client = reqwest::ClientBuilder::new()
        .user_agent("windmill/beta")
        .build().unwrap();

    // TODO: these aren't synced, they should be moved into the queue abstraction once/if that happens.
    static ref QUEUE_PUSH_COUNT: prometheus::IntCounter = prometheus::register_int_counter!(
        "queue_push_count",
        "Total number of jobs pushed to the queue."
    )
    .unwrap();
    static ref QUEUE_DELETE_COUNT: prometheus::IntCounter = prometheus::register_int_counter!(
        "queue_delete_count",
        "Total number of jobs deleted from the queue."
    )
    .unwrap();
    static ref QUEUE_PULL_COUNT: prometheus::IntCounter = prometheus::register_int_counter!(
        "queue_pull_count",
        "Total number of jobs pulled from the queue."
    )
    .unwrap();
    pub static ref CLOUD_HOSTED: bool = std::env::var("CLOUD_HOSTED").is_ok();

}

const MAX_FREE_EXECS: i32 = 1000;
const MAX_FREE_CONCURRENT_RUNS: i32 = 15;
const RSMQ_MAIN_QUEUE: &'static str = "main_queue";

pub async fn cancel_job<'c, R: rsmq_async::RsmqConnection + Clone>(
    username: &str,
    reason: Option<String>,
    id: Uuid,
    w_id: &str,
    mut tx: Transaction<'c, Postgres>,
    rsmq: Option<R>,
    force_rerun: bool,
) -> error::Result<(Transaction<'c, Postgres>, Option<Uuid>)> {
    let job_option = sqlx::query_scalar!(
        "UPDATE queue SET  canceled = true, canceled_by = $1, canceled_reason = $2, scheduled_for = now(), suspend = 0, running = CASE WHEN $3 THEN false ELSE running END  WHERE id = $4 \
         AND workspace_id = $5 RETURNING id",
        username,
        reason,
        force_rerun,
        id,
        w_id
    )
    .fetch_optional(&mut tx)
    .await?;
    if let Some(mut rsmq) = rsmq {
        rsmq.change_message_visibility(RSMQ_MAIN_QUEUE, &id.to_string(), 0)
            .await
            .map_err(|e| anyhow::anyhow!(e))?;
    }

    let mut jobs = job_option.map(|j| vec![j]).unwrap_or_default();
    while !jobs.is_empty() {
        let p_job = jobs.pop();
        let new_jobs = sqlx::query_scalar!(
            "UPDATE queue SET canceled = true, canceled_by = $1, canceled_reason = $2, running = CASE WHEN $3 THEN false ELSE running END WHERE parent_job = $4 \
             AND workspace_id = $5 RETURNING id",
            username,
            reason,
            force_rerun,
            p_job,
            w_id
        )
        .fetch_all(&mut tx)
        .await?;
        jobs.extend(new_jobs);
    }
    Ok((tx, job_option))
}

pub async fn pull<R: rsmq_async::RsmqConnection + Clone>(
    db: &Pool<Postgres>,
    whitelist_workspaces: Option<Vec<String>>,
    blacklist_workspaces: Option<Vec<String>>,
    rsmq: Option<R>,
) -> windmill_common::error::Result<Option<QueuedJob>> {
    let mut workspaces_filter = String::new();
    if let Some(whitelist) = whitelist_workspaces {
        workspaces_filter.push_str(&format!(
            " AND workspace_id IN ({})",
            whitelist
                .into_iter()
                .map(|x| format!("'{x}'"))
                .collect::<Vec<String>>()
                .join(",")
        ));
        if let Some(_rsmq) = rsmq {
            todo!("REDIS: Implement workspace filters for redis");
        }
    }
    if let Some(blacklist) = blacklist_workspaces {
        workspaces_filter.push_str(&format!(
            " AND workspace_id NOT IN ({})",
            blacklist
                .into_iter()
                .map(|x| format!("'{x}'"))
                .collect::<Vec<String>>()
                .join(",")
        ));
        if let Some(_rsmq) = rsmq {
            todo!("REDIS: Implement workspace filters for redis");
        }
    }

    let job: Option<QueuedJob> = if let Some(mut rsmq) = rsmq {
        // TODO: REDIS: Race conditions / replace last_ping
        let msg = rsmq
            .pop_message::<Vec<u8>>(RSMQ_MAIN_QUEUE)
            .await
            .map_err(|e| anyhow::anyhow!(e))?;

        if let Some(msg) = msg {
            let uuid = Uuid::from_bytes_le(
                msg.message
                    .try_into()
                    .map_err(|_| anyhow::anyhow!("Failed to parsed Redis message"))?,
            );

            sqlx::query_as::<_, QueuedJob>(
                "UPDATE queue
            SET running = true
            , started_at = coalesce(started_at, now())
            , last_ping = now()
            , suspend_until = null
            WHERE id = $1
            RETURNING *",
            )
            .bind(uuid)
            .fetch_optional(db)
            .await?
        } else {
            None
        }
    } else {
        /* Jobs can be started if they:
         * - haven't been started before,
         *   running = false
         * - are flows with a step that needed resume,
         *   suspend_until is non-null
         *   and suspend = 0 when the resume messages are received
         *   or suspend_until <= now() if it has timed out */
        sqlx::query_as::<_, QueuedJob>(&format!(
            "UPDATE queue
            SET running = true
              , started_at = coalesce(started_at, now())
              , last_ping = now()
              , suspend_until = null
            WHERE id = (
                SELECT id
                FROM queue
                WHERE ((running = false
                       AND scheduled_for <= now())
                   OR (suspend_until IS NOT NULL
                       AND (   suspend <= 0
                            OR suspend_until <= now()))) {workspaces_filter}
                ORDER BY scheduled_for
                FOR UPDATE SKIP LOCKED
                LIMIT 1
            )
            RETURNING *"
        ))
        .fetch_optional(db)
        .await?
    };

    if job.is_some() && *METRICS_ENABLED {
        QUEUE_PULL_COUNT.inc();
    }

    Ok(job)
}

pub async fn get_result_by_id(
    db: Pool<Postgres>,
    w_id: String,
    flow_id: Uuid,
    node_id: String,
) -> error::Result<serde_json::Value> {
    let job_result: Option<JobResult> = sqlx::query_scalar!(
        "SELECT leaf_jobs->$1::text FROM queue WHERE COALESCE((SELECT root_job FROM queue WHERE id = $2), $2) = id AND workspace_id = $3",
        node_id,
        flow_id,
        w_id,
    )
    .fetch_optional(&db)
    .await?
    .flatten()
    .map(|x| serde_json::from_value(x).ok())
    .flatten();

    let result_id = windmill_common::utils::not_found_if_none(
        job_result,
        "Flow result by id",
        format!("{}, {}", flow_id, node_id),
    )?;

    let value = match result_id {
        JobResult::ListJob(x) => {
            let rows = sqlx::query_scalar!(
                "SELECT result FROM completed_job WHERE id = ANY($1) AND workspace_id = $2",
                x.as_slice(),
                w_id,
            )
            .fetch_all(&db)
            .await?
            .into_iter()
            .filter_map(|x| x)
            .collect::<Vec<serde_json::Value>>();
            serde_json::json!(rows)
        }
        JobResult::SingleJob(x) => sqlx::query_scalar!(
            "SELECT result FROM completed_job WHERE id = $1 AND workspace_id = $2",
            x,
            w_id,
        )
        .fetch_optional(&db)
        .await?
        .flatten()
        .unwrap_or(serde_json::Value::Null),
    };

    Ok(value)
}

#[instrument(level = "trace", skip_all)]
pub async fn delete_job<'c, R: rsmq_async::RsmqConnection + Clone + Send>(
    mut tx: QueueTransaction<'c, R>,
    w_id: &str,
    job_id: Uuid,
<<<<<<< HEAD
) -> windmill_common::error::Result<QueueTransaction<'c, R>> {
    QUEUE_DELETE_COUNT.inc();
    // We can't delete the redis message here - we don't know the message id. A worker will pick it up & notice it no longer exists.
=======
) -> windmill_common::error::Result<()> {
    if *METRICS_ENABLED {
        QUEUE_DELETE_COUNT.inc();
    }
>>>>>>> 0040e158
    let job_removed = sqlx::query_scalar!(
        "DELETE FROM queue WHERE workspace_id = $1 AND id = $2 RETURNING 1",
        w_id,
        job_id
    )
    .fetch_one(&mut tx)
    .await
    .map_err(|e| Error::InternalErr(format!("Error during deletion of job {job_id}: {e}")))?
    .unwrap_or(0)
        == 1;
    tracing::debug!("Job {job_id} deleted: {job_removed}");
    Ok(tx)
}

pub async fn get_queued_job<'c>(
    id: Uuid,
    w_id: &str,
    tx: &mut Transaction<'c, Postgres>,
) -> error::Result<Option<QueuedJob>> {
    let r = sqlx::query_as::<_, QueuedJob>(
        "SELECT *
            FROM queue WHERE id = $1 AND workspace_id = $2",
    )
    .bind(id)
    .bind(w_id)
    .fetch_optional(tx)
    .await?;
    Ok(r)
}

// #[instrument(level = "trace", skip_all)]
pub async fn push<'c, R: rsmq_async::RsmqConnection + Send + 'c>(
    mut tx: QueueTransaction<'c, R>,
    workspace_id: &str,
    job_payload: JobPayload,
    args: serde_json::Map<String, serde_json::Value>,
    user: &str,
    email: &str,
    permissioned_as: String,
    scheduled_for_o: Option<chrono::DateTime<chrono::Utc>>,
    schedule_path: Option<String>,
    parent_job: Option<Uuid>,
    root_job: Option<Uuid>,
    is_flow_step: bool,
    mut same_worker: bool,
    pre_run_error: Option<&windmill_common::error::Error>,
    visible_to_owner: bool,
) -> Result<(Uuid, QueueTransaction<'c, R>), Error> {
    let scheduled_for = scheduled_for_o.unwrap_or_else(chrono::Utc::now);
    let args_json = serde_json::Value::Object(args);
    let job_id: Uuid = Ulid::new().into();

    if cfg!(feature = "enterprise") {
        let premium_workspace = *CLOUD_HOSTED
            && sqlx::query_scalar!("SELECT premium FROM workspace WHERE id = $1", workspace_id)
                .fetch_one(&mut tx)
                .await
                .map_err(|e| {
                    Error::InternalErr(format!("fetching if {workspace_id} is premium: {e}"))
                })?;

        // we track only non flow steps
        let usage = if !matches!(
            job_payload,
            JobPayload::Flow(_) | JobPayload::RawFlow { .. }
        ) {
            if !premium_workspace {
                sqlx::query_scalar!(
                    "INSERT INTO usage (id, is_workspace, month_, usage) 
                    VALUES ($1, false, EXTRACT(YEAR FROM current_date) * 12 + EXTRACT(MONTH FROM current_date), 0) 
                    ON CONFLICT (id, is_workspace, month_) DO UPDATE SET usage = usage.usage + 1 
                    RETURNING usage.usage",
                    email)
                .fetch_one(&mut tx)
                .await
                .map_err(|e| Error::InternalErr(format!("updating usage: {e}")))?
            } else {
                sqlx::query_scalar!(
                    "INSERT INTO usage (id, is_workspace, month_, usage) 
                    VALUES ($1, true, EXTRACT(YEAR FROM current_date) * 12 + EXTRACT(MONTH FROM current_date), 0) 
                    ON CONFLICT (id, is_workspace, month_) DO UPDATE SET usage = usage.usage + 1 
                    RETURNING usage.usage",
                    workspace_id)
                .fetch_one(&mut tx)
                .await
                .map_err(|e| Error::InternalErr(format!("updating usage: {e}")))?
            }
        } else if *CLOUD_HOSTED && !premium_workspace {
            sqlx::query_scalar!(
                "
        SELECT usage.usage + 1 FROM usage 
        WHERE is_workspace = false AND
     month_ = EXTRACT(YEAR FROM current_date) * 12 + EXTRACT(MONTH FROM current_date)
     AND id = $1",
                email
            )
            .fetch_optional(&mut tx)
            .await?
            .flatten()
            .unwrap_or(0)
        } else {
            0
        };

        if *CLOUD_HOSTED && !premium_workspace {
            let is_super_admin =
                sqlx::query_scalar!("SELECT super_admin FROM password WHERE email = $1", email)
                    .fetch_optional(&mut tx)
                    .await?
                    .unwrap_or(false);

            if !is_super_admin {
                if usage > MAX_FREE_EXECS
                    && !matches!(job_payload, JobPayload::Dependencies { .. })
                    && !matches!(job_payload, JobPayload::FlowDependencies { .. })
                {
                    return Err(error::Error::BadRequest(format!(
                    "User {email} has exceeded the free usage limit of {MAX_FREE_EXECS} that applies outside of premium workspaces."
                )));
                }
                let in_queue =
                    sqlx::query_scalar!("SELECT COUNT(id) FROM queue WHERE email = $1", email)
                        .fetch_one(&mut tx)
                        .await?
                        .unwrap_or(0);

                if in_queue > MAX_FREE_EXECS.into() {
                    return Err(error::Error::BadRequest(format!(
                    "User {email} has exceeded the jobs in queue limit of {MAX_FREE_EXECS} that applies outside of premium workspaces."
                )));
                }

                let concurrent_runs = sqlx::query_scalar!(
                    "SELECT COUNT(id) FROM queue WHERE running = true AND email = $1",
                    email
                )
                .fetch_one(&mut tx)
                .await?
                .unwrap_or(0);

                if concurrent_runs > MAX_FREE_CONCURRENT_RUNS.into() {
                    return Err(error::Error::BadRequest(format!(
                    "User {email} has exceeded the concurrent runs limit of {MAX_FREE_CONCURRENT_RUNS} that applies outside of premium workspaces."
                )));
                }
            }
        }
    }

    let (script_hash, script_path, raw_code_tuple, job_kind, mut raw_flow, language) =
        match job_payload {
            JobPayload::ScriptHash { hash, path } => {
                let language = sqlx::query_scalar!(
                    "SELECT language as \"language: ScriptLang\" FROM script WHERE hash = $1 AND workspace_id = $2",
                    hash.0,
                    workspace_id
                )
                .fetch_one(&mut tx)
                .await
                .map_err(|e| {
                    Error::InternalErr(format!(
                        "fetching language for hash {hash} in {workspace_id}: {e}"
                    ))
                })?;
                (
                    Some(hash.0),
                    Some(path),
                    None,
                    JobKind::Script,
                    None,
                    Some(language),
                )
            }
            JobPayload::ScriptHub { path } => {
                let script = get_hub_script(&HTTP_CLIENT, path.clone(), email)
                    .await
                    .context("error fetching hub script")?;
                (
                    None,
                    Some(path),
                    Some((script.content, script.lockfile)),
                    JobKind::Script_Hub,
                    None,
                    Some(script.language),
                )
            }
            JobPayload::Code(RawCode { content, path, language, lock }) => (
                None,
                path,
                Some((content, lock)),
                JobKind::Preview,
                None,
                Some(language),
            ),
            JobPayload::Dependencies { hash, dependencies, language } => (
                Some(hash.0),
                None,
                Some((dependencies, None)),
                JobKind::Dependencies,
                None,
                Some(language),
            ),
            JobPayload::FlowDependencies { path } => {
                let value_json = sqlx::query_scalar!(
                    "SELECT value FROM flow WHERE path = $1 AND workspace_id = $2",
                    path,
                    workspace_id
                )
                .fetch_optional(&mut tx)
                .await?
                .ok_or_else(|| Error::InternalErr(format!("not found flow at path {:?}", path)))?;
                let value = serde_json::from_value::<FlowValue>(value_json).map_err(|err| {
                    Error::InternalErr(format!(
                        "could not convert json to flow for {path}: {err:?}"
                    ))
                })?;
                (
                    None,
                    Some(path),
                    None,
                    JobKind::FlowDependencies,
                    Some(value),
                    None,
                )
            }
            JobPayload::RawFlow { value, path } => {
                (None, path, None, JobKind::FlowPreview, Some(value), None)
            }
            JobPayload::Flow(flow) => {
                let value_json = sqlx::query_scalar!(
                    "SELECT value FROM flow WHERE path = $1 AND workspace_id = $2",
                    flow,
                    workspace_id
                )
                .fetch_optional(&mut tx)
                .await?
                .ok_or_else(|| Error::InternalErr(format!("not found flow at path {:?}", flow)))?;
                let value = serde_json::from_value::<FlowValue>(value_json).map_err(|err| {
                    Error::InternalErr(format!(
                        "could not convert json to flow for {flow}: {err:?}"
                    ))
                })?;
                (None, Some(flow), None, JobKind::Flow, Some(value), None)
            }
            JobPayload::Identity => (None, None, None, JobKind::Identity, None, None),
        };

    let is_running = same_worker;
    if let Some(flow) = raw_flow.as_ref() {
        same_worker = same_worker || flow.same_worker;

        for module in flow.modules.iter() {
            if let Some(retry) = &module.retry {
                if retry.max_attempts() > MAX_RETRY_ATTEMPTS {
                    Err(Error::BadRequest(format!(
                        "retry attempts exceeds the maximum of {MAX_RETRY_ATTEMPTS}"
                    )))?
                }

                if matches!(retry.max_interval(), Some(interval) if interval > MAX_RETRY_INTERVAL) {
                    let max = MAX_RETRY_INTERVAL.as_secs();
                    Err(Error::BadRequest(format!(
                        "retry interval exceeds the maximum of {max} seconds"
                    )))?
                }
            }
        }

        // If last module has a sleep or suspend, we insert a virtual identity module
        if flow.modules.len() > 0
            && (flow.modules[flow.modules.len() - 1].sleep.is_some()
                || flow.modules[flow.modules.len() - 1].suspend.is_some())
        {
            let mut modules = flow.modules.clone();
            modules.push(FlowModule {
                id: format!("{}-v", flow.modules[flow.modules.len() - 1].id),
                value: FlowModuleValue::Identity,
                stop_after_if: None,
                summary: Some(
                    "Virtual module needed for suspend/sleep when last module".to_string(),
                ),
                retry: None,
                sleep: None,
                suspend: None,
            });
            raw_flow = Some(FlowValue { modules, ..flow.clone() });
        }
    }

    let (raw_code, raw_lock) = raw_code_tuple
        .map(|e| (Some(e.0), e.1))
        .unwrap_or_else(|| (None, None));

    let flow_status = raw_flow.as_ref().map(FlowStatus::new);

    let uuid = sqlx::query_scalar!(
        "INSERT INTO queue
            (workspace_id, id, running, parent_job, created_by, permissioned_as, scheduled_for, 
                script_hash, script_path, raw_code, raw_lock, args, job_kind, schedule_path, raw_flow, \
         flow_status, is_flow_step, language, started_at, same_worker, pre_run_error, email, visible_to_owner, root_job)
            VALUES ($1, $2, $3, $4, $5, $6, $7, $8, $9, $10, $11, $12, $13, $14, $15, $16, $17, $18, CASE WHEN $3 THEN now() END, $19, $20, $21, $22, $23) \
         RETURNING id",
        workspace_id,
        job_id,
        is_running,
        parent_job,
        user,
        permissioned_as,
        scheduled_for,
        script_hash,
        script_path.clone(),
        raw_code,
        raw_lock,
        args_json,
        job_kind: JobKind,
        schedule_path,
        raw_flow.map(|f| serde_json::json!(f)),
        flow_status.map(|f| serde_json::json!(f)),
        is_flow_step,
        language: ScriptLang,
        same_worker,
        pre_run_error.map(|e| e.to_string()),
        email,
        visible_to_owner,
        root_job
    )
    .fetch_one(&mut tx)
    .await
    .map_err(|e| Error::InternalErr(format!("Could not insert into queue {job_id}: {e}")))?;
    // TODO: technically the job isn't queued yet, as the transaction can be rolled back. Should be solved when moving these metrics to the queue abstraction.
    if *METRICS_ENABLED {
        QUEUE_PUSH_COUNT.inc();
    }

    {
        let uuid_string = job_id.to_string();
        let uuid_str = uuid_string.as_str();
        let mut hm = HashMap::from([("uuid", uuid_str), ("permissioned_as", &permissioned_as)]);

        let s: String;
        let operation_name = match job_kind {
            JobKind::Preview => "jobs.run.preview",
            JobKind::Script => {
                s = ScriptHash(script_hash.unwrap()).to_string();
                hm.insert("hash", s.as_str());
                "jobs.run.script"
            }
            JobKind::Flow => "jobs.run.flow",
            JobKind::FlowPreview => "jobs.run.flow_preview",
            JobKind::Script_Hub => "jobs.run.script_hub",
            JobKind::Dependencies => "jobs.run.dependencies",
            JobKind::Identity => "jobs.run.identity",
            JobKind::FlowDependencies => "jobs.run.flow_dependencies",
        };

        audit_log(
            &mut tx,
            &user,
            operation_name,
            ActionKind::Execute,
            workspace_id,
            script_path.as_ref().map(|x| x.as_str()),
            Some(hm),
        )
        .instrument(tracing::info_span!("job_run", email = &email))
        .await?;
    }
    if let Some(ref mut rsmq) = tx.rsmq {
        rsmq.send_message(job_id.to_bytes_le().to_vec(), scheduled_for_o);
    }

    Ok((uuid, tx))
}

pub fn canceled_job_to_result(job: &QueuedJob) -> serde_json::Value {
    let reason = job
        .canceled_reason
        .as_deref()
        .unwrap_or_else(|| "no reason given");
    let canceler = job.canceled_by.as_deref().unwrap_or_else(|| "unknown");
    serde_json::json!({"message": format!("Job canceled: {reason} by {canceler}"), "name": "Canceled", "reason": reason, "canceler": canceler})
}

pub async fn get_hub_script(
    client: &reqwest::Client,
    path: String,
    email: &str,
) -> error::Result<HubScript> {
    get_full_hub_script_by_path(email, StripPath(path), client)
        .await
        .map(|e| e)
}

#[derive(Debug, sqlx::FromRow, Serialize, Clone)]
pub struct QueuedJob {
    pub workspace_id: String,
    pub id: Uuid,
    #[serde(skip_serializing_if = "Option::is_none")]
    pub parent_job: Option<Uuid>,
    pub created_by: String,
    pub created_at: chrono::DateTime<chrono::Utc>,
    #[serde(skip_serializing_if = "Option::is_none")]
    pub started_at: Option<chrono::DateTime<chrono::Utc>>,
    pub scheduled_for: chrono::DateTime<chrono::Utc>,
    pub running: bool,
    #[serde(skip_serializing_if = "Option::is_none")]
    pub script_hash: Option<ScriptHash>,
    #[serde(skip_serializing_if = "Option::is_none")]
    pub script_path: Option<String>,
    pub args: Option<serde_json::Value>,
    #[serde(skip_serializing_if = "Option::is_none")]
    pub logs: Option<String>,
    #[serde(skip_serializing_if = "Option::is_none")]
    pub raw_code: Option<String>,
    #[serde(skip_serializing_if = "Option::is_none")]
    pub raw_lock: Option<String>,
    pub canceled: bool,
    #[serde(skip_serializing_if = "Option::is_none")]
    pub canceled_by: Option<String>,
    #[serde(skip_serializing_if = "Option::is_none")]
    pub canceled_reason: Option<String>,
    #[serde(skip_serializing_if = "Option::is_none")]
    pub last_ping: Option<chrono::DateTime<chrono::Utc>>,
    pub job_kind: JobKind,
    #[serde(skip_serializing_if = "Option::is_none")]
    pub schedule_path: Option<String>,
    pub permissioned_as: String,
    #[serde(skip_serializing_if = "Option::is_none")]
    pub flow_status: Option<serde_json::Value>,
    #[serde(skip_serializing_if = "Option::is_none")]
    pub raw_flow: Option<serde_json::Value>,
    pub is_flow_step: bool,
    #[serde(skip_serializing_if = "Option::is_none")]
    pub language: Option<ScriptLang>,
    pub same_worker: bool,
    #[serde(skip_serializing_if = "Option::is_none")]
    pub pre_run_error: Option<String>,
    pub email: String,
    pub visible_to_owner: bool,
    #[serde(skip_serializing_if = "Option::is_none")]
    pub suspend: Option<i32>,
    #[serde(skip_serializing_if = "Option::is_none")]
    pub mem_peak: Option<i32>,
    #[serde(skip_serializing_if = "Option::is_none")]
    pub root_job: Option<Uuid>,
    #[serde(skip_serializing_if = "Option::is_none")]
    pub leaf_jobs: Option<serde_json::Value>,
}

impl QueuedJob {
    pub fn script_path(&self) -> &str {
        self.script_path
            .as_ref()
            .map(String::as_str)
            .unwrap_or("tmp/main")
    }
}

impl QueuedJob {
    pub fn parse_raw_flow(&self) -> Option<FlowValue> {
        self.raw_flow
            .as_ref()
            .and_then(|v| serde_json::from_value::<FlowValue>(v.clone()).ok())
    }

    pub fn parse_flow_status(&self) -> Option<FlowStatus> {
        self.flow_status
            .as_ref()
            .and_then(|v| serde_json::from_value::<FlowStatus>(v.clone()).ok())
    }
}

#[derive(sqlx::Type, Serialize, Deserialize, Debug, PartialEq, Clone)]
#[sqlx(type_name = "JOB_KIND", rename_all = "lowercase")]
#[serde(rename_all(serialize = "lowercase"))]
pub enum JobKind {
    Script,
    #[allow(non_camel_case_types)]
    Script_Hub,
    Preview,
    Dependencies,
    Flow,
    FlowPreview,
    Identity,
    FlowDependencies,
}

#[derive(Debug, Clone)]
pub enum JobPayload {
    ScriptHub { path: String },
    ScriptHash { hash: ScriptHash, path: String },
    Code(RawCode),
    Dependencies { hash: ScriptHash, dependencies: String, language: ScriptLang },
    FlowDependencies { path: String },
    Flow(String),
    RawFlow { value: FlowValue, path: Option<String> },
    Identity,
}

#[derive(Clone, Serialize, Deserialize, Debug)]
pub struct RawCode {
    pub content: String,
    pub path: Option<String>,
    pub language: ScriptLang,
    pub lock: Option<String>,
}<|MERGE_RESOLUTION|>--- conflicted
+++ resolved
@@ -260,16 +260,10 @@
     mut tx: QueueTransaction<'c, R>,
     w_id: &str,
     job_id: Uuid,
-<<<<<<< HEAD
 ) -> windmill_common::error::Result<QueueTransaction<'c, R>> {
-    QUEUE_DELETE_COUNT.inc();
-    // We can't delete the redis message here - we don't know the message id. A worker will pick it up & notice it no longer exists.
-=======
-) -> windmill_common::error::Result<()> {
     if *METRICS_ENABLED {
         QUEUE_DELETE_COUNT.inc();
     }
->>>>>>> 0040e158
     let job_removed = sqlx::query_scalar!(
         "DELETE FROM queue WHERE workspace_id = $1 AND id = $2 RETURNING 1",
         w_id,
