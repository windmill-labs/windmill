openapi: 3.0.3
info:
<<<<<<< HEAD
  version: 1.248.0
=======
  version: 1.251.1
>>>>>>> 21bf0115
  title: Windmill API
  contact:
    name: Windmill Team
    email: contact@windmill.dev
    url: https://windmill.dev
  license:
    name: Apache 2.0
    url: https://www.apache.org/licenses/LICENSE-2.0.html
  x-logo:
    url: https://windmill.dev/img/windmill.svg
externalDocs:
  description: documentation portal
  url: https://windmill.dev
servers:
  - url: /api
security:
  - bearerAuth: []
  - cookieAuth: []
paths:
  /version:
    get:
      summary: get backend version
      operationId: backendVersion
      tags:
        - settings
      responses:
        '200':
          description: git version of backend
          content:
            text/plain:
              schema:
                type: string
  /uptodate:
    get:
      summary: is backend up to date
      operationId: backendUptodate
      tags:
        - settings
      responses:
        '200':
          description: is backend up to date
          content:
            text/plain:
              schema:
                type: string
  /ee_license:
    get:
      summary: get license id
      operationId: getLicenseId
      tags:
        - settings
      responses:
        '200':
          description: get license id (empty if not ee)
          content:
            text/plain:
              schema:
                type: string
  /openapi.yaml:
    get:
      summary: get openapi yaml spec
      operationId: getOpenApiYaml
      tags:
        - settings
      responses:
        '200':
          description: openapi yaml file content
          content:
            text/plain:
              schema:
                type: string
  /w/{workspace}/audit/get/{id}:
    get:
      summary: get audit log (requires admin privilege)
      operationId: getAuditLog
      tags:
        - audit
      parameters:
        - name: workspace
          in: path
          required: true
          schema: &ref_0
            type: string
        - name: id
          in: path
          required: true
          schema: &ref_25
            type: integer
      responses:
        '200':
          description: an audit log
          content:
            application/json:
              schema:
                type: object
                properties: &ref_1
                  id:
                    type: integer
                  timestamp:
                    type: string
                    format: date-time
                  username:
                    type: string
                  operation:
                    type: string
                    enum:
                      - jobs.run
                      - jobs.run.script
                      - jobs.run.preview
                      - jobs.run.flow
                      - jobs.run.flow_preview
                      - jobs.run.script_hub
                      - jobs.run.dependencies
                      - jobs.run.identity
                      - jobs.run.noop
                      - jobs.flow_dependencies
                      - jobs
                      - jobs.cancel
                      - jobs.force_cancel
                      - jobs.disapproval
                      - jobs.delete
                      - account.delete
                      - openai.request
                      - resources.create
                      - resources.update
                      - resources.delete
                      - resource_types.create
                      - resource_types.update
                      - resource_types.delete
                      - schedule.create
                      - schedule.setenabled
                      - schedule.edit
                      - schedule.delete
                      - scripts.create
                      - scripts.update
                      - scripts.archive
                      - scripts.delete
                      - users.create
                      - users.delete
                      - users.update
                      - users.login
                      - users.logout
                      - users.accept_invite
                      - users.decline_invite
                      - users.token.create
                      - users.token.delete
                      - users.add_to_workspace
                      - users.add_global
                      - users.setpassword
                      - users.impersonate
                      - users.leave_workspace
                      - oauth.login
                      - oauth.signup
                      - variables.create
                      - variables.delete
                      - variables.update
                      - flows.create
                      - flows.update
                      - flows.delete
                      - flows.archive
                      - apps.create
                      - apps.update
                      - apps.delete
                      - folder.create
                      - folder.update
                      - folder.delete
                      - folder.add_owner
                      - folder.remove_owner
                      - group.create
                      - group.delete
                      - group.edit
                      - group.adduser
                      - group.removeuser
                      - igroup.create
                      - igroup.delete
                      - igroup.adduser
                      - igroup.removeuser
                      - variables.decrypt_secret
                      - workspaces.edit_command_script
                      - workspaces.edit_deploy_to
                      - workspaces.edit_auto_invite_domain
                      - workspaces.edit_webhook
                      - workspaces.edit_copilot_config
                      - workspaces.edit_error_handler
                      - workspaces.create
                      - workspaces.update
                      - workspaces.archive
                      - workspaces.unarchive
                      - workspaces.delete
                  action_kind:
                    type: string
                    enum:
                      - Created
                      - Updated
                      - Delete
                      - Execute
                  resource:
                    type: string
                  parameters:
                    type: object
                required: &ref_2
                  - id
                  - timestamp
                  - username
                  - operation
                  - action_kind
  /w/{workspace}/audit/list:
    get:
      summary: list audit logs (requires admin privilege)
      operationId: listAuditLogs
      tags:
        - audit
      parameters:
        - name: workspace
          in: path
          required: true
          schema: *ref_0
        - name: page
          description: which page to return (start at 1, default 1)
          in: query
          schema: &ref_3
            type: integer
        - name: per_page
          description: number of items to return for a given page (default 30, max 100)
          in: query
          schema: &ref_4
            type: integer
        - name: before
          description: filter on created before (exclusive) timestamp
          in: query
          schema: &ref_105
            type: string
            format: date-time
        - name: after
          description: filter on created after (exclusive) timestamp
          in: query
          schema: &ref_104
            type: string
            format: date-time
        - name: username
          description: filter on exact username of user
          in: query
          schema: &ref_106
            type: string
        - name: operation
          description: filter on exact or prefix name of operation
          in: query
          schema: &ref_107
            type: string
        - name: resource
          description: filter on exact or prefix name of resource
          in: query
          schema: &ref_108
            type: string
        - name: action_kind
          description: filter on type of operation
          in: query
          schema: &ref_109
            type: string
            enum:
              - Create
              - Update
              - Delete
              - Execute
      responses:
        '200':
          description: a list of audit logs
          content:
            application/json:
              schema:
                type: array
                items:
                  type: object
                  properties: *ref_1
                  required: *ref_2
  /auth/login:
    post:
      security: []
      summary: login with password
      operationId: login
      tags:
        - user
      requestBody:
        description: credentials
        required: true
        content:
          application/json:
            schema:
              type: object
              properties: &ref_122
                email:
                  type: string
                password:
                  type: string
              required: &ref_123
                - email
                - password
      responses:
        '200':
          description: >
            Successfully authenticated. The session ID is returned in a cookie
            named `token` and as plaintext response. Preferred method of
            authorization is through the bearer token. The cookie is only for
            browser convenience.
          headers:
            Set-Cookie:
              schema:
                type: string
                example: token=abcde12345; Path=/; HttpOnly
          content:
            text/plain:
              schema:
                type: string
  /auth/logout:
    post:
      security: []
      summary: logout
      operationId: logout
      tags:
        - user
      responses:
        '200':
          description: clear cookies and clear token (if applicable)
          headers:
            Set-Cookie:
              schema:
                type: string
          content:
            text/plain:
              schema:
                type: string
  /w/{workspace}/users/add:
    post:
      summary: create user (require admin privilege)
      operationId: createUser
      tags:
        - user
        - admin
      parameters:
        - name: workspace
          in: path
          required: true
          schema: *ref_0
      requestBody:
        description: new user
        required: true
        content:
          application/json:
            schema:
              type: object
              properties: &ref_124
                email:
                  type: string
                username:
                  type: string
                is_admin:
                  type: boolean
              required: &ref_125
                - email
                - username
                - is_admin
      responses:
        '201':
          description: user created
          content:
            text/plain:
              schema:
                type: string
  /w/{workspace}/users/update/{username}:
    post:
      summary: update user (require admin privilege)
      operationId: updateUser
      tags:
        - user
        - admin
      parameters:
        - name: workspace
          in: path
          required: true
          schema: *ref_0
        - name: username
          in: path
          required: true
          schema:
            type: string
      requestBody:
        description: new user
        required: true
        content:
          application/json:
            schema:
              type: object
              properties: &ref_126
                is_admin:
                  type: boolean
                operator:
                  type: boolean
                disabled:
                  type: boolean
      responses:
        '200':
          description: edited user
          content:
            text/plain:
              schema:
                type: string
  /w/{workspace}/users/is_owner/{path}:
    get:
      summary: is owner of path
      operationId: isOwnerOfPath
      tags:
        - user
      parameters:
        - name: workspace
          in: path
          required: true
          schema: *ref_0
        - name: path
          in: path
          required: true
          schema: &ref_18
            type: string
      responses:
        '200':
          description: is owner
          content:
            application/json:
              schema:
                type: boolean
  /users/setpassword:
    post:
      summary: set password
      operationId: setPassword
      tags:
        - user
      requestBody:
        description: set password
        required: true
        content:
          application/json:
            schema:
              type: object
              properties:
                password:
                  type: string
              required:
                - password
      responses:
        '200':
          description: password set
          content:
            text/plain:
              schema:
                type: string
  /users/create:
    post:
      summary: create user
      operationId: createUserGlobally
      tags:
        - user
      requestBody:
        description: user info
        required: true
        content:
          application/json:
            schema:
              type: object
              properties:
                email:
                  type: string
                password:
                  type: string
                super_admin:
                  type: boolean
                name:
                  type: string
                company:
                  type: string
              required:
                - email
                - password
                - super_admin
      responses:
        '201':
          description: user created
          content:
            text/plain:
              schema:
                type: string
  /users/update/{email}:
    post:
      summary: global update user (require super admin)
      operationId: globalUserUpdate
      tags:
        - user
      parameters:
        - name: email
          in: path
          required: true
          schema:
            type: string
      requestBody:
        description: new user info
        required: true
        content:
          application/json:
            schema:
              type: object
              properties:
                is_super_admin:
                  type: boolean
      responses:
        '200':
          description: user updated
          content:
            text/plain:
              schema:
                type: string
  /users/delete/{email}:
    delete:
      summary: global delete user (require super admin)
      operationId: globalUserDelete
      tags:
        - user
      parameters:
        - name: email
          in: path
          required: true
          schema:
            type: string
      responses:
        '200':
          description: user deleted
          content:
            text/plain:
              schema:
                type: string
  /w/{workspace}/users/delete/{username}:
    delete:
      summary: delete user (require admin privilege)
      operationId: deleteUser
      tags:
        - user
        - admin
      parameters:
        - name: workspace
          in: path
          required: true
          schema: *ref_0
        - name: username
          in: path
          required: true
          schema:
            type: string
      responses:
        '200':
          description: delete user
          content:
            text/plain:
              schema:
                type: string
  /workspaces/list:
    get:
      summary: list all workspaces visible to me
      operationId: listWorkspaces
      tags:
        - workspace
      responses:
        '200':
          description: all workspaces
          content:
            application/json:
              schema:
                type: array
                items:
                  type: object
                  properties: &ref_5
                    id:
                      type: string
                    name:
                      type: string
                    owner:
                      type: string
                    domain:
                      type: string
                  required: &ref_6
                    - id
                    - name
                    - owner
  /workspaces/allowed_domain_auto_invite:
    get:
      summary: is domain allowed for auto invi
      operationId: isDomainAllowed
      tags:
        - workspace
      responses:
        '200':
          description: domain allowed or not
          content:
            application/json:
              schema:
                type: boolean
  /workspaces/users:
    get:
      summary: list all workspaces visible to me with user info
      operationId: listUserWorkspaces
      tags:
        - workspace
      responses:
        '200':
          description: workspace with associated username
          content:
            application/json:
              schema:
                type: object
                properties: &ref_154
                  email:
                    type: string
                  workspaces:
                    type: array
                    items:
                      type: object
                      properties:
                        id:
                          type: string
                        name:
                          type: string
                        username:
                          type: string
                      required:
                        - id
                        - name
                        - username
                required: &ref_155
                  - email
                  - workspaces
  /workspaces/list_as_superadmin:
    get:
      summary: list all workspaces as super admin (require to be super admin)
      operationId: listWorkspacesAsSuperAdmin
      tags:
        - workspace
      parameters:
        - name: page
          description: which page to return (start at 1, default 1)
          in: query
          schema: *ref_3
        - name: per_page
          description: number of items to return for a given page (default 30, max 100)
          in: query
          schema: *ref_4
      responses:
        '200':
          description: workspaces
          content:
            application/json:
              schema:
                type: array
                items:
                  type: object
                  properties: *ref_5
                  required: *ref_6
  /workspaces/create:
    post:
      summary: create workspace
      operationId: createWorkspace
      tags:
        - workspace
      requestBody:
        description: new token
        required: true
        content:
          application/json:
            schema:
              type: object
              properties: &ref_156
                id:
                  type: string
                name:
                  type: string
                username:
                  type: string
              required: &ref_157
                - id
                - name
                - username
      responses:
        '201':
          description: token created
          content:
            text/plain:
              schema:
                type: string
  /workspaces/exists:
    post:
      summary: exists workspace
      operationId: existsWorkspace
      tags:
        - workspace
      requestBody:
        description: id of workspace
        required: true
        content:
          application/json:
            schema:
              type: object
              properties:
                id:
                  type: string
              required:
                - id
      responses:
        '200':
          description: status
          content:
            text/plain:
              schema:
                type: boolean
  /workspaces/exists_username:
    post:
      summary: exists username
      operationId: existsUsername
      tags:
        - workspace
      requestBody:
        required: true
        content:
          application/json:
            schema:
              type: object
              properties:
                id:
                  type: string
                username:
                  type: string
              required:
                - id
                - username
      responses:
        '200':
          description: status
          content:
            text/plain:
              schema:
                type: boolean
  /settings/global/{key}:
    get:
      summary: get global settings
      operationId: getGlobal
      tags:
        - setting
      parameters:
        - name: key
          in: path
          required: true
          schema: &ref_7
            type: string
      responses:
        '200':
          description: status
          content:
            application/json:
              schema: {}
    post:
      summary: post global settings
      operationId: setGlobal
      tags:
        - setting
      parameters:
        - name: key
          in: path
          required: true
          schema: *ref_7
      requestBody:
        description: value set
        required: true
        content:
          application/json:
            schema:
              type: object
              properties:
                value: {}
      responses:
        '200':
          description: status
          content:
            text/plain:
              schema:
                type: string
  /settings/local:
    get:
      summary: get local settings
      operationId: getLocal
      tags:
        - setting
      responses:
        '200':
          description: status
          content:
            application/json:
              schema: {}
  /settings/test_smtp:
    post:
      summary: test smtp
      operationId: testSmtp
      tags:
        - setting
      requestBody:
        description: test smtp payload
        required: true
        content:
          application/json:
            schema:
              type: object
              properties:
                to:
                  type: string
                smtp:
                  type: object
                  properties:
                    host:
                      type: string
                    username:
                      type: string
                    password:
                      type: string
                    port:
                      type: integer
                    from:
                      type: string
                    tls_implicit:
                      type: boolean
                  required:
                    - host
                    - username
                    - password
                    - port
                    - from
                    - tls_implicit
              required:
                - to
                - smtp
      responses:
        '200':
          description: status
          content:
            text/plain:
              schema:
                type: string
  /settings/test_license_key:
    post:
      summary: test license key
      operationId: testLicenseKey
      tags:
        - setting
      requestBody:
        description: test license key
        required: true
        content:
          application/json:
            schema:
              type: object
              properties:
                license_key:
                  type: string
              required:
                - license_key
      responses:
        '200':
          description: status
          content:
            text/plain:
              schema:
                type: string
  /settings/send_stats:
    post:
      summary: send stats
      operationId: sendStats
      tags:
        - setting
      responses:
        '200':
          description: status
          content:
            text/plain:
              schema:
                type: string
  /users/email:
    get:
      summary: get current user email (if logged in)
      operationId: getCurrentEmail
      tags:
        - user
      responses:
        '200':
          description: user email
          content:
            text/plain:
              schema:
                type: string
  /users/refresh_token:
    get:
      summary: refresh the current token
      operationId: refreshUserToken
      tags:
        - user
      responses:
        '200':
          description: free usage
          content:
            text/plain:
              schema:
                type: string
  /users/tutorial_progress:
    get:
      summary: get tutorial progress
      operationId: getTutorialProgress
      tags:
        - user
      responses:
        '200':
          description: tutorial progress
          content:
            application/json:
              schema:
                type: object
                properties:
                  progress:
                    type: integer
    post:
      summary: update tutorial progress
      operationId: updateTutorialProgress
      tags:
        - user
      requestBody:
        description: progress update
        required: true
        content:
          application/json:
            schema:
              type: object
              properties:
                progress:
                  type: integer
      responses:
        '200':
          description: tutorial progress
          content:
            text/plain:
              schema:
                type: string
  /users/leave_instance:
    post:
      summary: leave instance
      operationId: leaveInstance
      tags:
        - user
      responses:
        '200':
          description: status
          content:
            text/plain:
              schema:
                type: string
  /users/usage:
    get:
      summary: get current usage outside of premium workspaces
      operationId: getUsage
      tags:
        - user
      responses:
        '200':
          description: free usage
          content:
            text/plain:
              schema:
                type: number
  /users/all_runnables:
    get:
      summary: get all runnables in every workspace
      operationId: getRunnable
      tags:
        - user
      responses:
        '200':
          description: free all runnables
          content:
            application/json:
              schema:
                type: object
                properties:
                  workspace:
                    type: string
                  endpoint_async:
                    type: string
                  endpoint_sync:
                    type: string
                  endpoint_openai_sync:
                    type: string
                  summary:
                    type: string
                  description:
                    type: string
                  kind:
                    type: string
                required:
                  - workspace
                  - endpoint_async
                  - endpoint_sync
                  - endpoint_openai_sync
                  - summary
                  - kind
  /users/whoami:
    get:
      summary: get current global whoami (if logged in)
      operationId: globalWhoami
      tags:
        - user
      responses:
        '200':
          description: user email
          content:
            application/json:
              schema:
                type: object
                properties: &ref_10
                  email:
                    type: string
                  login_type:
                    type: string
                    enum:
                      - password
                      - github
                  super_admin:
                    type: boolean
                  verified:
                    type: boolean
                  name:
                    type: string
                  company:
                    type: string
                required: &ref_11
                  - email
                  - login_type
                  - super_admin
                  - verified
  /users/list_invites:
    get:
      summary: list all workspace invites
      operationId: listWorkspaceInvites
      tags:
        - user
      responses:
        '200':
          description: list all workspace invites
          content:
            application/json:
              schema:
                type: array
                items:
                  type: object
                  properties: &ref_12
                    workspace_id:
                      type: string
                    email:
                      type: string
                    is_admin:
                      type: boolean
                    operator:
                      type: boolean
                  required: &ref_13
                    - workspace_id
                    - email
                    - is_admin
                    - operator
  /w/{workspace}/users/whoami:
    get:
      summary: whoami
      operationId: whoami
      tags:
        - user
      parameters:
        - name: workspace
          in: path
          required: true
          schema: *ref_0
      responses:
        '200':
          description: user
          content:
            application/json:
              schema:
                type: object
                properties: &ref_8
                  email:
                    type: string
                  username:
                    type: string
                  is_admin:
                    type: boolean
                  is_super_admin:
                    type: boolean
                  created_at:
                    type: string
                    format: date-time
                  operator:
                    type: boolean
                  disabled:
                    type: boolean
                  groups:
                    type: array
                    items:
                      type: string
                  folders:
                    type: array
                    items:
                      type: string
                  folders_owners:
                    type: array
                    items:
                      type: string
                  usage:
                    type: object
                    properties: &ref_121
                      executions:
                        type: number
                required: &ref_9
                  - email
                  - username
                  - is_admin
                  - is_super_admin
                  - created_at
                  - operator
                  - disabled
                  - folders
                  - folders_owners
  /users/accept_invite:
    post:
      summary: accept invite to workspace
      operationId: acceptInvite
      tags:
        - user
      requestBody:
        description: accept invite
        required: true
        content:
          application/json:
            schema:
              type: object
              properties:
                workspace_id:
                  type: string
                username:
                  type: string
              required:
                - workspace_id
                - username
      responses:
        '200':
          description: status
          content:
            text/plain:
              schema:
                type: string
  /users/decline_invite:
    post:
      summary: decline invite to workspace
      operationId: declineInvite
      tags:
        - user
      requestBody:
        description: decline invite
        required: true
        content:
          application/json:
            schema:
              type: object
              properties:
                workspace_id:
                  type: string
              required:
                - workspace_id
      responses:
        '200':
          description: status
          content:
            text/plain:
              schema:
                type: string
  /w/{workspace}/workspaces/invite_user:
    post:
      summary: invite user to workspace
      operationId: inviteUser
      tags:
        - workspace
      parameters:
        - name: workspace
          in: path
          required: true
          schema: *ref_0
      requestBody:
        description: WorkspaceInvite
        required: true
        content:
          application/json:
            schema:
              type: object
              properties:
                email:
                  type: string
                is_admin:
                  type: boolean
                operator:
                  type: boolean
              required:
                - email
                - is_admin
                - operator
      responses:
        '200':
          description: status
          content:
            text/plain:
              schema:
                type: string
  /w/{workspace}/workspaces/add_user:
    post:
      summary: add user to workspace
      operationId: addUser
      tags:
        - workspace
      parameters:
        - name: workspace
          in: path
          required: true
          schema: *ref_0
      requestBody:
        description: WorkspaceInvite
        required: true
        content:
          application/json:
            schema:
              type: object
              properties:
                email:
                  type: string
                is_admin:
                  type: boolean
                username:
                  type: string
                operator:
                  type: boolean
              required:
                - email
                - is_admin
                - operator
                - username
      responses:
        '200':
          description: status
          content:
            text/plain:
              schema:
                type: string
  /w/{workspace}/workspaces/delete_invite:
    post:
      summary: delete user invite
      operationId: delete invite
      tags:
        - workspace
      parameters:
        - name: workspace
          in: path
          required: true
          schema: *ref_0
      requestBody:
        description: WorkspaceInvite
        required: true
        content:
          application/json:
            schema:
              type: object
              properties:
                email:
                  type: string
                is_admin:
                  type: boolean
                operator:
                  type: boolean
              required:
                - email
                - is_admin
                - operator
      responses:
        '200':
          description: status
          content:
            text/plain:
              schema:
                type: string
  /w/{workspace}/workspaces/archive:
    post:
      summary: archive workspace
      operationId: archiveWorkspace
      tags:
        - workspace
      parameters:
        - name: workspace
          in: path
          required: true
          schema: *ref_0
      responses:
        '200':
          description: status
          content:
            text/plain:
              schema:
                type: string
  /workspaces/unarchive/{workspace}:
    post:
      summary: unarchive workspace
      operationId: unarchiveWorkspace
      tags:
        - workspace
      parameters:
        - name: workspace
          in: path
          required: true
          schema: *ref_0
      responses:
        '200':
          description: status
          content:
            text/plain:
              schema:
                type: string
  /workspaces/delete/{workspace}:
    delete:
      summary: delete workspace (require super admin)
      operationId: deleteWorkspace
      tags:
        - workspace
      parameters:
        - name: workspace
          in: path
          required: true
          schema: *ref_0
      responses:
        '200':
          description: status
          content:
            text/plain:
              schema:
                type: string
  /w/{workspace}/workspaces/leave:
    post:
      summary: leave workspace
      operationId: leaveWorkspace
      tags:
        - workspace
      parameters:
        - name: workspace
          in: path
          required: true
          schema: *ref_0
      responses:
        '200':
          description: status
          content:
            text/plain:
              schema:
                type: string
  /w/{workspace}/users/whois/{username}:
    get:
      summary: whois
      operationId: whois
      tags:
        - user
      parameters:
        - name: workspace
          in: path
          required: true
          schema: *ref_0
        - name: username
          in: path
          required: true
          schema:
            type: string
      responses:
        '200':
          description: user
          content:
            application/json:
              schema:
                type: object
                properties: *ref_8
                required: *ref_9
  /users/exists/{email}:
    get:
      summary: exists email
      operationId: existsEmail
      tags:
        - user
      parameters:
        - name: email
          in: path
          required: true
          schema:
            type: string
      responses:
        '200':
          description: user
          content:
            application/json:
              schema:
                type: boolean
  /users/list_as_super_admin:
    get:
      summary: list all users as super admin (require to be super amdin)
      operationId: listUsersAsSuperAdmin
      tags:
        - user
      parameters:
        - name: page
          description: which page to return (start at 1, default 1)
          in: query
          schema: *ref_3
        - name: per_page
          description: number of items to return for a given page (default 30, max 100)
          in: query
          schema: *ref_4
      responses:
        '200':
          description: user
          content:
            application/json:
              schema:
                type: array
                items:
                  type: object
                  properties: *ref_10
                  required: *ref_11
  /w/{workspace}/workspaces/list_pending_invites:
    get:
      summary: list pending invites for a workspace
      operationId: listPendingInvites
      tags:
        - workspace
      parameters:
        - name: workspace
          in: path
          required: true
          schema: *ref_0
      responses:
        '200':
          description: user
          content:
            application/json:
              schema:
                type: array
                items:
                  type: object
                  properties: *ref_12
                  required: *ref_13
  /w/{workspace}/workspaces/get_settings:
    get:
      summary: get settings
      operationId: getSettings
      tags:
        - workspace
      parameters:
        - name: workspace
          in: path
          required: true
          schema: *ref_0
      responses:
        '200':
          description: status
          content:
            application/json:
              schema:
                type: object
                properties:
                  workspace_id:
                    type: string
                  slack_name:
                    type: string
                  slack_team_id:
                    type: string
                  slack_command_script:
                    type: string
                  auto_invite_domain:
                    type: string
                  auto_invite_operator:
                    type: boolean
                  plan:
                    type: string
                  customer_id:
                    type: string
                  webhook:
                    type: string
                  deploy_to:
                    type: string
                  openai_resource_path:
                    type: string
                  code_completion_enabled:
                    type: boolean
                  error_handler:
                    type: string
                  error_handler_extra_args:
                    type: object
                    additionalProperties: &ref_14 {}
                  error_handler_muted_on_cancel:
                    type: boolean
                  large_file_storage:
                    type: object
                    properties: &ref_15
                      type:
                        type: string
                        enum:
                          - S3Storage
                      s3_resource_path:
                        type: string
                  git_sync:
                    type: array
                    items:
                      type: object
                      properties: &ref_16
                        script_path:
                          type: string
                        git_repo_resource_path:
                          type: string
                        use_individual_branch:
                          type: boolean
                      required: &ref_17
                        - script_path
                        - git_repo_resource_path
                  default_app:
                    type: string
                required:
                  - code_completion_enabled
  /w/{workspace}/workspaces/get_deploy_to:
    get:
      summary: get deploy to
      operationId: getDeployTo
      tags:
        - workspace
      parameters:
        - name: workspace
          in: path
          required: true
          schema: *ref_0
      responses:
        '200':
          description: status
          content:
            application/json:
              schema:
                type: object
                properties:
                  deploy_to:
                    type: string
  /w/{workspace}/workspaces/is_premium:
    get:
      summary: get if workspace is premium
      operationId: getIsPremium
      tags:
        - workspace
      parameters:
        - name: workspace
          in: path
          required: true
          schema: *ref_0
      responses:
        '200':
          description: status
          content:
            application/json:
              schema:
                type: boolean
  /w/{workspace}/workspaces/premium_info:
    get:
      summary: get premium info
      operationId: getPremiumInfo
      tags:
        - workspace
      parameters:
        - name: workspace
          in: path
          required: true
          schema: *ref_0
      responses:
        '200':
          description: status
          content:
            application/json:
              schema:
                type: object
                properties:
                  premium:
                    type: boolean
                  usage:
                    type: number
                  seats:
                    type: number
                required:
                  - premium
  /w/{workspace}/workspaces/edit_slack_command:
    post:
      summary: edit slack command
      operationId: editSlackCommand
      tags:
        - workspace
      parameters:
        - name: workspace
          in: path
          required: true
          schema: *ref_0
      requestBody:
        description: WorkspaceInvite
        required: true
        content:
          application/json:
            schema:
              type: object
              properties:
                slack_command_script:
                  type: string
      responses:
        '200':
          description: status
          content:
            text/plain:
              schema:
                type: string
  /w/{workspace}/workspaces/run_slack_message_test_job:
    post:
      summary: run a job that sends a message to Slack
      operationId: runSlackMessageTestJob
      tags:
        - workspace
      parameters:
        - name: workspace
          in: path
          required: true
          schema: *ref_0
      requestBody:
        description: path to hub script to run and its corresponding args
        required: true
        content:
          application/json:
            schema:
              type: object
              properties:
                hub_script_path:
                  type: string
                channel:
                  type: string
                test_msg:
                  type: string
      responses:
        '200':
          description: status
          content:
            text/json:
              schema:
                type: object
                properties:
                  job_uuid:
                    type: string
  /w/{workspace}/workspaces/edit_deploy_to:
    post:
      summary: edit deploy to
      operationId: editDeployTo
      tags:
        - workspace
      parameters:
        - name: workspace
          in: path
          required: true
          schema: *ref_0
      requestBody:
        required: true
        content:
          application/json:
            schema:
              type: object
              properties:
                deploy_to:
                  type: string
      responses:
        '200':
          description: status
          content:
            text/plain:
              schema:
                type: string
  /w/{workspace}/workspaces/edit_auto_invite:
    post:
      summary: edit auto invite
      operationId: editAutoInvite
      tags:
        - workspace
      parameters:
        - name: workspace
          in: path
          required: true
          schema: *ref_0
      requestBody:
        description: WorkspaceInvite
        required: true
        content:
          application/json:
            schema:
              type: object
              properties:
                operator:
                  type: boolean
                invite_all:
                  type: boolean
      responses:
        '200':
          description: status
          content:
            text/plain:
              schema:
                type: string
  /w/{workspace}/workspaces/edit_webhook:
    post:
      summary: edit webhook
      operationId: editWebhook
      tags:
        - workspace
      parameters:
        - name: workspace
          in: path
          required: true
          schema: *ref_0
      requestBody:
        description: WorkspaceWebhook
        required: true
        content:
          application/json:
            schema:
              type: object
              properties:
                webhook:
                  type: string
      responses:
        '200':
          description: status
          content:
            text/plain:
              schema:
                type: string
  /w/{workspace}/workspaces/edit_copilot_config:
    post:
      summary: edit copilot config
      operationId: editCopilotConfig
      tags:
        - workspace
      parameters:
        - name: workspace
          in: path
          required: true
          schema: *ref_0
      requestBody:
        description: WorkspaceCopilotConfig
        required: true
        content:
          application/json:
            schema:
              type: object
              required:
                - code_completion_enabled
              properties:
                openai_resource_path:
                  type: string
                code_completion_enabled:
                  type: boolean
      responses:
        '200':
          description: status
          content:
            text/plain:
              schema:
                type: string
  /w/{workspace}/workspaces/get_copilot_info:
    get:
      summary: get copilot info
      operationId: getCopilotInfo
      tags:
        - workspace
      parameters:
        - name: workspace
          in: path
          required: true
          schema: *ref_0
      responses:
        '200':
          description: status
          content:
            text/plain:
              schema:
                type: object
                properties:
                  exists_openai_resource_path:
                    type: boolean
                  code_completion_enabled:
                    type: boolean
                required:
                  - exists_openai_resource_path
                  - code_completion_enabled
  /w/{workspace}/workspaces/edit_error_handler:
    post:
      summary: edit error handler
      operationId: editErrorHandler
      tags:
        - workspace
      parameters:
        - name: workspace
          in: path
          required: true
          schema: *ref_0
      requestBody:
        description: WorkspaceErrorHandler
        required: true
        content:
          application/json:
            schema:
              type: object
              properties:
                error_handler:
                  type: string
                error_handler_extra_args:
                  type: object
                  additionalProperties: *ref_14
                error_handler_muted_on_cancel:
                  type: boolean
      responses:
        '200':
          description: status
          content:
            text/plain:
              schema:
                type: string
  /w/{workspace}/workspaces/edit_large_file_storage_config:
    post:
      summary: edit large file storage settings
      operationId: editLargeFileStorageConfig
      tags:
        - workspace
      parameters:
        - name: workspace
          in: path
          required: true
          schema: *ref_0
      requestBody:
        description: LargeFileStorage info
        required: true
        content:
          application/json:
            schema:
              type: object
              properties:
                large_file_storage:
                  type: object
                  properties: *ref_15
      responses:
        '200':
          description: status
          content:
            application/json:
              schema: {}
  /w/{workspace}/workspaces/edit_git_sync_config:
    post:
      summary: edit workspace git sync settings
      operationId: editWorkspaceGitSyncConfig
      tags:
        - workspace
      parameters:
        - name: workspace
          in: path
          required: true
          schema: *ref_0
      requestBody:
        description: Workspace Git sync settings
        required: true
        content:
          application/json:
            schema:
              type: object
              properties:
                git_sync_settings:
                  type: array
                  items:
                    type: object
                    properties: *ref_16
                    required: *ref_17
      responses:
        '200':
          description: status
          content:
            application/json:
              schema: {}
  /w/{workspace}/workspaces/edit_default_app:
    post:
      summary: edit default app for workspace
      operationId: editWorkspaceDefaultApp
      tags:
        - workspace
      parameters:
        - name: workspace
          in: path
          required: true
          schema: *ref_0
      requestBody:
        description: Workspace default app
        required: true
        content:
          application/json:
            schema:
              type: object
              properties:
                default_app_path:
                  type: string
      responses:
        '200':
          description: status
          content:
            text/plain:
              schema:
                type: string
  /w/{workspace}/workspaces/default_app:
    get:
      summary: get default app for workspace
      operationId: getWorkspaceDefaultApp
      tags:
        - workspace
      parameters:
        - name: workspace
          in: path
          required: true
          schema: *ref_0
      responses:
        '200':
          description: status
          content:
            application/json:
              schema:
                type: object
                properties:
                  default_app_path:
                    type: string
  /w/{workspace}/workspaces/get_large_file_storage_config:
    get:
      summary: get large file storage config
      operationId: getLargeFileStorageConfig
      tags:
        - workspace
      parameters:
        - name: workspace
          in: path
          required: true
          schema: *ref_0
      responses:
        '200':
          description: status
          content:
            application/json:
              schema:
                type: object
                properties: *ref_15
  /w/{workspace}/users/list:
    get:
      summary: list users
      operationId: listUsers
      tags:
        - user
      parameters:
        - name: workspace
          in: path
          required: true
          schema: *ref_0
      responses:
        '200':
          description: user
          content:
            application/json:
              schema:
                type: array
                items:
                  type: object
                  properties: *ref_8
                  required: *ref_9
  /w/{workspace}/users/list_usernames:
    get:
      summary: list usernames
      operationId: listUsernames
      tags:
        - user
      parameters:
        - name: workspace
          in: path
          required: true
          schema: *ref_0
      responses:
        '200':
          description: user
          content:
            application/json:
              schema:
                type: array
                items:
                  type: string
  /users/tokens/create:
    post:
      summary: create token
      operationId: createToken
      tags:
        - user
      requestBody:
        description: new token
        required: true
        content:
          application/json:
            schema:
              type: object
              properties: &ref_129
                label:
                  type: string
                expiration:
                  type: string
                  format: date-time
                scopes:
                  type: array
                  items:
                    type: string
      responses:
        '201':
          description: token created
          content:
            text/plain:
              schema:
                type: string
  /users/tokens/impersonate:
    post:
      summary: create token to impersonate a user (require superadmin)
      operationId: createTokenImpersonate
      tags:
        - user
      requestBody:
        description: new token
        required: true
        content:
          application/json:
            schema:
              type: object
              properties: &ref_130
                label:
                  type: string
                expiration:
                  type: string
                  format: date-time
                impersonate_email:
                  type: string
              required: &ref_131
                - impersonate_email
      responses:
        '201':
          description: token created
          content:
            text/plain:
              schema:
                type: string
  /users/tokens/delete/{token_prefix}:
    delete:
      summary: delete token
      operationId: deleteToken
      tags:
        - user
      parameters:
        - name: token_prefix
          in: path
          required: true
          schema:
            type: string
      responses:
        '200':
          description: delete token
          content:
            text/plain:
              schema:
                type: string
  /users/tokens/list:
    get:
      summary: list token
      operationId: listTokens
      tags:
        - user
      parameters:
        - name: exclude_ephemeral
          in: query
          schema:
            type: boolean
      responses:
        '200':
          description: truncated token
          content:
            application/json:
              schema:
                type: array
                items:
                  type: object
                  properties: &ref_127
                    label:
                      type: string
                    expiration:
                      type: string
                      format: date-time
                    token_prefix:
                      type: string
                    created_at:
                      type: string
                      format: date-time
                    last_used_at:
                      type: string
                      format: date-time
                    scopes:
                      type: array
                      items:
                        type: string
                  required: &ref_128
                    - token_prefix
                    - created_at
                    - last_used_at
  /w/{workspace}/oidc/token/{audience}:
    post:
      summary: get OIDC token (ee only)
      operationId: getOidcToken
      tags:
        - oidc
      parameters:
        - name: workspace
          in: path
          required: true
          schema: *ref_0
        - name: audience
          in: path
          required: true
          schema:
            type: string
      responses:
        '200':
          description: new oidc token
          content:
            text/plain:
              schema:
                type: string
  /w/{workspace}/variables/create:
    post:
      summary: create variable
      operationId: createVariable
      tags:
        - variable
      parameters:
        - name: workspace
          in: path
          required: true
          schema: *ref_0
        - name: already_encrypted
          in: query
          schema:
            type: boolean
      requestBody:
        description: new variable
        required: true
        content:
          application/json:
            schema:
              type: object
              properties: &ref_134
                path:
                  type: string
                value:
                  type: string
                is_secret:
                  type: boolean
                description:
                  type: string
                account:
                  type: integer
                is_oauth:
                  type: boolean
              required: &ref_135
                - path
                - value
                - is_secret
                - description
      responses:
        '201':
          description: variable created
          content:
            text/plain:
              schema:
                type: string
  /w/{workspace}/variables/encrypt:
    post:
      summary: encrypt value
      operationId: encryptValue
      tags:
        - variable
      parameters:
        - name: workspace
          in: path
          required: true
          schema: *ref_0
      requestBody:
        description: new variable
        required: true
        content:
          application/json:
            schema:
              type: string
      responses:
        '200':
          description: encrypted value
          content:
            text/plain:
              schema:
                type: string
  /w/{workspace}/variables/delete/{path}:
    delete:
      summary: delete variable
      operationId: deleteVariable
      tags:
        - variable
      parameters:
        - name: workspace
          in: path
          required: true
          schema: *ref_0
        - name: path
          in: path
          required: true
          schema: *ref_18
      responses:
        '200':
          description: variable deleted
          content:
            text/plain:
              schema:
                type: string
  /w/{workspace}/variables/update/{path}:
    post:
      summary: update variable
      operationId: updateVariable
      tags:
        - variable
      parameters:
        - name: workspace
          in: path
          required: true
          schema: *ref_0
        - name: path
          in: path
          required: true
          schema: *ref_18
        - name: already_encrypted
          in: query
          schema:
            type: boolean
      requestBody:
        description: updated variable
        required: true
        content:
          application/json:
            schema:
              type: object
              properties: &ref_136
                path:
                  type: string
                value:
                  type: string
                is_secret:
                  type: boolean
                description:
                  type: string
      responses:
        '200':
          description: variable updated
          content:
            text/plain:
              schema:
                type: string
  /w/{workspace}/variables/get/{path}:
    get:
      summary: get variable
      operationId: getVariable
      tags:
        - variable
      parameters:
        - name: workspace
          in: path
          required: true
          schema: *ref_0
        - name: path
          in: path
          required: true
          schema: *ref_18
        - name: decrypt_secret
          description: |
            ask to decrypt secret if this variable is secret
            (if not secret no effect, default: true)
          in: query
          schema:
            type: boolean
        - name: include_encrypted
          description: >
            ask to include the encrypted value if secret and decrypt secret is
            not true (default: false)
          in: query
          schema:
            type: boolean
      responses:
        '200':
          description: variable
          content:
            application/json:
              schema:
                type: object
                properties: &ref_19
                  workspace_id:
                    type: string
                  path:
                    type: string
                  value:
                    type: string
                  is_secret:
                    type: boolean
                  description:
                    type: string
                  account:
                    type: integer
                  is_oauth:
                    type: boolean
                  extra_perms:
                    type: object
                    additionalProperties:
                      type: boolean
                  is_expired:
                    type: boolean
                  refresh_error:
                    type: string
                  is_linked:
                    type: boolean
                  is_refreshed:
                    type: boolean
                required: &ref_20
                  - workspace_id
                  - path
                  - is_secret
                  - extra_perms
  /w/{workspace}/variables/get_value/{path}:
    get:
      summary: get variable value
      operationId: getVariableValue
      tags:
        - variable
      parameters:
        - name: workspace
          in: path
          required: true
          schema: *ref_0
        - name: path
          in: path
          required: true
          schema: *ref_18
      responses:
        '200':
          description: variable
          content:
            application/json:
              schema:
                type: string
  /w/{workspace}/variables/exists/{path}:
    get:
      summary: does variable exists at path
      operationId: existsVariable
      tags:
        - variable
      parameters:
        - name: workspace
          in: path
          required: true
          schema: *ref_0
        - name: path
          in: path
          required: true
          schema: *ref_18
      responses:
        '200':
          description: variable
          content:
            application/json:
              schema:
                type: boolean
  /w/{workspace}/variables/list:
    get:
      summary: list variables
      operationId: listVariable
      tags:
        - variable
      parameters:
        - name: workspace
          in: path
          required: true
          schema: *ref_0
      responses:
        '200':
          description: variable list
          content:
            application/json:
              schema:
                type: array
                items:
                  type: object
                  properties: *ref_19
                  required: *ref_20
  /w/{workspace}/variables/list_contextual:
    get:
      summary: list contextual variables
      operationId: listContextualVariables
      tags:
        - variable
      parameters:
        - name: workspace
          in: path
          required: true
          schema: *ref_0
      responses:
        '200':
          description: contextual variable list
          content:
            application/json:
              schema:
                type: array
                items:
                  type: object
                  properties: &ref_132
                    name:
                      type: string
                    value:
                      type: string
                    description:
                      type: string
                  required: &ref_133
                    - name
                    - value
                    - description
  /oauth/login_callback/{client_name}:
    post:
      security: []
      summary: login with oauth authorization flow
      operationId: loginWithOauth
      tags:
        - user
      parameters:
        - name: client_name
          in: path
          required: true
          schema: &ref_21
            type: string
      requestBody:
        description: Partially filled script
        required: true
        content:
          application/json:
            schema:
              type: object
              properties:
                code:
                  type: string
                state:
                  type: string
      responses:
        '200':
          description: >
            Successfully authenticated. The session ID is returned in a cookie
            named `token` and as plaintext response. Preferred method of
            authorization is through the bearer token. The cookie is only for
            browser convenience.
          headers:
            Set-Cookie:
              schema:
                type: string
                example: token=abcde12345; Path=/; HttpOnly
          content:
            text/plain:
              schema:
                type: string
  /w/{workspace}/oauth/connect_slack_callback:
    post:
      summary: connect slack callback
      operationId: connectSlackCallback
      tags:
        - oauth
      parameters:
        - name: workspace
          in: path
          required: true
          schema: *ref_0
      requestBody:
        description: code endpoint
        required: true
        content:
          application/json:
            schema:
              type: object
              properties:
                code:
                  type: string
                state:
                  type: string
              required:
                - code
                - state
      responses:
        '200':
          description: slack token
          content:
            text/plain:
              schema:
                type: string
  /oauth/connect_callback/{client_name}:
    post:
      summary: connect callback
      operationId: connectCallback
      tags:
        - oauth
      parameters:
        - name: client_name
          in: path
          required: true
          schema: *ref_21
      requestBody:
        description: code endpoint
        required: true
        content:
          application/json:
            schema:
              type: object
              properties:
                code:
                  type: string
                state:
                  type: string
              required:
                - code
                - state
      responses:
        '200':
          description: oauth token
          content:
            application/json:
              schema:
                type: object
                properties: &ref_170
                  access_token:
                    type: string
                  expires_in:
                    type: integer
                  refresh_token:
                    type: string
                  scope:
                    type: array
                    items:
                      type: string
                required: &ref_171
                  - access_token
  /w/{workspace}/oauth/create_account:
    post:
      summary: create OAuth account
      operationId: createAccount
      tags:
        - oauth
      parameters:
        - name: workspace
          in: path
          required: true
          schema: *ref_0
      requestBody:
        description: code endpoint
        required: true
        content:
          application/json:
            schema:
              type: object
              properties:
                refresh_token:
                  type: string
                expires_in:
                  type: integer
                client:
                  type: string
              required:
                - expires_in
                - client
      responses:
        '200':
          description: account set
          content:
            text/plain:
              schema:
                type: string
  /w/{workspace}/oauth/refresh_token/{id}:
    post:
      summary: refresh token
      operationId: refreshToken
      tags:
        - oauth
      parameters:
        - name: workspace
          in: path
          required: true
          schema: *ref_0
        - name: id
          in: path
          required: true
          schema: &ref_22
            type: integer
      requestBody:
        description: variable path
        required: true
        content:
          application/json:
            schema:
              type: object
              properties:
                path:
                  type: string
              required:
                - path
      responses:
        '200':
          description: token refreshed
          content:
            text/plain:
              schema:
                type: string
  /w/{workspace}/oauth/disconnect/{id}:
    post:
      summary: disconnect account
      operationId: disconnectAccount
      tags:
        - oauth
      parameters:
        - name: workspace
          in: path
          required: true
          schema: *ref_0
        - name: id
          in: path
          required: true
          schema: *ref_22
      responses:
        '200':
          description: disconnected client
          content:
            text/plain:
              schema:
                type: string
  /w/{workspace}/oauth/disconnect_slack:
    post:
      summary: disconnect slack
      operationId: disconnectSlack
      tags:
        - oauth
      parameters:
        - name: workspace
          in: path
          required: true
          schema: *ref_0
      responses:
        '200':
          description: disconnected slack
          content:
            text/plain:
              schema:
                type: string
  /oauth/list_logins:
    get:
      summary: list oauth logins
      operationId: listOAuthLogins
      tags:
        - oauth
      responses:
        '200':
          description: list of oauth and saml login clients
          content:
            application/json:
              schema:
                type: object
                properties:
                  oauth:
                    type: array
                    items:
                      type: string
                  saml:
                    type: string
                required:
                  - oauth
  /oauth/list_connects:
    get:
      summary: list oauth connects
      operationId: listOAuthConnects
      tags:
        - oauth
      responses:
        '200':
          description: list of oauth connects clients
          content:
            application/json:
              schema:
                additionalProperties:
                  type: object
                  properties:
                    extra_params:
                      additionalProperties:
                        type: string
                    scopes:
                      type: array
                      items:
                        type: string
  /w/{workspace}/resources/create:
    post:
      summary: create resource
      operationId: createResource
      tags:
        - resource
      parameters:
        - name: workspace
          in: path
          required: true
          schema: *ref_0
        - name: update_if_exists
          in: query
          schema:
            type: boolean
      requestBody:
        description: new resource
        required: true
        content:
          application/json:
            schema:
              type: object
              properties: &ref_139
                path:
                  type: string
                value: {}
                description:
                  type: string
                resource_type:
                  type: string
              required: &ref_140
                - path
                - value
                - resource_type
      responses:
        '201':
          description: resource created
          content:
            text/plain:
              schema:
                type: string
  /w/{workspace}/resources/delete/{path}:
    delete:
      summary: delete resource
      operationId: deleteResource
      tags:
        - resource
      parameters:
        - name: workspace
          in: path
          required: true
          schema: *ref_0
        - name: path
          in: path
          required: true
          schema: *ref_18
      responses:
        '200':
          description: resource deleted
          content:
            text/plain:
              schema:
                type: string
  /w/{workspace}/resources/update/{path}:
    post:
      summary: update resource
      operationId: updateResource
      tags:
        - resource
      parameters:
        - name: workspace
          in: path
          required: true
          schema: *ref_0
        - name: path
          in: path
          required: true
          schema: *ref_18
      requestBody:
        description: updated resource
        required: true
        content:
          application/json:
            schema:
              type: object
              properties: &ref_141
                path:
                  type: string
                description:
                  type: string
                value: {}
      responses:
        '200':
          description: resource updated
          content:
            text/plain:
              schema:
                type: string
  /w/{workspace}/resources/update_value/{path}:
    post:
      summary: update resource value
      operationId: updateResourceValue
      tags:
        - resource
      parameters:
        - name: workspace
          in: path
          required: true
          schema: *ref_0
        - name: path
          in: path
          required: true
          schema: *ref_18
      requestBody:
        description: updated resource
        required: true
        content:
          application/json:
            schema:
              type: object
              properties:
                value: {}
      responses:
        '200':
          description: resource value updated
          content:
            text/plain:
              schema:
                type: string
  /w/{workspace}/resources/get/{path}:
    get:
      summary: get resource
      operationId: getResource
      tags:
        - resource
      parameters:
        - name: workspace
          in: path
          required: true
          schema: *ref_0
        - name: path
          in: path
          required: true
          schema: *ref_18
      responses:
        '200':
          description: resource
          content:
            application/json:
              schema:
                type: object
                properties: &ref_142
                  workspace_id:
                    type: string
                  path:
                    type: string
                  description:
                    type: string
                  resource_type:
                    type: string
                  value: {}
                  is_oauth:
                    type: boolean
                  extra_perms:
                    type: object
                    additionalProperties:
                      type: boolean
                required: &ref_143
                  - path
                  - resource_type
                  - is_oauth
  /w/{workspace}/resources/get_value_interpolated/{path}:
    get:
      summary: get resource interpolated (variables and resources are fully unrolled)
      operationId: getResourceValueInterpolated
      tags:
        - resource
      parameters:
        - name: workspace
          in: path
          required: true
          schema: *ref_0
        - name: path
          in: path
          required: true
          schema: *ref_18
        - name: job_id
          description: job id
          in: query
          schema:
            type: string
            format: uuid
      responses:
        '200':
          description: resource value
          content:
            application/json:
              schema: {}
  /w/{workspace}/resources/get_value/{path}:
    get:
      summary: get resource value
      operationId: getResourceValue
      tags:
        - resource
      parameters:
        - name: workspace
          in: path
          required: true
          schema: *ref_0
        - name: path
          in: path
          required: true
          schema: *ref_18
      responses:
        '200':
          description: resource value
          content:
            application/json:
              schema: {}
  /w/{workspace}/resources/exists/{path}:
    get:
      summary: does resource exists
      operationId: existsResource
      tags:
        - resource
      parameters:
        - name: workspace
          in: path
          required: true
          schema: *ref_0
        - name: path
          in: path
          required: true
          schema: *ref_18
      responses:
        '200':
          description: does resource exists
          content:
            application/json:
              schema:
                type: boolean
  /w/{workspace}/resources/list:
    get:
      summary: list resources
      operationId: listResource
      tags:
        - resource
      parameters:
        - name: workspace
          in: path
          required: true
          schema: *ref_0
        - name: page
          description: which page to return (start at 1, default 1)
          in: query
          schema: *ref_3
        - name: per_page
          description: number of items to return for a given page (default 30, max 100)
          in: query
          schema: *ref_4
        - name: resource_type
          description: resource_types to list from, separated by ',',
          in: query
          schema:
            type: string
        - name: resource_type_exclude
          description: resource_types to not list from, separated by ',',
          in: query
          schema:
            type: string
      responses:
        '200':
          description: resource list
          content:
            application/json:
              schema:
                type: array
                items:
                  type: object
                  properties: &ref_144
                    workspace_id:
                      type: string
                    path:
                      type: string
                    description:
                      type: string
                    resource_type:
                      type: string
                    value: {}
                    is_oauth:
                      type: boolean
                    extra_perms:
                      type: object
                      additionalProperties:
                        type: boolean
                    is_expired:
                      type: boolean
                    refresh_error:
                      type: string
                    is_linked:
                      type: boolean
                    is_refreshed:
                      type: boolean
                    account:
                      type: number
                  required: &ref_145
                    - path
                    - resource_type
                    - is_oauth
                    - is_linked
                    - is_refreshed
  /w/{workspace}/resources/list_search:
    get:
      summary: list resources for search
      operationId: listSearchResource
      tags:
        - resource
      parameters:
        - name: workspace
          in: path
          required: true
          schema: *ref_0
      responses:
        '200':
          description: resource list
          content:
            application/json:
              schema:
                type: array
                items:
                  type: object
                  properties:
                    path:
                      type: string
                    value: {}
                  required:
                    - path
                    - value
  /w/{workspace}/resources/list_names/{name}:
    get:
      summary: list resource names
      operationId: listResourceNames
      tags:
        - resource
      parameters:
        - name: workspace
          in: path
          required: true
          schema: *ref_0
        - name: name
          in: path
          required: true
          schema: &ref_81
            type: string
      responses:
        '200':
          description: resource list names
          content:
            application/json:
              schema:
                type: array
                items:
                  type: object
                  properties:
                    name:
                      type: string
                    path:
                      type: string
                  required:
                    - name
                    - path
  /w/{workspace}/resources/type/create:
    post:
      summary: create resource_type
      operationId: createResourceType
      tags:
        - resource
      parameters:
        - name: workspace
          in: path
          required: true
          schema: *ref_0
      requestBody:
        description: new resource_type
        required: true
        content:
          application/json:
            schema:
              type: object
              properties: &ref_23
                workspace_id:
                  type: string
                name:
                  type: string
                schema: {}
                description:
                  type: string
              required: &ref_24
                - name
      responses:
        '201':
          description: resource_type created
          content:
            text/plain:
              schema:
                type: string
  /w/{workspace}/resources/type/delete/{path}:
    delete:
      summary: delete resource_type
      operationId: deleteResourceType
      tags:
        - resource
      parameters:
        - name: workspace
          in: path
          required: true
          schema: *ref_0
        - name: path
          in: path
          required: true
          schema: *ref_18
      responses:
        '200':
          description: resource_type deleted
          content:
            text/plain:
              schema:
                type: string
  /w/{workspace}/resources/type/update/{path}:
    post:
      summary: update resource_type
      operationId: updateResourceType
      tags:
        - resource
      parameters:
        - name: workspace
          in: path
          required: true
          schema: *ref_0
        - name: path
          in: path
          required: true
          schema: *ref_18
      requestBody:
        description: updated resource_type
        required: true
        content:
          application/json:
            schema:
              type: object
              properties: &ref_146
                schema: {}
                description:
                  type: string
      responses:
        '200':
          description: resource_type updated
          content:
            text/plain:
              schema:
                type: string
  /w/{workspace}/resources/type/get/{path}:
    get:
      summary: get resource_type
      operationId: getResourceType
      tags:
        - resource
      parameters:
        - name: workspace
          in: path
          required: true
          schema: *ref_0
        - name: path
          in: path
          required: true
          schema: *ref_18
      responses:
        '200':
          description: resource_type deleted
          content:
            application/json:
              schema:
                type: object
                properties: *ref_23
                required: *ref_24
  /w/{workspace}/resources/type/exists/{path}:
    get:
      summary: does resource_type exists
      operationId: existsResourceType
      tags:
        - resource
      parameters:
        - name: workspace
          in: path
          required: true
          schema: *ref_0
        - name: path
          in: path
          required: true
          schema: *ref_18
      responses:
        '200':
          description: does resource_type exist
          content:
            application/json:
              schema:
                type: boolean
  /w/{workspace}/resources/type/list:
    get:
      summary: list resource_types
      operationId: listResourceType
      tags:
        - resource
      parameters:
        - name: workspace
          in: path
          required: true
          schema: *ref_0
      responses:
        '200':
          description: resource_type list
          content:
            application/json:
              schema:
                type: array
                items:
                  type: object
                  properties: *ref_23
                  required: *ref_24
  /w/{workspace}/resources/type/listnames:
    get:
      summary: list resource_types names
      operationId: listResourceTypeNames
      tags:
        - resource
      parameters:
        - name: workspace
          in: path
          required: true
          schema: *ref_0
      responses:
        '200':
          description: resource_type list
          content:
            application/json:
              schema:
                type: array
                items:
                  type: string
  /w/{workspace}/embeddings/query_resource_types:
    get:
      summary: query resource types by similarity
      operationId: queryResourceTypes
      tags:
        - resource
      parameters:
        - name: workspace
          in: path
          required: true
          schema: *ref_0
        - name: text
          description: query text
          in: query
          required: true
          schema:
            type: string
        - name: limit
          description: query limit
          in: query
          required: false
          schema:
            type: number
      responses:
        '200':
          description: resource type details
          content:
            application/json:
              schema:
                type: array
                items:
                  type: object
                  properties:
                    name:
                      type: string
                    score:
                      type: number
                    schema: {}
                  required:
                    - name
                    - score
  /integrations/hub/list:
    get:
      summary: list hub integrations
      operationId: listHubIntegrations
      tags:
        - integration
      parameters:
        - name: kind
          description: query integrations kind
          in: query
          required: false
          schema:
            type: string
      responses:
        '200':
          description: integrations details
          content:
            application/json:
              schema:
                type: array
                items:
                  type: object
                  properties:
                    name:
                      type: string
                  required:
                    - name
  /flows/hub/list:
    get:
      summary: list all hub flows
      operationId: listHubFlows
      tags:
        - flow
      responses:
        '200':
          description: hub flows list
          content:
            application/json:
              schema:
                type: object
                properties:
                  flows:
                    type: array
                    items:
                      type: object
                      properties:
                        id:
                          type: number
                        flow_id:
                          type: number
                        summary:
                          type: string
                        apps:
                          type: array
                          items:
                            type: string
                        approved:
                          type: boolean
                        votes:
                          type: number
                      required:
                        - id
                        - flow_id
                        - summary
                        - apps
                        - approved
                        - votes
  /flows/hub/get/{id}:
    get:
      summary: get hub flow by id
      operationId: getHubFlowById
      tags:
        - flow
      parameters:
        - name: id
          in: path
          required: true
          schema: *ref_25
      responses:
        '200':
          description: flow
          content:
            application/json:
              schema:
                type: object
                properties:
                  flow:
                    type: object
                    properties: &ref_44
                      summary:
                        type: string
                      description:
                        type: string
                      value:
                        type: object
                        properties: &ref_51
                          modules:
                            type: array
                            items:
                              type: object
                              properties: &ref_28
                                id:
                                  type: string
                                value:
                                  oneOf: &ref_209
                                    - type: object
                                      properties: &ref_193
                                        input_transforms:
                                          type: object
                                          additionalProperties:
                                            oneOf: &ref_26
                                              - type: object
                                                properties: &ref_189
                                                  value: {}
                                                  type:
                                                    type: string
                                                    enum:
                                                      - javascript
                                                required: &ref_190
                                                  - expr
                                                  - type
                                              - type: object
                                                properties: &ref_191
                                                  expr:
                                                    type: string
                                                  type:
                                                    type: string
                                                    enum:
                                                      - javascript
                                                required: &ref_192
                                                  - expr
                                                  - type
                                            discriminator: &ref_27
                                              propertyName: type
                                              mapping:
                                                static: '#/components/schemas/StaticTransform'
                                                javascript: '#/components/schemas/JavascriptTransform'
                                        content:
                                          type: string
                                        language:
                                          type: string
                                          enum:
                                            - deno
                                            - bun
                                            - python3
                                            - go
                                            - bash
                                            - powershell
                                            - postgresql
                                            - mysql
                                            - bigquery
                                            - snowflake
                                            - mssql
                                            - graphql
                                            - nativets
                                        path:
                                          type: string
                                        lock:
                                          type: string
                                        type:
                                          type: string
                                          enum:
                                            - rawscript
                                        tag:
                                          type: string
                                        concurrent_limit:
                                          type: number
                                        concurrency_time_window_s:
                                          type: number
                                      required: &ref_194
                                        - type
                                        - content
                                        - language
                                        - input_transforms
                                    - type: object
                                      properties: &ref_195
                                        input_transforms:
                                          type: object
                                          additionalProperties:
                                            oneOf: *ref_26
                                            discriminator: *ref_27
                                        path:
                                          type: string
                                        hash:
                                          type: string
                                        type:
                                          type: string
                                          enum:
                                            - script
                                      required: &ref_196
                                        - type
                                        - path
                                        - input_transforms
                                    - type: object
                                      properties: &ref_197
                                        input_transforms:
                                          type: object
                                          additionalProperties:
                                            oneOf: *ref_26
                                            discriminator: *ref_27
                                        path:
                                          type: string
                                        type:
                                          type: string
                                          enum:
                                            - flow
                                      required: &ref_198
                                        - type
                                        - path
                                        - input_transforms
                                    - type: object
                                      properties: &ref_199
                                        modules:
                                          type: array
                                          items:
                                            type: object
                                            properties: *ref_28
                                            required: &ref_29
                                              - value
                                              - id
                                        iterator:
                                          oneOf: *ref_26
                                          discriminator: *ref_27
                                        skip_failures:
                                          type: boolean
                                        type:
                                          type: string
                                          enum:
                                            - forloopflow
                                        parallel:
                                          type: boolean
                                        parallelism:
                                          type: integer
                                      required: &ref_200
                                        - modules
                                        - iterator
                                        - skip_failures
                                        - type
                                    - type: object
                                      properties: &ref_201
                                        branches:
                                          type: array
                                          items:
                                            type: object
                                            properties:
                                              summary:
                                                type: string
                                              expr:
                                                type: string
                                              modules:
                                                type: array
                                                items:
                                                  type: object
                                                  properties: *ref_28
                                                  required: *ref_29
                                            required:
                                              - modules
                                              - expr
                                        default:
                                          type: array
                                          items:
                                            type: object
                                            properties: *ref_28
                                            required: *ref_29
                                          required:
                                            - modules
                                        type:
                                          type: string
                                          enum:
                                            - branchone
                                      required: &ref_202
                                        - branches
                                        - default
                                        - type
                                    - type: object
                                      properties: &ref_203
                                        branches:
                                          type: array
                                          items:
                                            type: object
                                            properties:
                                              summary:
                                                type: string
                                              skip_failure:
                                                type: boolean
                                              modules:
                                                type: array
                                                items:
                                                  type: object
                                                  properties: *ref_28
                                                  required: *ref_29
                                            required:
                                              - modules
                                              - expr
                                        type:
                                          type: string
                                          enum:
                                            - branchall
                                        parallel:
                                          type: boolean
                                      required: &ref_204
                                        - branches
                                        - type
                                    - type: object
                                      properties: &ref_205
                                        type:
                                          type: string
                                          enum:
                                            - identity
                                        flow:
                                          type: boolean
                                      required: &ref_206
                                        - type
                                    - type: object
                                      properties: &ref_207
                                        type:
                                          type: string
                                          enum:
                                            - graphql
                                      required: &ref_208
                                        - type
                                  discriminator: &ref_210
                                    propertyName: type
                                    mapping:
                                      rawscript: '#/components/schemas/RawScript'
                                      script: '#/components/schemas/PathScript'
                                      flow: '#/components/schemas/PathFlow'
                                      forloopflow: '#/components/schemas/ForloopFlow'
                                      branchone: '#/components/schemas/BranchOne'
                                      branchall: '#/components/schemas/BranchAll'
                                      identity: '#/components/schemas/Identity'
                                      graphql: '#/components/schemas/Graphql'
                                stop_after_if:
                                  type: object
                                  properties:
                                    skip_if_stopped:
                                      type: boolean
                                    expr:
                                      type: string
                                  required:
                                    - expr
                                sleep:
                                  oneOf: *ref_26
                                  discriminator: *ref_27
                                cache_ttl:
                                  type: number
                                timeout:
                                  type: number
                                delete_after_use:
                                  type: boolean
                                summary:
                                  type: string
                                mock:
                                  type: object
                                  properties:
                                    enabled:
                                      type: boolean
                                    return_value: {}
                                suspend:
                                  type: object
                                  properties:
                                    required_events:
                                      type: integer
                                    timeout:
                                      type: integer
                                    resume_form:
                                      type: object
                                      properties:
                                        schema:
                                          type: object
                                    user_auth_required:
                                      type: boolean
                                    user_groups_required:
                                      oneOf: *ref_26
                                      discriminator: *ref_27
                                priority:
                                  type: number
                                retry:
                                  type: object
                                  properties: &ref_78
                                    constant:
                                      type: object
                                      properties:
                                        attempts:
                                          type: integer
                                        seconds:
                                          type: integer
                                    exponential:
                                      type: object
                                      properties:
                                        attempts:
                                          type: integer
                                        multiplier:
                                          type: integer
                                        seconds:
                                          type: integer
                                        random_factor:
                                          type: integer
                                          minimum: 0
                                          maximum: 100
                              required: *ref_29
                          failure_module:
                            type: object
                            properties: *ref_28
                            required: *ref_29
                          same_worker:
                            type: boolean
                          concurrent_limit:
                            type: number
                          concurrency_time_window_s:
                            type: number
                          skip_expr:
                            type: string
                          cache_ttl:
                            type: number
                          priority:
                            type: number
                          early_return:
                            type: string
                        required: &ref_52
                          - modules
                      schema:
                        type: object
                    required: &ref_45
                      - summary
                      - value
  /apps/hub/list:
    get:
      summary: list all hub apps
      operationId: listHubApps
      tags:
        - app
      responses:
        '200':
          description: hub apps list
          content:
            application/json:
              schema:
                type: object
                properties:
                  apps:
                    type: array
                    items:
                      type: object
                      properties:
                        id:
                          type: number
                        app_id:
                          type: number
                        summary:
                          type: string
                        apps:
                          type: array
                          items:
                            type: string
                        approved:
                          type: boolean
                        votes:
                          type: number
                      required:
                        - id
                        - app_id
                        - summary
                        - apps
                        - approved
                        - votes
  /apps/hub/get/{id}:
    get:
      summary: get hub app by id
      operationId: getHubAppById
      tags:
        - app
      parameters:
        - name: id
          in: path
          required: true
          schema: *ref_25
      responses:
        '200':
          description: app
          content:
            application/json:
              schema:
                type: object
                properties:
                  app:
                    type: object
                    properties:
                      summary:
                        type: string
                      value: {}
                    required:
                      - summary
                      - value
                required:
                  - app
  /scripts/hub/get/{path}:
    get:
      summary: get hub script content by path
      operationId: getHubScriptContentByPath
      tags:
        - script
      parameters:
        - name: path
          in: path
          required: true
          schema: &ref_30
            type: string
      responses:
        '200':
          description: script details
          content:
            text/plain:
              schema:
                type: string
  /scripts/hub/get_full/{path}:
    get:
      summary: get full hub script by path
      operationId: getHubScriptByPath
      tags:
        - script
      parameters:
        - name: path
          in: path
          required: true
          schema: *ref_30
      responses:
        '200':
          description: script details
          content:
            application/json:
              schema:
                type: object
                properties:
                  content:
                    type: string
                  lockfile:
                    type: string
                  schema: {}
                  language:
                    type: string
                  summary:
                    type: string
                required:
                  - content
                  - language
  /scripts/hub/top:
    get:
      summary: get top hub scripts
      operationId: getTopHubScripts
      tags:
        - script
      parameters:
        - name: limit
          description: query limit
          in: query
          required: false
          schema:
            type: number
        - name: app
          description: query scripts app
          in: query
          required: false
          schema:
            type: string
        - name: kind
          description: query scripts kind
          in: query
          required: false
          schema:
            type: string
      responses:
        '200':
          description: hub scripts list
          content:
            application/json:
              schema:
                type: object
                properties:
                  asks:
                    type: array
                    items:
                      type: object
                      properties:
                        id:
                          type: number
                        ask_id:
                          type: number
                        summary:
                          type: string
                        app:
                          type: string
                        version_id:
                          type: number
                        kind:
                          name: kind
                          schema: &ref_31
                            type: string
                            enum:
                              - script
                              - failure
                              - trigger
                              - approval
                        votes:
                          type: number
                        views:
                          type: number
                      required:
                        - id
                        - ask_id
                        - summary
                        - app
                        - version_id
                        - kind
                        - views
                        - votes
  /embeddings/query_hub_scripts:
    get:
      summary: query hub scripts by similarity
      operationId: queryHubScripts
      tags:
        - script
      parameters:
        - name: text
          description: query text
          in: query
          required: true
          schema:
            type: string
        - name: kind
          description: query scripts kind
          in: query
          required: false
          schema:
            type: string
        - name: limit
          description: query limit
          in: query
          required: false
          schema:
            type: number
        - name: app
          description: query scripts app
          in: query
          required: false
          schema:
            type: string
      responses:
        '200':
          description: script details
          content:
            application/json:
              schema:
                type: array
                items:
                  type: object
                  properties:
                    ask_id:
                      type: number
                    id:
                      type: number
                    version_id:
                      type: number
                    summary:
                      type: string
                    app:
                      type: string
                    kind:
                      name: kind
                      schema: *ref_31
                    score:
                      type: number
                  required:
                    - ask_id
                    - id
                    - version_id
                    - summary
                    - app
                    - kind
                    - score
  /w/{workspace}/scripts/list_search:
    get:
      summary: list scripts for search
      operationId: listSearchScript
      tags:
        - script
      parameters:
        - name: workspace
          in: path
          required: true
          schema: *ref_0
      responses:
        '200':
          description: script list
          content:
            application/json:
              schema:
                type: array
                items:
                  type: object
                  properties:
                    path:
                      type: string
                    content:
                      type: string
                  required:
                    - path
                    - content
  /w/{workspace}/scripts/list:
    get:
      summary: list all scripts
      operationId: listScripts
      tags:
        - script
      parameters:
        - name: workspace
          in: path
          required: true
          schema: *ref_0
        - name: page
          description: which page to return (start at 1, default 1)
          in: query
          schema: *ref_3
        - name: per_page
          description: number of items to return for a given page (default 30, max 100)
          in: query
          schema: *ref_4
        - name: order_desc
          description: order by desc order (default true)
          in: query
          schema: &ref_42
            type: boolean
        - name: created_by
          description: mask to filter exact matching user creator
          in: query
          schema: &ref_43
            type: string
        - name: path_start
          description: mask to filter matching starting path
          in: query
          schema:
            type: string
        - name: path_exact
          description: mask to filter exact matching path
          in: query
          schema:
            type: string
        - name: first_parent_hash
          description: mask to filter scripts whom first direct parent has exact hash
          in: query
          schema:
            type: string
        - name: last_parent_hash
          description: >
            mask to filter scripts whom last parent in the chain has exact
            hash. 

            Beware that each script stores only a limited number of parents.
            Hence

            the last parent hash for a script is not necessarily its top-most
            parent.

            To find the top-most parent you will have to jump from last to last
            hash
             until finding the parent
          in: query
          schema:
            type: string
        - name: parent_hash
          description: >
            is the hash present in the array of stored parent hashes for this
            script.

            The same warning applies than for last_parent_hash. A script only
            store a

            limited number of direct parent
          in: query
          schema:
            type: string
        - name: show_archived
          description: >
            (default false)

            show also the archived files.

            when multiple archived hash share the same path, only the ones with
            the latest create_at

            are 

            ed.
          in: query
          schema:
            type: boolean
        - name: is_template
          description: |
            (default regardless)
            if true show only the templates
            if false show only the non templates
            if not defined, show all regardless of if the script is a template
          in: query
          schema:
            type: boolean
        - name: kinds
          description: |
            (default regardless)
            script kinds to filter, split by comma
          in: query
          schema:
            type: string
        - name: starred_only
          description: |
            (default false)
            show only the starred items
          in: query
          schema:
            type: boolean
      responses:
        '200':
          description: All scripts
          content:
            application/json:
              schema:
                type: array
                items:
                  type: object
                  properties: &ref_32
                    workspace_id:
                      type: string
                    hash:
                      type: string
                    path:
                      type: string
                    parent_hashes:
                      type: array
                      description: >
                        The first element is the direct parent of the script,
                        the second is the parent of the first, etc
                      items:
                        type: string
                    summary:
                      type: string
                    description:
                      type: string
                    content:
                      type: string
                    created_by:
                      type: string
                    created_at:
                      type: string
                      format: date-time
                    archived:
                      type: boolean
                    schema:
                      type: object
                    deleted:
                      type: boolean
                    is_template:
                      type: boolean
                    extra_perms:
                      type: object
                      additionalProperties:
                        type: boolean
                    lock:
                      type: string
                    lock_error_logs:
                      type: string
                    language:
                      type: string
                      enum:
                        - python3
                        - deno
                        - go
                        - bash
                        - powershell
                        - postgresql
                        - mysql
                        - bigquery
                        - snowflake
                        - mssql
                        - graphql
                        - nativets
                        - bun
                    kind:
                      type: string
                      enum:
                        - script
                        - failure
                        - trigger
                        - command
                        - approval
                    starred:
                      type: boolean
                    tag:
                      type: string
                    has_draft:
                      type: boolean
                    draft_only:
                      type: boolean
                    envs:
                      type: array
                      items:
                        type: string
                    concurrent_limit:
                      type: integer
                    concurrency_time_window_s:
                      type: integer
                    cache_ttl:
                      type: number
                    dedicated_worker:
                      type: boolean
                    ws_error_handler_muted:
                      type: boolean
                    priority:
                      type: integer
                    restart_unless_cancelled:
                      type: boolean
                    timeout:
                      type: integer
                    delete_after_use:
                      type: boolean
                  required: &ref_33
                    - hash
                    - path
                    - summary
                    - description
                    - content
                    - created_by
                    - created_at
                    - archived
                    - deleted
                    - is_template
                    - extra_perms
                    - language
                    - kind
                    - starred
  /w/{workspace}/scripts/list_paths:
    get:
      summary: list all scripts paths
      operationId: listScriptPaths
      tags:
        - script
      parameters:
        - name: workspace
          in: path
          required: true
          schema: *ref_0
      responses:
        '200':
          description: list of script paths
          content:
            text/plain:
              schema:
                type: array
                items:
                  type: string
  /w/{workspace}/drafts/create:
    post:
      summary: create draft
      operationId: createDraft
      tags:
        - draft
      parameters:
        - name: workspace
          in: path
          required: true
          schema: *ref_0
      requestBody:
        required: true
        content:
          application/json:
            schema:
              type: object
              properties:
                path:
                  type: string
                typ:
                  type: string
                  enum:
                    - flow
                    - script
                    - app
                value: {}
              required:
                - path
                - typ
                - enum
      responses:
        '201':
          description: draft created
          content:
            text/plain:
              schema:
                type: string
  /w/{workspace}/drafts/delete/{kind}/{path}:
    delete:
      summary: delete draft
      operationId: deleteDraft
      tags:
        - draft
      parameters:
        - name: workspace
          in: path
          required: true
          schema: *ref_0
        - name: kind
          in: path
          required: true
          schema:
            type: string
            enum:
              - script
              - flow
              - app
        - name: path
          in: path
          required: true
          schema: *ref_30
      responses:
        '200':
          description: draft deleted
          content:
            text/plain:
              schema:
                type: string
  /w/{workspace}/scripts/create:
    post:
      summary: create script
      operationId: createScript
      tags:
        - script
      parameters:
        - name: workspace
          in: path
          required: true
          schema: *ref_0
      requestBody:
        description: Partially filled script
        required: true
        content:
          application/json:
            schema:
              type: object
              properties: &ref_35
                path:
                  type: string
                parent_hash:
                  type: string
                summary:
                  type: string
                description:
                  type: string
                content:
                  type: string
                schema:
                  type: object
                is_template:
                  type: boolean
                lock:
                  type: string
                language:
                  type: string
                  enum:
                    - python3
                    - deno
                    - go
                    - bash
                    - powershell
                    - postgresql
                    - mysql
                    - bigquery
                    - snowflake
                    - mssql
                    - graphql
                    - nativets
                    - bun
                kind:
                  type: string
                  enum:
                    - script
                    - failure
                    - trigger
                    - command
                    - approval
                tag:
                  type: string
                draft_only:
                  type: boolean
                envs:
                  type: array
                  items:
                    type: string
                concurrent_limit:
                  type: integer
                concurrency_time_window_s:
                  type: integer
                cache_ttl:
                  type: number
                dedicated_worker:
                  type: boolean
                ws_error_handler_muted:
                  type: boolean
                priority:
                  type: integer
                restart_unless_cancelled:
                  type: boolean
                timeout:
                  type: integer
                delete_after_use:
                  type: boolean
                deployment_message:
                  type: string
                concurrency_key:
                  type: string
              required: &ref_36
                - path
                - summary
                - description
                - content
                - language
      responses:
        '201':
          description: script created
          content:
            text/plain:
              schema:
                type: string
  /w/{workspace}/scripts/toggle_workspace_error_handler/p/{path}:
    post:
      summary: Toggle ON and OFF the workspace error handler for a given script
      operationId: toggleWorkspaceErrorHandlerForScript
      tags:
        - script
      parameters:
        - name: workspace
          in: path
          required: true
          schema: *ref_0
        - name: path
          in: path
          required: true
          schema: *ref_30
      requestBody:
        description: Workspace error handler enabled
        required: true
        content:
          application/json:
            schema:
              type: object
              properties:
                muted:
                  type: boolean
      responses:
        '200':
          description: error handler toggled
          content:
            text/plain:
              schema:
                type: string
  /workers/custom_tags:
    get:
      summary: >-
        get all instance custom tags (tags are used to dispatch jobs to
        different worker groups)
      operationId: getCustomTags
      tags:
        - worker
      responses:
        '200':
          description: list of custom tags
          content:
            application/json:
              schema:
                type: array
                items:
                  type: string
  /w/{workspace}/scripts/archive/p/{path}:
    post:
      summary: archive script by path
      operationId: archiveScriptByPath
      tags:
        - script
      parameters:
        - name: workspace
          in: path
          required: true
          schema: *ref_0
        - name: path
          in: path
          required: true
          schema: *ref_30
      responses:
        '200':
          description: script archived
          content:
            text/plain:
              schema:
                type: string
  /w/{workspace}/scripts/archive/h/{hash}:
    post:
      summary: archive script by hash
      operationId: archiveScriptByHash
      tags:
        - script
      parameters:
        - name: workspace
          in: path
          required: true
          schema: *ref_0
        - name: hash
          in: path
          required: true
          schema: &ref_34
            type: string
      responses:
        '200':
          description: script details
          content:
            application/json:
              schema:
                type: object
                properties: *ref_32
                required: *ref_33
  /w/{workspace}/scripts/delete/h/{hash}:
    post:
      summary: delete script by hash (erase content but keep hash, require admin)
      operationId: deleteScriptByHash
      tags:
        - script
      parameters:
        - name: workspace
          in: path
          required: true
          schema: *ref_0
        - name: hash
          in: path
          required: true
          schema: *ref_34
      responses:
        '200':
          description: script details
          content:
            application/json:
              schema:
                type: object
                properties: *ref_32
                required: *ref_33
  /w/{workspace}/scripts/delete/p/{path}:
    post:
      summary: delete all scripts at a given path (require admin)
      operationId: deleteScriptByPath
      tags:
        - script
      parameters:
        - name: workspace
          in: path
          required: true
          schema: *ref_0
        - name: path
          in: path
          required: true
          schema: *ref_30
      responses:
        '200':
          description: script path
          content:
            application/json:
              schema:
                type: string
  /w/{workspace}/scripts/get/p/{path}:
    get:
      summary: get script by path
      operationId: getScriptByPath
      tags:
        - script
      parameters:
        - name: workspace
          in: path
          required: true
          schema: *ref_0
        - name: path
          in: path
          required: true
          schema: *ref_30
      responses:
        '200':
          description: script details
          content:
            application/json:
              schema:
                type: object
                properties: *ref_32
                required: *ref_33
  /w/{workspace}/scripts/get/draft/{path}:
    get:
      summary: get script by path with draft
      operationId: getScriptByPathWithDraft
      tags:
        - script
      parameters:
        - name: workspace
          in: path
          required: true
          schema: *ref_0
        - name: path
          in: path
          required: true
          schema: *ref_30
      responses:
        '200':
          description: script details
          content:
            application/json:
              schema:
                allOf: &ref_113
                  - type: object
                    properties: *ref_35
                    required: *ref_36
                  - type: object
                    properties:
                      draft:
                        type: object
                        properties: *ref_35
                        required: *ref_36
                      hash:
                        type: string
                    required:
                      - hash
  /w/{workspace}/scripts/history/p/{path}:
    get:
      summary: get history of a script by path
      operationId: getScriptHistoryByPath
      tags:
        - script
      parameters:
        - name: workspace
          in: path
          required: true
          schema: *ref_0
        - name: path
          in: path
          required: true
          schema: *ref_30
      responses:
        '200':
          description: script history
          content:
            application/json:
              schema:
                type: array
                items:
                  type: object
                  properties: &ref_114
                    script_hash:
                      type: string
                    deployment_msg:
                      type: string
                  required: &ref_115
                    - script_hash
  /w/{workspace}/scripts/history_update/h/{hash}/p/{path}:
    post:
      summary: update history of a script
      operationId: updateScriptHistory
      tags:
        - script
      parameters:
        - name: workspace
          in: path
          required: true
          schema: *ref_0
        - name: hash
          in: path
          required: true
          schema: *ref_34
        - name: path
          in: path
          required: true
          schema: *ref_30
      requestBody:
        description: Script deployment message
        required: true
        content:
          application/json:
            schema:
              type: object
              properties:
                deployment_msg:
                  type: string
      responses:
        '200':
          description: success
          content:
            text/plain:
              schema:
                type: string
  /w/{workspace}/scripts/raw/p/{path}:
    get:
      summary: raw script by path
      operationId: rawScriptByPath
      tags:
        - script
      parameters:
        - name: workspace
          in: path
          required: true
          schema: *ref_0
        - name: path
          in: path
          required: true
          schema: *ref_30
      responses:
        '200':
          description: script content
          content:
            text/plain:
              schema:
                type: string
  /scripts_u/tokened_raw/{workspace}/{token}/{path}:
    get:
      summary: >-
        raw script by path with a token (mostly used by lsp to be used with
        import maps to resolve scripts)
      operationId: rawScriptByPathTokened
      tags:
        - script
      parameters:
        - name: workspace
          in: path
          required: true
          schema: *ref_0
        - name: token
          in: path
          required: true
          schema: &ref_99
            type: string
        - name: path
          in: path
          required: true
          schema: *ref_30
      responses:
        '200':
          description: script content
          content:
            text/plain:
              schema:
                type: string
  /w/{workspace}/scripts/exists/p/{path}:
    get:
      summary: exists script by path
      operationId: existsScriptByPath
      tags:
        - script
      parameters:
        - name: workspace
          in: path
          required: true
          schema: *ref_0
        - name: path
          in: path
          required: true
          schema: *ref_30
      responses:
        '200':
          description: does it exists
          content:
            application/json:
              schema:
                type: boolean
  /w/{workspace}/scripts/get/h/{hash}:
    get:
      summary: get script by hash
      operationId: getScriptByHash
      tags:
        - script
      parameters:
        - name: workspace
          in: path
          required: true
          schema: *ref_0
        - name: hash
          in: path
          required: true
          schema: *ref_34
      responses:
        '200':
          description: script details
          content:
            application/json:
              schema:
                type: object
                properties: *ref_32
                required: *ref_33
  /w/{workspace}/scripts/raw/h/{path}:
    get:
      summary: raw script by hash
      operationId: rawScriptByHash
      tags:
        - script
      parameters:
        - name: workspace
          in: path
          required: true
          schema: *ref_0
        - name: path
          in: path
          required: true
          schema: *ref_30
      responses:
        '200':
          description: script content
          content:
            text/plain:
              schema:
                type: string
  /w/{workspace}/scripts/deployment_status/h/{hash}:
    get:
      summary: get script deployment status
      operationId: getScriptDeploymentStatus
      tags:
        - script
      parameters:
        - name: workspace
          in: path
          required: true
          schema: *ref_0
        - name: hash
          in: path
          required: true
          schema: *ref_34
      responses:
        '200':
          description: script details
          content:
            application/json:
              schema:
                type: object
                properties:
                  lock:
                    type: string
                  lock_error_logs:
                    type: string
  /w/{workspace}/jobs/run/p/{path}:
    post:
      summary: run script by path
      operationId: runScriptByPath
      tags:
        - job
      parameters:
        - name: workspace
          in: path
          required: true
          schema: *ref_0
        - name: path
          in: path
          required: true
          schema: *ref_30
        - name: scheduled_for
          description: when to schedule this job (leave empty for immediate run)
          in: query
          schema:
            type: string
            format: date-time
        - name: scheduled_in_secs
          description: schedule the script to execute in the number of seconds starting now
          in: query
          schema:
            type: integer
        - name: parent_job
          description: >-
            The parent job that is at the origin and responsible for the
            execution of this script if any
          in: query
          schema: &ref_37
            type: string
            format: uuid
        - name: tag
          description: Override the tag to use
          in: query
          schema: &ref_39
            type: string
        - name: job_id
          description: >-
            The job id to assign to the created job. if missing, job is chosen
            randomly using the ULID scheme. If a job id already exists in the
            queue or as a completed job, the request to create one will fail
            (Bad Request)
          in: query
          schema: &ref_38
            type: string
            format: uuid
        - name: invisible_to_owner
          description: make the run invisible to the the script owner (default false)
          in: query
          schema:
            type: boolean
      requestBody:
        description: script args
        required: true
        content:
          application/json:
            schema:
              type: object
              additionalProperties: *ref_14
      responses:
        '201':
          description: job created
          content:
            text/plain:
              schema:
                type: string
                format: uuid
  /w/{workspace}/jobs/openai_sync/p/{path}:
    post:
      summary: run script by path in openai format
      operationId: openaiSyncScriptByPath
      tags:
        - job
      parameters:
        - name: workspace
          in: path
          required: true
          schema: *ref_0
        - name: path
          in: path
          required: true
          schema: *ref_30
        - name: parent_job
          description: >-
            The parent job that is at the origin and responsible for the
            execution of this script if any
          in: query
          schema: *ref_37
        - name: job_id
          description: >-
            The job id to assign to the created job. if missing, job is chosen
            randomly using the ULID scheme. If a job id already exists in the
            queue or as a completed job, the request to create one will fail
            (Bad Request)
          in: query
          schema: *ref_38
        - name: include_header
          description: >
            List of headers's keys (separated with ',') whove value are added to
            the args

            Header's key lowercased and '-'' replaced to '_' such that
            'Content-Type' becomes the 'content_type' arg key
          in: query
          schema: &ref_40
            type: string
        - name: queue_limit
          description: >
            The maximum size of the queue for which the request would get
            rejected if that job would push it above that limit
          in: query
          schema: &ref_41
            type: string
      requestBody:
        description: script args
        required: true
        content:
          application/json:
            schema:
              type: object
              additionalProperties: *ref_14
      responses:
        '200':
          description: job result
          content:
            application/json:
              schema: {}
  /w/{workspace}/jobs/run_wait_result/p/{path}:
    post:
      summary: run script by path
      operationId: runWaitResultScriptByPath
      tags:
        - job
      parameters:
        - name: workspace
          in: path
          required: true
          schema: *ref_0
        - name: path
          in: path
          required: true
          schema: *ref_30
        - name: parent_job
          description: >-
            The parent job that is at the origin and responsible for the
            execution of this script if any
          in: query
          schema: *ref_37
        - name: tag
          description: Override the tag to use
          in: query
          schema: *ref_39
        - name: job_id
          description: >-
            The job id to assign to the created job. if missing, job is chosen
            randomly using the ULID scheme. If a job id already exists in the
            queue or as a completed job, the request to create one will fail
            (Bad Request)
          in: query
          schema: *ref_38
        - name: include_header
          description: >
            List of headers's keys (separated with ',') whove value are added to
            the args

            Header's key lowercased and '-'' replaced to '_' such that
            'Content-Type' becomes the 'content_type' arg key
          in: query
          schema: *ref_40
        - name: queue_limit
          description: >
            The maximum size of the queue for which the request would get
            rejected if that job would push it above that limit
          in: query
          schema: *ref_41
      requestBody:
        description: script args
        required: true
        content:
          application/json:
            schema:
              type: object
              additionalProperties: *ref_14
      responses:
        '200':
          description: job result
          content:
            application/json:
              schema: {}
    get:
      summary: run script by path with get
      operationId: runWaitResultScriptByPathGet
      tags:
        - job
      parameters:
        - name: workspace
          in: path
          required: true
          schema: *ref_0
        - name: path
          in: path
          required: true
          schema: *ref_30
        - name: parent_job
          description: >-
            The parent job that is at the origin and responsible for the
            execution of this script if any
          in: query
          schema: *ref_37
        - name: tag
          description: Override the tag to use
          in: query
          schema: *ref_39
        - name: job_id
          description: >-
            The job id to assign to the created job. if missing, job is chosen
            randomly using the ULID scheme. If a job id already exists in the
            queue or as a completed job, the request to create one will fail
            (Bad Request)
          in: query
          schema: *ref_38
        - name: include_header
          description: >
            List of headers's keys (separated with ',') whove value are added to
            the args

            Header's key lowercased and '-'' replaced to '_' such that
            'Content-Type' becomes the 'content_type' arg key
          in: query
          schema: *ref_40
        - name: queue_limit
          description: >
            The maximum size of the queue for which the request would get
            rejected if that job would push it above that limit
          in: query
          schema: *ref_41
        - name: payload
          description: >
            The base64 encoded payload that has been encoded as a JSON. e.g how
            to encode such payload encodeURIComponent

            `encodeURIComponent(btoa(JSON.stringify({a: 2})))`
          in: query
          schema: &ref_77
            type: string
      responses:
        '200':
          description: job result
          content:
            application/json:
              schema: {}
  /w/{workspace}/jobs/openai_sync/f/{path}:
    post:
      summary: run flow by path and wait until completion in openai format
      operationId: openaiSyncFlowByPath
      tags:
        - job
      parameters:
        - name: workspace
          in: path
          required: true
          schema: *ref_0
        - name: path
          in: path
          required: true
          schema: *ref_30
        - name: include_header
          description: >
            List of headers's keys (separated with ',') whove value are added to
            the args

            Header's key lowercased and '-'' replaced to '_' such that
            'Content-Type' becomes the 'content_type' arg key
          in: query
          schema: *ref_40
        - name: queue_limit
          description: >
            The maximum size of the queue for which the request would get
            rejected if that job would push it above that limit
          in: query
          schema: *ref_41
        - name: job_id
          description: >-
            The job id to assign to the created job. if missing, job is chosen
            randomly using the ULID scheme. If a job id already exists in the
            queue or as a completed job, the request to create one will fail
            (Bad Request)
          in: query
          schema: *ref_38
      requestBody:
        description: script args
        required: true
        content:
          application/json:
            schema:
              type: object
              additionalProperties: *ref_14
      responses:
        '200':
          description: job result
          content:
            application/json:
              schema: {}
  /w/{workspace}/jobs/run_wait_result/f/{path}:
    post:
      summary: run flow by path and wait until completion
      operationId: runWaitResultFlowByPath
      tags:
        - job
      parameters:
        - name: workspace
          in: path
          required: true
          schema: *ref_0
        - name: path
          in: path
          required: true
          schema: *ref_30
        - name: include_header
          description: >
            List of headers's keys (separated with ',') whove value are added to
            the args

            Header's key lowercased and '-'' replaced to '_' such that
            'Content-Type' becomes the 'content_type' arg key
          in: query
          schema: *ref_40
        - name: queue_limit
          description: >
            The maximum size of the queue for which the request would get
            rejected if that job would push it above that limit
          in: query
          schema: *ref_41
        - name: job_id
          description: >-
            The job id to assign to the created job. if missing, job is chosen
            randomly using the ULID scheme. If a job id already exists in the
            queue or as a completed job, the request to create one will fail
            (Bad Request)
          in: query
          schema: *ref_38
      requestBody:
        description: script args
        required: true
        content:
          application/json:
            schema:
              type: object
              additionalProperties: *ref_14
      responses:
        '200':
          description: job result
          content:
            application/json:
              schema: {}
  /w/{workspace}/jobs/result_by_id/{flow_job_id}/{node_id}:
    get:
      summary: get job result by id
      operationId: resultById
      tags:
        - job
      parameters:
        - name: workspace
          in: path
          required: true
          schema: *ref_0
        - name: flow_job_id
          in: path
          required: true
          schema:
            type: string
        - name: node_id
          in: path
          required: true
          schema:
            type: string
      responses:
        '200':
          description: job result
          content:
            application/json:
              schema: {}
  /w/{workspace}/flows/list_paths:
    get:
      summary: list all flow paths
      operationId: listFlowPaths
      tags:
        - flow
      parameters:
        - name: workspace
          in: path
          required: true
          schema: *ref_0
      responses:
        '200':
          description: list of flow paths
          content:
            text/plain:
              schema:
                type: array
                items:
                  type: string
  /w/{workspace}/flows/list_search:
    get:
      summary: list flows for search
      operationId: listSearchFlow
      tags:
        - flow
      parameters:
        - name: workspace
          in: path
          required: true
          schema: *ref_0
      responses:
        '200':
          description: flow list
          content:
            application/json:
              schema:
                type: array
                items:
                  type: object
                  properties:
                    path:
                      type: string
                    value: {}
                  required:
                    - path
                    - value
  /w/{workspace}/flows/list:
    get:
      summary: list all flows
      operationId: listFlows
      tags:
        - flow
      parameters:
        - name: workspace
          in: path
          required: true
          schema: *ref_0
        - name: page
          description: which page to return (start at 1, default 1)
          in: query
          schema: *ref_3
        - name: per_page
          description: number of items to return for a given page (default 30, max 100)
          in: query
          schema: *ref_4
        - name: order_desc
          description: order by desc order (default true)
          in: query
          schema: *ref_42
        - name: created_by
          description: mask to filter exact matching user creator
          in: query
          schema: *ref_43
        - name: path_start
          description: mask to filter matching starting path
          in: query
          schema:
            type: string
        - name: path_exact
          description: mask to filter exact matching path
          in: query
          schema:
            type: string
        - name: show_archived
          description: >
            (default false)

            show also the archived files.

            when multiple archived hash share the same path, only the ones with
            the latest create_at

            are displayed.
          in: query
          schema:
            type: boolean
        - name: starred_only
          description: |
            (default false)
            show only the starred items
          in: query
          schema:
            type: boolean
      responses:
        '200':
          description: All flow
          content:
            application/json:
              schema:
                type: array
                items:
                  allOf:
                    - allOf: &ref_46
                        - type: object
                          properties: *ref_44
                          required: *ref_45
                        - type: object
                          properties: &ref_158
                            workspace_id:
                              type: string
                            path:
                              type: string
                            edited_by:
                              type: string
                            edited_at:
                              type: string
                              format: date-time
                            archived:
                              type: boolean
                            extra_perms:
                              type: object
                            additionalProperties:
                              type: boolean
                            starred:
                              type: boolean
                            draft_only:
                              type: boolean
                            tag:
                              type: string
                            ws_error_handler_muted:
                              type: boolean
                            priority:
                              type: integer
                            dedicated_worker:
                              type: boolean
                            timeout:
                              type: number
                          required: &ref_159
                            - path
                            - edited_by
                            - edited_at
                            - archived
                            - extra_perms
                    - type: object
                      properties:
                        has_draft:
                          type: boolean
                        draft_only:
                          type: boolean
  /w/{workspace}/flows/get/{path}:
    get:
      summary: get flow by path
      operationId: getFlowByPath
      tags:
        - flow
      parameters:
        - name: workspace
          in: path
          required: true
          schema: *ref_0
        - name: path
          in: path
          required: true
          schema: *ref_30
      responses:
        '200':
          description: flow details
          content:
            application/json:
              schema:
                allOf: *ref_46
  /w/{workspace}/flows/toggle_workspace_error_handler/{path}:
    post:
      summary: Toggle ON and OFF the workspace error handler for a given flow
      operationId: toggleWorkspaceErrorHandlerForFlow
      tags:
        - flow
      parameters:
        - name: workspace
          in: path
          required: true
          schema: *ref_0
        - name: path
          in: path
          required: true
          schema: *ref_30
      requestBody:
        description: Workspace error handler enabled
        required: true
        content:
          application/json:
            schema:
              type: object
              properties:
                muted:
                  type: boolean
      responses:
        '200':
          description: error handler toggled
          content:
            text/plain:
              schema:
                type: string
  /w/{workspace}/flows/get/draft/{path}:
    get:
      summary: get flow by path with draft
      operationId: getFlowByPathWithDraft
      tags:
        - flow
      parameters:
        - name: workspace
          in: path
          required: true
          schema: *ref_0
        - name: path
          in: path
          required: true
          schema: *ref_30
      responses:
        '200':
          description: flow details with draft
          content:
            application/json:
              schema:
                allOf:
                  - allOf: *ref_46
                  - type: object
                    properties:
                      draft:
                        allOf: *ref_46
  /w/{workspace}/flows/exists/{path}:
    get:
      summary: exists flow by path
      operationId: existsFlowByPath
      tags:
        - flow
      parameters:
        - name: workspace
          in: path
          required: true
          schema: *ref_0
        - name: path
          in: path
          required: true
          schema: *ref_30
      responses:
        '200':
          description: flow details
          content:
            application/json:
              schema:
                type: boolean
  /w/{workspace}/flows/create:
    post:
      summary: create flow
      operationId: createFlow
      tags:
        - flow
      parameters:
        - name: workspace
          in: path
          required: true
          schema: *ref_0
      requestBody:
        description: Partially filled flow
        required: true
        content:
          application/json:
            schema:
              allOf:
                - allOf: &ref_47
                    - type: object
                      properties: *ref_44
                      required: *ref_45
                    - type: object
                      properties:
                        path:
                          type: string
                        tag:
                          type: string
                        ws_error_handler_muted:
                          type: boolean
                        priority:
                          type: integer
                        dedicated_worker:
                          type: boolean
                        timeout:
                          type: number
                      required:
                        - path
                - type: object
                  properties:
                    draft_only:
                      type: boolean
                    deployment_message:
                      type: string
      responses:
        '201':
          description: flow created
          content:
            text/plain:
              schema:
                type: string
  /w/{workspace}/flows/update/{path}:
    post:
      summary: update flow
      operationId: updateFlow
      tags:
        - flow
      parameters:
        - name: workspace
          in: path
          required: true
          schema: *ref_0
        - name: path
          in: path
          required: true
          schema: *ref_30
      requestBody:
        description: Partially filled flow
        required: true
        content:
          application/json:
            schema:
              allOf:
                - allOf: *ref_47
                - type: object
                  properties:
                    deployment_message:
                      type: string
      responses:
        '200':
          description: flow updated
          content:
            text/plain:
              schema:
                type: string
  /w/{workspace}/flows/archive/{path}:
    post:
      summary: archive flow by path
      operationId: archiveFlowByPath
      tags:
        - flow
      parameters:
        - name: workspace
          in: path
          required: true
          schema: *ref_0
        - name: path
          in: path
          required: true
          schema: *ref_30
      requestBody:
        description: archiveFlow
        required: true
        content:
          application/json:
            schema:
              type: object
              properties:
                archived:
                  type: boolean
      responses:
        '200':
          description: flow archived
          content:
            text/plain:
              schema:
                type: string
  /w/{workspace}/flows/delete/{path}:
    delete:
      summary: delete flow by path
      operationId: deleteFlowByPath
      tags:
        - flow
      parameters:
        - name: workspace
          in: path
          required: true
          schema: *ref_0
        - name: path
          in: path
          required: true
          schema: *ref_30
      responses:
        '200':
          description: flow delete
          content:
            text/plain:
              schema:
                type: string
  /w/{workspace}/flows/input_history/p/{path}:
    get:
      summary: list inputs for previous completed flow jobs
      operationId: getFlowInputHistoryByPath
      tags:
        - flow
      parameters:
        - name: workspace
          in: path
          required: true
          schema: *ref_0
        - name: path
          in: path
          required: true
          schema: *ref_30
        - name: page
          description: which page to return (start at 1, default 1)
          in: query
          schema: *ref_3
        - name: per_page
          description: number of items to return for a given page (default 30, max 100)
          in: query
          schema: *ref_4
      responses:
        '200':
          description: input history for completed jobs with this flow path
          content:
            application/json:
              schema:
                type: array
                items:
                  type: object
                  properties: &ref_88
                    id:
                      type: string
                    name:
                      type: string
                    args:
                      type: object
                    created_by:
                      type: string
                    created_at:
                      type: string
                      format: date-time
                    is_public:
                      type: boolean
                    success:
                      type: boolean
                  required: &ref_89
                    - id
                    - name
                    - args
                    - created_by
                    - created_at
                    - is_public
  /w/{workspace}/raw_apps/list:
    get:
      summary: list all raw apps
      operationId: listRawApps
      tags:
        - raw_app
      parameters:
        - name: workspace
          in: path
          required: true
          schema: *ref_0
        - name: page
          description: which page to return (start at 1, default 1)
          in: query
          schema: *ref_3
        - name: per_page
          description: number of items to return for a given page (default 30, max 100)
          in: query
          schema: *ref_4
        - name: order_desc
          description: order by desc order (default true)
          in: query
          schema: *ref_42
        - name: created_by
          description: mask to filter exact matching user creator
          in: query
          schema: *ref_43
        - name: path_start
          description: mask to filter matching starting path
          in: query
          schema:
            type: string
        - name: path_exact
          description: mask to filter exact matching path
          in: query
          schema:
            type: string
        - name: starred_only
          description: |
            (default false)
            show only the starred items
          in: query
          schema:
            type: boolean
      responses:
        '200':
          description: All raw apps
          content:
            application/json:
              schema:
                type: array
                items:
                  type: object
                  properties: &ref_165
                    workspace_id:
                      type: string
                    path:
                      type: string
                    summary:
                      type: string
                    extra_perms:
                      type: object
                      additionalProperties:
                        type: boolean
                    starred:
                      type: boolean
                    version:
                      type: number
                    edited_at:
                      type: string
                      format: date-time
                  required: &ref_166
                    - workspace_id
                    - path
                    - summary
                    - extra_perms
                    - version
                    - edited_at
  /w/{workspace}/raw_apps/exists/{path}:
    get:
      summary: does an app exisst at path
      operationId: existsRawApp
      tags:
        - raw_app
      parameters:
        - name: workspace
          in: path
          required: true
          schema: *ref_0
        - name: path
          in: path
          required: true
          schema: *ref_18
      responses:
        '200':
          description: app exists
          content:
            application/json:
              schema:
                type: boolean
  /w/{workspace}/apps/get_data/{version}/{path}:
    get:
      summary: get app by path
      operationId: getRawAppData
      tags:
        - raw_app
      parameters:
        - name: workspace
          in: path
          required: true
          schema: *ref_0
        - name: version
          in: path
          required: true
          schema: &ref_98
            type: number
        - name: path
          in: path
          required: true
          schema: *ref_30
      responses:
        '200':
          description: app details
          content:
            text/javascript:
              schema:
                type: string
  /w/{workspace}/apps/list_search:
    get:
      summary: list apps for search
      operationId: listSearchApp
      tags:
        - app
      parameters:
        - name: workspace
          in: path
          required: true
          schema: *ref_0
      responses:
        '200':
          description: app list
          content:
            application/json:
              schema:
                type: array
                items:
                  type: object
                  properties:
                    path:
                      type: string
                    value: {}
                  required:
                    - path
                    - value
  /w/{workspace}/apps/list:
    get:
      summary: list all apps
      operationId: listApps
      tags:
        - app
      parameters:
        - name: workspace
          in: path
          required: true
          schema: *ref_0
        - name: page
          description: which page to return (start at 1, default 1)
          in: query
          schema: *ref_3
        - name: per_page
          description: number of items to return for a given page (default 30, max 100)
          in: query
          schema: *ref_4
        - name: order_desc
          description: order by desc order (default true)
          in: query
          schema: *ref_42
        - name: created_by
          description: mask to filter exact matching user creator
          in: query
          schema: *ref_43
        - name: path_start
          description: mask to filter matching starting path
          in: query
          schema:
            type: string
        - name: path_exact
          description: mask to filter exact matching path
          in: query
          schema:
            type: string
        - name: starred_only
          description: |
            (default false)
            show only the starred items
          in: query
          schema:
            type: boolean
      responses:
        '200':
          description: All apps
          content:
            application/json:
              schema:
                type: array
                items:
                  type: object
                  properties: &ref_163
                    id:
                      type: integer
                    workspace_id:
                      type: string
                    path:
                      type: string
                    summary:
                      type: string
                    version:
                      type: integer
                    extra_perms:
                      type: object
                      additionalProperties:
                        type: boolean
                    starred:
                      type: boolean
                    edited_at:
                      type: string
                      format: date-time
                    execution_mode:
                      type: string
                      enum:
                        - viewer
                        - publisher
                        - anonymous
                  required: &ref_164
                    - id
                    - workspace_id
                    - path
                    - summary
                    - version
                    - extra_perms
                    - edited_at
                    - execution_mode
  /w/{workspace}/apps/create:
    post:
      summary: create app
      operationId: createApp
      tags:
        - app
      parameters:
        - name: workspace
          in: path
          required: true
          schema: *ref_0
      requestBody:
        description: new app
        required: true
        content:
          application/json:
            schema:
              type: object
              properties:
                path:
                  type: string
                value: {}
                summary:
                  type: string
                policy:
                  type: object
                  properties: &ref_48
                    triggerables:
                      type: object
                      additionalProperties:
                        type: object
                    execution_mode:
                      type: string
                      enum:
                        - viewer
                        - publisher
                        - anonymous
                    on_behalf_of:
                      type: string
                    on_behalf_of_email:
                      type: string
                draft_only:
                  type: boolean
                deployment_message:
                  type: string
              required:
                - path
                - value
                - summary
                - policy
      responses:
        '201':
          description: app created
          content:
            text/plain:
              schema:
                type: string
  /w/{workspace}/apps/exists/{path}:
    get:
      summary: does an app exisst at path
      operationId: existsApp
      tags:
        - app
      parameters:
        - name: workspace
          in: path
          required: true
          schema: *ref_0
        - name: path
          in: path
          required: true
          schema: *ref_18
      responses:
        '200':
          description: app exists
          content:
            application/json:
              schema:
                type: boolean
  /w/{workspace}/apps/get/p/{path}:
    get:
      summary: get app by path
      operationId: getAppByPath
      tags:
        - app
      parameters:
        - name: workspace
          in: path
          required: true
          schema: *ref_0
        - name: path
          in: path
          required: true
          schema: *ref_30
      responses:
        '200':
          description: app details
          content:
            application/json:
              schema:
                type: object
                properties: &ref_49
                  id:
                    type: integer
                  workspace_id:
                    type: string
                  path:
                    type: string
                  summary:
                    type: string
                  versions:
                    type: array
                    items:
                      type: integer
                  created_by:
                    type: string
                  created_at:
                    type: string
                    format: date-time
                  value: {}
                  policy:
                    type: object
                    properties: *ref_48
                  execution_mode:
                    type: string
                    enum:
                      - viewer
                      - publisher
                      - anonymous
                  extra_perms:
                    type: object
                    additionalProperties:
                      type: boolean
                required: &ref_50
                  - id
                  - workspace_id
                  - path
                  - summary
                  - versions
                  - created_by
                  - created_at
                  - value
                  - policy
                  - execution_mode
                  - extra_perms
  /w/{workspace}/apps/get/draft/{path}:
    get:
      summary: get app by path with draft
      operationId: getAppByPathWithDraft
      tags:
        - app
      parameters:
        - name: workspace
          in: path
          required: true
          schema: *ref_0
        - name: path
          in: path
          required: true
          schema: *ref_30
      responses:
        '200':
          description: app details with draft
          content:
            application/json:
              schema:
                allOf: &ref_167
                  - type: object
                    properties: *ref_49
                    required: *ref_50
                  - type: object
                    properties:
                      draft_only:
                        type: boolean
                      draft: {}
  /w/{workspace}/apps/history/p/{path}:
    get:
      summary: get app history by path
      operationId: getAppHistoryByPath
      tags:
        - app
      parameters:
        - name: workspace
          in: path
          required: true
          schema: *ref_0
        - name: path
          in: path
          required: true
          schema: *ref_30
      responses:
        '200':
          description: app history
          content:
            application/json:
              schema:
                type: array
                items:
                  type: object
                  properties: &ref_168
                    version:
                      type: integer
                    deployment_msg:
                      type: string
                  required: &ref_169
                    - version
  /w/{workspace}/apps/history_update/a/{id}/v/{version}:
    post:
      summary: update app history
      operationId: updateAppHistory
      tags:
        - app
      parameters:
        - name: workspace
          in: path
          required: true
          schema: *ref_0
        - name: id
          in: path
          required: true
          schema: *ref_25
        - name: version
          in: path
          required: true
          schema: &ref_100
            type: integer
      requestBody:
        description: App deployment message
        required: true
        content:
          application/json:
            schema:
              type: object
              properties:
                deployment_msg:
                  type: string
      responses:
        '200':
          description: success
          content:
            text/plain:
              schema:
                type: string
  /w/{workspace}/apps_u/public_app/{path}:
    get:
      summary: get public app by secret
      operationId: getPublicAppBySecret
      tags:
        - app
      parameters:
        - name: workspace
          in: path
          required: true
          schema: *ref_0
        - name: path
          in: path
          required: true
          schema: *ref_18
      responses:
        '200':
          description: app details
          content:
            application/json:
              schema:
                type: object
                properties: *ref_49
                required: *ref_50
  /w/{workspace}/apps_u/public_resource/{path}:
    get:
      summary: get public resource
      operationId: get public resource
      tags:
        - app
      parameters:
        - name: workspace
          in: path
          required: true
          schema: *ref_0
        - name: path
          in: path
          required: true
          schema: *ref_18
      responses:
        '200':
          description: resource value
          content:
            application/json:
              schema: {}
  /w/{workspace}/apps/secret_of/{path}:
    get:
      summary: get public secret of app
      operationId: getPublicSecretOfApp
      tags:
        - app
      parameters:
        - name: workspace
          in: path
          required: true
          schema: *ref_0
        - name: path
          in: path
          required: true
          schema: *ref_18
      responses:
        '200':
          description: app secret
          content:
            text/plain:
              schema:
                type: string
  /w/{workspace}/apps/get/v/{id}:
    get:
      summary: get app by version
      operationId: getAppByVersion
      tags:
        - app
      parameters:
        - name: workspace
          in: path
          required: true
          schema: *ref_0
        - name: id
          in: path
          required: true
          schema: *ref_25
      responses:
        '200':
          description: app details
          content:
            application/json:
              schema:
                type: object
                properties: *ref_49
                required: *ref_50
  /w/{workspace}/raw_apps/create:
    post:
      summary: create raw app
      operationId: createRawApp
      tags:
        - raw_app
      parameters:
        - name: workspace
          in: path
          required: true
          schema: *ref_0
      requestBody:
        description: new raw app
        required: true
        content:
          application/json:
            schema:
              type: object
              properties:
                path:
                  type: string
                value:
                  type: string
                summary:
                  type: string
              required:
                - path
                - value
                - summary
      responses:
        '201':
          description: raw app created
          content:
            text/plain:
              schema:
                type: string
  /w/{workspace}/raw_apps/update/{path}:
    post:
      summary: update app
      operationId: updateRawApp
      tags:
        - raw_app
      parameters:
        - name: workspace
          in: path
          required: true
          schema: *ref_0
        - name: path
          in: path
          required: true
          schema: *ref_30
      requestBody:
        description: updateraw  app
        required: true
        content:
          application/json:
            schema:
              type: object
              properties:
                path:
                  type: string
                summary:
                  type: string
                value:
                  type: string
      responses:
        '200':
          description: app updated
          content:
            text/plain:
              schema:
                type: string
  /w/{workspace}/raw_apps/delete/{path}:
    delete:
      summary: delete raw app
      operationId: deleteRawApp
      tags:
        - raw_app
      parameters:
        - name: workspace
          in: path
          required: true
          schema: *ref_0
        - name: path
          in: path
          required: true
          schema: *ref_18
      responses:
        '200':
          description: app deleted
          content:
            text/plain:
              schema:
                type: string
  /w/{workspace}/apps/delete/{path}:
    delete:
      summary: delete app
      operationId: deleteApp
      tags:
        - app
      parameters:
        - name: workspace
          in: path
          required: true
          schema: *ref_0
        - name: path
          in: path
          required: true
          schema: *ref_18
      responses:
        '200':
          description: app deleted
          content:
            text/plain:
              schema:
                type: string
  /w/{workspace}/apps/update/{path}:
    post:
      summary: update app
      operationId: updateApp
      tags:
        - app
      parameters:
        - name: workspace
          in: path
          required: true
          schema: *ref_0
        - name: path
          in: path
          required: true
          schema: *ref_30
      requestBody:
        description: update app
        required: true
        content:
          application/json:
            schema:
              type: object
              properties:
                path:
                  type: string
                summary:
                  type: string
                value: {}
                policy:
                  type: object
                  properties: *ref_48
                deployment_message:
                  type: string
      responses:
        '200':
          description: app updated
          content:
            text/plain:
              schema:
                type: string
  /w/{workspace}/apps_u/execute_component/{path}:
    post:
      summary: executeComponent
      operationId: executeComponent
      tags:
        - app
      parameters:
        - name: workspace
          in: path
          required: true
          schema: *ref_0
        - name: path
          in: path
          required: true
          schema: *ref_30
      requestBody:
        description: update app
        required: true
        content:
          application/json:
            schema:
              type: object
              properties:
                component:
                  type: string
                path:
                  type: string
                args: {}
                raw_code:
                  type: object
                  properties:
                    content:
                      type: string
                    language:
                      type: string
                    path:
                      type: string
                    cache_ttl:
                      type: integer
                  required:
                    - content
                    - language
                force_viewer_static_fields:
                  type: object
              required:
                - args
                - component
      responses:
        '200':
          description: job uuid
          content:
            text/plain:
              schema:
                type: string
  /w/{workspace}/jobs/run/f/{path}:
    post:
      summary: run flow by path
      operationId: runFlowByPath
      tags:
        - job
      parameters:
        - name: workspace
          in: path
          required: true
          schema: *ref_0
        - name: path
          in: path
          required: true
          schema: *ref_30
        - name: scheduled_for
          description: when to schedule this job (leave empty for immediate run)
          in: query
          schema:
            type: string
            format: date-time
        - name: scheduled_in_secs
          description: schedule the script to execute in the number of seconds starting now
          in: query
          schema:
            type: integer
        - name: parent_job
          description: >-
            The parent job that is at the origin and responsible for the
            execution of this script if any
          in: query
          schema: *ref_37
        - name: tag
          description: Override the tag to use
          in: query
          schema: *ref_39
        - name: job_id
          description: >-
            The job id to assign to the created job. if missing, job is chosen
            randomly using the ULID scheme. If a job id already exists in the
            queue or as a completed job, the request to create one will fail
            (Bad Request)
          in: query
          schema: *ref_38
        - name: include_header
          description: >
            List of headers's keys (separated with ',') whove value are added to
            the args

            Header's key lowercased and '-'' replaced to '_' such that
            'Content-Type' becomes the 'content_type' arg key
          in: query
          schema: *ref_40
        - name: invisible_to_owner
          description: make the run invisible to the the flow owner (default false)
          in: query
          schema:
            type: boolean
      requestBody:
        description: flow args
        required: true
        content:
          application/json:
            schema:
              type: object
              additionalProperties: *ref_14
      responses:
        '201':
          description: job created
          content:
            text/plain:
              schema:
                type: string
                format: uuid
  /w/{workspace}/jobs/restart/f/{id}/from/{step_id}/{branch_or_iteration_n}:
    post:
      summary: restart a completed flow at a given step
      operationId: restartFlowAtStep
      tags:
        - job
      parameters:
        - name: workspace
          in: path
          required: true
          schema: *ref_0
        - name: id
          in: path
          required: true
          schema: &ref_74
            type: string
            format: uuid
        - name: step_id
          description: step id to restart the flow from
          required: true
          in: path
          schema:
            type: string
        - name: branch_or_iteration_n
          description: >-
            for branchall or loop, the iteration at which the flow should
            restart
          required: true
          in: path
          schema:
            type: integer
        - name: scheduled_for
          description: when to schedule this job (leave empty for immediate run)
          in: query
          schema:
            type: string
            format: date-time
        - name: scheduled_in_secs
          description: schedule the script to execute in the number of seconds starting now
          in: query
          schema:
            type: integer
        - name: parent_job
          description: >-
            The parent job that is at the origin and responsible for the
            execution of this script if any
          in: query
          schema: *ref_37
        - name: tag
          description: Override the tag to use
          in: query
          schema: *ref_39
        - name: job_id
          description: >-
            The job id to assign to the created job. if missing, job is chosen
            randomly using the ULID scheme. If a job id already exists in the
            queue or as a completed job, the request to create one will fail
            (Bad Request)
          in: query
          schema: *ref_38
        - name: include_header
          description: >
            List of headers's keys (separated with ',') whove value are added to
            the args

            Header's key lowercased and '-'' replaced to '_' such that
            'Content-Type' becomes the 'content_type' arg key
          in: query
          schema: *ref_40
        - name: invisible_to_owner
          description: make the run invisible to the the flow owner (default false)
          in: query
          schema:
            type: boolean
      requestBody:
        description: flow args
        required: true
        content:
          application/json:
            schema:
              type: object
              additionalProperties: *ref_14
      responses:
        '201':
          description: job created
          content:
            text/plain:
              schema:
                type: string
                format: uuid
  /w/{workspace}/jobs/run/h/{hash}:
    post:
      summary: run script by hash
      operationId: runScriptByHash
      tags:
        - job
      parameters:
        - name: workspace
          in: path
          required: true
          schema: *ref_0
        - name: hash
          in: path
          required: true
          schema: *ref_34
        - name: scheduled_for
          description: when to schedule this job (leave empty for immediate run)
          in: query
          schema:
            type: string
            format: date-time
        - name: scheduled_in_secs
          description: schedule the script to execute in the number of seconds starting now
          in: query
          schema:
            type: integer
        - name: parent_job
          description: >-
            The parent job that is at the origin and responsible for the
            execution of this script if any
          in: query
          schema: *ref_37
        - name: tag
          description: Override the tag to use
          in: query
          schema: *ref_39
        - name: job_id
          description: >-
            The job id to assign to the created job. if missing, job is chosen
            randomly using the ULID scheme. If a job id already exists in the
            queue or as a completed job, the request to create one will fail
            (Bad Request)
          in: query
          schema: *ref_38
        - name: include_header
          description: >
            List of headers's keys (separated with ',') whove value are added to
            the args

            Header's key lowercased and '-'' replaced to '_' such that
            'Content-Type' becomes the 'content_type' arg key
          in: query
          schema: *ref_40
        - name: invisible_to_owner
          description: make the run invisible to the the script owner (default false)
          in: query
          schema:
            type: boolean
      requestBody:
        description: Partially filled args
        required: true
        content:
          application/json:
            schema:
              type: object
      responses:
        '201':
          description: job created
          content:
            text/plain:
              schema:
                type: string
                format: uuid
  /w/{workspace}/jobs/run/preview:
    post:
      summary: run script preview
      operationId: runScriptPreview
      tags:
        - job
      parameters:
        - name: workspace
          in: path
          required: true
          schema: *ref_0
        - name: include_header
          description: >
            List of headers's keys (separated with ',') whove value are added to
            the args

            Header's key lowercased and '-'' replaced to '_' such that
            'Content-Type' becomes the 'content_type' arg key
          in: query
          schema: *ref_40
        - name: invisible_to_owner
          description: make the run invisible to the the script owner (default false)
          in: query
          schema:
            type: boolean
        - name: job_id
          description: >-
            The job id to assign to the created job. if missing, job is chosen
            randomly using the ULID scheme. If a job id already exists in the
            queue or as a completed job, the request to create one will fail
            (Bad Request)
          in: query
          schema: *ref_38
      requestBody:
        description: preview
        required: true
        content:
          application/json:
            schema:
              type: object
              properties: &ref_137
                content:
                  type: string
                path:
                  type: string
                args:
                  type: object
                  additionalProperties: *ref_14
                language:
                  type: string
                  enum:
                    - python3
                    - deno
                    - go
                    - bash
                    - powershell
                    - postgresql
                    - mysql
                    - bigquery
                    - snowflake
                    - mssql
                    - graphql
                    - nativets
                    - bun
                tag:
                  type: string
                kind:
                  type: string
                  enum:
                    - code
                    - identity
                    - http
                dedicated_worker:
                  type: boolean
              required: &ref_138
                - args
      responses:
        '201':
          description: job created
          content:
            text/plain:
              schema:
                type: string
                format: uuid
  /w/{workspace}/jobs/run/dependencies:
    post:
      summary: run a one-off dependencies job
      operationId: runRawScriptDependencies
      tags:
        - job
      parameters:
        - name: workspace
          in: path
          required: true
          schema: *ref_0
      requestBody:
        description: raw script content
        required: true
        content:
          application/json:
            schema:
              type: object
              properties:
                raw_scripts:
                  type: array
                  items:
                    type: object
                    properties: &ref_185
                      raw_code:
                        type: string
                      path:
                        type: string
                      language:
                        type: string
                        enum:
                          - python3
                          - deno
                          - go
                          - bash
                          - powershell
                          - postgresql
                          - mysql
                          - bigquery
                          - snowflake
                          - mssql
                          - graphql
                          - nativets
                          - bun
                    required: &ref_186
                      - raw_code
                      - path
                      - language
                entrypoint:
                  type: string
              required:
                - entrypoint
                - raw_scripts
      responses:
        '201':
          description: dependency job result
          content:
            application/json:
              schema:
                type: object
                properties:
                  lock:
                    type: string
                required:
                  - lock
  /w/{workspace}/jobs/run/preview_flow:
    post:
      summary: run flow preview
      operationId: runFlowPreview
      tags:
        - job
      parameters:
        - name: workspace
          in: path
          required: true
          schema: *ref_0
        - name: include_header
          description: >
            List of headers's keys (separated with ',') whove value are added to
            the args

            Header's key lowercased and '-'' replaced to '_' such that
            'Content-Type' becomes the 'content_type' arg key
          in: query
          schema: *ref_40
        - name: invisible_to_owner
          description: make the run invisible to the the script owner (default false)
          in: query
          schema:
            type: boolean
        - name: job_id
          description: >-
            The job id to assign to the created job. if missing, job is chosen
            randomly using the ULID scheme. If a job id already exists in the
            queue or as a completed job, the request to create one will fail
            (Bad Request)
          in: query
          schema: *ref_38
      requestBody:
        description: preview
        required: true
        content:
          application/json:
            schema:
              type: object
              properties: &ref_160
                value:
                  type: object
                  properties: *ref_51
                  required: *ref_52
                path:
                  type: string
                args:
                  type: object
                  additionalProperties: *ref_14
                tag:
                  type: string
                restarted_from:
                  type: object
                  properties: &ref_162
                    flow_job_id:
                      type: string
                      format: uuid
                    step_id:
                      type: string
                    branch_or_iteration_n:
                      type: integer
              required: &ref_161
                - value
                - content
                - args
      responses:
        '201':
          description: job created
          content:
            text/plain:
              schema:
                type: string
                format: uuid
  /w/{workspace}/jobs/queue/list:
    get:
      summary: list all queued jobs
      operationId: listQueue
      tags:
        - job
      parameters:
        - name: workspace
          in: path
          required: true
          schema: *ref_0
        - name: order_desc
          description: order by desc order (default true)
          in: query
          schema: *ref_42
        - name: created_by
          description: mask to filter exact matching user creator
          in: query
          schema: *ref_43
        - name: parent_job
          description: >-
            The parent job that is at the origin and responsible for the
            execution of this script if any
          in: query
          schema: *ref_37
        - name: script_path_exact
          description: mask to filter exact matching path
          in: query
          schema: &ref_55
            type: string
        - name: script_path_start
          description: mask to filter matching starting path
          in: query
          schema: &ref_56
            type: string
        - name: schedule_path
          description: mask to filter by schedule path
          in: query
          schema: &ref_57
            type: string
        - name: script_hash
          description: mask to filter exact matching path
          in: query
          schema: &ref_58
            type: string
        - name: started_before
          description: filter on started before (inclusive) timestamp
          in: query
          schema: &ref_59
            type: string
            format: date-time
        - name: started_after
          description: filter on started after (exclusive) timestamp
          in: query
          schema: &ref_60
            type: string
            format: date-time
        - name: success
          description: filter on successful jobs
          in: query
          schema: &ref_61
            type: boolean
        - name: scheduled_for_before_now
          description: filter on jobs scheduled_for before now (hence waitinf for a worker)
          in: query
          schema: &ref_69
            type: boolean
        - name: job_kinds
          description: >-
            filter on job kind (values 'preview', 'script', 'dependencies',
            'flow') separated by,
          in: query
          schema: &ref_62
            type: string
        - name: suspended
          description: filter on suspended jobs
          in: query
          schema: &ref_103
            type: boolean
        - name: running
          description: filter on running jobs
          in: query
          schema: &ref_68
            type: boolean
        - name: args
          description: >-
            filter on jobs containing those args as a json subset (@> in
            postgres)
          in: query
          schema: &ref_63
            type: string
        - name: result
          description: >-
            filter on jobs containing those result as a json subset (@> in
            postgres)
          in: query
          schema: &ref_64
            type: string
        - name: tag
          description: filter on jobs with a given tag/worker group
          in: query
          schema: &ref_65
            type: string
      responses:
        '200':
          description: All queued jobs
          content:
            application/json:
              schema:
                type: array
                items:
                  type: object
                  properties: &ref_72
                    workspace_id:
                      type: string
                    id:
                      type: string
                      format: uuid
                    parent_job:
                      type: string
                      format: uuid
                    created_by:
                      type: string
                    created_at:
                      type: string
                      format: date-time
                    started_at:
                      type: string
                      format: date-time
                    scheduled_for:
                      type: string
                      format: date-time
                    running:
                      type: boolean
                    script_path:
                      type: string
                    script_hash:
                      type: string
                    args:
                      type: object
                      additionalProperties: *ref_14
                    logs:
                      type: string
                    raw_code:
                      type: string
                    canceled:
                      type: boolean
                    canceled_by:
                      type: string
                    canceled_reason:
                      type: string
                    last_ping:
                      type: string
                      format: date-time
                    job_kind:
                      type: string
                      enum:
                        - script
                        - preview
                        - dependencies
                        - flowdependencies
                        - appdependencies
                        - flow
                        - flowpreview
                        - script_hub
                        - identity
                        - deploymentcallback
                        - singlescriptflow
                    schedule_path:
                      type: string
                    permissioned_as:
                      type: string
                      description: >
                        The user (u/userfoo) or group (g/groupfoo) whom 

                        the execution of this script will be permissioned_as and
                        by extension its DT_TOKEN.
                    flow_status:
                      type: object
                      properties: &ref_66
                        step:
                          type: integer
                        modules:
                          type: array
                          items:
                            type: object
                            properties: &ref_53
                              type:
                                type: string
                                enum:
                                  - WaitingForPriorSteps
                                  - WaitingForEvents
                                  - WaitingForExecutor
                                  - InProgress
                                  - Success
                                  - Failure
                              id:
                                type: string
                              job:
                                type: string
                                format: uuid
                              count:
                                type: integer
                              iterator:
                                type: object
                                properties:
                                  index:
                                    type: integer
                                  itered:
                                    type: array
                                    items: {}
                                  args: {}
                              flow_jobs:
                                type: array
                                items:
                                  type: string
                              branch_chosen:
                                type: object
                                properties:
                                  type:
                                    type: string
                                    enum:
                                      - branch
                                      - default
                                  branch:
                                    type: integer
                                required:
                                  - type
                              branchall:
                                type: object
                                properties:
                                  branch:
                                    type: integer
                                  len:
                                    type: integer
                                required:
                                  - branch
                                  - len
                              approvers:
                                type: array
                                items:
                                  type: object
                                  properties:
                                    resume_id:
                                      type: integer
                                    approver:
                                      type: string
                                  required:
                                    - resume_id
                                    - approver
                            required: &ref_54
                              - type
                        failure_module:
                          allOf:
                            - type: object
                              properties: *ref_53
                              required: *ref_54
                            - type: object
                              properties:
                                parent_module:
                                  type: string
                        retry:
                          type: object
                          properties:
                            fail_count:
                              type: integer
                            failed_jobs:
                              type: array
                              items:
                                type: string
                                format: uuid
                      required: &ref_67
                        - step
                        - modules
                        - failure_module
                    raw_flow:
                      type: object
                      properties: *ref_51
                      required: *ref_52
                    is_flow_step:
                      type: boolean
                    language:
                      type: string
                      enum:
                        - python3
                        - deno
                        - go
                        - bash
                        - powershell
                        - postgresql
                        - mysql
                        - bigquery
                        - snowflake
                        - mssql
                        - graphql
                        - nativets
                        - bun
                    email:
                      type: string
                    visible_to_owner:
                      type: boolean
                    mem_peak:
                      type: integer
                    tag:
                      type: string
                    priority:
                      type: integer
                  required: &ref_73
                    - id
                    - running
                    - canceled
                    - job_kind
                    - permissioned_as
                    - is_flow_step
                    - email
                    - visible_to_owner
                    - tag
  /w/{workspace}/jobs/queue/count:
    get:
      summary: get queue count
      operationId: getQueueCount
      tags:
        - job
      parameters:
        - name: workspace
          in: path
          required: true
          schema: *ref_0
      responses:
        '200':
          description: queue count
          content:
            application/json:
              schema:
                type: object
                properties:
                  database_length:
                    type: integer
                required:
                  - database_length
  /w/{workspace}/jobs/completed/count:
    get:
      summary: get completed count
      operationId: getCompletedCount
      tags:
        - job
      parameters:
        - name: workspace
          in: path
          required: true
          schema: *ref_0
      responses:
        '200':
          description: completed count
          content:
            application/json:
              schema:
                type: object
                properties:
                  database_length:
                    type: integer
                required:
                  - database_length
  /w/{workspace}/jobs/queue/cancel_all:
    post:
      summary: cancel all jobs
      operationId: cancelAll
      tags:
        - job
      parameters:
        - name: workspace
          in: path
          required: true
          schema: *ref_0
      responses:
        '200':
          description: uuids of canceled jobs
          content:
            application/json:
              schema:
                type: array
                items:
                  type: string
  /w/{workspace}/jobs/completed/list:
    get:
      summary: list all completed jobs
      operationId: listCompletedJobs
      tags:
        - job
      parameters:
        - name: workspace
          in: path
          required: true
          schema: *ref_0
        - name: order_desc
          description: order by desc order (default true)
          in: query
          schema: *ref_42
        - name: created_by
          description: mask to filter exact matching user creator
          in: query
          schema: *ref_43
        - name: parent_job
          description: >-
            The parent job that is at the origin and responsible for the
            execution of this script if any
          in: query
          schema: *ref_37
        - name: script_path_exact
          description: mask to filter exact matching path
          in: query
          schema: *ref_55
        - name: script_path_start
          description: mask to filter matching starting path
          in: query
          schema: *ref_56
        - name: schedule_path
          description: mask to filter by schedule path
          in: query
          schema: *ref_57
        - name: script_hash
          description: mask to filter exact matching path
          in: query
          schema: *ref_58
        - name: started_before
          description: filter on started before (inclusive) timestamp
          in: query
          schema: *ref_59
        - name: started_after
          description: filter on started after (exclusive) timestamp
          in: query
          schema: *ref_60
        - name: success
          description: filter on successful jobs
          in: query
          schema: *ref_61
        - name: job_kinds
          description: >-
            filter on job kind (values 'preview', 'script', 'dependencies',
            'flow') separated by,
          in: query
          schema: *ref_62
        - name: args
          description: >-
            filter on jobs containing those args as a json subset (@> in
            postgres)
          in: query
          schema: *ref_63
        - name: result
          description: >-
            filter on jobs containing those result as a json subset (@> in
            postgres)
          in: query
          schema: *ref_64
        - name: tag
          description: filter on jobs with a given tag/worker group
          in: query
          schema: *ref_65
        - name: is_skipped
          description: is the job skipped
          in: query
          schema:
            type: boolean
        - name: is_flow_step
          description: is the job a flow step
          in: query
          schema:
            type: boolean
      responses:
        '200':
          description: All completed jobs
          content:
            application/json:
              schema:
                type: array
                items:
                  type: object
                  properties: &ref_70
                    workspace_id:
                      type: string
                    id:
                      type: string
                      format: uuid
                    parent_job:
                      type: string
                      format: uuid
                    created_by:
                      type: string
                    created_at:
                      type: string
                      format: date-time
                    started_at:
                      type: string
                      format: date-time
                    duration_ms:
                      type: integer
                    success:
                      type: boolean
                    script_path:
                      type: string
                    script_hash:
                      type: string
                    args:
                      type: object
                      additionalProperties: *ref_14
                    result: {}
                    logs:
                      type: string
                    deleted:
                      type: boolean
                    raw_code:
                      type: string
                    canceled:
                      type: boolean
                    canceled_by:
                      type: string
                    canceled_reason:
                      type: string
                    job_kind:
                      type: string
                      enum:
                        - script
                        - preview
                        - dependencies
                        - flow
                        - flowdependencies
                        - appdependencies
                        - flowpreview
                        - script_hub
                        - identity
                        - deploymentcallback
                        - singlescriptflow
                    schedule_path:
                      type: string
                    permissioned_as:
                      type: string
                      description: >
                        The user (u/userfoo) or group (g/groupfoo) whom 

                        the execution of this script will be permissioned_as and
                        by extension its DT_TOKEN.
                    flow_status:
                      type: object
                      properties: *ref_66
                      required: *ref_67
                    raw_flow:
                      type: object
                      properties: *ref_51
                      required: *ref_52
                    is_flow_step:
                      type: boolean
                    language:
                      type: string
                      enum:
                        - python3
                        - deno
                        - go
                        - bash
                        - powershell
                        - postgresql
                        - mysql
                        - bigquery
                        - snowflake
                        - mssql
                        - graphql
                        - nativets
                        - bun
                    is_skipped:
                      type: boolean
                    email:
                      type: string
                    visible_to_owner:
                      type: boolean
                    mem_peak:
                      type: integer
                    tag:
                      type: string
                    priority:
                      type: integer
                  required: &ref_71
                    - id
                    - created_by
                    - duration_ms
                    - created_at
                    - started_at
                    - success
                    - canceled
                    - job_kind
                    - permissioned_as
                    - is_flow_step
                    - is_skipped
                    - email
                    - visible_to_owner
                    - tag
  /w/{workspace}/jobs/list:
    get:
      summary: list all jobs
      operationId: listJobs
      tags:
        - job
      parameters:
        - name: workspace
          in: path
          required: true
          schema: *ref_0
        - name: created_by
          description: mask to filter exact matching user creator
          in: query
          schema: *ref_43
        - name: parent_job
          description: >-
            The parent job that is at the origin and responsible for the
            execution of this script if any
          in: query
          schema: *ref_37
        - name: script_path_exact
          description: mask to filter exact matching path
          in: query
          schema: *ref_55
        - name: script_path_start
          description: mask to filter matching starting path
          in: query
          schema: *ref_56
        - name: schedule_path
          description: mask to filter by schedule path
          in: query
          schema: *ref_57
        - name: script_hash
          description: mask to filter exact matching path
          in: query
          schema: *ref_58
        - name: started_before
          description: filter on started before (inclusive) timestamp
          in: query
          schema: *ref_59
        - name: started_after
          description: filter on started after (exclusive) timestamp
          in: query
          schema: *ref_60
        - name: created_or_started_before
          description: >-
            filter on created_at for non non started job and started_at
            otherwise before (inclusive) timestamp
          in: query
          schema: &ref_102
            type: string
            format: date-time
        - name: running
          description: filter on running jobs
          in: query
          schema: *ref_68
        - name: scheduled_for_before_now
          description: filter on jobs scheduled_for before now (hence waitinf for a worker)
          in: query
          schema: *ref_69
        - name: created_or_started_after
          description: >-
            filter on created_at for non non started job and started_at
            otherwise after (exclusive) timestamp
          in: query
          schema: &ref_101
            type: string
            format: date-time
        - name: job_kinds
          description: >-
            filter on job kind (values 'preview', 'script', 'dependencies',
            'flow') separated by,
          in: query
          schema: *ref_62
        - name: args
          description: >-
            filter on jobs containing those args as a json subset (@> in
            postgres)
          in: query
          schema: *ref_63
        - name: tag
          description: filter on jobs with a given tag/worker group
          in: query
          schema: *ref_65
        - name: result
          description: >-
            filter on jobs containing those result as a json subset (@> in
            postgres)
          in: query
          schema: *ref_64
        - name: is_skipped
          description: is the job skipped
          in: query
          schema:
            type: boolean
        - name: is_flow_step
          description: is the job a flow step
          in: query
          schema:
            type: boolean
        - name: success
          description: filter on successful jobs
          in: query
          schema:
            type: boolean
      responses:
        '200':
          description: All jobs
          content:
            application/json:
              schema:
                type: array
                items:
                  allOf: &ref_75
                    - oneOf:
                        - type: object
                          properties: *ref_70
                          required: *ref_71
                        - type: object
                          properties: *ref_72
                          required: *ref_73
                    - type: object
                      properties:
                        type:
                          type: string
                          enum:
                            - CompletedJob
                            - QueuedJob
                  discriminator: &ref_76
                    propertyName: type
  /jobs/db_clock:
    get:
      summary: get db clock
      operationId: getDbClock
      tags:
        - job
      responses:
        '200':
          description: the timestamp of the db that can be used to compute the drift
          content:
            application/json:
              schema:
                type: integer
  /w/{workspace}/jobs_u/get/{id}:
    get:
      summary: get job
      operationId: getJob
      tags:
        - job
      parameters:
        - name: workspace
          in: path
          required: true
          schema: *ref_0
        - name: id
          in: path
          required: true
          schema: *ref_74
      responses:
        '200':
          description: job details
          content:
            application/json:
              schema:
                allOf: *ref_75
                discriminator: *ref_76
  /w/{workspace}/jobs_u/get_logs/{id}:
    get:
      summary: get job logs
      operationId: getJob logs
      tags:
        - job
      parameters:
        - name: workspace
          in: path
          required: true
          schema: *ref_0
        - name: id
          in: path
          required: true
          schema: *ref_74
      responses:
        '200':
          description: job details
          content:
            text/plain:
              schema:
                type: string
  /w/{workspace}/jobs_u/getupdate/{id}:
    get:
      summary: get job updates
      operationId: getJobUpdates
      tags:
        - job
      parameters:
        - name: workspace
          in: path
          required: true
          schema: *ref_0
        - name: id
          in: path
          required: true
          schema: *ref_74
        - name: running
          in: query
          schema:
            type: boolean
        - name: log_offset
          in: query
          schema:
            type: integer
      responses:
        '200':
          description: job details
          content:
            application/json:
              schema:
                type: object
                properties:
                  running:
                    type: boolean
                  completed:
                    type: boolean
                  new_logs:
                    type: string
                  mem_peak:
                    type: integer
  /w/{workspace}/jobs_u/completed/get/{id}:
    get:
      summary: get completed job
      operationId: getCompletedJob
      tags:
        - job
      parameters:
        - name: workspace
          in: path
          required: true
          schema: *ref_0
        - name: id
          in: path
          required: true
          schema: *ref_74
      responses:
        '200':
          description: job details
          content:
            application/json:
              schema:
                type: object
                properties: *ref_70
                required: *ref_71
  /w/{workspace}/jobs_u/completed/get_result/{id}:
    get:
      summary: get completed job result
      operationId: getCompletedJobResult
      tags:
        - job
      parameters:
        - name: workspace
          in: path
          required: true
          schema: *ref_0
        - name: id
          in: path
          required: true
          schema: *ref_74
      responses:
        '200':
          description: result
          content:
            application/json:
              schema: {}
  /w/{workspace}/jobs_u/completed/get_result_maybe/{id}:
    get:
      summary: get completed job result if job is completed
      operationId: getCompletedJobResultMaybe
      tags:
        - job
      parameters:
        - name: workspace
          in: path
          required: true
          schema: *ref_0
        - name: id
          in: path
          required: true
          schema: *ref_74
        - name: get_started
          in: query
          schema: &ref_111
            type: boolean
      responses:
        '200':
          description: result
          content:
            application/json:
              schema:
                type: object
                properties:
                  completed:
                    type: boolean
                  result: {}
                  success:
                    type: boolean
                  started:
                    type: boolean
                required:
                  - completed
                  - result
  /w/{workspace}/jobs/completed/delete/{id}:
    post:
      summary: delete completed job (erase content but keep run id)
      operationId: deleteCompletedJob
      tags:
        - job
      parameters:
        - name: workspace
          in: path
          required: true
          schema: *ref_0
        - name: id
          in: path
          required: true
          schema: *ref_74
      responses:
        '200':
          description: job details
          content:
            application/json:
              schema:
                type: object
                properties: *ref_70
                required: *ref_71
  /w/{workspace}/jobs_u/queue/cancel/{id}:
    post:
      summary: cancel queued job
      operationId: cancelQueuedJob
      tags:
        - job
      parameters:
        - name: workspace
          in: path
          required: true
          schema: *ref_0
        - name: id
          in: path
          required: true
          schema: *ref_74
      requestBody:
        description: reason
        required: true
        content:
          application/json:
            schema:
              type: object
              properties:
                reason:
                  type: string
      responses:
        '200':
          description: job canceled
          content:
            text/plain:
              schema:
                type: string
  /w/{workspace}/jobs_u/queue/cancel_persistent/{path}:
    post:
      summary: cancel all queued jobs for persistent script
      operationId: cancelPersistentQueuedJobs
      tags:
        - job
      parameters:
        - name: workspace
          in: path
          required: true
          schema: *ref_0
        - name: path
          in: path
          required: true
          schema: *ref_18
      requestBody:
        description: reason
        required: true
        content:
          application/json:
            schema:
              type: object
              properties:
                reason:
                  type: string
      responses:
        '200':
          description: persistent job scaled down to zero
          content:
            text/plain:
              schema:
                type: string
  /w/{workspace}/jobs_u/queue/force_cancel/{id}:
    post:
      summary: force cancel queued job
      operationId: forceCancelQueuedJob
      tags:
        - job
      parameters:
        - name: workspace
          in: path
          required: true
          schema: *ref_0
        - name: id
          in: path
          required: true
          schema: *ref_74
      requestBody:
        description: reason
        required: true
        content:
          application/json:
            schema:
              type: object
              properties:
                reason:
                  type: string
      responses:
        '200':
          description: job canceled
          content:
            text/plain:
              schema:
                type: string
  /w/{workspace}/jobs/job_signature/{id}/{resume_id}:
    get:
      summary: create an HMac signature given a job id and a resume id
      operationId: createJobSignature
      tags:
        - job
      parameters:
        - name: workspace
          in: path
          required: true
          schema: *ref_0
        - name: id
          in: path
          required: true
          schema: *ref_74
        - name: resume_id
          in: path
          required: true
          schema:
            type: integer
        - name: approver
          in: query
          schema:
            type: string
      responses:
        '200':
          description: job signature
          content:
            text/plain:
              schema:
                type: string
  /w/{workspace}/jobs/resume_urls/{id}/{resume_id}:
    get:
      summary: get resume urls given a job_id, resume_id and a nonce to resume a flow
      operationId: getResumeUrls
      tags:
        - job
      parameters:
        - name: workspace
          in: path
          required: true
          schema: *ref_0
        - name: id
          in: path
          required: true
          schema: *ref_74
        - name: resume_id
          in: path
          required: true
          schema:
            type: integer
        - name: approver
          in: query
          schema:
            type: string
      responses:
        '200':
          description: url endpoints
          content:
            application/json:
              schema:
                type: object
                properties:
                  approvalPage:
                    type: string
                  resume:
                    type: string
                  cancel:
                    type: string
                required:
                  - approvalPage
                  - resume
                  - cancel
  /w/{workspace}/jobs_u/resume/{id}/{resume_id}/{signature}:
    get:
      summary: resume a job for a suspended flow
      operationId: resumeSuspendedJobGet
      tags:
        - job
      parameters:
        - name: workspace
          in: path
          required: true
          schema: *ref_0
        - name: id
          in: path
          required: true
          schema: *ref_74
        - name: payload
          description: >
            The base64 encoded payload that has been encoded as a JSON. e.g how
            to encode such payload encodeURIComponent

            `encodeURIComponent(btoa(JSON.stringify({a: 2})))`
          in: query
          schema: *ref_77
        - name: resume_id
          in: path
          required: true
          schema:
            type: integer
        - name: signature
          in: path
          required: true
          schema:
            type: string
        - name: approver
          in: query
          schema:
            type: string
      responses:
        '201':
          description: job resumed
          content:
            text/plain:
              schema:
                type: string
    post:
      summary: resume a job for a suspended flow
      operationId: resumeSuspendedJobPost
      tags:
        - job
      parameters:
        - name: workspace
          in: path
          required: true
          schema: *ref_0
        - name: id
          in: path
          required: true
          schema: *ref_74
        - name: resume_id
          in: path
          required: true
          schema:
            type: integer
        - name: signature
          in: path
          required: true
          schema:
            type: string
        - name: approver
          in: query
          schema:
            type: string
      requestBody:
        required: true
        content:
          application/json:
            schema:
              type: object
      responses:
        '201':
          description: job resumed
          content:
            text/plain:
              schema:
                type: string
  /w/{workspace}/jobs/flow/resume/{id}:
    post:
      summary: resume a job for a suspended flow as an owner
      operationId: resumeSuspendedFlowAsOwner
      tags:
        - job
      parameters:
        - name: workspace
          in: path
          required: true
          schema: *ref_0
        - name: id
          in: path
          required: true
          schema: *ref_74
      requestBody:
        required: true
        content:
          application/json:
            schema:
              type: object
      responses:
        '201':
          description: job resumed
          content:
            text/plain:
              schema:
                type: string
  /w/{workspace}/jobs_u/cancel/{id}/{resume_id}/{signature}:
    get:
      summary: cancel a job for a suspended flow
      operationId: cancelSuspendedJobGet
      tags:
        - job
      parameters:
        - name: workspace
          in: path
          required: true
          schema: *ref_0
        - name: id
          in: path
          required: true
          schema: *ref_74
        - name: resume_id
          in: path
          required: true
          schema:
            type: integer
        - name: signature
          in: path
          required: true
          schema:
            type: string
        - name: approver
          in: query
          schema:
            type: string
      responses:
        '201':
          description: job canceled
          content:
            text/plain:
              schema:
                type: string
    post:
      summary: cancel a job for a suspended flow
      operationId: cancelSuspendedJobPost
      tags:
        - job
      parameters:
        - name: workspace
          in: path
          required: true
          schema: *ref_0
        - name: id
          in: path
          required: true
          schema: *ref_74
        - name: resume_id
          in: path
          required: true
          schema:
            type: integer
        - name: signature
          in: path
          required: true
          schema:
            type: string
        - name: approver
          in: query
          schema:
            type: string
      requestBody:
        required: true
        content:
          application/json:
            schema:
              type: object
      responses:
        '201':
          description: job canceled
          content:
            text/plain:
              schema:
                type: string
  /w/{workspace}/jobs_u/get_flow/{id}/{resume_id}/{signature}:
    get:
      summary: get parent flow job of suspended job
      operationId: getSuspendedJobFlow
      tags:
        - job
      parameters:
        - name: workspace
          in: path
          required: true
          schema: *ref_0
        - name: id
          in: path
          required: true
          schema: *ref_74
        - name: resume_id
          in: path
          required: true
          schema:
            type: integer
        - name: signature
          in: path
          required: true
          schema:
            type: string
        - name: approver
          in: query
          schema:
            type: string
      responses:
        '200':
          description: parent flow details
          content:
            application/json:
              schema:
                type: object
                properties:
                  job:
                    allOf: *ref_75
                    discriminator: *ref_76
                  approvers:
                    type: array
                    items:
                      type: object
                      properties:
                        resume_id:
                          type: integer
                        approver:
                          type: string
                      required:
                        - resume_id
                        - approver
                required:
                  - job
                  - approvers
  /schedules/preview:
    post:
      summary: preview schedule
      operationId: previewSchedule
      tags:
        - schedule
      requestBody:
        description: schedule
        required: true
        content:
          application/json:
            schema:
              type: object
              properties:
                schedule:
                  type: string
                timezone:
                  type: string
              required:
                - schedule
                - timezone
      responses:
        '200':
          description: List of 5 estimated upcoming execution events (in UTC)
          content:
            application/json:
              schema:
                type: array
                items:
                  type: string
                  format: date-time
  /w/{workspace}/schedules/create:
    post:
      summary: create schedule
      operationId: createSchedule
      tags:
        - schedule
      parameters:
        - name: workspace
          in: path
          required: true
          schema: *ref_0
      requestBody:
        description: new schedule
        required: true
        content:
          application/json:
            schema:
              type: object
              properties: &ref_148
                path:
                  type: string
                schedule:
                  type: string
                timezone:
                  type: string
                script_path:
                  type: string
                is_flow:
                  type: boolean
                args:
                  type: object
                  additionalProperties: *ref_14
                enabled:
                  type: boolean
                on_failure:
                  type: string
                on_failure_times:
                  type: number
                on_failure_exact:
                  type: boolean
                on_failure_extra_args:
                  type: object
                  additionalProperties: *ref_14
                on_recovery:
                  type: string
                on_recovery_times:
                  type: number
                on_recovery_extra_args:
                  type: object
                  additionalProperties: *ref_14
                ws_error_handler_muted:
                  type: boolean
                retry:
                  type: object
                  properties: *ref_78
                no_flow_overlap:
                  type: boolean
                summary:
                  type: string
                tag:
                  type: string
              required: &ref_149
                - path
                - schedule
                - timezone
                - script_path
                - is_flow
                - args
      responses:
        '201':
          description: schedule created
          content:
            text/plain:
              schema:
                type: string
  /w/{workspace}/schedules/update/{path}:
    post:
      summary: update schedule
      operationId: updateSchedule
      tags:
        - schedule
      parameters:
        - name: workspace
          in: path
          required: true
          schema: *ref_0
        - name: path
          in: path
          required: true
          schema: *ref_18
      requestBody:
        description: updated schedule
        required: true
        content:
          application/json:
            schema:
              type: object
              properties: &ref_150
                schedule:
                  type: string
                timezone:
                  type: string
                args:
                  type: object
                  additionalProperties: *ref_14
                on_failure:
                  type: string
                on_failure_times:
                  type: number
                on_failure_exact:
                  type: boolean
                on_failure_extra_args:
                  type: object
                  additionalProperties: *ref_14
                on_recovery:
                  type: string
                on_recovery_times:
                  type: number
                on_recovery_extra_args:
                  type: object
                  additionalProperties: *ref_14
                ws_error_handler_muted:
                  type: boolean
                retry:
                  type: object
                  properties: *ref_78
                no_flow_overlap:
                  type: boolean
                summary:
                  type: string
                tag:
                  type: string
              required: &ref_151
                - schedule
                - timezone
                - script_path
                - is_flow
                - args
      responses:
        '200':
          description: schedule updated
          content:
            text/plain:
              schema:
                type: string
  /w/{workspace}/schedules/setenabled/{path}:
    post:
      summary: set enabled schedule
      operationId: setScheduleEnabled
      tags:
        - schedule
      parameters:
        - name: workspace
          in: path
          required: true
          schema: *ref_0
        - name: path
          in: path
          required: true
          schema: *ref_18
      requestBody:
        description: updated schedule enable
        required: true
        content:
          application/json:
            schema:
              type: object
              properties:
                enabled:
                  type: boolean
              required:
                - enabled
      responses:
        '200':
          description: schedule enabled set
          content:
            text/plain:
              schema:
                type: string
  /w/{workspace}/schedules/delete/{path}:
    delete:
      summary: delete schedule
      operationId: deleteSchedule
      tags:
        - schedule
      parameters:
        - name: workspace
          in: path
          required: true
          schema: *ref_0
        - name: path
          in: path
          required: true
          schema: *ref_18
      responses:
        '200':
          description: schedule deleted
          content:
            text/plain:
              schema:
                type: string
  /w/{workspace}/schedules/get/{path}:
    get:
      summary: get schedule
      operationId: getSchedule
      tags:
        - schedule
      parameters:
        - name: workspace
          in: path
          required: true
          schema: *ref_0
        - name: path
          in: path
          required: true
          schema: *ref_18
      responses:
        '200':
          description: schedule deleted
          content:
            application/json:
              schema:
                type: object
                properties: &ref_79
                  path:
                    type: string
                  edited_by:
                    type: string
                  edited_at:
                    type: string
                    format: date-time
                  schedule:
                    type: string
                  timezone:
                    type: string
                  enabled:
                    type: boolean
                  script_path:
                    type: string
                  is_flow:
                    type: boolean
                  args:
                    type: object
                    additionalProperties: *ref_14
                  extra_perms:
                    type: object
                    additionalProperties:
                      type: boolean
                  email:
                    type: string
                  error:
                    type: string
                  on_failure:
                    type: string
                  on_failure_times:
                    type: number
                  on_failure_exact:
                    type: boolean
                  on_failure_extra_args:
                    type: object
                    additionalProperties: *ref_14
                  on_recovery:
                    type: string
                  on_recovery_times:
                    type: number
                  on_recovery_extra_args:
                    type: object
                    additionalProperties: *ref_14
                  ws_error_handler_muted:
                    type: boolean
                  retry:
                    type: object
                    properties: *ref_78
                  summary:
                    type: string
                  no_flow_overlap:
                    type: boolean
                  tag:
                    type: string
                required: &ref_80
                  - path
                  - edited_by
                  - edited_at
                  - schedule
                  - script_path
                  - timezone
                  - extra_perms
                  - is_flow
                  - enabled
                  - email
  /w/{workspace}/schedules/exists/{path}:
    get:
      summary: does schedule exists
      operationId: existsSchedule
      tags:
        - schedule
      parameters:
        - name: workspace
          in: path
          required: true
          schema: *ref_0
        - name: path
          in: path
          required: true
          schema: *ref_18
      responses:
        '200':
          description: schedule exists
          content:
            application/json:
              schema:
                type: boolean
  /w/{workspace}/schedules/list:
    get:
      summary: list schedules
      operationId: listSchedules
      tags:
        - schedule
      parameters:
        - name: workspace
          in: path
          required: true
          schema: *ref_0
        - name: page
          description: which page to return (start at 1, default 1)
          in: query
          schema: *ref_3
        - name: per_page
          description: number of items to return for a given page (default 30, max 100)
          in: query
          schema: *ref_4
        - name: path
          description: filter by path
          in: query
          schema:
            type: string
        - name: is_flow
          in: query
          schema:
            type: boolean
      responses:
        '200':
          description: schedule list
          content:
            application/json:
              schema:
                type: array
                items:
                  type: object
                  properties: *ref_79
                  required: *ref_80
  /w/{workspace}/schedules/list_with_jobs:
    get:
      summary: list schedules with last 20 jobs
      operationId: listSchedulesWithJobs
      tags:
        - schedule
      parameters:
        - name: workspace
          in: path
          required: true
          schema: *ref_0
        - name: page
          description: which page to return (start at 1, default 1)
          in: query
          schema: *ref_3
        - name: per_page
          description: number of items to return for a given page (default 30, max 100)
          in: query
          schema: *ref_4
      responses:
        '200':
          description: schedule list
          content:
            application/json:
              schema:
                type: array
                items:
                  allOf: &ref_147
                    - type: object
                      properties: *ref_79
                      required: *ref_80
                    - type: object
                      properties:
                        jobs:
                          type: array
                          items:
                            type: object
                            properties:
                              id:
                                type: string
                              success:
                                type: boolean
                              duration_ms:
                                type: number
                            required:
                              - id
                              - success
                              - duration_ms
  /w/{workspace}/schedules/setdefaulthandler:
    post:
      summary: Set default error or recoevery handler
      operationId: setDefaultErrorOrRecoveryHandler
      tags:
        - schedule
      parameters:
        - name: workspace
          in: path
          required: true
          schema: *ref_0
      requestBody:
        description: Handler description
        required: true
        content:
          application/json:
            schema:
              type: object
              properties:
                handler_type:
                  type: string
                  enum:
                    - error
                    - recovery
                override_existing:
                  type: boolean
                path:
                  type: string
                extra_args:
                  type: object
                number_of_occurence:
                  type: integer
                number_of_occurence_exact:
                  type: boolean
                workspace_handler_muted:
                  type: boolean
              required:
                - handler_type
                - override_existing
      responses:
        '201':
          description: default error handler set
  /groups/list:
    get:
      summary: list instance groups
      operationId: listInstanceGroups
      tags:
        - group
      responses:
        '200':
          description: instance group list
          content:
            application/json:
              schema:
                type: array
                items:
                  type: object
                  properties: &ref_82
                    name:
                      type: string
                    summary:
                      type: string
                    emails:
                      type: array
                      items:
                        type: string
                  required: &ref_83
                    - name
  /groups/get/{name}:
    get:
      summary: get instance group
      operationId: getInstanceGroup
      tags:
        - group
      parameters:
        - name: name
          in: path
          required: true
          schema: *ref_81
      responses:
        '200':
          description: instance group
          content:
            application/json:
              schema:
                type: object
                properties: *ref_82
                required: *ref_83
  /groups/create:
    post:
      summary: create instance group
      operationId: createInstanceGroup
      tags:
        - group
      requestBody:
        description: create instance group
        required: true
        content:
          application/json:
            schema:
              type: object
              properties:
                name:
                  type: string
                summary:
                  type: string
              required:
                - name
      responses:
        '200':
          description: instance group created
          content:
            text/plain:
              schema:
                type: string
  /groups/update/{name}:
    post:
      summary: update instance group
      operationId: updateInstanceGroup
      tags:
        - group
      parameters:
        - name: name
          in: path
          required: true
          schema: *ref_81
      requestBody:
        description: update instance group
        required: true
        content:
          application/json:
            schema:
              type: object
              properties:
                new_summary:
                  type: string
              required:
                - new_summary
      responses:
        '200':
          description: instance group updated
          content:
            text/plain:
              schema:
                type: string
  /groups/delete/{name}:
    delete:
      summary: delete instance group
      operationId: deleteInstanceGroup
      tags:
        - group
      parameters:
        - name: name
          in: path
          required: true
          schema: *ref_81
      responses:
        '200':
          description: instance group deleted
          content:
            text/plain:
              schema:
                type: string
  /groups/adduser/{name}:
    post:
      summary: add user to instance group
      operationId: addUserToInstanceGroup
      tags:
        - group
      parameters:
        - name: name
          in: path
          required: true
          schema: *ref_81
      requestBody:
        description: user to add to instance group
        required: true
        content:
          application/json:
            schema:
              type: object
              properties:
                email:
                  type: string
              required:
                - email
      responses:
        '200':
          description: user added to instance group
          content:
            text/plain:
              schema:
                type: string
  /groups/removeuser/{name}:
    post:
      summary: remove user from instance group
      operationId: removeUserFromInstanceGroup
      tags:
        - group
      parameters:
        - name: name
          in: path
          required: true
          schema: *ref_81
      requestBody:
        description: user to remove from instance group
        required: true
        content:
          application/json:
            schema:
              type: object
              properties:
                email:
                  type: string
              required:
                - email
      responses:
        '200':
          description: user removed from instance group
          content:
            text/plain:
              schema:
                type: string
  /w/{workspace}/groups/list:
    get:
      summary: list groups
      operationId: listGroups
      tags:
        - group
      parameters:
        - name: workspace
          in: path
          required: true
          schema: *ref_0
        - name: page
          description: which page to return (start at 1, default 1)
          in: query
          schema: *ref_3
        - name: per_page
          description: number of items to return for a given page (default 30, max 100)
          in: query
          schema: *ref_4
      responses:
        '200':
          description: group list
          content:
            application/json:
              schema:
                type: array
                items:
                  type: object
                  properties: &ref_84
                    name:
                      type: string
                    summary:
                      type: string
                    members:
                      type: array
                      items:
                        type: string
                    extra_perms:
                      type: object
                      additionalProperties:
                        type: boolean
                  required: &ref_85
                    - name
  /w/{workspace}/groups/listnames:
    get:
      summary: list group names
      operationId: listGroupNames
      tags:
        - group
      parameters:
        - name: workspace
          in: path
          required: true
          schema: *ref_0
        - name: only_member_of
          in: query
          description: only list the groups the user is member of (default false)
          schema:
            type: boolean
      responses:
        '200':
          description: group list
          content:
            application/json:
              schema:
                type: array
                items:
                  type: string
  /w/{workspace}/groups/create:
    post:
      summary: create group
      operationId: createGroup
      tags:
        - group
      parameters:
        - name: workspace
          in: path
          required: true
          schema: *ref_0
      requestBody:
        description: create group
        required: true
        content:
          application/json:
            schema:
              type: object
              properties:
                name:
                  type: string
                summary:
                  type: string
              required:
                - name
      responses:
        '200':
          description: group created
          content:
            text/plain:
              schema:
                type: string
  /w/{workspace}/groups/update/{name}:
    post:
      summary: update group
      operationId: updateGroup
      tags:
        - group
      parameters:
        - name: workspace
          in: path
          required: true
          schema: *ref_0
        - name: name
          in: path
          required: true
          schema: *ref_81
      requestBody:
        description: updated group
        required: true
        content:
          application/json:
            schema:
              type: object
              properties:
                summary:
                  type: string
      responses:
        '200':
          description: group updated
          content:
            text/plain:
              schema:
                type: string
  /w/{workspace}/groups/delete/{name}:
    delete:
      summary: delete group
      operationId: deleteGroup
      tags:
        - group
      parameters:
        - name: workspace
          in: path
          required: true
          schema: *ref_0
        - name: name
          in: path
          required: true
          schema: *ref_81
      responses:
        '200':
          description: group deleted
          content:
            text/plain:
              schema:
                type: string
  /w/{workspace}/groups/get/{name}:
    get:
      summary: get group
      operationId: getGroup
      tags:
        - group
      parameters:
        - name: workspace
          in: path
          required: true
          schema: *ref_0
        - name: name
          in: path
          required: true
          schema: *ref_81
      responses:
        '200':
          description: group
          content:
            application/json:
              schema:
                type: object
                properties: *ref_84
                required: *ref_85
  /w/{workspace}/groups/adduser/{name}:
    post:
      summary: add user to group
      operationId: addUserToGroup
      tags:
        - group
      parameters:
        - name: workspace
          in: path
          required: true
          schema: *ref_0
        - name: name
          in: path
          required: true
          schema: *ref_81
      requestBody:
        description: added user to group
        required: true
        content:
          application/json:
            schema:
              type: object
              properties:
                username:
                  type: string
      responses:
        '200':
          description: user added to group
          content:
            text/plain:
              schema:
                type: string
  /w/{workspace}/groups/removeuser/{name}:
    post:
      summary: remove user to group
      operationId: removeUserToGroup
      tags:
        - group
      parameters:
        - name: workspace
          in: path
          required: true
          schema: *ref_0
        - name: name
          in: path
          required: true
          schema: *ref_81
      requestBody:
        description: added user to group
        required: true
        content:
          application/json:
            schema:
              type: object
              properties:
                username:
                  type: string
      responses:
        '200':
          description: user removed from group
          content:
            text/plain:
              schema:
                type: string
  /w/{workspace}/folders/list:
    get:
      summary: list folders
      operationId: listFolders
      tags:
        - folder
      parameters:
        - name: workspace
          in: path
          required: true
          schema: *ref_0
        - name: page
          description: which page to return (start at 1, default 1)
          in: query
          schema: *ref_3
        - name: per_page
          description: number of items to return for a given page (default 30, max 100)
          in: query
          schema: *ref_4
      responses:
        '200':
          description: folder list
          content:
            application/json:
              schema:
                type: array
                items:
                  type: object
                  properties: &ref_86
                    name:
                      type: string
                    owners:
                      type: array
                      items:
                        type: string
                    extra_perms:
                      type: object
                      additionalProperties:
                        type: boolean
                  required: &ref_87
                    - name
                    - owners
                    - extra_perms
  /w/{workspace}/folders/listnames:
    get:
      summary: list folder names
      operationId: listFolderNames
      tags:
        - folder
      parameters:
        - name: workspace
          in: path
          required: true
          schema: *ref_0
        - name: only_member_of
          in: query
          description: only list the folders the user is member of (default false)
          schema:
            type: boolean
      responses:
        '200':
          description: folder list
          content:
            application/json:
              schema:
                type: array
                items:
                  type: string
  /w/{workspace}/folders/create:
    post:
      summary: create folder
      operationId: createFolder
      tags:
        - folder
      parameters:
        - name: workspace
          in: path
          required: true
          schema: *ref_0
      requestBody:
        description: create folder
        required: true
        content:
          application/json:
            schema:
              type: object
              properties:
                name:
                  type: string
                owners:
                  type: array
                  items:
                    type: string
                extra_perms:
                  additionalProperties:
                    type: boolean
              required:
                - name
      responses:
        '200':
          description: folder created
          content:
            text/plain:
              schema:
                type: string
  /w/{workspace}/folders/update/{name}:
    post:
      summary: update folder
      operationId: updateFolder
      tags:
        - folder
      parameters:
        - name: workspace
          in: path
          required: true
          schema: *ref_0
        - name: name
          in: path
          required: true
          schema: *ref_81
      requestBody:
        description: update folder
        required: true
        content:
          application/json:
            schema:
              type: object
              properties:
                owners:
                  type: array
                  items:
                    type: string
                extra_perms:
                  additionalProperties:
                    type: boolean
      responses:
        '200':
          description: folder updated
          content:
            text/plain:
              schema:
                type: string
  /w/{workspace}/folders/delete/{name}:
    delete:
      summary: delete folder
      operationId: deleteFolder
      tags:
        - folder
      parameters:
        - name: workspace
          in: path
          required: true
          schema: *ref_0
        - name: name
          in: path
          required: true
          schema: *ref_81
      responses:
        '200':
          description: folder deleted
          content:
            text/plain:
              schema:
                type: string
  /w/{workspace}/folders/get/{name}:
    get:
      summary: get folder
      operationId: getFolder
      tags:
        - folder
      parameters:
        - name: workspace
          in: path
          required: true
          schema: *ref_0
        - name: name
          in: path
          required: true
          schema: *ref_81
      responses:
        '200':
          description: folder
          content:
            application/json:
              schema:
                type: object
                properties: *ref_86
                required: *ref_87
  /w/{workspace}/folders/getusage/{name}:
    get:
      summary: get folder usage
      operationId: getFolderUsage
      tags:
        - folder
      parameters:
        - name: workspace
          in: path
          required: true
          schema: *ref_0
        - name: name
          in: path
          required: true
          schema: *ref_81
      responses:
        '200':
          description: folder
          content:
            application/json:
              schema:
                type: object
                properties:
                  scripts:
                    type: number
                  flows:
                    type: number
                  apps:
                    type: number
                  resources:
                    type: number
                  variables:
                    type: number
                  schedules:
                    type: number
                required:
                  - scripts
                  - flows
                  - apps
                  - resources
                  - variables
                  - schedules
  /w/{workspace}/folders/addowner/{name}:
    post:
      summary: add owner to folder
      operationId: addOwnerToFolder
      tags:
        - folder
      parameters:
        - name: workspace
          in: path
          required: true
          schema: *ref_0
        - name: name
          in: path
          required: true
          schema: *ref_81
      requestBody:
        description: owner user to folder
        required: true
        content:
          application/json:
            schema:
              type: object
              properties:
                owner:
                  type: string
      responses:
        '200':
          description: owner added to folder
          content:
            text/plain:
              schema:
                type: string
  /w/{workspace}/folders/removeowner/{name}:
    post:
      summary: remove owner to folder
      operationId: removeOwnerToFolder
      tags:
        - folder
      parameters:
        - name: workspace
          in: path
          required: true
          schema: *ref_0
        - name: name
          in: path
          required: true
          schema: *ref_81
      requestBody:
        description: added owner to folder
        required: true
        content:
          application/json:
            schema:
              type: object
              properties:
                owner:
                  type: string
      responses:
        '200':
          description: owner removed from folder
          content:
            text/plain:
              schema:
                type: string
  /workers/list:
    get:
      summary: list workers
      operationId: listWorkers
      tags:
        - worker
      parameters:
        - name: page
          description: which page to return (start at 1, default 1)
          in: query
          schema: *ref_3
        - name: per_page
          description: number of items to return for a given page (default 30, max 100)
          in: query
          schema: *ref_4
      responses:
        '200':
          description: a list of workers
          content:
            application/json:
              schema:
                type: array
                items:
                  type: object
                  properties: &ref_152
                    worker:
                      type: string
                    worker_instance:
                      type: string
                    last_ping:
                      type: number
                    started_at:
                      type: string
                      format: date-time
                    ip:
                      type: string
                    jobs_executed:
                      type: integer
                    custom_tags:
                      type: array
                      items:
                        type: string
                    worker_group:
                      type: string
                    wm_version:
                      type: string
                  required: &ref_153
                    - worker
                    - worker_instance
                    - ping_at
                    - started_at
                    - ip
                    - jobs_executed
                    - worker_group
                    - wm_version
  /workers/exists_worker_with_tag:
    get:
      summary: exists worker with tag
      operationId: existsWorkerWithTag
      tags:
        - worker
      parameters:
        - name: tag
          in: query
          required: true
          schema:
            type: string
      responses:
        '200':
          description: whether a worker with the tag exists
          content:
            application/json:
              schema:
                type: boolean
  /configs/list_worker_groups:
    get:
      summary: list worker groups
      operationId: listWorkerGroups
      tags:
        - config
      responses:
        '200':
          description: a list of worker group configs
          content:
            application/json:
              schema:
                type: array
                items:
                  type: object
                  properties:
                    name:
                      type: string
                    config: {}
                  required:
                    - name
                    - config
  /configs/get/{name}:
    get:
      summary: get config
      operationId: get config
      tags:
        - config
      parameters:
        - name: name
          in: path
          required: true
          schema: *ref_81
      responses:
        '200':
          description: a config
          content:
            application/json:
              schema: {}
  /configs/update/{name}:
    post:
      summary: Update config
      operationId: updateConfig
      tags:
        - config
      parameters:
        - name: name
          in: path
          required: true
          schema: *ref_81
      requestBody:
        description: worker group
        required: true
        content:
          application/json:
            schema: {}
      responses:
        '200':
          description: Update a worker group
          content:
            text/plain:
              schema:
                type: string
    delete:
      summary: Delete Config
      operationId: deleteConfig
      tags:
        - config
      parameters:
        - name: name
          in: path
          required: true
          schema: *ref_81
      responses:
        '200':
          description: Delete config
          content:
            text/plain:
              schema:
                type: string
  /w/{workspace}/acls/get/{kind}/{path}:
    get:
      summary: get granular acls
      operationId: getGranularAcls
      tags:
        - granular_acl
      parameters:
        - name: workspace
          in: path
          required: true
          schema: *ref_0
        - name: path
          in: path
          required: true
          schema: *ref_18
        - name: kind
          in: path
          required: true
          schema:
            type: string
            enum:
              - script
              - group_
              - resource
              - schedule
              - variable
              - flow
              - folder
              - app
              - raw_app
      responses:
        '200':
          description: acls
          content:
            application/json:
              schema:
                type: object
                additionalProperties:
                  type: boolean
  /w/{workspace}/acls/add/{kind}/{path}:
    post:
      summary: add granular acls
      operationId: addGranularAcls
      tags:
        - granular_acl
      parameters:
        - name: workspace
          in: path
          required: true
          schema: *ref_0
        - name: path
          in: path
          required: true
          schema: *ref_18
        - name: kind
          in: path
          required: true
          schema:
            type: string
            enum:
              - script
              - group_
              - resource
              - schedule
              - variable
              - flow
              - folder
              - app
              - raw_app
      requestBody:
        description: acl to add
        required: true
        content:
          application/json:
            schema:
              type: object
              properties:
                owner:
                  type: string
                write:
                  type: boolean
              required:
                - owner
      responses:
        '200':
          description: granular acl added
          content:
            text/plain:
              schema:
                type: string
  /w/{workspace}/acls/remove/{kind}/{path}:
    post:
      summary: remove granular acls
      operationId: removeGranularAcls
      tags:
        - granular_acl
      parameters:
        - name: workspace
          in: path
          required: true
          schema: *ref_0
        - name: path
          in: path
          required: true
          schema: *ref_18
        - name: kind
          in: path
          required: true
          schema:
            type: string
            enum:
              - script
              - group_
              - resource
              - schedule
              - variable
              - flow
              - folder
              - app
              - raw_app
      requestBody:
        description: acl to add
        required: true
        content:
          application/json:
            schema:
              type: object
              properties:
                owner:
                  type: string
              required:
                - owner
      responses:
        '200':
          description: granular acl removed
          content:
            text/plain:
              schema:
                type: string
  /w/{workspace}/capture_u/{path}:
    post:
      summary: update flow preview capture
      operationId: updateCapture
      tags:
        - capture
      parameters:
        - name: workspace
          in: path
          required: true
          schema: *ref_0
        - name: path
          in: path
          required: true
          schema: *ref_18
      responses:
        '204':
          description: flow preview captured
  /w/{workspace}/capture/{path}:
    put:
      summary: create flow preview capture
      operationId: createCapture
      tags:
        - capture
      parameters:
        - name: workspace
          in: path
          required: true
          schema: *ref_0
        - name: path
          in: path
          required: true
          schema: *ref_18
      responses:
        '201':
          description: flow preview capture created
    get:
      summary: get flow preview capture
      operationId: getCapture
      tags:
        - capture
      parameters:
        - name: workspace
          in: path
          required: true
          schema: *ref_0
        - name: path
          in: path
          required: true
          schema: *ref_18
      responses:
        '200':
          description: captured flow preview
          content:
            application/json:
              schema: {}
        '404':
          description: capture does not exist for this flow
  /w/{workspace}/favorites/star:
    post:
      summary: star item
      operationId: star
      tags:
        - favorite
      parameters:
        - name: workspace
          in: path
          required: true
          schema: *ref_0
      requestBody:
        content:
          application/json:
            schema:
              type: object
              properties:
                path:
                  type: string
                favorite_kind:
                  type: string
                  enum:
                    - flow
                    - app
                    - script
                    - raw_app
      responses:
        '200':
          description: star item
  /w/{workspace}/favorites/unstar:
    post:
      summary: unstar item
      operationId: unstar
      tags:
        - favorite
      parameters:
        - name: workspace
          in: path
          required: true
          schema: *ref_0
      requestBody:
        content:
          application/json:
            schema:
              type: object
              properties:
                path:
                  type: string
                favorite_kind:
                  type: string
                  enum:
                    - flow
                    - app
                    - script
                    - raw_app
      responses:
        '200':
          description: unstar item
  /w/{workspace}/inputs/history:
    get:
      summary: List Inputs used in previously completed jobs
      operationId: getInputHistory
      tags:
        - input
      parameters:
        - name: workspace
          in: path
          required: true
          schema: *ref_0
        - name: runnable_id
          in: query
          schema: &ref_90
            type: string
        - name: runnable_type
          in: query
          schema: &ref_91
            type: string
            enum: &ref_120
              - ScriptHash
              - ScriptPath
              - FlowPath
        - name: page
          description: which page to return (start at 1, default 1)
          in: query
          schema: *ref_3
        - name: per_page
          description: number of items to return for a given page (default 30, max 100)
          in: query
          schema: *ref_4
      responses:
        '200':
          description: Input history for completed jobs
          content:
            application/json:
              schema:
                type: array
                items:
                  type: object
                  properties: *ref_88
                  required: *ref_89
  /w/{workspace}/inputs/list:
    get:
      summary: List saved Inputs for a Runnable
      operationId: listInputs
      tags:
        - input
      parameters:
        - name: workspace
          in: path
          required: true
          schema: *ref_0
        - name: runnable_id
          in: query
          schema: *ref_90
        - name: runnable_type
          in: query
          schema: *ref_91
        - name: page
          description: which page to return (start at 1, default 1)
          in: query
          schema: *ref_3
        - name: per_page
          description: number of items to return for a given page (default 30, max 100)
          in: query
          schema: *ref_4
      responses:
        '200':
          description: Saved Inputs for a Runnable
          content:
            application/json:
              schema:
                type: array
                items:
                  type: object
                  properties: *ref_88
                  required: *ref_89
  /w/{workspace}/inputs/create:
    post:
      summary: Create an Input for future use in a script or flow
      operationId: createInput
      tags:
        - input
      parameters:
        - name: workspace
          in: path
          required: true
          schema: *ref_0
        - name: runnable_id
          in: query
          schema: *ref_90
        - name: runnable_type
          in: query
          schema: *ref_91
      requestBody:
        description: Input
        required: true
        content:
          application/json:
            schema:
              type: object
              properties: &ref_116
                name:
                  type: string
                args:
                  type: object
              required: &ref_117
                - name
                - args
                - created_by
      responses:
        '201':
          description: Input created
          content:
            text/plain:
              schema:
                type: string
                format: uuid
  /w/{workspace}/inputs/update:
    post:
      summary: Update an Input
      operationId: updateInput
      tags:
        - input
      parameters:
        - name: workspace
          in: path
          required: true
          schema: *ref_0
      requestBody:
        description: UpdateInput
        required: true
        content:
          application/json:
            schema:
              type: object
              properties: &ref_118
                id:
                  type: string
                name:
                  type: string
                is_public:
                  type: boolean
              required: &ref_119
                - id
                - name
                - is_public
      responses:
        '201':
          description: Input updated
          content:
            text/plain:
              schema:
                type: string
                format: uuid
  /w/{workspace}/inputs/delete/{input}:
    post:
      summary: Delete a Saved Input
      operationId: deleteInput
      tags:
        - input
      parameters:
        - name: workspace
          in: path
          required: true
          schema: *ref_0
        - name: input
          in: path
          required: true
          schema: &ref_110
            type: string
      responses:
        '200':
          description: Input deleted
          content:
            text/plain:
              schema:
                type: string
                format: uuid
  /w/{workspace}/job_helpers/duckdb_connection_settings:
    post:
      summary: >-
        Converts an S3 resource to the set of instructions necessary to connect
        DuckDB to an S3 bucket
      operationId: duckdbConnectionSettings
      tags:
        - helpers
      parameters:
        - name: workspace
          in: path
          required: true
          schema: *ref_0
      requestBody:
        description: S3 resource to connect to
        required: true
        content:
          application/json:
            schema:
              type: object
              properties:
                s3_resource:
                  type: object
                  properties: &ref_92
                    bucket:
                      type: string
                    region:
                      type: string
                    endPoint:
                      type: string
                    useSSL:
                      type: boolean
                    accessKey:
                      type: string
                    secretKey:
                      type: string
                    pathStyle:
                      type: boolean
                  required: &ref_93
                    - bucket
                    - region
                    - endPoint
                    - useSSL
                    - pathStyle
      responses:
        '200':
          description: Connection settings
          content:
            application/json:
              schema:
                type: object
                properties:
                  connection_settings_str:
                    type: string
  /w/{workspace}/job_helpers/v2/duckdb_connection_settings:
    post:
      summary: >-
        Converts an S3 resource to the set of instructions necessary to connect
        DuckDB to an S3 bucket
      operationId: duckdbConnectionSettingsV2
      tags:
        - helpers
      parameters:
        - name: workspace
          in: path
          required: true
          schema: *ref_0
      requestBody:
        description: >-
          S3 resource path to use to generate the connection settings. If empty,
          the S3 resource defined in the workspace settings will be used
        required: true
        content:
          application/json:
            schema:
              type: object
              properties:
                s3_resource_path:
                  type: string
      responses:
        '200':
          description: Connection settings
          content:
            application/json:
              schema:
                type: object
                properties:
                  connection_settings_str:
                    type: string
                required:
                  - connection_settings_str
  /w/{workspace}/job_helpers/polars_connection_settings:
    post:
      summary: >-
        Converts an S3 resource to the set of arguments necessary to connect
        Polars to an S3 bucket
      operationId: polarsConnectionSettings
      tags:
        - helpers
      parameters:
        - name: workspace
          in: path
          required: true
          schema: *ref_0
      requestBody:
        description: S3 resource to connect to
        required: true
        content:
          application/json:
            schema:
              type: object
              properties:
                s3_resource:
                  type: object
                  properties: *ref_92
                  required: *ref_93
      responses:
        '200':
          description: Connection settings
          content:
            application/json:
              schema:
                type: object
                properties:
                  endpoint_url:
                    type: string
                  key:
                    type: string
                  secret:
                    type: string
                  use_ssl:
                    type: boolean
                  cache_regions:
                    type: boolean
                  client_kwargs:
                    type: object
                    properties: &ref_94
                      region_name:
                        type: string
                    required: &ref_95
                      - region_name
                required:
                  - endpoint_url
                  - use_ssl
                  - cache_regions
                  - client_kwargs
  /w/{workspace}/job_helpers/v2/polars_connection_settings:
    post:
      summary: >-
        Converts an S3 resource to the set of arguments necessary to connect
        Polars to an S3 bucket
      operationId: polarsConnectionSettingsV2
      tags:
        - helpers
      parameters:
        - name: workspace
          in: path
          required: true
          schema: *ref_0
      requestBody:
        description: >-
          S3 resource path to use to generate the connection settings. If empty,
          the S3 resource defined in the workspace settings will be used
        required: true
        content:
          application/json:
            schema:
              type: object
              properties:
                s3_resource_path:
                  type: string
      responses:
        '200':
          description: Connection settings
          content:
            application/json:
              schema:
                type: object
                properties:
                  s3fs_args:
                    type: object
                    properties:
                      endpoint_url:
                        type: string
                      key:
                        type: string
                      secret:
                        type: string
                      use_ssl:
                        type: boolean
                      cache_regions:
                        type: boolean
                      client_kwargs:
                        type: object
                        properties: *ref_94
                        required: *ref_95
                    required:
                      - endpoint_url
                      - use_ssl
                      - cache_regions
                      - client_kwargs
                  storage_options:
                    type: object
                    properties:
                      aws_endpoint_url:
                        type: string
                      aws_access_key_id:
                        type: string
                      aws_secret_access_key:
                        type: string
                      aws_region:
                        type: string
                      aws_allow_http:
                        type: string
                    required:
                      - aws_endpoint_url
                      - aws_region
                      - aws_allow_http
                required:
                  - s3fs_args
                  - storage_options
  /w/{workspace}/job_helpers/v2/s3_resource_info:
    post:
      summary: >-
        Returns the s3 resource associated to the provided path, or the
        workspace default S3 resource
      operationId: s3ResourceInfo
      tags:
        - helpers
      parameters:
        - name: workspace
          in: path
          required: true
          schema: *ref_0
      requestBody:
        description: >-
          S3 resource path to use. If empty, the S3 resource defined in the
          workspace settings will be used
        required: true
        content:
          application/json:
            schema:
              type: object
              properties:
                s3_resource_path:
                  type: string
      responses:
        '200':
          description: Connection settings
          content:
            application/json:
              schema:
                type: object
                properties: *ref_92
                required: *ref_93
  /w/{workspace}/job_helpers/test_connection:
    get:
      summary: Test connection to the workspace datasets storage
      operationId: datasetStorageTestConnection
      tags:
        - helpers
      parameters:
        - name: workspace
          in: path
          required: true
          schema: *ref_0
      responses:
        '200':
          description: Connection settings
          content:
            application/json:
              schema: {}
  /w/{workspace}/job_helpers/list_stored_files:
    get:
      summary: List the file keys available in the workspace files storage (S3)
      operationId: listStoredFiles
      tags:
        - helpers
      parameters:
        - name: workspace
          in: path
          required: true
          schema: *ref_0
        - name: max_keys
          in: query
          required: true
          schema:
            type: integer
        - name: marker
          in: query
          schema:
            type: string
      responses:
        '200':
          description: List of file keys
          content:
            application/json:
              schema:
                type: object
                properties:
                  next_marker:
                    type: string
                  windmill_large_files:
                    type: array
                    items:
                      type: object
                      properties: &ref_172
                        s3:
                          type: string
                      required: &ref_173
                        - s3
                required:
                  - windmill_large_files
  /w/{workspace}/job_helpers/load_file_metadata:
    get:
      summary: Load metadata of the file
      operationId: loadFileMetadata
      tags:
        - helpers
      parameters:
        - name: workspace
          in: path
          required: true
          schema: *ref_0
        - name: file_key
          in: query
          required: true
          schema:
            type: string
      responses:
        '200':
          description: FileMetadata
          content:
            application/json:
              schema:
                type: object
                properties: &ref_174
                  mime_type:
                    type: string
                  size_in_bytes:
                    type: integer
                  last_modified:
                    type: string
                    format: date-time
                  expires:
                    type: string
                    format: date-time
                  version_id:
                    type: string
  /w/{workspace}/job_helpers/load_file_preview:
    get:
      summary: Load a preview of the file
      operationId: loadFilePreview
      tags:
        - helpers
      parameters:
        - name: workspace
          in: path
          required: true
          schema: *ref_0
        - name: file_key
          in: query
          required: true
          schema:
            type: string
        - name: file_size_in_bytes
          in: query
          schema:
            type: integer
        - name: file_mime_type
          in: query
          schema:
            type: string
        - name: csv_separator
          in: query
          schema:
            type: string
        - name: csv_has_header
          in: query
          schema:
            type: boolean
        - name: read_bytes_from
          in: query
          schema:
            type: integer
        - name: read_bytes_length
          in: query
          schema:
            type: integer
      responses:
        '200':
          description: FilePreview
          content:
            application/json:
              schema:
                type: object
                properties: &ref_175
                  msg:
                    type: string
                  content:
                    type: string
                  content_type:
                    type: string
                    enum:
                      - RawText
                      - Csv
                      - Parquet
                      - Unknown
                required: &ref_176
                  - content_type
  /w/{workspace}/job_helpers/generate_download_url:
    get:
      summary: Generate a unique URL to download the file
      operationId: generateDownloadUrl
      tags:
        - helpers
      parameters:
        - name: workspace
          in: path
          required: true
          schema: *ref_0
        - name: file_key
          in: query
          required: true
          schema:
            type: string
      responses:
        '200':
          description: Download URL
          content:
            application/json:
              schema:
                type: object
                properties:
                  download_url:
                    type: string
                required:
                  - download_url
  /w/{workspace}/job_helpers/delete_s3_file:
    delete:
      summary: Permanently delete file from S3
      operationId: deleteS3File
      tags:
        - helpers
      parameters:
        - name: workspace
          in: path
          required: true
          schema: *ref_0
        - name: file_key
          in: query
          required: true
          schema:
            type: string
      responses:
        '200':
          description: Confirmation
          content:
            application/json:
              schema: {}
  /w/{workspace}/job_helpers/move_s3_file:
    get:
      summary: Move a S3 file from one path to the other within the same bucket
      operationId: moveS3File
      tags:
        - helpers
      parameters:
        - name: workspace
          in: path
          required: true
          schema: *ref_0
        - name: src_file_key
          in: query
          required: true
          schema:
            type: string
        - name: dest_file_key
          in: query
          required: true
          schema:
            type: string
      responses:
        '200':
          description: Confirmation
          content:
            application/json:
              schema: {}
  /w/{workspace}/job_helpers/multipart_upload_s3_file:
    post:
      summary: Upload file to S3 bucket using multipart upload
      operationId: multipartFileUpload
      tags:
        - helpers
      parameters:
        - name: workspace
          in: path
          required: true
          schema: *ref_0
      requestBody:
        description: Query args for a multipart file upload to S3
        required: true
        content:
          application/json:
            schema:
              type: object
              properties:
                file_key:
                  type: string
                file_extension:
                  type: string
                part_content:
                  type: array
                  items:
                    type: integer
                upload_id:
                  type: string
                parts:
                  type: array
                  items:
                    type: object
                    properties: &ref_96
                      part_number:
                        type: integer
                      tag:
                        type: string
                    required: &ref_97
                      - part_number
                      - tag
                is_final:
                  type: boolean
                cancel_upload:
                  type: boolean
                s3_resource_path:
                  type: string
              required:
                - part_content
                - parts
                - is_final
                - cancel_upload
      responses:
        '200':
          description: Chunk upload status
          content:
            application/json:
              schema:
                type: object
                properties:
                  upload_id:
                    type: string
                  parts:
                    type: array
                    items:
                      type: object
                      properties: *ref_96
                      required: *ref_97
                  is_done:
                    type: boolean
                  file_key:
                    type: string
                required:
                  - file_key
                  - upload_id
                  - parts
                  - is_done
  /w/{workspace}/job_metrics/get/{id}:
    post:
      summary: get job metrics
      operationId: getJobMetrics
      tags:
        - metrics
      parameters:
        - name: workspace
          in: path
          required: true
          schema: *ref_0
        - name: id
          in: path
          required: true
          schema: *ref_74
      requestBody:
        description: parameters for statistics retrieval
        required: true
        content:
          application/json:
            schema:
              type: object
              properties:
                timeseries_max_datapoints:
                  type: integer
                from_timestamp:
                  type: string
                  format: date-time
                to_timestamp:
                  type: string
                  format: date-time
      responses:
        '200':
          description: job details
          content:
            application/json:
              schema:
                type: object
                properties:
                  metrics_metadata:
                    type: array
                    items:
                      type: object
                      properties: &ref_177
                        id:
                          type: string
                        name:
                          type: string
                      required: &ref_178
                        - id
                  scalar_metrics:
                    type: array
                    items:
                      type: object
                      properties: &ref_179
                        metric_id:
                          type: string
                        value:
                          type: number
                      required: &ref_180
                        - id
                        - value
                  timeseries_metrics:
                    type: array
                    items:
                      type: object
                      properties: &ref_181
                        metric_id:
                          type: string
                        values:
                          type: array
                          items:
                            type: object
                            properties: &ref_183
                              timestamp:
                                type: string
                                format: date-time
                              value:
                                type: number
                            required: &ref_184
                              - timestamp
                              - value
                      required: &ref_182
                        - id
                        - values
  /concurrency_groups/list:
    get:
      summary: List all concurrency groups
      operationId: listConcurrencyGroups
      tags:
        - concurrencyGroups
      responses:
        '200':
          description: all concurrency groups
          content:
            application/json:
              schema:
                type: array
                items:
                  type: object
                  properties: &ref_187
                    concurrency_id:
                      type: string
                    job_uuids:
                      type: array
                      items:
                        type: string
                  required: &ref_188
                    - concurrency_id
                    - job_uuids
  /concurrency_groups/{concurrency_id}:
    delete:
      summary: Delete concurrency group
      operationId: deleteConcurrencyGroup
      tags:
        - concurrencyGroups
      parameters:
        - name: concurrency_id
          in: path
          required: true
          schema: &ref_112
            type: string
      responses:
        '200':
          description: concurrency group removed
          content:
            application/json:
              schema:
                type: object
                properties: {}
components:
  securitySchemes:
    bearerAuth:
      type: http
      scheme: bearer
    cookieAuth:
      type: apiKey
      in: cookie
      name: token
  parameters:
    Key:
      name: key
      in: path
      required: true
      schema: *ref_7
    WorkspaceId:
      name: workspace
      in: path
      required: true
      schema: *ref_0
    VersionId:
      name: version
      in: path
      required: true
      schema: *ref_98
    Token:
      name: token
      in: path
      required: true
      schema: *ref_99
    AccountId:
      name: id
      in: path
      required: true
      schema: *ref_22
    ClientName:
      name: client_name
      in: path
      required: true
      schema: *ref_21
    ScriptPath:
      name: path
      in: path
      required: true
      schema: *ref_30
    ScriptHash:
      name: hash
      in: path
      required: true
      schema: *ref_34
    JobId:
      name: id
      in: path
      required: true
      schema: *ref_74
    Path:
      name: path
      in: path
      required: true
      schema: *ref_18
    PathId:
      name: id
      in: path
      required: true
      schema: *ref_25
    PathVersion:
      name: version
      in: path
      required: true
      schema: *ref_100
    Name:
      name: name
      in: path
      required: true
      schema: *ref_81
    Page:
      name: page
      description: which page to return (start at 1, default 1)
      in: query
      schema: *ref_3
    PerPage:
      name: per_page
      description: number of items to return for a given page (default 30, max 100)
      in: query
      schema: *ref_4
    OrderDesc:
      name: order_desc
      description: order by desc order (default true)
      in: query
      schema: *ref_42
    CreatedBy:
      name: created_by
      description: mask to filter exact matching user creator
      in: query
      schema: *ref_43
    ParentJob:
      name: parent_job
      description: >-
        The parent job that is at the origin and responsible for the execution
        of this script if any
      in: query
      schema: *ref_37
    WorkerTag:
      name: tag
      description: Override the tag to use
      in: query
      schema: *ref_39
    NewJobId:
      name: job_id
      description: >-
        The job id to assign to the created job. if missing, job is chosen
        randomly using the ULID scheme. If a job id already exists in the queue
        or as a completed job, the request to create one will fail (Bad Request)
      in: query
      schema: *ref_38
    IncludeHeader:
      name: include_header
      description: >
        List of headers's keys (separated with ',') whove value are added to the
        args

        Header's key lowercased and '-'' replaced to '_' such that
        'Content-Type' becomes the 'content_type' arg key
      in: query
      schema: *ref_40
    QueueLimit:
      name: queue_limit
      description: >
        The maximum size of the queue for which the request would get rejected
        if that job would push it above that limit
      in: query
      schema: *ref_41
    Payload:
      name: payload
      description: >
        The base64 encoded payload that has been encoded as a JSON. e.g how to
        encode such payload encodeURIComponent

        `encodeURIComponent(btoa(JSON.stringify({a: 2})))`
      in: query
      schema: *ref_77
    ScriptStartPath:
      name: script_path_start
      description: mask to filter matching starting path
      in: query
      schema: *ref_56
    SchedulePath:
      name: schedule_path
      description: mask to filter by schedule path
      in: query
      schema: *ref_57
    ScriptExactPath:
      name: script_path_exact
      description: mask to filter exact matching path
      in: query
      schema: *ref_55
    ScriptExactHash:
      name: script_hash
      description: mask to filter exact matching path
      in: query
      schema: *ref_58
    StartedBefore:
      name: started_before
      description: filter on started before (inclusive) timestamp
      in: query
      schema: *ref_59
    StartedAfter:
      name: started_after
      description: filter on started after (exclusive) timestamp
      in: query
      schema: *ref_60
    CreatedOrStartedAfter:
      name: created_or_started_after
      description: >-
        filter on created_at for non non started job and started_at otherwise
        after (exclusive) timestamp
      in: query
      schema: *ref_101
    CreatedOrStartedBefore:
      name: created_or_started_before
      description: >-
        filter on created_at for non non started job and started_at otherwise
        before (inclusive) timestamp
      in: query
      schema: *ref_102
    Success:
      name: success
      description: filter on successful jobs
      in: query
      schema: *ref_61
    ScheduledForBeforeNow:
      name: scheduled_for_before_now
      description: filter on jobs scheduled_for before now (hence waitinf for a worker)
      in: query
      schema: *ref_69
    Suspended:
      name: suspended
      description: filter on suspended jobs
      in: query
      schema: *ref_103
    Running:
      name: running
      description: filter on running jobs
      in: query
      schema: *ref_68
    ArgsFilter:
      name: args
      description: filter on jobs containing those args as a json subset (@> in postgres)
      in: query
      schema: *ref_63
    Tag:
      name: tag
      description: filter on jobs with a given tag/worker group
      in: query
      schema: *ref_65
    ResultFilter:
      name: result
      description: filter on jobs containing those result as a json subset (@> in postgres)
      in: query
      schema: *ref_64
    After:
      name: after
      description: filter on created after (exclusive) timestamp
      in: query
      schema: *ref_104
    Before:
      name: before
      description: filter on created before (exclusive) timestamp
      in: query
      schema: *ref_105
    Username:
      name: username
      description: filter on exact username of user
      in: query
      schema: *ref_106
    Operation:
      name: operation
      description: filter on exact or prefix name of operation
      in: query
      schema: *ref_107
    ResourceName:
      name: resource
      description: filter on exact or prefix name of resource
      in: query
      schema: *ref_108
    ActionKind:
      name: action_kind
      description: filter on type of operation
      in: query
      schema: *ref_109
    JobKinds:
      name: job_kinds
      description: >-
        filter on job kind (values 'preview', 'script', 'dependencies', 'flow')
        separated by,
      in: query
      schema: *ref_62
    RunnableId:
      name: runnable_id
      in: query
      schema: *ref_90
    RunnableTypeQuery:
      name: runnable_type
      in: query
      schema: *ref_91
    InputId:
      name: input
      in: path
      required: true
      schema: *ref_110
    GetStarted:
      name: get_started
      in: query
      schema: *ref_111
    ConcurrencyId:
      name: concurrency_id
      in: path
      required: true
      schema: *ref_112
  schemas:
    Script:
      type: object
      properties: *ref_32
      required: *ref_33
    NewScript:
      type: object
      properties: *ref_35
      required: *ref_36
    NewScriptWithDraft:
      allOf: *ref_113
    ScriptHistory:
      type: object
      properties: *ref_114
      required: *ref_115
    ScriptArgs:
      type: object
      additionalProperties: *ref_14
    Input:
      type: object
      properties: *ref_88
      required: *ref_89
    CreateInput:
      type: object
      properties: *ref_116
      required: *ref_117
    UpdateInput:
      type: object
      properties: *ref_118
      required: *ref_119
    RunnableType:
      type: string
      enum: *ref_120
    QueuedJob:
      type: object
      properties: *ref_72
      required: *ref_73
    CompletedJob:
      type: object
      properties: *ref_70
      required: *ref_71
    Job:
      allOf: *ref_75
      discriminator: *ref_76
    User:
      type: object
      properties: *ref_8
      required: *ref_9
    Usage:
      type: object
      properties: *ref_121
    Login:
      type: object
      properties: *ref_122
      required: *ref_123
    NewUser:
      type: object
      properties: *ref_124
      required: *ref_125
    EditWorkspaceUser:
      type: object
      properties: *ref_126
    TruncatedToken:
      type: object
      properties: *ref_127
      required: *ref_128
    NewToken:
      type: object
      properties: *ref_129
    NewTokenImpersonate:
      type: object
      properties: *ref_130
      required: *ref_131
    ListableVariable:
      type: object
      properties: *ref_19
      required: *ref_20
    ContextualVariable:
      type: object
      properties: *ref_132
      required: *ref_133
    CreateVariable:
      type: object
      properties: *ref_134
      required: *ref_135
    EditVariable:
      type: object
      properties: *ref_136
    AuditLog:
      type: object
      properties: *ref_1
      required: *ref_2
    MainArgSignature:
      type: object
      properties:
        type:
          type: string
          enum:
            - Valid
            - Invalid
        error:
          type: string
        star_args:
          type: boolean
        star_kwargs:
          type: boolean
        args:
          type: array
          items:
            type: object
            properties:
              name:
                type: string
              typ:
                oneOf:
                  - type: string
                    enum:
                      - float
                      - int
                      - bool
                      - email
                      - unknown
                      - bytes
                      - dict
                      - datetime
                      - sql
                  - type: object
                    properties:
                      resource:
                        type: string
                        nullable: true
                    required:
                      - resource
                  - type: object
                    properties:
                      str:
                        type: array
                        items:
                          type: string
                        nullable: true
                    required:
                      - str
                  - type: object
                    properties:
                      object:
                        type: array
                        items:
                          type: object
                          properties:
                            key:
                              type: string
                            typ:
                              oneOf:
                                - type: string
                                  enum:
                                    - float
                                    - int
                                    - bool
                                    - email
                                    - unknown
                                    - bytes
                                    - dict
                                    - datetime
                                    - sql
                                - type: object
                                  properties:
                                    str: {}
                                  required:
                                    - str
                          required:
                            - key
                            - typ
                    required:
                      - object
                  - type: object
                    properties:
                      list:
                        oneOf:
                          - type: string
                            enum:
                              - float
                              - int
                              - bool
                              - email
                              - unknown
                              - bytes
                              - dict
                              - datetime
                              - sql
                          - type: object
                            properties:
                              str: {}
                            required:
                              - str
                        nullable: true
                    required:
                      - list
              has_default:
                type: boolean
              default: {}
            required:
              - name
              - typ
      required:
        - star_args
        - start_kwargs
        - args
        - type
        - error
    Preview:
      type: object
      properties: *ref_137
      required: *ref_138
    CreateResource:
      type: object
      properties: *ref_139
      required: *ref_140
    EditResource:
      type: object
      properties: *ref_141
    Resource:
      type: object
      properties: *ref_142
      required: *ref_143
    ListableResource:
      type: object
      properties: *ref_144
      required: *ref_145
    ResourceType:
      type: object
      properties: *ref_23
      required: *ref_24
    EditResourceType:
      type: object
      properties: *ref_146
    Schedule:
      type: object
      properties: *ref_79
      required: *ref_80
    ScheduleWJobs:
      allOf: *ref_147
    NewSchedule:
      type: object
      properties: *ref_148
      required: *ref_149
    EditSchedule:
      type: object
      properties: *ref_150
      required: *ref_151
    Group:
      type: object
      properties: *ref_84
      required: *ref_85
    InstanceGroup:
      type: object
      properties: *ref_82
      required: *ref_83
    Folder:
      type: object
      properties: *ref_86
      required: *ref_87
    WorkerPing:
      type: object
      properties: *ref_152
      required: *ref_153
    UserWorkspaceList:
      type: object
      properties: *ref_154
      required: *ref_155
    CreateWorkspace:
      type: object
      properties: *ref_156
      required: *ref_157
    Workspace:
      type: object
      properties: *ref_5
      required: *ref_6
    WorkspaceInvite:
      type: object
      properties: *ref_12
      required: *ref_13
    GlobalUserInfo:
      type: object
      properties: *ref_10
      required: *ref_11
    Flow:
      allOf: *ref_46
    FlowMetadata:
      type: object
      properties: *ref_158
      required: *ref_159
    OpenFlowWPath:
      allOf: *ref_47
    FlowPreview:
      type: object
      properties: *ref_160
      required: *ref_161
    RestartedFrom:
      type: object
      properties: *ref_162
    Policy:
      type: object
      properties: *ref_48
    ListableApp:
      type: object
      properties: *ref_163
      required: *ref_164
    ListableRawApp:
      type: object
      properties: *ref_165
      required: *ref_166
    AppWithLastVersion:
      type: object
      properties: *ref_49
      required: *ref_50
    AppWithLastVersionWDraft:
      allOf: *ref_167
    AppHistory:
      type: object
      properties: *ref_168
      required: *ref_169
    SlackToken:
      type: object
      properties:
        access_token:
          type: string
        team_id:
          type: string
        team_name:
          type: string
        bot:
          type: object
          properties:
            bot_access_token:
              type: string
      required:
        - access_token
        - team_id
        - team_name
        - bot
    TokenResponse:
      type: object
      properties: *ref_170
      required: *ref_171
    HubScriptKind:
      name: kind
      schema: *ref_31
    PolarsClientKwargs:
      type: object
      properties: *ref_94
      required: *ref_95
    LargeFileStorage:
      type: object
      properties: *ref_15
    WindmillLargeFile:
      type: object
      properties: *ref_172
      required: *ref_173
    WindmillFileMetadata:
      type: object
      properties: *ref_174
    WindmillFilePreview:
      type: object
      properties: *ref_175
      required: *ref_176
    S3Resource:
      type: object
      properties: *ref_92
      required: *ref_93
    WorkspaceGitSync:
      type: object
      properties: *ref_16
      required: *ref_17
    UploadFilePart:
      type: object
      properties: *ref_96
      required: *ref_97
    MetricMetadata:
      type: object
      properties: *ref_177
      required: *ref_178
    ScalarMetric:
      type: object
      properties: *ref_179
      required: *ref_180
    TimeseriesMetric:
      type: object
      properties: *ref_181
      required: *ref_182
    MetricDataPoint:
      type: object
      properties: *ref_183
      required: *ref_184
    RawScriptForDependencies:
      type: object
      properties: *ref_185
      required: *ref_186
    ConcurrencyGroup:
      type: object
      properties: *ref_187
      required: *ref_188
    StaticTransform:
      type: object
      properties: *ref_189
      required: *ref_190
    JavascriptTransform:
      type: object
      properties: *ref_191
      required: *ref_192
    InputTransform:
      oneOf: *ref_26
      discriminator: *ref_27
    RawScript:
      type: object
      properties: *ref_193
      required: *ref_194
    PathScript:
      type: object
      properties: *ref_195
      required: *ref_196
    PathFlow:
      type: object
      properties: *ref_197
      required: *ref_198
    FlowModule:
      type: object
      properties: *ref_28
      required: *ref_29
    ForloopFlow:
      type: object
      properties: *ref_199
      required: *ref_200
    BranchOne:
      type: object
      properties: *ref_201
      required: *ref_202
    BranchAll:
      type: object
      properties: *ref_203
      required: *ref_204
    Identity:
      type: object
      properties: *ref_205
      required: *ref_206
    Graphql:
      type: object
      properties: *ref_207
      required: *ref_208
    FlowModuleValue:
      oneOf: *ref_209
      discriminator: *ref_210
    Retry:
      type: object
      properties: *ref_78
    FlowValue:
      type: object
      properties: *ref_51
      required: *ref_52
    OpenFlow:
      type: object
      properties: *ref_44
      required: *ref_45
    FlowStatusModule:
      type: object
      properties: *ref_53
      required: *ref_54
    FlowStatus:
      type: object
      properties: *ref_66
      required: *ref_67
    Http:
      type: object
      properties:
        type:
          type: string
          enum:
            - http
      required:
        - type<|MERGE_RESOLUTION|>--- conflicted
+++ resolved
@@ -1,10 +1,6 @@
 openapi: 3.0.3
 info:
-<<<<<<< HEAD
-  version: 1.248.0
-=======
   version: 1.251.1
->>>>>>> 21bf0115
   title: Windmill API
   contact:
     name: Windmill Team
