use anyhow::anyhow;
#[cfg(feature = "enterprise")]
use std::sync::Arc;
#[cfg(feature = "enterprise")]
use tokio::sync::RwLock;

pub async fn validate_license_key(_license_key: String) -> anyhow::Result<String> {
    // Implementation is not open source
    Err(anyhow!("License can't be validated in Windmill CE"))
<<<<<<< HEAD
=======
}

#[cfg(feature = "enterprise")]
pub async fn jwt_ext_auth(
    _w_id: Option<&String>,
    _token: &str,
    _external_jwks: Option<Arc<RwLock<ExternalJwks>>>,
) -> anyhow::Result<(crate::db::ApiAuthed, usize)> {
    // Implementation is not open source

    Err(anyhow!("External JWT auth is not open source"))
}

#[cfg(feature = "enterprise")]
pub struct ExternalJwks;

#[cfg(feature = "enterprise")]
impl ExternalJwks {
    pub async fn load() -> Option<Arc<RwLock<Self>>> {
        // Implementation is not open source
        None
    }
>>>>>>> 11b81e3d
}<|MERGE_RESOLUTION|>--- conflicted
+++ resolved
@@ -7,8 +7,6 @@
 pub async fn validate_license_key(_license_key: String) -> anyhow::Result<String> {
     // Implementation is not open source
     Err(anyhow!("License can't be validated in Windmill CE"))
-<<<<<<< HEAD
-=======
 }
 
 #[cfg(feature = "enterprise")]
@@ -31,5 +29,4 @@
         // Implementation is not open source
         None
     }
->>>>>>> 11b81e3d
 }