--- conflicted
+++ resolved
@@ -87,10 +87,7 @@
 pub mod ee_oss;
 pub mod embeddings;
 mod favorite;
-<<<<<<< HEAD
-=======
 mod flow_conversations;
->>>>>>> 50a61064
 pub mod flows;
 mod folders;
 mod granular_acls;
