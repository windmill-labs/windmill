--- conflicted
+++ resolved
@@ -73,11 +73,7 @@
 mod indexer_ee;
 mod inputs;
 mod integration;
-<<<<<<< HEAD
-mod ai;
 mod database_triggers;
-=======
->>>>>>> d440a71e
 
 #[cfg(feature = "enterprise")]
 mod apps_ee;
@@ -283,24 +279,21 @@
     };
 
     if !*CLOUD_HOSTED {
-<<<<<<< HEAD
+        #[cfg(feature = "websocket")]
+        {
+            let ws_killpill_rx = rx.resubscribe();
+            websocket_triggers::start_websockets(db.clone(), ws_killpill_rx).await;
+        }
+
+        #[cfg(all(feature = "enterprise", feature = "kafka"))]
+        {
+            let kafka_killpill_rx = rx.resubscribe();
+            kafka_triggers_ee::start_kafka_consumers(db.clone(), kafka_killpill_rx).await;
+        }
         let ws_killpill_rx = rx.resubscribe();
         websocket_triggers::start_websockets(db.clone(), rsmq.clone(), ws_killpill_rx).await;
         let db_killpill_rx = rx.resubscribe();
         database_triggers::start_database(db.clone(), rsmq, db_killpill_rx).await;
-=======
-        #[cfg(feature = "websocket")]
-        {
-            let ws_killpill_rx = rx.resubscribe();
-            websocket_triggers::start_websockets(db.clone(), ws_killpill_rx).await;
-        }
-
-        #[cfg(all(feature = "enterprise", feature = "kafka"))]
-        {
-            let kafka_killpill_rx = rx.resubscribe();
-            kafka_triggers_ee::start_kafka_consumers(db.clone(), kafka_killpill_rx).await;
-        }
->>>>>>> d440a71e
     }
 
     // build our application with a route
@@ -351,13 +344,6 @@
                         .nest("/variables", variables::workspaced_service())
                         .nest("/workspaces", workspaces::workspaced_service())
                         .nest("/oidc", oidc_ee::workspaced_service())
-<<<<<<< HEAD
-                        .nest("/http_triggers", http_triggers::workspaced_service())
-                        .nest(
-                            "/websocket_triggers",
-                            websocket_triggers::workspaced_service(),
-                        ).nest("/database_triggers", database_triggers::workspaced_service()),
-=======
                         .nest("/http_triggers", {
                             #[cfg(feature = "http_trigger")]
                             {
@@ -377,7 +363,11 @@
                             Router::new()
                         })
                         .nest("/kafka_triggers", kafka_triggers_service),
->>>>>>> d440a71e
+                        .nest("/http_triggers", http_triggers::workspaced_service())
+                        .nest(
+                            "/websocket_triggers",
+                            websocket_triggers::workspaced_service(),
+                        ).nest("/database_triggers", database_triggers::workspaced_service()),
                 )
                 .nest("/workspaces", workspaces::global_service())
                 .nest(
