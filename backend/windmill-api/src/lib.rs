--- conflicted
+++ resolved
@@ -24,14 +24,11 @@
     users::OptAuthed,
     webhook_util::WebhookShared,
 };
-
-<<<<<<< HEAD
 use mcp::{setup_mcp_server, Runner as McpRunner};
 
-=======
 #[cfg(feature = "agent_worker_server")]
 use agent_workers_ee::AgentCache;
->>>>>>> 128f6c13
+
 use anyhow::Context;
 use argon2::Argon2;
 use axum::extract::DefaultBodyLimit;
@@ -455,7 +452,6 @@
         }
     }
 
-<<<<<<< HEAD
     let listener = tokio::net::TcpListener::bind(addr)
         .await
         .context("binding main windmill server")?;
@@ -469,14 +465,13 @@
     let (mcp_sse_server, mcp_router) = setup_mcp_server(addr, "/api/w/:workspace_id/mcp")?;
     let mcp_main_ct = mcp_sse_server.config.ct.clone(); // Token to signal shutdown *to* MCP
     let mcp_service_ct = mcp_sse_server.with_service(McpRunner::new); // Token to wait for MCP *service* shutdown
-=======
+
     #[cfg(feature = "agent_worker_server")]
     let (agent_workers_router, agent_workers_bg_processor, agent_workers_killpill_tx) =
         agent_workers_ee::workspaced_service(db.clone(), _base_internal_url.clone());
 
     #[cfg(feature = "agent_worker_server")]
     let agent_cache = Arc::new(AgentCache::new());
->>>>>>> 128f6c13
 
     // build our application with a route
     let app = Router::new()
@@ -734,8 +729,12 @@
         .expect("Failed to send port");
 
     let server = server.with_graceful_shutdown(async move {
-<<<<<<< HEAD
-        rx.recv().await.ok();
+        killpill_rx.recv().await.ok();
+        #[cfg(feature = "agent_worker_server")]
+        if let Err(e) = agent_workers_killpill_tx.kill().await {
+            tracing::error!("Error killing agent workers: {e:#}");
+        }
+        tracing::info!("Graceful shutdown of server");
         tracing::info!("Received shutdown signal, cancelling MCP server...");
         mcp_main_ct.cancel();
         tracing::info!("Waiting for MCP service cancellation...");
@@ -744,26 +743,12 @@
     });
 
     server.await?;
-    tracing::info!("Main Axum server task completed.");
-
-=======
-        killpill_rx.recv().await.ok();
-        #[cfg(feature = "agent_worker_server")]
-        if let Err(e) = agent_workers_killpill_tx.kill().await {
-            tracing::error!("Error killing agent workers: {e:#}");
-        }
-        tracing::info!("Graceful shutdown of server");
-    });
-
-    server.await?;
-
     #[cfg(feature = "agent_worker_server")]
     for (i, bg_processor) in agent_workers_bg_processor.into_iter().enumerate() {
         tracing::info!("server off. shutting down agent worker bg processor {i}");
         bg_processor.await?;
         tracing::info!("agent worker bg processor {i} shut down");
     }
->>>>>>> 128f6c13
     Ok(())
 }
 
