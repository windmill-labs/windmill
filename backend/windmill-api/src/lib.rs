--- conflicted
+++ resolved
@@ -20,11 +20,7 @@
 
 #[cfg(feature = "mcp")]
 use crate::mcp::{extract_and_store_workspace_id, setup_mcp_server, shutdown_mcp_server};
-<<<<<<< HEAD
 use crate::triggers::start_all_listeners;
-=======
-use http::StatusCode;
->>>>>>> 84757a68
 #[cfg(feature = "mcp")]
 use rmcp::transport::streamable_http_server::session::local::LocalSessionManager;
 use tower_http::catch_panic::CatchPanicLayer;
@@ -679,7 +675,7 @@
     let app = app.layer(CatchPanicLayer::custom(|err| {
         tracing::error!("panic in handler, returning 500: {:?}", err);
         Response::builder()
-            .status(StatusCode::INTERNAL_SERVER_ERROR)
+            .status(http::StatusCode::INTERNAL_SERVER_ERROR)
             .body(Body::from("Internal Server Error"))
             .unwrap()
     }));
