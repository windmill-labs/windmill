/*
 * Author: Ruben Fiszel
 * Copyright: Windmill Labs, Inc 2022
 * This file and its contents are licensed under the AGPLv3 License.
 * Please see the included NOTICE for copyright information and
 * LICENSE-AGPL for a copy of the license.
 */

use crate::db::ApiAuthed;
#[cfg(feature = "enterprise")]
use crate::ee::ExternalJwks;
#[cfg(feature = "embedding")]
use crate::embeddings::load_embeddings_db;
#[cfg(feature = "oauth2")]
use crate::oauth2_ee::AllClients;
#[cfg(feature = "oauth2")]
use crate::oauth2_ee::SlackVerifier;
#[cfg(feature = "smtp")]
use crate::smtp_server_ee::SmtpServer;

use crate::tracing_init::MyOnFailure;
use crate::{
    tracing_init::{MyMakeSpan, MyOnResponse},
    users::OptAuthed,
    webhook_util::WebhookShared,
};

use anyhow::Context;
use argon2::Argon2;
use axum::extract::DefaultBodyLimit;
use axum::{middleware::from_extractor, routing::get, routing::post, Extension, Router};
use db::DB;
use http::HeaderValue;
use reqwest::Client;
#[cfg(feature = "oauth2")]
use std::collections::HashMap;

use std::time::Duration;
use std::{net::SocketAddr, sync::Arc};
use tokio::sync::RwLock;
use tower::ServiceBuilder;
use tower_cookies::CookieManagerLayer;
use tower_http::{
    cors::{Any, CorsLayer},
    trace::TraceLayer,
};
use windmill_common::db::UserDB;
use windmill_common::worker::CLOUD_HOSTED;
use windmill_common::{utils::GIT_VERSION, BASE_URL, INSTANCE_NAME};

use crate::scim_ee::has_scim_token;
use windmill_common::error::AppError;

mod ai;
mod apps;
mod args;
mod audit;
mod auth;
mod capture;
mod concurrency_groups;
mod configs;
#[cfg(feature = "database")]
mod database_triggers;
mod db;
mod drafts;
pub mod ee;
pub mod embeddings;
mod favorite;
mod flows;
mod folders;
mod granular_acls;
mod groups;
#[cfg(feature = "http_trigger")]
mod http_triggers;
mod indexer_ee;
mod inputs;
mod integration;

#[cfg(feature = "enterprise")]
mod apps_ee;
#[cfg(feature = "parquet")]
mod job_helpers_ee;
pub mod job_metrics;
pub mod jobs;
#[cfg(all(feature = "enterprise", feature = "kafka"))]
mod kafka_triggers_ee;
#[cfg(all(feature = "enterprise", feature = "nats"))]
mod nats_triggers_ee;
#[cfg(feature = "oauth2")]
pub mod oauth2_ee;
mod oidc_ee;
mod raw_apps;
mod resources;
mod saml_ee;
mod schedule;
mod scim_ee;
mod scripts;
mod service_logs;
mod settings;
mod slack_approvals;
#[cfg(feature = "smtp")]
mod smtp_server_ee;
mod static_assets;
mod stripe_ee;
mod tracing_init;
mod triggers;
mod users;
mod users_ee;
mod utils;
mod variables;
mod webhook_util;
#[cfg(feature = "websocket")]
mod websocket_triggers;
mod workers;
mod workspaces;
mod workspaces_ee;
mod workspaces_export;
mod workspaces_extra;

pub const DEFAULT_BODY_LIMIT: usize = 2097152 * 100; // 200MB

lazy_static::lazy_static! {

    pub static ref REQUEST_SIZE_LIMIT: Arc<RwLock<usize>> = Arc::new(RwLock::new(DEFAULT_BODY_LIMIT));

    pub static ref SCIM_TOKEN: Arc<RwLock<Option<String>>> = Arc::new(RwLock::new(None));
    pub static ref SAML_METADATA: Arc<RwLock<Option<String>>> = Arc::new(RwLock::new(None));


    pub static ref COOKIE_DOMAIN: Option<String> = std::env::var("COOKIE_DOMAIN").ok();

    pub static ref IS_SECURE: Arc<RwLock<bool>> = Arc::new(RwLock::new(false));

    pub static ref HTTP_CLIENT: Client = reqwest::ClientBuilder::new()
        .user_agent("windmill/beta")
        .connect_timeout(Duration::from_secs(10))
        .timeout(Duration::from_secs(30))
        .danger_accept_invalid_certs(std::env::var("ACCEPT_INVALID_CERTS").is_ok())
        .build().unwrap();


}

#[cfg(feature = "oauth2")]
lazy_static::lazy_static! {
    pub static ref OAUTH_CLIENTS: Arc<RwLock<AllClients>> = Arc::new(RwLock::new(AllClients {
        logins: HashMap::new(),
        connects: HashMap::new(),
        slack: None
    }));


    pub static ref SLACK_SIGNING_SECRET: Option<SlackVerifier> = std::env::var("SLACK_SIGNING_SECRET")
        .ok()
        .map(|x| SlackVerifier::new(x).unwrap());

}

// Compliance with cloud events spec.
pub async fn add_webhook_allowed_origin(
    req: axum::extract::Request,
    next: axum::middleware::Next,
) -> axum::response::Response {
    if req.method() == http::Method::OPTIONS {
        if let Some(webhook_request_origin) = req.headers().get("Webhook-Request-Origin") {
            let webhook_request_origin = webhook_request_origin.clone();
            let mut response = next.run(req).await;

            response
                .headers_mut()
                .insert("Webhook-Allowed-Origin", webhook_request_origin);
            response
                .headers_mut()
                .insert("Webhook-Allowed-Rate", HeaderValue::from_static("*"));
            return response;
        }
    }
    next.run(req).await
}

#[cfg(not(feature = "tantivy"))]
type IndexReader = ();

#[cfg(not(feature = "tantivy"))]
type ServiceLogIndexReader = ();

#[cfg(feature = "tantivy")]
type IndexReader = windmill_indexer::completed_runs_ee::IndexReader;
#[cfg(feature = "tantivy")]
type ServiceLogIndexReader = windmill_indexer::service_logs_ee::ServiceLogIndexReader;

pub async fn run_server(
    db: DB,
    job_index_reader: Option<IndexReader>,
    log_index_reader: Option<ServiceLogIndexReader>,
    addr: SocketAddr,
    mut rx: tokio::sync::broadcast::Receiver<()>,
    port_tx: tokio::sync::oneshot::Sender<String>,
    server_mode: bool,
    #[cfg(feature = "smtp")] base_internal_url: String,
) -> anyhow::Result<()> {
    let user_db = UserDB::new(db.clone());

    #[cfg(feature = "enterprise")]
    let ext_jwks = ExternalJwks::load().await;
    let auth_cache = Arc::new(crate::auth::AuthCache::new(
        db.clone(),
        std::env::var("SUPERADMIN_SECRET").ok(),
        #[cfg(feature = "enterprise")]
        ext_jwks,
    ));
    let argon2 = Arc::new(Argon2::default());

    let disable_response_logs = std::env::var("DISABLE_RESPONSE_LOGS")
        .ok()
        .map(|x| x == "true")
        .unwrap_or(false);

    let middleware_stack = ServiceBuilder::new()
        .layer(Extension(db.clone()))
        .layer(Extension(user_db.clone()))
        .layer(Extension(auth_cache.clone()))
        .layer(Extension(job_index_reader))
        .layer(Extension(log_index_reader))
        // .layer(Extension(index_writer))
        .layer(CookieManagerLayer::new())
        .layer(Extension(WebhookShared::new(rx.resubscribe(), db.clone())))
        .layer(DefaultBodyLimit::max(
            REQUEST_SIZE_LIMIT.read().await.clone(),
        ));

    let cors = CorsLayer::new()
        .allow_methods([http::Method::GET, http::Method::POST])
        .allow_headers([http::header::CONTENT_TYPE, http::header::AUTHORIZATION])
        .allow_origin(Any);

    let sp_extension = Arc::new(saml_ee::build_sp_extension().await?);

    if server_mode {
        #[cfg(feature = "embedding")]
        load_embeddings_db(&db);

        #[cfg(feature = "smtp")]
        {
            let smtp_server = Arc::new(SmtpServer {
                db: db.clone(),
                user_db: user_db,
                auth_cache: auth_cache.clone(),
                base_internal_url: base_internal_url.clone(),
            });
            if let Err(err) = smtp_server.start_listener_thread(addr).await {
                tracing::error!("Error starting SMTP server: {err:#}");
            }
        }
    }

    let job_helpers_service = {
        #[cfg(feature = "parquet")]
        {
            job_helpers_ee::workspaced_service()
        }

        #[cfg(not(feature = "parquet"))]
        {
            Router::new()
        }
    };

    let kafka_triggers_service = {
        #[cfg(all(feature = "enterprise", feature = "kafka"))]
        {
            kafka_triggers_ee::workspaced_service()
        }

        #[cfg(not(all(feature = "enterprise", feature = "kafka")))]
        {
            Router::new()
        }
    };

    let nats_triggers_service = {
        #[cfg(all(feature = "enterprise", feature = "nats"))]
        {
            nats_triggers_ee::workspaced_service()
        }

        #[cfg(not(all(feature = "enterprise", feature = "nats")))]
        {
            Router::new()
        }
    };

    if !*CLOUD_HOSTED {
        #[cfg(feature = "websocket")]
        {
            let ws_killpill_rx = rx.resubscribe();
            websocket_triggers::start_websockets(db.clone(), ws_killpill_rx).await;
        }

        #[cfg(all(feature = "enterprise", feature = "kafka"))]
        {
            let kafka_killpill_rx = rx.resubscribe();
            kafka_triggers_ee::start_kafka_consumers(db.clone(), kafka_killpill_rx).await;
        }
<<<<<<< HEAD
        #[cfg(feature = "database")]
        {
            let db_killpill_rx = rx.resubscribe();
            database_triggers::start_database(db.clone(), db_killpill_rx).await;
=======

        #[cfg(all(feature = "enterprise", feature = "nats"))]
        {
            let nats_killpill_rx = rx.resubscribe();
            nats_triggers_ee::start_nats_consumers(db.clone(), nats_killpill_rx).await;
>>>>>>> 7255ad81
        }
    }

    // build our application with a route
    let app = Router::new()
        .nest(
            "/api",
            Router::new()
                .nest(
                    "/w/:workspace_id",
                    Router::new()
                        // Reordered alphabetically
                        .nest("/acls", granular_acls::workspaced_service())
                        .nest("/apps", apps::workspaced_service())
                        .nest("/audit", audit::workspaced_service())
                        .nest("/capture", capture::workspaced_service())
                        .nest(
                            "/concurrency_groups",
                            concurrency_groups::workspaced_service(),
                        )
                        .nest("/embeddings", embeddings::workspaced_service())
                        .nest("/drafts", drafts::workspaced_service())
                        .nest("/favorites", favorite::workspaced_service())
                        .nest("/flows", flows::workspaced_service())
                        .nest("/folders", folders::workspaced_service())
                        .nest("/groups", groups::workspaced_service())
                        .nest("/inputs", inputs::workspaced_service())
                        .nest("/job_metrics", job_metrics::workspaced_service())
                        .nest("/job_helpers", job_helpers_service)
                        .nest("/jobs", jobs::workspaced_service())
                        .nest("/oauth", {
                            #[cfg(feature = "oauth2")]
                            {
                                oauth2_ee::workspaced_service()
                            }

                            #[cfg(not(feature = "oauth2"))]
                            Router::new()
                        })
                        .nest("/ai", ai::workspaced_service())
                        .nest("/raw_apps", raw_apps::workspaced_service())
                        .nest("/resources", resources::workspaced_service())
                        .nest("/schedules", schedule::workspaced_service())
                        .nest("/scripts", scripts::workspaced_service())
                        .nest(
                            "/users",
                            users::workspaced_service().layer(Extension(argon2.clone())),
                        )
                        .nest("/variables", variables::workspaced_service())
                        .nest("/workspaces", workspaces::workspaced_service())
                        .nest("/oidc", oidc_ee::workspaced_service())
                        .nest("/http_triggers", {
                            #[cfg(feature = "http_trigger")]
                            {
                                http_triggers::workspaced_service()
                            }

                            #[cfg(not(feature = "http_trigger"))]
                            Router::new()
                        })
                        .nest("/websocket_triggers", {
                            #[cfg(feature = "websocket")]
                            {
                                websocket_triggers::workspaced_service()
                            }

                            #[cfg(not(feature = "websocket"))]
                            Router::new()
                        })
                        .nest("/kafka_triggers", kafka_triggers_service)
<<<<<<< HEAD
                        .nest("/database_triggers", {
                            #[cfg(feature = "database")]
                            {
                                database_triggers::workspaced_service()
                            }

                            #[cfg(not(feature = "database"))]
                            Router::new()
                        }),
=======
                        .nest("/nats_triggers", nats_triggers_service),
>>>>>>> 7255ad81
                )
                .nest("/workspaces", workspaces::global_service())
                .nest(
                    "/users",
                    users::global_service().layer(Extension(argon2.clone())),
                )
                .nest("/settings", settings::global_service())
                .nest("/workers", workers::global_service())
                .nest("/service_logs", service_logs::global_service())
                .nest("/configs", configs::global_service())
                .nest("/scripts", scripts::global_service())
                .nest("/integrations", integration::global_service())
                .nest("/groups", groups::global_service())
                .nest("/flows", flows::global_service())
                .nest("/apps", apps::global_service().layer(cors.clone()))
                .nest("/schedules", schedule::global_service())
                .nest("/embeddings", embeddings::global_service())
                .route_layer(from_extractor::<ApiAuthed>())
                .route_layer(from_extractor::<users::Tokened>())
                .nest("/jobs", jobs::global_root_service())
                .nest(
                    "/srch/w/:workspace_id/index",
                    indexer_ee::workspaced_service(),
                )
                .nest("/srch/index", indexer_ee::global_service())
                .nest("/oidc", oidc_ee::global_service())
                .nest(
                    "/saml",
                    saml_ee::global_service().layer(Extension(Arc::clone(&sp_extension))),
                )
                .nest(
                    "/scim",
                    scim_ee::global_service()
                        .route_layer(axum::middleware::from_fn(has_scim_token)),
                )
                .nest("/concurrency_groups", concurrency_groups::global_service())
                .nest("/scripts_u", scripts::global_unauthed_service())
                .nest("/apps_u", {
                    #[cfg(feature = "enterprise")]
                    {
                        apps_ee::global_unauthed_service()
                    }

                    #[cfg(not(feature = "enterprise"))]
                    {
                        Router::new()
                    }
                })
                .nest(
                    "/w/:workspace_id/apps_u",
                    apps::unauthed_service()
                        .layer(from_extractor::<OptAuthed>())
                        .layer(cors.clone()),
                )
                .nest(
                    "/w/:workspace_id/jobs_u",
                    jobs::workspace_unauthed_service().layer(cors.clone()),
                )
                .route("/slack", post(slack_approvals::slack_app_callback_handler))
                .route(
                    "/w/:workspace_id/jobs/slack_approval/:job_id",
                    get(slack_approvals::request_slack_approval),
                )
                .nest(
                    "/w/:workspace_id/resources_u",
                    resources::public_service().layer(cors.clone()),
                )
                .nest(
                    "/w/:workspace_id/capture_u",
                    capture::workspaced_unauthed_service().layer(cors.clone()),
                )
                .nest(
                    "/auth",
                    users::make_unauthed_service().layer(Extension(argon2)),
                )
                .nest("/oauth", {
                    #[cfg(feature = "oauth2")]
                    {
                        oauth2_ee::global_service().layer(Extension(Arc::clone(&sp_extension)))
                    }

                    #[cfg(not(feature = "oauth2"))]
                    Router::new()
                })
                .nest(
                    "/r",
                    {
                        #[cfg(feature = "http_trigger")]
                        {
                            http_triggers::routes_global_service()
                        }

                        #[cfg(not(feature = "http_trigger"))]
                        {
                            Router::new()
                        }
                    }
                    .layer(from_extractor::<OptAuthed>()),
                )
                .route("/version", get(git_v))
                .route("/uptodate", get(is_up_to_date))
                .route("/ee_license", get(ee_license))
                .route("/openapi.yaml", get(openapi))
                .route("/openapi.json", get(openapi_json)),
        )
        .fallback(static_assets::static_handler)
        .layer(middleware_stack);

    let app = if disable_response_logs {
        app
    } else {
        app.layer(
            TraceLayer::new_for_http()
                .on_response(MyOnResponse {})
                .make_span_with(MyMakeSpan {})
                .on_request(())
                .on_failure(MyOnFailure {}),
        )
    };

    let listener = tokio::net::TcpListener::bind(addr).await.unwrap();
    let port = listener.local_addr().map(|x| x.port()).unwrap_or(8000);
    let ip = listener
        .local_addr()
        .map(|x| x.ip().to_string())
        .unwrap_or("localhost".to_string());

    let server = axum::serve(listener, app.into_make_service());

    tracing::info!(
        instance = %*INSTANCE_NAME,
        "server started on port={} and addr={}",
        port,
        ip
    );

    port_tx
        .send(format!("http://localhost:{}", port))
        .expect("Failed to send port");

    let server = server.with_graceful_shutdown(async move {
        rx.recv().await.ok();
        tracing::info!("Graceful shutdown of server");
    });

    server.await?;
    Ok(())
}

async fn is_up_to_date() -> Result<String, AppError> {
    let error_reading_version = || anyhow::anyhow!("Error reading latest released version");
    let version = HTTP_CLIENT
        .get("https://api.github.com/repos/windmill-labs/windmill/releases/latest")
        .timeout(Duration::from_secs(10))
        .send()
        .await
        .context("Impossible to reach api.github")?
        .json::<serde_json::Value>()
        .await?
        .get("tag_name")
        .ok_or_else(error_reading_version)?
        .as_str()
        .ok_or_else(error_reading_version)?
        .to_string();
    let release = GIT_VERSION
        .split('-')
        .next()
        .ok_or_else(error_reading_version)?
        .to_string();
    if version == release {
        Ok("yes".to_string())
    } else {
        Ok(format!("Update: {GIT_VERSION} -> {version}"))
    }
}

#[cfg(feature = "enterprise")]
async fn git_v() -> String {
    format!("EE {GIT_VERSION}")
}

#[cfg(not(feature = "enterprise"))]
async fn git_v() -> String {
    format!("CE {GIT_VERSION}")
}

#[cfg(not(feature = "enterprise"))]
async fn ee_license() -> &'static str {
    ""
}

#[cfg(feature = "enterprise")]
async fn ee_license() -> String {
    use windmill_common::ee::{LICENSE_KEY_ID, LICENSE_KEY_VALID};

    if *LICENSE_KEY_VALID.read().await {
        LICENSE_KEY_ID.read().await.clone()
    } else {
        "".to_string()
    }
}

async fn openapi() -> &'static str {
    include_str!("../openapi-deref.yaml")
}

async fn openapi_json() -> &'static str {
    include_str!("../openapi-deref.json")
}

pub async fn migrate_db(db: &DB) -> anyhow::Result<()> {
    db::migrate(db).await?;
    Ok(())
}<|MERGE_RESOLUTION|>--- conflicted
+++ resolved
@@ -302,18 +302,16 @@
             let kafka_killpill_rx = rx.resubscribe();
             kafka_triggers_ee::start_kafka_consumers(db.clone(), kafka_killpill_rx).await;
         }
-<<<<<<< HEAD
+
+        #[cfg(all(feature = "enterprise", feature = "nats"))]
+        {
+            let nats_killpill_rx = rx.resubscribe();
+            nats_triggers_ee::start_nats_consumers(db.clone(), nats_killpill_rx).await;
+        }
         #[cfg(feature = "database")]
         {
             let db_killpill_rx = rx.resubscribe();
             database_triggers::start_database(db.clone(), db_killpill_rx).await;
-=======
-
-        #[cfg(all(feature = "enterprise", feature = "nats"))]
-        {
-            let nats_killpill_rx = rx.resubscribe();
-            nats_triggers_ee::start_nats_consumers(db.clone(), nats_killpill_rx).await;
->>>>>>> 7255ad81
         }
     }
 
@@ -384,7 +382,7 @@
                             Router::new()
                         })
                         .nest("/kafka_triggers", kafka_triggers_service)
-<<<<<<< HEAD
+                        .nest("/nats_triggers", nats_triggers_service)
                         .nest("/database_triggers", {
                             #[cfg(feature = "database")]
                             {
@@ -394,9 +392,6 @@
                             #[cfg(not(feature = "database"))]
                             Router::new()
                         }),
-=======
-                        .nest("/nats_triggers", nats_triggers_service),
->>>>>>> 7255ad81
                 )
                 .nest("/workspaces", workspaces::global_service())
                 .nest(
