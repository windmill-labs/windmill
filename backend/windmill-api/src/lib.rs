/*
 * Author: Ruben Fiszel
 * Copyright: Windmill Labs, Inc 2022
 * This file and its contents are licensed under the AGPLv3 License.
 * Please see the included NOTICE for copyright information and
 * LICENSE-AGPL for a copy of the license.
 */

use crate::db::ApiAuthed;
#[cfg(feature = "enterprise")]
use crate::ee::ExternalJwks;
#[cfg(feature = "embedding")]
use crate::embeddings::load_embeddings_db;
#[cfg(feature = "oauth2")]
use crate::oauth2_ee::AllClients;
#[cfg(feature = "oauth2")]
use crate::oauth2_ee::SlackVerifier;
#[cfg(feature = "smtp")]
use crate::smtp_server_ee::SmtpServer;

#[cfg(feature = "mcp")]
use crate::mcp::{setup_mcp_server, Runner as McpRunner};
use crate::tracing_init::MyOnFailure;
use crate::{
    tracing_init::{MyMakeSpan, MyOnResponse},
    users::OptAuthed,
    webhook_util::WebhookShared,
};
use mcp::{setup_mcp_server, Runner as McpRunner};

#[cfg(feature = "agent_worker_server")]
use agent_workers_ee::AgentCache;

use anyhow::Context;
use argon2::Argon2;
use axum::extract::DefaultBodyLimit;
use axum::{middleware::from_extractor, routing::get, routing::post, Extension, Router};
use db::DB;
use http::HeaderValue;
use reqwest::Client;
#[cfg(feature = "oauth2")]
use std::collections::HashMap;
use tokio::task::JoinHandle;
use windmill_common::global_settings::load_value_from_global_settings;
use windmill_common::global_settings::EMAIL_DOMAIN_SETTING;
use windmill_common::worker::HUB_CACHE_DIR;

use std::fs::DirBuilder;
use std::time::Duration;
use std::{net::SocketAddr, sync::Arc};
use tokio::sync::RwLock;
use tower::ServiceBuilder;
use tower_cookies::CookieManagerLayer;
use tower_http::{
    cors::{Any, CorsLayer},
    trace::TraceLayer,
};
use windmill_common::db::UserDB;
use windmill_common::worker::CLOUD_HOSTED;
use windmill_common::{utils::GIT_VERSION, BASE_URL, INSTANCE_NAME};

use crate::scim_ee::has_scim_token;
use windmill_common::error::AppError;

#[cfg(feature = "agent_worker_server")]
mod agent_workers_ee;
mod ai;
mod apps;
pub mod args;
mod audit;
mod auth;
mod capture;
mod concurrency_groups;
mod configs;
mod db;
mod drafts;
pub mod ee;
pub mod embeddings;
mod favorite;
mod flows;
mod folders;
mod granular_acls;
mod groups;
#[cfg(feature = "http_trigger")]
mod http_trigger_auth;
#[cfg(feature = "http_trigger")]
mod http_triggers;
mod indexer_ee;
mod inputs;
mod integration;
#[cfg(feature = "postgres_trigger")]
mod postgres_triggers;

#[cfg(feature = "enterprise")]
mod apps_ee;
#[cfg(all(feature = "enterprise", feature = "gcp_trigger"))]
mod gcp_triggers_ee;
#[cfg(feature = "enterprise")]
mod git_sync_ee;
#[cfg(feature = "parquet")]
mod job_helpers_ee;
pub mod job_metrics;
pub mod jobs;
#[cfg(all(feature = "enterprise", feature = "kafka"))]
mod kafka_triggers_ee;
#[cfg(feature = "mqtt_trigger")]
mod mqtt_triggers;
#[cfg(all(feature = "enterprise", feature = "nats"))]
mod nats_triggers_ee;
#[cfg(feature = "oauth2")]
pub mod oauth2_ee;
mod oidc_ee;
mod raw_apps;
mod resources;
mod saml_ee;
mod schedule;
mod scim_ee;
mod scripts;
mod service_logs;
mod settings;
mod slack_approvals;
#[cfg(feature = "smtp")]
mod smtp_server_ee;
#[cfg(all(feature = "enterprise", feature = "sqs_trigger"))]
mod sqs_triggers_ee;

mod static_assets;
#[cfg(all(feature = "stripe", feature = "enterprise"))]
mod stripe_ee;
mod teams_ee;
mod tracing_init;
mod triggers;
mod users;
mod users_ee;
mod utils;
mod variables;
pub mod webhook_util;
#[cfg(feature = "websocket")]
mod websocket_triggers;
mod workers;
mod workspaces;
mod workspaces_ee;
mod workspaces_export;
mod workspaces_extra;

<<<<<<< HEAD
=======
#[cfg(feature = "mcp")]
>>>>>>> e608c625
mod mcp;

pub const DEFAULT_BODY_LIMIT: usize = 2097152 * 100; // 200MB

lazy_static::lazy_static! {

    pub static ref REQUEST_SIZE_LIMIT: Arc<RwLock<usize>> = Arc::new(RwLock::new(DEFAULT_BODY_LIMIT));

    pub static ref SCIM_TOKEN: Arc<RwLock<Option<String>>> = Arc::new(RwLock::new(None));
    pub static ref SAML_METADATA: Arc<RwLock<Option<String>>> = Arc::new(RwLock::new(None));


    pub static ref COOKIE_DOMAIN: Option<String> = std::env::var("COOKIE_DOMAIN").ok();

    pub static ref IS_SECURE: Arc<RwLock<bool>> = Arc::new(RwLock::new(false));

    pub static ref HTTP_CLIENT: Client = reqwest::ClientBuilder::new()
        .user_agent("windmill/beta")
        .connect_timeout(Duration::from_secs(10))
        .timeout(Duration::from_secs(30))
        .danger_accept_invalid_certs(std::env::var("ACCEPT_INVALID_CERTS").is_ok())
        .build().unwrap();


}

#[cfg(feature = "oauth2")]
lazy_static::lazy_static! {
    pub static ref OAUTH_CLIENTS: Arc<RwLock<AllClients>> = Arc::new(RwLock::new(AllClients {
        logins: HashMap::new(),
        connects: HashMap::new(),
        slack: None
    }));


    pub static ref SLACK_SIGNING_SECRET: Option<SlackVerifier> = std::env::var("SLACK_SIGNING_SECRET")
        .ok()
        .map(|x| SlackVerifier::new(x).unwrap());

}

// Compliance with cloud events spec.
pub async fn add_webhook_allowed_origin(
    req: axum::extract::Request,
    next: axum::middleware::Next,
) -> axum::response::Response {
    if req.method() == http::Method::OPTIONS {
        if let Some(webhook_request_origin) = req.headers().get("Webhook-Request-Origin") {
            let webhook_request_origin = webhook_request_origin.clone();
            let mut response = next.run(req).await;

            response
                .headers_mut()
                .insert("Webhook-Allowed-Origin", webhook_request_origin);
            response
                .headers_mut()
                .insert("Webhook-Allowed-Rate", HeaderValue::from_static("*"));
            return response;
        }
    }
    next.run(req).await
}

#[cfg(not(feature = "tantivy"))]
type IndexReader = ();

#[cfg(not(feature = "tantivy"))]
type ServiceLogIndexReader = ();

#[cfg(feature = "tantivy")]
type IndexReader = windmill_indexer::completed_runs_ee::IndexReader;
#[cfg(feature = "tantivy")]
type ServiceLogIndexReader = windmill_indexer::service_logs_ee::ServiceLogIndexReader;

pub async fn run_server(
    db: DB,
    job_index_reader: Option<IndexReader>,
    log_index_reader: Option<ServiceLogIndexReader>,
    addr: SocketAddr,
    mut killpill_rx: tokio::sync::broadcast::Receiver<()>,
    port_tx: tokio::sync::oneshot::Sender<String>,
    server_mode: bool,
    mcp_mode: bool,
    _base_internal_url: String,
) -> anyhow::Result<()> {
    let user_db = UserDB::new(db.clone());

    for x in [HUB_CACHE_DIR] {
        DirBuilder::new()
            .recursive(true)
            .create(x)
            .expect("could not create initial server dir");
    }

    #[cfg(feature = "enterprise")]
    let ext_jwks = ExternalJwks::load().await;
    let auth_cache = Arc::new(crate::auth::AuthCache::new(
        db.clone(),
        std::env::var("SUPERADMIN_SECRET").ok(),
        #[cfg(feature = "enterprise")]
        ext_jwks,
    ));
    let argon2 = Arc::new(Argon2::default());

    let disable_response_logs = std::env::var("DISABLE_RESPONSE_LOGS")
        .ok()
        .map(|x| x == "true")
        .unwrap_or(false);

    let middleware_stack = ServiceBuilder::new()
        .layer(Extension(db.clone()))
        .layer(Extension(user_db.clone()))
        .layer(Extension(auth_cache.clone()))
        .layer(Extension(job_index_reader))
        .layer(Extension(log_index_reader))
        // .layer(Extension(index_writer))
        .layer(CookieManagerLayer::new())
        .layer(Extension(WebhookShared::new(
            killpill_rx.resubscribe(),
            db.clone(),
        )))
        .layer(DefaultBodyLimit::max(
            REQUEST_SIZE_LIMIT.read().await.clone(),
        ));

    let cors = CorsLayer::new()
        .allow_methods([http::Method::GET, http::Method::POST])
        .allow_headers([http::header::CONTENT_TYPE, http::header::AUTHORIZATION])
        .allow_origin(Any);

    let sp_extension = Arc::new(saml_ee::build_sp_extension().await?);

    if server_mode {
        #[cfg(feature = "embedding")]
        load_embeddings_db(&db);

        let mut start_smtp_server = false;
        if let Some(smtp_settings) =
            load_value_from_global_settings(&db, EMAIL_DOMAIN_SETTING).await?
        {
            if smtp_settings.as_str().unwrap_or("") != "" {
                start_smtp_server = true;
            }
        }
        if !start_smtp_server {
            tracing::info!("SMTP server not started because email domain is not set");
        } else {
            #[cfg(feature = "smtp")]
            {
                let smtp_server = Arc::new(SmtpServer {
                    db: db.clone(),
                    user_db: user_db,
                    auth_cache: auth_cache.clone(),
                    base_internal_url: _base_internal_url.clone(),
                });
                if let Err(err) = smtp_server.start_listener_thread(addr).await {
                    tracing::error!("Error starting SMTP server: {err:#}");
                }
            }
            #[cfg(not(feature = "smtp"))]
            {
                tracing::info!("SMTP server not started because SMTP feature is not enabled");
            }
        }
    }

    let job_helpers_service = {
        #[cfg(feature = "parquet")]
        {
            job_helpers_ee::workspaced_service()
        }

        #[cfg(not(feature = "parquet"))]
        {
            Router::new()
        }
    };

    let kafka_triggers_service = {
        #[cfg(all(feature = "enterprise", feature = "kafka"))]
        {
            kafka_triggers_ee::workspaced_service()
        }

        #[cfg(not(all(feature = "enterprise", feature = "kafka")))]
        {
            Router::new()
        }
    };

    let nats_triggers_service = {
        #[cfg(all(feature = "enterprise", feature = "nats"))]
        {
            nats_triggers_ee::workspaced_service()
        }

        #[cfg(not(all(feature = "enterprise", feature = "nats")))]
        {
            Router::new()
        }
    };

    let mqtt_triggers_service = {
        #[cfg(all(feature = "mqtt_trigger"))]
        {
            mqtt_triggers::workspaced_service()
        }

        #[cfg(not(feature = "mqtt_trigger"))]
        {
            Router::new()
        }
    };

    let gcp_triggers_service = {
        #[cfg(all(feature = "enterprise", feature = "gcp_trigger"))]
        {
            gcp_triggers_ee::workspaced_service()
        }

        #[cfg(not(all(feature = "enterprise", feature = "gcp_trigger")))]
        {
            Router::new()
        }
    };

    let sqs_triggers_service = {
        #[cfg(all(feature = "enterprise", feature = "sqs_trigger"))]
        {
            sqs_triggers_ee::workspaced_service()
        }

        #[cfg(not(all(feature = "enterprise", feature = "sqs_trigger")))]
        {
            Router::new()
        }
    };

    let websocket_triggers_service = {
        #[cfg(feature = "websocket")]
        {
            websocket_triggers::workspaced_service()
        }

        #[cfg(not(feature = "websocket"))]
        Router::new()
    };

    let http_triggers_service = {
        #[cfg(feature = "http_trigger")]
        {
            http_triggers::workspaced_service()
        }

        #[cfg(not(feature = "http_trigger"))]
        Router::new()
    };

    let postgres_triggers_service = {
        #[cfg(feature = "postgres_trigger")]
        {
            postgres_triggers::workspaced_service()
        }

        #[cfg(not(feature = "postgres_trigger"))]
        Router::new()
    };

    if !*CLOUD_HOSTED && server_mode {
        #[cfg(feature = "websocket")]
        {
            let ws_killpill_rx = killpill_rx.resubscribe();
            websocket_triggers::start_websockets(db.clone(), ws_killpill_rx);
        }

        #[cfg(all(feature = "enterprise", feature = "kafka"))]
        {
            let kafka_killpill_rx = killpill_rx.resubscribe();
            kafka_triggers_ee::start_kafka_consumers(db.clone(), kafka_killpill_rx);
        }

        #[cfg(all(feature = "enterprise", feature = "nats"))]
        {
            let nats_killpill_rx = killpill_rx.resubscribe();
            nats_triggers_ee::start_nats_consumers(db.clone(), nats_killpill_rx);
        }

        #[cfg(feature = "postgres_trigger")]
        {
            let db_killpill_rx = killpill_rx.resubscribe();
            postgres_triggers::start_database(db.clone(), db_killpill_rx);
        }

        #[cfg(feature = "mqtt_trigger")]
        {
            let mqtt_killpill_rx = killpill_rx.resubscribe();
            mqtt_triggers::start_mqtt_consumer(db.clone(), mqtt_killpill_rx);
        }

        #[cfg(all(feature = "enterprise", feature = "sqs_trigger"))]
        {
            let sqs_killpill_rx = killpill_rx.resubscribe();
            sqs_triggers_ee::start_sqs(db.clone(), sqs_killpill_rx);
        }

        #[cfg(all(feature = "enterprise", feature = "gcp_trigger"))]
        {
            let gcp_killpill_rx = killpill_rx.resubscribe();
            gcp_triggers_ee::start_consuming_gcp_pubsub_event(db.clone(), gcp_killpill_rx);
        }
    }

    let listener = tokio::net::TcpListener::bind(addr)
        .await
        .context("binding main windmill server")?;
    let port = listener.local_addr().map(|x| x.port()).unwrap_or(8000);
    let ip = listener
        .local_addr()
        .map(|x| x.ip().to_string())
        .unwrap_or("localhost".to_string());

    // Setup MCP server
<<<<<<< HEAD
    let (mcp_sse_server, mcp_router) = setup_mcp_server(addr, "/api/w/:workspace_id/mcp")?;
    let mcp_main_ct = mcp_sse_server.config.ct.clone(); // Token to signal shutdown *to* MCP
=======
    #[cfg(feature = "mcp")]
    let (mcp_sse_server, mcp_router) = setup_mcp_server(addr, "/api/mcp/w/:workspace_id")?;
    #[cfg(feature = "mcp")]
    let mcp_main_ct = mcp_sse_server.config.ct.clone(); // Token to signal shutdown *to* MCP
    #[cfg(feature = "mcp")]
>>>>>>> e608c625
    let mcp_service_ct = mcp_sse_server.with_service(McpRunner::new); // Token to wait for MCP *service* shutdown

    #[cfg(feature = "agent_worker_server")]
    let (agent_workers_router, agent_workers_bg_processor, agent_workers_killpill_tx) =
        agent_workers_ee::workspaced_service(db.clone(), _base_internal_url.clone());

    #[cfg(feature = "agent_worker_server")]
    let agent_cache = Arc::new(AgentCache::new());

    // used on mcp mode only
    #[cfg(feature = "mcp")]
    let mcp_app = Router::new()
        .nest("/api/mcp/w/:workspace_id", mcp_router.clone())
        .layer(from_extractor::<OptAuthed>())
        .layer(middleware_stack.clone());
    #[cfg(not(feature = "mcp"))]
    let mcp_app = Router::new();

    // build our application with a route
    let app = Router::new()
        .nest(
            "/api",
            Router::new()
                .nest(
                    "/w/:workspace_id",
                    Router::new()
                        // Reordered alphabetically
                        .nest("/acls", granular_acls::workspaced_service())
                        .nest("/apps", apps::workspaced_service())
                        .nest("/audit", audit::workspaced_service())
                        .nest("/capture", capture::workspaced_service())
                        .nest(
                            "/concurrency_groups",
                            concurrency_groups::workspaced_service(),
                        )
                        .nest("/embeddings", embeddings::workspaced_service())
                        .nest("/drafts", drafts::workspaced_service())
                        .nest("/favorites", favorite::workspaced_service())
                        .nest("/flows", flows::workspaced_service())
                        .nest("/folders", folders::workspaced_service())
                        .nest("/groups", groups::workspaced_service())
                        .nest("/inputs", inputs::workspaced_service())
                        .nest("/job_metrics", job_metrics::workspaced_service())
                        .nest("/job_helpers", job_helpers_service)
                        .nest("/jobs", jobs::workspaced_service())
                        .nest("/oauth", {
                            #[cfg(feature = "oauth2")]
                            {
                                oauth2_ee::workspaced_service()
                            }

                            #[cfg(not(feature = "oauth2"))]
                            Router::new()
                        })
                        .nest("/ai", ai::workspaced_service())
                        .nest("/raw_apps", raw_apps::workspaced_service())
                        .nest("/resources", resources::workspaced_service())
                        .nest("/schedules", schedule::workspaced_service())
                        .nest("/scripts", scripts::workspaced_service())
                        .nest(
                            "/users",
                            users::workspaced_service().layer(Extension(argon2.clone())),
                        )
                        .nest("/variables", variables::workspaced_service())
                        .nest("/workspaces", workspaces::workspaced_service())
                        .nest("/oidc", oidc_ee::workspaced_service())
                        .nest("/http_triggers", http_triggers_service)
                        .nest("/websocket_triggers", websocket_triggers_service)
                        .nest("/kafka_triggers", kafka_triggers_service)
                        .nest("/nats_triggers", nats_triggers_service)
                        .nest("/mqtt_triggers", mqtt_triggers_service)
                        .nest("/sqs_triggers", sqs_triggers_service)
                        .nest("/gcp_triggers", gcp_triggers_service)
                        .nest("/postgres_triggers", postgres_triggers_service),
                )
                .nest("/workspaces", workspaces::global_service())
                .nest(
                    "/users",
                    users::global_service().layer(Extension(argon2.clone())),
                )
                .nest("/settings", settings::global_service())
                .nest("/workers", workers::global_service())
                .nest("/service_logs", service_logs::global_service())
                .nest("/configs", configs::global_service())
                .nest("/scripts", scripts::global_service())
                .nest("/integrations", integration::global_service())
                .nest("/groups", groups::global_service())
                .nest("/flows", flows::global_service())
                .nest("/apps", apps::global_service().layer(cors.clone()))
                .nest("/schedules", schedule::global_service())
                .nest("/embeddings", embeddings::global_service())
                .nest("/ai", ai::global_service())
                .route_layer(from_extractor::<ApiAuthed>())
                .route_layer(from_extractor::<users::Tokened>())
                .nest("/agent_workers", {
                    #[cfg(feature = "agent_worker_server")]
                    {
                        agent_workers_ee::global_service().layer(Extension(agent_cache.clone()))
                    }
                    #[cfg(not(feature = "agent_worker_server"))]
                    {
                        Router::new()
                    }
                })
                .nest("/w/:workspace_id/agent_workers", {
                    #[cfg(feature = "agent_worker_server")]
                    {
                        agent_workers_router.layer(Extension(agent_cache.clone()))
                    }
                    #[cfg(not(feature = "agent_worker_server"))]
                    {
                        Router::new()
                    }
                })
                .nest("/jobs", jobs::global_root_service())
                .nest(
                    "/srch/w/:workspace_id/index",
                    indexer_ee::workspaced_service(),
                )
                .nest("/srch/index", indexer_ee::global_service())
                .nest("/oidc", oidc_ee::global_service())
                .nest(
                    "/saml",
                    saml_ee::global_service().layer(Extension(Arc::clone(&sp_extension))),
                )
                .nest(
                    "/scim",
                    scim_ee::global_service()
                        .route_layer(axum::middleware::from_fn(has_scim_token)),
                )
                .nest("/concurrency_groups", concurrency_groups::global_service())
                .nest("/scripts_u", scripts::global_unauthed_service())
                .nest("/apps_u", {
                    #[cfg(feature = "enterprise")]
                    {
                        apps_ee::global_unauthed_service()
                    }

                    #[cfg(not(feature = "enterprise"))]
                    {
                        Router::new()
                    }
                })
                .nest(
                    "/w/:workspace_id/apps_u",
                    apps::unauthed_service()
                        .layer(from_extractor::<OptAuthed>())
                        .layer(cors.clone()),
                )
<<<<<<< HEAD
                .nest("/w/:workspace_id/mcp", mcp_router)
=======
                .nest("/mcp/w/:workspace_id", {
                    #[cfg(feature = "mcp")]
                    {
                        mcp_router
                    }
                    #[cfg(not(feature = "mcp"))]
                    {
                        Router::new()
                    }
                })
>>>>>>> e608c625
                .layer(from_extractor::<OptAuthed>())
                .nest(
                    "/w/:workspace_id/jobs_u",
                    jobs::workspace_unauthed_service().layer(cors.clone()),
                )
                .route("/slack", post(slack_approvals::slack_app_callback_handler))
                .nest("/teams", {
                    #[cfg(feature = "enterprise")]
                    {
                        teams_ee::teams_service()
                    }

                    #[cfg(not(feature = "enterprise"))]
                    {
                        Router::new()
                    }
                })
                .route(
                    "/w/:workspace_id/jobs/slack_approval/:job_id",
                    get(slack_approvals::request_slack_approval),
                )
                .nest("/w/:workspace_id/github_app", {
                    #[cfg(feature = "enterprise")]
                    {
                        git_sync_ee::workspaced_service()
                    }

                    #[cfg(not(feature = "enterprise"))]
                    Router::new()
                })
                .nest("/github_app", {
                    #[cfg(feature = "enterprise")]
                    {
                        git_sync_ee::global_service()
                    }

                    #[cfg(not(feature = "enterprise"))]
                    Router::new()
                })
                .nest(
                    "/w/:workspace_id/resources_u",
                    resources::public_service().layer(cors.clone()),
                )
                .nest(
                    "/w/:workspace_id/capture_u",
                    capture::workspaced_unauthed_service().layer(cors.clone()),
                )
                .nest(
                    "/auth",
                    users::make_unauthed_service().layer(Extension(argon2)),
                )
                .nest("/oauth", {
                    #[cfg(feature = "oauth2")]
                    {
                        oauth2_ee::global_service().layer(Extension(Arc::clone(&sp_extension)))
                    }

                    #[cfg(not(feature = "oauth2"))]
                    Router::new()
                })
                .nest(
                    "/r",
                    {
                        #[cfg(feature = "http_trigger")]
                        {
                            http_triggers::routes_global_service()
                        }

                        #[cfg(not(feature = "http_trigger"))]
                        {
                            Router::new()
                        }
                    }
                    .layer(from_extractor::<OptAuthed>()),
                )
                .nest(
                    "/gcp/w/:workspace_id",
                    {
                        #[cfg(all(feature = "enterprise", feature = "gcp_trigger"))]
                        {
                            gcp_triggers_ee::gcp_push_route_handler()
                        }
                        #[cfg(not(all(feature = "enterprise", feature = "gcp_trigger")))]
                        {
                            Router::new()
                        }
                    }
                    .layer(from_extractor::<OptAuthed>()),
                )
                .route("/version", get(git_v))
                .route("/uptodate", get(is_up_to_date))
                .route("/ee_license", get(ee_license))
                .route("/openapi.yaml", get(openapi))
                .route("/openapi.json", get(openapi_json)),
        )
        .fallback(static_assets::static_handler)
        .layer(middleware_stack);

    let app = if disable_response_logs {
        app
    } else {
        app.layer(
            TraceLayer::new_for_http()
                .on_response(MyOnResponse {})
                .make_span_with(MyMakeSpan {})
                .on_request(())
                .on_failure(MyOnFailure {}),
        )
    };

    let mcp_app = if disable_response_logs {
        mcp_app
    } else {
        mcp_app.layer(
            TraceLayer::new_for_http()
                .on_response(MyOnResponse {})
                .make_span_with(MyMakeSpan {})
                .on_request(())
                .on_failure(MyOnFailure {}),
        )
    };

    let server = if mcp_mode {
        axum::serve(listener, mcp_app.into_make_service())
    } else {
        axum::serve(listener, app.into_make_service())
    };

    tracing::info!(
        instance = %*INSTANCE_NAME,
        "server started on port={} and addr={}",
        port,
        ip
    );

    port_tx
        .send(format!("http://localhost:{}", port))
        .expect("Failed to send port");

    let server = server.with_graceful_shutdown(async move {
        killpill_rx.recv().await.ok();
        #[cfg(feature = "agent_worker_server")]
        if let Err(e) = agent_workers_killpill_tx.kill().await {
            tracing::error!("Error killing agent workers: {e:#}");
        }
        tracing::info!("Graceful shutdown of server");
<<<<<<< HEAD
        tracing::info!("Received shutdown signal, cancelling MCP server...");
        mcp_main_ct.cancel();
        tracing::info!("Waiting for MCP service cancellation...");
        mcp_service_ct.cancelled().await;
        tracing::info!("MCP service cancelled.");
=======

        #[cfg(feature = "mcp")]
        {
            tracing::info!("Received shutdown signal, cancelling MCP server...");
            mcp_main_ct.cancel();
            tracing::info!("Waiting for MCP service cancellation...");
            mcp_service_ct.cancelled().await;
            tracing::info!("MCP service cancelled.");
        }
>>>>>>> e608c625
    });

    server.await?;
    #[cfg(feature = "agent_worker_server")]
    for (i, bg_processor) in agent_workers_bg_processor.into_iter().enumerate() {
        tracing::info!("server off. shutting down agent worker bg processor {i}");
        bg_processor.await?;
        tracing::info!("agent worker bg processor {i} shut down");
    }
    Ok(())
}

async fn is_up_to_date() -> Result<String, AppError> {
    let error_reading_version = || anyhow::anyhow!("Error reading latest released version");
    let version = HTTP_CLIENT
        .get("https://api.github.com/repos/windmill-labs/windmill/releases/latest")
        .timeout(Duration::from_secs(10))
        .send()
        .await
        .context("Impossible to reach api.github")?
        .json::<serde_json::Value>()
        .await?
        .get("tag_name")
        .ok_or_else(error_reading_version)?
        .as_str()
        .ok_or_else(error_reading_version)?
        .to_string();
    let release = GIT_VERSION
        .split('-')
        .next()
        .ok_or_else(error_reading_version)?
        .to_string();
    if version == release {
        Ok("yes".to_string())
    } else {
        Ok(format!("Update: {GIT_VERSION} -> {version}"))
    }
}

#[cfg(feature = "enterprise")]
async fn git_v() -> String {
    format!("EE {GIT_VERSION}")
}

#[cfg(not(feature = "enterprise"))]
async fn git_v() -> String {
    format!("CE {GIT_VERSION}")
}

#[cfg(not(feature = "enterprise"))]
async fn ee_license() -> &'static str {
    ""
}

#[cfg(feature = "enterprise")]
async fn ee_license() -> String {
    use windmill_common::ee::{LICENSE_KEY_ID, LICENSE_KEY_VALID};

    if *LICENSE_KEY_VALID.read().await {
        LICENSE_KEY_ID.read().await.clone()
    } else {
        "".to_string()
    }
}

async fn openapi() -> &'static str {
    include_str!("../openapi-deref.yaml")
}

async fn openapi_json() -> &'static str {
    include_str!("../openapi-deref.json")
}

pub async fn migrate_db(db: &DB) -> anyhow::Result<Option<JoinHandle<()>>> {
    db::migrate(db)
        .await
        .map_err(|e| anyhow::anyhow!("Error migrating db: {e:#}"))
}<|MERGE_RESOLUTION|>--- conflicted
+++ resolved
@@ -26,7 +26,6 @@
     users::OptAuthed,
     webhook_util::WebhookShared,
 };
-use mcp::{setup_mcp_server, Runner as McpRunner};
 
 #[cfg(feature = "agent_worker_server")]
 use agent_workers_ee::AgentCache;
@@ -143,10 +142,7 @@
 mod workspaces_export;
 mod workspaces_extra;
 
-<<<<<<< HEAD
-=======
 #[cfg(feature = "mcp")]
->>>>>>> e608c625
 mod mcp;
 
 pub const DEFAULT_BODY_LIMIT: usize = 2097152 * 100; // 200MB
@@ -469,16 +465,11 @@
         .unwrap_or("localhost".to_string());
 
     // Setup MCP server
-<<<<<<< HEAD
-    let (mcp_sse_server, mcp_router) = setup_mcp_server(addr, "/api/w/:workspace_id/mcp")?;
-    let mcp_main_ct = mcp_sse_server.config.ct.clone(); // Token to signal shutdown *to* MCP
-=======
     #[cfg(feature = "mcp")]
     let (mcp_sse_server, mcp_router) = setup_mcp_server(addr, "/api/mcp/w/:workspace_id")?;
     #[cfg(feature = "mcp")]
     let mcp_main_ct = mcp_sse_server.config.ct.clone(); // Token to signal shutdown *to* MCP
     #[cfg(feature = "mcp")]
->>>>>>> e608c625
     let mcp_service_ct = mcp_sse_server.with_service(McpRunner::new); // Token to wait for MCP *service* shutdown
 
     #[cfg(feature = "agent_worker_server")]
@@ -628,9 +619,6 @@
                         .layer(from_extractor::<OptAuthed>())
                         .layer(cors.clone()),
                 )
-<<<<<<< HEAD
-                .nest("/w/:workspace_id/mcp", mcp_router)
-=======
                 .nest("/mcp/w/:workspace_id", {
                     #[cfg(feature = "mcp")]
                     {
@@ -641,7 +629,6 @@
                         Router::new()
                     }
                 })
->>>>>>> e608c625
                 .layer(from_extractor::<OptAuthed>())
                 .nest(
                     "/w/:workspace_id/jobs_u",
@@ -788,13 +775,6 @@
             tracing::error!("Error killing agent workers: {e:#}");
         }
         tracing::info!("Graceful shutdown of server");
-<<<<<<< HEAD
-        tracing::info!("Received shutdown signal, cancelling MCP server...");
-        mcp_main_ct.cancel();
-        tracing::info!("Waiting for MCP service cancellation...");
-        mcp_service_ct.cancelled().await;
-        tracing::info!("MCP service cancelled.");
-=======
 
         #[cfg(feature = "mcp")]
         {
@@ -804,7 +784,6 @@
             mcp_service_ct.cancelled().await;
             tracing::info!("MCP service cancelled.");
         }
->>>>>>> e608c625
     });
 
     server.await?;
