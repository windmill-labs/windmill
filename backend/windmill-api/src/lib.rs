--- conflicted
+++ resolved
@@ -90,14 +90,9 @@
 mod http_trigger_auth;
 #[cfg(feature = "http_trigger")]
 pub mod http_triggers;
-<<<<<<< HEAD
-mod indexer_ee;
-mod inkeep_ee;
-=======
 #[cfg(feature = "private")]
 pub mod indexer_ee;
 mod indexer_oss;
->>>>>>> 697f6605
 mod inputs;
 mod integration;
 #[cfg(feature = "postgres_trigger")]
