--- conflicted
+++ resolved
@@ -21,12 +21,8 @@
 use tokio::sync::RwLock;
 
 use windmill_common::{
-<<<<<<< HEAD
-    auth::{get_folders_for_user, get_groups_for_user, JWTAuthClaims},
+    auth::{get_folders_for_user, get_groups_for_user, JWTAuthClaims, TOKEN_PREFIX_LEN},
     error::{Error, Result as WindmillResult},
-=======
-    auth::{get_folders_for_user, get_groups_for_user, JWTAuthClaims, TOKEN_PREFIX_LEN},
->>>>>>> 83564564
     jwt,
     users::{COOKIE_NAME, SUPERADMIN_SECRET_EMAIL},
 };
