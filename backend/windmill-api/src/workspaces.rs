--- conflicted
+++ resolved
@@ -1362,11 +1362,8 @@
     pub kafka_used: bool,
     pub nats_used: bool,
     pub postgres_used: bool,
-<<<<<<< HEAD
-    pub mqtt_used: bool
-=======
+    pub mqtt_used: bool,
     pub sqs_used: bool
->>>>>>> 4ad654fc
 }
 
 async fn get_used_triggers(
@@ -1386,11 +1383,8 @@
             EXISTS(SELECT 1 FROM kafka_trigger WHERE workspace_id = $1) as "kafka_used!",
             EXISTS(SELECT 1 FROM nats_trigger WHERE workspace_id = $1) as "nats_used!",
             EXISTS(SELECT 1 FROM postgres_trigger WHERE workspace_id = $1) AS "postgres_used!",
-<<<<<<< HEAD
-            EXISTS(SELECT 1 FROM mqtt_trigger WHERE workspace_id = $1) AS "mqtt_used!"
-=======
+            EXISTS(SELECT 1 FROM mqtt_trigger WHERE workspace_id = $1) AS "mqtt_used!",
             EXISTS(SELECT 1 FROM sqs_trigger WHERE workspace_id = $1) AS "sqs_used!"
->>>>>>> 4ad654fc
         "#,
         w_id
     )
