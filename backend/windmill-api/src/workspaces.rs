/*
 * Author: Ruben Fiszel
 * Copyright: Windmill Labs, Inc 2022
 * This file and its contents are licensed under the AGPLv3 License.
 * Please see the included NOTICE for copyright information and
 * LICENSE-AGPL for a copy of the license.
 */

use crate::ai::{AIConfig, AI_REQUEST_CACHE};
use crate::db::ApiAuthed;
use crate::users_oss::send_email_if_possible;
use crate::utils::get_instance_username_or_create_pending;
use crate::BASE_URL;
use crate::{
    db::DB,
    users::{WorkspaceInvite, VALID_USERNAME},
    utils::require_super_admin,
    webhook_util::WebhookShared,
};

use axum::{
    extract::{Extension, Path, Query},
    routing::{delete, get, post},
    Json, Router,
};
use chrono::Utc;

use regex::Regex;

use hex;
use sha2::{Digest, Sha256};
use std::collections::HashMap;
use uuid::Uuid;
use windmill_audit::audit_oss::audit_log;
use windmill_audit::ActionKind;
use windmill_common::db::UserDB;
use windmill_common::s3_helpers::LargeFileStorage;
use windmill_common::users::username_to_permissioned_as;
use windmill_common::variables::{build_crypt, decrypt, encrypt, WORKSPACE_CRYPT_CACHE};
use windmill_common::worker::{to_raw_value, CLOUD_HOSTED};
#[cfg(feature = "enterprise")]
use windmill_common::workspaces::GitRepositorySettings;
#[cfg(feature = "enterprise")]
use windmill_common::workspaces::WorkspaceDeploymentUISettings;
use windmill_common::workspaces::WorkspaceGitSyncSettings;
use windmill_common::workspaces::{Ducklake, DucklakeCatalogResourceType};
use windmill_common::{
    error::{Error, JsonResult, Result},
    global_settings::AUTOMATE_USERNAME_CREATION_SETTING,
    oauth2::WORKSPACE_SLACK_BOT_TOKEN_PATH,
    utils::{paginate, rd_string, require_admin, Pagination},
};
use windmill_git_sync::{handle_deployment_metadata, handle_fork_branch_creation, DeployedObject};
<<<<<<< HEAD
use windmill_worker::scoped_dependency_map::{DependencyMap, ScopedDependencyMap};
=======
use windmill_worker::scoped_dependency_map::{
    DependencyDependent, DependencyMap, ScopedDependencyMap,
};
>>>>>>> 2a841bb0

#[cfg(feature = "enterprise")]
use windmill_common::utils::require_admin_or_devops;

use hyper::StatusCode;
use serde::{Deserialize, Serialize};
use sqlx::{FromRow, Postgres, Transaction};
use windmill_common::oauth2::InstanceEvent;
use windmill_common::utils::not_found_if_none;

use crate::teams_oss::{
    connect_teams, edit_teams_command, run_teams_message_test_job,
    workspaces_list_available_teams_channels, workspaces_list_available_teams_ids,
};

lazy_static::lazy_static! {
    static ref WORKSPACE_KEY_REGEXP: Regex = Regex::new("^[a-zA-Z0-9]{64}$").unwrap();
}

pub fn workspaced_service() -> Router {
    let router = Router::new()
        .route("/get_as_superadmin", get(get_workspace_as_superadmin))
        .route("/list_pending_invites", get(list_pending_invites))
        .route("/update", post(edit_workspace))
        .route("/archive", post(archive_workspace))
        .route("/invite_user", post(invite_user))
        .route("/add_user", post(add_user))
        .route("/delete_invite", post(delete_invite))
        .route("/rebuild_dependency_map", post(rebuild_dependency_map))
        .route("/get_dependency_map", get(get_dependency_map))
        .route("/get_dependents/*imported_path", get(get_dependents))
        .route("/get_dependents_amounts", post(get_dependents_amounts))
        .route("/get_settings", get(get_settings))
        .route("/get_deploy_to", get(get_deploy_to))
        .route("/edit_slack_command", post(edit_slack_command))
        .route("/edit_teams_command", post(edit_teams_command))
        .route(
            "/available_teams_ids",
            get(workspaces_list_available_teams_ids),
        )
        .route(
            "/available_teams_channels",
            get(workspaces_list_available_teams_channels),
        )
        .route("/connect_teams", post(connect_teams))
        .route(
            "/run_slack_message_test_job",
            post(run_slack_message_test_job),
        )
        .route(
            "/run_teams_message_test_job",
            post(run_teams_message_test_job),
        )
        .route("/slack_oauth_config", get(get_slack_oauth_config))
        .route("/slack_oauth_config", post(set_slack_oauth_config))
        .route("/slack_oauth_config", delete(delete_slack_oauth_config))
        .route("/edit_webhook", post(edit_webhook))
        .route("/edit_auto_invite", post(edit_auto_invite))
        .route("/edit_instance_groups", post(edit_instance_groups))
        .route("/edit_deploy_to", post(edit_deploy_to))
        .route(
            "/get_secondary_storage_names",
            get(get_secondary_storage_names),
        )
        .route("/tarball", get(crate::workspaces_export::tarball_workspace))
        .route("/is_premium", get(is_premium))
        .route("/edit_copilot_config", post(edit_copilot_config))
        .route("/get_copilot_info", get(get_copilot_info))
        .route("/edit_error_handler", post(edit_error_handler))
        .route(
            "/edit_large_file_storage_config",
            post(edit_large_file_storage_config),
        )
        .route("/edit_ducklake_config", post(edit_ducklake_config))
        .route("/list_ducklakes", get(list_ducklakes))
        .route("/edit_git_sync_config", post(edit_git_sync_config))
        .route("/edit_git_sync_repository", post(edit_git_sync_repository))
        .route(
            "/delete_git_sync_repository",
            delete(delete_git_sync_repository),
        )
        .route("/edit_deploy_ui_config", post(edit_deploy_ui_config))
        .route("/edit_default_app", post(edit_default_app))
        .route("/default_app", get(get_default_app))
        .route(
            "/default_scripts",
            post(edit_default_scripts).get(get_default_scripts),
        )
        .route("/set_environment_variable", post(set_environment_variable))
        .route(
            "/encryption_key",
            get(get_encryption_key).post(set_encryption_key),
        )
        .route("/leave", post(leave_workspace))
        .route("/get_workspace_name", get(get_workspace_name))
        .route("/create_fork", post(create_workspace_fork))
        .route("/change_workspace_name", post(change_workspace_name))
        .route("/change_workspace_color", post(change_workspace_color))
        .route(
            "/change_workspace_id",
            post(crate::workspaces_extra::change_workspace_id),
        )
        .route("/usage", get(get_usage))
        .route("/used_triggers", get(get_used_triggers))
        .route("/critical_alerts", get(get_critical_alerts))
        .route(
            "/critical_alerts/:id/acknowledge",
            post(acknowledge_critical_alert),
        )
        .route(
            "/critical_alerts/acknowledge_all",
            post(acknowledge_all_critical_alerts),
        )
        .route("/critical_alerts/mute", post(mute_critical_alerts))
<<<<<<< HEAD
        .route("/operator_settings", post(update_operator_settings))
=======
>>>>>>> 2a841bb0
        .route(
            "/create_workspace_fork_branch",
            post(create_workspace_fork_branch),
        )
<<<<<<< HEAD
        .route("/compare/:target_workspace_id", get(compare_workspaces));
=======
        .route("/operator_settings", post(update_operator_settings));
>>>>>>> 2a841bb0

    #[cfg(all(feature = "stripe", feature = "enterprise"))]
    {
        crate::stripe_oss::add_stripe_routes(router)
    }

    #[cfg(not(feature = "stripe"))]
    router
}
pub fn global_service() -> Router {
    Router::new()
        .route("/list_as_superadmin", get(list_workspaces_as_super_admin))
        .route("/list", get(list_workspaces))
        .route("/users", get(user_workspaces))
        .route("/create", post(create_workspace))
        .route("/create_fork", post(deprecated_create_workspace_fork))
        .route("/exists", post(exists_workspace))
        .route("/exists_username", post(exists_username))
        .route("/allowed_domain_auto_invite", get(is_allowed_auto_domain))
        .route("/unarchive/:workspace", post(unarchive_workspace))
        .route(
            "/delete/:workspace",
            delete(crate::workspaces_extra::delete_workspace),
        )
        .route(
            "/create_workspace_require_superadmin",
            get(create_workspace_require_superadmin),
        )
}

#[derive(FromRow, Serialize)]
struct Workspace {
    id: String,
    name: String,
    owner: String,
    deleted: bool,
    premium: bool,
    color: Option<String>,
    parent_workspace_id: Option<String>,
}

#[derive(FromRow, Serialize, Debug)]
pub struct WorkspaceSettings {
    pub workspace_id: String,
    #[serde(skip_serializing_if = "Option::is_none")]
    pub slack_team_id: Option<String>,
    #[serde(skip_serializing_if = "Option::is_none")]
    pub teams_team_id: Option<String>,
    #[serde(skip_serializing_if = "Option::is_none")]
    pub teams_team_name: Option<String>,
    #[serde(skip_serializing_if = "Option::is_none")]
    pub slack_name: Option<String>,
    #[serde(skip_serializing_if = "Option::is_none")]
    pub slack_command_script: Option<String>,
    pub teams_command_script: Option<String>,
    pub slack_email: String,
    #[serde(skip_serializing_if = "Option::is_none")]
    pub slack_oauth_client_id: Option<String>,
    #[serde(skip_serializing_if = "Option::is_none")]
    pub slack_oauth_client_secret: Option<String>,
    #[serde(skip_serializing_if = "Option::is_none")]
    pub auto_invite_domain: Option<String>,
    #[serde(skip_serializing_if = "Option::is_none")]
    pub auto_invite_operator: Option<bool>,
    #[serde(skip_serializing_if = "Option::is_none")]
    pub auto_add: Option<bool>,
    #[serde(skip_serializing_if = "Option::is_none")]
    pub customer_id: Option<String>,
    #[serde(skip_serializing_if = "Option::is_none")]
    pub plan: Option<String>,
    #[serde(skip_serializing_if = "Option::is_none")]
    pub webhook: Option<String>,
    #[serde(skip_serializing_if = "Option::is_none")]
    pub deploy_to: Option<String>,
    #[serde(skip_serializing_if = "Option::is_none")]
    pub ai_config: Option<serde_json::Value>,
    #[serde(skip_serializing_if = "Option::is_none")]
    pub error_handler: Option<String>,
    #[serde(skip_serializing_if = "Option::is_none")]
    pub error_handler_extra_args: Option<serde_json::Value>,
    #[serde(skip_serializing_if = "Option::is_none")]
    pub error_handler_muted_on_cancel: Option<bool>,
    #[serde(skip_serializing_if = "Option::is_none")]
    pub large_file_storage: Option<serde_json::Value>, // effectively: DatasetsStorage
    #[serde(skip_serializing_if = "Option::is_none")]
    pub ducklake: Option<serde_json::Value>,
    #[serde(skip_serializing_if = "Option::is_none")]
    pub git_sync: Option<serde_json::Value>, // effectively: WorkspaceGitSyncSettings
    #[serde(skip_serializing_if = "Option::is_none")]
    pub deploy_ui: Option<serde_json::Value>, // effectively: WorkspaceDeploymentUISettings
    #[serde(skip_serializing_if = "Option::is_none")]
    pub default_app: Option<String>,
    #[serde(skip_serializing_if = "Option::is_none")]
    pub default_scripts: Option<serde_json::Value>,
    #[serde(skip_serializing_if = "Option::is_none")]
    pub mute_critical_alerts: Option<bool>,
    #[serde(skip_serializing_if = "Option::is_none")]
    pub color: Option<String>,
    #[serde(skip_serializing_if = "Option::is_none")]
    pub operator_settings: Option<serde_json::Value>,
    #[serde(skip_serializing_if = "Option::is_none")]
    pub git_app_installations: Option<serde_json::Value>,
    #[serde(skip_serializing_if = "Option::is_none")]
    pub auto_add_instance_groups: Option<Vec<String>>,
    #[serde(skip_serializing_if = "Option::is_none")]
    pub auto_add_instance_groups_roles: Option<serde_json::Value>,
}

// #[derive(sqlx::Type, Serialize, Deserialize, Debug)]
// #[sqlx(type_name = "WORKSPACE_KEY_KIND", rename_all = "lowercase")]
// pub enum WorkspaceKeyKind {
//     Cloud,
// }

#[derive(Deserialize)]
struct EditCommandScript {
    slack_command_script: Option<String>,
}

#[derive(Deserialize)]
struct RunSlackMessageTestJobRequest {
    hub_script_path: String,
    channel: String,
    test_msg: String,
}

#[derive(Serialize)]
struct RunSlackMessageTestJobResponse {
    job_uuid: String,
}

#[cfg(feature = "enterprise")]
#[derive(Deserialize)]
struct EditDeployTo {
    deploy_to: Option<String>,
}

#[allow(dead_code)]
#[derive(Deserialize)]
pub struct EditAutoInvite {
    pub operator: Option<bool>,
    pub invite_all: Option<bool>,
    pub auto_add: Option<bool>,
}

#[derive(Deserialize)]
struct EditWebhook {
    webhook: Option<String>,
}

#[derive(Deserialize, Serialize, Debug)]
struct LargeFileStorageWithSecondary {
    #[serde(flatten)]
    large_file_storage: LargeFileStorage,
    #[serde(default)]
    secondary_storage: HashMap<String, LargeFileStorage>,
}

#[derive(Deserialize, Serialize, Debug)]
pub struct DucklakeSettings {
    pub ducklakes: HashMap<String, Ducklake>,
}

#[derive(Deserialize, Debug)]
struct EditLargeFileStorageConfig {
    large_file_storage: Option<LargeFileStorageWithSecondary>,
}

#[derive(Deserialize, Debug)]
struct EditDucklakeConfig {
    settings: DucklakeSettings,
}

#[derive(Deserialize)]
struct CreateWorkspace {
    id: String,
    name: String,
    username: Option<String>,
    color: Option<String>,
}

#[derive(Deserialize)]
struct CreateWorkspaceFork {
    id: String,
    name: String,
    color: Option<String>,
}

#[derive(Deserialize)]
struct EditWorkspace {
    name: String,
    owner: String,
}

#[derive(Serialize)]
struct WorkspaceList {
    pub email: String,
    pub workspaces: Vec<UserWorkspace>,
}

#[derive(Serialize)]
struct UserWorkspace {
    pub id: String,
    pub name: String,
    pub username: String,
    pub color: Option<String>,
    pub operator_settings: Option<Option<serde_json::Value>>,
    pub parent_workspace_id: Option<String>,
    pub disabled: bool,
}

#[derive(Deserialize)]
struct WorkspaceId {
    pub id: String,
}

#[derive(Deserialize)]
struct ValidateUsername {
    pub id: String,
    pub username: String,
}

#[derive(Deserialize)]
pub struct NewWorkspaceInvite {
    pub email: String,
    pub is_admin: bool,
    pub operator: bool,
}

#[derive(Deserialize)]
pub struct NewWorkspaceUser {
    pub email: String,
    pub username: Option<String>,
    pub is_admin: bool,
    pub operator: bool,
}

#[derive(Deserialize)]
pub struct EditErrorHandler {
    pub error_handler: Option<String>,
    pub error_handler_extra_args: Option<serde_json::Value>,
    pub error_handler_muted_on_cancel: Option<bool>,
}

lazy_static::lazy_static! {
    pub static ref EMAIL_REGEXP: Regex = Regex::new(r"^[a-zA-Z0-9._%+-]+@[a-zA-Z0-9.-]+\.[a-zA-Z]{2,}$").unwrap();
}

async fn list_pending_invites(
    authed: ApiAuthed,
    Extension(user_db): Extension<UserDB>,
    Path(w_id): Path<String>,
) -> JsonResult<Vec<WorkspaceInvite>> {
    require_admin(authed.is_admin, &authed.username)?;
    let mut tx = user_db.begin(&authed).await?;
    let rows = sqlx::query_as!(
        WorkspaceInvite,
        "SELECT
            workspace_invite.workspace_id,
            workspace_invite.email,
            workspace_invite.is_admin,
            workspace_invite.operator,
            workspace.parent_workspace_id
        FROM workspace_invite JOIN workspace ON workspace_invite.workspace_id = workspace.id
        WHERE workspace_id = $1",
        w_id
    )
    .fetch_all(&mut *tx)
    .await?;
    tx.commit().await?;
    Ok(Json(rows))
}

async fn is_premium(
    authed: ApiAuthed,
    Extension(_db): Extension<DB>,
    Path(_w_id): Path<String>,
) -> JsonResult<bool> {
    require_admin(authed.is_admin, &authed.username)?;
    #[cfg(feature = "cloud")]
    let premium = windmill_common::workspaces::get_team_plan_status(&_db, &_w_id)
        .await?
        .premium;
    #[cfg(not(feature = "cloud"))]
    let premium = false;
    Ok(Json(premium))
}

async fn exists_workspace(
    authed: ApiAuthed,
    Extension(user_db): Extension<UserDB>,
    Json(WorkspaceId { id }): Json<WorkspaceId>,
) -> JsonResult<bool> {
    let mut tx = user_db.begin(&authed).await?;
    let exists = sqlx::query_scalar!(
        "SELECT EXISTS(SELECT 1 FROM workspace WHERE workspace.id = $1)",
        id
    )
    .fetch_one(&mut *tx)
    .await?
    .unwrap_or(false);
    tx.commit().await?;
    Ok(Json(exists))
}

async fn list_workspaces(
    authed: ApiAuthed,
    Extension(user_db): Extension<UserDB>,
) -> JsonResult<Vec<Workspace>> {
    let mut tx = user_db.begin(&authed).await?;
    let workspaces = sqlx::query_as!(
        Workspace,
        "SELECT workspace.id, workspace.name, workspace.owner, workspace.deleted, workspace.premium, workspace_settings.color, workspace.parent_workspace_id
         FROM workspace
         LEFT JOIN workspace_settings ON workspace.id = workspace_settings.workspace_id
         JOIN usr ON usr.workspace_id = workspace.id
         WHERE usr.email = $1 AND workspace.deleted = false",
        authed.email
    )
    .fetch_all(&mut *tx)
    .await?;
    tx.commit().await?;
    Ok(Json(workspaces))
}

async fn get_settings(
    authed: ApiAuthed,
    Path(w_id): Path<String>,
    Extension(user_db): Extension<UserDB>,
) -> JsonResult<WorkspaceSettings> {
    let mut tx = user_db.begin(&authed).await?;
    let settings = sqlx::query_as!(
        WorkspaceSettings,
        r#"
        SELECT
            workspace_id,
            slack_team_id,
            teams_team_id,
            teams_team_name,
            slack_name,
            slack_command_script,
            teams_command_script,
            slack_email,
            slack_oauth_client_id,
            slack_oauth_client_secret,
            auto_invite_domain,
            auto_invite_operator,
            auto_add,
            customer_id,
            plan,
            webhook,
            deploy_to,
            ai_config,
            error_handler,
            error_handler_extra_args,
            error_handler_muted_on_cancel,
            large_file_storage,
            ducklake,
            git_sync,
            deploy_ui,
            default_app,
            default_scripts,
            mute_critical_alerts,
            color,
            operator_settings,
            git_app_installations,
            auto_add_instance_groups,
            auto_add_instance_groups_roles
        FROM
            workspace_settings
        WHERE
            workspace_id = $1
        "#,
        &w_id
    )
    .fetch_optional(&mut *tx)
    .await
    .map_err(|e| Error::internal_err(format!("getting settings: {e:#}")))?;

    tx.commit().await?;

    let settings = not_found_if_none(settings, "workspace settings", &w_id)?;
    Ok(Json(settings))
}

#[derive(Serialize)]
struct DeployTo {
    deploy_to: Option<String>,
}
async fn get_deploy_to(
    authed: ApiAuthed,
    Path(w_id): Path<String>,
    Extension(user_db): Extension<UserDB>,
) -> JsonResult<DeployTo> {
    let mut tx = user_db.begin(&authed).await?;
    let settings = sqlx::query_as!(
        DeployTo,
        "SELECT deploy_to FROM workspace_settings WHERE workspace_id = $1",
        &w_id
    )
    .fetch_one(&mut *tx)
    .await
    .map_err(|e| Error::internal_err(format!("getting deploy_to: {e:#}")))?;

    tx.commit().await?;
    Ok(Json(settings))
}

async fn edit_slack_command(
    authed: ApiAuthed,
    Extension(db): Extension<DB>,
    Path(w_id): Path<String>,
    ApiAuthed { is_admin, username, .. }: ApiAuthed,
    Json(es): Json<EditCommandScript>,
) -> Result<String> {
    require_admin(is_admin, &username)?;
    let mut tx = db.begin().await?;

    if es.slack_command_script.is_some() {
        let exists_slack_command_with_team_id = sqlx::query_scalar!(
            r#"
                SELECT EXISTS (SELECT 1
                FROM workspace_settings
                WHERE workspace_id <> $1
                    AND slack_command_script IS NOT NULL
                    AND slack_team_id IS NOT NULL
                    AND slack_team_id = (SELECT slack_team_id FROM workspace_settings WHERE workspace_id = $1))
            "#,
            &w_id
        )
        .fetch_one(&mut *tx)
        .await?.unwrap_or(false);

        if exists_slack_command_with_team_id {
            return Err(Error::BadRequest(
                "A workspace connected to the same slack team already has a command script. Please remove it first."
                    .to_string(),
            ));
        }
    }

    sqlx::query!(
        "UPDATE workspace_settings SET slack_command_script = $1 WHERE workspace_id = $2",
        es.slack_command_script,
        &w_id
    )
    .execute(&mut *tx)
    .await?;

    audit_log(
        &mut *tx,
        &authed,
        "workspaces.edit_command_script",
        ActionKind::Update,
        &w_id,
        Some(&authed.email),
        Some(
            [(
                "script",
                es.slack_command_script
                    .unwrap_or("NO_SCRIPT".to_string())
                    .as_str(),
            )]
            .into(),
        ),
    )
    .await?;
    tx.commit().await?;

    Ok(format!("Edit command script {}", &w_id))
}

async fn run_slack_message_test_job(
    authed: ApiAuthed,
    Extension(db): Extension<DB>,
    Path(w_id): Path<String>,
    Json(req): Json<RunSlackMessageTestJobRequest>,
) -> JsonResult<RunSlackMessageTestJobResponse> {
    let mut fake_result = HashMap::new();
    fake_result.insert("error".to_string(), to_raw_value(&req.test_msg));
    fake_result.insert("success_result".to_string(), to_raw_value(&req.test_msg));

    let mut extra_args = HashMap::new();
    extra_args.insert("channel".to_string(), to_raw_value(&req.channel));
    extra_args.insert(
        "slack".to_string(),
        to_raw_value(&format!("$res:{WORKSPACE_SLACK_BOT_TOKEN_PATH}")),
    );

    let uuid = windmill_queue::push_error_handler(
        &db,
        Uuid::parse_str("00000000-0000-0000-0000-000000000000")?,
        None,
        Some("slack_message_test".to_string()),
        false,
        w_id.as_str(),
        &format!("script/{}", req.hub_script_path.as_str()),
        sqlx::types::Json(&fake_result),
        None,
        Some(Utc::now()),
        Some(sqlx::types::Json(to_raw_value(&extra_args))),
        authed.email.as_str(),
        false,
        false,
        None, // Note: we could mark it as high priority to return result quickly to the user
    )
    .await?;

    Ok(Json(RunSlackMessageTestJobResponse {
        job_uuid: uuid.to_string(),
    }))
}

#[derive(Deserialize)]
struct SetSlackOAuthConfigRequest {
    slack_oauth_client_id: String,
    slack_oauth_client_secret: String,
}

#[derive(Serialize)]
struct GetSlackOAuthConfigResponse {
    slack_oauth_client_id: Option<String>,
    slack_oauth_client_secret: Option<String>,
}

async fn get_slack_oauth_config(
    authed: ApiAuthed,
    Extension(db): Extension<DB>,
    Path(w_id): Path<String>,
) -> JsonResult<GetSlackOAuthConfigResponse> {
    require_admin(authed.is_admin, &authed.username)?;

    let settings = sqlx::query_as!(
        WorkspaceSettings,
        "SELECT * FROM workspace_settings WHERE workspace_id = $1",
        &w_id
    )
    .fetch_one(&db)
    .await?;

    // Mask the secret if it exists
    let masked_secret = settings
        .slack_oauth_client_secret
        .map(|_| "***".to_string());

    Ok(Json(GetSlackOAuthConfigResponse {
        slack_oauth_client_id: settings.slack_oauth_client_id,
        slack_oauth_client_secret: masked_secret,
    }))
}

async fn set_slack_oauth_config(
    authed: ApiAuthed,
    Extension(db): Extension<DB>,
    Path(w_id): Path<String>,
    Json(req): Json<SetSlackOAuthConfigRequest>,
) -> Result<String> {
    require_admin(authed.is_admin, &authed.username)?;

    if req.slack_oauth_client_id.is_empty() || req.slack_oauth_client_secret.is_empty() {
        return Err(Error::BadRequest(
            "Both client ID and client secret are required".to_string(),
        ));
    }

    let mut tx = db.begin().await?;

    sqlx::query!(
        "UPDATE workspace_settings
         SET slack_oauth_client_id = $1, slack_oauth_client_secret = $2
         WHERE workspace_id = $3",
        &req.slack_oauth_client_id,
        &req.slack_oauth_client_secret,
        &w_id
    )
    .execute(&mut *tx)
    .await?;

    audit_log(
        &mut *tx,
        &authed,
        "workspaces.set_slack_oauth_config",
        ActionKind::Update,
        &w_id,
        Some(&authed.email),
        Some([("client_id", req.slack_oauth_client_id.as_str())].into()),
    )
    .await?;

    tx.commit().await?;

    Ok(format!("Slack OAuth config set for workspace {}", &w_id))
}

async fn delete_slack_oauth_config(
    authed: ApiAuthed,
    Extension(db): Extension<DB>,
    Path(w_id): Path<String>,
) -> Result<String> {
    require_admin(authed.is_admin, &authed.username)?;

    let mut tx = db.begin().await?;

    sqlx::query!(
        "UPDATE workspace_settings
         SET slack_oauth_client_id = NULL, slack_oauth_client_secret = NULL
         WHERE workspace_id = $1",
        &w_id
    )
    .execute(&mut *tx)
    .await?;

    audit_log(
        &mut *tx,
        &authed,
        "workspaces.delete_slack_oauth_config",
        ActionKind::Delete,
        &w_id,
        Some(&authed.email),
        None,
    )
    .await?;

    tx.commit().await?;

    Ok(format!(
        "Slack OAuth config deleted for workspace {}",
        &w_id
    ))
}

async fn get_secondary_storage_names(
    _authed: ApiAuthed,
    Extension(db): Extension<DB>,
    Path(w_id): Path<String>,
) -> JsonResult<Vec<String>> {
    let result: Vec<String> = sqlx::query_scalar!(
        "SELECT jsonb_object_keys(large_file_storage->'secondary_storage') AS \"secondary_storage_name!: _\"
        FROM workspace_settings WHERE workspace_id = $1",
        &w_id
    )
    .fetch_all(&db)
    .await?;
    Ok(Json(result))
}

#[cfg(feature = "enterprise")]
async fn edit_deploy_to(
    authed: ApiAuthed,
    Extension(db): Extension<DB>,
    Path(w_id): Path<String>,
    ApiAuthed { is_admin, username, .. }: ApiAuthed,
    Json(es): Json<EditDeployTo>,
) -> Result<String> {
    require_admin(is_admin, &username)?;

    let mut tx = db.begin().await?;
    sqlx::query!(
        "UPDATE workspace_settings SET deploy_to = $1 WHERE workspace_id = $2",
        es.deploy_to,
        &w_id
    )
    .execute(&mut *tx)
    .await?;

    audit_log(
        &mut *tx,
        &authed,
        "workspaces.edit_deploy_to",
        ActionKind::Update,
        &w_id,
        Some(&authed.email),
        Some(
            [(
                "script",
                es.deploy_to.unwrap_or("NO_DEPLOY_TO".to_string()).as_str(),
            )]
            .into(),
        ),
    )
    .await?;
    tx.commit().await?;

    handle_deployment_metadata(
        &authed.email,
        &authed.username,
        &db,
        &w_id,
        DeployedObject::Settings { setting_type: "deploy_to".to_string() },
        None,
        false,
    )
    .await?;

    Ok(format!("Edit deploy to for {}", &w_id))
}

#[cfg(not(feature = "enterprise"))]
async fn edit_deploy_to() -> Result<String> {
    return Err(Error::BadRequest(
        "Deploy to is only available on enterprise".to_string(),
    ));
}

pub const BANNED_DOMAINS: &str = include_str!("../banned_domains.txt");
pub const WM_FORK_PREFIX: &str = "wm-fork-";
pub const MAX_CUSTOM_PROMPT_LENGTH: usize = 5000;

async fn is_allowed_auto_domain(ApiAuthed { email, .. }: ApiAuthed) -> JsonResult<bool> {
    let domain = email.split('@').last().unwrap();
    return Ok(Json(!BANNED_DOMAINS.contains(domain)));
}

async fn edit_auto_invite(
    authed: ApiAuthed,
    Extension(db): Extension<DB>,
    Path(w_id): Path<String>,
    Json(ea): Json<EditAutoInvite>,
) -> Result<String> {
    crate::workspaces_oss::edit_auto_invite(authed, db, w_id, ea).await
}

#[cfg(feature = "private")]
async fn edit_instance_groups(
    authed: ApiAuthed,
    Extension(db): Extension<DB>,
    Path(w_id): Path<String>,
    Json(config): Json<crate::workspaces_ee::EditInstanceGroups>,
) -> Result<String> {
    crate::workspaces_ee::edit_instance_groups(authed, db, w_id, config).await
}

#[cfg(not(feature = "private"))]
async fn edit_instance_groups(
    _authed: ApiAuthed,
    Extension(_db): Extension<DB>,
    Path(_w_id): Path<String>,
    Json(_config): Json<serde_json::Value>,
) -> Result<String> {
    Err(Error::BadRequest(
        "Instance groups are only available on Windmill Enterprise Edition".to_string(),
    ))
}

async fn edit_webhook(
    authed: ApiAuthed,
    Extension(db): Extension<DB>,
    Path(w_id): Path<String>,
    ApiAuthed { is_admin, username, .. }: ApiAuthed,
    Json(ew): Json<EditWebhook>,
) -> Result<String> {
    require_admin(is_admin, &username)?;

    let mut tx = db.begin().await?;

    if let Some(webhook) = &ew.webhook {
        sqlx::query!(
            "UPDATE workspace_settings SET webhook = $1 WHERE workspace_id = $2",
            webhook,
            &w_id
        )
        .execute(&mut *tx)
        .await?;
    } else {
        sqlx::query!(
            "UPDATE workspace_settings SET webhook = NULL WHERE workspace_id = $1",
            &w_id,
        )
        .execute(&mut *tx)
        .await?;
    }
    audit_log(
        &mut *tx,
        &authed,
        "workspaces.edit_webhook",
        ActionKind::Update,
        &w_id,
        Some(&authed.email),
        Some([("webhook", &format!("{:?}", ew.webhook)[..])].into()),
    )
    .await?;
    tx.commit().await?;

    handle_deployment_metadata(
        &authed.email,
        &authed.username,
        &db,
        &w_id,
        DeployedObject::Settings { setting_type: "webhook".to_string() },
        None,
        false,
    )
    .await?;

    Ok(format!("Edit webhook for workspace {}", &w_id))
}

async fn edit_copilot_config(
    authed: ApiAuthed,
    Extension(db): Extension<DB>,
    Path(w_id): Path<String>,
    ApiAuthed { is_admin, username, .. }: ApiAuthed,
    Json(ai_config): Json<AIConfig>,
) -> Result<String> {
    require_admin(is_admin, &username)?;

    // Validate custom prompts length
    if let Some(ref custom_prompts) = ai_config.custom_prompts {
        for (mode, prompt) in custom_prompts.iter() {
            if prompt.len() > MAX_CUSTOM_PROMPT_LENGTH {
                return Err(Error::BadRequest(format!(
                    "Custom prompt for mode '{}' exceeds maximum length of {} characters (current: {})",
                    mode,
                    MAX_CUSTOM_PROMPT_LENGTH,
                    prompt.len()
                )));
            }
        }
    }

    let mut tx = db.begin().await?;

    sqlx::query!(
        "UPDATE workspace_settings SET ai_config = $1 WHERE workspace_id = $2",
        sqlx::types::Json(&ai_config) as sqlx::types::Json<&AIConfig>,
        &w_id
    )
    .execute(&mut *tx)
    .await?;

    if let Some(ref providers) = ai_config.providers {
        for provider in providers.keys() {
            AI_REQUEST_CACHE.remove(&(w_id.clone(), provider.clone()));
        }
    }

    audit_log(
        &mut *tx,
        &authed,
        "workspaces.edit_copilot_config",
        ActionKind::Update,
        &w_id,
        Some(&authed.email),
        Some([("ai_config", &format!("{:?}", ai_config)[..])].into()),
    )
    .await?;
    tx.commit().await?;

    // Trigger git sync for AI config changes
    handle_deployment_metadata(
        &authed.email,
        &authed.username,
        &db,
        &w_id,
        windmill_git_sync::DeployedObject::Settings { setting_type: "ai_config".to_string() },
        Some("AI configuration updated".to_string()),
        false,
    )
    .await?;

    Ok(format!("Edit copilot config for workspace {}", &w_id))
}

async fn get_copilot_info(
    Extension(db): Extension<DB>,
    Path(w_id): Path<String>,
) -> JsonResult<AIConfig> {
    let mut tx = db.begin().await?;
    let copilot_info = sqlx::query_scalar!(
        "SELECT ai_config as \"ai_config: sqlx::types::Json<AIConfig>\" FROM workspace_settings WHERE workspace_id = $1",
        &w_id
    )
    .fetch_one(&mut *tx)
    .await
    .map_err(|e| {
        Error::internal_err(format!(
            "getting ai config: {e:#}"
        ))
    })?;
    tx.commit().await?;

    if let Some(sqlx::types::Json(copilot_info)) = copilot_info {
        Ok(Json(copilot_info))
    } else {
        Ok(Json(AIConfig {
            providers: None,
            default_model: None,
            code_completion_model: None,
            custom_prompts: None,
            max_tokens_per_model: None,
        }))
    }
}

async fn edit_large_file_storage_config(
    authed: ApiAuthed,
    Extension(db): Extension<DB>,
    Path(w_id): Path<String>,
    ApiAuthed { is_admin, username, .. }: ApiAuthed,
    Json(new_config): Json<EditLargeFileStorageConfig>,
) -> Result<String> {
    require_admin(is_admin, &username)?;

    let mut tx = db.begin().await?;

    let args_for_audit = format!("{:?}", new_config.large_file_storage);
    audit_log(
        &mut *tx,
        &authed,
        "workspaces.edit_large_file_storage_config",
        ActionKind::Update,
        &w_id,
        Some(&authed.email),
        Some([("large_file_storage", args_for_audit.as_str())].into()),
    )
    .await?;

    if let Some(lfs_config) = new_config.large_file_storage {
        let serialized_lfs_config =
            serde_json::to_value::<LargeFileStorageWithSecondary>(lfs_config)
                .map_err(|err| Error::internal_err(err.to_string()))?;

        sqlx::query!(
            "UPDATE workspace_settings SET large_file_storage = $1 WHERE workspace_id = $2",
            serialized_lfs_config,
            &w_id
        )
        .execute(&mut *tx)
        .await?;
    } else {
        sqlx::query!(
            "UPDATE workspace_settings SET large_file_storage = NULL WHERE workspace_id = $1",
            &w_id,
        )
        .execute(&mut *tx)
        .await?;
    }
    tx.commit().await?;

    // Trigger git sync for large file storage changes
    handle_deployment_metadata(
        &authed.email,
        &authed.username,
        &db,
        &w_id,
        windmill_git_sync::DeployedObject::Settings {
            setting_type: "large_file_storage".to_string(),
        },
        Some("Large file storage configuration updated".to_string()),
        false,
    )
    .await?;

    Ok(format!(
        "Edit large file storage config for workspace {}",
        &w_id
    ))
}

async fn list_ducklakes(
    _authed: ApiAuthed,
    Extension(db): Extension<DB>,
    Path(w_id): Path<String>,
) -> JsonResult<Vec<String>> {
    let ducklakes = sqlx::query_scalar!(
        r#"
            SELECT jsonb_object_keys(ws.ducklake->'ducklakes') AS ducklake_name
            FROM workspace_settings ws
            WHERE ws.workspace_id = $1
        "#,
        &w_id
    )
    .fetch_all(&db)
    .await?
    .into_iter()
    .filter_map(|s| s)
    .collect();

    Ok(Json(ducklakes))
}

async fn edit_ducklake_config(
    authed: ApiAuthed,
    Extension(db): Extension<DB>,
    Path(w_id): Path<String>,
    ApiAuthed { is_admin, username, email, .. }: ApiAuthed,
    Json(new_config): Json<EditDucklakeConfig>,
) -> Result<String> {
    require_admin(is_admin, &username)?;
    let is_superadmin = require_super_admin(&db, &email).await.is_ok();

    let mut tx = db.begin().await?;

    let args_for_audit = format!("{:?}", new_config.settings);
    audit_log(
        &mut *tx,
        &authed,
        "workspaces.edit_ducklake_config",
        ActionKind::Update,
        &w_id,
        Some(&authed.email),
        Some([("ducklake", args_for_audit.as_str())].into()),
    )
    .await?;

    // Check that all ducklake catalog resources exist to prevent
    // exploiting the shared property to see any resource
    for dl in new_config.settings.ducklakes.values() {
        if dl.catalog.resource_type == DucklakeCatalogResourceType::Instance {
            continue;
        }
        let catalog_res = sqlx::query_scalar!(
            "SELECT 1 FROM resource WHERE workspace_id = $1 AND path = $2",
            &w_id,
            &dl.catalog.resource_path
        )
        .fetch_optional(&mut *tx)
        .await?
        .flatten();

        if catalog_res.is_none() {
            return Err(Error::BadRequest(format!(
                "Ducklake catalog resource {} not found in workspace {}",
                dl.catalog.resource_path, &w_id
            )));
        }
    }

    // Check that non-superadmins are not abusing Instance catalogs
    if !is_superadmin {
        let old_ducklakes = sqlx::query_scalar!(
            r#"
                SELECT ws.ducklake->'ducklakes' AS ducklake_name
                FROM workspace_settings ws
                WHERE ws.workspace_id = $1
            "#,
            &w_id
        )
        .fetch_one(&db)
        .await?
        .unwrap_or(serde_json::Value::Null);
        let old_ducklakes: HashMap<String, Ducklake> =
            serde_json::from_value(old_ducklakes).unwrap_or_default();
        for (name, dl) in new_config.settings.ducklakes.iter() {
            if dl.catalog.resource_type == DucklakeCatalogResourceType::Instance {
                let old_dl = old_ducklakes.get(name);
                if old_dl.is_none()
                    || old_dl.unwrap().catalog.resource_type
                        != DucklakeCatalogResourceType::Instance
                    || old_dl.unwrap().catalog.resource_path != dl.catalog.resource_path
                {
                    return Err(Error::BadRequest(
                        "Only superadmins can create or modify ducklakes with Instance catalogs"
                            .to_string(),
                    ));
                }
            }
        }
    }

    let config: serde_json::Value = serde_json::to_value(new_config.settings)
        .map_err(|err| Error::internal_err(err.to_string()))?;

    sqlx::query!(
        "UPDATE workspace_settings SET ducklake = $1 WHERE workspace_id = $2",
        config,
        &w_id
    )
    .execute(&mut *tx)
    .await?;

    tx.commit().await?;

    Ok(format!("Edit ducklake config for workspace {}", &w_id))
}

#[derive(Deserialize)]
pub struct EditGitSyncConfig {
    #[cfg(feature = "enterprise")]
    pub git_sync_settings: Option<WorkspaceGitSyncSettings>,
}

#[cfg(feature = "enterprise")]
#[derive(Deserialize, Debug)]
pub struct EditGitSyncRepository {
    pub git_repo_resource_path: String,
    pub repository: GitRepositorySettings,
}

#[cfg(feature = "enterprise")]
#[derive(Deserialize, Debug)]
pub struct DeleteGitSyncRepositoryRequest {
    pub git_repo_resource_path: String,
}

#[cfg(feature = "enterprise")]
fn validate_git_repo_resource_path(path: &str) -> Result<()> {
    // Resource paths should follow the pattern: $res:f/<folder>/<name> or $res:u/<username>/<name>
    if path.is_empty() {
        return Err(Error::BadRequest(
            "Resource path cannot be empty".to_string(),
        ));
    }

    // Must start with $res: prefix
    if !path.starts_with("$res:") {
        return Err(Error::BadRequest(
            "Resource path must start with '$res:'".to_string(),
        ));
    }

    // Extract the actual path after $res:
    let actual_path = &path[5..]; // Remove "$res:" prefix

    // Basic validation: must start with f/ or u/ and contain at least one slash
    if !actual_path.starts_with("f/") && !actual_path.starts_with("u/") {
        return Err(Error::BadRequest(
            "Resource path must start with '$res:f/' or '$res:u/'".to_string(),
        ));
    }

    // Must have at least 3 parts (type, folder/user, name)
    let parts: Vec<&str> = actual_path.split('/').collect();
    if parts.len() < 3 || parts.iter().any(|part| part.is_empty()) {
        return Err(Error::BadRequest(
            "Invalid resource path format".to_string(),
        ));
    }

    // Resource name validation (last part)
    let resource_name = parts.last().unwrap();
    if !resource_name
        .chars()
        .all(|c| c.is_alphanumeric() || c == '_' || c == '-')
    {
        return Err(Error::BadRequest(
            "Resource name can only contain alphanumeric characters, underscores, and hyphens"
                .to_string(),
        ));
    }

    Ok(())
}

#[cfg(feature = "enterprise")]
fn cleanup_legacy_git_sync_settings_in_memory(
    git_sync_settings: &mut windmill_common::workspaces::WorkspaceGitSyncSettings,
    workspace_id: &str,
) {
    // Check if all repositories are in new format (have settings field)
    let all_repos_migrated = git_sync_settings
        .repositories
        .iter()
        .all(|repo| repo.settings.is_some());

    // If all repos are migrated and we still have legacy workspace-level settings
    if all_repos_migrated
        && (git_sync_settings.include_path.is_some() || git_sync_settings.include_type.is_some())
    {
        tracing::info!(
            workspace_id = workspace_id,
            "All git sync repositories migrated to new format, cleaning up legacy workspace-level settings"
        );

        // Remove workspace-level legacy fields
        git_sync_settings.include_path = None;
        git_sync_settings.include_type = None;
    }
}

#[cfg(not(feature = "enterprise"))]
async fn edit_git_sync_config(
    _authed: ApiAuthed,
    Extension(_db): Extension<DB>,
    Path(_w_id): Path<String>,
    Json(_new_config): Json<EditGitSyncConfig>,
) -> Result<String> {
    return Err(Error::BadRequest(
        "Git sync is only available on Windmill Enterprise Edition".to_string(),
    ));
}

#[cfg(feature = "enterprise")]
async fn edit_git_sync_config(
    authed: ApiAuthed,
    Extension(db): Extension<DB>,
    Path(w_id): Path<String>,
    ApiAuthed { is_admin, username, .. }: ApiAuthed,
    Json(new_config): Json<EditGitSyncConfig>,
) -> Result<String> {
    require_admin(is_admin, &username)?;

    let mut tx = db.begin().await?;

    let args_for_audit = format!("{:?}", new_config.git_sync_settings);
    audit_log(
        &mut *tx,
        &authed,
        "workspaces.edit_git_sync_config",
        ActionKind::Update,
        &w_id,
        Some(&authed.email),
        Some([("git_sync_settings", args_for_audit.as_str())].into()),
    )
    .await?;

    if let Some(mut git_sync_settings) = new_config.git_sync_settings {
        // Clean up legacy workspace-level settings if all repos are migrated
        cleanup_legacy_git_sync_settings_in_memory(&mut git_sync_settings, &w_id);

        let serialized_config = serde_json::to_value::<WorkspaceGitSyncSettings>(git_sync_settings)
            .map_err(|err| Error::internal_err(err.to_string()))?;

        sqlx::query!(
            "UPDATE workspace_settings SET git_sync = $1 WHERE workspace_id = $2",
            serialized_config,
            &w_id
        )
        .execute(&mut *tx)
        .await?;
    } else {
        sqlx::query!(
            "UPDATE workspace_settings SET git_sync = NULL WHERE workspace_id = $1",
            &w_id,
        )
        .execute(&mut *tx)
        .await?;
    }

    tx.commit().await?;

    // Trigger git sync for git sync settings changes
    handle_deployment_metadata(
        &authed.email,
        &authed.username,
        &db,
        &w_id,
        windmill_git_sync::DeployedObject::Settings { setting_type: "git_sync".to_string() },
        Some("Git sync configuration updated".to_string()),
        false,
    )
    .await?;

    Ok(format!("Edit git sync config for workspace {}", &w_id))
}

#[cfg(not(feature = "enterprise"))]
async fn edit_git_sync_repository(
    _authed: ApiAuthed,
    Extension(_db): Extension<DB>,
    Path(_w_id): Path<String>,
    Json(_new_config): Json<serde_json::Value>,
) -> Result<String> {
    return Err(Error::BadRequest(
        "Git sync is only available on Windmill Enterprise Edition".to_string(),
    ));
}

#[cfg(feature = "enterprise")]
async fn edit_git_sync_repository(
    authed: ApiAuthed,
    Extension(db): Extension<DB>,
    Path(w_id): Path<String>,
    ApiAuthed { is_admin, username, .. }: ApiAuthed,
    Json(new_config): Json<EditGitSyncRepository>,
) -> Result<String> {
    require_admin(is_admin, &username)?;

    // Validate the resource path format
    validate_git_repo_resource_path(&new_config.git_repo_resource_path)?;

    let mut tx = db.begin().await?;

    // First, get the current git sync settings
    let current_settings = sqlx::query!(
        "SELECT git_sync FROM workspace_settings WHERE workspace_id = $1",
        &w_id
    )
    .fetch_optional(&mut *tx)
    .await?;

    let mut git_sync_settings = if let Some(row) = current_settings {
        if let Some(git_sync) = row.git_sync {
            serde_json::from_value::<WorkspaceGitSyncSettings>(git_sync)
                .map_err(|err| Error::internal_err(err.to_string()))?
        } else {
            WorkspaceGitSyncSettings::default()
        }
    } else {
        WorkspaceGitSyncSettings::default()
    };

    // Audit log before we move the repository
    audit_log(
        &mut *tx,
        &authed,
        "workspaces.edit_git_sync_repository",
        ActionKind::Update,
        &w_id,
        Some(&authed.email),
        Some(
            [
                (
                    "repository_path",
                    new_config.git_repo_resource_path.as_str(),
                ),
                ("repository_data", &format!("{:?}", new_config.repository)),
            ]
            .into(),
        ),
    )
    .await?;

    // Check if repository exists before modifying
    let repo_exists = git_sync_settings
        .repositories
        .iter()
        .any(|repo| repo.git_repo_resource_path == new_config.git_repo_resource_path);

    // Find and update the specific repository, or add it if it doesn't exist
    let repo_found = git_sync_settings
        .repositories
        .iter_mut()
        .find(|repo| repo.git_repo_resource_path == new_config.git_repo_resource_path);

    if let Some(existing_repo) = repo_found {
        // Update existing repository
        *existing_repo = new_config.repository;
    } else {
        // Repository doesn't exist, add it as a new repository
        git_sync_settings.repositories.push(new_config.repository);
    }

    // Clean up legacy workspace-level settings if all repos are migrated
    cleanup_legacy_git_sync_settings_in_memory(&mut git_sync_settings, &w_id);

    // Save the updated configuration
    let serialized_config = serde_json::to_value::<WorkspaceGitSyncSettings>(git_sync_settings)
        .map_err(|err| Error::internal_err(err.to_string()))?;

    sqlx::query!(
        "UPDATE workspace_settings SET git_sync = $1 WHERE workspace_id = $2",
        serialized_config,
        &w_id
    )
    .execute(&mut *tx)
    .await?;

    tx.commit().await?;

    // Trigger git sync for individual repository update/add
    handle_deployment_metadata(
        &authed.email,
        &authed.username,
        &db,
        &w_id,
        windmill_git_sync::DeployedObject::Settings { setting_type: "git_sync".to_string() },
        Some(format!(
            "Git sync repository '{}' {}",
            new_config.git_repo_resource_path,
            if repo_exists { "updated" } else { "added" }
        )),
        false,
    )
    .await?;

    Ok(format!(
        "{} git sync repository '{}' for workspace {}",
        if repo_exists { "Updated" } else { "Added" },
        new_config.git_repo_resource_path,
        &w_id
    ))
}

#[cfg(not(feature = "enterprise"))]
async fn delete_git_sync_repository(
    _authed: ApiAuthed,
    Extension(_db): Extension<DB>,
    Path(_w_id): Path<String>,
    Json(_request): Json<serde_json::Value>,
) -> Result<String> {
    return Err(Error::BadRequest(
        "Git sync is only available on Windmill Enterprise Edition".to_string(),
    ));
}

#[cfg(feature = "enterprise")]
async fn delete_git_sync_repository(
    authed: ApiAuthed,
    Extension(db): Extension<DB>,
    Path(w_id): Path<String>,
    ApiAuthed { is_admin, username, .. }: ApiAuthed,
    Json(request): Json<DeleteGitSyncRepositoryRequest>,
) -> Result<String> {
    require_admin(is_admin, &username)?;

    // For deletion, only validate that path is not empty to allow cleanup of malformed entries
    if request.git_repo_resource_path.is_empty() {
        return Err(Error::BadRequest(
            "Resource path cannot be empty".to_string(),
        ));
    }

    let mut tx = db.begin().await?;

    // First, get the current git sync settings
    let current_settings = sqlx::query!(
        "SELECT git_sync FROM workspace_settings WHERE workspace_id = $1",
        &w_id
    )
    .fetch_optional(&mut *tx)
    .await?;

    let mut git_sync_settings = if let Some(row) = current_settings {
        if let Some(git_sync) = row.git_sync {
            serde_json::from_value::<WorkspaceGitSyncSettings>(git_sync)
                .map_err(|err| Error::internal_err(err.to_string()))?
        } else {
            WorkspaceGitSyncSettings::default()
        }
    } else {
        WorkspaceGitSyncSettings::default()
    };

    // Check if repository exists and remove it
    let original_count = git_sync_settings.repositories.len();
    git_sync_settings
        .repositories
        .retain(|repo| repo.git_repo_resource_path != request.git_repo_resource_path);

    if git_sync_settings.repositories.len() == original_count {
        return Err(Error::BadRequest(format!(
            "Repository with path '{}' not found in git sync configuration",
            request.git_repo_resource_path
        )));
    }

    // Audit log
    audit_log(
        &mut *tx,
        &authed,
        "workspaces.delete_git_sync_repository",
        ActionKind::Delete,
        &w_id,
        Some(&authed.email),
        Some([("repository_path", request.git_repo_resource_path.as_str())].into()),
    )
    .await?;

    // Clean up legacy workspace-level settings if all repos are migrated
    cleanup_legacy_git_sync_settings_in_memory(&mut git_sync_settings, &w_id);

    // Save the updated configuration
    let serialized_config = serde_json::to_value::<WorkspaceGitSyncSettings>(git_sync_settings)
        .map_err(|err| Error::internal_err(err.to_string()))?;

    sqlx::query!(
        "UPDATE workspace_settings SET git_sync = $1 WHERE workspace_id = $2",
        serialized_config,
        &w_id
    )
    .execute(&mut *tx)
    .await?;

    tx.commit().await?;

    // Trigger git sync for repository deletion
    handle_deployment_metadata(
        &authed.email,
        &authed.username,
        &db,
        &w_id,
        windmill_git_sync::DeployedObject::Settings { setting_type: "git_sync".to_string() },
        Some(format!(
            "Git sync repository '{}' deleted",
            request.git_repo_resource_path
        )),
        false,
    )
    .await?;

    Ok(format!(
        "Deleted git sync repository '{}' from workspace {}",
        request.git_repo_resource_path, &w_id
    ))
}

#[cfg(feature = "enterprise")]
#[derive(Debug, Deserialize)]
struct EditDeployUIConfig {
    deploy_ui_settings: Option<WorkspaceDeploymentUISettings>,
}

#[cfg(not(feature = "enterprise"))]
async fn edit_deploy_ui_config(
    _authed: ApiAuthed,
    Extension(_db): Extension<DB>,
    Path(_w_id): Path<String>,
) -> Result<String> {
    return Err(Error::BadRequest(
        "Deployment UI is only available on Windmill Enterprise Edition".to_string(),
    ));
}

#[cfg(feature = "enterprise")]
async fn edit_deploy_ui_config(
    authed: ApiAuthed,
    Extension(db): Extension<DB>,
    Path(w_id): Path<String>,
    ApiAuthed { is_admin, username, .. }: ApiAuthed,
    Json(new_config): Json<EditDeployUIConfig>,
) -> Result<String> {
    require_admin(is_admin, &username)?;

    let mut tx = db.begin().await?;
    let args_for_audit = format!("{:?}", new_config.deploy_ui_settings);
    audit_log(
        &mut *tx,
        &authed,
        "workspaces.edit_deploy_ui_config",
        ActionKind::Update,
        &w_id,
        Some(&authed.email),
        Some([("deployment_ui_settings", args_for_audit.as_str())].into()),
    )
    .await?;

    if let Some(deploy_ui_settings) = new_config.deploy_ui_settings {
        let serialized_config =
            serde_json::to_value::<WorkspaceDeploymentUISettings>(deploy_ui_settings)
                .map_err(|err| Error::internal_err(err.to_string()))?;

        sqlx::query!(
            "UPDATE workspace_settings SET deploy_ui = $1 WHERE workspace_id = $2",
            serialized_config,
            &w_id
        )
        .execute(&mut *tx)
        .await?;
    } else {
        sqlx::query!(
            "UPDATE workspace_settings SET deploy_ui = NULL WHERE workspace_id = $1",
            &w_id,
        )
        .execute(&mut *tx)
        .await?;
    }
    tx.commit().await?;

    Ok(format!("Edit deployment UI config for workspace {}", &w_id))
}

#[derive(Deserialize)]
pub struct EditDefaultApp {
    #[cfg(feature = "enterprise")]
    pub default_app_path: Option<String>,
}

#[cfg(not(feature = "enterprise"))]
async fn edit_default_app(
    _authed: ApiAuthed,
    Extension(_db): Extension<DB>,
    Path(_w_id): Path<String>,
    Json(_new_config): Json<EditDefaultApp>,
) -> Result<String> {
    return Err(Error::BadRequest(
        "Setting a workspace default app is only available on Windmill Enterprise Edition"
            .to_string(),
    ));
}

async fn edit_default_scripts(
    authed: ApiAuthed,
    Extension(db): Extension<DB>,
    Path(w_id): Path<String>,
    ApiAuthed { is_admin, username, .. }: ApiAuthed,
    Json(new_config): Json<Option<serde_json::Value>>,
) -> Result<String> {
    require_admin(is_admin, &username)?;

    let mut tx = db.begin().await?;

    audit_log(
        &mut *tx,
        &authed,
        "workspaces.edit_default_scripts",
        ActionKind::Update,
        &w_id,
        Some(&authed.email),
        None,
    )
    .await?;

    if let Some(config) = new_config {
        sqlx::query!(
            "UPDATE workspace_settings SET default_scripts = $1 WHERE workspace_id = $2",
            config,
            &w_id
        )
        .execute(&mut *tx)
        .await?;
    } else {
        sqlx::query!(
            "UPDATE workspace_settings SET default_scripts = NULL WHERE workspace_id = $1",
            &w_id,
        )
        .execute(&mut *tx)
        .await?;
    }
    tx.commit().await?;

    // Trigger git sync for default scripts changes
    handle_deployment_metadata(
        &authed.email,
        &authed.username,
        &db,
        &w_id,
        windmill_git_sync::DeployedObject::Settings { setting_type: "default_scripts".to_string() },
        Some("Default scripts configuration updated".to_string()),
        false,
    )
    .await?;

    Ok(format!("Edit default scripts for workspace {}", &w_id))
}

async fn get_default_scripts(
    Extension(db): Extension<DB>,
    Path(w_id): Path<String>,
) -> JsonResult<Option<serde_json::Value>> {
    let mut tx = db.begin().await?;
    let default_scripts = sqlx::query_scalar!(
        "SELECT default_scripts FROM workspace_settings WHERE workspace_id = $1",
        &w_id
    )
    .fetch_optional(&mut *tx)
    .await
    .map_err(|err| Error::internal_err(format!("getting default_app: {err}")))?;
    tx.commit().await?;

    Ok(Json(default_scripts.flatten()))
}

#[cfg(feature = "enterprise")]
async fn edit_default_app(
    authed: ApiAuthed,
    Extension(db): Extension<DB>,
    Path(w_id): Path<String>,
    ApiAuthed { is_admin, username, .. }: ApiAuthed,
    Json(new_config): Json<EditDefaultApp>,
) -> Result<String> {
    #[cfg(not(feature = "enterprise"))]
    {
        return Err(Error::BadRequest(
            "Setting a workspace default app is only available on Windmill Enterprise Edition"
                .to_string(),
        ));
    }

    require_admin(is_admin, &username)?;

    let mut tx = db.begin().await?;

    let args_for_audit = format!("{:?}", new_config.default_app_path);
    audit_log(
        &mut *tx,
        &authed,
        "workspaces.edit_default_app",
        ActionKind::Update,
        &w_id,
        Some(&authed.email),
        Some([("default_app", args_for_audit.as_str())].into()),
    )
    .await?;

    if let Some(default_app_path) = new_config.default_app_path {
        sqlx::query!(
            "UPDATE workspace_settings SET default_app = $1 WHERE workspace_id = $2",
            default_app_path,
            &w_id
        )
        .execute(&mut *tx)
        .await?;
    } else {
        sqlx::query!(
            "UPDATE workspace_settings SET default_app = NULL WHERE workspace_id = $1",
            &w_id,
        )
        .execute(&mut *tx)
        .await?;
    }
    tx.commit().await?;

    // Trigger git sync for default app changes
    handle_deployment_metadata(
        &authed.email,
        &authed.username,
        &db,
        &w_id,
        windmill_git_sync::DeployedObject::Settings { setting_type: "default_app".to_string() },
        Some("Default app configuration updated".to_string()),
        false,
    )
    .await?;

    Ok(format!("Edit default app for workspace {}", &w_id))
}

#[derive(Serialize)]
struct WorkspaceDefaultApp {
    pub default_app_path: Option<String>,
}
async fn get_default_app(
    Extension(db): Extension<DB>,
    Path(w_id): Path<String>,
) -> JsonResult<WorkspaceDefaultApp> {
    let mut tx = db.begin().await?;
    let default_app_path = sqlx::query_scalar!(
        "SELECT default_app FROM workspace_settings WHERE workspace_id = $1",
        &w_id
    )
    .fetch_one(&mut *tx)
    .await
    .map_err(|err| Error::internal_err(format!("getting default_app: {err}")))?;
    tx.commit().await?;

    Ok(Json(WorkspaceDefaultApp { default_app_path }))
}

async fn edit_error_handler(
    authed: ApiAuthed,
    Extension(db): Extension<DB>,
    Path(w_id): Path<String>,
    ApiAuthed { is_admin, username, .. }: ApiAuthed,
    Json(ee): Json<EditErrorHandler>,
) -> Result<String> {
    require_admin(is_admin, &username)?;

    let mut tx = db.begin().await?;

    sqlx::query_as!(
        Group,
        "INSERT INTO group_ (workspace_id, name, summary, extra_perms) VALUES ($1, $2, $3, $4) ON CONFLICT DO NOTHING",
        w_id,
        "error_handler",
        "The group the error handler acts on behalf of",
        serde_json::json!({username_to_permissioned_as(&authed.username): true})
    )
    .execute(&mut *tx)
    .await?;

    if let Some(error_handler) = &ee.error_handler {
        match ee.error_handler_extra_args.as_ref() {
            Some(extra_args) if extra_args.is_object() => {
                let Ok(email_recipients) = serde_json::from_value::<Option<Vec<String>>>(
                    extra_args["email_recipients"].to_owned(),
                ) else {
                    return Err(Error::BadRequest(
                        "Field `email_recipients` expected to be JSON array".to_string(),
                    ));
                };

                if let Some(email_recipients) = email_recipients {
                    for email in email_recipients {
                        if !EMAIL_REGEXP.is_match(&email) {
                            return Err(Error::BadRequest(format!(
                                "Invalid email format: {}",
                                email
                            )));
                        }
                    }
                }
            }
            None => {}
            _ => {
                return Err(Error::BadRequest(
                    "Field `error_handler_extra_args` expected to be JSON object".to_string(),
                ))
            }
        }

        sqlx::query!(
            r#"
            UPDATE
                workspace_settings
            SET
                error_handler = $1,
                error_handler_extra_args = $2,
                error_handler_muted_on_cancel = $3
            WHERE
                workspace_id = $4
            "#,
            error_handler,
            ee.error_handler_extra_args,
            ee.error_handler_muted_on_cancel.unwrap_or(false),
            &w_id
        )
        .execute(&mut *tx)
        .await?;
    } else {
        sqlx::query!(
            r#"
            UPDATE
                workspace_settings
            SET
                error_handler = NULL,
                error_handler_extra_args = NULL,
                error_handler_muted_on_cancel = false
            WHERE
                workspace_id = $1
        "#,
            &w_id
        )
        .execute(&mut *tx)
        .await?;
    }

    audit_log(
        &mut *tx,
        &authed,
        "workspaces.edit_error_handler",
        ActionKind::Update,
        &w_id,
        Some(&authed.email),
        Some([("error_handler", &format!("{:?}", ee.error_handler)[..])].into()),
    )
    .await?;
    tx.commit().await?;

    // Trigger git sync for error handler changes
    handle_deployment_metadata(
        &authed.email,
        &authed.username,
        &db,
        &w_id,
        windmill_git_sync::DeployedObject::Settings { setting_type: "error_handler".to_string() },
        Some("Error handler configuration updated".to_string()),
        false,
    )
    .await?;

    Ok(format!("Edit error_handler for workspace {}", &w_id))
}

#[derive(Deserialize)]
struct NewEnvironmentVariable {
    name: String,
    value: Option<String>,
}

async fn set_environment_variable(
    authed: ApiAuthed,
    Extension(db): Extension<DB>,
    Path(w_id): Path<String>,
    Json(NewEnvironmentVariable { value, name }): Json<NewEnvironmentVariable>,
) -> Result<String> {
    require_admin(authed.is_admin, &authed.username)?;

    let mut tx = db.begin().await?;

    match value {
        Some(value) => {
            sqlx::query!(
                "INSERT INTO workspace_env (workspace_id, name, value) VALUES ($1, $2, $3) ON CONFLICT (workspace_id, name) DO UPDATE SET value = EXCLUDED.value",
                &w_id,
                name,
                value
            )
            .execute(&mut *tx)
            .await?;

            audit_log(
                &mut *tx,
                &authed,
                "workspace.set_environment_variable",
                ActionKind::Create,
                &w_id,
                Some(&authed.email),
                None,
            )
            .await?;
            tx.commit().await?;

            Ok(format!("Set environment variable {}", name))
        }
        None => {
            sqlx::query!(
                "DELETE FROM workspace_env WHERE workspace_id = $1 AND name = $2",
                &w_id,
                name
            )
            .execute(&mut *tx)
            .await?;

            audit_log(
                &mut *tx,
                &authed,
                "workspace.delete_environment_variable",
                ActionKind::Delete,
                &w_id,
                Some(&authed.email),
                None,
            )
            .await?;
            tx.commit().await?;

            Ok(format!("Deleted environment variable {}", name))
        }
    }
}

#[derive(Serialize)]
pub struct GetEncryptionKeyResponse {
    key: String,
}

async fn get_encryption_key(
    authed: ApiAuthed,
    Extension(db): Extension<DB>,
    Path(w_id): Path<String>,
) -> JsonResult<GetEncryptionKeyResponse> {
    require_admin(authed.is_admin, &authed.username)?;

    let encryption_key_opt = sqlx::query_scalar!(
        "SELECT key FROM workspace_key WHERE workspace_id = $1",
        w_id
    )
    .fetch_optional(&db)
    .await?;

    let encryption_key = not_found_if_none(encryption_key_opt, "workspace_encryption_key", w_id)?;
    return Ok(Json(GetEncryptionKeyResponse { key: encryption_key }));
}

#[derive(Deserialize)]
struct SetEncryptionKeyRequest {
    new_key: String,
    skip_reencrypt: Option<bool>,
}

async fn set_encryption_key(
    authed: ApiAuthed,
    Extension(db): Extension<DB>,
    Path(w_id): Path<String>,
    Json(request): Json<SetEncryptionKeyRequest>,
) -> Result<()> {
    require_super_admin(&db, &authed.email).await?;

    if !WORKSPACE_KEY_REGEXP.is_match(request.new_key.as_str()) {
        return Err(Error::BadRequest(
            "Encryption key should be an alphanumeric string of 64 characters".to_string(),
        ));
    }

    let previous_encryption_key = build_crypt(&db, w_id.as_str()).await?;

    sqlx::query!(
        "UPDATE workspace_key SET key = $1 WHERE workspace_id = $2",
        request.new_key.clone(),
        w_id
    )
    .execute(&db)
    .await?;

    WORKSPACE_CRYPT_CACHE.remove(w_id.as_str());

    if !request.skip_reencrypt.unwrap_or(false) {
        let new_encryption_key = build_crypt(&db, w_id.as_str()).await?;

        let mut truncated_new_key = request.new_key.clone();
        truncated_new_key.truncate(8);
        tracing::warn!(
            "Re-encrypting all secrets for workspace {}. New key is {}***",
            w_id,
            truncated_new_key
        );

        let all_variables = sqlx::query!(
            "SELECT path, value, is_secret FROM variable WHERE workspace_id = $1",
            w_id
        )
        .fetch_all(&db)
        .await?;

        for variable in all_variables {
            if !variable.is_secret {
                continue;
            }
            let decrypted_value =
                decrypt(&previous_encryption_key, variable.value).map_err(|e| {
                    Error::internal_err(format!(
                        "Error decrypting variable {}: {}",
                        variable.path, e
                    ))
                })?;
            let new_encrypted_value = encrypt(&new_encryption_key, decrypted_value.as_str());
            sqlx::query!(
                "UPDATE variable SET value = $1 WHERE workspace_id = $2 AND path = $3",
                new_encrypted_value,
                w_id,
                variable.path
            )
            .execute(&db)
            .await?;
        }
    }

    // Trigger git sync for encryption key changes
    handle_deployment_metadata(
        &authed.email,
        &authed.username,
        &db,
        &w_id,
        windmill_git_sync::DeployedObject::Key { key_type: "encryption_key".to_string() },
        Some("Encryption key updated".to_string()),
        false,
    )
    .await?;

    return Ok(());
}

#[derive(Serialize)]
struct UsedTriggers {
    pub websocket_used: bool,
    pub http_routes_used: bool,
    pub kafka_used: bool,
    pub nats_used: bool,
    pub postgres_used: bool,
    pub mqtt_used: bool,
    pub sqs_used: bool,
    pub gcp_used: bool,
    pub email_used: bool,
}

async fn get_used_triggers(
    authed: ApiAuthed,
    Extension(user_db): Extension<UserDB>,
    Path(w_id): Path<String>,
) -> JsonResult<UsedTriggers> {
    let mut tx = user_db.begin(&authed).await?;
    let websocket_used = sqlx::query_as!(
        UsedTriggers,
        r#"
        SELECT
            EXISTS(SELECT 1 FROM websocket_trigger WHERE workspace_id = $1) AS "websocket_used!",
            EXISTS(SELECT 1 FROM http_trigger WHERE workspace_id = $1) AS "http_routes_used!",
            EXISTS(SELECT 1 FROM kafka_trigger WHERE workspace_id = $1) as "kafka_used!",
            EXISTS(SELECT 1 FROM nats_trigger WHERE workspace_id = $1) as "nats_used!",
            EXISTS(SELECT 1 FROM postgres_trigger WHERE workspace_id = $1) AS "postgres_used!",
            EXISTS(SELECT 1 FROM mqtt_trigger WHERE workspace_id = $1) AS "mqtt_used!",
            EXISTS(SELECT 1 FROM sqs_trigger WHERE workspace_id = $1) AS "sqs_used!",
            EXISTS(SELECT 1 FROM gcp_trigger WHERE workspace_id = $1) AS "gcp_used!",
            EXISTS(SELECT 1 FROM email_trigger WHERE workspace_id = $1) AS "email_used!"
        "#,
        w_id
    )
    .fetch_one(&mut *tx)
    .await?;
    tx.commit().await?;

    Ok(Json(websocket_used))
}

async fn get_workspace_as_superadmin(
    authed: ApiAuthed,
    Extension(db): Extension<DB>,
    Path(w_id): Path<String>,
) -> JsonResult<Workspace> {
    require_super_admin(&db, &authed.email).await?;
    let workspace = sqlx::query_as!(
        Workspace,
        "SELECT
            workspace.id AS \"id!\",
            workspace.name AS \"name!\",
            workspace.owner AS \"owner!\",
            workspace.deleted AS \"deleted!\",
            workspace.premium AS \"premium!\",
            workspace_settings.color AS \"color\",
            workspace.parent_workspace_id AS \"parent_workspace_id\"
        FROM workspace
        LEFT JOIN workspace_settings ON workspace.id = workspace_settings.workspace_id
        WHERE workspace.id = $1",
        w_id
    )
    .fetch_optional(&db)
    .await?;

    let workspace = not_found_if_none(workspace, "workspace", w_id)?;

    Ok(Json(workspace))
}

async fn list_workspaces_as_super_admin(
    authed: ApiAuthed,
    Extension(db): Extension<DB>,
    Extension(user_db): Extension<UserDB>,
    Query(pagination): Query<Pagination>,
    ApiAuthed { email, .. }: ApiAuthed,
) -> JsonResult<Vec<Workspace>> {
    require_super_admin(&db, &email).await?;
    let (per_page, offset) = paginate(pagination);

    let mut tx = user_db.begin(&authed).await?;
    let workspaces = sqlx::query_as!(
        Workspace,
        "SELECT
            workspace.id AS \"id!\",
            workspace.name AS \"name!\",
            workspace.owner AS \"owner!\",
            workspace.deleted AS \"deleted!\",
            workspace.premium AS \"premium!\",
            workspace_settings.color AS \"color\",
            workspace.parent_workspace_id AS \"parent_workspace_id\"
        FROM workspace
        LEFT JOIN workspace_settings ON workspace.id = workspace_settings.workspace_id
         LIMIT $1 OFFSET $2",
        per_page as i32,
        offset as i32
    )
    .fetch_all(&mut *tx)
    .await?;
    tx.commit().await?;
    Ok(Json(workspaces))
}

async fn user_workspaces(
    Extension(db): Extension<DB>,
    ApiAuthed { email, .. }: ApiAuthed,
) -> JsonResult<WorkspaceList> {
    let mut tx = db.begin().await?;
    let workspaces = sqlx::query_as!(
        UserWorkspace,
        "SELECT workspace.id, workspace.name, usr.username, workspace_settings.color, workspace.parent_workspace_id,
                CASE WHEN usr.operator THEN workspace_settings.operator_settings ELSE NULL END as operator_settings,
                usr.disabled
         FROM workspace
         JOIN usr ON usr.workspace_id = workspace.id
         JOIN workspace_settings ON workspace_settings.workspace_id = workspace.id
         WHERE usr.email = $1 AND workspace.deleted = false",
        email
    )
    .fetch_all(&mut *tx)
    .await?;
    tx.commit().await?;
    Ok(Json(WorkspaceList { email, workspaces }))
}

pub async fn check_w_id_conflict<'c>(tx: &mut Transaction<'c, Postgres>, w_id: &str) -> Result<()> {
    if w_id == "global" {
        return Err(windmill_common::error::Error::BadRequest(
            "'global' is not allowed as a workspace ID".to_string(),
        ));
    }
    let exists = sqlx::query_scalar!("SELECT EXISTS(SELECT 1 FROM workspace WHERE id = $1)", w_id)
        .fetch_one(&mut **tx)
        .await?
        .unwrap_or(false);
    if exists {
        return Err(windmill_common::error::Error::BadRequest(format!(
            "Workspace {} already exists",
            w_id
        )));
    }
    return Ok(());
}

lazy_static::lazy_static! {

    pub static ref CREATE_WORKSPACE_REQUIRE_SUPERADMIN: bool = {
        match std::env::var("CREATE_WORKSPACE_REQUIRE_SUPERADMIN") {
            Ok(val) => val == "true",
            Err(_) => true,
        }
    };

    pub static ref DISABLE_WORKSPACE_FORK: bool = {
        match std::env::var("DISABLE_WORKSPACE_FORK") {
            Ok(val) => val == "true",
            Err(_) => false,
        }
    };

}

async fn create_workspace_require_superadmin() -> String {
    format!("{}", *CREATE_WORKSPACE_REQUIRE_SUPERADMIN)
}

async fn _check_nb_of_workspaces(db: &DB) -> Result<()> {
    let nb_workspaces = sqlx::query_scalar!(
        "SELECT COUNT(*) FROM workspace WHERE id != 'admins' AND deleted = false",
    )
    .fetch_one(db)
    .await?;
    if nb_workspaces.unwrap_or(0) >= 2 {
        return Err(Error::BadRequest(
            "You have reached the maximum number of workspaces (2 outside of default workspace 'admins') without an enterprise license. Archive/delete another workspace to create a new one"
                .to_string(),
        ));
    }
    return Ok(());
}

async fn create_workspace(
    authed: ApiAuthed,
    Extension(db): Extension<DB>,
    Json(nw): Json<CreateWorkspace>,
) -> Result<String> {
    if *CREATE_WORKSPACE_REQUIRE_SUPERADMIN {
        require_super_admin(&db, &authed.email).await?;
    }

    #[cfg(not(feature = "enterprise"))]
    _check_nb_of_workspaces(&db).await?;

    if *CLOUD_HOSTED {
        let nb_workspaces = sqlx::query_scalar!(
            "SELECT COUNT(*) FROM workspace WHERE owner = $1",
            authed.email
        )
        .fetch_one(&db)
        .await?;
        if nb_workspaces.unwrap_or(0) >= 10 {
            return Err(Error::BadRequest(
                "You have reached the maximum number of workspaces (10) on cloud. Contact support@windmill.dev to increase the limit"
                    .to_string(),
            ));
        }
    }

    let mut tx: Transaction<'_, Postgres> = db.begin().await?;

    check_w_id_conflict(&mut tx, &nw.id).await?;
    sqlx::query!(
        "INSERT INTO workspace
            (id, name, owner)
            VALUES ($1, $2, $3)",
        nw.id,
        nw.name,
        authed.email,
    )
    .execute(&mut *tx)
    .await?;
    sqlx::query!(
        "INSERT INTO workspace_settings
            (workspace_id, color)
            VALUES ($1, $2)",
        nw.id,
        nw.color,
    )
    .execute(&mut *tx)
    .await?;
    let key = rd_string(64);
    sqlx::query!(
        "INSERT INTO workspace_key
            (workspace_id, kind, key)
            VALUES ($1, 'cloud', $2)",
        nw.id,
        &key
    )
    .execute(&mut *tx)
    .await?;

    // let mc = magic_crypt::new_magic_crypt!(key, 256);
    // sqlx::query!(
    //     "INSERT INTO variable
    //         (workspace_id, path, value, is_secret, description)
    //         VALUES ($1, 'g/all/pretty_secret', $2, true, 'This item is secret'),
    //             ($3, 'g/all/not_secret', $4, false, 'This item is not secret')",
    //     nw.id,
    //     crate::variables::encrypt(&mc, "pretty secret value"),
    //     nw.id,
    //     "finland does not actually exist",
    // )
    // .execute(&mut *tx)
    // .await?;

    let automate_username_creation = sqlx::query_scalar!(
        "SELECT value FROM global_settings WHERE name = $1",
        AUTOMATE_USERNAME_CREATION_SETTING,
    )
    .fetch_optional(&mut *tx)
    .await?
    .map(|v| v.as_bool())
    .flatten()
    .unwrap_or(false);

    let username = if automate_username_creation {
        if nw.username.is_some() && nw.username.unwrap().len() > 0 {
            return Err(Error::BadRequest(
                "username is not allowed when username creation is automated".to_string(),
            ));
        }
        get_instance_username_or_create_pending(&mut tx, &authed.email).await?
    } else {
        nw.username
            .ok_or(Error::BadRequest("username is required".to_string()))?
    };

    sqlx::query!(
        "INSERT INTO usr
            (workspace_id, email, username, is_admin)
            VALUES ($1, $2, $3, true)",
        nw.id,
        authed.email,
        username,
    )
    .execute(&mut *tx)
    .await?;

    sqlx::query!(
        "INSERT INTO group_
            VALUES ($1, 'all', 'The group that always contains all users of this workspace')",
        nw.id
    )
    .execute(&mut *tx)
    .await?;

    sqlx::query!(
        "INSERT INTO usr_to_group
            VALUES ($1, 'all', $2)",
        nw.id,
        username
    )
    .execute(&mut *tx)
    .await?;

    audit_log(
        &mut *tx,
        &authed,
        "workspaces.create",
        ActionKind::Create,
        &nw.id,
        Some(nw.name.as_str()),
        None,
    )
    .await?;
    tx.commit().await?;
    Ok(format!("Created workspace {}", &nw.id))
}

async fn clone_workspace_data(
    tx: &mut Transaction<'_, Postgres>,
    source_workspace_id: &str,
    target_workspace_id: &str,
) -> Result<()> {
    // Clone workspace settings (merge with existing basic settings)
    update_workspace_settings(tx, source_workspace_id, target_workspace_id).await?;

    // Clone workspace environment variables
    clone_workspace_env(tx, source_workspace_id, target_workspace_id).await?;

    // Clone folders
    clone_folders(tx, source_workspace_id, target_workspace_id).await?;

    // Clone groups
    clone_groups(tx, source_workspace_id, target_workspace_id).await?;

    // Clone resource types
    clone_resource_types(tx, source_workspace_id, target_workspace_id).await?;

    // Clone resources
    clone_resources(tx, source_workspace_id, target_workspace_id).await?;

    // Clone variables with re-encryption
    clone_variables(tx, source_workspace_id, target_workspace_id).await?;

    // Clone scripts with new hashes
    clone_scripts(tx, source_workspace_id, target_workspace_id).await?;

    // Clone flows with new versions
    clone_flows(tx, source_workspace_id, target_workspace_id).await?;

    // Clone flow nodes
    clone_flow_nodes(tx, source_workspace_id, target_workspace_id).await?;

    // Clone apps with new IDs and app scripts
    let _app_id_mapping = clone_apps(tx, source_workspace_id, target_workspace_id).await?;

    // Clone raw apps
    clone_raw_apps(tx, source_workspace_id, target_workspace_id).await?;

    // Clone workspace runnable dependencies and dependency map
    clone_workspace_runnable_dependencies(tx, source_workspace_id, target_workspace_id).await?;

    // TODO: Enable when git sync is implemented for workspace dependencies.
    // // Clone workspace dependencies
    // clone_workspace_dependencies(tx, source_workspace_id, target_workspace_id).await?;
    Ok(())
}

async fn update_workspace_settings(
    tx: &mut Transaction<'_, Postgres>,
    source_workspace_id: &str,
    target_workspace_id: &str,
) -> Result<()> {
    sqlx::query!(
        "INSERT INTO workspace_key (workspace_id, kind, key)
        SELECT $2, kind, key FROM workspace_key WHERE workspace_id = $1",
        source_workspace_id,
        target_workspace_id,
    )
    .execute(&mut **tx)
    .await?;

    sqlx::query!(
        r#"
        UPDATE workspace_settings
        SET
            deploy_to = $1,
            ai_config = source_ws.ai_config,
            large_file_storage = source_ws.large_file_storage,
            git_app_installations = source_ws.git_app_installations
        FROM workspace_settings source_ws
        WHERE source_ws.workspace_id = $1
        AND workspace_settings.workspace_id = $2
        "#,
        source_workspace_id,
        target_workspace_id,
    )
    .execute(&mut **tx)
    .await?;

    let current_git_sync_settings = sqlx::query!(
        "SELECT git_sync FROM workspace_settings WHERE workspace_id = $1",
        source_workspace_id
    )
    .fetch_optional(&mut **tx)
    .await?;

    let mut git_sync_settings = if let Some(row) = current_git_sync_settings {
        if let Some(git_sync) = row.git_sync {
            serde_json::from_value::<WorkspaceGitSyncSettings>(git_sync)
                .map_err(|err| Error::internal_err(err.to_string()))?
        } else {
            WorkspaceGitSyncSettings::default()
        }
    } else {
        WorkspaceGitSyncSettings::default()
    };

    // We only keep the first git sync repo that is sync mode (use_individual_branch = false), since it is considered the main one
    // Context: see WIN-1559
    git_sync_settings.repositories = git_sync_settings
        .repositories
        .into_iter()
        .filter(|r| !r.use_individual_branch.unwrap_or(false))
        .take(1)
        .collect();

    let serialized_config = serde_json::to_value::<WorkspaceGitSyncSettings>(git_sync_settings)
        .map_err(|err| Error::internal_err(err.to_string()))?;

    sqlx::query!(
        "UPDATE workspace_settings SET git_sync = $1 WHERE workspace_id = $2",
        serialized_config,
        target_workspace_id
    )
    .execute(&mut **tx)
    .await?;

    Ok(())
}

async fn clone_workspace_env(
    tx: &mut Transaction<'_, Postgres>,
    source_workspace_id: &str,
    target_workspace_id: &str,
) -> Result<()> {
    sqlx::query!(
        "INSERT INTO workspace_env (workspace_id, name, value)
         SELECT $2, name, value
         FROM workspace_env
         WHERE workspace_id = $1",
        source_workspace_id,
        target_workspace_id,
    )
    .execute(&mut **tx)
    .await?;

    Ok(())
}

async fn clone_folders(
    tx: &mut Transaction<'_, Postgres>,
    source_workspace_id: &str,
    target_workspace_id: &str,
) -> Result<()> {
    sqlx::query!(
        "INSERT INTO folder (workspace_id, name, display_name, owners, extra_perms, summary, edited_at, created_by)
         SELECT $2, name, display_name, owners, extra_perms, summary, edited_at, created_by
         FROM folder
         WHERE workspace_id = $1",
        source_workspace_id,
        target_workspace_id,
    )
    .execute(&mut **tx)
    .await?;

    Ok(())
}

async fn clone_groups(
    tx: &mut Transaction<'_, Postgres>,
    source_workspace_id: &str,
    target_workspace_id: &str,
) -> Result<()> {
    sqlx::query!(
        "INSERT INTO group_ (workspace_id, name, summary, extra_perms)
         SELECT $2, name, summary, extra_perms
         FROM group_
         WHERE workspace_id = $1",
        source_workspace_id,
        target_workspace_id,
    )
    .execute(&mut **tx)
    .await?;

    sqlx::query!(
        "INSERT INTO usr_to_group (workspace_id, group_, usr)
         SELECT $2, group_, usr
         FROM usr_to_group
         WHERE workspace_id = $1",
        source_workspace_id,
        target_workspace_id,
    )
    .execute(&mut **tx)
    .await?;

    Ok(())
}

async fn clone_resource_types(
    tx: &mut Transaction<'_, Postgres>,
    source_workspace_id: &str,
    target_workspace_id: &str,
) -> Result<()> {
    sqlx::query!(
        "INSERT INTO resource_type (workspace_id, name, schema, description, edited_at, created_by, format_extension)
         SELECT $2, name, schema, description, edited_at, created_by, format_extension
         FROM resource_type
         WHERE workspace_id = $1",
        source_workspace_id,
        target_workspace_id,
    )
    .execute(&mut **tx)
    .await?;

    Ok(())
}

async fn clone_resources(
    tx: &mut Transaction<'_, Postgres>,
    source_workspace_id: &str,
    target_workspace_id: &str,
) -> Result<()> {
    sqlx::query!(
        "INSERT INTO resource (workspace_id, path, value, description, resource_type, extra_perms, edited_at, created_by)
         SELECT $2, path, value, description, resource_type, extra_perms, edited_at, created_by
         FROM resource
         WHERE workspace_id = $1",
        source_workspace_id,
        target_workspace_id,
    )
    .execute(&mut **tx)
    .await?;

    Ok(())
}

async fn clone_variables(
    tx: &mut Transaction<'_, Postgres>,
    source_workspace_id: &str,
    target_workspace_id: &str,
) -> Result<()> {
    sqlx::query!(
        "INSERT INTO variable (workspace_id, path, value, is_secret, description, extra_perms, account, is_oauth, expires_at)
         SELECT $2, path, value, is_secret, description, extra_perms, account, is_oauth, expires_at
         FROM variable
         WHERE workspace_id = $1",
        source_workspace_id,
        target_workspace_id,
    )
    .execute(&mut **tx)
    .await?;

    Ok(())
}

async fn clone_scripts(
    tx: &mut Transaction<'_, Postgres>,
    source_workspace_id: &str,
    target_workspace_id: &str,
) -> Result<()> {
    // Clone all scripts directly with a single query
    sqlx::query!(
        r#"INSERT INTO script (
            workspace_id, hash, path, parent_hashes, summary, description, content,
            created_by, created_at, archived, schema, deleted, is_template,
            extra_perms, lock, lock_error_logs, language, kind, tag, draft_only,
            envs, concurrent_limit, concurrency_time_window_s, cache_ttl,
            dedicated_worker, ws_error_handler_muted, priority, timeout,
            delete_after_use, restart_unless_cancelled, concurrency_key,
            visible_to_runner_only, no_main_func, codebase, has_preprocessor,
            on_behalf_of_email, assets
        )
        SELECT
            $1, hash, path, parent_hashes, summary, description, content,
            created_by, created_at, archived, schema, deleted, is_template,
            extra_perms, lock, lock_error_logs, language, kind, tag, draft_only,
            envs, concurrent_limit, concurrency_time_window_s, cache_ttl,
            dedicated_worker, ws_error_handler_muted, priority, timeout,
            delete_after_use, restart_unless_cancelled, concurrency_key,
            visible_to_runner_only, no_main_func, codebase, has_preprocessor,
            on_behalf_of_email, assets
        FROM script
        WHERE workspace_id = $2"#,
        target_workspace_id,
        source_workspace_id
    )
    .execute(&mut **tx)
    .await?;

    Ok(())
}

async fn clone_flows(
    tx: &mut Transaction<'_, Postgres>,
    source_workspace_id: &str,
    target_workspace_id: &str,
) -> Result<()> {
    // First, clone flows without versions
    sqlx::query!(
        "INSERT INTO flow (
            workspace_id, path, summary, description, value, edited_by, edited_at,
            archived, schema, extra_perms, dependency_job, draft_only, tag,
            ws_error_handler_muted, dedicated_worker, timeout, visible_to_runner_only,
            concurrency_key, versions, on_behalf_of_email, lock_error_logs
        )
        SELECT $2, path, summary, description, value, edited_by, edited_at,
               archived, schema, extra_perms, NULL, draft_only, tag,
               ws_error_handler_muted, dedicated_worker, timeout, visible_to_runner_only,
               concurrency_key, ARRAY[]::bigint[], on_behalf_of_email, lock_error_logs
        FROM flow
        WHERE workspace_id = $1",
        source_workspace_id,
        target_workspace_id,
    )
    .execute(&mut **tx)
    .await?;

    // Then clone flow versions
    let flow_versions = sqlx::query!(
        "SELECT id, workspace_id, path, value, schema, created_by, created_at 
         FROM flow_version 
         WHERE workspace_id = $1 
         ORDER BY path, created_at",
        source_workspace_id
    )
    .fetch_all(&mut **tx)
    .await?;

    for version in flow_versions {
        let new_version_id = sqlx::query_scalar!(
            "INSERT INTO flow_version (workspace_id, path, value, schema, created_by, created_at)
             VALUES ($1, $2, $3, $4, $5, $6)
             RETURNING id",
            target_workspace_id,
            version.path,
            version.value,
            version.schema,
            version.created_by,
            version.created_at,
        )
        .fetch_one(&mut **tx)
        .await?;

        // Update flow to include this version
        sqlx::query!(
            "UPDATE flow
             SET versions = array_append(versions, $1)
             WHERE workspace_id = $2 AND path = $3",
            new_version_id,
            target_workspace_id,
            version.path,
        )
        .execute(&mut **tx)
        .await?;
    }

    Ok(())
}

async fn clone_flow_nodes(
    tx: &mut Transaction<'_, Postgres>,
    source_workspace_id: &str,
    target_workspace_id: &str,
) -> Result<()> {
    sqlx::query!(
        "INSERT INTO flow_node (workspace_id, hash, path, lock, code, flow, hash_v2)
         SELECT $2,
                (SELECT COALESCE(MAX(hash), 0) FROM flow_node) + row_number() OVER () AS new_hash,
                source_fn.path, source_fn.lock, source_fn.code, source_fn.flow, source_fn.hash_v2
         FROM flow_node source_fn
         WHERE source_fn.workspace_id = $1",
        source_workspace_id,
        target_workspace_id,
    )
    .execute(&mut **tx)
    .await?;

    Ok(())
}

async fn clone_apps(
    tx: &mut Transaction<'_, Postgres>,
    source_workspace_id: &str,
    target_workspace_id: &str,
) -> Result<HashMap<i64, i64>> {
    // Get all apps from source workspace
    let apps = sqlx::query!(
        "SELECT id, workspace_id, path, summary, policy, versions, extra_perms, draft_only, custom_path 
         FROM app 
         WHERE workspace_id = $1",
        source_workspace_id
    )
    .fetch_all(&mut **tx)
    .await?;

    let mut app_id_mapping: HashMap<i64, i64> = HashMap::new();

    // Clone apps with new IDs
    for app in apps {
        let new_app_id = sqlx::query_scalar!(
            "INSERT INTO app (workspace_id, path, summary, policy, versions, extra_perms, draft_only, custom_path)
             VALUES ($1, $2, $3, $4, $5, $6, $7, $8)
             RETURNING id",
            target_workspace_id,
            app.path,
            app.summary,
            app.policy,
            &Vec::<i64>::new(), // Start with empty versions array
            app.extra_perms,
            app.draft_only,
            app.custom_path,
        )
        .fetch_one(&mut **tx)
        .await?;

        app_id_mapping.insert(app.id, new_app_id);
    }

    {
        // Clone app versions
        let app_versions = sqlx::query!(
            "SELECT app_id, value, created_by, created_at, raw_app
         FROM app_version 
         WHERE app_id = ANY(SELECT id FROM app WHERE workspace_id = $1)
         ORDER BY app_id, created_at",
            source_workspace_id
        )
        .fetch_all(&mut **tx)
        .await?;

        for version in app_versions {
            if let Some(&new_app_id) = app_id_mapping.get(&version.app_id) {
                sqlx::query!(
                    "INSERT INTO app_version (app_id, value, created_by, created_at, raw_app)
                 VALUES ($1, $2, $3, $4, $5)",
                    new_app_id,
                    version.value,
                    version.created_by,
                    version.created_at,
                    version.raw_app,
                )
                .execute(&mut **tx)
                .await?;
            }
        }
    }

    // Update app versions arrays
    sqlx::query!(
        "UPDATE app SET versions = (
            SELECT array_agg(av.id ORDER BY av.created_at)
            FROM app_version av 
            WHERE av.app_id = app.id
        ) WHERE workspace_id = $1",
        target_workspace_id
    )
    .execute(&mut **tx)
    .await?;

    // Clone app scripts with recomputed hashes
    let app_scripts = sqlx::query!(
        "SELECT app, hash, lock, code, code_sha256 
         FROM app_script 
         WHERE app = ANY(SELECT id FROM app WHERE workspace_id = $1)",
        source_workspace_id
    )
    .fetch_all(&mut **tx)
    .await?;

    for app_script in app_scripts {
        if let Some(&new_app_id) = app_id_mapping.get(&app_script.app) {
            // Recompute hash using app_id, code_sha256, and lock
            let mut hasher = Sha256::new();
            hasher.update(new_app_id.to_be_bytes());
            hasher.update(hex::decode(&app_script.code_sha256)?);
            if let Some(lock) = &app_script.lock {
                hasher.update(lock.as_bytes());
            }
            let new_hash = hex::encode(hasher.finalize());

            sqlx::query!(
                "INSERT INTO app_script (app, hash, lock, code, code_sha256)
                 VALUES ($1, $2, $3, $4, $5) ON CONFLICT DO NOTHING",
                new_app_id,
                new_hash,
                app_script.lock,
                app_script.code,
                app_script.code_sha256,
            )
            .execute(&mut **tx)
            .await?;
        }
    }

    Ok(app_id_mapping)
}

async fn clone_raw_apps(
    tx: &mut Transaction<'_, Postgres>,
    source_workspace_id: &str,
    target_workspace_id: &str,
) -> Result<()> {
    sqlx::query!(
        "INSERT INTO raw_app (path, version, workspace_id, summary, edited_at, data, extra_perms)
         SELECT path, version, $2, summary, edited_at, data, extra_perms
         FROM raw_app 
         WHERE workspace_id = $1",
        source_workspace_id,
        target_workspace_id,
    )
    .execute(&mut **tx)
    .await?;

    Ok(())
}

async fn clone_workspace_runnable_dependencies(
    tx: &mut Transaction<'_, Postgres>,
    source_workspace_id: &str,
    target_workspace_id: &str,
) -> Result<()> {
    // Clone workspace_runnable_dependencies
    sqlx::query!(
        "INSERT INTO workspace_runnable_dependencies (flow_path, runnable_path, script_hash, runnable_is_flow, workspace_id, app_path)
         SELECT flow_path, runnable_path, script_hash, runnable_is_flow, $1, app_path
         FROM workspace_runnable_dependencies
         WHERE workspace_id = $2",
        target_workspace_id,
        source_workspace_id
    )
    .execute(&mut **tx)
    .await?;

    // Clone dependency_map to preserve import relationships
    sqlx::query!(
        "INSERT INTO dependency_map (workspace_id, importer_path, importer_kind, imported_path, importer_node_id)
         SELECT $1, importer_path, importer_kind, imported_path, importer_node_id
         FROM dependency_map
         WHERE workspace_id = $2",
        target_workspace_id,
        source_workspace_id
    )
    .execute(&mut **tx)
    .await?;

    Ok(())
}

#[allow(dead_code)]
async fn clone_workspace_dependencies(
    tx: &mut Transaction<'_, Postgres>,
    source_workspace_id: &str,
    target_workspace_id: &str,
) -> Result<()> {
    // Clone workspace_runnable_dependencies
    sqlx::query!(
        "INSERT INTO workspace_dependencies (workspace_id, language, name, description, content, archived, created_at)
         SELECT $1, language, name, description, content, archived, created_at
         FROM workspace_dependencies 
         WHERE workspace_id = $2",
        target_workspace_id,
        source_workspace_id
    )
    .execute(&mut **tx)
    .await?;

    Ok(())
}

async fn deprecated_create_workspace_fork(_authed: ApiAuthed) -> Result<String> {
    return Err(Error::BadRequest("This API endpoint has been relocated. Your Windmill CLI version is outdated and needs to be updated.".to_string()));
}

/// Return the uuids of the git sync jobs to create the branch before creating the fork
async fn create_workspace_fork_branch(
    authed: ApiAuthed,
    Extension(db): Extension<DB>,
    Path(w_id): Path<String>,
    Json(nw): Json<CreateWorkspaceFork>,
) -> JsonResult<Vec<Uuid>> {
    if *CLOUD_HOSTED {
        return Err(Error::BadRequest(format!(
            "Forking workspaces is not available on app.windmill.dev"
        )));
    }

    if *DISABLE_WORKSPACE_FORK {
        require_super_admin(&db, &authed.email).await?;
    }

    Ok(Json(
        handle_fork_branch_creation(&authed.email, &authed.username, &db, &w_id, &nw.id).await?,
    ))
}

async fn create_workspace_fork(
    authed: ApiAuthed,
    Extension(db): Extension<DB>,
    Path(parent_workspace_id): Path<String>,
    Json(nw): Json<CreateWorkspaceFork>,
) -> Result<String> {
    if *CLOUD_HOSTED {
        return Err(Error::BadRequest(format!(
            "Forking workspaces is not available on app.windmill.dev"
        )));
    }

    if *DISABLE_WORKSPACE_FORK {
        require_super_admin(&db, &authed.email).await?;
    }

    let mut tx: Transaction<'_, Postgres> = db.begin().await?;

    // Generate unique forked workspace ID with wm-fork prefix
    if !nw.id.starts_with(WM_FORK_PREFIX) {
        return Err(Error::BadRequest(format!(
            "The id `{}` is invalid for a forked workspace. It should be prefixed by {}",
            nw.id, WM_FORK_PREFIX
        )));
    }

    let forked_id = nw.id;

    sqlx::query!(
        "INSERT INTO workspace
            (id, name, owner, parent_workspace_id)
            VALUES ($1, $2, $3, $4)",
        forked_id,
        nw.name,
        authed.email,
        parent_workspace_id,
    )
    .execute(&mut *tx)
    .await?;

    sqlx::query!(
        "INSERT INTO workspace_settings
            (workspace_id, color)
            VALUES ($1, $2)",
        forked_id,
        nw.color,
    )
    .execute(&mut *tx)
    .await?;

    sqlx::query!(
        "INSERT INTO usr
           (workspace_id, email, username, is_admin)
           SELECT $1, email, username, is_admin FROM usr
         WHERE workspace_id = $3 AND email = $2
        ",
        forked_id,
        authed.email,
        parent_workspace_id,
    )
    .execute(&mut *tx)
    .await?;

    // Clone all data from the parent workspace using Rust implementation
    clone_workspace_data(&mut tx, &parent_workspace_id, &forked_id).await?;

    sqlx::query!(
        "INSERT INTO workspace_invite (workspace_id, email, is_admin, operator)
           SELECT $1, email, is_admin, operator
           FROM usr
         WHERE workspace_id = $2",
        &forked_id,
        &parent_workspace_id
    )
    .execute(&mut *tx)
    .await?;

    audit_log(
        &mut *tx,
        &authed,
        "workspaces.create_fork",
        ActionKind::Create,
        &forked_id,
        Some(nw.name.as_str()),
        None,
    )
    .await?;
    tx.commit().await?;
    Ok(format!("Created forked workspace {}", &forked_id))
}

async fn edit_workspace(
    authed: ApiAuthed,
    Extension(db): Extension<DB>,
    Path(w_id): Path<String>,
    ApiAuthed { is_admin, username, .. }: ApiAuthed,
    Json(ew): Json<EditWorkspace>,
) -> Result<String> {
    require_admin(is_admin, &username)?;
    let mut tx = db.begin().await?;
    sqlx::query!(
        "UPDATE workspace SET name = $1, owner = $2 WHERE id = $3",
        ew.name,
        ew.owner,
        &w_id
    )
    .execute(&mut *tx)
    .await?;

    audit_log(
        &mut *tx,
        &authed,
        "workspaces.update",
        ActionKind::Update,
        &w_id,
        Some(&authed.email),
        None,
    )
    .await?;
    tx.commit().await?;

    Ok(format!("Updated workspace {}", &w_id))
}

async fn archive_workspace(
    Extension(db): Extension<DB>,
    Path(w_id): Path<String>,
    authed: ApiAuthed,
) -> Result<String> {
    require_admin(authed.is_admin, &authed.username)?;
    let mut tx = db.begin().await?;
    sqlx::query!("UPDATE workspace SET deleted = true WHERE id = $1", &w_id)
        .execute(&mut *tx)
        .await?;

    audit_log(
        &mut *tx,
        &authed,
        "workspaces.archive",
        ActionKind::Update,
        &w_id,
        Some(&authed.email),
        None,
    )
    .await?;
    tx.commit().await?;

    Ok(format!("Archived workspace {}", &w_id))
}

async fn leave_workspace(
    Extension(db): Extension<DB>,
    Path(w_id): Path<String>,
    authed: ApiAuthed,
) -> Result<String> {
    let mut tx = db.begin().await?;
    sqlx::query!(
        "DELETE FROM usr WHERE workspace_id = $1 AND email = $2",
        &w_id,
        &authed.email
    )
    .execute(&mut *tx)
    .await?;

    audit_log(
        &mut *tx,
        &authed,
        "workspaces.leave",
        ActionKind::Delete,
        &w_id,
        Some(&authed.email),
        None,
    )
    .await?;
    tx.commit().await?;

    Ok(format!("Left workspace {}", &w_id))
}

async fn unarchive_workspace(
    Extension(db): Extension<DB>,
    Path(w_id): Path<String>,
    authed: ApiAuthed,
) -> Result<String> {
    require_admin(authed.is_admin, &authed.username)?;
    let mut tx = db.begin().await?;
    sqlx::query!("UPDATE workspace SET deleted = false WHERE id = $1", &w_id)
        .execute(&mut *tx)
        .await?;

    audit_log(
        &mut *tx,
        &authed,
        "workspaces.unarchive",
        ActionKind::Update,
        &w_id,
        Some(&authed.email),
        None,
    )
    .await?;
    tx.commit().await?;

    Ok(format!("Unarchived workspace {}", &w_id))
}

async fn invite_user(
    ApiAuthed { username, is_admin, .. }: ApiAuthed,
    Extension(db): Extension<DB>,
    Extension(webhook): Extension<WebhookShared>,
    Path(w_id): Path<String>,
    Json(mut nu): Json<NewWorkspaceInvite>,
) -> Result<(StatusCode, String)> {
    require_admin(is_admin, &username)?;

    nu.email = nu.email.to_lowercase();

    let mut tx = db.begin().await?;

    let already_in_workspace = sqlx::query_scalar!(
        "SELECT EXISTS (SELECT 1 FROM usr WHERE workspace_id = $1 AND email = $2)",
        &w_id,
        nu.email
    )
    .fetch_one(&mut *tx)
    .await?
    .unwrap_or(false);

    if already_in_workspace {
        return Err(Error::BadRequest(format!(
            "user with email {} already exists in workspace {}",
            nu.email, w_id
        )));
    }

    sqlx::query!(
        "INSERT INTO workspace_invite
            (workspace_id, email, is_admin, operator)
            VALUES ($1, $2, $3, $4) ON CONFLICT (workspace_id, email)
            DO UPDATE SET is_admin = EXCLUDED.is_admin, operator = EXCLUDED.operator",
        &w_id,
        nu.email,
        nu.is_admin,
        nu.operator
    )
    .execute(&mut *tx)
    .await?;

    tx.commit().await?;

    send_email_if_possible(
        &format!("Invited to Windmill's workspace: {w_id}"),
        &format!(
            "You have been granted access to Windmill's workspace {w_id}

If you do not have an account on {}, login with SSO or ask an admin to create an account for you.",
            BASE_URL.read().await.clone()
        ),
        &nu.email,
    );

    webhook.send_instance_event(InstanceEvent::UserInvitedWorkspace {
        email: nu.email.clone(),
        workspace: w_id,
    });

    Ok((
        StatusCode::CREATED,
        format!("user with email {} invited", nu.email),
    ))
}

async fn add_user(
    authed: ApiAuthed,
    Extension(db): Extension<DB>,
    Extension(webhook): Extension<WebhookShared>,
    Path(w_id): Path<String>,
    Json(mut nu): Json<NewWorkspaceUser>,
) -> Result<(StatusCode, String)> {
    require_admin(authed.is_admin, &authed.username)?;
    nu.email = nu.email.to_lowercase();

    let mut tx = db.begin().await?;

    let already_exists_email = sqlx::query_scalar!(
        "SELECT EXISTS(SELECT 1 FROM usr WHERE workspace_id = $1 AND email = $2)",
        &w_id,
        nu.email,
    )
    .fetch_one(&mut *tx)
    .await?
    .unwrap_or(false);

    if already_exists_email {
        return Err(Error::BadRequest(format!(
            "user with email {} already exists in workspace {}",
            nu.email, w_id
        )));
    }

    let automate_username_creation = sqlx::query_scalar!(
        "SELECT value FROM global_settings WHERE name = $1",
        AUTOMATE_USERNAME_CREATION_SETTING,
    )
    .fetch_optional(&mut *tx)
    .await?
    .map(|v| v.as_bool())
    .flatten()
    .unwrap_or(false);

    let username = if automate_username_creation {
        if nu.username.is_some() && nu.username.unwrap().len() > 0 {
            return Err(Error::BadRequest(
                "username is not allowed when username creation is automated".to_string(),
            ));
        }
        get_instance_username_or_create_pending(&mut tx, &nu.email).await?
    } else {
        let username = nu
            .username
            .ok_or(Error::BadRequest("username is required".to_string()))?;

        if !VALID_USERNAME.is_match(&username) {
            return Err(windmill_common::error::Error::BadRequest(format!(
                "Usermame can only contain alphanumeric characters and underscores and must start with a letter"
            )));
        }

        username
    };

    sqlx::query!(
        "INSERT INTO usr
            (workspace_id, email, username, is_admin, operator)
            VALUES ($1, $2, $3, $4, $5)",
        &w_id,
        nu.email,
        username,
        nu.is_admin,
        nu.operator
    )
    .execute(&mut *tx)
    .await?;

    sqlx::query!(
        "DELETE FROM workspace_invite WHERE workspace_id = $1 AND email = $2",
        &w_id,
        nu.email
    )
    .execute(&mut *tx)
    .await?;

    sqlx::query_as!(
        Group,
        "INSERT INTO usr_to_group (workspace_id, usr, group_) VALUES ($1, $2, $3) ON CONFLICT DO NOTHING",
        &w_id,
        username,
        "all",
    )
    .execute(&mut *tx)
    .await?;

    audit_log(
        &mut *tx,
        &authed,
        "users.add_to_workspace",
        ActionKind::Create,
        &w_id,
        Some(&nu.email),
        None,
    )
    .await?;

    tx.commit().await?;

    handle_deployment_metadata(
        &authed.email,
        &authed.username,
        &db,
        &w_id,
        windmill_git_sync::DeployedObject::User { email: nu.email.clone() },
        Some(format!("Added user '{}' to workspace", &nu.email)),
        true,
    )
    .await?;

    send_email_if_possible(
        &format!("Added to Windmill's workspace: {w_id}"),
        &format!(
            "You have been granted access to Windmill's workspace {w_id} by {}

If you do not have an account on {}, login with SSO or ask an admin to create an account for you.",
            authed.email,
            BASE_URL.read().await.clone()
        ),
        &nu.email,
    );

    webhook.send_instance_event(InstanceEvent::UserAddedWorkspace {
        workspace: w_id.clone(),
        email: nu.email.clone(),
    });

    Ok((
        StatusCode::CREATED,
        format!("user with email {} added", nu.email),
    ))
}

async fn delete_invite(
    ApiAuthed { username, is_admin, .. }: ApiAuthed,
    Extension(db): Extension<DB>,
    Path(w_id): Path<String>,
    Json(nu): Json<NewWorkspaceInvite>,
) -> Result<(StatusCode, String)> {
    require_admin(is_admin, &username)?;

    let mut tx = db.begin().await?;

    sqlx::query!(
        "DELETE FROM workspace_invite WHERE
        workspace_id = $1 AND email = $2 AND is_admin = $3 AND operator = $4",
        &w_id,
        nu.email,
        nu.is_admin,
        nu.operator
    )
    .execute(&mut *tx)
    .await?;

    tx.commit().await?;

    Ok((
        StatusCode::CREATED,
        format!("invite to email {} deleted", nu.email),
    ))
}

async fn exists_username(
    Extension(db): Extension<DB>,
    Json(vu): Json<ValidateUsername>,
) -> Result<String> {
    let exists = sqlx::query_scalar!(
        "SELECT EXISTS(SELECT 1 FROM usr WHERE username = $1 AND workspace_id = $2)",
        vu.username,
        vu.id
    )
    .fetch_one(&db)
    .await?
    .unwrap_or(true);

    if exists {
        return Err(Error::BadRequest("username already taken".to_string()));
    }

    Ok("valid username".to_string())
}

async fn get_workspace_name(
    authed: ApiAuthed,
    Path(w_id): Path<String>,
    Extension(user_db): Extension<UserDB>,
) -> Result<String> {
    let mut tx = user_db.begin(&authed).await?;
    let workspace = sqlx::query_scalar!("SELECT name FROM workspace WHERE id = $1", &w_id)
        .fetch_one(&mut *tx)
        .await?;

    tx.commit().await?;

    Ok(workspace)
}

async fn get_dependency_map(
    authed: ApiAuthed,
    Path(w_id): Path<String>,
    Extension(user_db): Extension<UserDB>,
) -> JsonResult<Vec<DependencyMap>> {
    require_admin(authed.is_admin, &authed.username)?;

    let mut tx = user_db.begin(&authed).await?;
    let dmap = sqlx::query_as!(
        DependencyMap,
        "
        SELECT workspace_id, importer_path, importer_kind::text, imported_path, importer_node_id
        FROM dependency_map WHERE workspace_id = $1",
        &w_id
    )
    .fetch_all(&mut *tx)
    .await?;

    tx.commit().await?;

    Ok(Json(dmap))
}

#[axum::debug_handler]
async fn rebuild_dependency_map(
    Extension(db): Extension<DB>,
    Path(w_id): Path<String>,
    authed: ApiAuthed,
) -> Result<String> {
    require_admin(authed.is_admin, &authed.username)?;
    if *CLOUD_HOSTED {
        return Err(Error::BadRequest("Disabled on Cloud".into()));
    }
    ScopedDependencyMap::rebuild_map(&w_id, &db).await
}

#[axum::debug_handler]
async fn get_dependents(
    Extension(db): Extension<DB>,
    Path((w_id, imported_path)): Path<(String, String)>,
    _authed: ApiAuthed,
) -> JsonResult<Vec<DependencyDependent>> {
    tracing::debug!(
        workspace_id = %w_id,
        imported_path = %imported_path,
        "API: Getting dependents for imported path"
    );

    let dependents = ScopedDependencyMap::get_dependents(&imported_path, &w_id, &db).await?;

    tracing::debug!(
        workspace_id = %w_id,
        imported_path = %imported_path,
        dependents_count = dependents.len(),
        "API: Found dependents: {:?}",
        dependents
    );

    Ok(Json(dependents))
}

#[derive(Serialize, Debug)]
struct DependentsAmount {
    imported_path: String,
    count: i64,
}

#[axum::debug_handler]
async fn get_dependents_amounts(
    Extension(db): Extension<DB>,
    Path(w_id): Path<String>,
    Json(imported_paths): Json<Vec<String>>,
) -> JsonResult<Vec<DependentsAmount>> {
    tracing::debug!(
        workspace_id = %w_id,
        imported_paths = ?imported_paths,
        "API: Getting dependents amounts for imported paths"
    );

    let results = sqlx::query_as!(
        DependentsAmount,
        r#"
        SELECT 
            imported_path,
            COUNT(DISTINCT importer_path) as "count!"
        FROM dependency_map 
        WHERE workspace_id = $1 AND imported_path = ANY($2)
        GROUP BY imported_path
        "#,
        w_id,
        &imported_paths
    )
    .fetch_all(&db)
    .await?;

    tracing::debug!(
        workspace_id = %w_id,
        results_count = results.len(),
        "API: Found dependents amounts: {:?}",
        results
    );

    Ok(Json(results))
}

#[derive(Deserialize)]
struct ChangeWorkspaceName {
    new_name: String,
}

#[derive(Deserialize)]
struct ChangeWorkspaceColor {
    color: Option<String>,
}

async fn change_workspace_name(
    authed: ApiAuthed,
    Path(w_id): Path<String>,
    Extension(db): Extension<DB>,
    Json(rw): Json<ChangeWorkspaceName>,
) -> Result<String> {
    require_admin(authed.is_admin, &authed.username)?;

    let mut tx = db.begin().await?;

    sqlx::query!(
        "UPDATE workspace SET name = $1 WHERE id = $2",
        &rw.new_name,
        &w_id
    )
    .execute(&mut *tx)
    .await?;

    audit_log(
        &mut *tx,
        &authed,
        "workspace.change_workspace_name",
        ActionKind::Update,
        &w_id,
        Some(&authed.email),
        None,
    )
    .await?;

    tx.commit().await?;

    // Trigger git sync for workspace name changes
    handle_deployment_metadata(
        &authed.email,
        &authed.username,
        &db,
        &w_id,
        windmill_git_sync::DeployedObject::Settings { setting_type: "workspace_name".to_string() },
        Some(format!("Workspace name updated to {}", &rw.new_name)),
        false,
    )
    .await?;

    Ok(format!("updated workspace name to {}", &rw.new_name))
}

async fn change_workspace_color(
    authed: ApiAuthed,
    Path(w_id): Path<String>,
    Extension(db): Extension<DB>,
    Json(rw): Json<ChangeWorkspaceColor>,
) -> Result<String> {
    require_admin(authed.is_admin, &authed.username)?;

    let mut tx = db.begin().await?;

    sqlx::query!(
        "UPDATE workspace_settings SET color = $1 WHERE workspace_id = $2",
        rw.color,
        &w_id
    )
    .execute(&mut *tx)
    .await?;

    tx.commit().await?;

    handle_deployment_metadata(
        &authed.email,
        &authed.username,
        &db,
        &w_id,
        DeployedObject::Settings { setting_type: "workspace_color".to_string() },
        None,
        false,
    )
    .await?;

    Ok(format!(
        "updated workspace color to {}",
        rw.color.as_deref().unwrap_or("no color")
    ))
}

async fn get_usage(Extension(db): Extension<DB>, Path(w_id): Path<String>) -> Result<String> {
    let usage = sqlx::query_scalar!(
        "
    SELECT usage.usage FROM usage
    WHERE is_workspace = true
    AND month_ = EXTRACT(YEAR FROM current_date) * 12 + EXTRACT(MONTH FROM current_date)
    AND id = $1",
        w_id
    )
    .fetch_optional(&db)
    .await?
    .unwrap_or(0);
    Ok(usage.to_string())
}

#[cfg(feature = "enterprise")]
pub async fn get_critical_alerts(
    Extension(db): Extension<DB>,
    Path(w_id): Path<String>,
    authed: ApiAuthed,
    Query(params): Query<crate::utils::AlertQueryParams>,
) -> JsonResult<serde_json::Value> {
    require_admin_or_devops(authed.is_admin, &authed.username, &authed.email, &db).await?;

    crate::utils::get_critical_alerts(db, params, Some(w_id)).await
}

#[cfg(not(feature = "enterprise"))]
pub async fn get_critical_alerts() -> Error {
    Error::NotFound("Critical Alerts require EE".to_string())
}

#[cfg(feature = "enterprise")]
pub async fn acknowledge_critical_alert(
    Extension(db): Extension<DB>,
    Path((w_id, id)): Path<(String, i32)>,
    authed: ApiAuthed,
) -> Result<String> {
    require_admin_or_devops(authed.is_admin, &authed.username, &authed.email, &db).await?;
    crate::utils::acknowledge_critical_alert(db, Some(w_id), id).await
}

#[cfg(not(feature = "enterprise"))]
pub async fn acknowledge_critical_alert() -> Error {
    Error::NotFound("Critical Alerts require EE".to_string())
}

#[cfg(feature = "enterprise")]
pub async fn acknowledge_all_critical_alerts(
    Extension(db): Extension<DB>,
    Path(w_id): Path<String>,
    authed: ApiAuthed,
) -> Result<String> {
    require_admin(authed.is_admin, &authed.username)?;
    crate::utils::acknowledge_all_critical_alerts(db, Some(w_id)).await
}

#[cfg(not(feature = "enterprise"))]
pub async fn acknowledge_all_critical_alerts() -> Error {
    Error::NotFound("Critical Alerts require EE".to_string())
}

#[cfg(feature = "enterprise")]
#[derive(Deserialize)]
pub struct MuteCriticalAlertRequest {
    pub mute_critical_alerts: Option<bool>,
}

#[cfg(feature = "enterprise")]
async fn mute_critical_alerts(
    Extension(db): Extension<DB>,
    Path(w_id): Path<String>,
    authed: ApiAuthed,
    Json(m_r): Json<MuteCriticalAlertRequest>,
) -> Result<String> {
    require_admin(authed.is_admin, &authed.username)?;

    let mute_alerts = m_r.mute_critical_alerts.unwrap_or(false);

    if mute_alerts {
        sqlx::query!(
            "UPDATE alerts SET acknowledged_workspace = true, acknowledged = true WHERE workspace_id = $1",
            &w_id
        )
    .execute(&db)
    .await?;
    }

    sqlx::query!(
        "UPDATE workspace_settings SET mute_critical_alerts = $1 WHERE workspace_id = $2",
        mute_alerts,
        &w_id
    )
    .execute(&db)
    .await?;

    handle_deployment_metadata(
        &authed.email,
        &authed.username,
        &db,
        &w_id,
        DeployedObject::Settings { setting_type: "critical_alerts".to_string() },
        None,
        false,
    )
    .await?;

    Ok(format!(
        "Updated mute criticital alert ui settings for workspace: {}",
        &w_id
    ))
}

#[cfg(not(feature = "enterprise"))]
pub async fn mute_critical_alerts() -> Error {
    Error::NotFound("Critical Alerts require EE".to_string())
}

#[derive(Deserialize, Serialize)]
struct ChangeOperatorSettings {
    #[serde(default)]
    runs: bool,
    #[serde(default)]
    schedules: bool,
    #[serde(default)]
    resources: bool,
    #[serde(default)]
    variables: bool,
    #[serde(default)]
    assets: bool,
    #[serde(default)]
    triggers: bool,
    #[serde(default)]
    audit_logs: bool,
    #[serde(default)]
    groups: bool,
    #[serde(default)]
    folders: bool,
    #[serde(default)]
    workers: bool,
}

async fn update_operator_settings(
    authed: ApiAuthed,
    Path(w_id): Path<String>,
    Extension(db): Extension<DB>,
    Json(settings): Json<ChangeOperatorSettings>,
) -> Result<String> {
    require_admin(authed.is_admin, &authed.username)?;

    let mut tx = db.begin().await?;

    let settings_json = serde_json::json!(settings);

    sqlx::query!(
        "UPDATE workspace_settings SET operator_settings = $1 WHERE workspace_id = $2",
        settings_json,
        &w_id
    )
    .execute(&mut *tx)
    .await?;

    tx.commit().await?;

    // Trigger git sync for operator settings changes
    handle_deployment_metadata(
        &authed.email,
        &authed.username,
        &db,
        &w_id,
        windmill_git_sync::DeployedObject::Settings {
            setting_type: "operator_settings".to_string(),
        },
        Some("Operator settings updated".to_string()),
        false,
    )
    .await?;

    Ok("Operator settings updated successfully".to_string())
}

#[derive(Serialize, Debug, Clone, Default)]
pub struct WorkspaceItemDiff {
    pub kind: String,
    pub path: String,
    pub versions_ahead: i32,
    pub versions_behind: i32,
    pub has_changes: bool,
    pub source_hash: Option<String>,
    pub target_hash: Option<String>,
    pub source_version: Option<i64>,
    pub target_version: Option<i64>,
    pub metadata_changes: Vec<String>,
}

#[derive(Serialize)]
pub struct WorkspaceComparison {
    pub source_workspace_id: String,
    pub target_workspace_id: String,
    pub is_fork: bool,
    pub diffs: Vec<WorkspaceItemDiff>,
    pub summary: CompareSummary,
}

#[derive(Serialize)]
pub struct CompareSummary {
    pub total_diffs: usize,
    pub total_ahead: usize,
    pub total_behind: usize,
    pub scripts_changed: usize,
    pub flows_changed: usize,
    pub apps_changed: usize,
    pub resources_changed: usize,
    pub variables_changed: usize,
    pub conflicts: usize, // Items that are both ahead and behind
}

// Mock implementation until sqlx prepare can be run
async fn compare_workspaces_mock(
    authed: ApiAuthed,
    Path((w_id, target_workspace_id)): Path<(String, String)>,
    Extension(_db): Extension<DB>,
) -> JsonResult<WorkspaceComparison> {
    // Check permissions for source workspace
    require_admin(authed.is_admin, &authed.username)?;

    // Return empty comparison for now
    // TODO: Replace with actual implementation once sqlx prepare is run
    Ok(Json(WorkspaceComparison {
        source_workspace_id: w_id,
        target_workspace_id,
        is_fork: false,
        diffs: Vec::new(),
        summary: CompareSummary {
            total_diffs: 0,
            total_ahead: 0,
            total_behind: 0,
            scripts_changed: 0,
            flows_changed: 0,
            apps_changed: 0,
            resources_changed: 0,
            variables_changed: 0,
            conflicts: 0,
        },
    }))
}

// TODO: Enable once sqlx prepare is run - full implementation with database queries
// The functions below contain the complete implementation but are commented out
// because they use sqlx compile-time checked queries that require `cargo sqlx prepare`
// to be run with a database connection.

async fn compare_workspaces(
    authed: ApiAuthed,
    Path((w_id, target_workspace_id)): Path<(String, String)>,
    Extension(db): Extension<DB>,
) -> JsonResult<WorkspaceComparison> {
    // Check permissions for source workspace
    require_admin(authed.is_admin, &authed.username)?;

    let diff_items: Vec<WorkspaceItemDiff> = sqlx::query!(
        "SELECT path, kind, ahead, behind, has_changes FROM workspace_diff
        WHERE source_workspace_id = $1 AND fork_workspace_id = $2",
        target_workspace_id,
        w_id,
    )
    .fetch_all(&db)
    .await?
    .into_iter()
    .map(|r| WorkspaceItemDiff {
        kind: r.kind,
        path: r.path,
        versions_ahead: r.ahead,
        versions_behind: r.behind,
        has_changes: r.has_changes.unwrap_or(true),
        ..Default::default()
    })
    .collect();

    tracing::error!("diff items: {diff_items:#?}");

    let is_fork: bool = sqlx::query_scalar(
        "SELECT EXISTS(
            SELECT 1 FROM workspace
            WHERE (id = $1 AND parent_workspace_id = $2)
               OR (id = $2 AND parent_workspace_id = $1)
        )",
    )
    .bind(&w_id)
    .bind(&target_workspace_id)
    .fetch_one(&db)
    .await?;

    let summary = CompareSummary {
        total_diffs: diff_items.len(),
        total_ahead: diff_items.iter().map(|s| s.versions_ahead).fold(0, |acc, s| acc + s.try_into().unwrap_or(0)),
        total_behind: diff_items.iter().map(|s| s.versions_behind).fold(0, |acc, s| acc + s.try_into().unwrap_or(0)),
        scripts_changed: diff_items.iter().filter(|s| s.kind == "script").count(),
        flows_changed: diff_items.iter().filter(|s| s.kind == "flow").count(),
        apps_changed: diff_items.iter().filter(|s| s.kind == "app").count(),
        resources_changed: diff_items.iter().filter(|s| s.kind == "resource").count(),
        variables_changed: diff_items.iter().filter(|s| s.kind == "variable").count(),
        conflicts: diff_items.iter().filter(|s| s.versions_ahead > 0 && s.versions_behind > 0).count(),
    };

    return Ok(Json(WorkspaceComparison {
        source_workspace_id: w_id.to_string(),
        target_workspace_id,
        is_fork,
        diffs: diff_items,
        summary,
    }));

    // Check if workspaces have parent-child relationship

    let mut diffs = Vec::new();

    // Compare scripts
    let script_diffs = compare_scripts(&db, &w_id, &target_workspace_id).await?;
    diffs.extend(script_diffs);

    // Compare flows
    let flow_diffs = compare_flows(&db, &w_id, &target_workspace_id).await?;
    diffs.extend(flow_diffs);

    // Compare apps
    let app_diffs = compare_apps(&db, &w_id, &target_workspace_id).await?;
    diffs.extend(app_diffs);

    // Compare resources
    let resource_diffs = compare_resources(&db, &w_id, &target_workspace_id).await?;
    diffs.extend(resource_diffs);

    // Compare variables
    let variable_diffs = compare_variables(&db, &w_id, &target_workspace_id).await?;
    diffs.extend(variable_diffs);

    // Calculate summary
    let summary = CompareSummary {
        total_diffs: diffs.len(),
        total_ahead: diffs.len(),
        total_behind: diffs.len(),
        scripts_changed: diffs.iter().filter(|d| d.kind == "script").count(),
        flows_changed: diffs.iter().filter(|d| d.kind == "flow").count(),
        apps_changed: diffs.iter().filter(|d| d.kind == "app").count(),
        resources_changed: diffs.iter().filter(|d| d.kind == "resource").count(),
        variables_changed: diffs.iter().filter(|d| d.kind == "variable").count(),
        conflicts: diffs
            .iter()
            .filter(|d| d.versions_ahead > 0 && d.versions_behind > 0)
            .count(),
    };

    Ok(Json(WorkspaceComparison {
        source_workspace_id: w_id,
        target_workspace_id,
        is_fork,
        diffs,
        summary,
    }))
}

#[allow(dead_code)]
async fn compare_scripts(
    db: &DB,
    source_workspace_id: &str,
    target_workspace_id: &str,
) -> Result<Vec<WorkspaceItemDiff>> {
    let mut diffs = Vec::new();

    // Get all unique script paths from both workspaces
    let all_paths = sqlx::query!(
        "SELECT DISTINCT path FROM (
            SELECT path FROM script WHERE workspace_id = $1 AND deleted = false
            UNION
            SELECT path FROM script WHERE workspace_id = $2 AND deleted = false
        ) AS paths",
        source_workspace_id,
        target_workspace_id
    )
    .fetch_all(db)
    .await?;

    for path in all_paths {
        let Some(path) = path.path else {
            continue;
        };

        // Get latest script from each workspace
        let source_script = sqlx::query!(
            "SELECT hash, created_at, content, summary, description, lock, schema
             FROM script 
             WHERE workspace_id = $1 AND path = $2 AND deleted = false
             ORDER BY created_at DESC
             LIMIT 1",
            source_workspace_id,
            &path
        )
        .fetch_optional(db)
        .await?;

        let target_script = sqlx::query!(
            "SELECT hash, created_at, content, summary, description, lock, schema
             FROM script 
             WHERE workspace_id = $1 AND path = $2 AND deleted = false
             ORDER BY created_at DESC
             LIMIT 1",
            target_workspace_id,
            &path
        )
        .fetch_optional(db)
        .await?;

        // Count versions in each workspace
        let source_version_count = sqlx::query_scalar!(
            "SELECT COUNT(*) FROM script 
             WHERE workspace_id = $1 AND path = $2 AND deleted = false",
            source_workspace_id,
            &path
        )
        .fetch_one(db)
        .await?
        .unwrap_or(0);

        let target_version_count = sqlx::query_scalar!(
            "SELECT COUNT(*) FROM script 
             WHERE workspace_id = $1 AND path = $2 AND deleted = false",
            target_workspace_id,
            &path
        )
        .fetch_one(db)
        .await?
        .unwrap_or(0);

        let mut metadata_changes = Vec::new();
        let mut has_changes = false;

        if let (Some(source), Some(target)) = (&source_script, &target_script) {
            if source.content != target.content {
                metadata_changes.push("content".to_string());
                has_changes = true;
            }
            if source.summary != target.summary {
                metadata_changes.push("summary".to_string());
                has_changes = true;
            }
            if source.description != target.description {
                metadata_changes.push("description".to_string());
                has_changes = true;
            }
            if source.lock != target.lock {
                metadata_changes.push("lockfile".to_string());
                has_changes = true;
            }
            if source.schema != target.schema {
                metadata_changes.push("schema".to_string());
                has_changes = true;
            }
        } else if source_script.is_some() || target_script.is_some() {
            has_changes = true;
            if source_script.is_none() {
                metadata_changes.push("only_in_target".to_string());
            } else {
                metadata_changes.push("only_in_source".to_string());
            }
        }

        if has_changes {
            diffs.push(WorkspaceItemDiff {
                kind: "script".to_string(),
                path: path.clone(),
                versions_ahead: (source_version_count - target_version_count).max(0) as i32,
                versions_behind: (target_version_count - source_version_count).max(0) as i32,
                has_changes,
                source_hash: source_script.as_ref().map(|s| s.hash.to_string()),
                target_hash: target_script.as_ref().map(|s| s.hash.to_string()),
                source_version: None,
                target_version: None,
                metadata_changes,
            });
        }
    }

    Ok(diffs)
}

#[allow(dead_code)]
async fn compare_flows(
    db: &DB,
    source_workspace_id: &str,
    target_workspace_id: &str,
) -> Result<Vec<WorkspaceItemDiff>> {
    let mut diffs = Vec::new();

    // Get all unique flow paths from both workspaces
    let all_paths = sqlx::query!(
        "SELECT DISTINCT path FROM (
            SELECT path FROM flow WHERE workspace_id = $1 AND archived = false
            UNION
            SELECT path FROM flow WHERE workspace_id = $2 AND archived = false
        ) AS paths",
        source_workspace_id,
        target_workspace_id
    )
    .fetch_all(db)
    .await?;

    for path in all_paths {
        let Some(path) = path.path else {
            continue;
        };

        // Get latest flow version from each workspace
        let source_flow = sqlx::query!(
            "SELECT f.versions[array_length(f.versions, 1)] as latest_version,
                    f.value, f.summary, f.description, f.schema
             FROM flow f
             WHERE f.workspace_id = $1 AND f.path = $2 AND f.archived = false",
            source_workspace_id,
            &path
        )
        .fetch_optional(db)
        .await?;

        let target_flow = sqlx::query!(
            "SELECT f.versions[array_length(f.versions, 1)] as latest_version,
                    f.value, f.summary, f.description, f.schema
             FROM flow f
             WHERE f.workspace_id = $1 AND f.path = $2 AND f.archived = false",
            target_workspace_id,
            &path
        )
        .fetch_optional(db)
        .await?;

        let mut metadata_changes = Vec::new();
        let mut has_changes = false;

        if let (Some(source), Some(target)) = (&source_flow, &target_flow) {
            if source.value != target.value {
                metadata_changes.push("content".to_string());
                has_changes = true;
            }
            if source.summary != target.summary {
                metadata_changes.push("summary".to_string());
                has_changes = true;
            }
            if source.description != target.description {
                metadata_changes.push("description".to_string());
                has_changes = true;
            }
            if source.schema != target.schema {
                metadata_changes.push("schema".to_string());
                has_changes = true;
            }
        } else if source_flow.is_some() || target_flow.is_some() {
            has_changes = true;
            if source_flow.is_none() {
                metadata_changes.push("only_in_target".to_string());
            } else {
                metadata_changes.push("only_in_source".to_string());
            }
        }

        if has_changes {
            // Count versions
            let source_version_count = source_flow
                .as_ref()
                .and_then(|f| f.latest_version)
                .unwrap_or(0);
            let target_version_count = target_flow
                .as_ref()
                .and_then(|f| f.latest_version)
                .unwrap_or(0);

            diffs.push(WorkspaceItemDiff {
                kind: "flow".to_string(),
                path: path.clone(),
                versions_ahead: (source_version_count - target_version_count).max(0) as i32,
                versions_behind: (target_version_count - source_version_count).max(0) as i32,
                has_changes,
                source_hash: None,
                target_hash: None,
                source_version: source_flow.as_ref().and_then(|f| f.latest_version),
                target_version: target_flow.as_ref().and_then(|f| f.latest_version),
                metadata_changes,
            });
        }
    }

    Ok(diffs)
}

#[allow(dead_code)]
async fn compare_apps(
    db: &DB,
    source_workspace_id: &str,
    target_workspace_id: &str,
) -> Result<Vec<WorkspaceItemDiff>> {
    let mut diffs = Vec::new();

    // Get all unique app paths from both workspaces
    let all_paths = sqlx::query!(
        "SELECT DISTINCT path FROM (
            SELECT path FROM app WHERE workspace_id = $1 AND draft_only = false
            UNION
            SELECT path FROM app WHERE workspace_id = $2 AND draft_only = false
        ) AS paths",
        source_workspace_id,
        target_workspace_id
    )
    .fetch_all(db)
    .await?;

    for path in all_paths {
        let Some(path) = path.path else {
            continue;
        };
        // Get latest app version from each workspace
        let source_app = sqlx::query!(
            "SELECT a.versions[array_length(a.versions, 1)] as latest_version,
                    a.summary, a.policy
             FROM app a
             WHERE a.workspace_id = $1 AND a.path = $2 AND a.draft_only = false",
            source_workspace_id,
            &path
        )
        .fetch_optional(db)
        .await?;

        let target_app = sqlx::query!(
            "SELECT a.versions[array_length(a.versions, 1)] as latest_version,
                    a.summary, a.policy
             FROM app a
             WHERE a.workspace_id = $1 AND a.path = $2 AND a.draft_only = false",
            target_workspace_id,
            &path
        )
        .fetch_optional(db)
        .await?;

        // Get actual app version content for comparison
        let source_version_data = if let Some(app) = &source_app {
            if let Some(version_id) = app.latest_version {
                sqlx::query!("SELECT value FROM app_version WHERE id = $1", version_id)
                    .fetch_optional(db)
                    .await?
            } else {
                None
            }
        } else {
            None
        };

        let target_version_data = if let Some(app) = &target_app {
            if let Some(version_id) = app.latest_version {
                sqlx::query!("SELECT value FROM app_version WHERE id = $1", version_id)
                    .fetch_optional(db)
                    .await?
            } else {
                None
            }
        } else {
            None
        };

        let mut metadata_changes = Vec::new();
        let mut has_changes = false;

        if let (Some(source), Some(target)) = (&source_app, &target_app) {
            if source.summary != target.summary {
                metadata_changes.push("summary".to_string());
                has_changes = true;
            }
            if source.policy != target.policy {
                metadata_changes.push("policy".to_string());
                has_changes = true;
            }

            // Compare actual app content
            if let (Some(source_data), Some(target_data)) =
                (&source_version_data, &target_version_data)
            {
                if source_data.value != target_data.value {
                    metadata_changes.push("content".to_string());
                    has_changes = true;
                }
            }
        } else if source_app.is_some() || target_app.is_some() {
            has_changes = true;
            if source_app.is_none() {
                metadata_changes.push("only_in_target".to_string());
            } else {
                metadata_changes.push("only_in_source".to_string());
            }
        }

        if has_changes {
            let source_version_count = source_app
                .as_ref()
                .and_then(|a| a.latest_version)
                .unwrap_or(0);
            let target_version_count = target_app
                .as_ref()
                .and_then(|a| a.latest_version)
                .unwrap_or(0);

            diffs.push(WorkspaceItemDiff {
                kind: "app".to_string(),
                path: path.clone(),
                versions_ahead: (source_version_count - target_version_count).max(0) as i32,
                versions_behind: (target_version_count - source_version_count).max(0) as i32,
                has_changes,
                source_hash: None,
                target_hash: None,
                source_version: source_app.as_ref().and_then(|a| a.latest_version),
                target_version: target_app.as_ref().and_then(|a| a.latest_version),
                metadata_changes,
            });
        }
    }

    Ok(diffs)
}

#[allow(dead_code)]
async fn compare_resources(
    db: &DB,
    source_workspace_id: &str,
    target_workspace_id: &str,
) -> Result<Vec<WorkspaceItemDiff>> {
    let mut diffs = Vec::new();

    // Get all unique resource paths from both workspaces
    let all_paths = sqlx::query!(
        "SELECT DISTINCT path FROM (
            SELECT path FROM resource WHERE workspace_id = $1
            UNION
            SELECT path FROM resource WHERE workspace_id = $2
        ) AS paths",
        source_workspace_id,
        target_workspace_id
    )
    .fetch_all(db)
    .await?;

    for path in all_paths {
        let Some(path) = path.path else {
            continue;
        };

        let source_resource = sqlx::query!(
            "SELECT value, description, resource_type, edited_at
             FROM resource 
             WHERE workspace_id = $1 AND path = $2",
            source_workspace_id,
            &path
        )
        .fetch_optional(db)
        .await?;

        let target_resource = sqlx::query!(
            "SELECT value, description, resource_type, edited_at
             FROM resource 
             WHERE workspace_id = $1 AND path = $2",
            target_workspace_id,
            &path
        )
        .fetch_optional(db)
        .await?;

        let mut metadata_changes = Vec::new();
        let mut has_changes = false;

        if let (Some(source), Some(target)) = (&source_resource, &target_resource) {
            if source.value != target.value {
                metadata_changes.push("value".to_string());
                has_changes = true;
            }
            if source.description != target.description {
                metadata_changes.push("description".to_string());
                has_changes = true;
            }
            if source.resource_type != target.resource_type {
                metadata_changes.push("resource_type".to_string());
                has_changes = true;
            }
        } else if source_resource.is_some() || target_resource.is_some() {
            has_changes = true;
            if source_resource.is_none() {
                metadata_changes.push("only_in_target".to_string());
            } else {
                metadata_changes.push("only_in_source".to_string());
            }
        }

        if has_changes {
            diffs.push(WorkspaceItemDiff {
                kind: "resource".to_string(),
                path: path.clone(),
                versions_ahead: if source_resource.is_some() && target_resource.is_none() {
                    1
                } else {
                    0
                },
                versions_behind: if target_resource.is_some() && source_resource.is_none() {
                    1
                } else {
                    0
                },
                has_changes,
                source_hash: None,
                target_hash: None,
                source_version: None,
                target_version: None,
                metadata_changes,
            });
        }
    }

    Ok(diffs)
}

#[allow(dead_code)]
async fn compare_variables(
    db: &DB,
    source_workspace_id: &str,
    target_workspace_id: &str,
) -> Result<Vec<WorkspaceItemDiff>> {
    let mut diffs = Vec::new();

    // Get all unique variable paths from both workspaces
    let all_paths = sqlx::query!(
        "SELECT DISTINCT path FROM (
            SELECT path FROM variable WHERE workspace_id = $1
            UNION
            SELECT path FROM variable WHERE workspace_id = $2
        ) AS paths",
        source_workspace_id,
        target_workspace_id
    )
    .fetch_all(db)
    .await?;

    for path in all_paths {
        let Some(path) = path.path else {
            continue;
        };

        let source_variable = sqlx::query!(
            "SELECT value, is_secret, description
             FROM variable 
             WHERE workspace_id = $1 AND path = $2",
            source_workspace_id,
            &path
        )
        .fetch_optional(db)
        .await?;

        let target_variable = sqlx::query!(
            "SELECT value, is_secret, description
             FROM variable 
             WHERE workspace_id = $1 AND path = $2",
            target_workspace_id,
            &path
        )
        .fetch_optional(db)
        .await?;

        let mut metadata_changes = Vec::new();
        let mut has_changes = false;

        if let (Some(source), Some(target)) = (&source_variable, &target_variable) {
            // For secrets, we can't compare values directly, only check if both exist
            if source.is_secret != target.is_secret {
                metadata_changes.push("is_secret".to_string());
                has_changes = true;
            } else if !source.is_secret && source.value != target.value {
                metadata_changes.push("value".to_string());
                has_changes = true;
            } else if source.is_secret {
                // For secrets, we mark as potentially changed
                metadata_changes.push("secret_value".to_string());
                has_changes = true;
            }

            if source.description != target.description {
                metadata_changes.push("description".to_string());
                has_changes = true;
            }
        } else if source_variable.is_some() || target_variable.is_some() {
            has_changes = true;
            if source_variable.is_none() {
                metadata_changes.push("only_in_target".to_string());
            } else {
                metadata_changes.push("only_in_source".to_string());
            }
        }

        if has_changes {
            diffs.push(WorkspaceItemDiff {
                kind: "variable".to_string(),
                path: path.clone(),
                versions_ahead: if source_variable.is_some() && target_variable.is_none() {
                    1
                } else {
                    0
                },
                versions_behind: if target_variable.is_some() && source_variable.is_none() {
                    1
                } else {
                    0
                },
                has_changes,
                source_hash: None,
                target_hash: None,
                source_version: None,
                target_version: None,
                metadata_changes,
            });
        }
    }

    Ok(diffs)
}<|MERGE_RESOLUTION|>--- conflicted
+++ resolved
@@ -51,13 +51,9 @@
     utils::{paginate, rd_string, require_admin, Pagination},
 };
 use windmill_git_sync::{handle_deployment_metadata, handle_fork_branch_creation, DeployedObject};
-<<<<<<< HEAD
-use windmill_worker::scoped_dependency_map::{DependencyMap, ScopedDependencyMap};
-=======
 use windmill_worker::scoped_dependency_map::{
     DependencyDependent, DependencyMap, ScopedDependencyMap,
 };
->>>>>>> 2a841bb0
 
 #[cfg(feature = "enterprise")]
 use windmill_common::utils::require_admin_or_devops;
@@ -172,19 +168,12 @@
             post(acknowledge_all_critical_alerts),
         )
         .route("/critical_alerts/mute", post(mute_critical_alerts))
-<<<<<<< HEAD
         .route("/operator_settings", post(update_operator_settings))
-=======
->>>>>>> 2a841bb0
         .route(
             "/create_workspace_fork_branch",
             post(create_workspace_fork_branch),
         )
-<<<<<<< HEAD
         .route("/compare/:target_workspace_id", get(compare_workspaces));
-=======
-        .route("/operator_settings", post(update_operator_settings));
->>>>>>> 2a841bb0
 
     #[cfg(all(feature = "stripe", feature = "enterprise"))]
     {
