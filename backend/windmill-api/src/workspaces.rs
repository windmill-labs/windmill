/*
 * Author: Ruben Fiszel
 * Copyright: Windmill Labs, Inc 2022
 * This file and its contents are licensed under the AGPLv3 License.
 * Please see the included NOTICE for copyright information and
 * LICENSE-AGPL for a copy of the license.
 */

use std::collections::HashMap;

use crate::ai::{AIConfig, AI_REQUEST_CACHE};
use crate::db::ApiAuthed;
use crate::users_oss::send_email_if_possible;
use crate::utils::get_instance_username_or_create_pending;
use crate::BASE_URL;
use crate::{
    db::DB,
    users::{WorkspaceInvite, VALID_USERNAME},
    utils::require_super_admin,
    webhook_util::WebhookShared,
};

use axum::{
    extract::{Extension, Path, Query},
    routing::{delete, get, post},
    Json, Router,
};
use chrono::Utc;

use regex::Regex;

use uuid::Uuid;
use windmill_audit::audit_oss::audit_log;
use windmill_audit::ActionKind;
use windmill_common::db::UserDB;
use windmill_common::s3_helpers::LargeFileStorage;
use windmill_common::users::username_to_permissioned_as;
use windmill_common::variables::{build_crypt, decrypt, encrypt};
use windmill_common::worker::{to_raw_value, CLOUD_HOSTED};
#[cfg(feature = "enterprise")]
use windmill_common::workspaces::GitRepositorySettings;
#[cfg(feature = "enterprise")]
use windmill_common::workspaces::WorkspaceDeploymentUISettings;
#[cfg(feature = "enterprise")]
use windmill_common::workspaces::WorkspaceGitSyncSettings;
use windmill_common::workspaces::{Ducklake, DucklakeCatalogResourceType};
use windmill_common::{
    error::{Error, JsonResult, Result},
    global_settings::AUTOMATE_USERNAME_CREATION_SETTING,
    oauth2::WORKSPACE_SLACK_BOT_TOKEN_PATH,
    utils::{paginate, rd_string, require_admin, Pagination},
};
use windmill_git_sync::{handle_deployment_metadata, DeployedObject};

#[cfg(feature = "enterprise")]
use windmill_common::utils::require_admin_or_devops;

use hyper::StatusCode;
use serde::{Deserialize, Serialize};
use sqlx::{FromRow, Postgres, Transaction};
use windmill_common::oauth2::InstanceEvent;
use windmill_common::utils::not_found_if_none;

use crate::teams_oss::{
    connect_teams, edit_teams_command, run_teams_message_test_job,
    workspaces_list_available_teams_channels, workspaces_list_available_teams_ids,
};

lazy_static::lazy_static! {
    static ref WORKSPACE_KEY_REGEXP: Regex = Regex::new("^[a-zA-Z0-9]{64}$").unwrap();
}

pub fn workspaced_service() -> Router {
    let router = Router::new()
        .route("/list_pending_invites", get(list_pending_invites))
        .route("/update", post(edit_workspace))
        .route("/archive", post(archive_workspace))
        .route("/invite_user", post(invite_user))
        .route("/add_user", post(add_user))
        .route("/delete_invite", post(delete_invite))
        .route("/get_settings", get(get_settings))
        .route("/get_deploy_to", get(get_deploy_to))
        .route("/edit_slack_command", post(edit_slack_command))
        .route("/edit_teams_command", post(edit_teams_command))
        .route(
            "/available_teams_ids",
            get(workspaces_list_available_teams_ids),
        )
        .route(
            "/available_teams_channels",
            get(workspaces_list_available_teams_channels),
        )
        .route("/connect_teams", post(connect_teams))
        .route(
            "/run_slack_message_test_job",
            post(run_slack_message_test_job),
        )
        .route(
            "/run_teams_message_test_job",
            post(run_teams_message_test_job),
        )
        .route("/edit_webhook", post(edit_webhook))
        .route("/edit_auto_invite", post(edit_auto_invite))
        .route("/edit_deploy_to", post(edit_deploy_to))
        .route(
            "/get_secondary_storage_names",
            get(get_secondary_storage_names),
        )
        .route("/tarball", get(crate::workspaces_export::tarball_workspace))
        .route("/is_premium", get(is_premium))
        .route("/edit_copilot_config", post(edit_copilot_config))
        .route("/get_copilot_info", get(get_copilot_info))
        .route("/edit_error_handler", post(edit_error_handler))
        .route(
            "/edit_large_file_storage_config",
            post(edit_large_file_storage_config),
        )
        .route("/edit_ducklake_config", post(edit_ducklake_config))
        .route("/list_ducklakes", get(list_ducklakes))
        .route("/edit_git_sync_config", post(edit_git_sync_config))
        .route("/edit_git_sync_repository", post(edit_git_sync_repository))
        .route(
            "/delete_git_sync_repository",
            delete(delete_git_sync_repository),
        )
        .route("/edit_deploy_ui_config", post(edit_deploy_ui_config))
        .route("/edit_default_app", post(edit_default_app))
        .route("/default_app", get(get_default_app))
        .route(
            "/default_scripts",
            post(edit_default_scripts).get(get_default_scripts),
        )
        .route("/set_environment_variable", post(set_environment_variable))
        .route(
            "/encryption_key",
            get(get_encryption_key).post(set_encryption_key),
        )
        .route("/leave", post(leave_workspace))
        .route("/get_workspace_name", get(get_workspace_name))
        .route("/change_workspace_name", post(change_workspace_name))
        .route("/change_workspace_color", post(change_workspace_color))
        .route(
            "/change_workspace_id",
            post(crate::workspaces_extra::change_workspace_id),
        )
        .route("/usage", get(get_usage))
        .route("/used_triggers", get(get_used_triggers))
        .route("/critical_alerts", get(get_critical_alerts))
        .route(
            "/critical_alerts/:id/acknowledge",
            post(acknowledge_critical_alert),
        )
        .route(
            "/critical_alerts/acknowledge_all",
            post(acknowledge_all_critical_alerts),
        )
        .route("/critical_alerts/mute", post(mute_critical_alerts))
        .route("/operator_settings", post(update_operator_settings));

    #[cfg(all(feature = "stripe", feature = "enterprise"))]
    {
        crate::stripe_oss::add_stripe_routes(router)
    }

    #[cfg(not(feature = "stripe"))]
    router
}
pub fn global_service() -> Router {
    Router::new()
        .route("/list_as_superadmin", get(list_workspaces_as_super_admin))
        .route("/list", get(list_workspaces))
        .route("/users", get(user_workspaces))
        .route("/create", post(create_workspace))
        .route("/exists", post(exists_workspace))
        .route("/exists_username", post(exists_username))
        .route("/allowed_domain_auto_invite", get(is_allowed_auto_domain))
        .route("/unarchive/:workspace", post(unarchive_workspace))
        .route(
            "/delete/:workspace",
            delete(crate::workspaces_extra::delete_workspace),
        )
        .route(
            "/create_workspace_require_superadmin",
            get(create_workspace_require_superadmin),
        )
}

#[derive(FromRow, Serialize)]
struct Workspace {
    id: String,
    name: String,
    owner: String,
    deleted: bool,
    premium: bool,
    color: Option<String>,
}

#[derive(FromRow, Serialize, Debug)]
pub struct WorkspaceSettings {
    pub workspace_id: String,
    #[serde(skip_serializing_if = "Option::is_none")]
    pub slack_team_id: Option<String>,
    #[serde(skip_serializing_if = "Option::is_none")]
    pub teams_team_id: Option<String>,
    #[serde(skip_serializing_if = "Option::is_none")]
    pub teams_team_name: Option<String>,
    #[serde(skip_serializing_if = "Option::is_none")]
    pub slack_name: Option<String>,
    #[serde(skip_serializing_if = "Option::is_none")]
    pub slack_command_script: Option<String>,
    pub teams_command_script: Option<String>,
    pub slack_email: String,
    #[serde(skip_serializing_if = "Option::is_none")]
    pub auto_invite_domain: Option<String>,
    #[serde(skip_serializing_if = "Option::is_none")]
    pub auto_invite_operator: Option<bool>,
    #[serde(skip_serializing_if = "Option::is_none")]
    pub auto_add: Option<bool>,
    #[serde(skip_serializing_if = "Option::is_none")]
    pub customer_id: Option<String>,
    #[serde(skip_serializing_if = "Option::is_none")]
    pub plan: Option<String>,
    #[serde(skip_serializing_if = "Option::is_none")]
    pub webhook: Option<String>,
    #[serde(skip_serializing_if = "Option::is_none")]
    pub deploy_to: Option<String>,
    #[serde(skip_serializing_if = "Option::is_none")]
    pub ai_config: Option<serde_json::Value>,
    #[serde(skip_serializing_if = "Option::is_none")]
    pub error_handler: Option<String>,
    #[serde(skip_serializing_if = "Option::is_none")]
    pub error_handler_extra_args: Option<serde_json::Value>,
    #[serde(skip_serializing_if = "Option::is_none")]
    pub error_handler_muted_on_cancel: Option<bool>,
    #[serde(skip_serializing_if = "Option::is_none")]
    pub large_file_storage: Option<serde_json::Value>, // effectively: DatasetsStorage
    #[serde(skip_serializing_if = "Option::is_none")]
    pub ducklake: Option<serde_json::Value>,
    #[serde(skip_serializing_if = "Option::is_none")]
    pub git_sync: Option<serde_json::Value>, // effectively: WorkspaceGitSyncSettings
    #[serde(skip_serializing_if = "Option::is_none")]
    pub deploy_ui: Option<serde_json::Value>, // effectively: WorkspaceDeploymentUISettings
    #[serde(skip_serializing_if = "Option::is_none")]
    pub default_app: Option<String>,
    #[serde(skip_serializing_if = "Option::is_none")]
    pub default_scripts: Option<serde_json::Value>,
    #[serde(skip_serializing_if = "Option::is_none")]
    pub mute_critical_alerts: Option<bool>,
    #[serde(skip_serializing_if = "Option::is_none")]
    pub color: Option<String>,
    #[serde(skip_serializing_if = "Option::is_none")]
    pub operator_settings: Option<serde_json::Value>,
    #[serde(skip_serializing_if = "Option::is_none")]
    pub git_app_installations: Option<serde_json::Value>,
}

#[derive(sqlx::Type, Serialize, Deserialize, Debug)]
#[sqlx(type_name = "WORKSPACE_KEY_KIND", rename_all = "lowercase")]
pub enum WorkspaceKeyKind {
    Cloud,
}

#[derive(Deserialize)]
struct EditCommandScript {
    slack_command_script: Option<String>,
}

#[derive(Deserialize)]
struct RunSlackMessageTestJobRequest {
    hub_script_path: String,
    channel: String,
    test_msg: String,
}

#[derive(Serialize)]
struct RunSlackMessageTestJobResponse {
    job_uuid: String,
}

#[cfg(feature = "enterprise")]
#[derive(Deserialize)]
struct EditDeployTo {
    deploy_to: Option<String>,
}

#[allow(dead_code)]
#[derive(Deserialize)]
pub struct EditAutoInvite {
    pub operator: Option<bool>,
    pub invite_all: Option<bool>,
    pub auto_add: Option<bool>,
}

#[derive(Deserialize)]
struct EditWebhook {
    webhook: Option<String>,
}

#[derive(Deserialize, Serialize, Debug)]
struct LargeFileStorageWithSecondary {
    #[serde(flatten)]
    large_file_storage: LargeFileStorage,
    #[serde(default)]
    secondary_storage: HashMap<String, LargeFileStorage>,
}

#[derive(Deserialize, Serialize, Debug)]
pub struct DucklakeSettings {
    pub ducklakes: HashMap<String, Ducklake>,
}

#[derive(Deserialize, Debug)]
struct EditLargeFileStorageConfig {
    large_file_storage: Option<LargeFileStorageWithSecondary>,
}

#[derive(Deserialize, Debug)]
struct EditDucklakeConfig {
    settings: DucklakeSettings,
}

#[derive(Deserialize)]
struct CreateWorkspace {
    id: String,
    name: String,
    username: Option<String>,
    color: Option<String>,
}

#[derive(Deserialize)]
struct EditWorkspace {
    name: String,
    owner: String,
}

#[derive(Serialize)]
struct WorkspaceList {
    pub email: String,
    pub workspaces: Vec<UserWorkspace>,
}

#[derive(Serialize)]
struct UserWorkspace {
    pub id: String,
    pub name: String,
    pub username: String,
    pub color: Option<String>,
    pub operator_settings: Option<Option<serde_json::Value>>,
}

#[derive(Deserialize)]
struct WorkspaceId {
    pub id: String,
}

#[derive(Deserialize)]
struct ValidateUsername {
    pub id: String,
    pub username: String,
}

#[derive(Deserialize)]
pub struct NewWorkspaceInvite {
    pub email: String,
    pub is_admin: bool,
    pub operator: bool,
}

#[derive(Deserialize)]
pub struct NewWorkspaceUser {
    pub email: String,
    pub username: Option<String>,
    pub is_admin: bool,
    pub operator: bool,
}

#[derive(Deserialize)]
pub struct EditErrorHandler {
    pub error_handler: Option<String>,
    pub error_handler_extra_args: Option<serde_json::Value>,
    pub error_handler_muted_on_cancel: Option<bool>,
}

lazy_static::lazy_static! {
    pub static ref EMAIL_REGEXP: Regex = Regex::new(r"^[a-zA-Z0-9._%+-]+@[a-zA-Z0-9.-]+\.[a-zA-Z]{2,}$").unwrap();
}

async fn list_pending_invites(
    authed: ApiAuthed,
    Extension(user_db): Extension<UserDB>,
    Path(w_id): Path<String>,
) -> JsonResult<Vec<WorkspaceInvite>> {
    require_admin(authed.is_admin, &authed.username)?;
    let mut tx = user_db.begin(&authed).await?;
    let rows = sqlx::query_as!(
        WorkspaceInvite,
        "SELECT * from workspace_invite WHERE workspace_id = $1",
        w_id
    )
    .fetch_all(&mut *tx)
    .await?;
    tx.commit().await?;
    Ok(Json(rows))
}

async fn is_premium(
    authed: ApiAuthed,
    Extension(_db): Extension<DB>,
    Path(_w_id): Path<String>,
) -> JsonResult<bool> {
    require_admin(authed.is_admin, &authed.username)?;
    #[cfg(feature = "cloud")]
    let premium = windmill_common::workspaces::is_premium_workspace(&_db, &_w_id).await;
    #[cfg(not(feature = "cloud"))]
    let premium = false;
    Ok(Json(premium))
}

async fn exists_workspace(
    authed: ApiAuthed,
    Extension(user_db): Extension<UserDB>,
    Json(WorkspaceId { id }): Json<WorkspaceId>,
) -> JsonResult<bool> {
    let mut tx = user_db.begin(&authed).await?;
    let exists = sqlx::query_scalar!(
        "SELECT EXISTS(SELECT 1 FROM workspace WHERE workspace.id = $1)",
        id
    )
    .fetch_one(&mut *tx)
    .await?
    .unwrap_or(false);
    tx.commit().await?;
    Ok(Json(exists))
}

async fn list_workspaces(
    authed: ApiAuthed,
    Extension(user_db): Extension<UserDB>,
) -> JsonResult<Vec<Workspace>> {
    let mut tx = user_db.begin(&authed).await?;
    let workspaces = sqlx::query_as!(
        Workspace,
        "SELECT workspace.id, workspace.name, workspace.owner, workspace.deleted, workspace.premium, workspace_settings.color
         FROM workspace
         LEFT JOIN workspace_settings ON workspace.id = workspace_settings.workspace_id
         JOIN usr ON usr.workspace_id = workspace.id
         WHERE usr.email = $1 AND workspace.deleted = false",
        authed.email
    )
    .fetch_all(&mut *tx)
    .await?;
    tx.commit().await?;
    Ok(Json(workspaces))
}

async fn get_settings(
    authed: ApiAuthed,
    Path(w_id): Path<String>,
    Extension(user_db): Extension<UserDB>,
) -> JsonResult<WorkspaceSettings> {
    let mut tx = user_db.begin(&authed).await?;

    let settings = sqlx::query_as!(
        WorkspaceSettings,
<<<<<<< HEAD
        r#"
        SELECT 
            workspace_id,
            slack_team_id,
            teams_team_id,
            teams_team_name,
            slack_name,
            slack_command_script,
            teams_command_script,
            slack_email,
            auto_invite_domain,
            auto_invite_operator,
            auto_add,
            customer_id,
            plan,
            webhook,
            deploy_to,
            ai_config,
            error_handler,
            error_handler_extra_args,
            error_handler_muted_on_cancel,
            large_file_storage,
            git_sync,
            deploy_ui,
            default_app,
            default_scripts,
            mute_critical_alerts,
            color,
            operator_settings,
            git_app_installations
        FROM 
            workspace_settings
        WHERE 
            workspace_id = $1
        "#,
=======
        "SELECT workspace_id, slack_team_id, teams_team_id, teams_team_name, slack_name, slack_command_script, teams_command_script, slack_email, auto_invite_domain, auto_invite_operator, auto_add, customer_id, plan, webhook, deploy_to, ai_config, error_handler, error_handler_extra_args, error_handler_muted_on_cancel, large_file_storage, ducklake, git_sync, deploy_ui, default_app, default_scripts, mute_critical_alerts, color, operator_settings, git_app_installations FROM workspace_settings WHERE workspace_id = $1",
>>>>>>> 84f76eeb
        &w_id
    )
    .fetch_optional(&mut *tx)
    .await
    .map_err(|e| Error::internal_err(format!("getting settings: {e:#}")))?;

    tx.commit().await?;

    let settings = not_found_if_none(settings, "workspace settings", &w_id)?;
    Ok(Json(settings))
}

#[derive(Serialize)]
struct DeployTo {
    deploy_to: Option<String>,
}
async fn get_deploy_to(
    authed: ApiAuthed,
    Path(w_id): Path<String>,
    Extension(user_db): Extension<UserDB>,
) -> JsonResult<DeployTo> {
    let mut tx = user_db.begin(&authed).await?;
    let settings = sqlx::query_as!(
        DeployTo,
        "SELECT deploy_to FROM workspace_settings WHERE workspace_id = $1",
        &w_id
    )
    .fetch_one(&mut *tx)
    .await
    .map_err(|e| Error::internal_err(format!("getting deploy_to: {e:#}")))?;

    tx.commit().await?;
    Ok(Json(settings))
}

async fn edit_slack_command(
    authed: ApiAuthed,
    Extension(db): Extension<DB>,
    Path(w_id): Path<String>,
    ApiAuthed { is_admin, username, .. }: ApiAuthed,
    Json(es): Json<EditCommandScript>,
) -> Result<String> {
    require_admin(is_admin, &username)?;
    let mut tx = db.begin().await?;

    if es.slack_command_script.is_some() {
        let exists_slack_command_with_team_id = sqlx::query_scalar!(
            r#"
                SELECT EXISTS (SELECT 1
                FROM workspace_settings
                WHERE workspace_id <> $1
                    AND slack_command_script IS NOT NULL
                    AND slack_team_id IS NOT NULL
                    AND slack_team_id = (SELECT slack_team_id FROM workspace_settings WHERE workspace_id = $1))
            "#,
            &w_id
        )
        .fetch_one(&mut *tx)
        .await?.unwrap_or(false);

        if exists_slack_command_with_team_id {
            return Err(Error::BadRequest(
                "A workspace connected to the same slack team already has a command script. Please remove it first."
                    .to_string(),
            ));
        }
    }

    sqlx::query!(
        "UPDATE workspace_settings SET slack_command_script = $1 WHERE workspace_id = $2",
        es.slack_command_script,
        &w_id
    )
    .execute(&mut *tx)
    .await?;

    audit_log(
        &mut *tx,
        &authed,
        "workspaces.edit_command_script",
        ActionKind::Update,
        &w_id,
        Some(&authed.email),
        Some(
            [(
                "script",
                es.slack_command_script
                    .unwrap_or("NO_SCRIPT".to_string())
                    .as_str(),
            )]
            .into(),
        ),
    )
    .await?;
    tx.commit().await?;

    Ok(format!("Edit command script {}", &w_id))
}

async fn run_slack_message_test_job(
    authed: ApiAuthed,
    Extension(db): Extension<DB>,
    Path(w_id): Path<String>,
    Json(req): Json<RunSlackMessageTestJobRequest>,
) -> JsonResult<RunSlackMessageTestJobResponse> {
    let mut fake_result = HashMap::new();
    fake_result.insert("error".to_string(), to_raw_value(&req.test_msg));
    fake_result.insert("success_result".to_string(), to_raw_value(&req.test_msg));

    let mut extra_args = HashMap::new();
    extra_args.insert("channel".to_string(), to_raw_value(&req.channel));
    extra_args.insert(
        "slack".to_string(),
        to_raw_value(&format!("$res:{WORKSPACE_SLACK_BOT_TOKEN_PATH}")),
    );

    let uuid = windmill_queue::push_error_handler(
        &db,
        Uuid::parse_str("00000000-0000-0000-0000-000000000000")?,
        None,
        Some("slack_message_test".to_string()),
        false,
        w_id.as_str(),
        &format!("script/{}", req.hub_script_path.as_str()),
        sqlx::types::Json(&fake_result),
        None,
        Some(Utc::now()),
        Some(sqlx::types::Json(to_raw_value(&extra_args))),
        authed.email.as_str(),
        false,
        false,
        None, // Note: we could mark it as high priority to return result quickly to the user
    )
    .await?;

    Ok(Json(RunSlackMessageTestJobResponse {
        job_uuid: uuid.to_string(),
    }))
}

async fn get_secondary_storage_names(
    _authed: ApiAuthed,
    Extension(db): Extension<DB>,
    Path(w_id): Path<String>,
) -> JsonResult<Vec<String>> {
    let result: Vec<String> = sqlx::query_scalar!(
        "SELECT jsonb_object_keys(large_file_storage->'secondary_storage') AS \"secondary_storage_name!: _\"
        FROM workspace_settings WHERE workspace_id = $1",
        &w_id
    )
    .fetch_all(&db)
    .await?;
    Ok(Json(result))
}

#[cfg(feature = "enterprise")]
async fn edit_deploy_to(
    authed: ApiAuthed,
    Extension(db): Extension<DB>,
    Path(w_id): Path<String>,
    ApiAuthed { is_admin, username, .. }: ApiAuthed,
    Json(es): Json<EditDeployTo>,
) -> Result<String> {
    require_admin(is_admin, &username)?;

    let mut tx = db.begin().await?;
    sqlx::query!(
        "UPDATE workspace_settings SET deploy_to = $1 WHERE workspace_id = $2",
        es.deploy_to,
        &w_id
    )
    .execute(&mut *tx)
    .await?;

    audit_log(
        &mut *tx,
        &authed,
        "workspaces.edit_deploy_to",
        ActionKind::Update,
        &w_id,
        Some(&authed.email),
        Some(
            [(
                "script",
                es.deploy_to.unwrap_or("NO_DEPLOY_TO".to_string()).as_str(),
            )]
            .into(),
        ),
    )
    .await?;
    tx.commit().await?;

    handle_deployment_metadata(
        &authed.email,
        &authed.username,
        &db,
        &w_id,
        DeployedObject::Settings { setting_type: "deploy_to".to_string() },
        None,
        false,
    )
    .await?;

    Ok(format!("Edit deploy to for {}", &w_id))
}

#[cfg(not(feature = "enterprise"))]
async fn edit_deploy_to() -> Result<String> {
    return Err(Error::BadRequest(
        "Deploy to is only available on enterprise".to_string(),
    ));
}

pub const BANNED_DOMAINS: &str = include_str!("../banned_domains.txt");

async fn is_allowed_auto_domain(ApiAuthed { email, .. }: ApiAuthed) -> JsonResult<bool> {
    let domain = email.split('@').last().unwrap();
    return Ok(Json(!BANNED_DOMAINS.contains(domain)));
}

async fn edit_auto_invite(
    authed: ApiAuthed,
    Extension(db): Extension<DB>,
    Path(w_id): Path<String>,
    Json(ea): Json<EditAutoInvite>,
) -> Result<String> {
    crate::workspaces_oss::edit_auto_invite(authed, db, w_id, ea).await
}

async fn edit_webhook(
    authed: ApiAuthed,
    Extension(db): Extension<DB>,
    Path(w_id): Path<String>,
    ApiAuthed { is_admin, username, .. }: ApiAuthed,
    Json(ew): Json<EditWebhook>,
) -> Result<String> {
    require_admin(is_admin, &username)?;

    let mut tx = db.begin().await?;

    if let Some(webhook) = &ew.webhook {
        sqlx::query!(
            "UPDATE workspace_settings SET webhook = $1 WHERE workspace_id = $2",
            webhook,
            &w_id
        )
        .execute(&mut *tx)
        .await?;
    } else {
        sqlx::query!(
            "UPDATE workspace_settings SET webhook = NULL WHERE workspace_id = $1",
            &w_id,
        )
        .execute(&mut *tx)
        .await?;
    }
    audit_log(
        &mut *tx,
        &authed,
        "workspaces.edit_webhook",
        ActionKind::Update,
        &w_id,
        Some(&authed.email),
        Some([("webhook", &format!("{:?}", ew.webhook)[..])].into()),
    )
    .await?;
    tx.commit().await?;

    handle_deployment_metadata(
        &authed.email,
        &authed.username,
        &db,
        &w_id,
        DeployedObject::Settings { setting_type: "webhook".to_string() },
        None,
        false,
    )
    .await?;

    Ok(format!("Edit webhook for workspace {}", &w_id))
}

async fn edit_copilot_config(
    authed: ApiAuthed,
    Extension(db): Extension<DB>,
    Path(w_id): Path<String>,
    ApiAuthed { is_admin, username, .. }: ApiAuthed,
    Json(ai_config): Json<AIConfig>,
) -> Result<String> {
    require_admin(is_admin, &username)?;

    let mut tx = db.begin().await?;

    sqlx::query!(
        "UPDATE workspace_settings SET ai_config = $1 WHERE workspace_id = $2",
        sqlx::types::Json(&ai_config) as sqlx::types::Json<&AIConfig>,
        &w_id
    )
    .execute(&mut *tx)
    .await?;

    if let Some(ref providers) = ai_config.providers {
        for provider in providers.keys() {
            AI_REQUEST_CACHE.remove(&(w_id.clone(), provider.clone()));
        }
    }

    audit_log(
        &mut *tx,
        &authed,
        "workspaces.edit_copilot_config",
        ActionKind::Update,
        &w_id,
        Some(&authed.email),
        Some([("ai_config", &format!("{:?}", ai_config)[..])].into()),
    )
    .await?;
    tx.commit().await?;

    // Trigger git sync for AI config changes
    handle_deployment_metadata(
        &authed.email,
        &authed.username,
        &db,
        &w_id,
        windmill_git_sync::DeployedObject::Settings { setting_type: "ai_config".to_string() },
        Some("AI configuration updated".to_string()),
        false,
    )
    .await?;

    Ok(format!("Edit copilot config for workspace {}", &w_id))
}

async fn get_copilot_info(
    Extension(db): Extension<DB>,
    Path(w_id): Path<String>,
) -> JsonResult<AIConfig> {
    let mut tx = db.begin().await?;
    let copilot_info = sqlx::query_scalar!(
        "SELECT ai_config as \"ai_config: sqlx::types::Json<AIConfig>\" FROM workspace_settings WHERE workspace_id = $1",
        &w_id
    )
    .fetch_one(&mut *tx)
    .await
    .map_err(|e| {
        Error::internal_err(format!(
            "getting ai config: {e:#}"
        ))
    })?;
    tx.commit().await?;

    if let Some(sqlx::types::Json(copilot_info)) = copilot_info {
        Ok(Json(copilot_info))
    } else {
        Ok(Json(AIConfig {
            providers: None,
            default_model: None,
            code_completion_model: None,
        }))
    }
}

async fn edit_large_file_storage_config(
    authed: ApiAuthed,
    Extension(db): Extension<DB>,
    Path(w_id): Path<String>,
    ApiAuthed { is_admin, username, .. }: ApiAuthed,
    Json(new_config): Json<EditLargeFileStorageConfig>,
) -> Result<String> {
    require_admin(is_admin, &username)?;

    let mut tx = db.begin().await?;

    let args_for_audit = format!("{:?}", new_config.large_file_storage);
    audit_log(
        &mut *tx,
        &authed,
        "workspaces.edit_large_file_storage_config",
        ActionKind::Update,
        &w_id,
        Some(&authed.email),
        Some([("large_file_storage", args_for_audit.as_str())].into()),
    )
    .await?;

    if let Some(lfs_config) = new_config.large_file_storage {
        let serialized_lfs_config =
            serde_json::to_value::<LargeFileStorageWithSecondary>(lfs_config)
                .map_err(|err| Error::internal_err(err.to_string()))?;

        sqlx::query!(
            "UPDATE workspace_settings SET large_file_storage = $1 WHERE workspace_id = $2",
            serialized_lfs_config,
            &w_id
        )
        .execute(&mut *tx)
        .await?;
    } else {
        sqlx::query!(
            "UPDATE workspace_settings SET large_file_storage = NULL WHERE workspace_id = $1",
            &w_id,
        )
        .execute(&mut *tx)
        .await?;
    }
    tx.commit().await?;

    // Trigger git sync for large file storage changes
    handle_deployment_metadata(
        &authed.email,
        &authed.username,
        &db,
        &w_id,
        windmill_git_sync::DeployedObject::Settings {
            setting_type: "large_file_storage".to_string(),
        },
        Some("Large file storage configuration updated".to_string()),
        false,
    )
    .await?;

    Ok(format!(
        "Edit large file storage config for workspace {}",
        &w_id
    ))
}

async fn list_ducklakes(
    _authed: ApiAuthed,
    Extension(db): Extension<DB>,
    Path(w_id): Path<String>,
) -> JsonResult<Vec<String>> {
    let ducklakes = sqlx::query_scalar!(
        r#"
            SELECT jsonb_object_keys(ws.ducklake->'ducklakes') AS ducklake_name
            FROM workspace_settings ws
            WHERE ws.workspace_id = $1
        "#,
        &w_id
    )
    .fetch_all(&db)
    .await?
    .into_iter()
    .filter_map(|s| s)
    .collect();

    Ok(Json(ducklakes))
}

async fn edit_ducklake_config(
    authed: ApiAuthed,
    Extension(db): Extension<DB>,
    Path(w_id): Path<String>,
    ApiAuthed { is_admin, username, .. }: ApiAuthed,
    Json(new_config): Json<EditDucklakeConfig>,
) -> Result<String> {
    require_admin(is_admin, &username)?;

    let mut tx = db.begin().await?;

    let args_for_audit = format!("{:?}", new_config.settings);
    audit_log(
        &mut *tx,
        &authed,
        "workspaces.edit_ducklake_config",
        ActionKind::Update,
        &w_id,
        Some(&authed.email),
        Some([("ducklake", args_for_audit.as_str())].into()),
    )
    .await?;

    // Check that all ducklake catalog resources exist to prevent
    // exploiting the shared property to see any resource
    for dl in new_config.settings.ducklakes.values() {
        if dl.catalog.resource_type == DucklakeCatalogResourceType::Instance {
            continue;
        }
        let catalog_res = sqlx::query_scalar!(
            "SELECT 1 FROM resource WHERE workspace_id = $1 AND path = $2",
            &w_id,
            &dl.catalog.resource_path
        )
        .fetch_optional(&mut *tx)
        .await?
        .flatten();

        if catalog_res.is_none() {
            return Err(Error::BadRequest(format!(
                "Ducklake catalog resource {} not found in workspace {}",
                dl.catalog.resource_path, &w_id
            )));
        }
    }

    let config: serde_json::Value = serde_json::to_value(new_config.settings)
        .map_err(|err| Error::internal_err(err.to_string()))?;

    sqlx::query!(
        "UPDATE workspace_settings SET ducklake = $1 WHERE workspace_id = $2",
        config,
        &w_id
    )
    .execute(&mut *tx)
    .await?;

    tx.commit().await?;

    Ok(format!("Edit ducklake config for workspace {}", &w_id))
}

#[derive(Deserialize)]
pub struct EditGitSyncConfig {
    #[cfg(feature = "enterprise")]
    pub git_sync_settings: Option<WorkspaceGitSyncSettings>,
}

#[cfg(feature = "enterprise")]
#[derive(Deserialize, Debug)]
pub struct EditGitSyncRepository {
    pub git_repo_resource_path: String,
    pub repository: GitRepositorySettings,
}

#[cfg(feature = "enterprise")]
#[derive(Deserialize, Debug)]
pub struct DeleteGitSyncRepositoryRequest {
    pub git_repo_resource_path: String,
}

#[cfg(feature = "enterprise")]
fn validate_git_repo_resource_path(path: &str) -> Result<()> {
    // Resource paths should follow the pattern: $res:f/<folder>/<name> or $res:u/<username>/<name>
    if path.is_empty() {
        return Err(Error::BadRequest(
            "Resource path cannot be empty".to_string(),
        ));
    }

    // Must start with $res: prefix
    if !path.starts_with("$res:") {
        return Err(Error::BadRequest(
            "Resource path must start with '$res:'".to_string(),
        ));
    }

    // Extract the actual path after $res:
    let actual_path = &path[5..]; // Remove "$res:" prefix

    // Basic validation: must start with f/ or u/ and contain at least one slash
    if !actual_path.starts_with("f/") && !actual_path.starts_with("u/") {
        return Err(Error::BadRequest(
            "Resource path must start with '$res:f/' or '$res:u/'".to_string(),
        ));
    }

    // Must have at least 3 parts (type, folder/user, name)
    let parts: Vec<&str> = actual_path.split('/').collect();
    if parts.len() < 3 || parts.iter().any(|part| part.is_empty()) {
        return Err(Error::BadRequest(
            "Invalid resource path format".to_string(),
        ));
    }

    // Resource name validation (last part)
    let resource_name = parts.last().unwrap();
    if !resource_name
        .chars()
        .all(|c| c.is_alphanumeric() || c == '_' || c == '-')
    {
        return Err(Error::BadRequest(
            "Resource name can only contain alphanumeric characters, underscores, and hyphens"
                .to_string(),
        ));
    }

    Ok(())
}

#[cfg(feature = "enterprise")]
fn cleanup_legacy_git_sync_settings_in_memory(
    git_sync_settings: &mut windmill_common::workspaces::WorkspaceGitSyncSettings,
    workspace_id: &str,
) {
    // Check if all repositories are in new format (have settings field)
    let all_repos_migrated = git_sync_settings
        .repositories
        .iter()
        .all(|repo| repo.settings.is_some());

    // If all repos are migrated and we still have legacy workspace-level settings
    if all_repos_migrated
        && (git_sync_settings.include_path.is_some() || git_sync_settings.include_type.is_some())
    {
        tracing::info!(
            workspace_id = workspace_id,
            "All git sync repositories migrated to new format, cleaning up legacy workspace-level settings"
        );

        // Remove workspace-level legacy fields
        git_sync_settings.include_path = None;
        git_sync_settings.include_type = None;
    }
}

#[cfg(not(feature = "enterprise"))]
async fn edit_git_sync_config(
    _authed: ApiAuthed,
    Extension(_db): Extension<DB>,
    Path(_w_id): Path<String>,
    Json(_new_config): Json<EditGitSyncConfig>,
) -> Result<String> {
    return Err(Error::BadRequest(
        "Git sync is only available on Windmill Enterprise Edition".to_string(),
    ));
}

#[cfg(feature = "enterprise")]
async fn edit_git_sync_config(
    authed: ApiAuthed,
    Extension(db): Extension<DB>,
    Path(w_id): Path<String>,
    ApiAuthed { is_admin, username, .. }: ApiAuthed,
    Json(new_config): Json<EditGitSyncConfig>,
) -> Result<String> {
    require_admin(is_admin, &username)?;

    let mut tx = db.begin().await?;

    let args_for_audit = format!("{:?}", new_config.git_sync_settings);
    audit_log(
        &mut *tx,
        &authed,
        "workspaces.edit_git_sync_config",
        ActionKind::Update,
        &w_id,
        Some(&authed.email),
        Some([("git_sync_settings", args_for_audit.as_str())].into()),
    )
    .await?;

    if let Some(mut git_sync_settings) = new_config.git_sync_settings {
        // Clean up legacy workspace-level settings if all repos are migrated
        cleanup_legacy_git_sync_settings_in_memory(&mut git_sync_settings, &w_id);

        let serialized_config = serde_json::to_value::<WorkspaceGitSyncSettings>(git_sync_settings)
            .map_err(|err| Error::internal_err(err.to_string()))?;

        sqlx::query!(
            "UPDATE workspace_settings SET git_sync = $1 WHERE workspace_id = $2",
            serialized_config,
            &w_id
        )
        .execute(&mut *tx)
        .await?;
    } else {
        sqlx::query!(
            "UPDATE workspace_settings SET git_sync = NULL WHERE workspace_id = $1",
            &w_id,
        )
        .execute(&mut *tx)
        .await?;
    }

    tx.commit().await?;

    // Trigger git sync for git sync settings changes
    handle_deployment_metadata(
        &authed.email,
        &authed.username,
        &db,
        &w_id,
        windmill_git_sync::DeployedObject::Settings { setting_type: "git_sync".to_string() },
        Some("Git sync configuration updated".to_string()),
        false,
    )
    .await?;

    Ok(format!("Edit git sync config for workspace {}", &w_id))
}

#[cfg(not(feature = "enterprise"))]
async fn edit_git_sync_repository(
    _authed: ApiAuthed,
    Extension(_db): Extension<DB>,
    Path(_w_id): Path<String>,
    Json(_new_config): Json<serde_json::Value>,
) -> Result<String> {
    return Err(Error::BadRequest(
        "Git sync is only available on Windmill Enterprise Edition".to_string(),
    ));
}

#[cfg(feature = "enterprise")]
async fn edit_git_sync_repository(
    authed: ApiAuthed,
    Extension(db): Extension<DB>,
    Path(w_id): Path<String>,
    ApiAuthed { is_admin, username, .. }: ApiAuthed,
    Json(new_config): Json<EditGitSyncRepository>,
) -> Result<String> {
    require_admin(is_admin, &username)?;

    // Validate the resource path format
    validate_git_repo_resource_path(&new_config.git_repo_resource_path)?;

    let mut tx = db.begin().await?;

    // First, get the current git sync settings
    let current_settings = sqlx::query!(
        "SELECT git_sync FROM workspace_settings WHERE workspace_id = $1",
        &w_id
    )
    .fetch_optional(&mut *tx)
    .await?;

    let mut git_sync_settings = if let Some(row) = current_settings {
        if let Some(git_sync) = row.git_sync {
            serde_json::from_value::<WorkspaceGitSyncSettings>(git_sync)
                .map_err(|err| Error::internal_err(err.to_string()))?
        } else {
            WorkspaceGitSyncSettings::default()
        }
    } else {
        WorkspaceGitSyncSettings::default()
    };

    // Audit log before we move the repository
    audit_log(
        &mut *tx,
        &authed,
        "workspaces.edit_git_sync_repository",
        ActionKind::Update,
        &w_id,
        Some(&authed.email),
        Some(
            [
                (
                    "repository_path",
                    new_config.git_repo_resource_path.as_str(),
                ),
                ("repository_data", &format!("{:?}", new_config.repository)),
            ]
            .into(),
        ),
    )
    .await?;

    // Check if repository exists before modifying
    let repo_exists = git_sync_settings
        .repositories
        .iter()
        .any(|repo| repo.git_repo_resource_path == new_config.git_repo_resource_path);

    // Find and update the specific repository, or add it if it doesn't exist
    let repo_found = git_sync_settings
        .repositories
        .iter_mut()
        .find(|repo| repo.git_repo_resource_path == new_config.git_repo_resource_path);

    if let Some(existing_repo) = repo_found {
        // Update existing repository
        *existing_repo = new_config.repository;
    } else {
        // Repository doesn't exist, add it as a new repository
        git_sync_settings.repositories.push(new_config.repository);
    }

    // Clean up legacy workspace-level settings if all repos are migrated
    cleanup_legacy_git_sync_settings_in_memory(&mut git_sync_settings, &w_id);

    // Save the updated configuration
    let serialized_config = serde_json::to_value::<WorkspaceGitSyncSettings>(git_sync_settings)
        .map_err(|err| Error::internal_err(err.to_string()))?;

    sqlx::query!(
        "UPDATE workspace_settings SET git_sync = $1 WHERE workspace_id = $2",
        serialized_config,
        &w_id
    )
    .execute(&mut *tx)
    .await?;

    tx.commit().await?;

    // Trigger git sync for individual repository update/add
    handle_deployment_metadata(
        &authed.email,
        &authed.username,
        &db,
        &w_id,
        windmill_git_sync::DeployedObject::Settings { setting_type: "git_sync".to_string() },
        Some(format!(
            "Git sync repository '{}' {}",
            new_config.git_repo_resource_path,
            if repo_exists { "updated" } else { "added" }
        )),
        false,
    )
    .await?;

    Ok(format!(
        "{} git sync repository '{}' for workspace {}",
        if repo_exists { "Updated" } else { "Added" },
        new_config.git_repo_resource_path,
        &w_id
    ))
}

#[cfg(not(feature = "enterprise"))]
async fn delete_git_sync_repository(
    _authed: ApiAuthed,
    Extension(_db): Extension<DB>,
    Path(_w_id): Path<String>,
    Json(_request): Json<serde_json::Value>,
) -> Result<String> {
    return Err(Error::BadRequest(
        "Git sync is only available on Windmill Enterprise Edition".to_string(),
    ));
}

#[cfg(feature = "enterprise")]
async fn delete_git_sync_repository(
    authed: ApiAuthed,
    Extension(db): Extension<DB>,
    Path(w_id): Path<String>,
    ApiAuthed { is_admin, username, .. }: ApiAuthed,
    Json(request): Json<DeleteGitSyncRepositoryRequest>,
) -> Result<String> {
    require_admin(is_admin, &username)?;

    // For deletion, only validate that path is not empty to allow cleanup of malformed entries
    if request.git_repo_resource_path.is_empty() {
        return Err(Error::BadRequest(
            "Resource path cannot be empty".to_string(),
        ));
    }

    let mut tx = db.begin().await?;

    // First, get the current git sync settings
    let current_settings = sqlx::query!(
        "SELECT git_sync FROM workspace_settings WHERE workspace_id = $1",
        &w_id
    )
    .fetch_optional(&mut *tx)
    .await?;

    let mut git_sync_settings = if let Some(row) = current_settings {
        if let Some(git_sync) = row.git_sync {
            serde_json::from_value::<WorkspaceGitSyncSettings>(git_sync)
                .map_err(|err| Error::internal_err(err.to_string()))?
        } else {
            WorkspaceGitSyncSettings::default()
        }
    } else {
        WorkspaceGitSyncSettings::default()
    };

    // Check if repository exists and remove it
    let original_count = git_sync_settings.repositories.len();
    git_sync_settings
        .repositories
        .retain(|repo| repo.git_repo_resource_path != request.git_repo_resource_path);

    if git_sync_settings.repositories.len() == original_count {
        return Err(Error::BadRequest(format!(
            "Repository with path '{}' not found in git sync configuration",
            request.git_repo_resource_path
        )));
    }

    // Audit log
    audit_log(
        &mut *tx,
        &authed,
        "workspaces.delete_git_sync_repository",
        ActionKind::Delete,
        &w_id,
        Some(&authed.email),
        Some([("repository_path", request.git_repo_resource_path.as_str())].into()),
    )
    .await?;

    // Clean up legacy workspace-level settings if all repos are migrated
    cleanup_legacy_git_sync_settings_in_memory(&mut git_sync_settings, &w_id);

    // Save the updated configuration
    let serialized_config = serde_json::to_value::<WorkspaceGitSyncSettings>(git_sync_settings)
        .map_err(|err| Error::internal_err(err.to_string()))?;

    sqlx::query!(
        "UPDATE workspace_settings SET git_sync = $1 WHERE workspace_id = $2",
        serialized_config,
        &w_id
    )
    .execute(&mut *tx)
    .await?;

    tx.commit().await?;

    // Trigger git sync for repository deletion
    handle_deployment_metadata(
        &authed.email,
        &authed.username,
        &db,
        &w_id,
        windmill_git_sync::DeployedObject::Settings { setting_type: "git_sync".to_string() },
        Some(format!(
            "Git sync repository '{}' deleted",
            request.git_repo_resource_path
        )),
        false,
    )
    .await?;

    Ok(format!(
        "Deleted git sync repository '{}' from workspace {}",
        request.git_repo_resource_path, &w_id
    ))
}

#[derive(Debug, Deserialize)]
struct EditDeployUIConfig {
    #[cfg(feature = "enterprise")]
    deploy_ui_settings: Option<WorkspaceDeploymentUISettings>,
}

#[cfg(not(feature = "enterprise"))]
async fn edit_deploy_ui_config(
    _authed: ApiAuthed,
    Extension(_db): Extension<DB>,
    Path(_w_id): Path<String>,
) -> Result<String> {
    return Err(Error::BadRequest(
        "Deployment UI is only available on Windmill Enterprise Edition".to_string(),
    ));
}

#[cfg(feature = "enterprise")]
async fn edit_deploy_ui_config(
    authed: ApiAuthed,
    Extension(db): Extension<DB>,
    Path(w_id): Path<String>,
    ApiAuthed { is_admin, username, .. }: ApiAuthed,
    Json(new_config): Json<EditDeployUIConfig>,
) -> Result<String> {
    require_admin(is_admin, &username)?;

    let mut tx = db.begin().await?;
    let args_for_audit = format!("{:?}", new_config.deploy_ui_settings);
    audit_log(
        &mut *tx,
        &authed,
        "workspaces.edit_deploy_ui_config",
        ActionKind::Update,
        &w_id,
        Some(&authed.email),
        Some([("deployment_ui_settings", args_for_audit.as_str())].into()),
    )
    .await?;

    if let Some(deploy_ui_settings) = new_config.deploy_ui_settings {
        let serialized_config =
            serde_json::to_value::<WorkspaceDeploymentUISettings>(deploy_ui_settings)
                .map_err(|err| Error::internal_err(err.to_string()))?;

        sqlx::query!(
            "UPDATE workspace_settings SET deploy_ui = $1 WHERE workspace_id = $2",
            serialized_config,
            &w_id
        )
        .execute(&mut *tx)
        .await?;
    } else {
        sqlx::query!(
            "UPDATE workspace_settings SET deploy_ui = NULL WHERE workspace_id = $1",
            &w_id,
        )
        .execute(&mut *tx)
        .await?;
    }
    tx.commit().await?;

    Ok(format!("Edit deployment UI config for workspace {}", &w_id))
}

#[derive(Deserialize)]
pub struct EditDefaultApp {
    #[cfg(feature = "enterprise")]
    pub default_app_path: Option<String>,
}

#[cfg(not(feature = "enterprise"))]
async fn edit_default_app(
    _authed: ApiAuthed,
    Extension(_db): Extension<DB>,
    Path(_w_id): Path<String>,
    Json(_new_config): Json<EditDefaultApp>,
) -> Result<String> {
    return Err(Error::BadRequest(
        "Setting a workspace default app is only available on Windmill Enterprise Edition"
            .to_string(),
    ));
}

async fn edit_default_scripts(
    authed: ApiAuthed,
    Extension(db): Extension<DB>,
    Path(w_id): Path<String>,
    ApiAuthed { is_admin, username, .. }: ApiAuthed,
    Json(new_config): Json<Option<serde_json::Value>>,
) -> Result<String> {
    require_admin(is_admin, &username)?;

    let mut tx = db.begin().await?;

    audit_log(
        &mut *tx,
        &authed,
        "workspaces.edit_default_scripts",
        ActionKind::Update,
        &w_id,
        Some(&authed.email),
        None,
    )
    .await?;

    if let Some(config) = new_config {
        sqlx::query!(
            "UPDATE workspace_settings SET default_scripts = $1 WHERE workspace_id = $2",
            config,
            &w_id
        )
        .execute(&mut *tx)
        .await?;
    } else {
        sqlx::query!(
            "UPDATE workspace_settings SET default_scripts = NULL WHERE workspace_id = $1",
            &w_id,
        )
        .execute(&mut *tx)
        .await?;
    }
    tx.commit().await?;

    // Trigger git sync for default scripts changes
    handle_deployment_metadata(
        &authed.email,
        &authed.username,
        &db,
        &w_id,
        windmill_git_sync::DeployedObject::Settings { setting_type: "default_scripts".to_string() },
        Some("Default scripts configuration updated".to_string()),
        false,
    )
    .await?;

    Ok(format!("Edit default scripts for workspace {}", &w_id))
}

async fn get_default_scripts(
    Extension(db): Extension<DB>,
    Path(w_id): Path<String>,
) -> JsonResult<Option<serde_json::Value>> {
    let mut tx = db.begin().await?;
    let default_scripts = sqlx::query_scalar!(
        "SELECT default_scripts FROM workspace_settings WHERE workspace_id = $1",
        &w_id
    )
    .fetch_optional(&mut *tx)
    .await
    .map_err(|err| Error::internal_err(format!("getting default_app: {err}")))?;
    tx.commit().await?;

    Ok(Json(default_scripts.flatten()))
}

#[cfg(feature = "enterprise")]
async fn edit_default_app(
    authed: ApiAuthed,
    Extension(db): Extension<DB>,
    Path(w_id): Path<String>,
    ApiAuthed { is_admin, username, .. }: ApiAuthed,
    Json(new_config): Json<EditDefaultApp>,
) -> Result<String> {
    #[cfg(not(feature = "enterprise"))]
    {
        return Err(Error::BadRequest(
            "Setting a workspace default app is only available on Windmill Enterprise Edition"
                .to_string(),
        ));
    }

    require_admin(is_admin, &username)?;

    let mut tx = db.begin().await?;

    let args_for_audit = format!("{:?}", new_config.default_app_path);
    audit_log(
        &mut *tx,
        &authed,
        "workspaces.edit_default_app",
        ActionKind::Update,
        &w_id,
        Some(&authed.email),
        Some([("default_app", args_for_audit.as_str())].into()),
    )
    .await?;

    if let Some(default_app_path) = new_config.default_app_path {
        sqlx::query!(
            "UPDATE workspace_settings SET default_app = $1 WHERE workspace_id = $2",
            default_app_path,
            &w_id
        )
        .execute(&mut *tx)
        .await?;
    } else {
        sqlx::query!(
            "UPDATE workspace_settings SET default_app = NULL WHERE workspace_id = $1",
            &w_id,
        )
        .execute(&mut *tx)
        .await?;
    }
    tx.commit().await?;

    // Trigger git sync for default app changes
    handle_deployment_metadata(
        &authed.email,
        &authed.username,
        &db,
        &w_id,
        windmill_git_sync::DeployedObject::Settings { setting_type: "default_app".to_string() },
        Some("Default app configuration updated".to_string()),
        false,
    )
    .await?;

    Ok(format!("Edit default app for workspace {}", &w_id))
}

#[derive(Serialize)]
struct WorkspaceDefaultApp {
    pub default_app_path: Option<String>,
}
async fn get_default_app(
    Extension(db): Extension<DB>,
    Path(w_id): Path<String>,
) -> JsonResult<WorkspaceDefaultApp> {
    let mut tx = db.begin().await?;
    let default_app_path = sqlx::query_scalar!(
        "SELECT default_app FROM workspace_settings WHERE workspace_id = $1",
        &w_id
    )
    .fetch_one(&mut *tx)
    .await
    .map_err(|err| Error::internal_err(format!("getting default_app: {err}")))?;
    tx.commit().await?;

    Ok(Json(WorkspaceDefaultApp { default_app_path }))
}

async fn edit_error_handler(
    authed: ApiAuthed,
    Extension(db): Extension<DB>,
    Path(w_id): Path<String>,
    ApiAuthed { is_admin, username, .. }: ApiAuthed,
    Json(ee): Json<EditErrorHandler>,
) -> Result<String> {
    require_admin(is_admin, &username)?;

    let mut tx = db.begin().await?;

    sqlx::query_as!(
        Group,
        "INSERT INTO group_ (workspace_id, name, summary, extra_perms) VALUES ($1, $2, $3, $4) ON CONFLICT DO NOTHING",
        w_id,
        "error_handler",
        "The group the error handler acts on behalf of",
        serde_json::json!({username_to_permissioned_as(&authed.username): true})
    )
    .execute(&mut *tx)
    .await?;

    if let Some(error_handler) = &ee.error_handler {
        match ee.error_handler_extra_args.as_ref() {
            Some(extra_args) if extra_args.is_object() => {
                let Ok(email_recipients) = serde_json::from_value::<Option<Vec<String>>>(
                    extra_args["email_recipients"].to_owned(),
                ) else {
                    return Err(Error::BadRequest(
                        "Field `email_recipients` expected to be JSON array".to_string(),
                    ));
                };

                if let Some(email_recipients) = email_recipients {
                    for email in email_recipients {
                        if !EMAIL_REGEXP.is_match(&email) {
                            return Err(Error::BadRequest(format!(
                                "Invalid email format: {}",
                                email
                            )));
                        }
                    }
                }
            }
            None => {}
            _ => {
                return Err(Error::BadRequest(
                    "Field `error_handler_extra_args` expected to be JSON object".to_string(),
                ))
            }
        }

        sqlx::query!(
            r#"
            UPDATE 
                workspace_settings
            SET
                error_handler = $1,
                error_handler_extra_args = $2,
                error_handler_muted_on_cancel = $3
            WHERE 
                workspace_id = $4
            "#,
            error_handler,
            ee.error_handler_extra_args,
            ee.error_handler_muted_on_cancel.unwrap_or(false),
            &w_id
        )
        .execute(&mut *tx)
        .await?;
    } else {
        sqlx::query!(
            r#"
            UPDATE 
                workspace_settings
            SET
                error_handler = NULL,
                error_handler_extra_args = NULL,
                error_handler_muted_on_cancel = NULL
            WHERE 
                workspace_id = $1
        "#,
            &w_id
        )
        .execute(&mut *tx)
        .await?;
    }

    audit_log(
        &mut *tx,
        &authed,
        "workspaces.edit_error_handler",
        ActionKind::Update,
        &w_id,
        Some(&authed.email),
        Some([("error_handler", &format!("{:?}", ee.error_handler)[..])].into()),
    )
    .await?;
    tx.commit().await?;

    handle_deployment_metadata(
        &authed.email,
        &authed.username,
        &db,
        &w_id,
        windmill_git_sync::DeployedObject::Settings { setting_type: "error_handler".to_string() },
        Some("Error handler configuration updated".to_string()),
        false,
    )
    .await?;

    Ok(format!("Edit error_handler for workspace {}", &w_id))
}

#[derive(Deserialize)]
struct NewEnvironmentVariable {
    name: String,
    value: Option<String>,
}

async fn set_environment_variable(
    authed: ApiAuthed,
    Extension(db): Extension<DB>,
    Path(w_id): Path<String>,
    Json(NewEnvironmentVariable { value, name }): Json<NewEnvironmentVariable>,
) -> Result<String> {
    require_admin(authed.is_admin, &authed.username)?;

    let mut tx = db.begin().await?;

    match value {
        Some(value) => {
            sqlx::query!(
                "INSERT INTO workspace_env (workspace_id, name, value) VALUES ($1, $2, $3) ON CONFLICT (workspace_id, name) DO UPDATE SET value = $3",
                &w_id,
                name,
                value
            )
            .execute(&mut *tx)
            .await?;

            audit_log(
                &mut *tx,
                &authed,
                "workspace.set_environment_variable",
                ActionKind::Create,
                &w_id,
                Some(&authed.email),
                None,
            )
            .await?;
            tx.commit().await?;

            Ok(format!("Set environment variable {}", name))
        }
        None => {
            sqlx::query!(
                "DELETE FROM workspace_env WHERE workspace_id = $1 AND name = $2",
                &w_id,
                name
            )
            .execute(&mut *tx)
            .await?;

            audit_log(
                &mut *tx,
                &authed,
                "workspace.delete_environment_variable",
                ActionKind::Delete,
                &w_id,
                Some(&authed.email),
                None,
            )
            .await?;
            tx.commit().await?;

            Ok(format!("Deleted environment variable {}", name))
        }
    }
}

#[derive(Serialize)]
pub struct GetEncryptionKeyResponse {
    key: String,
}

async fn get_encryption_key(
    authed: ApiAuthed,
    Extension(db): Extension<DB>,
    Path(w_id): Path<String>,
) -> JsonResult<GetEncryptionKeyResponse> {
    require_admin(authed.is_admin, &authed.username)?;

    let encryption_key_opt = sqlx::query_scalar!(
        "SELECT key FROM workspace_key WHERE workspace_id = $1",
        w_id
    )
    .fetch_optional(&db)
    .await?;

    let encryption_key = not_found_if_none(encryption_key_opt, "workspace_encryption_key", w_id)?;
    return Ok(Json(GetEncryptionKeyResponse { key: encryption_key }));
}

#[derive(Deserialize)]
struct SetEncryptionKeyRequest {
    new_key: String,
    skip_reencrypt: Option<bool>,
}

async fn set_encryption_key(
    authed: ApiAuthed,
    Extension(db): Extension<DB>,
    Path(w_id): Path<String>,
    Json(request): Json<SetEncryptionKeyRequest>,
) -> Result<()> {
    require_super_admin(&db, &authed.email).await?;

    if !WORKSPACE_KEY_REGEXP.is_match(request.new_key.as_str()) {
        return Err(Error::BadRequest(
            "Encryption key should be an alphanumeric string of 64 characters".to_string(),
        ));
    }

    let previous_encryption_key = build_crypt(&db, w_id.as_str()).await?;

    sqlx::query!(
        "UPDATE workspace_key SET key = $1 WHERE workspace_id = $2",
        request.new_key.clone(),
        w_id
    )
    .execute(&db)
    .await?;

    if !request.skip_reencrypt.unwrap_or(false) {
        let new_encryption_key = build_crypt(&db, w_id.as_str()).await?;

        let mut truncated_new_key = request.new_key.clone();
        truncated_new_key.truncate(8);
        tracing::warn!(
            "Re-encrypting all secrets for workspace {}. New key is {}***",
            w_id,
            truncated_new_key
        );

        let all_variables = sqlx::query!(
            "SELECT path, value, is_secret FROM variable WHERE workspace_id = $1",
            w_id
        )
        .fetch_all(&db)
        .await?;

        for variable in all_variables {
            if !variable.is_secret {
                continue;
            }
            let decrypted_value = decrypt(&previous_encryption_key, variable.value)?;
            let new_encrypted_value = encrypt(&new_encryption_key, decrypted_value.as_str());
            sqlx::query!(
                "UPDATE variable SET value = $1 WHERE workspace_id = $2 AND path = $3",
                new_encrypted_value,
                w_id,
                variable.path
            )
            .execute(&db)
            .await?;
        }
    }

    // Trigger git sync for encryption key changes
    handle_deployment_metadata(
        &authed.email,
        &authed.username,
        &db,
        &w_id,
        windmill_git_sync::DeployedObject::Key { key_type: "encryption_key".to_string() },
        Some("Encryption key updated".to_string()),
        false,
    )
    .await?;

    return Ok(());
}

#[derive(Serialize)]
struct UsedTriggers {
    pub websocket_used: bool,
    pub http_routes_used: bool,
    pub kafka_used: bool,
    pub nats_used: bool,
    pub postgres_used: bool,
    pub mqtt_used: bool,
    pub sqs_used: bool,
    pub gcp_used: bool,
}

async fn get_used_triggers(
    authed: ApiAuthed,
    Extension(user_db): Extension<UserDB>,
    Path(w_id): Path<String>,
) -> JsonResult<UsedTriggers> {
    let mut tx = user_db.begin(&authed).await?;
    let websocket_used = sqlx::query_as!(
        UsedTriggers,
        r#"
        SELECT
            EXISTS(SELECT 1 FROM websocket_trigger WHERE workspace_id = $1) AS "websocket_used!",
            EXISTS(SELECT 1 FROM http_trigger WHERE workspace_id = $1) AS "http_routes_used!",
            EXISTS(SELECT 1 FROM kafka_trigger WHERE workspace_id = $1) as "kafka_used!",
            EXISTS(SELECT 1 FROM nats_trigger WHERE workspace_id = $1) as "nats_used!",
            EXISTS(SELECT 1 FROM postgres_trigger WHERE workspace_id = $1) AS "postgres_used!",
            EXISTS(SELECT 1 FROM mqtt_trigger WHERE workspace_id = $1) AS "mqtt_used!",
            EXISTS(SELECT 1 FROM sqs_trigger WHERE workspace_id = $1) AS "sqs_used!",
            EXISTS(SELECT 1 FROM gcp_trigger WHERE workspace_id = $1) AS "gcp_used!"
        "#,
        w_id
    )
    .fetch_one(&mut *tx)
    .await?;
    tx.commit().await?;

    Ok(Json(websocket_used))
}

async fn list_workspaces_as_super_admin(
    authed: ApiAuthed,
    Extension(db): Extension<DB>,
    Extension(user_db): Extension<UserDB>,
    Query(pagination): Query<Pagination>,
    ApiAuthed { email, .. }: ApiAuthed,
) -> JsonResult<Vec<Workspace>> {
    require_super_admin(&db, &email).await?;
    let (per_page, offset) = paginate(pagination);

    let mut tx = user_db.begin(&authed).await?;
    let workspaces = sqlx::query_as!(
        Workspace,
        "SELECT
            workspace.id AS \"id!\",
            workspace.name AS \"name!\",
            workspace.owner AS \"owner!\",
            workspace.deleted AS \"deleted!\",
            workspace.premium AS \"premium!\",
            workspace_settings.color AS \"color\"
        FROM workspace
        LEFT JOIN workspace_settings ON workspace.id = workspace_settings.workspace_id
         LIMIT $1 OFFSET $2",
        per_page as i32,
        offset as i32
    )
    .fetch_all(&mut *tx)
    .await?;
    tx.commit().await?;
    Ok(Json(workspaces))
}

async fn user_workspaces(
    Extension(db): Extension<DB>,
    ApiAuthed { email, .. }: ApiAuthed,
) -> JsonResult<WorkspaceList> {
    let mut tx = db.begin().await?;
    let workspaces = sqlx::query_as!(
        UserWorkspace,
        "SELECT workspace.id, workspace.name, usr.username, workspace_settings.color,
                CASE WHEN usr.operator THEN workspace_settings.operator_settings ELSE NULL END as operator_settings
         FROM workspace
         JOIN usr ON usr.workspace_id = workspace.id
         JOIN workspace_settings ON workspace_settings.workspace_id = workspace.id
         WHERE usr.email = $1 AND workspace.deleted = false",
        email
    )
    .fetch_all(&mut *tx)
    .await?;
    tx.commit().await?;
    Ok(Json(WorkspaceList { email, workspaces }))
}

pub async fn check_w_id_conflict<'c>(tx: &mut Transaction<'c, Postgres>, w_id: &str) -> Result<()> {
    if w_id == "global" {
        return Err(windmill_common::error::Error::BadRequest(
            "'global' is not allowed as a workspace ID".to_string(),
        ));
    }
    let exists = sqlx::query_scalar!("SELECT EXISTS(SELECT 1 FROM workspace WHERE id = $1)", w_id)
        .fetch_one(&mut **tx)
        .await?
        .unwrap_or(false);
    if exists {
        return Err(windmill_common::error::Error::BadRequest(format!(
            "Workspace {} already exists",
            w_id
        )));
    }
    return Ok(());
}

lazy_static::lazy_static! {

    pub static ref CREATE_WORKSPACE_REQUIRE_SUPERADMIN: bool = {
        match std::env::var("CREATE_WORKSPACE_REQUIRE_SUPERADMIN") {
            Ok(val) => val == "true",
            Err(_) => true,
        }
    };

}

async fn create_workspace_require_superadmin() -> String {
    format!("{}", *CREATE_WORKSPACE_REQUIRE_SUPERADMIN)
}

async fn _check_nb_of_workspaces(db: &DB) -> Result<()> {
    let nb_workspaces = sqlx::query_scalar!(
        "SELECT COUNT(*) FROM workspace WHERE id != 'admins' AND deleted = false",
    )
    .fetch_one(db)
    .await?;
    if nb_workspaces.unwrap_or(0) >= 2 {
        return Err(Error::BadRequest(
            "You have reached the maximum number of workspaces (2 outside of default workspace 'admins') without an enterprise license. Archive/delete another workspace to create a new one"
                .to_string(),
        ));
    }
    return Ok(());
}

async fn create_workspace(
    authed: ApiAuthed,
    Extension(db): Extension<DB>,
    Json(nw): Json<CreateWorkspace>,
) -> Result<String> {
    if *CREATE_WORKSPACE_REQUIRE_SUPERADMIN {
        require_super_admin(&db, &authed.email).await?;
    }

    #[cfg(not(feature = "enterprise"))]
    _check_nb_of_workspaces(&db).await?;

    if *CLOUD_HOSTED {
        let nb_workspaces = sqlx::query_scalar!(
            "SELECT COUNT(*) FROM workspace WHERE owner = $1",
            authed.email
        )
        .fetch_one(&db)
        .await?;
        if nb_workspaces.unwrap_or(0) >= 10 {
            return Err(Error::BadRequest(
                "You have reached the maximum number of workspaces (10) on cloud. Contact support@windmill.dev to increase the limit"
                    .to_string(),
            ));
        }
    }

    let mut tx: Transaction<'_, Postgres> = db.begin().await?;

    check_w_id_conflict(&mut tx, &nw.id).await?;
    sqlx::query!(
        "INSERT INTO workspace
            (id, name, owner)
            VALUES ($1, $2, $3)",
        nw.id,
        nw.name,
        authed.email,
    )
    .execute(&mut *tx)
    .await?;
    sqlx::query!(
        "INSERT INTO workspace_settings
            (workspace_id, color)
            VALUES ($1, $2)",
        nw.id,
        nw.color,
    )
    .execute(&mut *tx)
    .await?;
    let key = rd_string(64);
    sqlx::query!(
        "INSERT INTO workspace_key
            (workspace_id, kind, key)
            VALUES ($1, 'cloud', $2)",
        nw.id,
        &key
    )
    .execute(&mut *tx)
    .await?;

    // let mc = magic_crypt::new_magic_crypt!(key, 256);
    // sqlx::query!(
    //     "INSERT INTO variable
    //         (workspace_id, path, value, is_secret, description)
    //         VALUES ($1, 'g/all/pretty_secret', $2, true, 'This item is secret'),
    //             ($3, 'g/all/not_secret', $4, false, 'This item is not secret')",
    //     nw.id,
    //     crate::variables::encrypt(&mc, "pretty secret value"),
    //     nw.id,
    //     "finland does not actually exist",
    // )
    // .execute(&mut *tx)
    // .await?;

    let automate_username_creation = sqlx::query_scalar!(
        "SELECT value FROM global_settings WHERE name = $1",
        AUTOMATE_USERNAME_CREATION_SETTING,
    )
    .fetch_optional(&mut *tx)
    .await?
    .map(|v| v.as_bool())
    .flatten()
    .unwrap_or(false);

    let username = if automate_username_creation {
        if nw.username.is_some() && nw.username.unwrap().len() > 0 {
            return Err(Error::BadRequest(
                "username is not allowed when username creation is automated".to_string(),
            ));
        }
        get_instance_username_or_create_pending(&mut tx, &authed.email).await?
    } else {
        nw.username
            .ok_or(Error::BadRequest("username is required".to_string()))?
    };

    sqlx::query!(
        "INSERT INTO usr
            (workspace_id, email, username, is_admin)
            VALUES ($1, $2, $3, true)",
        nw.id,
        authed.email,
        username,
    )
    .execute(&mut *tx)
    .await?;

    sqlx::query!(
        "INSERT INTO group_
            VALUES ($1, 'all', 'The group that always contains all users of this workspace')",
        nw.id
    )
    .execute(&mut *tx)
    .await?;

    sqlx::query!(
        "INSERT INTO usr_to_group
            VALUES ($1, 'all', $2)",
        nw.id,
        username
    )
    .execute(&mut *tx)
    .await?;

    sqlx::query!(
        "INSERT INTO folder (workspace_id, name, display_name, owners, extra_perms, created_by, edited_at) VALUES ($1, 'app_themes', 'App Themes', ARRAY[]::TEXT[], '{\"g/all\": false}', $2, now()) ON CONFLICT DO NOTHING",
        nw.id,
        username,
    )
    .execute(&mut *tx)
    .await?;

    sqlx::query!(
        "INSERT INTO folder (workspace_id, name, display_name, owners, extra_perms, created_by, edited_at) VALUES ($1, 'app_custom', 'App Custom Components', ARRAY[]::TEXT[], '{\"g/all\": false}', $2, now()) ON CONFLICT DO NOTHING",
        nw.id,
        username,
    )
    .execute(&mut *tx)
    .await?;

    sqlx::query!(
        "INSERT INTO folder (workspace_id, name, display_name, owners, extra_perms, created_by, edited_at) VALUES ($1, 'app_groups', 'App Groups', ARRAY[]::TEXT[], '{\"g/all\": false}', $2, now()) ON CONFLICT DO NOTHING",
        nw.id,
        username,
    )
    .execute(&mut *tx)
    .await?;

    sqlx::query!(
        "INSERT INTO resource (workspace_id, path, value, description, resource_type, created_by, edited_at) VALUES ($1, 'f/app_themes/theme_0', '{\"name\": \"Default Theme\", \"value\": \"\"}', 'The default app theme', 'app_theme', $2, now()) ON CONFLICT DO NOTHING",
        nw.id,
        username,
    )
    .execute(&mut *tx)
    .await?;

    audit_log(
        &mut *tx,
        &authed,
        "workspaces.create",
        ActionKind::Create,
        &nw.id,
        Some(nw.name.as_str()),
        None,
    )
    .await?;
    tx.commit().await?;
    Ok(format!("Created workspace {}", &nw.id))
}

async fn edit_workspace(
    authed: ApiAuthed,
    Extension(db): Extension<DB>,
    Path(w_id): Path<String>,
    ApiAuthed { is_admin, username, .. }: ApiAuthed,
    Json(ew): Json<EditWorkspace>,
) -> Result<String> {
    require_admin(is_admin, &username)?;
    let mut tx = db.begin().await?;
    sqlx::query!(
        "UPDATE workspace SET name = $1, owner = $2 WHERE id = $3",
        ew.name,
        ew.owner,
        &w_id
    )
    .execute(&mut *tx)
    .await?;

    audit_log(
        &mut *tx,
        &authed,
        "workspaces.update",
        ActionKind::Update,
        &w_id,
        Some(&authed.email),
        None,
    )
    .await?;
    tx.commit().await?;

    Ok(format!("Updated workspace {}", &w_id))
}

async fn archive_workspace(
    Extension(db): Extension<DB>,
    Path(w_id): Path<String>,
    authed: ApiAuthed,
) -> Result<String> {
    require_admin(authed.is_admin, &authed.username)?;
    let mut tx = db.begin().await?;
    sqlx::query!("UPDATE workspace SET deleted = true WHERE id = $1", &w_id)
        .execute(&mut *tx)
        .await?;

    audit_log(
        &mut *tx,
        &authed,
        "workspaces.archive",
        ActionKind::Update,
        &w_id,
        Some(&authed.email),
        None,
    )
    .await?;
    tx.commit().await?;

    Ok(format!("Archived workspace {}", &w_id))
}

async fn leave_workspace(
    Extension(db): Extension<DB>,
    Path(w_id): Path<String>,
    authed: ApiAuthed,
) -> Result<String> {
    let mut tx = db.begin().await?;
    sqlx::query!(
        "DELETE FROM usr WHERE workspace_id = $1 AND email = $2",
        &w_id,
        &authed.email
    )
    .execute(&mut *tx)
    .await?;

    audit_log(
        &mut *tx,
        &authed,
        "workspaces.leave",
        ActionKind::Delete,
        &w_id,
        Some(&authed.email),
        None,
    )
    .await?;
    tx.commit().await?;

    Ok(format!("Left workspace {}", &w_id))
}

async fn unarchive_workspace(
    Extension(db): Extension<DB>,
    Path(w_id): Path<String>,
    authed: ApiAuthed,
) -> Result<String> {
    require_admin(authed.is_admin, &authed.username)?;
    let mut tx = db.begin().await?;
    sqlx::query!("UPDATE workspace SET deleted = false WHERE id = $1", &w_id)
        .execute(&mut *tx)
        .await?;

    audit_log(
        &mut *tx,
        &authed,
        "workspaces.unarchive",
        ActionKind::Update,
        &w_id,
        Some(&authed.email),
        None,
    )
    .await?;
    tx.commit().await?;

    Ok(format!("Unarchived workspace {}", &w_id))
}

async fn invite_user(
    ApiAuthed { username, is_admin, .. }: ApiAuthed,
    Extension(db): Extension<DB>,
    Extension(webhook): Extension<WebhookShared>,
    Path(w_id): Path<String>,
    Json(mut nu): Json<NewWorkspaceInvite>,
) -> Result<(StatusCode, String)> {
    require_admin(is_admin, &username)?;

    nu.email = nu.email.to_lowercase();

    let mut tx = db.begin().await?;

    let already_in_workspace = sqlx::query_scalar!(
        "SELECT EXISTS (SELECT 1 FROM usr WHERE workspace_id = $1 AND email = $2)",
        &w_id,
        nu.email
    )
    .fetch_one(&mut *tx)
    .await?
    .unwrap_or(false);

    if already_in_workspace {
        return Err(Error::BadRequest(format!(
            "user with email {} already exists in workspace {}",
            nu.email, w_id
        )));
    }

    sqlx::query!(
        "INSERT INTO workspace_invite
            (workspace_id, email, is_admin, operator)
            VALUES ($1, $2, $3, $4) ON CONFLICT (workspace_id, email)
            DO UPDATE SET is_admin = $3, operator = $4",
        &w_id,
        nu.email,
        nu.is_admin,
        nu.operator
    )
    .execute(&mut *tx)
    .await?;

    tx.commit().await?;

    send_email_if_possible(
        &format!("Invited to Windmill's workspace: {w_id}"),
        &format!(
            "You have been granted access to Windmill's workspace {w_id}

If you do not have an account on {}, login with SSO or ask an admin to create an account for you.",
            BASE_URL.read().await.clone()
        ),
        &nu.email,
    );

    webhook.send_instance_event(InstanceEvent::UserInvitedWorkspace {
        email: nu.email.clone(),
        workspace: w_id,
    });

    Ok((
        StatusCode::CREATED,
        format!("user with email {} invited", nu.email),
    ))
}

async fn add_user(
    authed: ApiAuthed,
    Extension(db): Extension<DB>,
    Extension(webhook): Extension<WebhookShared>,
    Path(w_id): Path<String>,
    Json(mut nu): Json<NewWorkspaceUser>,
) -> Result<(StatusCode, String)> {
    require_admin(authed.is_admin, &authed.username)?;
    nu.email = nu.email.to_lowercase();

    let mut tx = db.begin().await?;

    let already_exists_email = sqlx::query_scalar!(
        "SELECT EXISTS(SELECT 1 FROM usr WHERE workspace_id = $1 AND email = $2)",
        &w_id,
        nu.email,
    )
    .fetch_one(&mut *tx)
    .await?
    .unwrap_or(false);

    if already_exists_email {
        return Err(Error::BadRequest(format!(
            "user with email {} already exists in workspace {}",
            nu.email, w_id
        )));
    }

    let automate_username_creation = sqlx::query_scalar!(
        "SELECT value FROM global_settings WHERE name = $1",
        AUTOMATE_USERNAME_CREATION_SETTING,
    )
    .fetch_optional(&mut *tx)
    .await?
    .map(|v| v.as_bool())
    .flatten()
    .unwrap_or(false);

    let username = if automate_username_creation {
        if nu.username.is_some() && nu.username.unwrap().len() > 0 {
            return Err(Error::BadRequest(
                "username is not allowed when username creation is automated".to_string(),
            ));
        }
        get_instance_username_or_create_pending(&mut tx, &nu.email).await?
    } else {
        let username = nu
            .username
            .ok_or(Error::BadRequest("username is required".to_string()))?;

        if !VALID_USERNAME.is_match(&username) {
            return Err(windmill_common::error::Error::BadRequest(format!(
                "Usermame can only contain alphanumeric characters and underscores and must start with a letter"
            )));
        }

        username
    };

    sqlx::query!(
        "INSERT INTO usr
            (workspace_id, email, username, is_admin, operator)
            VALUES ($1, $2, $3, $4, $5)",
        &w_id,
        nu.email,
        username,
        nu.is_admin,
        nu.operator
    )
    .execute(&mut *tx)
    .await?;

    sqlx::query!(
        "DELETE FROM workspace_invite WHERE workspace_id = $1 AND email = $2",
        &w_id,
        nu.email
    )
    .execute(&mut *tx)
    .await?;

    sqlx::query_as!(
        Group,
        "INSERT INTO usr_to_group (workspace_id, usr, group_) VALUES ($1, $2, $3) ON CONFLICT DO NOTHING",
        &w_id,
        username,
        "all",
    )
    .execute(&mut *tx)
    .await?;

    audit_log(
        &mut *tx,
        &authed,
        "users.add_to_workspace",
        ActionKind::Create,
        &w_id,
        Some(&nu.email),
        None,
    )
    .await?;

    tx.commit().await?;

    handle_deployment_metadata(
        &authed.email,
        &authed.username,
        &db,
        &w_id,
        windmill_git_sync::DeployedObject::User { email: nu.email.clone() },
        Some(format!("Added user '{}' to workspace", &nu.email)),
        true,
    )
    .await?;

    send_email_if_possible(
        &format!("Added to Windmill's workspace: {w_id}"),
        &format!(
            "You have been granted access to Windmill's workspace {w_id} by {}

If you do not have an account on {}, login with SSO or ask an admin to create an account for you.",
            authed.email,
            BASE_URL.read().await.clone()
        ),
        &nu.email,
    );

    webhook.send_instance_event(InstanceEvent::UserAddedWorkspace {
        workspace: w_id.clone(),
        email: nu.email.clone(),
    });

    Ok((
        StatusCode::CREATED,
        format!("user with email {} added", nu.email),
    ))
}

async fn delete_invite(
    ApiAuthed { username, is_admin, .. }: ApiAuthed,
    Extension(db): Extension<DB>,
    Path(w_id): Path<String>,
    Json(nu): Json<NewWorkspaceInvite>,
) -> Result<(StatusCode, String)> {
    require_admin(is_admin, &username)?;

    let mut tx = db.begin().await?;

    sqlx::query!(
        "DELETE FROM workspace_invite WHERE
        workspace_id = $1 AND email = $2 AND is_admin = $3 AND operator = $4",
        &w_id,
        nu.email,
        nu.is_admin,
        nu.operator
    )
    .execute(&mut *tx)
    .await?;

    tx.commit().await?;

    Ok((
        StatusCode::CREATED,
        format!("invite to email {} deleted", nu.email),
    ))
}

async fn exists_username(
    Extension(db): Extension<DB>,
    Json(vu): Json<ValidateUsername>,
) -> Result<String> {
    let exists = sqlx::query_scalar!(
        "SELECT EXISTS(SELECT 1 FROM usr WHERE username = $1 AND workspace_id = $2)",
        vu.username,
        vu.id
    )
    .fetch_one(&db)
    .await?
    .unwrap_or(true);

    if exists {
        return Err(Error::BadRequest("username already taken".to_string()));
    }

    Ok("valid username".to_string())
}

async fn get_workspace_name(
    authed: ApiAuthed,
    Path(w_id): Path<String>,
    Extension(user_db): Extension<UserDB>,
) -> Result<String> {
    let mut tx = user_db.begin(&authed).await?;
    let workspace = sqlx::query_scalar!("SELECT name FROM workspace WHERE id = $1", &w_id)
        .fetch_one(&mut *tx)
        .await?;

    tx.commit().await?;

    Ok(workspace)
}

#[derive(Deserialize)]
struct ChangeWorkspaceName {
    new_name: String,
}

#[derive(Deserialize)]
struct ChangeWorkspaceColor {
    color: Option<String>,
}

async fn change_workspace_name(
    authed: ApiAuthed,
    Path(w_id): Path<String>,
    Extension(db): Extension<DB>,
    Json(rw): Json<ChangeWorkspaceName>,
) -> Result<String> {
    require_admin(authed.is_admin, &authed.username)?;

    let mut tx = db.begin().await?;

    sqlx::query!(
        "UPDATE workspace SET name = $1 WHERE id = $2",
        &rw.new_name,
        &w_id
    )
    .execute(&mut *tx)
    .await?;

    audit_log(
        &mut *tx,
        &authed,
        "workspace.change_workspace_name",
        ActionKind::Update,
        &w_id,
        Some(&authed.email),
        None,
    )
    .await?;

    tx.commit().await?;

    // Trigger git sync for workspace name changes
    handle_deployment_metadata(
        &authed.email,
        &authed.username,
        &db,
        &w_id,
        windmill_git_sync::DeployedObject::Settings { setting_type: "workspace_name".to_string() },
        Some(format!("Workspace name updated to {}", &rw.new_name)),
        false,
    )
    .await?;

    Ok(format!("updated workspace name to {}", &rw.new_name))
}

async fn change_workspace_color(
    authed: ApiAuthed,
    Path(w_id): Path<String>,
    Extension(db): Extension<DB>,
    Json(rw): Json<ChangeWorkspaceColor>,
) -> Result<String> {
    require_admin(authed.is_admin, &authed.username)?;

    let mut tx = db.begin().await?;

    sqlx::query!(
        "UPDATE workspace_settings SET color = $1 WHERE workspace_id = $2",
        rw.color,
        &w_id
    )
    .execute(&mut *tx)
    .await?;

    tx.commit().await?;

    handle_deployment_metadata(
        &authed.email,
        &authed.username,
        &db,
        &w_id,
        DeployedObject::Settings { setting_type: "workspace_color".to_string() },
        None,
        false,
    )
    .await?;

    Ok(format!(
        "updated workspace color to {}",
        rw.color.as_deref().unwrap_or("no color")
    ))
}

async fn get_usage(Extension(db): Extension<DB>, Path(w_id): Path<String>) -> Result<String> {
    let usage = sqlx::query_scalar!(
        "
    SELECT usage.usage FROM usage
    WHERE is_workspace = true
    AND month_ = EXTRACT(YEAR FROM current_date) * 12 + EXTRACT(MONTH FROM current_date)
    AND id = $1",
        w_id
    )
    .fetch_optional(&db)
    .await?
    .unwrap_or(0);
    Ok(usage.to_string())
}

#[cfg(feature = "enterprise")]
pub async fn get_critical_alerts(
    Extension(db): Extension<DB>,
    Path(w_id): Path<String>,
    authed: ApiAuthed,
    Query(params): Query<crate::utils::AlertQueryParams>,
) -> JsonResult<serde_json::Value> {
    require_admin_or_devops(authed.is_admin, &authed.username, &authed.email, &db).await?;

    crate::utils::get_critical_alerts(db, params, Some(w_id)).await
}

#[cfg(not(feature = "enterprise"))]
pub async fn get_critical_alerts() -> Error {
    Error::NotFound("Critical Alerts require EE".to_string())
}

#[cfg(feature = "enterprise")]
pub async fn acknowledge_critical_alert(
    Extension(db): Extension<DB>,
    Path((w_id, id)): Path<(String, i32)>,
    authed: ApiAuthed,
) -> Result<String> {
    require_admin_or_devops(authed.is_admin, &authed.username, &authed.email, &db).await?;
    crate::utils::acknowledge_critical_alert(db, Some(w_id), id).await
}

#[cfg(not(feature = "enterprise"))]
pub async fn acknowledge_critical_alert() -> Error {
    Error::NotFound("Critical Alerts require EE".to_string())
}

#[cfg(feature = "enterprise")]
pub async fn acknowledge_all_critical_alerts(
    Extension(db): Extension<DB>,
    Path(w_id): Path<String>,
    authed: ApiAuthed,
) -> Result<String> {
    require_admin(authed.is_admin, &authed.username)?;
    crate::utils::acknowledge_all_critical_alerts(db, Some(w_id)).await
}

#[cfg(not(feature = "enterprise"))]
pub async fn acknowledge_all_critical_alerts() -> Error {
    Error::NotFound("Critical Alerts require EE".to_string())
}

#[cfg(feature = "enterprise")]
#[derive(Deserialize)]
pub struct MuteCriticalAlertRequest {
    pub mute_critical_alerts: Option<bool>,
}

#[cfg(feature = "enterprise")]
async fn mute_critical_alerts(
    Extension(db): Extension<DB>,
    Path(w_id): Path<String>,
    authed: ApiAuthed,
    Json(m_r): Json<MuteCriticalAlertRequest>,
) -> Result<String> {
    require_admin(authed.is_admin, &authed.username)?;

    let mute_alerts = m_r.mute_critical_alerts.unwrap_or(false);

    if mute_alerts {
        sqlx::query!(
            "UPDATE alerts SET acknowledged_workspace = true, acknowledged = true WHERE workspace_id = $1",
            &w_id
        )
    .execute(&db)
    .await?;
    }

    sqlx::query!(
        "UPDATE workspace_settings SET mute_critical_alerts = $1 WHERE workspace_id = $2",
        mute_alerts,
        &w_id
    )
    .execute(&db)
    .await?;

    handle_deployment_metadata(
        &authed.email,
        &authed.username,
        &db,
        &w_id,
        DeployedObject::Settings { setting_type: "critical_alerts".to_string() },
        None,
        false,
    )
    .await?;

    Ok(format!(
        "Updated mute criticital alert ui settings for workspace: {}",
        &w_id
    ))
}

#[cfg(not(feature = "enterprise"))]
pub async fn mute_critical_alerts() -> Error {
    Error::NotFound("Critical Alerts require EE".to_string())
}

#[derive(Deserialize, Serialize)]
struct ChangeOperatorSettings {
    #[serde(default)]
    runs: bool,
    #[serde(default)]
    schedules: bool,
    #[serde(default)]
    resources: bool,
    #[serde(default)]
    variables: bool,
    #[serde(default)]
    assets: bool,
    #[serde(default)]
    triggers: bool,
    #[serde(default)]
    audit_logs: bool,
    #[serde(default)]
    groups: bool,
    #[serde(default)]
    folders: bool,
    #[serde(default)]
    workers: bool,
}

async fn update_operator_settings(
    authed: ApiAuthed,
    Path(w_id): Path<String>,
    Extension(db): Extension<DB>,
    Json(settings): Json<ChangeOperatorSettings>,
) -> Result<String> {
    require_admin(authed.is_admin, &authed.username)?;

    let mut tx = db.begin().await?;

    let settings_json = serde_json::json!(settings);

    sqlx::query!(
        "UPDATE workspace_settings SET operator_settings = $1 WHERE workspace_id = $2",
        settings_json,
        &w_id
    )
    .execute(&mut *tx)
    .await?;

    tx.commit().await?;

    // Trigger git sync for operator settings changes
    handle_deployment_metadata(
        &authed.email,
        &authed.username,
        &db,
        &w_id,
        windmill_git_sync::DeployedObject::Settings {
            setting_type: "operator_settings".to_string(),
        },
        Some("Operator settings updated".to_string()),
        false,
    )
    .await?;

    Ok("Operator settings updated successfully".to_string())
}<|MERGE_RESOLUTION|>--- conflicted
+++ resolved
@@ -462,7 +462,6 @@
 
     let settings = sqlx::query_as!(
         WorkspaceSettings,
-<<<<<<< HEAD
         r#"
         SELECT 
             workspace_id,
@@ -498,9 +497,6 @@
         WHERE 
             workspace_id = $1
         "#,
-=======
-        "SELECT workspace_id, slack_team_id, teams_team_id, teams_team_name, slack_name, slack_command_script, teams_command_script, slack_email, auto_invite_domain, auto_invite_operator, auto_add, customer_id, plan, webhook, deploy_to, ai_config, error_handler, error_handler_extra_args, error_handler_muted_on_cancel, large_file_storage, ducklake, git_sync, deploy_ui, default_app, default_scripts, mute_critical_alerts, color, operator_settings, git_app_installations FROM workspace_settings WHERE workspace_id = $1",
->>>>>>> 84f76eeb
         &w_id
     )
     .fetch_optional(&mut *tx)
