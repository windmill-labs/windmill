--- conflicted
+++ resolved
@@ -42,6 +42,8 @@
 use windmill_common::variables::{build_crypt, decrypt, encrypt};
 use windmill_common::worker::{to_raw_value, CLOUD_HOSTED};
 #[cfg(feature = "enterprise")]
+use windmill_common::workspaces::GitRepositorySettings;
+#[cfg(feature = "enterprise")]
 use windmill_common::workspaces::WorkspaceDeploymentUISettings;
 #[cfg(feature = "enterprise")]
 use windmill_common::workspaces::WorkspaceGitSyncSettings;
@@ -52,12 +54,7 @@
     oauth2::WORKSPACE_SLACK_BOT_TOKEN_PATH,
     utils::{paginate, rd_string, require_admin, Pagination},
 };
-<<<<<<< HEAD
 use windmill_common::{get_database_url, parse_postgres_url};
-=======
-#[cfg(feature = "enterprise")]
-use windmill_common::workspaces::GitRepositorySettings;
->>>>>>> 5c58abc8
 use windmill_git_sync::{handle_deployment_metadata, DeployedObject};
 
 #[cfg(feature = "enterprise")]
@@ -128,7 +125,10 @@
         .route("/list_ducklakes", get(list_ducklakes))
         .route("/edit_git_sync_config", post(edit_git_sync_config))
         .route("/edit_git_sync_repository", post(edit_git_sync_repository))
-        .route("/delete_git_sync_repository", delete(delete_git_sync_repository))
+        .route(
+            "/delete_git_sync_repository",
+            delete(delete_git_sync_repository),
+        )
         .route("/edit_deploy_ui_config", post(edit_deploy_ui_config))
         .route("/edit_default_app", post(edit_default_app))
         .route("/default_app", get(get_default_app))
@@ -1077,12 +1077,16 @@
 fn validate_git_repo_resource_path(path: &str) -> Result<()> {
     // Resource paths should follow the pattern: $res:f/<folder>/<name> or $res:u/<username>/<name>
     if path.is_empty() {
-        return Err(Error::BadRequest("Resource path cannot be empty".to_string()));
+        return Err(Error::BadRequest(
+            "Resource path cannot be empty".to_string(),
+        ));
     }
 
     // Must start with $res: prefix
     if !path.starts_with("$res:") {
-        return Err(Error::BadRequest("Resource path must start with '$res:'".to_string()));
+        return Err(Error::BadRequest(
+            "Resource path must start with '$res:'".to_string(),
+        ));
     }
 
     // Extract the actual path after $res:
@@ -1090,19 +1094,29 @@
 
     // Basic validation: must start with f/ or u/ and contain at least one slash
     if !actual_path.starts_with("f/") && !actual_path.starts_with("u/") {
-        return Err(Error::BadRequest("Resource path must start with '$res:f/' or '$res:u/'".to_string()));
+        return Err(Error::BadRequest(
+            "Resource path must start with '$res:f/' or '$res:u/'".to_string(),
+        ));
     }
 
     // Must have at least 3 parts (type, folder/user, name)
     let parts: Vec<&str> = actual_path.split('/').collect();
     if parts.len() < 3 || parts.iter().any(|part| part.is_empty()) {
-        return Err(Error::BadRequest("Invalid resource path format".to_string()));
+        return Err(Error::BadRequest(
+            "Invalid resource path format".to_string(),
+        ));
     }
 
     // Resource name validation (last part)
     let resource_name = parts.last().unwrap();
-    if !resource_name.chars().all(|c| c.is_alphanumeric() || c == '_' || c == '-') {
-        return Err(Error::BadRequest("Resource name can only contain alphanumeric characters, underscores, and hyphens".to_string()));
+    if !resource_name
+        .chars()
+        .all(|c| c.is_alphanumeric() || c == '_' || c == '-')
+    {
+        return Err(Error::BadRequest(
+            "Resource name can only contain alphanumeric characters, underscores, and hyphens"
+                .to_string(),
+        ));
     }
 
     Ok(())
@@ -1114,11 +1128,15 @@
     workspace_id: &str,
 ) {
     // Check if all repositories are in new format (have settings field)
-    let all_repos_migrated = git_sync_settings.repositories.iter()
+    let all_repos_migrated = git_sync_settings
+        .repositories
+        .iter()
         .all(|repo| repo.settings.is_some());
 
     // If all repos are migrated and we still have legacy workspace-level settings
-    if all_repos_migrated && (git_sync_settings.include_path.is_some() || git_sync_settings.include_type.is_some()) {
+    if all_repos_migrated
+        && (git_sync_settings.include_path.is_some() || git_sync_settings.include_type.is_some())
+    {
         tracing::info!(
             workspace_id = workspace_id,
             "All git sync repositories migrated to new format, cleaning up legacy workspace-level settings"
@@ -1260,16 +1278,29 @@
         ActionKind::Update,
         &w_id,
         Some(&authed.email),
-        Some([("repository_path", new_config.git_repo_resource_path.as_str()), ("repository_data", &format!("{:?}", new_config.repository))].into()),
+        Some(
+            [
+                (
+                    "repository_path",
+                    new_config.git_repo_resource_path.as_str(),
+                ),
+                ("repository_data", &format!("{:?}", new_config.repository)),
+            ]
+            .into(),
+        ),
     )
     .await?;
 
     // Check if repository exists before modifying
-    let repo_exists = git_sync_settings.repositories.iter()
+    let repo_exists = git_sync_settings
+        .repositories
+        .iter()
         .any(|repo| repo.git_repo_resource_path == new_config.git_repo_resource_path);
 
     // Find and update the specific repository, or add it if it doesn't exist
-    let repo_found = git_sync_settings.repositories.iter_mut()
+    let repo_found = git_sync_settings
+        .repositories
+        .iter_mut()
         .find(|repo| repo.git_repo_resource_path == new_config.git_repo_resource_path);
 
     if let Some(existing_repo) = repo_found {
@@ -1304,7 +1335,8 @@
         &db,
         &w_id,
         windmill_git_sync::DeployedObject::Settings { setting_type: "git_sync".to_string() },
-        Some(format!("Git sync repository '{}' {}",
+        Some(format!(
+            "Git sync repository '{}' {}",
             new_config.git_repo_resource_path,
             if repo_exists { "updated" } else { "added" }
         )),
@@ -1312,7 +1344,8 @@
     )
     .await?;
 
-    Ok(format!("{} git sync repository '{}' for workspace {}",
+    Ok(format!(
+        "{} git sync repository '{}' for workspace {}",
         if repo_exists { "Updated" } else { "Added" },
         new_config.git_repo_resource_path,
         &w_id
@@ -1367,7 +1400,9 @@
 
     // Check if repository exists and remove it
     let original_count = git_sync_settings.repositories.len();
-    git_sync_settings.repositories.retain(|repo| repo.git_repo_resource_path != request.git_repo_resource_path);
+    git_sync_settings
+        .repositories
+        .retain(|repo| repo.git_repo_resource_path != request.git_repo_resource_path);
 
     if git_sync_settings.repositories.len() == original_count {
         return Err(Error::BadRequest(format!(
@@ -1412,12 +1447,18 @@
         &db,
         &w_id,
         windmill_git_sync::DeployedObject::Settings { setting_type: "git_sync".to_string() },
-        Some(format!("Git sync repository '{}' deleted", request.git_repo_resource_path)),
+        Some(format!(
+            "Git sync repository '{}' deleted",
+            request.git_repo_resource_path
+        )),
         false,
     )
     .await?;
 
-    Ok(format!("Deleted git sync repository '{}' from workspace {}", request.git_repo_resource_path, &w_id))
+    Ok(format!(
+        "Deleted git sync repository '{}' from workspace {}",
+        request.git_repo_resource_path, &w_id
+    ))
 }
 
 #[derive(Debug, Deserialize)]
