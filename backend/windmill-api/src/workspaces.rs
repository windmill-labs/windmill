/*
 * Author: Ruben Fiszel
 * Copyright: Windmill Labs, Inc 2022
 * This file and its contents are licensed under the AGPLv3 License.
 * Please see the included NOTICE for copyright information and
 * LICENSE-AGPL for a copy of the license.
 */

use std::collections::HashMap;

use crate::ai::{AiResource, AI_KEY_CACHE};
use crate::db::ApiAuthed;
use crate::users_ee::send_email_if_possible;
use crate::utils::get_instance_username_or_create_pending;
use crate::BASE_URL;
use crate::{
    db::DB,
    users::{WorkspaceInvite, VALID_USERNAME},
    utils::require_super_admin,
    webhook_util::WebhookShared,
};

use axum::{
    extract::{Extension, Path, Query},
    routing::{delete, get, post},
    Json, Router,
};
use chrono::Utc;

use regex::Regex;

use uuid::Uuid;
use windmill_audit::audit_ee::audit_log;
use windmill_audit::ActionKind;
use windmill_common::db::UserDB;
use windmill_common::s3_helpers::LargeFileStorage;
use windmill_common::users::username_to_permissioned_as;
<<<<<<< HEAD
use windmill_common::variables::{build_crypt, decrypt, encrypt};
use windmill_common::worker::{to_raw_value, CLOUD_HOSTED};
=======
use windmill_common::variables::build_crypt;
use windmill_common::worker::to_raw_value;
>>>>>>> d440a71e
#[cfg(feature = "enterprise")]
use windmill_common::workspaces::WorkspaceDeploymentUISettings;
#[cfg(feature = "enterprise")]
use windmill_common::workspaces::WorkspaceGitSyncSettings;
use windmill_common::{
    error::{Error, JsonResult, Result},
    global_settings::AUTOMATE_USERNAME_CREATION_SETTING,
    oauth2::WORKSPACE_SLACK_BOT_TOKEN_PATH,
    utils::{paginate, rd_string, require_admin, Pagination},
};
use windmill_git_sync::handle_deployment_metadata;

<<<<<<< HEAD
use crate::oauth2_ee::InstanceEvent;
use hyper::{header, StatusCode};
=======
#[cfg(feature = "enterprise")]
use windmill_common::utils::require_admin_or_devops;

use crate::variables::{decrypt, encrypt};
use hyper::StatusCode;
>>>>>>> d440a71e
use serde::{Deserialize, Serialize};
use sqlx::{FromRow, Postgres, Transaction};
use windmill_common::oauth2::InstanceEvent;
use windmill_common::utils::not_found_if_none;

lazy_static::lazy_static! {
    static ref WORKSPACE_KEY_REGEXP: Regex = Regex::new("^[a-zA-Z0-9]{64}$").unwrap();
}

pub fn workspaced_service() -> Router {
    let router = Router::new()
        .route("/list_pending_invites", get(list_pending_invites))
        .route("/update", post(edit_workspace))
        .route("/archive", post(archive_workspace))
        .route("/invite_user", post(invite_user))
        .route("/add_user", post(add_user))
        .route("/delete_invite", post(delete_invite))
        .route("/get_settings", get(get_settings))
        .route("/get_deploy_to", get(get_deploy_to))
        .route("/edit_slack_command", post(edit_slack_command))
        .route(
            "/run_slack_message_test_job",
            post(run_slack_message_test_job),
        )
        .route("/edit_webhook", post(edit_webhook))
        .route("/edit_auto_invite", post(edit_auto_invite))
        .route("/edit_deploy_to", post(edit_deploy_to))
        .route("/tarball", get(crate::workspaces_export::tarball_workspace))
        .route("/is_premium", get(is_premium))
        .route("/edit_copilot_config", post(edit_copilot_config))
        .route("/get_copilot_info", get(get_copilot_info))
        .route("/edit_error_handler", post(edit_error_handler))
        .route(
            "/edit_large_file_storage_config",
            post(edit_large_file_storage_config),
        )
        .route("/edit_git_sync_config", post(edit_git_sync_config))
        .route("/edit_deploy_ui_config", post(edit_deploy_ui_config))
        .route("/edit_default_app", post(edit_default_app))
        .route("/default_app", get(get_default_app))
        .route(
            "/default_scripts",
            post(edit_default_scripts).get(get_default_scripts),
        )
        .route("/set_environment_variable", post(set_environment_variable))
        .route(
            "/encryption_key",
            get(get_encryption_key).post(set_encryption_key),
        )
        .route("/leave", post(leave_workspace))
        .route("/get_workspace_name", get(get_workspace_name))
        .route("/change_workspace_name", post(change_workspace_name))
        .route(
            "/change_workspace_id",
            post(crate::workspaces_extra::change_workspace_id),
        )
        .route("/usage", get(get_usage))
        .route("/used_triggers", get(get_used_triggers))
        .route("/critical_alerts", get(get_critical_alerts))
        .route(
            "/critical_alerts/:id/acknowledge",
            post(acknowledge_critical_alert),
        )
        .route(
            "/critical_alerts/acknowledge_all",
            post(acknowledge_all_critical_alerts),
        )
        .route("/critical_alerts/mute", post(mute_critical_alerts));

    #[cfg(feature = "stripe")]
    {
        crate::stripe_ee::add_stripe_routes(router)
    }

    #[cfg(not(feature = "stripe"))]
    router
}
pub fn global_service() -> Router {
    Router::new()
        .route("/list_as_superadmin", get(list_workspaces_as_super_admin))
        .route("/list", get(list_workspaces))
        .route("/users", get(user_workspaces))
        .route("/create", post(create_workspace))
        .route("/exists", post(exists_workspace))
        .route("/exists_username", post(exists_username))
        .route("/allowed_domain_auto_invite", get(is_allowed_auto_domain))
        .route("/unarchive/:workspace", post(unarchive_workspace))
        .route(
            "/delete/:workspace",
            delete(crate::workspaces_extra::delete_workspace),
        )
        .route(
            "/create_workspace_require_superadmin",
            get(create_workspace_require_superadmin),
        )
}

#[derive(FromRow, Serialize)]
struct Workspace {
    id: String,
    name: String,
    owner: String,
    deleted: bool,
    premium: bool,
}

#[derive(FromRow, Serialize, Debug)]
pub struct WorkspaceSettings {
    pub workspace_id: String,
    pub slack_team_id: Option<String>,
    pub slack_name: Option<String>,
    pub slack_command_script: Option<String>,
    pub slack_email: String,
    pub auto_invite_domain: Option<String>,
    pub auto_invite_operator: Option<bool>,
    pub auto_add: Option<bool>,
    pub customer_id: Option<String>,
    pub plan: Option<String>,
    pub webhook: Option<String>,
    pub deploy_to: Option<String>,
    pub ai_resource: Option<serde_json::Value>,
    pub code_completion_enabled: bool,
    pub error_handler: Option<String>,
    pub error_handler_extra_args: Option<serde_json::Value>,
    pub error_handler_muted_on_cancel: Option<bool>,
    pub large_file_storage: Option<serde_json::Value>, // effectively: DatasetsStorage
    pub git_sync: Option<serde_json::Value>,           // effectively: WorkspaceGitSyncSettings
    pub deploy_ui: Option<serde_json::Value>,          // effectively: WorkspaceDeploymentUISettings
    pub default_app: Option<String>,
    pub automatic_billing: bool,
    pub default_scripts: Option<serde_json::Value>,
    pub mute_critical_alerts: Option<bool>,
}

#[derive(FromRow, Serialize, Debug)]
pub struct Usage {
    pub workspace_id: String,
    pub slack_team_id: Option<String>,
    pub slack_name: Option<String>,
    pub slack_command_script: Option<String>,
    pub slack_email: String,
}

#[derive(sqlx::Type, Serialize, Deserialize, Debug)]
#[sqlx(type_name = "WORKSPACE_KEY_KIND", rename_all = "lowercase")]
pub enum WorkspaceKeyKind {
    Cloud,
}

#[derive(Deserialize)]
struct EditCommandScript {
    slack_command_script: Option<String>,
}

#[derive(Deserialize)]
struct RunSlackMessageTestJobRequest {
    hub_script_path: String,
    channel: String,
    test_msg: String,
}

#[derive(Serialize)]
struct RunSlackMessageTestJobResponse {
    job_uuid: String,
}

#[cfg(feature = "enterprise")]
#[derive(Deserialize)]
struct EditDeployTo {
    deploy_to: Option<String>,
}

#[allow(dead_code)]
#[derive(Deserialize)]
pub struct EditAutoInvite {
    pub operator: Option<bool>,
    pub invite_all: Option<bool>,
    pub auto_add: Option<bool>,
}

#[derive(Deserialize)]
struct EditWebhook {
    webhook: Option<String>,
}

#[derive(Deserialize)]
struct EditCopilotConfig {
    ai_resource: Option<serde_json::Value>,
    code_completion_enabled: bool,
}

#[derive(Deserialize, Serialize, Debug)]
struct LargeFileStorageWithSecondary {
    #[serde(flatten)]
    large_file_storage: LargeFileStorage,
    #[serde(default)]
    secondary_storage: HashMap<String, LargeFileStorage>,
}

#[derive(Deserialize, Debug)]
struct EditLargeFileStorageConfig {
    large_file_storage: Option<LargeFileStorageWithSecondary>,
}

#[derive(Deserialize)]
struct CreateWorkspace {
    id: String,
    name: String,
    username: Option<String>,
}

#[derive(Deserialize)]
struct EditWorkspace {
    name: String,
    owner: String,
}

#[derive(Serialize)]
struct WorkspaceList {
    pub email: String,
    pub workspaces: Vec<UserWorkspace>,
}

#[derive(Serialize)]
struct UserWorkspace {
    pub id: String,
    pub name: String,
    pub username: String,
}

#[derive(Deserialize)]
struct WorkspaceId {
    pub id: String,
}

#[derive(Deserialize)]
struct ValidateUsername {
    pub id: String,
    pub username: String,
}

#[derive(Deserialize)]
pub struct NewWorkspaceInvite {
    pub email: String,
    pub is_admin: bool,
    pub operator: bool,
}

#[derive(Deserialize)]
pub struct NewWorkspaceUser {
    pub email: String,
    pub username: Option<String>,
    pub is_admin: bool,
    pub operator: bool,
}

#[derive(Deserialize)]
pub struct EditErrorHandler {
    pub error_handler: Option<String>,
    pub error_handler_extra_args: Option<serde_json::Value>,
    pub error_handler_muted_on_cancel: Option<bool>,
}

async fn list_pending_invites(
    authed: ApiAuthed,
    Extension(user_db): Extension<UserDB>,
    Path(w_id): Path<String>,
) -> JsonResult<Vec<WorkspaceInvite>> {
    require_admin(authed.is_admin, &authed.username)?;
    let mut tx = user_db.begin(&authed).await?;
    let rows = sqlx::query_as!(
        WorkspaceInvite,
        "SELECT * from workspace_invite WHERE workspace_id = $1",
        w_id
    )
    .fetch_all(&mut *tx)
    .await?;
    tx.commit().await?;
    Ok(Json(rows))
}

async fn is_premium(
    authed: ApiAuthed,
    Extension(db): Extension<DB>,
    Path(w_id): Path<String>,
) -> JsonResult<bool> {
    require_admin(authed.is_admin, &authed.username)?;
    let mut tx = db.begin().await?;
    let row = sqlx::query_scalar!(
        "SELECT premium FROM workspace WHERE workspace.id = $1",
        &w_id
    )
    .fetch_one(&mut *tx)
    .await?;
    tx.commit().await?;
    Ok(Json(row))
}

async fn exists_workspace(
    authed: ApiAuthed,
    Extension(user_db): Extension<UserDB>,
    Json(WorkspaceId { id }): Json<WorkspaceId>,
) -> JsonResult<bool> {
    let mut tx = user_db.begin(&authed).await?;
    let exists = sqlx::query_scalar!(
        "SELECT EXISTS(SELECT 1 FROM workspace WHERE workspace.id = $1)",
        id
    )
    .fetch_one(&mut *tx)
    .await?
    .unwrap_or(false);
    tx.commit().await?;
    Ok(Json(exists))
}

async fn list_workspaces(
    authed: ApiAuthed,
    Extension(user_db): Extension<UserDB>,
) -> JsonResult<Vec<Workspace>> {
    let mut tx = user_db.begin(&authed).await?;
    let workspaces = sqlx::query_as!(
        Workspace,
        "SELECT workspace.* FROM workspace, usr WHERE usr.workspace_id = workspace.id AND \
         usr.email = $1 AND deleted = false",
        authed.email
    )
    .fetch_all(&mut *tx)
    .await?;
    tx.commit().await?;
    Ok(Json(workspaces))
}

async fn get_settings(
    authed: ApiAuthed,
    Path(w_id): Path<String>,
    Extension(user_db): Extension<UserDB>,
) -> JsonResult<WorkspaceSettings> {
    let mut tx = user_db.begin(&authed).await?;
    let settings = sqlx::query_as!(
        WorkspaceSettings,
        "SELECT * FROM workspace_settings WHERE workspace_id = $1",
        &w_id
    )
    .fetch_one(&mut *tx)
    .await
    .map_err(|e| Error::InternalErr(format!("getting settings: {e:#}")))?;

    tx.commit().await?;
    Ok(Json(settings))
}

#[derive(Serialize)]
struct DeployTo {
    deploy_to: Option<String>,
}
async fn get_deploy_to(
    authed: ApiAuthed,
    Path(w_id): Path<String>,
    Extension(user_db): Extension<UserDB>,
) -> JsonResult<DeployTo> {
    let mut tx = user_db.begin(&authed).await?;
    let settings = sqlx::query_as!(
        DeployTo,
        "SELECT deploy_to FROM workspace_settings WHERE workspace_id = $1",
        &w_id
    )
    .fetch_one(&mut *tx)
    .await
    .map_err(|e| Error::InternalErr(format!("getting deploy_to: {e:#}")))?;

    tx.commit().await?;
    Ok(Json(settings))
}

async fn edit_slack_command(
    authed: ApiAuthed,
    Extension(db): Extension<DB>,
    Path(w_id): Path<String>,
    ApiAuthed { is_admin, username, .. }: ApiAuthed,
    Json(es): Json<EditCommandScript>,
) -> Result<String> {
    require_admin(is_admin, &username)?;
    let mut tx = db.begin().await?;

    if es.slack_command_script.is_some() {
        let exists_slack_command_with_team_id = sqlx::query_scalar!(
            r#"
                SELECT EXISTS (SELECT 1 
                FROM workspace_settings 
                WHERE workspace_id <> $1 
                    AND slack_command_script IS NOT NULL
                    AND slack_team_id IS NOT NULL 
                    AND slack_team_id = (SELECT slack_team_id FROM workspace_settings WHERE workspace_id = $1))
            "#,
            &w_id
        )
        .fetch_one(&mut *tx)
        .await?.unwrap_or(false);

        if exists_slack_command_with_team_id {
            return Err(Error::BadRequest(
                "A workspace connected to the same slack team already has a command script. Please remove it first."
                    .to_string(),
            ));
        }
    }

    sqlx::query!(
        "UPDATE workspace_settings SET slack_command_script = $1 WHERE workspace_id = $2",
        es.slack_command_script,
        &w_id
    )
    .execute(&mut *tx)
    .await?;

    audit_log(
        &mut *tx,
        &authed,
        "workspaces.edit_command_script",
        ActionKind::Update,
        &w_id,
        Some(&authed.email),
        Some(
            [(
                "script",
                es.slack_command_script
                    .unwrap_or("NO_SCRIPT".to_string())
                    .as_str(),
            )]
            .into(),
        ),
    )
    .await?;
    tx.commit().await?;

    Ok(format!("Edit command script {}", &w_id))
}

async fn run_slack_message_test_job(
    authed: ApiAuthed,
    Extension(db): Extension<DB>,
    Path(w_id): Path<String>,
    Json(req): Json<RunSlackMessageTestJobRequest>,
) -> JsonResult<RunSlackMessageTestJobResponse> {
    let mut fake_result = HashMap::new();
    fake_result.insert("error".to_string(), to_raw_value(&req.test_msg));
    fake_result.insert("success_result".to_string(), to_raw_value(&req.test_msg));

    let mut extra_args = HashMap::new();
    extra_args.insert("channel".to_string(), to_raw_value(&req.channel));
    extra_args.insert(
        "slack".to_string(),
        to_raw_value(&format!("$res:{WORKSPACE_SLACK_BOT_TOKEN_PATH}")),
    );

    let uuid = windmill_queue::push_error_handler(
        &db,
        Uuid::parse_str("00000000-0000-0000-0000-000000000000")?,
        None,
        Some("slack_message_test".to_string()),
        false,
        w_id.as_str(),
        &format!("script/{}", req.hub_script_path.as_str()),
        sqlx::types::Json(&fake_result),
        None,
        Some(Utc::now()),
        Some(sqlx::types::Json(to_raw_value(&extra_args))),
        authed.email.as_str(),
        false,
        false,
        None, // Note: we could mark it as high priority to return result quickly to the user
    )
    .await?;

    Ok(Json(RunSlackMessageTestJobResponse {
        job_uuid: uuid.to_string(),
    }))
}

#[cfg(feature = "enterprise")]
async fn edit_deploy_to(
    authed: ApiAuthed,
    Extension(db): Extension<DB>,
    Path(w_id): Path<String>,
    ApiAuthed { is_admin, username, .. }: ApiAuthed,
    Json(es): Json<EditDeployTo>,
) -> Result<String> {
    require_admin(is_admin, &username)?;

    let mut tx = db.begin().await?;
    sqlx::query!(
        "UPDATE workspace_settings SET deploy_to = $1 WHERE workspace_id = $2",
        es.deploy_to,
        &w_id
    )
    .execute(&mut *tx)
    .await?;

    audit_log(
        &mut *tx,
        &authed,
        "workspaces.edit_deploy_to",
        ActionKind::Update,
        &w_id,
        Some(&authed.email),
        Some(
            [(
                "script",
                es.deploy_to.unwrap_or("NO_DEPLOY_TO".to_string()).as_str(),
            )]
            .into(),
        ),
    )
    .await?;
    tx.commit().await?;

    Ok(format!("Edit deploy to for {}", &w_id))
}

#[cfg(not(feature = "enterprise"))]
async fn edit_deploy_to() -> Result<String> {
    return Err(Error::BadRequest(
        "Deploy to is only available on enterprise".to_string(),
    ));
}

pub const BANNED_DOMAINS: &str = include_str!("../banned_domains.txt");

async fn is_allowed_auto_domain(ApiAuthed { email, .. }: ApiAuthed) -> JsonResult<bool> {
    let domain = email.split('@').last().unwrap();
    return Ok(Json(!BANNED_DOMAINS.contains(domain)));
}

async fn edit_auto_invite(
    authed: ApiAuthed,
    Extension(db): Extension<DB>,
    Path(w_id): Path<String>,
    Json(ea): Json<EditAutoInvite>,
) -> Result<String> {
    crate::workspaces_ee::edit_auto_invite(authed, db, w_id, ea).await
}

async fn edit_webhook(
    authed: ApiAuthed,
    Extension(db): Extension<DB>,
    Path(w_id): Path<String>,
    ApiAuthed { is_admin, username, .. }: ApiAuthed,
    Json(ew): Json<EditWebhook>,
) -> Result<String> {
    require_admin(is_admin, &username)?;

    let mut tx = db.begin().await?;

    if let Some(webhook) = &ew.webhook {
        sqlx::query!(
            "UPDATE workspace_settings SET webhook = $1 WHERE workspace_id = $2",
            webhook,
            &w_id
        )
        .execute(&mut *tx)
        .await?;
    } else {
        sqlx::query!(
            "UPDATE workspace_settings SET webhook = NULL WHERE workspace_id = $1",
            &w_id,
        )
        .execute(&mut *tx)
        .await?;
    }
    audit_log(
        &mut *tx,
        &authed,
        "workspaces.edit_webhook",
        ActionKind::Update,
        &w_id,
        Some(&authed.email),
        Some([("webhook", &format!("{:?}", ew.webhook)[..])].into()),
    )
    .await?;
    tx.commit().await?;

    Ok(format!("Edit webhook for workspace {}", &w_id))
}

async fn edit_copilot_config(
    authed: ApiAuthed,
    Extension(db): Extension<DB>,
    Path(w_id): Path<String>,
    ApiAuthed { is_admin, username, .. }: ApiAuthed,
    Json(eo): Json<EditCopilotConfig>,
) -> Result<String> {
    require_admin(is_admin, &username)?;

    let mut tx = db.begin().await?;

    if let Some(ai_resource) = &eo.ai_resource {
        let path = serde_json::from_value::<AiResource>(ai_resource.clone())
            .map_err(|e| Error::BadRequest(e.to_string()))?
            .path;
        sqlx::query!(
            "UPDATE workspace_settings SET ai_resource = $1, code_completion_enabled = $2 WHERE workspace_id = $3",
            ai_resource,
            eo.code_completion_enabled,
            &w_id
        )
        .execute(&mut *tx)
        .await?;

        if let Some(cached) = AI_KEY_CACHE.get(&w_id) {
            if cached.path != path {
                AI_KEY_CACHE.remove(&w_id);
            }
        }
    } else {
        sqlx::query!(
            "UPDATE workspace_settings SET ai_resource = NULL, code_completion_enabled = $1 WHERE workspace_id = $2",
            eo.code_completion_enabled,
            &w_id,
        )
        .execute(&mut *tx)
        .await?;
        AI_KEY_CACHE.remove(&w_id);
    }
    audit_log(
        &mut *tx,
        &authed,
        "workspaces.edit_copilot_config",
        ActionKind::Update,
        &w_id,
        Some(&authed.email),
        Some(
            [
                ("ai_resource", &format!("{:?}", eo.ai_resource)[..]),
                (
                    "code_completion_enabled",
                    &format!("{:?}", eo.code_completion_enabled)[..],
                ),
            ]
            .into(),
        ),
    )
    .await?;
    tx.commit().await?;

    Ok(format!("Edit copilot config for workspace {}", &w_id))
}

#[derive(Serialize)]
struct CopilotInfo {
    pub ai_provider: String,
    pub exists_ai_resource: bool,
    pub code_completion_enabled: bool,
}
async fn get_copilot_info(
    Extension(db): Extension<DB>,
    Path(w_id): Path<String>,
) -> JsonResult<CopilotInfo> {
    let mut tx = db.begin().await?;
    let record = sqlx::query!(
        "SELECT ai_resource, code_completion_enabled FROM workspace_settings WHERE workspace_id = $1",
        &w_id
    )
    .fetch_one(&mut *tx)
    .await
    .map_err(|e| Error::InternalErr(format!("getting ai_resource and code_completion_enabled: {e:#}")))?;
    tx.commit().await?;

    let (ai_provider, exists_ai_resource) = if let Some(ai_resource) = record.ai_resource {
        let ai_resource = serde_json::from_value::<AiResource>(ai_resource);
        let exist = ai_resource.is_ok();
        (
            if exist {
                ai_resource.unwrap().provider
            } else {
                "".to_string()
            },
            exist,
        )
    } else {
        ("".to_string(), false)
    };

    Ok(Json(CopilotInfo {
        ai_provider,
        exists_ai_resource,
        code_completion_enabled: record.code_completion_enabled,
    }))
}

async fn edit_large_file_storage_config(
    authed: ApiAuthed,
    Extension(db): Extension<DB>,
    Path(w_id): Path<String>,
    ApiAuthed { is_admin, username, .. }: ApiAuthed,
    Json(new_config): Json<EditLargeFileStorageConfig>,
) -> Result<String> {
    require_admin(is_admin, &username)?;

    let mut tx = db.begin().await?;

    let args_for_audit = format!("{:?}", new_config.large_file_storage);
    audit_log(
        &mut *tx,
        &authed,
        "workspaces.edit_large_file_storage_config",
        ActionKind::Update,
        &w_id,
        Some(&authed.email),
        Some([("large_file_storage", args_for_audit.as_str())].into()),
    )
    .await?;

    if let Some(lfs_config) = new_config.large_file_storage {
        let serialized_lfs_config =
            serde_json::to_value::<LargeFileStorageWithSecondary>(lfs_config)
                .map_err(|err| Error::InternalErr(err.to_string()))?;

        sqlx::query!(
            "UPDATE workspace_settings SET large_file_storage = $1 WHERE workspace_id = $2",
            serialized_lfs_config,
            &w_id
        )
        .execute(&mut *tx)
        .await?;
    } else {
        sqlx::query!(
            "UPDATE workspace_settings SET large_file_storage = NULL WHERE workspace_id = $1",
            &w_id,
        )
        .execute(&mut *tx)
        .await?;
    }
    tx.commit().await?;

    Ok(format!(
        "Edit large file storage config for workspace {}",
        &w_id
    ))
}

#[derive(Deserialize)]
pub struct EditGitSyncConfig {
    #[cfg(feature = "enterprise")]
    pub git_sync_settings: Option<WorkspaceGitSyncSettings>,
}

#[cfg(not(feature = "enterprise"))]
async fn edit_git_sync_config(
    _authed: ApiAuthed,
    Extension(_db): Extension<DB>,
    Path(_w_id): Path<String>,
    Json(_new_config): Json<EditGitSyncConfig>,
) -> Result<String> {
    return Err(Error::BadRequest(
        "Git sync is only available on Windmill Enterprise Edition".to_string(),
    ));
}

#[cfg(feature = "enterprise")]
async fn edit_git_sync_config(
    authed: ApiAuthed,
    Extension(db): Extension<DB>,
    Path(w_id): Path<String>,
    ApiAuthed { is_admin, username, .. }: ApiAuthed,
    Json(new_config): Json<EditGitSyncConfig>,
) -> Result<String> {
    require_admin(is_admin, &username)?;

    let mut tx = db.begin().await?;

    let args_for_audit = format!("{:?}", new_config.git_sync_settings);
    audit_log(
        &mut *tx,
        &authed,
        "workspaces.edit_git_sync_config",
        ActionKind::Update,
        &w_id,
        Some(&authed.email),
        Some([("git_sync_settings", args_for_audit.as_str())].into()),
    )
    .await?;

    if let Some(git_sync_settings) = new_config.git_sync_settings {
        let serialized_config = serde_json::to_value::<WorkspaceGitSyncSettings>(git_sync_settings)
            .map_err(|err| Error::InternalErr(err.to_string()))?;

        sqlx::query!(
            "UPDATE workspace_settings SET git_sync = $1 WHERE workspace_id = $2",
            serialized_config,
            &w_id
        )
        .execute(&mut *tx)
        .await?;
    } else {
        sqlx::query!(
            "UPDATE workspace_settings SET git_sync = NULL WHERE workspace_id = $1",
            &w_id,
        )
        .execute(&mut *tx)
        .await?;
    }
    tx.commit().await?;

    Ok(format!("Edit git sync config for workspace {}", &w_id))
}

#[derive(Deserialize)]
struct EditDeployUIConfig {
    #[cfg(feature = "enterprise")]
    deploy_ui_settings: Option<WorkspaceDeploymentUISettings>,
}

#[cfg(not(feature = "enterprise"))]
async fn edit_deploy_ui_config(
    _authed: ApiAuthed,
    Extension(_db): Extension<DB>,
    Path(_w_id): Path<String>,
) -> Result<String> {
    return Err(Error::BadRequest(
        "Deployment UI is only available on Windmill Enterprise Edition".to_string(),
    ));
}

#[cfg(feature = "enterprise")]
async fn edit_deploy_ui_config(
    authed: ApiAuthed,
    Extension(db): Extension<DB>,
    Path(w_id): Path<String>,
    ApiAuthed { is_admin, username, .. }: ApiAuthed,
    Json(new_config): Json<EditDeployUIConfig>,
) -> Result<String> {
    require_admin(is_admin, &username)?;

    let mut tx = db.begin().await?;

    let args_for_audit = format!("{:?}", new_config.deploy_ui_settings);
    audit_log(
        &mut *tx,
        &authed,
        "workspaces.edit_deploy_ui_config",
        ActionKind::Update,
        &w_id,
        Some(&authed.email),
        Some([("deployment_ui_settings", args_for_audit.as_str())].into()),
    )
    .await?;

    if let Some(deploy_ui_settings) = new_config.deploy_ui_settings {
        let serialized_config =
            serde_json::to_value::<WorkspaceDeploymentUISettings>(deploy_ui_settings)
                .map_err(|err| Error::InternalErr(err.to_string()))?;

        sqlx::query!(
            "UPDATE workspace_settings SET deploy_ui = $1 WHERE workspace_id = $2",
            serialized_config,
            &w_id
        )
        .execute(&mut *tx)
        .await?;
    } else {
        sqlx::query!(
            "UPDATE workspace_settings SET deploy_ui = NULL WHERE workspace_id = $1",
            &w_id,
        )
        .execute(&mut *tx)
        .await?;
    }
    tx.commit().await?;

    Ok(format!("Edit deployment UI config for workspace {}", &w_id))
}

#[derive(Deserialize)]
pub struct EditDefaultApp {
    #[cfg(feature = "enterprise")]
    pub default_app_path: Option<String>,
}

#[cfg(not(feature = "enterprise"))]
async fn edit_default_app(
    _authed: ApiAuthed,
    Extension(_db): Extension<DB>,
    Path(_w_id): Path<String>,
    Json(_new_config): Json<EditDefaultApp>,
) -> Result<String> {
    return Err(Error::BadRequest(
        "Setting a workspace default app is only available on Windmill Enterprise Edition"
            .to_string(),
    ));
}

async fn edit_default_scripts(
    authed: ApiAuthed,
    Extension(db): Extension<DB>,
    Path(w_id): Path<String>,
    ApiAuthed { is_admin, username, .. }: ApiAuthed,
    Json(new_config): Json<Option<serde_json::Value>>,
) -> Result<String> {
    require_admin(is_admin, &username)?;

    let mut tx = db.begin().await?;

    audit_log(
        &mut *tx,
        &authed,
        "workspaces.edit_default_scripts",
        ActionKind::Update,
        &w_id,
        Some(&authed.email),
        None,
    )
    .await?;

    if let Some(config) = new_config {
        sqlx::query!(
            "UPDATE workspace_settings SET default_scripts = $1 WHERE workspace_id = $2",
            config,
            &w_id
        )
        .execute(&mut *tx)
        .await?;
    } else {
        sqlx::query!(
            "UPDATE workspace_settings SET default_scripts = NULL WHERE workspace_id = $1",
            &w_id,
        )
        .execute(&mut *tx)
        .await?;
    }
    tx.commit().await?;

    Ok(format!("Edit default scripts for workspace {}", &w_id))
}

async fn get_default_scripts(
    Extension(db): Extension<DB>,
    Path(w_id): Path<String>,
) -> JsonResult<Option<serde_json::Value>> {
    let mut tx = db.begin().await?;
    let default_scripts = sqlx::query_scalar!(
        "SELECT default_scripts FROM workspace_settings WHERE workspace_id = $1",
        &w_id
    )
    .fetch_optional(&mut *tx)
    .await
    .map_err(|err| Error::InternalErr(format!("getting default_app: {err}")))?;
    tx.commit().await?;

    Ok(Json(default_scripts.flatten()))
}

#[cfg(feature = "enterprise")]
async fn edit_default_app(
    authed: ApiAuthed,
    Extension(db): Extension<DB>,
    Path(w_id): Path<String>,
    ApiAuthed { is_admin, username, .. }: ApiAuthed,
    Json(new_config): Json<EditDefaultApp>,
) -> Result<String> {
    #[cfg(not(feature = "enterprise"))]
    {
        return Err(Error::BadRequest(
            "Setting a workspace default app is only available on Windmill Enterprise Edition"
                .to_string(),
        ));
    }

    require_admin(is_admin, &username)?;

    let mut tx = db.begin().await?;

    let args_for_audit = format!("{:?}", new_config.default_app_path);
    audit_log(
        &mut *tx,
        &authed,
        "workspaces.edit_default_app",
        ActionKind::Update,
        &w_id,
        Some(&authed.email),
        Some([("default_app", args_for_audit.as_str())].into()),
    )
    .await?;

    if let Some(default_app_path) = new_config.default_app_path {
        sqlx::query!(
            "UPDATE workspace_settings SET default_app = $1 WHERE workspace_id = $2",
            default_app_path,
            &w_id
        )
        .execute(&mut *tx)
        .await?;
    } else {
        sqlx::query!(
            "UPDATE workspace_settings SET default_app = NULL WHERE workspace_id = $1",
            &w_id,
        )
        .execute(&mut *tx)
        .await?;
    }
    tx.commit().await?;

    Ok(format!("Edit default app for workspace {}", &w_id))
}

#[derive(Serialize)]
struct WorkspaceDefaultApp {
    pub default_app_path: Option<String>,
}
async fn get_default_app(
    Extension(db): Extension<DB>,
    Path(w_id): Path<String>,
) -> JsonResult<WorkspaceDefaultApp> {
    let mut tx = db.begin().await?;
    let default_app_path = sqlx::query_scalar!(
        "SELECT default_app FROM workspace_settings WHERE workspace_id = $1",
        &w_id
    )
    .fetch_one(&mut *tx)
    .await
    .map_err(|err| Error::InternalErr(format!("getting default_app: {err}")))?;
    tx.commit().await?;

    Ok(Json(WorkspaceDefaultApp { default_app_path }))
}

async fn edit_error_handler(
    authed: ApiAuthed,
    Extension(db): Extension<DB>,
    Path(w_id): Path<String>,
    ApiAuthed { is_admin, username, .. }: ApiAuthed,
    Json(ee): Json<EditErrorHandler>,
) -> Result<String> {
    require_admin(is_admin, &username)?;

    let mut tx = db.begin().await?;

    sqlx::query_as!(
        Group,
        "INSERT INTO group_ (workspace_id, name, summary, extra_perms) VALUES ($1, $2, $3, $4) ON CONFLICT DO NOTHING",
        w_id,
        "error_handler",
        "The group the error handler acts on behalf of",
        serde_json::json!({username_to_permissioned_as(&authed.username): true})
    )
    .execute(&mut *tx)
    .await?;

    if let Some(error_handler) = &ee.error_handler {
        sqlx::query!(
            "UPDATE workspace_settings SET error_handler = $1, error_handler_extra_args = $2, error_handler_muted_on_cancel = $3 WHERE workspace_id = $4",
            error_handler,
            ee.error_handler_extra_args,
            ee.error_handler_muted_on_cancel.unwrap_or(false),
            &w_id
        )
        .execute(&mut *tx)
        .await?;
    } else {
        sqlx::query!(
            "UPDATE workspace_settings SET error_handler = NULL, error_handler_extra_args = NULL WHERE workspace_id = $1",
            &w_id,
        )
        .execute(&mut *tx)
        .await?;
    }
    audit_log(
        &mut *tx,
        &authed,
        "workspaces.edit_error_handler",
        ActionKind::Update,
        &w_id,
        Some(&authed.email),
        Some([("error_handler", &format!("{:?}", ee.error_handler)[..])].into()),
    )
    .await?;
    tx.commit().await?;

    Ok(format!("Edit error_handler for workspace {}", &w_id))
}

#[derive(Deserialize)]
struct NewEnvironmentVariable {
    name: String,
    value: Option<String>,
}

async fn set_environment_variable(
    authed: ApiAuthed,
    Extension(db): Extension<DB>,
    Path(w_id): Path<String>,
    Json(NewEnvironmentVariable { value, name }): Json<NewEnvironmentVariable>,
) -> Result<String> {
    require_admin(authed.is_admin, &authed.username)?;

    let mut tx = db.begin().await?;

    match value {
        Some(value) => {
            sqlx::query!(
                "INSERT INTO workspace_env (workspace_id, name, value) VALUES ($1, $2, $3) ON CONFLICT (workspace_id, name) DO UPDATE SET value = $3",
                &w_id,
                name,
                value
            )
            .execute(&mut *tx)
            .await?;

            audit_log(
                &mut *tx,
                &authed,
                "workspace.set_environment_variable",
                ActionKind::Create,
                &w_id,
                Some(&authed.email),
                None,
            )
            .await?;
            tx.commit().await?;
            Ok(format!("Set environment variable {}", name))
        }
        None => {
            sqlx::query!(
                "DELETE FROM workspace_env WHERE workspace_id = $1 AND name = $2",
                &w_id,
                name
            )
            .execute(&mut *tx)
            .await?;

            audit_log(
                &mut *tx,
                &authed,
                "workspace.delete_environment_variable",
                ActionKind::Delete,
                &w_id,
                Some(&authed.email),
                None,
            )
            .await?;
            tx.commit().await?;
            Ok(format!("Deleted environment variable {}", name))
        }
    }
}

#[derive(Serialize)]
pub struct GetEncryptionKeyResponse {
    key: String,
}

async fn get_encryption_key(
    authed: ApiAuthed,
    Extension(db): Extension<DB>,
    Path(w_id): Path<String>,
) -> JsonResult<GetEncryptionKeyResponse> {
    require_super_admin(&db, &authed.email).await?;

    let encryption_key_opt = sqlx::query_scalar!(
        "SELECT key FROM workspace_key WHERE workspace_id = $1",
        w_id
    )
    .fetch_optional(&db)
    .await?;

    let encryption_key = not_found_if_none(encryption_key_opt, "workspace_encryption_key", w_id)?;
    return Ok(Json(GetEncryptionKeyResponse { key: encryption_key }));
}

#[derive(Deserialize)]
struct SetEncryptionKeyRequest {
    new_key: String,
    skip_reencrypt: Option<bool>,
}

async fn set_encryption_key(
    authed: ApiAuthed,
    Extension(db): Extension<DB>,
    Path(w_id): Path<String>,
    Json(request): Json<SetEncryptionKeyRequest>,
) -> Result<()> {
    require_super_admin(&db, &authed.email).await?;

    if !WORKSPACE_KEY_REGEXP.is_match(request.new_key.as_str()) {
        return Err(Error::BadRequest(
            "Encryption key should be an alphanumeric string of 64 characters".to_string(),
        ));
    }

    let previous_encryption_key = build_crypt(&db, w_id.as_str()).await?;

    sqlx::query!(
        "UPDATE workspace_key SET key = $1 WHERE workspace_id = $2",
        request.new_key.clone(),
        w_id
    )
    .execute(&db)
    .await?;

    if !request.skip_reencrypt.unwrap_or(false) {
        let new_encryption_key = build_crypt(&db, w_id.as_str()).await?;

        let mut truncated_new_key = request.new_key.clone();
        truncated_new_key.truncate(8);
        tracing::warn!(
            "Re-encrypting all secrets for workspace {}. New key is {}***",
            w_id,
            truncated_new_key
        );

        let all_variables = sqlx::query!(
            "SELECT path, value, is_secret FROM variable WHERE workspace_id = $1",
            w_id
        )
        .fetch_all(&db)
        .await?;

        for variable in all_variables {
            if !variable.is_secret {
                continue;
            }
            let decrypted_value = decrypt(&previous_encryption_key, variable.value)?;
            let new_encrypted_value = encrypt(&new_encryption_key, decrypted_value.as_str());
            sqlx::query!(
                "UPDATE variable SET value = $1 WHERE workspace_id = $2 AND path = $3",
                new_encrypted_value,
                w_id,
                variable.path
            )
            .execute(&db)
            .await?;
        }
    }

    return Ok(());
}

#[derive(Serialize)]
struct UsedTriggers {
    pub websocket_used: bool,
    pub http_routes_used: bool,
<<<<<<< HEAD
    pub database_used: bool,
=======
    pub kafka_used: bool,
>>>>>>> d440a71e
}

async fn get_used_triggers(
    authed: ApiAuthed,
    Extension(user_db): Extension<UserDB>,
    Path(w_id): Path<String>,
) -> JsonResult<UsedTriggers> {
    let mut tx = user_db.begin(&authed).await?;
    let websocket_used = sqlx::query_as!(
        UsedTriggers,
<<<<<<< HEAD
        r#"
        SELECT 
            EXISTS(SELECT 1 FROM websocket_trigger WHERE workspace_id = $1) AS "websocket_used!",
            EXISTS(SELECT 1 FROM http_trigger WHERE workspace_id = $1) AS "http_routes_used!",
            EXISTS(SELECT 1 FROM database_trigger WHERE workspace_id = $1) AS "database_used!"
        "#,
        w_id
=======
        r#"SELECT 
            EXISTS(SELECT 1 FROM websocket_trigger WHERE workspace_id = $1) as "websocket_used!", 
            EXISTS(SELECT 1 FROM http_trigger WHERE workspace_id = $1) as "http_routes_used!",
            EXISTS(SELECT 1 FROM kafka_trigger WHERE workspace_id = $1) as "kafka_used!""#,
        w_id,
>>>>>>> d440a71e
    )
    .fetch_one(&mut *tx)
    .await?;
    tx.commit().await?;

    Ok(Json(websocket_used))
}

async fn list_workspaces_as_super_admin(
    authed: ApiAuthed,
    Extension(db): Extension<DB>,
    Extension(user_db): Extension<UserDB>,
    Query(pagination): Query<Pagination>,
    ApiAuthed { email, .. }: ApiAuthed,
) -> JsonResult<Vec<Workspace>> {
    require_super_admin(&db, &email).await?;
    let (per_page, offset) = paginate(pagination);

    let mut tx = user_db.begin(&authed).await?;
    let workspaces = sqlx::query_as!(
        Workspace,
        "SELECT * FROM workspace LIMIT $1 OFFSET $2",
        per_page as i32,
        offset as i32
    )
    .fetch_all(&mut *tx)
    .await?;
    tx.commit().await?;
    Ok(Json(workspaces))
}

async fn user_workspaces(
    Extension(db): Extension<DB>,
    ApiAuthed { email, .. }: ApiAuthed,
) -> JsonResult<WorkspaceList> {
    let mut tx = db.begin().await?;
    let workspaces = sqlx::query_as!(
        UserWorkspace,
        "SELECT workspace.id, workspace.name, usr.username
     FROM workspace, usr WHERE usr.workspace_id = workspace.id AND usr.email = $1 AND deleted = \
         false",
        email
    )
    .fetch_all(&mut *tx)
    .await?;
    tx.commit().await?;
    Ok(Json(WorkspaceList { email, workspaces }))
}

async fn check_name_conflict<'c>(tx: &mut Transaction<'c, Postgres>, w_id: &str) -> Result<()> {
    let exists = sqlx::query_scalar!("SELECT EXISTS(SELECT 1 FROM workspace WHERE id = $1)", w_id)
        .fetch_one(&mut **tx)
        .await?
        .unwrap_or(false);
    if exists {
        return Err(windmill_common::error::Error::BadRequest(format!(
            "Workspace {} already exists",
            w_id
        )));
    }
    return Ok(());
}

lazy_static::lazy_static! {

    pub static ref CREATE_WORKSPACE_REQUIRE_SUPERADMIN: bool = {
        match std::env::var("CREATE_WORKSPACE_REQUIRE_SUPERADMIN") {
            Ok(val) => val == "true",
            Err(_) => true,
        }
    };

}

async fn create_workspace_require_superadmin() -> String {
    format!("{}", *CREATE_WORKSPACE_REQUIRE_SUPERADMIN)
}

async fn _check_nb_of_workspaces(db: &DB) -> Result<()> {
    let nb_workspaces = sqlx::query_scalar!(
        "SELECT COUNT(*) FROM workspace WHERE id != 'admins' AND deleted = false",
    )
    .fetch_one(db)
    .await?;
    if nb_workspaces.unwrap_or(0) >= 2 {
        return Err(Error::BadRequest(
            "You have reached the maximum number of workspaces (2 outside of default workspace 'admins') without an enterprise license. Archive/delete another workspace to create a new one"
                .to_string(),
        ));
    }
    return Ok(());
}

async fn create_workspace(
    authed: ApiAuthed,
    Extension(db): Extension<DB>,
    Json(nw): Json<CreateWorkspace>,
) -> Result<String> {
    if *CREATE_WORKSPACE_REQUIRE_SUPERADMIN {
        require_super_admin(&db, &authed.email).await?;
    }

    #[cfg(not(feature = "enterprise"))]
    _check_nb_of_workspaces(&db).await?;

    let mut tx: Transaction<'_, Postgres> = db.begin().await?;

    check_name_conflict(&mut tx, &nw.id).await?;
    sqlx::query!(
        "INSERT INTO workspace
            (id, name, owner)
            VALUES ($1, $2, $3)",
        nw.id,
        nw.name,
        authed.email,
    )
    .execute(&mut *tx)
    .await?;
    sqlx::query!(
        "INSERT INTO workspace_settings
            (workspace_id)
            VALUES ($1)",
        nw.id
    )
    .execute(&mut *tx)
    .await?;
    let key = rd_string(64);
    sqlx::query!(
        "INSERT INTO workspace_key
            (workspace_id, kind, key)
            VALUES ($1, 'cloud', $2)",
        nw.id,
        &key
    )
    .execute(&mut *tx)
    .await?;

    // let mc = magic_crypt::new_magic_crypt!(key, 256);
    // sqlx::query!(
    //     "INSERT INTO variable
    //         (workspace_id, path, value, is_secret, description)
    //         VALUES ($1, 'g/all/pretty_secret', $2, true, 'This item is secret'),
    //             ($3, 'g/all/not_secret', $4, false, 'This item is not secret')",
    //     nw.id,
    //     crate::variables::encrypt(&mc, "pretty secret value"),
    //     nw.id,
    //     "finland does not actually exist",
    // )
    // .execute(&mut *tx)
    // .await?;

    let automate_username_creation = sqlx::query_scalar!(
        "SELECT value FROM global_settings WHERE name = $1",
        AUTOMATE_USERNAME_CREATION_SETTING,
    )
    .fetch_optional(&mut *tx)
    .await?
    .map(|v| v.as_bool())
    .flatten()
    .unwrap_or(false);

    let username = if automate_username_creation {
        if nw.username.is_some() && nw.username.unwrap().len() > 0 {
            return Err(Error::BadRequest(
                "username is not allowed when username creation is automated".to_string(),
            ));
        }
        get_instance_username_or_create_pending(&mut tx, &authed.email).await?
    } else {
        nw.username
            .ok_or(Error::BadRequest("username is required".to_string()))?
    };

    sqlx::query!(
        "INSERT INTO usr
            (workspace_id, email, username, is_admin)
            VALUES ($1, $2, $3, true)",
        nw.id,
        authed.email,
        username,
    )
    .execute(&mut *tx)
    .await?;

    sqlx::query!(
        "INSERT INTO group_
            VALUES ($1, 'all', 'The group that always contains all users of this workspace')",
        nw.id
    )
    .execute(&mut *tx)
    .await?;

    sqlx::query!(
        "INSERT INTO usr_to_group
            VALUES ($1, 'all', $2)",
        nw.id,
        username
    )
    .execute(&mut *tx)
    .await?;

    sqlx::query!(
        "INSERT INTO folder (workspace_id, name, display_name, owners, extra_perms, created_by, edited_at) VALUES ($1, 'app_themes', 'App Themes', ARRAY[]::TEXT[], '{\"g/all\": false}', $2, now()) ON CONFLICT DO NOTHING",
        nw.id,
        username,
    )
    .execute(&mut *tx)
    .await?;

    sqlx::query!(
        "INSERT INTO folder (workspace_id, name, display_name, owners, extra_perms, created_by, edited_at) VALUES ($1, 'app_custom', 'App Custom Components', ARRAY[]::TEXT[], '{\"g/all\": false}', $2, now()) ON CONFLICT DO NOTHING",
        nw.id,
        username,
    )
    .execute(&mut *tx)
    .await?;

    sqlx::query!(
        "INSERT INTO folder (workspace_id, name, display_name, owners, extra_perms, created_by, edited_at) VALUES ($1, 'app_groups', 'App Groups', ARRAY[]::TEXT[], '{\"g/all\": false}', $2, now()) ON CONFLICT DO NOTHING",
        nw.id,
        username,
    )
    .execute(&mut *tx)
    .await?;

    sqlx::query!(
        "INSERT INTO resource (workspace_id, path, value, description, resource_type, created_by, edited_at) VALUES ($1, 'f/app_themes/theme_0', '{\"name\": \"Default Theme\", \"value\": \"\"}', 'The default app theme', 'app_theme', $2, now()) ON CONFLICT DO NOTHING",
        nw.id,
        username,
    )
    .execute(&mut *tx)
    .await?;

    audit_log(
        &mut *tx,
        &authed,
        "workspaces.create",
        ActionKind::Create,
        &nw.id,
        Some(nw.name.as_str()),
        None,
    )
    .await?;
    tx.commit().await?;
    Ok(format!("Created workspace {}", &nw.id))
}

async fn edit_workspace(
    authed: ApiAuthed,
    Extension(db): Extension<DB>,
    Path(w_id): Path<String>,
    ApiAuthed { is_admin, username, .. }: ApiAuthed,
    Json(ew): Json<EditWorkspace>,
) -> Result<String> {
    require_admin(is_admin, &username)?;
    let mut tx = db.begin().await?;
    sqlx::query!(
        "UPDATE workspace SET name = $1, owner = $2 WHERE id = $3",
        ew.name,
        ew.owner,
        &w_id
    )
    .execute(&mut *tx)
    .await?;

    audit_log(
        &mut *tx,
        &authed,
        "workspaces.update",
        ActionKind::Update,
        &w_id,
        Some(&authed.email),
        None,
    )
    .await?;
    tx.commit().await?;

    Ok(format!("Updated workspace {}", &w_id))
}

async fn archive_workspace(
    Extension(db): Extension<DB>,
    Path(w_id): Path<String>,
    authed: ApiAuthed,
) -> Result<String> {
    require_admin(authed.is_admin, &authed.username)?;
    let mut tx = db.begin().await?;
    sqlx::query!("UPDATE workspace SET deleted = true WHERE id = $1", &w_id)
        .execute(&mut *tx)
        .await?;

    audit_log(
        &mut *tx,
        &authed,
        "workspaces.archive",
        ActionKind::Update,
        &w_id,
        Some(&authed.email),
        None,
    )
    .await?;
    tx.commit().await?;

    Ok(format!("Archived workspace {}", &w_id))
}

async fn leave_workspace(
    Extension(db): Extension<DB>,
    Path(w_id): Path<String>,
    authed: ApiAuthed,
) -> Result<String> {
    let mut tx = db.begin().await?;
    sqlx::query!(
        "DELETE FROM usr WHERE workspace_id = $1 AND email = $2",
        &w_id,
        &authed.email
    )
    .execute(&mut *tx)
    .await?;

    audit_log(
        &mut *tx,
        &authed,
        "workspaces.leave",
        ActionKind::Delete,
        &w_id,
        Some(&authed.email),
        None,
    )
    .await?;
    tx.commit().await?;

    Ok(format!("Left workspace {}", &w_id))
}

async fn unarchive_workspace(
    Extension(db): Extension<DB>,
    Path(w_id): Path<String>,
    authed: ApiAuthed,
) -> Result<String> {
    require_admin(authed.is_admin, &authed.username)?;
    let mut tx = db.begin().await?;
    sqlx::query!("UPDATE workspace SET deleted = false WHERE id = $1", &w_id)
        .execute(&mut *tx)
        .await?;

    audit_log(
        &mut *tx,
        &authed,
        "workspaces.unarchive",
        ActionKind::Update,
        &w_id,
        Some(&authed.email),
        None,
    )
    .await?;
    tx.commit().await?;

    Ok(format!("Unarchived workspace {}", &w_id))
}

async fn invite_user(
    ApiAuthed { username, is_admin, .. }: ApiAuthed,
    Extension(db): Extension<DB>,
    Extension(webhook): Extension<WebhookShared>,
    Path(w_id): Path<String>,
    Json(mut nu): Json<NewWorkspaceInvite>,
) -> Result<(StatusCode, String)> {
    require_admin(is_admin, &username)?;

    nu.email = nu.email.to_lowercase();

    let mut tx = db.begin().await?;

    let already_in_workspace = sqlx::query_scalar!(
        "SELECT EXISTS (SELECT 1 FROM usr WHERE workspace_id = $1 AND email = $2)",
        &w_id,
        nu.email
    )
    .fetch_one(&mut *tx)
    .await?
    .unwrap_or(false);

    if already_in_workspace {
        return Err(Error::BadRequest(format!(
            "user with email {} already exists in workspace {}",
            nu.email, w_id
        )));
    }

    sqlx::query!(
        "INSERT INTO workspace_invite
            (workspace_id, email, is_admin, operator)
            VALUES ($1, $2, $3, $4) ON CONFLICT (workspace_id, email)
            DO UPDATE SET is_admin = $3, operator = $4",
        &w_id,
        nu.email,
        nu.is_admin,
        nu.operator
    )
    .execute(&mut *tx)
    .await?;

    tx.commit().await?;

    send_email_if_possible(
        &format!("Invited to Windmill's workspace: {w_id}"),
        &format!(
            "You have been granted access to Windmill's workspace {w_id}

If you do not have an account on {}, login with SSO or ask an admin to create an account for you.",
            BASE_URL.read().await.clone()
        ),
        &nu.email,
    );

    webhook.send_instance_event(InstanceEvent::UserInvitedWorkspace {
        email: nu.email.clone(),
        workspace: w_id,
    });

    Ok((
        StatusCode::CREATED,
        format!("user with email {} invited", nu.email),
    ))
}

async fn add_user(
    authed: ApiAuthed,
    Extension(db): Extension<DB>,
    Extension(webhook): Extension<WebhookShared>,
    Path(w_id): Path<String>,
    Json(mut nu): Json<NewWorkspaceUser>,
) -> Result<(StatusCode, String)> {
    require_admin(authed.is_admin, &authed.username)?;
    nu.email = nu.email.to_lowercase();

    let mut tx = db.begin().await?;

    let already_exists_email = sqlx::query_scalar!(
        "SELECT EXISTS(SELECT 1 FROM usr WHERE workspace_id = $1 AND email = $2)",
        &w_id,
        nu.email,
    )
    .fetch_one(&mut *tx)
    .await?
    .unwrap_or(false);

    if already_exists_email {
        return Err(Error::BadRequest(format!(
            "user with email {} already exists in workspace {}",
            nu.email, w_id
        )));
    }

    let automate_username_creation = sqlx::query_scalar!(
        "SELECT value FROM global_settings WHERE name = $1",
        AUTOMATE_USERNAME_CREATION_SETTING,
    )
    .fetch_optional(&mut *tx)
    .await?
    .map(|v| v.as_bool())
    .flatten()
    .unwrap_or(false);

    let username = if automate_username_creation {
        if nu.username.is_some() && nu.username.unwrap().len() > 0 {
            return Err(Error::BadRequest(
                "username is not allowed when username creation is automated".to_string(),
            ));
        }
        get_instance_username_or_create_pending(&mut tx, &nu.email).await?
    } else {
        let username = nu
            .username
            .ok_or(Error::BadRequest("username is required".to_string()))?;

        if !VALID_USERNAME.is_match(&username) {
            return Err(windmill_common::error::Error::BadRequest(format!(
                "Usermame can only contain alphanumeric characters and underscores and must start with a letter"
            )));
        }

        username
    };

    sqlx::query!(
        "INSERT INTO usr
            (workspace_id, email, username, is_admin, operator)
            VALUES ($1, $2, $3, $4, $5)",
        &w_id,
        nu.email,
        username,
        nu.is_admin,
        nu.operator
    )
    .execute(&mut *tx)
    .await?;

    sqlx::query!(
        "DELETE FROM workspace_invite WHERE workspace_id = $1 AND email = $2",
        &w_id,
        nu.email
    )
    .execute(&mut *tx)
    .await?;

    sqlx::query_as!(
        Group,
        "INSERT INTO usr_to_group (workspace_id, usr, group_) VALUES ($1, $2, $3) ON CONFLICT DO NOTHING",
        &w_id,
        username,
        "all",
    )
    .execute(&mut *tx)
    .await?;

    audit_log(
        &mut *tx,
        &authed,
        "users.add_to_workspace",
        ActionKind::Create,
        &w_id,
        Some(&nu.email),
        None,
    )
    .await?;

    tx.commit().await?;

    handle_deployment_metadata(
        &authed.email,
        &authed.username,
        &db,
        &w_id,
        windmill_git_sync::DeployedObject::User { email: nu.email.clone() },
        Some(format!("Added user '{}' to workspace", &nu.email)),
        true,
    )
    .await?;

    send_email_if_possible(
        &format!("Added to Windmill's workspace: {w_id}"),
        &format!(
            "You have been granted access to Windmill's workspace {w_id} by {}

If you do not have an account on {}, login with SSO or ask an admin to create an account for you.",
            authed.email,
            BASE_URL.read().await.clone()
        ),
        &nu.email,
    );

    webhook.send_instance_event(InstanceEvent::UserAddedWorkspace {
        workspace: w_id.clone(),
        email: nu.email.clone(),
    });

    Ok((
        StatusCode::CREATED,
        format!("user with email {} added", nu.email),
    ))
}

async fn delete_invite(
    ApiAuthed { username, is_admin, .. }: ApiAuthed,
    Extension(db): Extension<DB>,
    Path(w_id): Path<String>,
    Json(nu): Json<NewWorkspaceInvite>,
) -> Result<(StatusCode, String)> {
    require_admin(is_admin, &username)?;

    let mut tx = db.begin().await?;

    sqlx::query!(
        "DELETE FROM workspace_invite WHERE
        workspace_id = $1 AND email = $2 AND is_admin = $3 AND operator = $4",
        &w_id,
        nu.email,
        nu.is_admin,
        nu.operator
    )
    .execute(&mut *tx)
    .await?;

    tx.commit().await?;

    Ok((
        StatusCode::CREATED,
        format!("invite to email {} deleted", nu.email),
    ))
}

async fn exists_username(
    Extension(db): Extension<DB>,
    Json(vu): Json<ValidateUsername>,
) -> Result<String> {
    let exists = sqlx::query_scalar!(
        "SELECT EXISTS(SELECT 1 FROM usr WHERE username = $1 AND workspace_id = $2)",
        vu.username,
        vu.id
    )
    .fetch_one(&db)
    .await?
    .unwrap_or(true);

    if exists {
        return Err(Error::BadRequest("username already taken".to_string()));
    }

    Ok("valid username".to_string())
}

async fn get_workspace_name(
    authed: ApiAuthed,
    Path(w_id): Path<String>,
    Extension(user_db): Extension<UserDB>,
) -> Result<String> {
    let mut tx = user_db.begin(&authed).await?;
    let workspace = sqlx::query_scalar!("SELECT name FROM workspace WHERE id = $1", &w_id)
        .fetch_one(&mut *tx)
        .await?;

    tx.commit().await?;

    Ok(workspace)
}

#[derive(Deserialize)]
struct ChangeWorkspaceName {
    new_name: String,
}

async fn change_workspace_name(
    authed: ApiAuthed,
    Path(w_id): Path<String>,
    Extension(db): Extension<DB>,
    Json(rw): Json<ChangeWorkspaceName>,
) -> Result<String> {
    require_admin(authed.is_admin, &authed.username)?;

    let mut tx = db.begin().await?;

    sqlx::query!(
        "UPDATE workspace SET name = $1 WHERE id = $2",
        &rw.new_name,
        &w_id
    )
    .execute(&mut *tx)
    .await?;

    audit_log(
        &mut *tx,
        &authed,
        "workspace.change_workspace_name",
        ActionKind::Update,
        &w_id,
        Some(&authed.email),
        None,
    )
    .await?;

    tx.commit().await?;

    Ok(format!("updated workspace name to {}", &rw.new_name))
}

async fn get_usage(Extension(db): Extension<DB>, Path(w_id): Path<String>) -> Result<String> {
    let usage = sqlx::query_scalar!(
        "
    SELECT usage.usage FROM usage 
    WHERE is_workspace = true 
    AND month_ = EXTRACT(YEAR FROM current_date) * 12 + EXTRACT(MONTH FROM current_date)
    AND id = $1",
        w_id
    )
    .fetch_optional(&db)
    .await?
    .unwrap_or(0);
    Ok(usage.to_string())
}

#[cfg(feature = "enterprise")]
pub async fn get_critical_alerts(
    Extension(db): Extension<DB>,
    Path(w_id): Path<String>,
    authed: ApiAuthed,
    Query(params): Query<crate::utils::AlertQueryParams>,
) -> JsonResult<serde_json::Value> {
    require_admin_or_devops(authed.is_admin, &authed.username, &authed.email, &db).await?;

    crate::utils::get_critical_alerts(db, params, Some(w_id)).await
}

#[cfg(not(feature = "enterprise"))]
pub async fn get_critical_alerts() -> Error {
    Error::NotFound("Critical Alerts require EE".to_string())
}

#[cfg(feature = "enterprise")]
pub async fn acknowledge_critical_alert(
    Extension(db): Extension<DB>,
    Path((w_id, id)): Path<(String, i32)>,
    authed: ApiAuthed,
) -> Result<String> {
<<<<<<< HEAD
    require_admin(authed.is_admin, &authed.username)?;
=======
    require_admin_or_devops(authed.is_admin, &authed.username, &authed.email, &db).await?;
>>>>>>> d440a71e
    crate::utils::acknowledge_critical_alert(db, Some(w_id), id).await
}

#[cfg(not(feature = "enterprise"))]
pub async fn acknowledge_critical_alert() -> Error {
    Error::NotFound("Critical Alerts require EE".to_string())
}

#[cfg(feature = "enterprise")]
pub async fn acknowledge_all_critical_alerts(
    Extension(db): Extension<DB>,
    Path(w_id): Path<String>,
    authed: ApiAuthed,
) -> Result<String> {
    require_admin(authed.is_admin, &authed.username)?;
    crate::utils::acknowledge_all_critical_alerts(db, Some(w_id)).await
}

#[cfg(not(feature = "enterprise"))]
pub async fn acknowledge_all_critical_alerts() -> Error {
    Error::NotFound("Critical Alerts require EE".to_string())
}

#[cfg(feature = "enterprise")]
#[derive(Deserialize)]
pub struct MuteCriticalAlertRequest {
    pub mute_critical_alerts: Option<bool>,
}

#[cfg(feature = "enterprise")]
async fn mute_critical_alerts(
    Extension(db): Extension<DB>,
    Path(w_id): Path<String>,
    ApiAuthed { is_admin, username, .. }: ApiAuthed,
    Json(m_r): Json<MuteCriticalAlertRequest>,
) -> Result<String> {
    require_admin(is_admin, &username)?;

    let mute_alerts = m_r.mute_critical_alerts.unwrap_or(false);

    if mute_alerts {
        sqlx::query!(
            "UPDATE alerts SET acknowledged_workspace = true, acknowledged = true WHERE workspace_id = $1",
            &w_id
        )
    .execute(&db)
    .await?;
    }

    sqlx::query!(
        "UPDATE workspace_settings SET mute_critical_alerts = $1 WHERE workspace_id = $2",
        mute_alerts,
        &w_id
    )
    .execute(&db)
    .await?;

    Ok(format!(
        "Updated mute criticital alert ui settings for workspace: {}",
        &w_id
    ))
}

#[cfg(not(feature = "enterprise"))]
pub async fn mute_critical_alerts() -> Error {
    Error::NotFound("Critical Alerts require EE".to_string())
}<|MERGE_RESOLUTION|>--- conflicted
+++ resolved
@@ -35,13 +35,8 @@
 use windmill_common::db::UserDB;
 use windmill_common::s3_helpers::LargeFileStorage;
 use windmill_common::users::username_to_permissioned_as;
-<<<<<<< HEAD
-use windmill_common::variables::{build_crypt, decrypt, encrypt};
-use windmill_common::worker::{to_raw_value, CLOUD_HOSTED};
-=======
 use windmill_common::variables::build_crypt;
 use windmill_common::worker::to_raw_value;
->>>>>>> d440a71e
 #[cfg(feature = "enterprise")]
 use windmill_common::workspaces::WorkspaceDeploymentUISettings;
 #[cfg(feature = "enterprise")]
@@ -54,16 +49,11 @@
 };
 use windmill_git_sync::handle_deployment_metadata;
 
-<<<<<<< HEAD
-use crate::oauth2_ee::InstanceEvent;
-use hyper::{header, StatusCode};
-=======
 #[cfg(feature = "enterprise")]
 use windmill_common::utils::require_admin_or_devops;
 
 use crate::variables::{decrypt, encrypt};
 use hyper::StatusCode;
->>>>>>> d440a71e
 use serde::{Deserialize, Serialize};
 use sqlx::{FromRow, Postgres, Transaction};
 use windmill_common::oauth2::InstanceEvent;
@@ -123,6 +113,14 @@
         .route("/usage", get(get_usage))
         .route("/used_triggers", get(get_used_triggers))
         .route("/critical_alerts", get(get_critical_alerts))
+        .route(
+            "/critical_alerts/:id/acknowledge",
+            post(acknowledge_critical_alert),
+        )
+        .route(
+            "/critical_alerts/acknowledge_all",
+            post(acknowledge_all_critical_alerts),
+        )
         .route(
             "/critical_alerts/:id/acknowledge",
             post(acknowledge_critical_alert),
@@ -1304,11 +1302,8 @@
 struct UsedTriggers {
     pub websocket_used: bool,
     pub http_routes_used: bool,
-<<<<<<< HEAD
+    pub kafka_used: bool,
     pub database_used: bool,
-=======
-    pub kafka_used: bool,
->>>>>>> d440a71e
 }
 
 async fn get_used_triggers(
@@ -1319,21 +1314,16 @@
     let mut tx = user_db.begin(&authed).await?;
     let websocket_used = sqlx::query_as!(
         UsedTriggers,
-<<<<<<< HEAD
         r#"
         SELECT 
-            EXISTS(SELECT 1 FROM websocket_trigger WHERE workspace_id = $1) AS "websocket_used!",
+            
+            EXISTS(SELECT 1 FROM websocket_trigger WHERE workspace_id = $1) AS "websocket_used!", 
+           
             EXISTS(SELECT 1 FROM http_trigger WHERE workspace_id = $1) AS "http_routes_used!",
+            EXISTS(SELECT 1 FROM kafka_trigger WHERE workspace_id = $1) as "kafka_used!",
             EXISTS(SELECT 1 FROM database_trigger WHERE workspace_id = $1) AS "database_used!"
         "#,
         w_id
-=======
-        r#"SELECT 
-            EXISTS(SELECT 1 FROM websocket_trigger WHERE workspace_id = $1) as "websocket_used!", 
-            EXISTS(SELECT 1 FROM http_trigger WHERE workspace_id = $1) as "http_routes_used!",
-            EXISTS(SELECT 1 FROM kafka_trigger WHERE workspace_id = $1) as "kafka_used!""#,
-        w_id,
->>>>>>> d440a71e
     )
     .fetch_one(&mut *tx)
     .await?;
@@ -2039,11 +2029,7 @@
     Path((w_id, id)): Path<(String, i32)>,
     authed: ApiAuthed,
 ) -> Result<String> {
-<<<<<<< HEAD
-    require_admin(authed.is_admin, &authed.username)?;
-=======
     require_admin_or_devops(authed.is_admin, &authed.username, &authed.email, &db).await?;
->>>>>>> d440a71e
     crate::utils::acknowledge_critical_alert(db, Some(w_id), id).await
 }
 
@@ -2105,6 +2091,10 @@
         "Updated mute criticital alert ui settings for workspace: {}",
         &w_id
     ))
+    Ok(format!(
+        "Updated mute criticital alert ui settings for workspace: {}",
+        &w_id
+    ))
 }
 
 #[cfg(not(feature = "enterprise"))]
