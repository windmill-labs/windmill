--- conflicted
+++ resolved
@@ -1342,7 +1342,6 @@
         )
         .await?;
         tx.commit().await?;
-<<<<<<< HEAD
 
         handle_deployment_metadata(
             &email,
@@ -1355,11 +1354,6 @@
             true,
         )
         .await?;
-    }
-
-    if is_some {
-=======
->>>>>>> cda5e056
         webhook.send_instance_event(InstanceEvent::UserJoinedWorkspace {
             email: email.clone(),
             workspace: nu.workspace_id.clone(),
