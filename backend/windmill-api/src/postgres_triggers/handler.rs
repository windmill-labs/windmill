--- conflicted
+++ resolved
@@ -22,13 +22,8 @@
 use windmill_audit::{audit_ee::audit_log, ActionKind};
 use windmill_common::{
     db::UserDB,
-<<<<<<< HEAD
     error::{self, Error, JsonResult, Result},
     utils::{empty_as_none, not_found_if_none, paginate, Pagination, StripPath},
-=======
-    error::{self, JsonResult, Result},
-    utils::{not_found_if_none, paginate, Pagination, StripPath, empty_as_none},
->>>>>>> 26222539
     worker::CLOUD_HOSTED,
 };
 use windmill_git_sync::{handle_deployment_metadata, DeployedObject};
