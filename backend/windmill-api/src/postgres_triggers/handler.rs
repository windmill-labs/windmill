use std::collections::{
    hash_map::Entry::{Occupied, Vacant},
    HashMap,
};

use crate::{
    db::{ApiAuthed, DB},
    postgres_triggers::mapper::{Mapper, MappingInfo}, variables::get_resource,
};
use axum::{
    extract::{Path, Query},
    Extension, Json,
};
<<<<<<< HEAD

use chrono::Utc;
=======
>>>>>>> 57cfa404
use http::StatusCode;
use itertools::Itertools;
use pg_escape::{quote_identifier, quote_literal};
use quick_cache::sync::Cache;
use rust_postgres::types::Type;
use serde::{Deserialize, Deserializer, Serialize};
use sql_builder::{bind::Bind, SqlBuilder};
use sqlx::{postgres::types::Oid, FromRow, PgConnection};
use windmill_audit::{audit_ee::audit_log, ActionKind};
use windmill_common::error::Error;
use windmill_common::{
    db::UserDB,
    error::{self, JsonResult, Result},
    utils::{not_found_if_none, paginate, Pagination, StripPath},
    worker::CLOUD_HOSTED,
};

<<<<<<< HEAD
=======
use super::{
    create_logical_replication_slot_query, create_publication_query,
    drop_logical_replication_slot_query, drop_publication_query, generate_random_string,
    get_database_connection, ERROR_PUBLICATION_NAME_NOT_EXISTS, ERROR_REPLICATION_SLOT_NOT_EXISTS,
};
>>>>>>> 57cfa404
use lazy_static::lazy_static;

#[derive(FromRow, Serialize, Deserialize, Debug)]
pub struct Postgres {
    pub user: String,
    pub password: String,
    pub host: String,
    pub port: u16,
    pub dbname: String,
    #[serde(default)]
    pub sslmode: String,
    pub root_certificate_pem: String,
}

#[derive(Debug, Clone, FromRow, Serialize, Deserialize)]
pub struct TableToTrack {
    pub table_name: String,
    pub where_clause: Option<String>,
    pub columns_name: Vec<String>,
}

impl TableToTrack {
    fn new(
        table_name: String,
        where_clause: Option<String>,
        columns_name: Vec<String>,
    ) -> TableToTrack {
        TableToTrack { table_name, where_clause, columns_name }
    }
}

lazy_static! {
    pub static ref TEMPLATE: Cache<String, String> = Cache::new(50);
}

#[derive(Debug, Clone, FromRow, Serialize, Deserialize)]
pub struct Relations {
    pub schema_name: String,
    pub table_to_track: Vec<TableToTrack>,
}

impl Relations {
    fn new(schema_name: String, table_to_track: Vec<TableToTrack>) -> Relations {
        Relations { schema_name, table_to_track }
    }

    fn add_new_table(&mut self, table_to_track: TableToTrack) {
        self.table_to_track.push(table_to_track);
    }
}

#[derive(Debug, Deserialize)]
pub struct EditPostgresTrigger {
    replication_slot_name: String,
    publication_name: String,
    path: String,
    script_path: String,
    is_flow: bool,
    postgres_resource_path: String,
    publication: Option<PublicationData>,
}

#[derive(Deserialize, Serialize, Debug)]

pub struct NewPostgresTrigger {
    path: String,
    script_path: String,
    is_flow: bool,
    enabled: bool,
    postgres_resource_path: String,
    replication_slot_name: Option<String>,
    publication_name: Option<String>,
    publication: Option<PublicationData>,
}

<<<<<<< HEAD
pub async fn get_database_connection(
    authed: ApiAuthed,
    user_db: Option<UserDB>,
    db: &DB,
    postgres_resource_path: &str,
    w_id: &str,
) -> Result<PgConnection, windmill_common::error::Error> {
    let database = get_resource::<Postgres>(authed, user_db, db, postgres_resource_path, w_id).await?;

    Ok(get_raw_postgres_connection(&database).await?)
}

pub async fn get_raw_postgres_connection(db: &Postgres) -> Result<PgConnection, Error> {
    let options = {
        let sslmode = if !db.sslmode.is_empty() {
            PgSslMode::from_str(&db.sslmode)?
        } else {
            PgSslMode::Prefer
        };
        let options = PgConnectOptions::new()
            .host(&db.host)
            .database(&db.dbname)
            .port(db.port)
            .ssl_mode(sslmode)
            .username(&db.user);

        let options = if !db.root_certificate_pem.is_empty() {
            options.ssl_root_cert_from_pem(db.root_certificate_pem.as_bytes().to_vec())
        } else {
            options
        };

        if !db.password.is_empty() {
            options.password(&db.password)
        } else {
            options
        }
    };
=======
#[derive(Serialize, Deserialize)]
pub struct TestPostgres {
    pub postgres_resource_path: String,
}

>>>>>>> 57cfa404

pub async fn test_postgres_connection(
    authed: ApiAuthed,
    Extension(db): Extension<DB>,
    Extension(user_db): Extension<UserDB>,
    Path(workspace_id): Path<String>,
    Json(test_postgres): Json<TestPostgres>,
) -> Result<()> {
    let connect_f = async {
        get_database_connection(
            authed,
            Some(user_db),
            &db,
            &test_postgres.postgres_resource_path,
            &workspace_id,
        )
        .await
        .map_err(|err| {
            error::Error::BadConfig(format!("Error connecting to postgres: {}", err.to_string()))
        })
    };
    tokio::time::timeout(tokio::time::Duration::from_secs(30), connect_f)
        .await
        .map_err(|_| {
            error::Error::BadConfig(format!("Timeout connecting to postgres after 30 seconds"))
        })??;

    Ok(())
}

#[derive(Deserialize, Debug)]
pub enum Language {
    #[serde(rename = "typescript", alias = "Typescript")]
    Typescript,
}

#[derive(Debug, Deserialize)]
pub struct TemplateScript {
    postgres_resource_path: String,
    #[serde(deserialize_with = "check_if_valid_relation")]
    relations: Option<Vec<Relations>>,
    language: Language,
}

fn check_if_valid_relation<'de, D>(
    relations: D,
) -> std::result::Result<Option<Vec<Relations>>, D::Error>
where
    D: Deserializer<'de>,
{
    let relations: Option<Vec<Relations>> = Option::deserialize(relations)?;
    let mut track_all_table_in_schema = false;
    let mut track_specific_columns_in_table = false;
    match relations {
        Some(relations) => {
            for relation in relations.iter() {
                if relation.schema_name.is_empty() {
                    return Err(serde::de::Error::custom(
                        "Schema Name must not be empty".to_string(),
                    ));
                }

                if !track_all_table_in_schema && relation.table_to_track.is_empty() {
                    track_all_table_in_schema = true;
                    continue;
                }

                for table_to_track in relation.table_to_track.iter() {
                    if table_to_track.table_name.trim().is_empty() {
                        return Err(serde::de::Error::custom(
                            "Table name must not be empty".to_string(),
                        ));
                    }

                    if !track_specific_columns_in_table && !table_to_track.columns_name.is_empty() {
                        track_specific_columns_in_table = true;
                    }
                }

                if track_all_table_in_schema && track_specific_columns_in_table {
                    return Err(serde::de::Error::custom("Incompatible tracking options. Schema-level tracking and specific table tracking with column selection cannot be used together. Refer to the documentation for valid configurations."));
                }
            }

            if !relations
                .iter()
                .map(|relation| relation.schema_name.as_str())
                .all_unique()
            {
                return Err(serde::de::Error::custom(
                    "You cannot choose a schema more than one time".to_string(),
                ));
            }

            Ok(Some(relations))
        }
        None => Ok(None),
    }
}

#[derive(FromRow, Deserialize, Serialize, Debug)]
pub struct PostgresTrigger {
    pub path: String,
    pub script_path: String,
    pub is_flow: bool,
    pub workspace_id: String,
    pub edited_by: String,
    pub email: String,
    pub edited_at: chrono::DateTime<chrono::Utc>,
    #[serde(skip_serializing_if = "Option::is_none")]
    pub extra_perms: Option<serde_json::Value>,
    pub postgres_resource_path: String,
    #[serde(skip_serializing_if = "Option::is_none")]
    pub error: Option<String>,
    #[serde(skip_serializing_if = "Option::is_none")]
    pub server_id: Option<String>,
    pub replication_slot_name: String,
    pub publication_name: String,
    #[serde(skip_serializing_if = "Option::is_none")]
    pub last_server_ping: Option<chrono::DateTime<chrono::Utc>>,
    pub enabled: bool,
}

#[derive(Deserialize, Serialize)]
pub struct ListPostgresTriggerQuery {
    pub page: Option<usize>,
    pub per_page: Option<usize>,
    pub path: Option<String>,
    pub is_flow: Option<bool>,
    pub path_start: Option<String>,
}

#[derive(Deserialize)]
pub struct SetEnabled {
    pub enabled: bool,
}

#[derive(Serialize, Deserialize)]
pub struct PostgresPublicationReplication {
    publication_name: String,
    replication_slot_name: String,
}

impl PostgresPublicationReplication {
    pub fn new(
        publication_name: String,
        replication_slot_name: String,
    ) -> PostgresPublicationReplication {
        PostgresPublicationReplication { publication_name, replication_slot_name }
    }
}

async fn check_if_publication_exist(
    connection: &mut PgConnection,
    publication_name: &str,
) -> Result<()> {
    sqlx::query!(
        "SELECT pubname FROM pg_publication WHERE pubname = $1",
        publication_name
    )
    .fetch_one(connection)
    .await
    .map_err(|err| match err {
        sqlx::Error::RowNotFound => {
            Error::BadRequest(ERROR_PUBLICATION_NAME_NOT_EXISTS.to_string())
        }
        err => Error::SqlErr { error: err, location: "pg_trigger".to_string() },
    })?;
    Ok(())
}

async fn check_if_logical_replication_slot_exist(
    connection: &mut PgConnection,
    replication_slot_name: &str,
) -> Result<()> {
    sqlx::query!(
        "SELECT slot_name FROM pg_replication_slots where slot_name = $1",
        &replication_slot_name
    )
    .fetch_one(connection)
    .await
    .map_err(|err| match err {
        _ => Error::BadRequest(ERROR_REPLICATION_SLOT_NOT_EXISTS.to_string()),
    })?;
    Ok(())
}

async fn create_custom_slot_and_publication_inner(
    authed: ApiAuthed,
    user_db: UserDB,
    db: &DB,
    postgres_resource_path: &str,
    w_id: &str,
    publication: &PublicationData,
) -> Result<PostgresPublicationReplication> {
    let publication_name = format!("windmill_trigger_{}", generate_random_string());
    let replication_slot_name = publication_name.clone();

    let query = create_publication_query(
        &publication_name,
        publication.table_to_track.as_deref(),
        &publication
            .transaction_to_track
            .iter()
            .map(AsRef::as_ref)
            .collect_vec(),
    );

    let mut connection = get_database_connection(
        authed.clone(),
        Some(user_db.clone()),
        &db,
        &postgres_resource_path,
        &w_id,
    )
    .await?;

    sqlx::query(&query).execute(&mut connection).await?;

    let query = create_logical_replication_slot_query(&replication_slot_name);

    sqlx::query(&query).execute(&mut connection).await?;

    Ok(PostgresPublicationReplication::new(
        publication_name,
        replication_slot_name,
    ))
}

pub async fn create_postgres_trigger(
    authed: ApiAuthed,
    Extension(user_db): Extension<UserDB>,
    Extension(db): Extension<DB>,
    Path(w_id): Path<String>,
    Json(new_postgres_trigger): Json<NewPostgresTrigger>,
) -> Result<(StatusCode, String)> {
    if *CLOUD_HOSTED {
        return Err(error::Error::BadRequest(
            "Postgres triggers are not supported on multi-tenant cloud, use dedicated cloud or self-host".to_string(),
        ));
    }

    let NewPostgresTrigger {
        postgres_resource_path,
        path,
        script_path,
        enabled,
        is_flow,
        publication_name,
        replication_slot_name,
        publication,
    } = new_postgres_trigger;

    if publication_name.is_none() && publication.is_none() {
        return Err(error::Error::BadRequest(
            "Publication data is missing".to_string(),
        ));
    }
    let (pub_name, slot_name) = if publication_name.is_none() && replication_slot_name.is_none() {
        if publication.is_none() {
            return Err(Error::BadRequest("publication must be set".to_string()));
        }
        let PostgresPublicationReplication { publication_name, replication_slot_name } =
            create_custom_slot_and_publication_inner(
                authed.clone(),
                user_db.clone(),
                &db,
                &postgres_resource_path,
                &w_id,
                &publication.unwrap(),
            )
            .await?;

        (publication_name, replication_slot_name)
    } else {
        if publication_name.is_none() {
            return Err(Error::BadRequest("Missing publication name".to_string()));
        } else if replication_slot_name.is_none() {
            return Err(Error::BadRequest(
                "Missing replication slot name".to_string(),
            ));
        }
        (replication_slot_name.unwrap(), publication_name.unwrap())
    };

    let mut tx = user_db.begin(&authed).await?;

    sqlx::query!(
        r#"
        INSERT INTO postgres_trigger (
            publication_name,
            replication_slot_name,
            workspace_id, 
            path, 
            script_path, 
            is_flow, 
            email, 
            enabled, 
            postgres_resource_path, 
            edited_by
        ) 
        VALUES (
            $1, 
            $2, 
            $3, 
            $4, 
            $5, 
            $6, 
            $7, 
            $8, 
            $9, 
            $10
        )"#,
        pub_name,
        slot_name,
        &w_id,
        &path,
        script_path,
        is_flow,
        &authed.email,
        enabled,
        postgres_resource_path,
        &authed.username
    )
    .execute(&mut *tx)
    .await?;

    audit_log(
        &mut *tx,
        &authed,
        "postgres_triggers.create",
        ActionKind::Create,
        &w_id,
        Some(path.as_str()),
        None,
    )
    .await?;

    tx.commit().await?;

    Ok((StatusCode::CREATED, path.to_string()))
}

pub async fn list_postgres_triggers(
    authed: ApiAuthed,
    Extension(user_db): Extension<UserDB>,
    Path(w_id): Path<String>,
    Query(lst): Query<ListPostgresTriggerQuery>,
) -> error::JsonResult<Vec<PostgresTrigger>> {
    let mut tx = user_db.begin(&authed).await?;
    let (per_page, offset) = paginate(Pagination { per_page: lst.per_page, page: lst.page });
    let mut sqlb = SqlBuilder::select_from("postgres_trigger")
        .fields(&[
            "workspace_id",
            "path",
            "script_path",
            "is_flow",
            "edited_by",
            "email",
            "edited_at",
            "server_id",
            "last_server_ping",
            "extra_perms",
            "error",
            "enabled",
            "postgres_resource_path",
            "replication_slot_name",
            "publication_name",
        ])
        .order_by("edited_at", true)
        .and_where("workspace_id = ?".bind(&w_id))
        .offset(offset)
        .limit(per_page)
        .clone();
    if let Some(path) = lst.path {
        sqlb.and_where_eq("script_path", "?".bind(&path));
    }
    if let Some(is_flow) = lst.is_flow {
        sqlb.and_where_eq("is_flow", "?".bind(&is_flow));
    }
    if let Some(path_start) = &lst.path_start {
        sqlb.and_where_like_left("path", path_start);
    }
    let sql = sqlb
        .sql()
        .map_err(|e| error::Error::InternalErr(e.to_string()))?;
    let rows = sqlx::query_as::<_, PostgresTrigger>(&sql)
        .fetch_all(&mut *tx)
        .await
        .map_err(|e| {
            tracing::debug!("Error fetching postgres_trigger: {:#?}", e);
            windmill_common::error::Error::InternalErr("server error".to_string())
        })?;
    tx.commit().await.map_err(|e| {
        tracing::debug!("Error commiting postgres_trigger: {:#?}", e);
        windmill_common::error::Error::InternalErr("server error".to_string())
    })?;

    Ok(Json(rows))
}

#[derive(Deserialize, Serialize, Debug)]
pub struct PublicationData {
    #[serde(default, deserialize_with = "check_if_valid_relation")]
    pub table_to_track: Option<Vec<Relations>>,
    #[serde(deserialize_with = "check_if_valid_transaction_type")]
    pub transaction_to_track: Vec<String>,
}

fn check_if_valid_transaction_type<'de, D>(
    transaction_type: D,
) -> std::result::Result<Vec<String>, D::Error>
where
    D: Deserializer<'de>,
{
    let mut transaction_type: Vec<String> = Vec::deserialize(transaction_type)?;
    if transaction_type.len() > 3 {
        return Err(serde::de::Error::custom(
            "More than 3 transaction type which is not authorized, you are only allowed to those 3 transaction types: Insert, Update and Delete"
                .to_string(),
        ));
    }
    transaction_type.sort_unstable();
    transaction_type.dedup();

    for transaction in transaction_type.iter() {
        match transaction.to_lowercase().as_ref() {
            "insert" => {},
            "update" => {},
            "delete" => {},
            _ => {
                return Err(serde::de::Error::custom(
                    "Only the following transaction types are allowed: Insert, Update and Delete (case insensitive)"
                        .to_string(),
                ))
            }
        }
    }

    Ok(transaction_type)
}

impl PublicationData {
    fn new(
        table_to_track: Option<Vec<Relations>>,
        transaction_to_track: Vec<String>,
    ) -> PublicationData {
        PublicationData { table_to_track, transaction_to_track }
    }
}

#[derive(Debug, Serialize)]
pub struct SlotList {
    slot_name: Option<String>,
    active: Option<bool>,
}

pub async fn list_slot_name(
    authed: ApiAuthed,
    Extension(user_db): Extension<UserDB>,
    Extension(db): Extension<DB>,
    Path((w_id, postgres_resource_path)): Path<(String, String)>,
) -> Result<Json<Vec<SlotList>>> {
    let mut connection = get_database_connection(
        authed.clone(),
        Some(user_db.clone()),
        &db,
        &postgres_resource_path,
        &w_id,
    )
    .await?;

    let slots = sqlx::query_as!(
        SlotList,
        r#"
        SELECT 
            slot_name,
            active
        FROM
            pg_replication_slots 
        WHERE 
            plugin = 'pgoutput' AND
            slot_type = 'logical';
        "#
    )
    .fetch_all(&mut connection)
    .await?;

    Ok(Json(slots))
}

#[derive(Debug, Serialize, Deserialize)]
pub struct Slot {
    name: String,
}

pub async fn create_slot(
    authed: ApiAuthed,
    Extension(user_db): Extension<UserDB>,
    Extension(db): Extension<DB>,
    Path((w_id, postgres_resource_path)): Path<(String, String)>,
    Json(Slot { name }): Json<Slot>,
) -> Result<String> {
    let mut connection = get_database_connection(
        authed.clone(),
        Some(user_db.clone()),
        &db,
        &postgres_resource_path,
        &w_id,
    )
    .await?;

    let query = create_logical_replication_slot_query(&name);

    sqlx::query(&query).execute(&mut connection).await?;

    Ok(format!("Slot {} created!", name))
}

pub async fn drop_slot_name(
    authed: ApiAuthed,
    Extension(user_db): Extension<UserDB>,
    Extension(db): Extension<DB>,
    Path((w_id, postgres_resource_path)): Path<(String, String)>,
    Json(Slot { name }): Json<Slot>,
) -> Result<String> {
    let mut connection = get_database_connection(
        authed.clone(),
        Some(user_db.clone()),
        &db,
        &postgres_resource_path,
        &w_id,
    )
    .await?;

    let query = drop_logical_replication_slot_query(&name);
    sqlx::query(&query).execute(&mut connection).await?;

    Ok(format!("Slot name {} deleted!", name))
}
#[derive(Debug, Serialize)]
struct PublicationName {
    publication_name: String,
}

pub async fn list_database_publication(
    authed: ApiAuthed,
    Extension(user_db): Extension<UserDB>,
    Extension(db): Extension<DB>,
    Path((w_id, postgres_resource_path)): Path<(String, String)>,
) -> Result<Json<Vec<String>>> {
    let mut connection = get_database_connection(
        authed.clone(),
        Some(user_db.clone()),
        &db,
        &postgres_resource_path,
        &w_id,
    )
    .await?;

    let publication_names = sqlx::query_as!(
        PublicationName,
        "SELECT pubname AS publication_name FROM pg_publication;"
    )
    .fetch_all(&mut connection)
    .await?;

    let publications = publication_names
        .iter()
        .map(|publication| publication.publication_name.to_owned())
        .collect_vec();

    Ok(Json(publications))
}

pub async fn get_publication_info(
    authed: ApiAuthed,
    Extension(user_db): Extension<UserDB>,
    Extension(db): Extension<DB>,
    Path((w_id, publication_name, postgres_resource_path)): Path<(String, String, String)>,
) -> Result<Json<PublicationData>> {
    let mut connection = get_database_connection(
        authed.clone(),
        Some(user_db.clone()),
        &db,
        &postgres_resource_path,
        &w_id,
    )
    .await?;

    let publication_data =
        get_publication_scope_and_transaction(&mut connection, &publication_name).await;

        let (all_table, transaction_to_track) = match publication_data {
        Ok(pub_data) => pub_data,
        Err(Error::SqlErr { error: sqlx::Error::RowNotFound, .. }) => {
            return Err(Error::NotFound(
                ERROR_PUBLICATION_NAME_NOT_EXISTS.to_string(),
            ))
        }
        Err(e) => return Err(e),
    };

    let table_to_track = if !all_table {
        Some(get_tracked_relations(&mut connection, &publication_name).await?)
    } else {
        None
    };
    Ok(Json(PublicationData::new(
        table_to_track,
        transaction_to_track,
    )))
}

pub async fn create_publication(
    authed: ApiAuthed,
    Extension(user_db): Extension<UserDB>,
    Extension(db): Extension<DB>,
    Path((w_id, publication_name, postgres_resource_path)): Path<(String, String, String)>,
    Json(publication_data): Json<PublicationData>,
) -> Result<String> {
    let PublicationData { table_to_track, transaction_to_track } = publication_data;

    let mut connection = get_database_connection(
        authed.clone(),
        Some(user_db.clone()),
        &db,
        &postgres_resource_path,
        &w_id,
    )
    .await?;

    let query = create_publication_query(
        &publication_name,
        table_to_track.as_deref(),
        &transaction_to_track.iter().map(AsRef::as_ref).collect_vec(),
    );

    sqlx::query(&query).execute(&mut connection).await?;

    Ok(format!(
        "Publication {} successfully created!",
        publication_name
    ))
}

pub async fn delete_publication(
    authed: ApiAuthed,
    Extension(user_db): Extension<UserDB>,
    Extension(db): Extension<DB>,
    Path((w_id, publication_name, postgres_resource_path)): Path<(String, String, String)>,
) -> Result<String> {
    let mut connection = get_database_connection(
        authed.clone(),
        Some(user_db.clone()),
        &db,
        &postgres_resource_path,
        &w_id,
    )
    .await?;

    let query = drop_publication_query(&publication_name);

    sqlx::query(&query).execute(&mut connection).await?;

    Ok(format!(
        "Publication {} successfully deleted!",
        publication_name
    ))
}

pub fn get_update_publication_query(
    publication_name: &str,
    PublicationData { table_to_track, transaction_to_track }: PublicationData,
    all_table: bool,
) -> Vec<String> {
    let quoted_publication_name = quote_identifier(&publication_name);

    let transaction_to_track_as_str = transaction_to_track.iter().join(",");
    let mut queries = Vec::with_capacity(2);
    match table_to_track {
        Some(ref relations) if !relations.is_empty() => {
            if all_table {
                queries.push(drop_publication_query(&publication_name));
                queries.push(create_publication_query(
                    &publication_name,
                    table_to_track.as_deref(),
                    &transaction_to_track.iter().map(AsRef::as_ref).collect_vec(),
                ));
            } else {
                let mut query = String::from("");

                query.push_str("ALTER PUBLICATION ");
                query.push_str(&quoted_publication_name);
                query.push_str(" SET");
                for (i, schema) in relations.iter().enumerate() {
                    if schema.table_to_track.is_empty() {
                        query.push_str(" TABLES IN SCHEMA ");
                        let quoted_schema = quote_identifier(&schema.schema_name);
                        query.push_str(&quoted_schema);
                    } else {
                        query.push_str(" TABLE ONLY ");
                        for (j, table) in schema.table_to_track.iter().enumerate() {
                            let table_name = quote_identifier(&table.table_name);
                            let schema_name = quote_identifier(&schema.schema_name);
                            let full_name = format!("{}.{}", &schema_name, &table_name);
                            query.push_str(&full_name);
                            if !table.columns_name.is_empty() {
                                query.push_str(" (");
                                let columns = table
                                    .columns_name
                                    .iter()
                                    .map(|column| quote_identifier(column))
                                    .join(", ");
                                query.push_str(&columns);
                                query.push_str(") ");
                            }

                            if let Some(where_clause) = &table.where_clause {
                                query.push_str(" WHERE (");
                                query.push_str(where_clause);
                                query.push(')');
                            }

                            if j + 1 != schema.table_to_track.len() {
                                query.push_str(", ");
                            }
                        }
                    }
                    if i < relations.len() - 1 {
                        query.push(',');
                    }
                }
                query.push(';');

                queries.push(query);

                let mut query = String::new();

                query.push_str("ALTER PUBLICATION ");
                query.push_str(&quoted_publication_name);
                query.push_str(&format!(
                    " SET (publish = '{}');",
                    transaction_to_track_as_str
                ));
                queries.push(query);
            }
        }
        _ => {
            queries.push(drop_publication_query(&publication_name));
            let to_execute = format!(
                r#"
                CREATE
                    PUBLICATION {} FOR ALL TABLES WITH (publish = '{}');
                "#,
                quoted_publication_name, transaction_to_track_as_str
            );
            queries.push(to_execute);
        }
    };

    queries
}

pub async fn alter_publication(
    authed: ApiAuthed,
    Extension(user_db): Extension<UserDB>,
    Extension(db): Extension<DB>,
    Path((w_id, publication_name, postgres_resource_path)): Path<(String, String, String)>,
    Json(publication_data): Json<PublicationData>,
) -> Result<String> {
    let mut connection = get_database_connection(
        authed.clone(),
        Some(user_db.clone()),
        &db,
        &postgres_resource_path,
        &w_id,
    )
    .await?;

    check_if_publication_exist(&mut connection, &publication_name).await?;

    let (all_table, _) =
        get_publication_scope_and_transaction(&mut connection, &publication_name).await?;

    let queries = get_update_publication_query(&publication_name, publication_data, all_table);

    for query in queries {
        sqlx::query(&query).execute(&mut connection).await?;
    }

    Ok(format!(
        "Publication {} updated with success",
        publication_name
    ))
}

async fn get_publication_scope_and_transaction(
    connection: &mut PgConnection,
    publication_name: &str,
) -> std::result::Result<(bool, Vec<String>), Error> {
    #[derive(Debug, Deserialize, FromRow)]
    struct PublicationTransaction {
        all_table: bool,
        insert: bool,
        update: bool,
        delete: bool,
    }

    let transaction = sqlx::query_as!(
        PublicationTransaction,
        r#"
        SELECT
            puballtables AS all_table,
            pubinsert AS insert,
            pubupdate AS update,
            pubdelete AS delete
        FROM
            pg_publication
        WHERE
            pubname = $1
        "#,
        publication_name
    )
    .fetch_one(&mut *connection)
    .await?;

    let mut transaction_to_track = Vec::with_capacity(3);

    if transaction.insert {
        transaction_to_track.push("insert".to_string());
    }
    if transaction.update {
        transaction_to_track.push("update".to_string());
    }
    if transaction.delete {
        transaction_to_track.push("delete".to_string());
    }

    Ok((transaction.all_table, transaction_to_track))
}

async fn get_tracked_relations(
    connection: &mut PgConnection,
    publication_name: &str,
) -> Result<Vec<Relations>> {
    #[derive(Debug, Deserialize, FromRow)]
    struct PublicationData {
        schema_name: Option<String>,
        table_name: Option<String>,
        columns: Option<Vec<String>>,
        where_clause: Option<String>,
    }

    let publications = sqlx::query_as!(
        PublicationData,
        r#"
            SELECT
            schemaname AS schema_name,
            tablename AS table_name,
            CASE
                WHEN array_length(attnames, 1) = (SELECT COUNT(*) FROM information_schema.columns WHERE table_schema = pg_publication_tables.schemaname AND table_name = pg_publication_tables.tablename)
                THEN NULL
                ELSE attnames
            END AS columns,
            rowfilter AS where_clause
            FROM
                pg_publication_tables
            WHERE
                pubname = $1;
            "#,
        publication_name
    )
    .fetch_all(&mut *connection)
    .await?;

    let mut table_to_track: HashMap<String, Relations> = HashMap::new();

    for publication in publications {
        let schema_name = publication.schema_name.unwrap();
        let entry = table_to_track.entry(schema_name.clone());
        let table_to_track = TableToTrack::new(
            publication.table_name.unwrap(),
            publication.where_clause,
            publication.columns.unwrap_or_default(),
        );
        match entry {
            Occupied(mut occuped) => {
                occuped.get_mut().add_new_table(table_to_track);
            }
            Vacant(vacant) => {
                vacant.insert(Relations::new(schema_name, vec![table_to_track]));
            }
        }
    }
    Ok(table_to_track.into_values().collect_vec())
}

pub async fn get_postgres_trigger(
    authed: ApiAuthed,
    Extension(user_db): Extension<UserDB>,
    Path((w_id, path)): Path<(String, StripPath)>,
) -> JsonResult<PostgresTrigger> {
    let mut tx = user_db.begin(&authed).await?;
    let path = path.to_path();
    let trigger = sqlx::query_as!(
        PostgresTrigger,
        r#"
        SELECT
            workspace_id,
            path,
            script_path,
            is_flow,
            edited_by,
            email,
            edited_at,
            server_id,
            last_server_ping,
            extra_perms,
            error,
            enabled,
            replication_slot_name,
            publication_name,
            postgres_resource_path
        FROM 
            postgres_trigger
        WHERE 
            workspace_id = $1 AND 
            path = $2
        "#,
        &w_id,
        &path
    )
    .fetch_optional(&mut *tx)
    .await?;
    tx.commit().await?;

    let trigger = not_found_if_none(trigger, "Trigger", path)?;

    Ok(Json(trigger))
}

pub async fn update_postgres_trigger(
    authed: ApiAuthed,
    Extension(user_db): Extension<UserDB>,
    Extension(db): Extension<DB>,
    Path((w_id, path)): Path<(String, StripPath)>,
    Json(postgres_trigger): Json<EditPostgresTrigger>,
) -> Result<String> {
    let workspace_path = path.to_path();

    let EditPostgresTrigger {
        replication_slot_name,
        publication_name,
        script_path,
        path,
        is_flow,
        postgres_resource_path,
        publication,
    } = postgres_trigger;

    let mut connection = get_database_connection(
        authed.clone(),
        Some(user_db.clone()),
        &db,
        &postgres_resource_path,
        &w_id,
    )
    .await?;

    check_if_logical_replication_slot_exist(&mut connection, &replication_slot_name).await?;

    if let Some(publication) = publication {
        check_if_publication_exist(&mut connection, &publication_name).await?;
        let (all_table, _) =
            get_publication_scope_and_transaction(&mut connection, &publication_name).await?;

        let queries = get_update_publication_query(&publication_name, publication, all_table);
        for query in queries {
            sqlx::query(&query).execute(&mut connection).await?;
        }
    }
    let mut tx = user_db.begin(&authed).await?;

    sqlx::query!(
        r#"
            UPDATE postgres_trigger 
            SET 
                script_path = $1, 
                path = $2, 
                is_flow = $3, 
                edited_by = $4, 
                email = $5, 
                postgres_resource_path = $6, 
                replication_slot_name = $7,
                publication_name = $8,
                edited_at = now(), 
                error = NULL,
                server_id = NULL
            WHERE 
                workspace_id = $9 AND 
                path = $10
            "#,
        script_path,
        path,
        is_flow,
        &authed.username,
        &authed.email,
        postgres_resource_path,
        replication_slot_name,
        publication_name,
        w_id,
        workspace_path,
    )
    .execute(&mut *tx)
    .await?;

    audit_log(
        &mut *tx,
        &authed,
        "postgres_triggers.update",
        ActionKind::Create,
        &w_id,
        Some(&path),
        None,
    )
    .await?;

    tx.commit().await?;

    Ok(workspace_path.to_string())
}

pub async fn delete_postgres_trigger(
    authed: ApiAuthed,
    Extension(user_db): Extension<UserDB>,
    Path((w_id, path)): Path<(String, StripPath)>,
) -> Result<String> {
    let path = path.to_path();
    let mut tx = user_db.begin(&authed).await?;
    sqlx::query!(
        r#"
        DELETE FROM postgres_trigger 
        WHERE 
            workspace_id = $1 AND 
            path = $2
        "#,
        w_id,
        path,
    )
    .execute(&mut *tx)
    .await?;

    audit_log(
        &mut *tx,
        &authed,
        "postgres_triggers.delete",
        ActionKind::Delete,
        &w_id,
        Some(path),
        None,
    )
    .await?;

    tx.commit().await?;

    Ok(format!("Postgres trigger {path} deleted"))
}

pub async fn exists_postgres_trigger(
    Extension(db): Extension<DB>,
    Path((w_id, path)): Path<(String, StripPath)>,
) -> JsonResult<bool> {
    let path = path.to_path();
    let exists = sqlx::query_scalar!(
        r#"
        SELECT EXISTS(
            SELECT 1 
            FROM postgres_trigger 
            WHERE 
                path = $1 AND 
                workspace_id = $2
        )"#,
        path,
        w_id,
    )
    .fetch_one(&db)
    .await?
    .unwrap_or(false);
    Ok(Json(exists))
}

pub async fn set_enabled(
    authed: ApiAuthed,
    Extension(user_db): Extension<UserDB>,
    Path((w_id, path)): Path<(String, StripPath)>,
    Json(payload): Json<SetEnabled>,
) -> Result<String> {
    let mut tx = user_db.begin(&authed).await?;
    let path = path.to_path();

    // important to set server_id, last_server_ping and error to NULL to stop current postgres listener
    let one_o = sqlx::query_scalar!(
        r#"
        UPDATE postgres_trigger 
        SET 
            enabled = $1, 
            email = $2, 
            edited_by = $3, 
            edited_at = now(), 
            server_id = NULL, 
            error = NULL
        WHERE 
            path = $4 AND 
            workspace_id = $5 
        RETURNING 1
        "#,
        payload.enabled,
        &authed.email,
        &authed.username,
        path,
        w_id,
    )
    .fetch_optional(&mut *tx)
    .await?
    .flatten();

    not_found_if_none(one_o, "Postgres trigger", path)?;

    audit_log(
        &mut *tx,
        &authed,
        "postgres_triggers.setenabled",
        ActionKind::Update,
        &w_id,
        Some(path),
        Some([("enabled", payload.enabled.to_string().as_ref())].into()),
    )
    .await?;

    tx.commit().await?;

    Ok(format!(
        "succesfully updated postgres trigger at path {} to status {}",
        path, payload.enabled
    ))
}

pub async fn get_template_script(Path((_, id)): Path<(String, String)>) -> Result<String> {
    let template = if let Some((_, template)) = TEMPLATE.remove(&id) {
        template
    } else {
        "".to_string()
    };
    Ok(template)
}

pub async fn create_template_script(
    authed: ApiAuthed,
    Extension(user_db): Extension<UserDB>,
    Extension(db): Extension<DB>,
    Path(w_id): Path<String>,
    Json(template_script): Json<TemplateScript>,
) -> Result<String> {
    let TemplateScript { postgres_resource_path, relations, language } = template_script;
    if relations.is_none() {
        return Err(Error::BadRequest(
            "You must at least choose schema to fetch table from".to_string(),
        ));
    }

    let mut connection = get_database_connection(
        authed.clone(),
        Some(user_db.clone()),
        &db,
        &postgres_resource_path,
        &w_id,
    )
    .await?;

    #[derive(Debug, FromRow, Deserialize)]
    struct ColumnInfo {
        table_schema: Option<String>,
        table_name: Option<String>,
        column_name: Option<String>,
        oid: Oid,
        is_nullable: bool,
    }

    let relations = relations.unwrap();
    let mut schema_or_fully_qualified_name = Vec::with_capacity(relations.len());
    let mut columns_list = Vec::new();
    for relation in relations {
        if !relation.table_to_track.is_empty() {
            for table_to_track in relation.table_to_track {
                let fully_qualified_name =
                    format!("{}.{}", &relation.schema_name, table_to_track.table_name);
                schema_or_fully_qualified_name.push(quote_literal(&fully_qualified_name));

                let columns = if !table_to_track.columns_name.is_empty() {
                    quote_literal(&table_to_track.columns_name.join(","))
                } else {
                    "''".to_string()
                };
                columns_list.push(columns);
            }
            continue;
        }

        schema_or_fully_qualified_name.push(quote_literal(&relation.schema_name));
        columns_list.push(String::from("''"));
    }

    let tables_name = schema_or_fully_qualified_name.join(",");
    let columns_list = columns_list.join(",");

    let query = format!(
        r#"
        WITH table_column_mapping AS (
            SELECT
                unnest(ARRAY[{}]) AS table_name,
                unnest(ARRAY[{}]) AS column_list
        ),
        parsed_columns AS (
            SELECT
                tcm.table_name,
                CASE
                    WHEN tcm.column_list = '' THEN NULL
                    ELSE string_to_array(tcm.column_list, ',')
                END AS columns
            FROM
                table_column_mapping tcm
        )
        SELECT
            ns.nspname AS table_schema,
            cls.relname AS table_name,
            attr.attname AS column_name,
            attr.atttypid AS oid,
            attr.attnotnull AS is_nullable
        FROM
            pg_attribute attr
        JOIN
            pg_class cls
            ON attr.attrelid = cls.oid
        JOIN
            pg_namespace ns
            ON cls.relnamespace = ns.oid
        JOIN
            parsed_columns pc
            ON ns.nspname || '.' || cls.relname = pc.table_name
            OR ns.nspname = pc.table_name
        WHERE
            attr.attnum > 0 -- Exclude system columns
            AND NOT attr.attisdropped -- Exclude dropped columns
            AND cls.relkind = 'r' -- Restrict to base tables
            AND (
                pc.columns IS NULL
                OR attr.attname = ANY(pc.columns)
            );
        "#,
        tables_name, columns_list
    );

    let rows: Vec<ColumnInfo> = sqlx::query_as(&query)
        .fetch_all(&mut connection)
        .await
        .map_err(|e| error::Error::SqlErr { error: e, location: "pg_trigger".to_string() })?;

    let mut mapper: HashMap<String, HashMap<String, Vec<MappingInfo>>> = HashMap::new();

    for row in rows {
        let ColumnInfo { table_schema, table_name, column_name, oid, is_nullable } = row;

        let entry = mapper.entry(table_schema.unwrap());

        let mapped_info =
            MappingInfo::new(column_name.unwrap(), Type::from_oid(oid.0), is_nullable);

        match entry {
            Occupied(mut occupied) => {
                let entry = occupied.get_mut().entry(table_name.unwrap());
                match entry {
                    Occupied(mut occuped) => {
                        let mapping_info = occuped.get_mut();
                        mapping_info.push(mapped_info);
                    }
                    Vacant(vacant) => {
                        let mut mapping_info = Vec::with_capacity(10);
                        mapping_info.push(mapped_info);
                        vacant.insert(mapping_info);
                    }
                }
            }
            Vacant(vacant) => {
                let mut mapping_info = Vec::with_capacity(10);
                mapping_info.push(mapped_info);
                vacant.insert(HashMap::from([(table_name.unwrap(), mapping_info)]));
            }
        }
    }

    let mapper = Mapper::new(mapper, language);

    let create_template_id = |w_id: &str| -> String {
        let uuid = uuid::Uuid::new_v4().to_string();
        let id = format!("{}-{}", &w_id, &uuid);

        id
    };

    let template = mapper.get_template();
    let id = create_template_id(&w_id);

    TEMPLATE.insert(id.clone(), template);

    Ok(id)
}

pub async fn is_database_in_logical_level(
    authed: ApiAuthed,
    Extension(user_db): Extension<UserDB>,
    Extension(db): Extension<DB>,
    Path((w_id, postgres_resource_path)): Path<(String, String)>,
) -> error::JsonResult<bool> {
    let mut connection = get_database_connection(
        authed.clone(),
        Some(user_db.clone()),
        &db,
        &postgres_resource_path,
        &w_id,
    )
    .await?;

    let wal_level = sqlx::query_scalar!("SHOW WAL_LEVEL;")
        .fetch_optional(&mut connection)
        .await?
        .flatten();

    let is_logical = match wal_level.as_deref() {
        Some("logical") => true,
        _ => false,
    };

    Ok(Json(is_logical))
}<|MERGE_RESOLUTION|>--- conflicted
+++ resolved
@@ -11,11 +11,6 @@
     extract::{Path, Query},
     Extension, Json,
 };
-<<<<<<< HEAD
-
-use chrono::Utc;
-=======
->>>>>>> 57cfa404
 use http::StatusCode;
 use itertools::Itertools;
 use pg_escape::{quote_identifier, quote_literal};
@@ -33,14 +28,11 @@
     worker::CLOUD_HOSTED,
 };
 
-<<<<<<< HEAD
-=======
 use super::{
     create_logical_replication_slot_query, create_publication_query,
     drop_logical_replication_slot_query, drop_publication_query, generate_random_string,
     get_database_connection, ERROR_PUBLICATION_NAME_NOT_EXISTS, ERROR_REPLICATION_SLOT_NOT_EXISTS,
 };
->>>>>>> 57cfa404
 use lazy_static::lazy_static;
 
 #[derive(FromRow, Serialize, Deserialize, Debug)]
@@ -116,52 +108,11 @@
     publication: Option<PublicationData>,
 }
 
-<<<<<<< HEAD
-pub async fn get_database_connection(
-    authed: ApiAuthed,
-    user_db: Option<UserDB>,
-    db: &DB,
-    postgres_resource_path: &str,
-    w_id: &str,
-) -> Result<PgConnection, windmill_common::error::Error> {
-    let database = get_resource::<Postgres>(authed, user_db, db, postgres_resource_path, w_id).await?;
-
-    Ok(get_raw_postgres_connection(&database).await?)
-}
-
-pub async fn get_raw_postgres_connection(db: &Postgres) -> Result<PgConnection, Error> {
-    let options = {
-        let sslmode = if !db.sslmode.is_empty() {
-            PgSslMode::from_str(&db.sslmode)?
-        } else {
-            PgSslMode::Prefer
-        };
-        let options = PgConnectOptions::new()
-            .host(&db.host)
-            .database(&db.dbname)
-            .port(db.port)
-            .ssl_mode(sslmode)
-            .username(&db.user);
-
-        let options = if !db.root_certificate_pem.is_empty() {
-            options.ssl_root_cert_from_pem(db.root_certificate_pem.as_bytes().to_vec())
-        } else {
-            options
-        };
-
-        if !db.password.is_empty() {
-            options.password(&db.password)
-        } else {
-            options
-        }
-    };
-=======
 #[derive(Serialize, Deserialize)]
 pub struct TestPostgres {
     pub postgres_resource_path: String,
 }
 
->>>>>>> 57cfa404
 
 pub async fn test_postgres_connection(
     authed: ApiAuthed,
