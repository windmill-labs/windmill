use std::collections::{
    hash_map::Entry::{Occupied, Vacant},
    HashMap,
};

use crate::{
    db::{ApiAuthed, DB},
    postgres_triggers::mapper::{Mapper, MappingInfo},
    utils::check_scopes,
};
use axum::{
    extract::{Path, Query},
    Extension, Json,
};
use http::StatusCode;
use itertools::Itertools;
use pg_escape::{quote_identifier, quote_literal};
use quick_cache::sync::Cache;
use rust_postgres::{types::Type, Client};
use serde::{Deserialize, Deserializer, Serialize};
use serde_json::value::RawValue;
use sql_builder::{bind::Bind, SqlBuilder};
use sqlx::FromRow;
use windmill_audit::{audit_oss::audit_log, ActionKind};
use windmill_common::{
    db::UserDB,
    error::{self, to_anyhow, Error, JsonResult, Result},
    utils::{empty_as_none, not_found_if_none, paginate, Pagination, StripPath},
    worker::CLOUD_HOSTED,
};
use windmill_git_sync::{handle_deployment_metadata, DeployedObject};

use super::{
    check_if_valid_publication_for_postgres_version, create_logical_replication_slot,
    create_pg_publication, drop_publication, generate_random_string, get_default_pg_connection,
    ERROR_PUBLICATION_NAME_NOT_EXISTS,
};
use anyhow::anyhow;
use lazy_static::lazy_static;

#[derive(FromRow, Serialize, Deserialize, Debug)]
pub struct Postgres {
    pub user: String,
    pub password: String,
    pub host: String,
    pub port: Option<u16>,
    pub dbname: String,
    #[serde(default)]
    pub sslmode: String,
    #[serde(default, deserialize_with = "empty_as_none")]
    pub root_certificate_pem: Option<String>,
}

#[derive(Debug, Clone, FromRow, Serialize, Deserialize)]
pub struct TableToTrack {
    pub table_name: String,
    #[serde(default, deserialize_with = "empty_as_none")]
    pub where_clause: Option<String>,
    #[serde(default, deserialize_with = "empty_as_none")]
    pub columns_name: Option<Vec<String>>,
}

impl TableToTrack {
    fn new(
        table_name: String,
        where_clause: Option<String>,
        columns_name: Option<Vec<String>>,
    ) -> TableToTrack {
        TableToTrack { table_name, where_clause, columns_name }
    }
}

lazy_static! {
    pub static ref TEMPLATE: Cache<String, String> = Cache::new(50);
}

#[derive(Debug, Clone, FromRow, Serialize, Deserialize)]
pub struct Relations {
    pub schema_name: String,
    pub table_to_track: Vec<TableToTrack>,
}

impl Relations {
    fn new(schema_name: String, table_to_track: Vec<TableToTrack>) -> Relations {
        Relations { schema_name, table_to_track }
    }

    fn add_new_table(&mut self, table_to_track: TableToTrack) {
        self.table_to_track.push(table_to_track);
    }
}

#[derive(Debug, Deserialize)]
pub struct EditPostgresTrigger {
    replication_slot_name: String,
    publication_name: String,
    path: String,
    script_path: String,
    is_flow: bool,
    postgres_resource_path: String,
    publication: Option<PublicationData>,
    error_handler_path: Option<String>,
    error_handler_args: Option<sqlx::types::Json<HashMap<String, Box<RawValue>>>>,
    retry: Option<sqlx::types::Json<windmill_common::flows::Retry>>,
}

#[derive(Deserialize, Serialize, Debug)]
pub struct NewPostgresTrigger {
    path: String,
    script_path: String,
    is_flow: bool,
    enabled: bool,
    postgres_resource_path: String,
    replication_slot_name: Option<String>,
    publication_name: Option<String>,
    publication: Option<PublicationData>,
    error_handler_path: Option<String>,
    error_handler_args: Option<sqlx::types::Json<HashMap<String, Box<RawValue>>>>,
    retry: Option<sqlx::types::Json<windmill_common::flows::Retry>>,
}

#[derive(Serialize, Deserialize)]
pub struct TestPostgres {
    pub postgres_resource_path: String,
}

pub async fn test_postgres_connection(
    authed: ApiAuthed,
    Extension(db): Extension<DB>,
    Extension(user_db): Extension<UserDB>,
    Path(workspace_id): Path<String>,
    Json(test_postgres): Json<TestPostgres>,
) -> Result<()> {
    let connect_f = async {
        get_default_pg_connection(
            authed,
            Some(user_db),
            &db,
            &test_postgres.postgres_resource_path,
            &workspace_id,
        )
        .await
        .map_err(|err| {
            error::Error::BadConfig(format!("Error connecting to postgres: {}", err.to_string()))
        })
    };
    tokio::time::timeout(tokio::time::Duration::from_secs(30), connect_f)
        .await
        .map_err(|_| {
            error::Error::BadConfig(format!("Timeout connecting to postgres after 30 seconds"))
        })??;

    Ok(())
}

#[derive(Deserialize, Debug)]
pub enum Language {
    #[serde(rename = "typescript", alias = "Typescript")]
    Typescript,
}

#[derive(Debug, Deserialize)]
pub struct TemplateScript {
    postgres_resource_path: String,
    #[serde(deserialize_with = "check_if_valid_relation")]
    relations: Option<Vec<Relations>>,
    language: Language,
}

fn check_if_valid_relation<'de, D>(
    relations: D,
) -> std::result::Result<Option<Vec<Relations>>, D::Error>
where
    D: Deserializer<'de>,
{
    let relations: Option<Vec<Relations>> = Option::deserialize(relations)?;
    let mut track_all_table_in_schema = false;
    let mut track_specific_columns_in_table = false;
    match relations {
        Some(relations) => {
            for relation in relations.iter() {
                if relation.schema_name.is_empty() {
                    return Err(serde::de::Error::custom(
                        "Schema Name must not be empty".to_string(),
                    ));
                }

                if !track_all_table_in_schema && relation.table_to_track.is_empty() {
                    track_all_table_in_schema = true;
                    continue;
                }

                for table_to_track in relation.table_to_track.iter() {
                    if table_to_track.table_name.trim().is_empty() {
                        return Err(serde::de::Error::custom(
                            "Table name must not be empty".to_string(),
                        ));
                    }

                    if !track_specific_columns_in_table && table_to_track.columns_name.is_some() {
                        track_specific_columns_in_table = true;
                    }
                }

                if track_all_table_in_schema && track_specific_columns_in_table {
                    return Err(serde::de::Error::custom("Incompatible tracking options. Schema-level tracking and specific table tracking with column selection cannot be used together. Refer to the documentation for valid configurations."));
                }
            }

            if !relations
                .iter()
                .map(|relation| relation.schema_name.as_str())
                .all_unique()
            {
                return Err(serde::de::Error::custom(
                    "You cannot choose a schema more than one time".to_string(),
                ));
            }

            Ok(Some(relations))
        }
        None => Ok(None),
    }
}

#[derive(FromRow, Deserialize, Serialize, Debug)]
pub struct PostgresTrigger {
    pub path: String,
    pub script_path: String,
    pub is_flow: bool,
    pub workspace_id: String,
    pub edited_by: String,
    pub email: String,
    pub edited_at: chrono::DateTime<chrono::Utc>,
    #[serde(skip_serializing_if = "Option::is_none")]
    pub extra_perms: Option<serde_json::Value>,
    pub postgres_resource_path: String,
    #[serde(skip_serializing_if = "Option::is_none")]
    pub error: Option<String>,
    #[serde(skip_serializing_if = "Option::is_none")]
    pub server_id: Option<String>,
    pub replication_slot_name: String,
    pub publication_name: String,
    #[serde(skip_serializing_if = "Option::is_none")]
    pub last_server_ping: Option<chrono::DateTime<chrono::Utc>>,
    pub enabled: bool,
    #[serde(skip_serializing_if = "Option::is_none")]
    pub error_handler_path: Option<String>,
    #[serde(skip_serializing_if = "Option::is_none")]
    pub error_handler_args: Option<sqlx::types::Json<HashMap<String, Box<RawValue>>>>,
    #[serde(skip_serializing_if = "Option::is_none")]
    pub retry: Option<sqlx::types::Json<windmill_common::flows::Retry>>,
}

#[derive(Deserialize, Serialize)]
pub struct ListPostgresTriggerQuery {
    pub page: Option<usize>,
    pub per_page: Option<usize>,
    pub path: Option<String>,
    pub is_flow: Option<bool>,
    pub path_start: Option<String>,
}

#[derive(Deserialize)]
pub struct SetEnabled {
    pub enabled: bool,
}

#[derive(Serialize, Deserialize)]
pub struct PostgresPublicationReplication {
    publication_name: String,
    replication_slot_name: String,
}

impl PostgresPublicationReplication {
    pub fn new(
        publication_name: String,
        replication_slot_name: String,
    ) -> PostgresPublicationReplication {
        PostgresPublicationReplication { publication_name, replication_slot_name }
    }
}

async fn check_if_logical_replication_slot_exist(
    pg_connection: &mut Client,
    replication_slot_name: &str,
) -> Result<bool> {
    let row = pg_connection
        .query_opt(
            "SELECT slot_name FROM pg_replication_slots WHERE slot_name = $1",
            &[&replication_slot_name],
        )
        .await
        .map_err(to_anyhow)?;
    Ok(row.is_some())
}

async fn create_custom_slot_and_publication_inner(
    authed: ApiAuthed,
    user_db: UserDB,
    db: &DB,
    postgres_resource_path: &str,
    w_id: &str,
    publication: &PublicationData,
) -> Result<PostgresPublicationReplication> {
    let mut pg_connection = get_default_pg_connection(
        authed.clone(),
        Some(user_db),
        &db,
        &postgres_resource_path,
        &w_id,
    )
    .await
    .map_err(to_anyhow)?;

    let tx = pg_connection.transaction().await.map_err(to_anyhow)?;

    let publication_name = format!("windmill_trigger_{}", generate_random_string());
    let replication_slot_name = publication_name.clone();

    create_logical_replication_slot(tx.client(), &replication_slot_name).await?;
    create_pg_publication(
        &tx.client(),
        &publication_name,
        publication.table_to_track.as_deref(),
        &publication.transaction_to_track,
    )
    .await?;

    tx.commit().await.map_err(to_anyhow)?;

    Ok(PostgresPublicationReplication::new(
        publication_name,
        replication_slot_name,
    ))
}

pub async fn get_postgres_version_internal(pg_connection: &Client) -> Result<String> {
    let row = pg_connection
        .query_one("SHOW server_version;", &[])
        .await
        .map_err(to_anyhow)?;

    let postgres_version: String = row.get(0);

    Ok(postgres_version)
}

pub async fn get_postgres_version(
    authed: ApiAuthed,
    Extension(db): Extension<DB>,
    Extension(user_db): Extension<UserDB>,
    Path((w_id, postgres_resource_path)): Path<(String, String)>,
) -> Result<String> {
    let pg_connection = get_default_pg_connection(
        authed.clone(),
        Some(user_db),
        &db,
        &postgres_resource_path,
        &w_id,
    )
    .await
    .map_err(to_anyhow)?;

    let postgres_version = get_postgres_version_internal(&pg_connection).await?;

    Ok(postgres_version)
}

pub async fn create_postgres_trigger(
    authed: ApiAuthed,
    Extension(user_db): Extension<UserDB>,
    Extension(db): Extension<DB>,
    Path(w_id): Path<String>,
    Json(new_postgres_trigger): Json<NewPostgresTrigger>,
) -> Result<(StatusCode, String)> {
    check_scopes(&authed, || format!("postgres_triggers:write:{}", new_postgres_trigger.path))?;

    if *CLOUD_HOSTED {
        return Err(error::Error::BadRequest(
            "Postgres triggers are not supported on multi-tenant cloud, use dedicated cloud or self-host".to_string(),
        ));
    }

    let NewPostgresTrigger {
        postgres_resource_path,
        path,
        script_path,
        enabled,
        is_flow,
        publication_name,
        replication_slot_name,
        publication,
        error_handler_path,
        error_handler_args,
        retry,
    } = new_postgres_trigger;

    if publication_name.is_none() && publication.is_none() {
        return Err(error::Error::BadRequest(
            "Publication data is missing".to_string(),
        ));
    }
    let (pub_name, slot_name) = if publication_name.is_none() && replication_slot_name.is_none() {
        if publication.is_none() {
            return Err(Error::BadRequest("publication must be set".to_string()));
        }

        let PostgresPublicationReplication { publication_name, replication_slot_name } =
            create_custom_slot_and_publication_inner(
                authed.clone(),
                user_db.clone(),
                &db,
                &postgres_resource_path,
                &w_id,
                &publication.unwrap(),
            )
            .await?;

        (publication_name, replication_slot_name)
    } else {
        if publication_name.is_none() {
            return Err(Error::BadRequest("Missing publication name".to_string()));
        } else if replication_slot_name.is_none() {
            return Err(Error::BadRequest(
                "Missing replication slot name".to_string(),
            ));
        }
        (publication_name.unwrap(), replication_slot_name.unwrap())
    };

    let mut tx = user_db.begin(&authed).await?;

    sqlx::query!(
        r#"
        INSERT INTO postgres_trigger (
            publication_name,
            replication_slot_name,
            workspace_id, 
            path, 
            script_path, 
            is_flow, 
            email, 
            enabled, 
            postgres_resource_path, 
            edited_by,
            error_handler_path,
            error_handler_args,
            retry
        ) 
        VALUES (
            $1, 
            $2, 
            $3, 
            $4, 
            $5, 
            $6, 
            $7, 
            $8, 
            $9, 
            $10,
            $11,
            $12,
            $13
        )"#,
        pub_name,
        slot_name,
        &w_id,
        &path,
        script_path,
        is_flow,
        &authed.email,
        enabled,
        postgres_resource_path,
        &authed.username,
        error_handler_path,
        error_handler_args as _,
        retry as _
    )
    .execute(&mut *tx)
    .await?;

    audit_log(
        &mut *tx,
        &authed,
        "postgres_triggers.create",
        ActionKind::Create,
        &w_id,
        Some(path.as_str()),
        None,
    )
    .await?;

    tx.commit().await?;

    handle_deployment_metadata(
        &authed.email,
        &authed.username,
        &db,
        &w_id,
        DeployedObject::PostgresTrigger { path: path.to_string() },
        Some(format!("Postgres trigger '{}' created", path)),
        true,
    )
    .await?;

    Ok((StatusCode::CREATED, path.to_string()))
}

pub async fn list_postgres_triggers(
    authed: ApiAuthed,
    Extension(user_db): Extension<UserDB>,
    Path(w_id): Path<String>,
    Query(lst): Query<ListPostgresTriggerQuery>,
) -> error::JsonResult<Vec<PostgresTrigger>> {
    let mut tx = user_db.begin(&authed).await?;
    let (per_page, offset) = paginate(Pagination { per_page: lst.per_page, page: lst.page });
    let mut sqlb = SqlBuilder::select_from("postgres_trigger")
        .fields(&[
            "workspace_id",
            "path",
            "script_path",
            "is_flow",
            "edited_by",
            "email",
            "edited_at",
            "server_id",
            "last_server_ping",
            "extra_perms",
            "error",
            "enabled",
            "postgres_resource_path",
            "replication_slot_name",
            "publication_name",
            "error_handler_path",
            "error_handler_args",
            "retry",
        ])
        .order_by("edited_at", true)
        .and_where("workspace_id = ?".bind(&w_id))
        .offset(offset)
        .limit(per_page)
        .clone();
    if let Some(path) = lst.path {
        sqlb.and_where_eq("script_path", "?".bind(&path));
    }
    if let Some(is_flow) = lst.is_flow {
        sqlb.and_where_eq("is_flow", "?".bind(&is_flow));
    }
    if let Some(path_start) = &lst.path_start {
        sqlb.and_where_like_left("path", path_start);
    }
    let sql = sqlb
        .sql()
        .map_err(|e| error::Error::InternalErr(e.to_string()))?;
    let rows = sqlx::query_as::<_, PostgresTrigger>(&sql)
        .fetch_all(&mut *tx)
        .await
        .map_err(|e| {
            tracing::debug!("Error fetching postgres_trigger: {:#?}", e);
            windmill_common::error::Error::InternalErr("server error".to_string())
        })?;
    tx.commit().await.map_err(|e| {
        tracing::debug!("Error commiting postgres_trigger: {:#?}", e);
        windmill_common::error::Error::InternalErr("server error".to_string())
    })?;

    Ok(Json(rows))
}

#[derive(Deserialize, Serialize, Debug)]
pub struct PublicationData {
    #[serde(default, deserialize_with = "check_if_valid_relation")]
    pub table_to_track: Option<Vec<Relations>>,
    #[serde(deserialize_with = "check_if_valid_transaction_type")]
    pub transaction_to_track: Vec<String>,
}

fn check_if_valid_transaction_type<'de, D>(
    transaction_type: D,
) -> std::result::Result<Vec<String>, D::Error>
where
    D: Deserializer<'de>,
{
    let mut transaction_type: Vec<String> = Vec::deserialize(transaction_type)?;
    if transaction_type.len() > 3 {
        return Err(serde::de::Error::custom(
            "More than 3 transaction type which is not authorized, you are only allowed to those 3 transaction types: Insert, Update and Delete"
                .to_string(),
        ));
    }
    transaction_type.sort_unstable();
    transaction_type.dedup();

    for transaction in transaction_type.iter() {
        match transaction.to_lowercase().as_ref() {
            "insert" => {},
            "update" => {},
            "delete" => {},
            _ => {
                return Err(serde::de::Error::custom(
                    "Only the following transaction types are allowed: Insert, Update and Delete (case insensitive)"
                        .to_string(),
                ))
            }
        }
    }

    Ok(transaction_type)
}

impl PublicationData {
    fn new(
        table_to_track: Option<Vec<Relations>>,
        transaction_to_track: Vec<String>,
    ) -> PublicationData {
        PublicationData { table_to_track, transaction_to_track }
    }
}

#[derive(FromRow, Debug, Serialize)]
pub struct SlotList {
    slot_name: Option<String>,
    active: Option<bool>,
}

pub async fn list_slot_name(
    authed: ApiAuthed,
    Extension(user_db): Extension<UserDB>,
    Extension(db): Extension<DB>,
    Path((w_id, postgres_resource_path)): Path<(String, String)>,
) -> Result<Json<Vec<SlotList>>> {
    let pg_connection: Client = get_default_pg_connection(
        authed.clone(),
        Some(user_db.clone()),
        &db,
        &postgres_resource_path,
        &w_id,
    )
    .await
    .map_err(to_anyhow)?;

    let rows = pg_connection
        .query(
            r#"
            SELECT 
                slot_name,
                active
            FROM
                pg_replication_slots 
            WHERE 
                plugin = 'pgoutput' AND
                slot_type = 'logical';
            "#,
            &[],
        )
        .await
        .map_err(to_anyhow)?;

    let slots = rows
        .into_iter()
        .map(|row| SlotList { slot_name: row.get("slot_name"), active: row.get("active") })
        .collect();

    Ok(Json(slots))
}

#[derive(Debug, Serialize, Deserialize)]
pub struct Slot {
    name: String,
}

pub async fn create_slot(
    authed: ApiAuthed,
    Extension(user_db): Extension<UserDB>,
    Extension(db): Extension<DB>,
    Path((w_id, postgres_resource_path)): Path<(String, String)>,
    Json(Slot { name }): Json<Slot>,
) -> Result<String> {
    let pg_connection = get_default_pg_connection(
        authed.clone(),
        Some(user_db.clone()),
        &db,
        &postgres_resource_path,
        &w_id,
    )
    .await
    .map_err(to_anyhow)?;

    create_logical_replication_slot(&pg_connection, &name).await?;

    Ok(format!("Replication slot {} created!", name))
}

pub async fn drop_logical_replication_slot(pg_connection: &Client, slot_name: &str) -> Result<()> {
    let row = pg_connection
        .query_opt(
            r#"
            SELECT 
                active_pid 
            FROM 
                pg_replication_slots 
            WHERE 
                slot_name = $1
            "#,
            &[&slot_name],
        )
        .await
        .map_err(to_anyhow)?;

    let active_pid = row.map(|r| r.get::<_, Option<i32>>(0)).flatten();

    if let Some(pid) = active_pid {
        pg_connection
            .execute("SELECT pg_terminate_backend($1)", &[&pid])
            .await
            .map_err(to_anyhow)?;
    }

    pg_connection
        .execute("SELECT pg_drop_replication_slot($1)", &[&slot_name])
        .await
        .map_err(to_anyhow)?;

    Ok(())
}

pub async fn drop_slot_name(
    authed: ApiAuthed,
    Extension(user_db): Extension<UserDB>,
    Extension(db): Extension<DB>,
    Path((w_id, postgres_resource_path)): Path<(String, String)>,
    Json(Slot { name }): Json<Slot>,
) -> Result<String> {
    let pg_connection =
        get_default_pg_connection(authed, Some(user_db), &db, &postgres_resource_path, &w_id)
            .await
            .map_err(to_anyhow)?;

    drop_logical_replication_slot(&pg_connection, &name)
        .await
        .map_err(to_anyhow)?;

    Ok(format!("Replication slot {} deleted!", name))
}

pub async fn list_database_publication(
    authed: ApiAuthed,
    Extension(user_db): Extension<UserDB>,
    Extension(db): Extension<DB>,
    Path((w_id, postgres_resource_path)): Path<(String, String)>,
) -> Result<Json<Vec<String>>> {
    let pg_connection = get_default_pg_connection(
        authed.clone(),
        Some(user_db.clone()),
        &db,
        &postgres_resource_path,
        &w_id,
    )
    .await
    .map_err(to_anyhow)?;

    let rows = pg_connection
        .query(
            "SELECT pubname AS publication_name FROM pg_publication;",
            &[],
        )
        .await
        .map_err(to_anyhow)?;

    let publications = rows
        .into_iter()
        .map(|row| row.get::<_, String>("publication_name"))
        .collect_vec();

    Ok(Json(publications))
}

pub async fn get_publication_info(
    authed: ApiAuthed,
    Extension(user_db): Extension<UserDB>,
    Extension(db): Extension<DB>,
    Path((w_id, publication_name, postgres_resource_path)): Path<(String, String, String)>,
) -> Result<Json<PublicationData>> {
    let mut pg_connection = get_default_pg_connection(
        authed.clone(),
        Some(user_db.clone()),
        &db,
        &postgres_resource_path,
        &w_id,
    )
    .await
    .map_err(to_anyhow)?;

    let publication_data =
        get_publication_scope_and_transaction(&mut pg_connection, &publication_name).await;

    let (all_table, transaction_to_track) = match publication_data {
        Ok(Some(pub_data)) => pub_data,
        Ok(None) => {
            return Err(Error::NotFound(
                ERROR_PUBLICATION_NAME_NOT_EXISTS.to_string(),
            ))
        }
        Err(e) => return Err(e),
    };

    let table_to_track = if !all_table {
        Some(get_tracked_relations(&mut pg_connection, &publication_name).await?)
    } else {
        None
    };
    Ok(Json(PublicationData::new(
        table_to_track,
        transaction_to_track,
    )))
}

pub async fn create_publication(
    authed: ApiAuthed,
    Extension(user_db): Extension<UserDB>,
    Extension(db): Extension<DB>,
    Path((w_id, publication_name, postgres_resource_path)): Path<(String, String, String)>,
    Json(publication_data): Json<PublicationData>,
) -> Result<String> {
    let mut pg_connection = get_default_pg_connection(
        authed.clone(),
        Some(user_db.clone()),
        &db,
        &postgres_resource_path,
        &w_id,
    )
    .await
    .map_err(to_anyhow)?;

    let PublicationData { table_to_track, transaction_to_track } = publication_data;

    let tx = pg_connection.transaction().await.map_err(to_anyhow)?;

    create_pg_publication(
        tx.client(),
        &publication_name,
        table_to_track.as_deref(),
        &transaction_to_track,
    )
    .await?;

    tx.commit().await.map_err(to_anyhow)?;

    Ok(format!(
        "Publication {} successfully created!",
        publication_name
    ))
}

pub async fn delete_publication(
    authed: ApiAuthed,
    Extension(user_db): Extension<UserDB>,
    Extension(db): Extension<DB>,
    Path((w_id, publication_name, postgres_resource_path)): Path<(String, String, String)>,
) -> Result<String> {
    let mut pg_connection = get_default_pg_connection(
        authed.clone(),
        Some(user_db.clone()),
        &db,
        &postgres_resource_path,
        &w_id,
    )
    .await
    .map_err(to_anyhow)?;

    drop_publication(&mut pg_connection, &publication_name).await?;

    Ok(format!(
        "Publication {} successfully deleted!",
        publication_name
    ))
}

pub async fn update_pg_publication(
    pg_connection: &Client,
    publication_name: &str,
    PublicationData { table_to_track, transaction_to_track }: PublicationData,
    all_table: Option<bool>,
) -> Result<()> {
    let quoted_publication_name = quote_identifier(publication_name);
    let transaction_to_track_as_str = transaction_to_track.iter().join(",");
    match table_to_track {
        Some(ref relations) if !relations.is_empty() => {
            // If all_table is None, the publication does not exist yet
            if all_table.unwrap_or(true) {
                if all_table.is_some_and(|all_table| all_table) {
                    drop_publication(pg_connection, publication_name)
                        .await
                        .map_err(to_anyhow)?;
                }
                create_pg_publication(
                    pg_connection,
                    publication_name,
                    table_to_track.as_deref(),
                    &transaction_to_track,
                )
                .await
                .map_err(to_anyhow)?;
            } else {
                let pg_14 = check_if_valid_publication_for_postgres_version(
                    pg_connection,
                    table_to_track.as_deref(),
                )
                .await
                .map_err(to_anyhow)?;

                let mut query = format!("ALTER PUBLICATION {} SET ", quoted_publication_name);
                let mut first = true;

                for (i, schema) in relations.iter().enumerate() {
                    if schema.table_to_track.is_empty() {
                        query.push_str("TABLES IN SCHEMA ");
                        query.push_str(&quote_identifier(&schema.schema_name));
                    } else {
                        if pg_14 && first {
                            query.push_str("TABLE ONLY ");
                            first = false;
                        } else if !pg_14 {
                            query.push_str("TABLE ONLY ");
                        }

                        for (j, table) in schema.table_to_track.iter().enumerate() {
                            let table_name = quote_identifier(&table.table_name);
                            let schema_name = quote_identifier(&schema.schema_name);
                            let full_name = format!("{}.{}", schema_name, table_name);
                            query.push_str(&full_name);

                            if let Some(columns) = table.columns_name.as_ref() {
                                let cols =
                                    columns.iter().map(|col| quote_identifier(col)).join(", ");
                                query.push_str(&format!(" ({})", cols));
                            }

                            if let Some(where_clause) = &table.where_clause {
                                query.push_str(&format!(" WHERE ({})", where_clause));
                            }

                            if j + 1 != schema.table_to_track.len() {
                                query.push_str(", ");
                            }
                        }
                    }

                    if i + 1 != relations.len() {
                        query.push_str(", ");
                    }
                }

                pg_connection
                    .execute(&query, &[])
                    .await
                    .map_err(to_anyhow)?;

                let publish_query = format!(
                    "ALTER PUBLICATION {} SET (publish = '{}');",
                    quoted_publication_name, transaction_to_track_as_str
                );
                pg_connection
                    .execute(&publish_query, &[])
                    .await
                    .map_err(to_anyhow)?;
            }
        }
        _ => {
            drop_publication(pg_connection, publication_name)
                .await
                .map_err(to_anyhow)?;
            let create_all_query = format!(
                "CREATE PUBLICATION {} FOR ALL TABLES WITH (publish = '{}');",
                quoted_publication_name, transaction_to_track_as_str
            );
            pg_connection
                .execute(&create_all_query, &[])
                .await
                .map_err(to_anyhow)?;
        }
    }

    Ok(())
}

pub async fn alter_publication(
    authed: ApiAuthed,
    Extension(user_db): Extension<UserDB>,
    Extension(db): Extension<DB>,
    Path((w_id, publication_name, postgres_resource_path)): Path<(String, String, String)>,
    Json(publication_data): Json<PublicationData>,
) -> Result<String> {
    let mut pg_connection = get_default_pg_connection(
        authed.clone(),
        Some(user_db.clone()),
        &db,
        &postgres_resource_path,
        &w_id,
    )
    .await
    .map_err(to_anyhow)?;

    let tx = pg_connection.transaction().await.map_err(to_anyhow)?;

    let publication = get_publication_scope_and_transaction(tx.client(), &publication_name)
        .await
        .map_err(to_anyhow)?;

    update_pg_publication(
        tx.client(),
        &publication_name,
        publication_data,
        publication.map(|publication| publication.0),
    )
    .await
    .map_err(to_anyhow)?;

    tx.commit().await.map_err(to_anyhow)?;

    Ok(format!(
        "Publication {} updated with success",
        publication_name
    ))
}

pub async fn get_publication_scope_and_transaction(
    pg_connection: &Client,
    publication_name: &str,
) -> Result<Option<(bool, Vec<String>)>> {
    let row_opt = pg_connection
        .query_opt(
            r#"
            SELECT
                puballtables AS all_table,
                pubinsert AS insert,
                pubupdate AS update,
                pubdelete AS delete
            FROM
                pg_publication
            WHERE
                pubname = $1
            "#,
            &[&publication_name],
        )
        .await
        .map_err(to_anyhow)?;

    let row = match row_opt {
        Some(r) => r,
        None => return Ok(None),
    };

    let all_table: bool = row.get("all_table");
    let pub_insert: bool = row.get("insert");
    let pub_update: bool = row.get("update");
    let pub_delete: bool = row.get("delete");

    let mut transaction_to_track = Vec::with_capacity(3);
    if pub_insert {
        transaction_to_track.push("insert".to_string());
    }
    if pub_update {
        transaction_to_track.push("update".to_string());
    }
    if pub_delete {
        transaction_to_track.push("delete".to_string());
    }

    Ok(Some((all_table, transaction_to_track)))
}

pub async fn get_tracked_relations(
    pg_connection: &Client,
    publication_name: &str,
) -> Result<Vec<Relations>> {
    let pg_version = get_postgres_version_internal(pg_connection).await?;

    let query = if pg_version.starts_with("14") {
        r#"
        SELECT
            schemaname AS schema_name,
            tablename AS table_name,
            NULL::text[] AS columns,
            NULL::text AS where_clause
        FROM
            pg_publication_tables
        WHERE
            pubname = $1;
        "#
    } else {
        r#"
        SELECT
            schemaname AS schema_name,
            tablename AS table_name,
            attnames AS columns,
            rowfilter AS where_clause
        FROM
            pg_publication_tables
        WHERE
            pubname = $1;
        "#
    };

    let rows = pg_connection
        .query(query, &[&publication_name])
        .await
        .map_err(to_anyhow)?;

    let mut table_to_track: HashMap<String, Relations> = HashMap::new();

    for row in rows {
        let schema_name: Option<String> = row.get("schema_name");
        let table_name: Option<String> = row.get("table_name");
        let columns: Option<Vec<String>> = row.get("columns");
        let where_clause: Option<String> = row.get("where_clause");

        let schema_name = schema_name.ok_or_else::<Error, _>( || {
            anyhow!(
                "Unexpected NULL `schema_name` in publication entry (pubname: `{}`). This should never happen unless PostgreSQL internals are corrupted.",
                publication_name,
            ).into()
        }
        )?;

        let table_name = table_name.ok_or_else::<Error, _>(|| {
            anyhow!(
                "Unexpected NULL `table_name` for schema `{}` in publication `{}`. This should never happen unless PostgreSQL internals are corrupted.",
                schema_name,
                publication_name,
            ).into()
        })?;

        let entry = table_to_track.entry(schema_name.clone());
        let table_to_track = TableToTrack::new(table_name, where_clause, columns);

        match entry {
            std::collections::hash_map::Entry::Occupied(mut occuped) => {
                occuped.get_mut().add_new_table(table_to_track);
            }
            std::collections::hash_map::Entry::Vacant(vacant) => {
                vacant.insert(Relations::new(schema_name, vec![table_to_track]));
            }
        }
    }

    Ok(table_to_track.into_values().collect_vec())
}

pub async fn get_postgres_trigger(
    authed: ApiAuthed,
    Extension(user_db): Extension<UserDB>,
    Path((w_id, path)): Path<(String, StripPath)>,
) -> JsonResult<PostgresTrigger> {
    let path = path.to_path();
    check_scopes(&authed, || format!("postgres_triggers:read:{}", path))?;
    let mut tx = user_db.begin(&authed).await?;
    let trigger = sqlx::query_as!(
        PostgresTrigger,
        r#"
        SELECT
            workspace_id,
            path,
            script_path,
            is_flow,
            edited_by,
            email,
            edited_at,
            server_id,
            last_server_ping,
            extra_perms,
            error,
            enabled,
            replication_slot_name,
            publication_name,
            postgres_resource_path,
            error_handler_path,
            error_handler_args as "error_handler_args: _",
            retry as "retry: _"
        FROM 
            postgres_trigger
        WHERE 
            workspace_id = $1 AND 
            path = $2
        "#,
        &w_id,
        &path
    )
    .fetch_optional(&mut *tx)
    .await?;
    tx.commit().await?;

    let trigger = not_found_if_none(trigger, "Trigger", path)?;

    Ok(Json(trigger))
}

pub async fn update_postgres_trigger(
    authed: ApiAuthed,
    Extension(user_db): Extension<UserDB>,
    Extension(db): Extension<DB>,
    Path((w_id, path)): Path<(String, StripPath)>,
    Json(postgres_trigger): Json<EditPostgresTrigger>,
) -> Result<String> {
    let path = path.to_path();
    check_scopes(&authed, || format!("postgres_triggers:write:{}", path))?;

    let EditPostgresTrigger {
        replication_slot_name,
        publication_name,
        script_path,
        path,
        is_flow,
        postgres_resource_path,
        publication,
        error_handler_path,
        error_handler_args,
        retry,
    } = postgres_trigger;

    let mut pg_connection = get_default_pg_connection(
        authed.clone(),
        Some(user_db.clone()),
        &db,
        &postgres_resource_path,
        &w_id,
    )
    .await
    .map_err(to_anyhow)?;

    let exists =
        check_if_logical_replication_slot_exist(&mut pg_connection, &replication_slot_name).await?;

    let tx = pg_connection.transaction().await.map_err(to_anyhow)?;

    if !exists {
        tracing::debug!(
            "Logical replication slot named: {} does not exists creating it...",
            &replication_slot_name
        );
        create_logical_replication_slot(tx.client(), &replication_slot_name)
            .await
            .map_err(to_anyhow)?;
    }

    if let Some(publication) = publication {
        let publication_data =
            get_publication_scope_and_transaction(tx.client(), &publication_name)
                .await
                .map_err(to_anyhow)?;

        update_pg_publication(
            tx.client(),
            &publication_name,
            publication,
            publication_data.map(|publication| publication.0),
        )
        .await
        .map_err(to_anyhow)?;
    }

    tx.commit().await.map_err(to_anyhow)?;

    let mut tx = user_db.begin(&authed).await?;

    sqlx::query!(
        r#"
            UPDATE postgres_trigger 
            SET 
                script_path = $1, 
                path = $2, 
                is_flow = $3, 
                edited_by = $4, 
                email = $5, 
                postgres_resource_path = $6, 
                replication_slot_name = $7,
                publication_name = $8,
                edited_at = now(), 
                error = NULL,
                server_id = NULL,
                error_handler_path = $11,
                error_handler_args = $12,
                retry = $13
            WHERE 
                workspace_id = $9 AND 
                path = $10
            "#,
        script_path,
        path,
        is_flow,
        &authed.username,
        &authed.email,
        postgres_resource_path,
        replication_slot_name,
        publication_name,
        w_id,
<<<<<<< HEAD
        path,
=======
        workspace_path,
        error_handler_path,
        error_handler_args as _,
        retry as _,
>>>>>>> 3ae5b3c5
    )
    .execute(&mut *tx)
    .await?;

    audit_log(
        &mut *tx,
        &authed,
        "postgres_triggers.update",
        ActionKind::Update,
        &w_id,
        Some(&path),
        None,
    )
    .await?;

    tx.commit().await?;

    handle_deployment_metadata(
        &authed.email,
        &authed.username,
        &db,
        &w_id,
        DeployedObject::PostgresTrigger { path: path.to_string() },
        Some(format!("Postgres trigger '{}' updated", path)),
        true,
    )
    .await?;

    Ok(path.to_string())
}

pub async fn delete_postgres_trigger(
    authed: ApiAuthed,
    Extension(db): Extension<DB>,
    Extension(user_db): Extension<UserDB>,
    Path((w_id, path)): Path<(String, StripPath)>,
) -> Result<String> {
    let path = path.to_path();
    check_scopes(&authed, || format!("postgres_triggers:write:{}", path))?;
    let mut tx = user_db.begin(&authed).await?;
    sqlx::query!(
        r#"
        DELETE FROM postgres_trigger 
        WHERE 
            workspace_id = $1 AND 
            path = $2
        "#,
        w_id,
        path,
    )
    .execute(&mut *tx)
    .await?;

    audit_log(
        &mut *tx,
        &authed,
        "postgres_triggers.delete",
        ActionKind::Delete,
        &w_id,
        Some(path),
        None,
    )
    .await?;

    tx.commit().await?;

    handle_deployment_metadata(
        &authed.email,
        &authed.username,
        &db,
        &w_id,
        DeployedObject::PostgresTrigger { path: path.to_string() },
        Some(format!("Postgres trigger '{}' deleted", path)),
        true,
    )
    .await?;

    Ok(format!("Postgres trigger {path} deleted"))
}

pub async fn exists_postgres_trigger(
    Extension(db): Extension<DB>,
    Path((w_id, path)): Path<(String, StripPath)>,
) -> JsonResult<bool> {
    let path = path.to_path();
    let exists = sqlx::query_scalar!(
        r#"
        SELECT EXISTS(
            SELECT 1 
            FROM postgres_trigger 
            WHERE 
                path = $1 AND 
                workspace_id = $2
        )"#,
        path,
        w_id,
    )
    .fetch_one(&db)
    .await?
    .unwrap_or(false);
    Ok(Json(exists))
}

pub async fn set_enabled(
    authed: ApiAuthed,
    Extension(db): Extension<DB>,
    Extension(user_db): Extension<UserDB>,
    Path((w_id, path)): Path<(String, StripPath)>,
    Json(payload): Json<SetEnabled>,
) -> Result<String> {
    let path = path.to_path();
    check_scopes(&authed, || format!("postgres_triggers:write:{}", path))?;
    let mut tx = user_db.begin(&authed).await?;

    // important to set server_id, last_server_ping and error to NULL to stop current postgres listener
    let one_o = sqlx::query_scalar!(
        r#"
        UPDATE postgres_trigger 
        SET 
            enabled = $1, 
            email = $2, 
            edited_by = $3, 
            edited_at = now(), 
            server_id = NULL, 
            error = NULL
        WHERE 
            path = $4 AND 
            workspace_id = $5 
        RETURNING 1
        "#,
        payload.enabled,
        &authed.email,
        &authed.username,
        path,
        w_id,
    )
    .fetch_optional(&mut *tx)
    .await?
    .flatten();

    not_found_if_none(one_o, "Postgres trigger", path)?;

    audit_log(
        &mut *tx,
        &authed,
        "postgres_triggers.setenabled",
        ActionKind::Update,
        &w_id,
        Some(path),
        Some([("enabled", payload.enabled.to_string().as_ref())].into()),
    )
    .await?;

    tx.commit().await?;

    handle_deployment_metadata(
        &authed.email,
        &authed.username,
        &db,
        &w_id,
        DeployedObject::PostgresTrigger { path: path.to_string() },
        Some(format!("Postgres trigger '{}' updated", path)),
        true,
    )
    .await?;

    Ok(format!(
        "succesfully updated postgres trigger at path {} to status {}",
        path, payload.enabled
    ))
}

pub async fn get_template_script(Path((_, id)): Path<(String, String)>) -> Result<String> {
    let template = if let Some((_, template)) = TEMPLATE.remove(&id) {
        template
    } else {
        "".to_string()
    };
    Ok(template)
}

pub async fn create_template_script(
    authed: ApiAuthed,
    Extension(user_db): Extension<UserDB>,
    Extension(db): Extension<DB>,
    Path(w_id): Path<String>,
    Json(template_script): Json<TemplateScript>,
) -> Result<String> {
    let TemplateScript { postgres_resource_path, relations, language } = template_script;

    let relations = match relations {
        Some(r) => r,
        None => return Err(anyhow!("You must at least choose schema to fetch table from").into()),
    };

    let pg_connection: Client = get_default_pg_connection(
        authed.clone(),
        Some(user_db.clone()),
        &db,
        &postgres_resource_path,
        &w_id,
    )
    .await
    .map_err(to_anyhow)?;

    let mut schema_or_fully_qualified_name = Vec::with_capacity(relations.len());
    let mut columns_list = Vec::with_capacity(relations.len());

    for relation in relations {
        if !relation.table_to_track.is_empty() {
            for table in relation.table_to_track {
                let fully_qualified_name = format!("{}.{}", relation.schema_name, table.table_name);
                schema_or_fully_qualified_name.push(quote_literal(&fully_qualified_name));
                let columns = table
                    .columns_name
                    .map(|c| quote_literal(&c.join(",")))
                    .unwrap_or_else(|| "''".to_string());
                columns_list.push(columns);
            }
        } else {
            schema_or_fully_qualified_name.push(quote_literal(&relation.schema_name));
            columns_list.push("''".to_string());
        }
    }

    let tables_name = schema_or_fully_qualified_name.join(",");
    let columns_list = columns_list.join(",");

    let query = format!(
        r#"
        WITH table_column_mapping AS (
            SELECT
                unnest(ARRAY[{}]) AS table_name,
                unnest(ARRAY[{}]) AS column_list
        ),
        parsed_columns AS (
            SELECT
                tcm.table_name,
                CASE
                    WHEN tcm.column_list = '' THEN NULL
                    ELSE string_to_array(tcm.column_list, ',')
                END AS columns
            FROM table_column_mapping tcm
        )
        SELECT
            ns.nspname AS table_schema,
            cls.relname AS table_name,
            attr.attname AS column_name,
            attr.atttypid AS oid,
            attr.attnotnull AS is_nullable
        FROM pg_attribute attr
        JOIN pg_class cls ON attr.attrelid = cls.oid
        JOIN pg_namespace ns ON cls.relnamespace = ns.oid
        JOIN parsed_columns pc
            ON ns.nspname || '.' || cls.relname = pc.table_name
            OR ns.nspname = pc.table_name
        WHERE
            attr.attnum > 0
            AND NOT attr.attisdropped
            AND cls.relkind = 'r'
            AND (
                pc.columns IS NULL
                OR attr.attname = ANY(pc.columns)
            );
        "#,
        tables_name, columns_list
    );

    let rows = pg_connection.query(&query, &[]).await.map_err(to_anyhow)?;

    let mut schema_map: HashMap<String, HashMap<String, Vec<MappingInfo>>> = HashMap::new();

    #[derive(Debug)]
    struct ColumnInfo {
        table_schema: String,
        table_name: String,
        column_name: String,
        oid: u32,
        is_nullable: bool,
    }

    for row in rows {
        let info = ColumnInfo {
            table_schema: row.get("table_schema"),
            table_name: row.get("table_name"),
            column_name: row.get("column_name"),
            oid: row.get::<_, u32>("oid"),
            is_nullable: row.get::<_, bool>("is_nullable"),
        };

        let mapped_info =
            MappingInfo::new(info.column_name, Type::from_oid(info.oid), info.is_nullable);

        match schema_map.entry(info.table_schema) {
            Occupied(mut schema_entry) => match schema_entry.get_mut().entry(info.table_name) {
                Occupied(mut table_entry) => {
                    table_entry.get_mut().push(mapped_info);
                }
                Vacant(v) => {
                    v.insert(vec![mapped_info]);
                }
            },
            Vacant(schema_vacant) => {
                let mut table_map = HashMap::new();
                table_map.insert(info.table_name, vec![mapped_info]);
                schema_vacant.insert(table_map);
            }
        }
    }

    let mapper = Mapper::new(schema_map, language);
    let template = mapper.get_template();

    let id = format!("{}-{}", w_id, uuid::Uuid::new_v4());

    TEMPLATE.insert(id.clone(), template);

    Ok(id)
}

pub async fn is_database_in_logical_level(
    authed: ApiAuthed,
    Extension(user_db): Extension<UserDB>,
    Extension(db): Extension<DB>,
    Path((w_id, postgres_resource_path)): Path<(String, String)>,
) -> error::JsonResult<bool> {
    let pg_connection = get_default_pg_connection(
        authed.clone(),
        Some(user_db.clone()),
        &db,
        &postgres_resource_path,
        &w_id,
    )
    .await
    .map_err(to_anyhow)?;

    let row_opt = pg_connection
        .query_opt("SHOW wal_level;", &[])
        .await
        .map_err(to_anyhow)?;

    let wal_level: Option<String> = row_opt.map(|row| row.get(0));

    let is_logical = matches!(wal_level.as_deref(), Some("logical"));

    Ok(Json(is_logical))
}<|MERGE_RESOLUTION|>--- conflicted
+++ resolved
@@ -1295,14 +1295,10 @@
         replication_slot_name,
         publication_name,
         w_id,
-<<<<<<< HEAD
-        path,
-=======
         workspace_path,
         error_handler_path,
         error_handler_args as _,
         retry as _,
->>>>>>> 3ae5b3c5
     )
     .execute(&mut *tx)
     .await?;
