use std::collections::{
    hash_map::Entry::{Occupied, Vacant},
    HashMap,
};

use crate::{
    db::{ApiAuthed, DB},
    postgres_triggers::mapper::{Mapper, MappingInfo},
};
use axum::{
    extract::{Path, Query},
    Extension, Json,
};
use http::StatusCode;
use itertools::Itertools;
use pg_escape::{quote_identifier, quote_literal};
use quick_cache::sync::Cache;
use rust_postgres::types::Type;
use serde::{Deserialize, Deserializer, Serialize};
use sql_builder::{bind::Bind, SqlBuilder};
<<<<<<< HEAD
use sqlx::{postgres::types::Oid, FromRow, PgConnection};
use windmill_audit::{audit_oss::audit_log, ActionKind};
use windmill_common::error::Error;
use windmill_common::{
    db::UserDB,
    error::{self, JsonResult, Result},
=======
use sqlx::{postgres::types::Oid, Connection, FromRow, PgConnection};
use windmill_audit::{audit_ee::audit_log, ActionKind};
use windmill_common::{
    db::UserDB,
    error::{self, Error, JsonResult, Result},
>>>>>>> 64f35d05
    utils::{empty_as_none, not_found_if_none, paginate, Pagination, StripPath},
    worker::CLOUD_HOSTED,
};
use windmill_git_sync::{handle_deployment_metadata, DeployedObject};

use super::{
    check_if_valid_publication_for_postgres_version, create_logical_replication_slot,
    create_pg_publication, drop_publication, generate_random_string, get_pg_connection,
    ERROR_PUBLICATION_NAME_NOT_EXISTS,
};
use lazy_static::lazy_static;

#[derive(FromRow, Serialize, Deserialize, Debug)]
pub struct Postgres {
    pub user: String,
    pub password: String,
    pub host: String,
    pub port: Option<u16>,
    pub dbname: String,
    #[serde(default)]
    pub sslmode: String,
    #[serde(default, deserialize_with = "empty_as_none")]
    pub root_certificate_pem: Option<String>,
}

#[derive(Debug, Clone, FromRow, Serialize, Deserialize)]
pub struct TableToTrack {
    pub table_name: String,
    #[serde(default, deserialize_with = "empty_as_none")]
    pub where_clause: Option<String>,
    #[serde(default, deserialize_with = "empty_as_none")]
    pub columns_name: Option<Vec<String>>,
}

impl TableToTrack {
    fn new(
        table_name: String,
        where_clause: Option<String>,
        columns_name: Option<Vec<String>>,
    ) -> TableToTrack {
        TableToTrack { table_name, where_clause, columns_name }
    }
}

lazy_static! {
    pub static ref TEMPLATE: Cache<String, String> = Cache::new(50);
}

#[derive(Debug, Clone, FromRow, Serialize, Deserialize)]
pub struct Relations {
    pub schema_name: String,
    pub table_to_track: Vec<TableToTrack>,
}

impl Relations {
    fn new(schema_name: String, table_to_track: Vec<TableToTrack>) -> Relations {
        Relations { schema_name, table_to_track }
    }

    fn add_new_table(&mut self, table_to_track: TableToTrack) {
        self.table_to_track.push(table_to_track);
    }
}

#[derive(Debug, Deserialize)]
pub struct EditPostgresTrigger {
    replication_slot_name: String,
    publication_name: String,
    path: String,
    script_path: String,
    is_flow: bool,
    postgres_resource_path: String,
    publication: Option<PublicationData>,
}

#[derive(Deserialize, Serialize, Debug)]
pub struct NewPostgresTrigger {
    path: String,
    script_path: String,
    is_flow: bool,
    enabled: bool,
    postgres_resource_path: String,
    replication_slot_name: Option<String>,
    publication_name: Option<String>,
    publication: Option<PublicationData>,
}

#[derive(Serialize, Deserialize)]
pub struct TestPostgres {
    pub postgres_resource_path: String,
}

pub async fn test_postgres_connection(
    authed: ApiAuthed,
    Extension(db): Extension<DB>,
    Extension(user_db): Extension<UserDB>,
    Path(workspace_id): Path<String>,
    Json(test_postgres): Json<TestPostgres>,
) -> Result<()> {
    let connect_f = async {
        get_pg_connection(
            authed,
            Some(user_db),
            &db,
            &test_postgres.postgres_resource_path,
            &workspace_id,
        )
        .await
        .map_err(|err| {
            error::Error::BadConfig(format!("Error connecting to postgres: {}", err.to_string()))
        })
    };
    tokio::time::timeout(tokio::time::Duration::from_secs(30), connect_f)
        .await
        .map_err(|_| {
            error::Error::BadConfig(format!("Timeout connecting to postgres after 30 seconds"))
        })??;

    Ok(())
}

#[derive(Deserialize, Debug)]
pub enum Language {
    #[serde(rename = "typescript", alias = "Typescript")]
    Typescript,
}

#[derive(Debug, Deserialize)]
pub struct TemplateScript {
    postgres_resource_path: String,
    #[serde(deserialize_with = "check_if_valid_relation")]
    relations: Option<Vec<Relations>>,
    language: Language,
}

fn check_if_valid_relation<'de, D>(
    relations: D,
) -> std::result::Result<Option<Vec<Relations>>, D::Error>
where
    D: Deserializer<'de>,
{
    let relations: Option<Vec<Relations>> = Option::deserialize(relations)?;
    let mut track_all_table_in_schema = false;
    let mut track_specific_columns_in_table = false;
    match relations {
        Some(relations) => {
            for relation in relations.iter() {
                if relation.schema_name.is_empty() {
                    return Err(serde::de::Error::custom(
                        "Schema Name must not be empty".to_string(),
                    ));
                }

                if !track_all_table_in_schema && relation.table_to_track.is_empty() {
                    track_all_table_in_schema = true;
                    continue;
                }

                for table_to_track in relation.table_to_track.iter() {
                    if table_to_track.table_name.trim().is_empty() {
                        return Err(serde::de::Error::custom(
                            "Table name must not be empty".to_string(),
                        ));
                    }

                    if !track_specific_columns_in_table && table_to_track.columns_name.is_some() {
                        track_specific_columns_in_table = true;
                    }
                }

                if track_all_table_in_schema && track_specific_columns_in_table {
                    return Err(serde::de::Error::custom("Incompatible tracking options. Schema-level tracking and specific table tracking with column selection cannot be used together. Refer to the documentation for valid configurations."));
                }
            }

            if !relations
                .iter()
                .map(|relation| relation.schema_name.as_str())
                .all_unique()
            {
                return Err(serde::de::Error::custom(
                    "You cannot choose a schema more than one time".to_string(),
                ));
            }

            Ok(Some(relations))
        }
        None => Ok(None),
    }
}

#[derive(FromRow, Deserialize, Serialize, Debug)]
pub struct PostgresTrigger {
    pub path: String,
    pub script_path: String,
    pub is_flow: bool,
    pub workspace_id: String,
    pub edited_by: String,
    pub email: String,
    pub edited_at: chrono::DateTime<chrono::Utc>,
    #[serde(skip_serializing_if = "Option::is_none")]
    pub extra_perms: Option<serde_json::Value>,
    pub postgres_resource_path: String,
    #[serde(skip_serializing_if = "Option::is_none")]
    pub error: Option<String>,
    #[serde(skip_serializing_if = "Option::is_none")]
    pub server_id: Option<String>,
    pub replication_slot_name: String,
    pub publication_name: String,
    #[serde(skip_serializing_if = "Option::is_none")]
    pub last_server_ping: Option<chrono::DateTime<chrono::Utc>>,
    pub enabled: bool,
}

#[derive(Deserialize, Serialize)]
pub struct ListPostgresTriggerQuery {
    pub page: Option<usize>,
    pub per_page: Option<usize>,
    pub path: Option<String>,
    pub is_flow: Option<bool>,
    pub path_start: Option<String>,
}

#[derive(Deserialize)]
pub struct SetEnabled {
    pub enabled: bool,
}

#[derive(Serialize, Deserialize)]
pub struct PostgresPublicationReplication {
    publication_name: String,
    replication_slot_name: String,
}

impl PostgresPublicationReplication {
    pub fn new(
        publication_name: String,
        replication_slot_name: String,
    ) -> PostgresPublicationReplication {
        PostgresPublicationReplication { publication_name, replication_slot_name }
    }
}

async fn check_if_logical_replication_slot_exist(
    pg_connection: &mut PgConnection,
    replication_slot_name: &str,
) -> Result<bool> {
    let exists = sqlx::query("SELECT slot_name FROM pg_replication_slots where slot_name = $1")
        .bind(&replication_slot_name)
        .fetch_optional(pg_connection)
        .await?
        .is_some();
    Ok(exists)
}

async fn create_custom_slot_and_publication_inner(
    authed: ApiAuthed,
    user_db: UserDB,
    db: &DB,
    postgres_resource_path: &str,
    w_id: &str,
    publication: &PublicationData,
) -> Result<PostgresPublicationReplication> {
    let mut pg_connection = get_pg_connection(
        authed.clone(),
        Some(user_db),
        &db,
        &postgres_resource_path,
        &w_id,
    )
    .await?;

    let mut tx = pg_connection.begin().await?;
    let publication_name = format!("windmill_trigger_{}", generate_random_string());
    let replication_slot_name = publication_name.clone();
    
    create_logical_replication_slot(&mut tx, &replication_slot_name).await?;
    
    create_pg_publication(
        &mut tx,
        &publication_name,
        publication.table_to_track.as_deref(),
        &publication.transaction_to_track,
    )
    .await?;

    tx.commit().await?;

    Ok(PostgresPublicationReplication::new(
        publication_name,
        replication_slot_name,
    ))
}

pub async fn get_postgres_version_internal(pg_connection: &mut PgConnection) -> Result<String> {
    let postgres_version: String = sqlx::query_scalar("SHOW server_version;")
        .fetch_one(&mut *pg_connection)
        .await
        .map_err(|e| Error::Anyhow {
            error: anyhow::anyhow!("Failed to retrieve PostgreSQL version: {}", e),
            location: "postgres_triggers/handler.rs@379".to_string(),
        })?;

    Ok(postgres_version)
}

pub async fn get_postgres_version(
    authed: ApiAuthed,
    Extension(db): Extension<DB>,
    Extension(user_db): Extension<UserDB>,
    Path((w_id, postgres_resource_path)): Path<(String, String)>,
) -> Result<String> {
    let mut pg_connection = get_pg_connection(
        authed.clone(),
        Some(user_db),
        &db,
        &postgres_resource_path,
        &w_id,
    )
    .await?;

    let postgres_version = get_postgres_version_internal(&mut pg_connection).await?;

    Ok(postgres_version)
}

pub async fn create_postgres_trigger(
    authed: ApiAuthed,
    Extension(user_db): Extension<UserDB>,
    Extension(db): Extension<DB>,
    Path(w_id): Path<String>,
    Json(new_postgres_trigger): Json<NewPostgresTrigger>,
) -> Result<(StatusCode, String)> {
    if *CLOUD_HOSTED {
        return Err(error::Error::BadRequest(
            "Postgres triggers are not supported on multi-tenant cloud, use dedicated cloud or self-host".to_string(),
        ));
    }

    let NewPostgresTrigger {
        postgres_resource_path,
        path,
        script_path,
        enabled,
        is_flow,
        publication_name,
        replication_slot_name,
        publication,
    } = new_postgres_trigger;

    if publication_name.is_none() && publication.is_none() {
        return Err(error::Error::BadRequest(
            "Publication data is missing".to_string(),
        ));
    }
    let (pub_name, slot_name) = if publication_name.is_none() && replication_slot_name.is_none() {
        if publication.is_none() {
            return Err(Error::BadRequest("publication must be set".to_string()));
        }

        let PostgresPublicationReplication { publication_name, replication_slot_name } =
            create_custom_slot_and_publication_inner(
                authed.clone(),
                user_db.clone(),
                &db,
                &postgres_resource_path,
                &w_id,
                &publication.unwrap(),
            )
            .await?;

        (publication_name, replication_slot_name)
    } else {
        if publication_name.is_none() {
            return Err(Error::BadRequest("Missing publication name".to_string()));
        } else if replication_slot_name.is_none() {
            return Err(Error::BadRequest(
                "Missing replication slot name".to_string(),
            ));
        }
        (publication_name.unwrap(), replication_slot_name.unwrap())
    };

    let mut tx = user_db.begin(&authed).await?;

    sqlx::query!(
        r#"
        INSERT INTO postgres_trigger (
            publication_name,
            replication_slot_name,
            workspace_id, 
            path, 
            script_path, 
            is_flow, 
            email, 
            enabled, 
            postgres_resource_path, 
            edited_by
        ) 
        VALUES (
            $1, 
            $2, 
            $3, 
            $4, 
            $5, 
            $6, 
            $7, 
            $8, 
            $9, 
            $10
        )"#,
        pub_name,
        slot_name,
        &w_id,
        &path,
        script_path,
        is_flow,
        &authed.email,
        enabled,
        postgres_resource_path,
        &authed.username
    )
    .execute(&mut *tx)
    .await?;

    audit_log(
        &mut *tx,
        &authed,
        "postgres_triggers.create",
        ActionKind::Create,
        &w_id,
        Some(path.as_str()),
        None,
    )
    .await?;

    tx.commit().await?;

    handle_deployment_metadata(
        &authed.email,
        &authed.username,
        &db,
        &w_id,
        DeployedObject::PostgresTrigger { path: path.to_string() },
        Some(format!("Postgres trigger '{}' created", path)),
        true,
    )
    .await?;

    Ok((StatusCode::CREATED, path.to_string()))
}

pub async fn list_postgres_triggers(
    authed: ApiAuthed,
    Extension(user_db): Extension<UserDB>,
    Path(w_id): Path<String>,
    Query(lst): Query<ListPostgresTriggerQuery>,
) -> error::JsonResult<Vec<PostgresTrigger>> {
    let mut tx = user_db.begin(&authed).await?;
    let (per_page, offset) = paginate(Pagination { per_page: lst.per_page, page: lst.page });
    let mut sqlb = SqlBuilder::select_from("postgres_trigger")
        .fields(&[
            "workspace_id",
            "path",
            "script_path",
            "is_flow",
            "edited_by",
            "email",
            "edited_at",
            "server_id",
            "last_server_ping",
            "extra_perms",
            "error",
            "enabled",
            "postgres_resource_path",
            "replication_slot_name",
            "publication_name",
        ])
        .order_by("edited_at", true)
        .and_where("workspace_id = ?".bind(&w_id))
        .offset(offset)
        .limit(per_page)
        .clone();
    if let Some(path) = lst.path {
        sqlb.and_where_eq("script_path", "?".bind(&path));
    }
    if let Some(is_flow) = lst.is_flow {
        sqlb.and_where_eq("is_flow", "?".bind(&is_flow));
    }
    if let Some(path_start) = &lst.path_start {
        sqlb.and_where_like_left("path", path_start);
    }
    let sql = sqlb
        .sql()
        .map_err(|e| error::Error::InternalErr(e.to_string()))?;
    let rows = sqlx::query_as::<_, PostgresTrigger>(&sql)
        .fetch_all(&mut *tx)
        .await
        .map_err(|e| {
            tracing::debug!("Error fetching postgres_trigger: {:#?}", e);
            windmill_common::error::Error::InternalErr("server error".to_string())
        })?;
    tx.commit().await.map_err(|e| {
        tracing::debug!("Error commiting postgres_trigger: {:#?}", e);
        windmill_common::error::Error::InternalErr("server error".to_string())
    })?;

    Ok(Json(rows))
}

#[derive(Deserialize, Serialize, Debug)]
pub struct PublicationData {
    #[serde(default, deserialize_with = "check_if_valid_relation")]
    pub table_to_track: Option<Vec<Relations>>,
    #[serde(deserialize_with = "check_if_valid_transaction_type")]
    pub transaction_to_track: Vec<String>,
}

fn check_if_valid_transaction_type<'de, D>(
    transaction_type: D,
) -> std::result::Result<Vec<String>, D::Error>
where
    D: Deserializer<'de>,
{
    let mut transaction_type: Vec<String> = Vec::deserialize(transaction_type)?;
    if transaction_type.len() > 3 {
        return Err(serde::de::Error::custom(
            "More than 3 transaction type which is not authorized, you are only allowed to those 3 transaction types: Insert, Update and Delete"
                .to_string(),
        ));
    }
    transaction_type.sort_unstable();
    transaction_type.dedup();

    for transaction in transaction_type.iter() {
        match transaction.to_lowercase().as_ref() {
            "insert" => {},
            "update" => {},
            "delete" => {},
            _ => {
                return Err(serde::de::Error::custom(
                    "Only the following transaction types are allowed: Insert, Update and Delete (case insensitive)"
                        .to_string(),
                ))
            }
        }
    }

    Ok(transaction_type)
}

impl PublicationData {
    fn new(
        table_to_track: Option<Vec<Relations>>,
        transaction_to_track: Vec<String>,
    ) -> PublicationData {
        PublicationData { table_to_track, transaction_to_track }
    }
}

#[derive(FromRow, Debug, Serialize)]
pub struct SlotList {
    slot_name: Option<String>,
    active: Option<bool>,
}

pub async fn list_slot_name(
    authed: ApiAuthed,
    Extension(user_db): Extension<UserDB>,
    Extension(db): Extension<DB>,
    Path((w_id, postgres_resource_path)): Path<(String, String)>,
) -> Result<Json<Vec<SlotList>>> {
    let mut pg_connection = get_pg_connection(
        authed.clone(),
        Some(user_db.clone()),
        &db,
        &postgres_resource_path,
        &w_id,
    )
    .await?;

    let slots: Vec<SlotList> = sqlx::query_as(
        r#"
        SELECT 
            slot_name,
            active
        FROM
            pg_replication_slots 
        WHERE 
            plugin = 'pgoutput' AND
            slot_type = 'logical';
        "#,
    )
    .fetch_all(&mut pg_connection)
    .await?;

    Ok(Json(slots))
}

#[derive(Debug, Serialize, Deserialize)]
pub struct Slot {
    name: String,
}

pub async fn create_slot(
    authed: ApiAuthed,
    Extension(user_db): Extension<UserDB>,
    Extension(db): Extension<DB>,
    Path((w_id, postgres_resource_path)): Path<(String, String)>,
    Json(Slot { name }): Json<Slot>,
) -> Result<String> {
    let mut pg_connection = get_pg_connection(
        authed.clone(),
        Some(user_db.clone()),
        &db,
        &postgres_resource_path,
        &w_id,
    )
    .await?;

    create_logical_replication_slot(&mut pg_connection, &name).await?;

    Ok(format!("Replication slot {} created!", name))
}

pub async fn drop_logical_replication_slot(
    pg_connection: &mut PgConnection,
    slot_name: &str,
) -> Result<()> {
    let active_pid: Option<i32> = sqlx::query_scalar(
        r#"SELECT 
            active_pid 
        FROM 
            pg_replication_slots 
        WHERE 
            slot_name = $1
        "#,
    )
    .bind(&slot_name)
    .fetch_optional(&mut *pg_connection)
    .await?
    .flatten();

    if let Some(pid) = active_pid {
        sqlx::query("SELECT pg_terminate_backend($1)")
            .bind(pid)
            .execute(&mut *pg_connection)
            .await?;
    }
    sqlx::query("SELECT pg_drop_replication_slot($1)")
        .bind(&slot_name)
        .execute(pg_connection)
        .await?;
    Ok(())
}

pub async fn drop_slot_name(
    authed: ApiAuthed,
    Extension(user_db): Extension<UserDB>,
    Extension(db): Extension<DB>,
    Path((w_id, postgres_resource_path)): Path<(String, String)>,
    Json(Slot { name }): Json<Slot>,
) -> Result<String> {
    let mut pg_connection =
        get_pg_connection(authed, Some(user_db), &db, &postgres_resource_path, &w_id).await?;

    drop_logical_replication_slot(&mut pg_connection, &name).await?;

    Ok(format!("Replication slot {} deleted!", name))
}
#[derive(FromRow, Debug, Serialize)]
struct PublicationName {
    publication_name: String,
}

pub async fn list_database_publication(
    authed: ApiAuthed,
    Extension(user_db): Extension<UserDB>,
    Extension(db): Extension<DB>,
    Path((w_id, postgres_resource_path)): Path<(String, String)>,
) -> Result<Json<Vec<String>>> {
    let mut pg_connection = get_pg_connection(
        authed.clone(),
        Some(user_db.clone()),
        &db,
        &postgres_resource_path,
        &w_id,
    )
    .await?;

    let publication_names: Vec<PublicationName> =
        sqlx::query_as("SELECT pubname AS publication_name FROM pg_publication;")
            .fetch_all(&mut pg_connection)
            .await?;

    let publications = publication_names
        .iter()
        .map(|publication| publication.publication_name.to_owned())
        .collect_vec();

    Ok(Json(publications))
}

pub async fn get_publication_info(
    authed: ApiAuthed,
    Extension(user_db): Extension<UserDB>,
    Extension(db): Extension<DB>,
    Path((w_id, publication_name, postgres_resource_path)): Path<(String, String, String)>,
) -> Result<Json<PublicationData>> {
    let mut pg_connection = get_pg_connection(
        authed.clone(),
        Some(user_db.clone()),
        &db,
        &postgres_resource_path,
        &w_id,
    )
    .await?;

    let publication_data =
        get_publication_scope_and_transaction(&mut pg_connection, &publication_name).await;

    let (all_table, transaction_to_track) = match publication_data {
        Ok(Some(pub_data)) => pub_data,
        Ok(None) => {
            return Err(Error::NotFound(
                ERROR_PUBLICATION_NAME_NOT_EXISTS.to_string(),
            ))
        }
        Err(e) => return Err(e),
    };

    let table_to_track = if !all_table {
        Some(get_tracked_relations(&mut pg_connection, &publication_name).await?)
    } else {
        None
    };
    Ok(Json(PublicationData::new(
        table_to_track,
        transaction_to_track,
    )))
}

pub async fn create_publication(
    authed: ApiAuthed,
    Extension(user_db): Extension<UserDB>,
    Extension(db): Extension<DB>,
    Path((w_id, publication_name, postgres_resource_path)): Path<(String, String, String)>,
    Json(publication_data): Json<PublicationData>,
) -> Result<String> {
    let mut pg_connection = get_pg_connection(
        authed.clone(),
        Some(user_db.clone()),
        &db,
        &postgres_resource_path,
        &w_id,
    )
    .await?;

    let PublicationData { table_to_track, transaction_to_track } = publication_data;

    let mut tx = pg_connection.begin().await?;

    create_pg_publication(
        &mut tx,
        &publication_name,
        table_to_track.as_deref(),
        &transaction_to_track,
    )
    .await?;

    tx.commit().await?;

    Ok(format!(
        "Publication {} successfully created!",
        publication_name
    ))
}

pub async fn delete_publication(
    authed: ApiAuthed,
    Extension(user_db): Extension<UserDB>,
    Extension(db): Extension<DB>,
    Path((w_id, publication_name, postgres_resource_path)): Path<(String, String, String)>,
) -> Result<String> {
    let mut pg_connection = get_pg_connection(
        authed.clone(),
        Some(user_db.clone()),
        &db,
        &postgres_resource_path,
        &w_id,
    )
    .await?;

    drop_publication(&mut pg_connection, &publication_name).await?;

    Ok(format!(
        "Publication {} successfully deleted!",
        publication_name
    ))
}

pub async fn update_pg_publication(
    pg_connection: &mut PgConnection,
    publication_name: &str,
    PublicationData { table_to_track, transaction_to_track }: PublicationData,
    all_table: Option<bool>,
) -> Result<()> {
    let quoted_publication_name = quote_identifier(&publication_name);
    let transaction_to_track_as_str = transaction_to_track.iter().join(",");
    match table_to_track {
        Some(ref relations) if !relations.is_empty() => {
            //if all table is none it means that the publication do not exist in the database
            if all_table.unwrap_or(true) {
                if all_table.is_some() {
                    drop_publication(pg_connection, &publication_name).await?;
                }
                create_pg_publication(
                    pg_connection,
                    &publication_name,
                    table_to_track.as_deref(),
                    &transaction_to_track,
                )
                .await?;
            } else {
                let pg_14 = check_if_valid_publication_for_postgres_version(
                    pg_connection,
                    table_to_track.as_deref(),
                )
                .await?;

                let mut query = String::from("");
                let mut first = true;
                query.push_str("ALTER PUBLICATION ");
                query.push_str(&quoted_publication_name);
                query.push_str(" SET");
                for (i, schema) in relations.iter().enumerate() {
                    if schema.table_to_track.is_empty() {
                        query.push_str(" TABLES IN SCHEMA ");
                        let quoted_schema = quote_identifier(&schema.schema_name);
                        query.push_str(&quoted_schema);
                    } else {
                        if pg_14 && first {
                            query.push_str(" TABLE ONLY ");
                            first = false
                        } else if !pg_14 {
                            query.push_str(" TABLE ONLY ");
                        }
                        for (j, table) in schema.table_to_track.iter().enumerate() {
                            let table_name = quote_identifier(&table.table_name);
                            let schema_name = quote_identifier(&schema.schema_name);
                            let full_name = format!("{}.{}", &schema_name, &table_name);
                            query.push_str(&full_name);
                            if let Some(columns) = table.columns_name.as_ref() {
                                query.push_str(" (");
                                let columns = columns
                                    .iter()
                                    .map(|column| quote_identifier(column))
                                    .join(", ");
                                query.push_str(&columns);
                                query.push_str(") ");
                            }

                            if let Some(where_clause) = &table.where_clause {
                                query.push_str(" WHERE (");
                                query.push_str(where_clause);
                                query.push(')');
                            }

                            if j + 1 != schema.table_to_track.len() {
                                query.push_str(", ");
                            }
                        }
                    }
                    if i < relations.len() - 1 {
                        query.push(',');
                    }
                }

                sqlx::query(&query).execute(&mut *pg_connection).await?;

                let mut query = String::new();

                query.push_str("ALTER PUBLICATION ");
                query.push_str(&quoted_publication_name);
                query.push_str(&format!(
                    " SET (publish = '{}');",
                    transaction_to_track_as_str
                ));

                sqlx::query(&query).execute(pg_connection).await?;
            }
        }
        _ => {
            drop_publication(pg_connection, &publication_name).await?;
            let query_to_execute = format!(
                r#"
                CREATE
                    PUBLICATION {} FOR ALL TABLES WITH (publish = '{}');
                "#,
                quoted_publication_name, transaction_to_track_as_str
            );
            sqlx::query(&query_to_execute)
                .execute(pg_connection)
                .await?;
        }
    };
    Ok(())
}

pub async fn alter_publication(
    authed: ApiAuthed,
    Extension(user_db): Extension<UserDB>,
    Extension(db): Extension<DB>,
    Path((w_id, publication_name, postgres_resource_path)): Path<(String, String, String)>,
    Json(publication_data): Json<PublicationData>,
) -> Result<String> {
    let mut pg_connection = get_pg_connection(
        authed.clone(),
        Some(user_db.clone()),
        &db,
        &postgres_resource_path,
        &w_id,
    )
    .await?;

    let mut tx = pg_connection.begin().await?;
    
    let publication = get_publication_scope_and_transaction(&mut tx, &publication_name).await?;

    update_pg_publication(
        &mut tx,
        &publication_name,
        publication_data,
        publication.map(|publication| publication.0),
    )
    .await?;

    tx.commit().await?;

    Ok(format!(
        "Publication {} updated with success",
        publication_name
    ))
}

async fn get_publication_scope_and_transaction(
    pg_connection: &mut PgConnection,
    publication_name: &str,
) -> Result<Option<(bool, Vec<String>)>> {
    #[derive(Debug, Deserialize, FromRow)]
    struct PublicationTransaction {
        all_table: bool,
        insert: bool,
        update: bool,
        delete: bool,
    }

    let publication: Option<PublicationTransaction> = sqlx::query_as(
        r#"
        SELECT
            puballtables AS all_table,
            pubinsert AS insert,
            pubupdate AS update,
            pubdelete AS delete
        FROM
            pg_publication
        WHERE
            pubname = $1
        "#,
    )
    .bind(publication_name)
    .fetch_optional(&mut *pg_connection)
    .await?;

    if publication.is_none() {
        return Ok(None);
    }

    let mut transaction_to_track = Vec::with_capacity(3);

    let publication = publication.unwrap();
    if publication.insert {
        transaction_to_track.push("insert".to_string());
    }
    if publication.update {
        transaction_to_track.push("update".to_string());
    }
    if publication.delete {
        transaction_to_track.push("delete".to_string());
    }

    Ok(Some((publication.all_table, transaction_to_track)))
}

async fn get_tracked_relations(
    pg_connection: &mut PgConnection,
    publication_name: &str,
) -> Result<Vec<Relations>> {
    #[derive(Debug, Deserialize, FromRow)]
    struct PublicationData {
        schema_name: Option<String>,
        table_name: Option<String>,
        #[serde(default)]
        columns: Option<Vec<String>>,
        #[serde(default)]
        where_clause: Option<String>,
    }

    let pg_version = get_postgres_version_internal(pg_connection).await?;
    let query = if pg_version.starts_with("14") {
        r#"
            SELECT
            schemaname AS schema_name,
            tablename AS table_name,
            NULL::text[] AS columns,
            NULL::text AS where_clause
            FROM
                pg_publication_tables
            WHERE
                pubname = $1;
            "#
    } else {
        r#"
            SELECT
            schemaname AS schema_name,
            tablename AS table_name,
            attnames AS columns,
            rowfilter AS where_clause
            FROM
                pg_publication_tables
            WHERE
                pubname = $1;
            "#
    };

    let publications: Vec<PublicationData> = sqlx::query_as(query)
        .bind(publication_name)
        .fetch_all(&mut *pg_connection)
        .await?;

    let mut table_to_track: HashMap<String, Relations> = HashMap::new();

    for publication in publications {
        let schema_name = publication.schema_name.ok_or_else(|| Error::Anyhow {
            error: anyhow::anyhow!(
                "Unexpected NULL `schema_name` in publication entry (pubname: `{}`). This should never happen unless PostgreSQL internals are corrupted.",
                publication_name,
            ),
            location: "postgres_triggers/handler.rs@1093".to_string(),
        })?;

        let table_name = publication.table_name.ok_or_else(|| Error::Anyhow {
            error: anyhow::anyhow!(
                "Unexpected NULL `table_name` for schema `{}` in publication `{}`. This should never happen unless PostgreSQL internals are corrupted.",
                schema_name,
                publication_name,
            ),
            location: "postgres_triggers/handler.rs@1102".to_string(),
        })?;

        let entry = table_to_track.entry(schema_name.clone());
        let table_to_track =
            TableToTrack::new(table_name, publication.where_clause, publication.columns);
        match entry {
            Occupied(mut occuped) => {
                occuped.get_mut().add_new_table(table_to_track);
            }
            Vacant(vacant) => {
                vacant.insert(Relations::new(schema_name, vec![table_to_track]));
            }
        }
    }
    Ok(table_to_track.into_values().collect_vec())
}

pub async fn get_postgres_trigger(
    authed: ApiAuthed,
    Extension(user_db): Extension<UserDB>,
    Path((w_id, path)): Path<(String, StripPath)>,
) -> JsonResult<PostgresTrigger> {
    let mut tx = user_db.begin(&authed).await?;
    let path = path.to_path();
    let trigger = sqlx::query_as!(
        PostgresTrigger,
        r#"
        SELECT
            workspace_id,
            path,
            script_path,
            is_flow,
            edited_by,
            email,
            edited_at,
            server_id,
            last_server_ping,
            extra_perms,
            error,
            enabled,
            replication_slot_name,
            publication_name,
            postgres_resource_path
        FROM 
            postgres_trigger
        WHERE 
            workspace_id = $1 AND 
            path = $2
        "#,
        &w_id,
        &path
    )
    .fetch_optional(&mut *tx)
    .await?;
    tx.commit().await?;

    let trigger = not_found_if_none(trigger, "Trigger", path)?;

    Ok(Json(trigger))
}

pub async fn update_postgres_trigger(
    authed: ApiAuthed,
    Extension(user_db): Extension<UserDB>,
    Extension(db): Extension<DB>,
    Path((w_id, path)): Path<(String, StripPath)>,
    Json(postgres_trigger): Json<EditPostgresTrigger>,
) -> Result<String> {
    let workspace_path = path.to_path();

    let EditPostgresTrigger {
        replication_slot_name,
        publication_name,
        script_path,
        path,
        is_flow,
        postgres_resource_path,
        publication,
    } = postgres_trigger;

    let mut pg_connection = get_pg_connection(
        authed.clone(),
        Some(user_db.clone()),
        &db,
        &postgres_resource_path,
        &w_id,
    )
    .await?;

    let exists =
        check_if_logical_replication_slot_exist(&mut pg_connection, &replication_slot_name).await?;

    let mut tx = pg_connection.begin().await?;

    if !exists {
        tracing::debug!(
            "Logical replication slot named: {} does not exists creating it...",
            &replication_slot_name
        );
        create_logical_replication_slot(&mut tx, &replication_slot_name).await?;
    }

    if let Some(publication) = publication {
        let publication_data =
            get_publication_scope_and_transaction(&mut tx, &publication_name).await?;

        update_pg_publication(
            &mut tx,
            &publication_name,
            publication,
            publication_data.map(|publication| publication.0),
        )
        .await?;
    }
    tx.commit().await?;

    let mut tx = user_db.begin(&authed).await?;

    sqlx::query!(
        r#"
            UPDATE postgres_trigger 
            SET 
                script_path = $1, 
                path = $2, 
                is_flow = $3, 
                edited_by = $4, 
                email = $5, 
                postgres_resource_path = $6, 
                replication_slot_name = $7,
                publication_name = $8,
                edited_at = now(), 
                error = NULL,
                server_id = NULL
            WHERE 
                workspace_id = $9 AND 
                path = $10
            "#,
        script_path,
        path,
        is_flow,
        &authed.username,
        &authed.email,
        postgres_resource_path,
        replication_slot_name,
        publication_name,
        w_id,
        workspace_path,
    )
    .execute(&mut *tx)
    .await?;

    audit_log(
        &mut *tx,
        &authed,
        "postgres_triggers.update",
        ActionKind::Update,
        &w_id,
        Some(&path),
        None,
    )
    .await?;

    tx.commit().await?;

    handle_deployment_metadata(
        &authed.email,
        &authed.username,
        &db,
        &w_id,
        DeployedObject::PostgresTrigger { path: path.to_string() },
        Some(format!("Postgres trigger '{}' updated", path)),
        true,
    )
    .await?;

    Ok(workspace_path.to_string())
}

pub async fn delete_postgres_trigger(
    authed: ApiAuthed,
    Extension(db): Extension<DB>,
    Extension(user_db): Extension<UserDB>,
    Path((w_id, path)): Path<(String, StripPath)>,
) -> Result<String> {
    let path = path.to_path();
    let mut tx = user_db.begin(&authed).await?;
    sqlx::query!(
        r#"
        DELETE FROM postgres_trigger 
        WHERE 
            workspace_id = $1 AND 
            path = $2
        "#,
        w_id,
        path,
    )
    .execute(&mut *tx)
    .await?;

    audit_log(
        &mut *tx,
        &authed,
        "postgres_triggers.delete",
        ActionKind::Delete,
        &w_id,
        Some(path),
        None,
    )
    .await?;

    tx.commit().await?;

    handle_deployment_metadata(
        &authed.email,
        &authed.username,
        &db,
        &w_id,
        DeployedObject::PostgresTrigger { path: path.to_string() },
        Some(format!("Postgres trigger '{}' deleted", path)),
        true,
    )
    .await?;

    Ok(format!("Postgres trigger {path} deleted"))
}

pub async fn exists_postgres_trigger(
    Extension(db): Extension<DB>,
    Path((w_id, path)): Path<(String, StripPath)>,
) -> JsonResult<bool> {
    let path = path.to_path();
    let exists = sqlx::query_scalar!(
        r#"
        SELECT EXISTS(
            SELECT 1 
            FROM postgres_trigger 
            WHERE 
                path = $1 AND 
                workspace_id = $2
        )"#,
        path,
        w_id,
    )
    .fetch_one(&db)
    .await?
    .unwrap_or(false);
    Ok(Json(exists))
}

pub async fn set_enabled(
    authed: ApiAuthed,
    Extension(db): Extension<DB>,
    Extension(user_db): Extension<UserDB>,
    Path((w_id, path)): Path<(String, StripPath)>,
    Json(payload): Json<SetEnabled>,
) -> Result<String> {
    let mut tx = user_db.begin(&authed).await?;
    let path = path.to_path();

    // important to set server_id, last_server_ping and error to NULL to stop current postgres listener
    let one_o = sqlx::query_scalar!(
        r#"
        UPDATE postgres_trigger 
        SET 
            enabled = $1, 
            email = $2, 
            edited_by = $3, 
            edited_at = now(), 
            server_id = NULL, 
            error = NULL
        WHERE 
            path = $4 AND 
            workspace_id = $5 
        RETURNING 1
        "#,
        payload.enabled,
        &authed.email,
        &authed.username,
        path,
        w_id,
    )
    .fetch_optional(&mut *tx)
    .await?
    .flatten();

    not_found_if_none(one_o, "Postgres trigger", path)?;

    audit_log(
        &mut *tx,
        &authed,
        "postgres_triggers.setenabled",
        ActionKind::Update,
        &w_id,
        Some(path),
        Some([("enabled", payload.enabled.to_string().as_ref())].into()),
    )
    .await?;

    tx.commit().await?;

    handle_deployment_metadata(
        &authed.email,
        &authed.username,
        &db,
        &w_id,
        DeployedObject::PostgresTrigger { path: path.to_string() },
        Some(format!("Postgres trigger '{}' updated", path)),
        true,
    )
    .await?;

    Ok(format!(
        "succesfully updated postgres trigger at path {} to status {}",
        path, payload.enabled
    ))
}

pub async fn get_template_script(Path((_, id)): Path<(String, String)>) -> Result<String> {
    let template = if let Some((_, template)) = TEMPLATE.remove(&id) {
        template
    } else {
        "".to_string()
    };
    Ok(template)
}

pub async fn create_template_script(
    authed: ApiAuthed,
    Extension(user_db): Extension<UserDB>,
    Extension(db): Extension<DB>,
    Path(w_id): Path<String>,
    Json(template_script): Json<TemplateScript>,
) -> Result<String> {
    let TemplateScript { postgres_resource_path, relations, language } = template_script;
    if relations.is_none() {
        return Err(Error::BadRequest(
            "You must at least choose schema to fetch table from".to_string(),
        ));
    }

    let mut pg_connection = get_pg_connection(
        authed.clone(),
        Some(user_db.clone()),
        &db,
        &postgres_resource_path,
        &w_id,
    )
    .await?;

    #[derive(Debug, FromRow, Deserialize)]
    struct ColumnInfo {
        table_schema: Option<String>,
        table_name: Option<String>,
        column_name: Option<String>,
        oid: Oid,
        is_nullable: bool,
    }

    let relations = relations.unwrap();
    let mut schema_or_fully_qualified_name = Vec::with_capacity(relations.len());
    let mut columns_list = Vec::new();
    for relation in relations {
        if !relation.table_to_track.is_empty() {
            for table_to_track in relation.table_to_track {
                let fully_qualified_name =
                    format!("{}.{}", &relation.schema_name, table_to_track.table_name);
                schema_or_fully_qualified_name.push(quote_literal(&fully_qualified_name));

                let columns = table_to_track
                    .columns_name
                    .map(|columns| quote_literal(&columns.join(",")))
                    .or_else(|| Some("''".to_string()))
                    .unwrap();

                columns_list.push(columns);
            }
            continue;
        }

        schema_or_fully_qualified_name.push(quote_literal(&relation.schema_name));
        columns_list.push(String::from("''"));
    }

    let tables_name = schema_or_fully_qualified_name.join(",");
    let columns_list = columns_list.join(",");

    let query = format!(
        r#"
        WITH table_column_mapping AS (
            SELECT
                unnest(ARRAY[{}]) AS table_name,
                unnest(ARRAY[{}]) AS column_list
        ),
        parsed_columns AS (
            SELECT
                tcm.table_name,
                CASE
                    WHEN tcm.column_list = '' THEN NULL
                    ELSE string_to_array(tcm.column_list, ',')
                END AS columns
            FROM
                table_column_mapping tcm
        )
        SELECT
            ns.nspname AS table_schema,
            cls.relname AS table_name,
            attr.attname AS column_name,
            attr.atttypid AS oid,
            attr.attnotnull AS is_nullable
        FROM
            pg_attribute attr
        JOIN
            pg_class cls
            ON attr.attrelid = cls.oid
        JOIN
            pg_namespace ns
            ON cls.relnamespace = ns.oid
        JOIN
            parsed_columns pc
            ON ns.nspname || '.' || cls.relname = pc.table_name
            OR ns.nspname = pc.table_name
        WHERE
            attr.attnum > 0 -- Exclude system columns
            AND NOT attr.attisdropped -- Exclude dropped columns
            AND cls.relkind = 'r' -- Restrict to base tables
            AND (
                pc.columns IS NULL
                OR attr.attname = ANY(pc.columns)
            );
        "#,
        tables_name, columns_list
    );

    let rows: Vec<ColumnInfo> = sqlx::query_as(&query).fetch_all(&mut pg_connection).await?;
    let mut mapper: HashMap<String, HashMap<String, Vec<MappingInfo>>> = HashMap::new();

    for row in rows {
        let ColumnInfo { table_schema, table_name, column_name, oid, is_nullable } = row;

        let entry = mapper.entry(table_schema.unwrap());

        let mapped_info =
            MappingInfo::new(column_name.unwrap(), Type::from_oid(oid.0), is_nullable);

        match entry {
            Occupied(mut occupied) => {
                let entry = occupied.get_mut().entry(table_name.unwrap());
                match entry {
                    Occupied(mut occuped) => {
                        let mapping_info = occuped.get_mut();
                        mapping_info.push(mapped_info);
                    }
                    Vacant(vacant) => {
                        let mut mapping_info = Vec::with_capacity(10);
                        mapping_info.push(mapped_info);
                        vacant.insert(mapping_info);
                    }
                }
            }
            Vacant(vacant) => {
                let mut mapping_info = Vec::with_capacity(10);
                mapping_info.push(mapped_info);
                vacant.insert(HashMap::from([(table_name.unwrap(), mapping_info)]));
            }
        }
    }

    let mapper = Mapper::new(mapper, language);

    let create_template_id = |w_id: &str| -> String {
        let uuid = uuid::Uuid::new_v4().to_string();
        let id = format!("{}-{}", &w_id, &uuid);

        id
    };

    let template = mapper.get_template();
    let id = create_template_id(&w_id);

    TEMPLATE.insert(id.clone(), template);

    Ok(id)
}

pub async fn is_database_in_logical_level(
    authed: ApiAuthed,
    Extension(user_db): Extension<UserDB>,
    Extension(db): Extension<DB>,
    Path((w_id, postgres_resource_path)): Path<(String, String)>,
) -> error::JsonResult<bool> {
    let mut pg_connection = get_pg_connection(
        authed.clone(),
        Some(user_db.clone()),
        &db,
        &postgres_resource_path,
        &w_id,
    )
    .await?;

    let wal_level: Option<String> = sqlx::query_scalar("SHOW WAL_LEVEL;")
        .fetch_optional(&mut pg_connection)
        .await?
        .flatten();

    let is_logical = match wal_level.as_deref() {
        Some("logical") => true,
        _ => false,
    };

    Ok(Json(is_logical))
}<|MERGE_RESOLUTION|>--- conflicted
+++ resolved
@@ -18,20 +18,11 @@
 use rust_postgres::types::Type;
 use serde::{Deserialize, Deserializer, Serialize};
 use sql_builder::{bind::Bind, SqlBuilder};
-<<<<<<< HEAD
-use sqlx::{postgres::types::Oid, FromRow, PgConnection};
-use windmill_audit::{audit_oss::audit_log, ActionKind};
-use windmill_common::error::Error;
-use windmill_common::{
-    db::UserDB,
-    error::{self, JsonResult, Result},
-=======
 use sqlx::{postgres::types::Oid, Connection, FromRow, PgConnection};
 use windmill_audit::{audit_ee::audit_log, ActionKind};
 use windmill_common::{
     db::UserDB,
     error::{self, Error, JsonResult, Result},
->>>>>>> 64f35d05
     utils::{empty_as_none, not_found_if_none, paginate, Pagination, StripPath},
     worker::CLOUD_HOSTED,
 };
@@ -307,9 +298,9 @@
     let mut tx = pg_connection.begin().await?;
     let publication_name = format!("windmill_trigger_{}", generate_random_string());
     let replication_slot_name = publication_name.clone();
-    
+
     create_logical_replication_slot(&mut tx, &replication_slot_name).await?;
-    
+
     create_pg_publication(
         &mut tx,
         &publication_name,
@@ -958,7 +949,7 @@
     .await?;
 
     let mut tx = pg_connection.begin().await?;
-    
+
     let publication = get_publication_scope_and_transaction(&mut tx, &publication_name).await?;
 
     update_pg_publication(
