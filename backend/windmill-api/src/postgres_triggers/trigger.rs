use std::{collections::HashMap, pin::Pin};

use crate::{
    capture::{insert_capture_payload, PostgresTriggerConfig, TriggerKind},
    db::{ApiAuthed, DB},
    postgres_triggers::{
        relation::RelationConverter,
        replication_message::{
            LogicalReplicationMessage::{Begin, Commit, Delete, Insert, Relation, Type, Update},
            ReplicationMessage,
        },
        run_job,
    },
    users::fetch_api_authed, variables::get_resource,
};
use bytes::{BufMut, Bytes, BytesMut};
use chrono::TimeZone;
use futures::{pin_mut, SinkExt, StreamExt};
use native_tls::TlsConnector;
use pg_escape::{quote_identifier, quote_literal};
use rand::seq::SliceRandom;
use rust_postgres::{config::SslMode, Client, Config, CopyBothDuplex, SimpleQueryMessage};
use rust_postgres_native_tls::MakeTlsConnector;
use serde::Deserialize;
use serde_json::value::RawValue;
use sqlx::types::Json as SqlxJson;

use windmill_common::{
<<<<<<< HEAD
     db::UserDB, utils::report_critical_error, worker::to_raw_value, INSTANCE_NAME
=======
    db::UserDB, error, utils::report_critical_error, worker::to_raw_value, INSTANCE_NAME,
>>>>>>> 57cfa404
};
use windmill_queue::PushArgsOwned;

use super::{
<<<<<<< HEAD
    handler::{Postgres, PostgresTrigger},
=======
    drop_logical_replication_slot_query, drop_publication_query, get_database_connection,
    handler::{Database, PostgresTrigger},
>>>>>>> 57cfa404
    replication_message::PrimaryKeepAliveBody,
    ERROR_PUBLICATION_NAME_NOT_EXISTS, ERROR_REPLICATION_SLOT_NOT_EXISTS,
};

pub struct LogicalReplicationSettings {
    pub streaming: bool,
}

impl LogicalReplicationSettings {
    pub fn new(streaming: bool) -> Self {
        Self { streaming }
    }
}

#[allow(unused)]
trait RowExist {
    fn row_exist(&self) -> bool;
}

impl RowExist for Vec<SimpleQueryMessage> {
    fn row_exist(&self) -> bool {
        self.iter()
            .find_map(|element| {
                if let SimpleQueryMessage::CommandComplete(value) = element {
                    Some(*value)
                } else {
                    None
                }
            })
            .is_some_and(|value| value > 0)
    }
}

#[derive(thiserror::Error, Debug)]
enum Error {
    #[error("Error from database: {0}")]
    Postgres(#[from] rust_postgres::Error),
    #[error("Error : {0}")]
    Common(#[from] windmill_common::error::Error),
    #[error("Tls Error: {0}")]
    Tls(#[from] native_tls::Error),
}

pub struct PostgresSimpleClient(Client);

impl PostgresSimpleClient {
    async fn new(database: &Postgres) -> Result<Self, Error> {
        let ssl_mode = match database.sslmode.as_ref() {
            "disable" => SslMode::Disable,
            "" | "prefer" | "allow" => SslMode::Prefer,
            "require" => SslMode::Require,
            "verify-ca" => SslMode::VerifyCa,
            "verify-full" => SslMode::VerifyFull,
            ssl_mode => {
                return Err(Error::Common(windmill_common::error::Error::BadRequest(
                    format!("Invalid ssl mode for postgres: {}, please put a valid ssl_mode among the following avalible ssl mode: ['disable', 'allow', 'prefer', 'verify-ca', 'verify-full']", ssl_mode),
                )))
            }
        };

        let mut config = Config::new();
        config
            .dbname(&database.dbname)
            .host(&database.host)
            .port(database.port)
            .user(&database.user)
            .ssl_mode(ssl_mode)
            .replication_mode(rust_postgres::config::ReplicationMode::Logical);

        if !database.password.is_empty() {
            config.password(&database.password);
        }

        if !database.root_certificate_pem.is_empty() {
            config.ssl_root_cert(database.root_certificate_pem.as_bytes());
        }

        let connector = MakeTlsConnector::new(TlsConnector::new()?);

        let (client, connection) = config.connect(connector).await?;

        tokio::spawn(async move {
            if let Err(e) = connection.await {
                tracing::debug!("{:#?}", e);
            };
            tracing::info!("Successfully Connected into database");
        });

        Ok(PostgresSimpleClient(client))
    }

    async fn execute_query(
        &self,
        query: &str,
    ) -> Result<Vec<SimpleQueryMessage>, rust_postgres::Error> {
        self.0.simple_query(query).await
    }

    async fn get_logical_replication_stream(
        &self,
        publication_name: &str,
        logical_replication_slot_name: &str,
    ) -> Result<(CopyBothDuplex<Bytes>, LogicalReplicationSettings), Error> {
        let options = format!(
            r#"("proto_version" '2', "publication_names" {})"#,
            quote_literal(publication_name),
        );

        let query = format!(
            r#"START_REPLICATION SLOT {} LOGICAL 0/0 {}"#,
            quote_identifier(logical_replication_slot_name),
            options
        );

        Ok((
            self.0
                .copy_both_simple::<bytes::Bytes>(query.as_str())
                .await?,
            LogicalReplicationSettings::new(false),
        ))
    }

    async fn send_status_update(
        primary_keep_alive: PrimaryKeepAliveBody,
        copy_both_stream: &mut Pin<&mut CopyBothDuplex<Bytes>>,
    ) {
        let mut buf = BytesMut::new();
        let ts = chrono::Utc.with_ymd_and_hms(2000, 1, 1, 0, 0, 0).unwrap();
        let ts = chrono::Utc::now()
            .signed_duration_since(ts)
            .num_microseconds()
            .unwrap_or(0);

        buf.put_u8(b'r');
        buf.put_u64(primary_keep_alive.wal_end);
        buf.put_u64(primary_keep_alive.wal_end);
        buf.put_u64(primary_keep_alive.wal_end);
        buf.put_i64(ts);
        buf.put_u8(0);
        copy_both_stream.send(buf.freeze()).await.unwrap();
        tracing::debug!("Send update status message");
    }
}

async fn loop_ping(db: &DB, pg: &PostgresConfig, error: Option<&str>) {
    loop {
        if pg.update_ping(db, error).await.is_none() {
            return;
        }

        tokio::time::sleep(tokio::time::Duration::from_secs(5)).await;
    }
}

enum PostgresConfig {
    Trigger(PostgresTrigger),
    Capture(CaptureConfigForPostgresTrigger),
}

impl PostgresTrigger {
    async fn try_to_listen_to_database_transactions(
        self,
        db: DB,
        killpill_rx: tokio::sync::broadcast::Receiver<()>,
    ) -> () {
        let postgres_trigger = sqlx::query_scalar!(
            r#"
            UPDATE postgres_trigger 
            SET 
                server_id = $1, 
                last_server_ping = now(),
                error = 'Connecting...'
            WHERE 
                enabled IS TRUE 
                AND workspace_id = $2 
                AND path = $3 
                AND (last_server_ping IS NULL 
                    OR last_server_ping < now() - INTERVAL '15 seconds'
                ) 
            RETURNING true
            "#,
            *INSTANCE_NAME,
            self.workspace_id,
            self.path,
        )
        .fetch_optional(&db)
        .await;
        match postgres_trigger {
            Ok(has_lock) => {
                if has_lock.flatten().unwrap_or(false) {
                    tracing::info!("Spawning new task to listen_to_database_transaction");
                    tokio::spawn(async move {
                        listen_to_transactions(
                            PostgresConfig::Trigger(self),
                            db.clone(),
                            killpill_rx,
                        )
                        .await;
                    });
                } else {
                    tracing::info!("Postgres trigger {} already being listened to", self.path);
                }
            }
            Err(err) => {
                tracing::error!(
                    "Error acquiring lock for postgres trigger {}: {:?}",
                    self.path,
                    err
                );
            }
        };
    }

    async fn update_ping(&self, db: &DB, error: Option<&str>) -> Option<()> {
        let updated = sqlx::query_scalar!(
            r#"
            UPDATE 
                postgres_trigger
            SET 
                last_server_ping = now(),
                error = $1
            WHERE
                workspace_id = $2
                AND path = $3
                AND server_id = $4 
                AND enabled IS TRUE
            RETURNING 1
            "#,
            error,
            &self.workspace_id,
            &self.path,
            *INSTANCE_NAME
        )
        .fetch_optional(db)
        .await;

        match updated {
            Ok(updated) => {
                if updated.flatten().is_none() {
                    // allow faster restart of database trigger
                    sqlx::query!(
                        r#"
                    UPDATE 
                        postgres_trigger 
                    SET
                        last_server_ping = NULL 
                    WHERE 
                        workspace_id = $1 
                        AND path = $2 
                        AND server_id IS NULL"#,
                        &self.workspace_id,
                        &self.path,
                    )
                    .execute(db)
                    .await
                    .ok();
                    tracing::info!(
                        "Postgres trigger {} changed, disabled, or deleted, stopping...",
                        self.path
                    );
                    return None;
                }
            }
            Err(err) => {
                tracing::warn!(
                    "Error updating ping of postgres trigger {}: {:?}",
                    self.path,
                    err
                );
            }
        };

        Some(())
    }

    async fn disable_with_error(&self, db: &DB, error: String) -> () {
        match sqlx::query!(
            r#"
                UPDATE 
                    postgres_trigger 
                SET 
                    enabled = FALSE, 
                    error = $1, 
                    server_id = NULL, 
                    last_server_ping = NULL 
                WHERE 
                    workspace_id = $2 AND 
                    path = $3
            "#,
            error,
            self.workspace_id,
            self.path,
        )
        .execute(db)
        .await
        {
            Ok(_) => {
                report_critical_error(
                    format!(
                        "Disabling postgres trigger {} because of error: {}",
                        self.path, error
                    ),
                    db.clone(),
                    Some(&self.workspace_id),
                    None,
                )
                .await;
            }
            Err(disable_err) => {
                report_critical_error(
                    format!("Could not disable postgres trigger {} with err {}, disabling because of error {}", self.path, disable_err, error), 
                    db.clone(),
                    Some(&self.workspace_id),
                    None,
                ).await;
            }
        }
    }

    async fn fetch_authed(&self, db: &DB) -> error::Result<ApiAuthed> {
        fetch_api_authed(
            self.edited_by.clone(),
            self.email.clone(),
            &self.workspace_id,
            db,
            Some(format!("pg-{}", self.path)),
        )
        .await
    }

    async fn handle(
        &self,
        db: &DB,
        args: Option<HashMap<String, Box<RawValue>>>,
        extra: Option<HashMap<String, Box<RawValue>>>,
    ) -> () {
        if let Err(err) = run_job(args, extra, db, self).await {
            report_critical_error(
                format!(
                    "Failed to trigger job from postgres {}: {:?}",
                    self.path, err
                ),
                db.clone(),
                Some(&self.workspace_id),
                None,
            )
            .await;
        };
    }
}

struct PgInfo<'a> {
    postgres_resource_path: &'a str,
    publication_name: &'a str,
    replication_slot_name: &'a str,
    workspace_id: &'a str,
}

impl PostgresConfig {
    async fn update_ping(&self, db: &DB, error: Option<&str>) -> Option<()> {
        match self {
            PostgresConfig::Trigger(trigger) => trigger.update_ping(db, error).await,
            PostgresConfig::Capture(capture) => capture.update_ping(db, error).await,
        }
    }

    async fn disable_with_error(&self, db: &DB, error: String) -> () {
        match self {
            PostgresConfig::Trigger(trigger) => trigger.disable_with_error(&db, error).await,
            PostgresConfig::Capture(capture) => capture.disable_with_error(db, error).await,
        }
    }

    fn retrieve_info(&self) -> PgInfo {
        let postgres_resource_path;
        let publication_name;
        let replication_slot_name;
        let workspace_id;

        match self {
            PostgresConfig::Trigger(trigger) => {
                postgres_resource_path = &trigger.postgres_resource_path;
                publication_name = &trigger.publication_name;
                replication_slot_name = &trigger.replication_slot_name;
                workspace_id = &trigger.workspace_id;
            }
            PostgresConfig::Capture(capture) => {
                postgres_resource_path = &capture.trigger_config.postgres_resource_path;
                workspace_id = &capture.workspace_id;
                publication_name = capture.trigger_config.publication_name.as_ref().unwrap();
                replication_slot_name = capture
                    .trigger_config
                    .replication_slot_name
                    .as_ref()
                    .unwrap();
            }
        };

        PgInfo { postgres_resource_path, replication_slot_name, workspace_id, publication_name }
    }

    async fn start_logical_replication_streaming(
        &self,
        db: &DB,
    ) -> std::result::Result<(CopyBothDuplex<Bytes>, LogicalReplicationSettings), Error> {
        let PgInfo {
            publication_name,
            replication_slot_name,
            workspace_id,
            postgres_resource_path,
        } = self.retrieve_info();

        let authed = match self {
            PostgresConfig::Trigger(trigger) => trigger.fetch_authed(db).await?,
            PostgresConfig::Capture(capture) => capture.fetch_authed(db).await?,
        };

        let database = get_resource::<Postgres>(
            authed,
            Some(UserDB::new(db.clone())),
            &db,
            postgres_resource_path,
            workspace_id,
        )
        .await?;

        let client = PostgresSimpleClient::new(&database).await?;

        let publication = client
            .execute_query(&format!(
                "SELECT pubname FROM pg_publication WHERE pubname = {}",
                quote_literal(&publication_name)
            ))
            .await?;

        if !publication.row_exist() {
            return Err(Error::Common(error::Error::BadConfig(
                ERROR_PUBLICATION_NAME_NOT_EXISTS.to_string(),
            )));
        }

        let replication_slot = client
            .execute_query(&format!(
                "SELECT slot_name FROM pg_replication_slots WHERE slot_name = {}",
                quote_literal(&replication_slot_name)
            ))
            .await?;

        if !replication_slot.row_exist() {
            return Err(Error::Common(error::Error::BadConfig(
                ERROR_REPLICATION_SLOT_NOT_EXISTS.to_string(),
            )));
        }

        let (logical_replication_stream, logical_replication_settings) = client
            .get_logical_replication_stream(&publication_name, &replication_slot_name)
            .await?;

        Ok((logical_replication_stream, logical_replication_settings))
    }

    fn get_path(&self) -> &str {
        match self {
            PostgresConfig::Trigger(trigger) => &trigger.path,
            PostgresConfig::Capture(capture) => &capture.path,
        }
    }

    async fn handle(
        &self,
        db: &DB,
        args: Option<HashMap<String, Box<RawValue>>>,
        extra: Option<HashMap<String, Box<RawValue>>>,
    ) -> () {
        match self {
            PostgresConfig::Trigger(trigger) => trigger.handle(&db, args, extra).await,
            PostgresConfig::Capture(capture) => capture.handle(&db, args, extra).await,
        }
    }

    async fn cleanup(&self, db: &DB) -> Result<(), Error> {
        match self {
            PostgresConfig::Trigger(_) => Ok(()),
            PostgresConfig::Capture(capture) => {
                let publication_name = capture.trigger_config.publication_name.as_ref().unwrap();
                let replication_slot_name = capture
                    .trigger_config
                    .replication_slot_name
                    .as_ref()
                    .unwrap();
                let postgres_resource_path = &capture.trigger_config.postgres_resource_path;
                let workspace_id = &capture.workspace_id;
                let authed = capture.fetch_authed(&db).await?;

                let user_db = UserDB::new(db.clone());

                let mut connection = get_database_connection(
                    authed.clone(),
                    Some(user_db.clone()),
                    &db,
                    postgres_resource_path,
                    workspace_id,
                )
                .await?;

                let query = drop_logical_replication_slot_query(replication_slot_name);

                let _ = sqlx::query(&query).execute(&mut connection).await;

                let query = drop_publication_query(publication_name);

                let _ = sqlx::query(&query).execute(&mut connection).await;

                Ok(())
            }
        }
    }
}

async fn listen_to_transactions(
    pg: PostgresConfig,
    db: DB,
    mut killpill_rx: tokio::sync::broadcast::Receiver<()>,
) {
    tokio::select! {
        biased;
        _ = killpill_rx.recv() => {
            let _ = pg.cleanup(&db).await;
            return;
        }
        _ = loop_ping(&db, &pg, Some("Connecting...")) => {
            let _ = pg.cleanup(&db).await;
            return;
        }
        result = pg.start_logical_replication_streaming(&db) => {
            tokio::select! {
                biased;
                _ = killpill_rx.recv() => {
                    let _ = pg.cleanup(&db).await;
                    return;
                }
                _ = loop_ping(&db, &pg, None) => {
                    let _ = pg.cleanup(&db).await;
                    return;
                }
                _ = {
                    async {
                        match result {
                            Ok((logical_replication_stream, logical_replication_settings)) => {
                                pin_mut!(logical_replication_stream);
                                let mut relations = RelationConverter::new();
                                tracing::info!("Starting to listen for postgres trigger {}", pg.get_path());
                                loop {
                                    let message = logical_replication_stream.next().await;

                                    let message = match message {
                                        Some(message) => message,
                                        None => {
                                            tracing::error!("Stream for postgres trigger {} closed", pg.get_path());
                                            if let None = pg.update_ping(&db, Some("Stream closed")).await {
                                                return;
                                            }
                                            return;
                                        }
                                    };

                                    let message = match message {
                                        Ok(message) => message,
                                        Err(err) => {
                                            let err = format!("Postgres trigger named {} had an error while receiving a message : {}", pg.get_path(), err.to_string());
                                            pg.disable_with_error(&db, err).await;
                                            return;
                                        }
                                    };

                                    let logical_message = match ReplicationMessage::parse(message) {
                                        Ok(logical_message) => logical_message,
                                        Err(err) => {
                                            let err = format!("Postgres trigger named: {} had an error while parsing message: {}", pg.get_path(), err.to_string());
                                            pg.disable_with_error(&db, err).await;
                                            return;
                                        }
                                    };


                                    match logical_message {
                                        ReplicationMessage::PrimaryKeepAlive(primary_keep_alive) => {
                                            if primary_keep_alive.reply {
                                                PostgresSimpleClient::send_status_update(primary_keep_alive, &mut logical_replication_stream).await;
                                            }
                                        }
                                        ReplicationMessage::XLogData(x_log_data) => {
                                            let logical_replication_message = match x_log_data.parse(&logical_replication_settings) {
                                                Ok(logical_replication_message) => logical_replication_message,
                                                Err(err) => {
                                                    tracing::error!("Postgres trigger named: {} had an error while trying to parse incomming stream message: {}", pg.get_path(), err.to_string());
                                                    continue;
                                                }
                                            };

                                            let json = match logical_replication_message {
                                                Relation(relation_body) => {
                                                    relations.add_relation(relation_body);
                                                    None
                                                }
                                                Begin | Type | Commit => {
                                                    None
                                                }
                                                Insert(insert) => {
                                                    Some((insert.o_id, relations.body_to_json((insert.o_id, insert.tuple)), "insert"))
                                                }
                                                Update(update) => {
                                                    Some((update.o_id, relations.body_to_json((update.o_id, update.new_tuple)), "update"))
                                                }
                                                Delete(delete) => {
                                                    let body = delete.old_tuple.unwrap_or_else(|| delete.key_tuple.unwrap());
                                                    Some((delete.o_id, relations.body_to_json((delete.o_id, body)), "delete"))
                                                }
                                            };
                                            if let Some((o_id, Ok(body), transaction_type)) = json {
                                                let relation = match relations.get_relation(o_id) {
                                                    Ok(relation) => relation,
                                                    Err(err) => {
                                                        tracing::error!("Postgres trigger named: {}, error: {}", pg.get_path(), err.to_string());
                                                        continue;
                                                    }
                                                };
                                                let database_info = HashMap::from([
                                                    ("schema_name".to_string(), to_raw_value(&relation.namespace)),
                                                    ("table_name".to_string(), to_raw_value(&relation.name)),
                                                    ("transaction_type".to_string(), to_raw_value(&transaction_type)),
                                                    ("row".to_string(), to_raw_value(&body)),
                                                ]);
                                                let extra = Some(HashMap::from([(
                                                    "wm_trigger".to_string(),
                                                    to_raw_value(&serde_json::json!({"kind": "postgres", })),
                                                )]));


                                                let _ = pg.handle(&db, Some(database_info), extra).await;
                                            }

                                        }
                                    }
                                }
                            }
                            Err(err) => {
                                tracing::error!("Postgres trigger error while trying to start logical replication streaming: {}", &err);
                                pg.disable_with_error(&db, err.to_string()).await
                            }
                        }
                    }
                } => {
                    let _ = pg.cleanup(&db).await;
                    return;
                }
            }
        }
    }
}

#[derive(Deserialize)]
struct CaptureConfigForPostgresTrigger {
    trigger_config: SqlxJson<PostgresTriggerConfig>,
    path: String,
    is_flow: bool,
    workspace_id: String,
    owner: String,
    email: String,
}

impl CaptureConfigForPostgresTrigger {
    async fn try_to_listen_to_database_transactions(
        self,
        db: DB,
        killpill_rx: tokio::sync::broadcast::Receiver<()>,
    ) -> () {
        match sqlx::query_scalar!(
            r#"
            UPDATE 
                capture_config 
            SET 
                server_id = $1,
                last_server_ping = now(), 
                error = 'Connecting...' 
            WHERE 
                last_client_ping > NOW() - INTERVAL '10 seconds' AND 
                workspace_id = $2 AND 
                path = $3 AND 
                is_flow = $4 AND 
                trigger_kind = 'postgres' AND 
                (last_server_ping IS NULL OR last_server_ping < now() - interval '15 seconds') 
            RETURNING true
            "#,
            *INSTANCE_NAME,
            self.workspace_id,
            self.path,
            self.is_flow,
        )
        .fetch_optional(&db)
        .await
        {
            Ok(has_lock) => {
                if has_lock.flatten().unwrap_or(false) {
                    tokio::spawn(listen_to_transactions(
                        PostgresConfig::Capture(self),
                        db,
                        killpill_rx,
                    ));
                } else {
                    tracing::info!("Postgres {} already being listened to", self.path);
                }
            }
            Err(err) => {
                tracing::error!(
                    "Error acquiring lock for capture postgres {}: {:?}",
                    self.path,
                    err
                );
            }
        };
    }

    async fn update_ping(&self, db: &DB, error: Option<&str>) -> Option<()> {
        match sqlx::query_scalar!(
            r#"
            UPDATE 
                capture_config 
            SET 
                last_server_ping = now(), 
                error = $1 
            WHERE 
                workspace_id = $2 AND 
                path = $3 AND 
                is_flow = $4 AND 
                trigger_kind = 'postgres' AND 
                server_id = $5 AND 
                last_client_ping > NOW() - INTERVAL '10 seconds' 
            RETURNING 1
        "#,
            error,
            self.workspace_id,
            self.path,
            self.is_flow,
            *INSTANCE_NAME
        )
        .fetch_optional(db)
        .await
        {
            Ok(updated) => {
                if updated.flatten().is_none() {
                    // allow faster restart of postgres capture
                    sqlx::query!(
                        r#"UPDATE 
                        capture_config 
                    SET 
                        last_server_ping = NULL 
                    WHERE 
                        workspace_id = $1 AND 
                        path = $2 AND 
                        is_flow = $3 AND 
                        trigger_kind = 'postgres' AND 
                        server_id IS NULL
                    "#,
                        self.workspace_id,
                        self.path,
                        self.is_flow,
                    )
                    .execute(db)
                    .await
                    .ok();
                    tracing::info!(
                        "Postgres capture {} changed, disabled, or deleted, stopping...",
                        self.path
                    );
                    return None;
                }
            }
            Err(err) => {
                tracing::warn!(
                    "Error updating ping of capture postgres {}: {:?}",
                    self.path,
                    err
                );
            }
        };

        Some(())
    }

    async fn fetch_authed(&self, db: &DB) -> error::Result<ApiAuthed> {
        fetch_api_authed(
            self.owner.clone(),
            self.email.clone(),
            &self.workspace_id,
            db,
            Some(format!("postgres-{}", self.get_trigger_path())),
        )
        .await
    }

    fn get_trigger_path(&self) -> String {
        format!(
            "{}-{}",
            if self.is_flow { "flow" } else { "script" },
            self.path
        )
    }

    async fn disable_with_error(&self, db: &DB, error: String) -> () {
        if let Err(err) = sqlx::query!(
            r#"
                UPDATE 
                    capture_config 
                SET 
                    error = $1, 
                    server_id = NULL, 
                    last_server_ping = NULL 
                WHERE 
                    workspace_id = $2 AND 
                    path = $3 AND 
                    is_flow = $4 AND 
                    trigger_kind = 'postgres'
            "#,
            error,
            self.workspace_id,
            self.path,
            self.is_flow,
        )
        .execute(db)
        .await
        {
            tracing::error!("Could not disable postgres capture {} ({}) with err {}, disabling because of error {}", self.path, self.workspace_id, err, error);
        }
    }

    async fn handle(
        &self,
        db: &DB,
        args: Option<HashMap<String, Box<RawValue>>>,
        extra: Option<HashMap<String, Box<RawValue>>>,
    ) -> () {
        let args = PushArgsOwned { args: args.unwrap_or_default(), extra };
        let extra = args.extra.as_ref().map(to_raw_value);
        if let Err(err) = insert_capture_payload(
            db,
            &self.workspace_id,
            &self.path,
            self.is_flow,
            &TriggerKind::Postgres,
            args,
            extra,
            &self.owner,
        )
        .await
        {
            tracing::error!("Error inserting capture payload: {:?}", err);
        }
    }
}

async fn listen_to_unlistened_database_events(
    db: &DB,
    killpill_rx: &tokio::sync::broadcast::Receiver<()>,
) {
    let postgres_triggers = sqlx::query_as!(
        PostgresTrigger,
        r#"
            SELECT
                workspace_id,
                path,
                script_path,
                replication_slot_name,
                publication_name,
                is_flow,
                edited_by,
                email,
                edited_at,
                server_id,
                last_server_ping,
                extra_perms,
                error,
                enabled,
                postgres_resource_path
            FROM
                postgres_trigger
            WHERE
                enabled IS TRUE
                AND (last_server_ping IS NULL OR
                    last_server_ping < now() - interval '15 seconds'
                )
            "#
    )
    .fetch_all(db)
    .await;

    match postgres_triggers {
        Ok(mut triggers) => {
            triggers.shuffle(&mut rand::rng());
            for trigger in triggers {
                trigger
                    .try_to_listen_to_database_transactions(db.clone(), killpill_rx.resubscribe())
                    .await;
            }
        }
        Err(err) => {
            tracing::error!("Error fetching postgres triggers: {:?}", err);
        }
    };

    let postgres_triggers_capture = sqlx::query_as!(
        CaptureConfigForPostgresTrigger,
        r#"
            SELECT
                path,
                is_flow,
                workspace_id,
                owner,
                email,
                trigger_config as "trigger_config!: _"
            FROM
                capture_config
            WHERE
                trigger_kind = 'postgres' AND
                last_client_ping > NOW() - INTERVAL '10 seconds' AND
                trigger_config IS NOT NULL AND
                (last_server_ping IS NULL OR last_server_ping < now() - interval '15 seconds')
            "#
    )
    .fetch_all(db)
    .await;

    match postgres_triggers_capture {
        Ok(mut captures) => {
            captures.shuffle(&mut rand::rng());
            for capture in captures {
                capture
                    .try_to_listen_to_database_transactions(db.clone(), killpill_rx.resubscribe())
                    .await;
            }
        }
        Err(err) => {
            tracing::error!("Error fetching captures postgres triggers: {:?}", err);
        }
    };
}

pub fn start_database(db: DB, mut killpill_rx: tokio::sync::broadcast::Receiver<()>) {
    tokio::spawn(async move {
        listen_to_unlistened_database_events(&db, &killpill_rx).await;
        loop {
            tokio::select! {
                biased;
                _ = killpill_rx.recv() => {
                    return;
                }
                _ = tokio::time::sleep(tokio::time::Duration::from_secs(15)) => {
                    listen_to_unlistened_database_events(&db,  &killpill_rx).await
                }
            }
        }
    });
}<|MERGE_RESOLUTION|>--- conflicted
+++ resolved
@@ -26,21 +26,13 @@
 use sqlx::types::Json as SqlxJson;
 
 use windmill_common::{
-<<<<<<< HEAD
-     db::UserDB, utils::report_critical_error, worker::to_raw_value, INSTANCE_NAME
-=======
     db::UserDB, error, utils::report_critical_error, worker::to_raw_value, INSTANCE_NAME,
->>>>>>> 57cfa404
 };
 use windmill_queue::PushArgsOwned;
 
 use super::{
-<<<<<<< HEAD
-    handler::{Postgres, PostgresTrigger},
-=======
     drop_logical_replication_slot_query, drop_publication_query, get_database_connection,
     handler::{Database, PostgresTrigger},
->>>>>>> 57cfa404
     replication_message::PrimaryKeepAliveBody,
     ERROR_PUBLICATION_NAME_NOT_EXISTS, ERROR_REPLICATION_SLOT_NOT_EXISTS,
 };
