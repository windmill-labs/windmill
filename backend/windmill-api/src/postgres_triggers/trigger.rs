use std::{collections::HashMap, pin::Pin};

use crate::{
    capture::{insert_capture_payload, PostgresTriggerConfig},
    db::{ApiAuthed, DB},
    postgres_triggers::{
        relation::RelationConverter,
        replication_message::{
            LogicalReplicationMessage::{Begin, Commit, Delete, Insert, Relation, Type, Update},
            ReplicationMessage,
        },
        run_job,
    },
    resources::try_get_resource_from_db_as,
    trigger_helpers::TriggerJobArgs,
    users::fetch_api_authed,
};
use windmill_queue::TriggerKind;

use bytes::{BufMut, Bytes, BytesMut};
use chrono::TimeZone;
use futures::{pin_mut, SinkExt, StreamExt};
use native_tls::TlsConnector;
use pg_escape::{quote_identifier, quote_literal};
use rand::seq::SliceRandom;
use rust_postgres::{config::SslMode, Client, Config, CopyBothDuplex, SimpleQueryMessage};
use rust_postgres_native_tls::MakeTlsConnector;
use serde::Deserialize;
use serde_json::value::RawValue;
use sqlx::types::Json as SqlxJson;

use windmill_common::{
    db::UserDB, error, utils::report_critical_error, worker::to_raw_value, INSTANCE_NAME,
};

use super::{
    drop_logical_replication_slot_query, drop_publication_query, get_database_connection,
    handler::{Postgres, PostgresTrigger},
    replication_message::PrimaryKeepAliveBody,
    ERROR_PUBLICATION_NAME_NOT_EXISTS, ERROR_REPLICATION_SLOT_NOT_EXISTS,
};

pub struct LogicalReplicationSettings {
    pub streaming: bool,
}

impl LogicalReplicationSettings {
    pub fn new(streaming: bool) -> Self {
        Self { streaming }
    }
}

#[allow(unused)]
trait RowExist {
    fn row_exist(&self) -> bool;
}

impl RowExist for Vec<SimpleQueryMessage> {
    fn row_exist(&self) -> bool {
        self.iter()
            .find_map(|element| {
                if let SimpleQueryMessage::CommandComplete(value) = element {
                    Some(*value)
                } else {
                    None
                }
            })
            .is_some_and(|value| value > 0)
    }
}

#[derive(thiserror::Error, Debug)]
enum Error {
    #[error("Error from database: {0}")]
    Postgres(#[from] rust_postgres::Error),
    #[error("Error : {0}")]
    Common(#[from] windmill_common::error::Error),
    #[error("Tls Error: {0}")]
    Tls(#[from] native_tls::Error),
}

pub struct PostgresSimpleClient(Client);

impl PostgresSimpleClient {
    async fn new(database: &Postgres) -> Result<Self, Error> {
        let ssl_mode = match database.sslmode.as_ref() {
            "disable" => SslMode::Disable,
            "" | "prefer" | "allow" => SslMode::Prefer,
            "require" => SslMode::Require,
            "verify-ca" => SslMode::VerifyCa,
            "verify-full" => SslMode::VerifyFull,
            ssl_mode => {
                return Err(Error::Common(windmill_common::error::Error::BadRequest(
                    format!("Invalid ssl mode for postgres: {}, please put a valid ssl_mode among the following avalible ssl mode: ['disable', 'allow', 'prefer', 'verify-ca', 'verify-full']", ssl_mode),
                )))
            }
        };

        let mut config = Config::new();
        config
            .dbname(&database.dbname)
            .host(&database.host)
            .user(&database.user)
            .ssl_mode(ssl_mode)
            .replication_mode(rust_postgres::config::ReplicationMode::Logical);

        if let Some(port) = database.port {
            config.port(port);
        };

        if !database.password.is_empty() {
            config.password(&database.password);
        }

        if !database.root_certificate_pem.is_empty() {
            config.ssl_root_cert(database.root_certificate_pem.as_bytes());
        }

        let connector = MakeTlsConnector::new(TlsConnector::new()?);

        let (client, connection) = config.connect(connector).await?;

        tokio::spawn(async move {
            if let Err(e) = connection.await {
                tracing::debug!("{:#?}", e);
            };
            tracing::info!("Successfully Connected into database");
        });

        Ok(PostgresSimpleClient(client))
    }

    async fn execute_query(
        &self,
        query: &str,
    ) -> Result<Vec<SimpleQueryMessage>, rust_postgres::Error> {
        self.0.simple_query(query).await
    }

    async fn get_logical_replication_stream(
        &self,
        publication_name: &str,
        logical_replication_slot_name: &str,
    ) -> Result<(CopyBothDuplex<Bytes>, LogicalReplicationSettings), Error> {
        let options = format!(
            r#"("proto_version" '2', "publication_names" {})"#,
            quote_literal(publication_name),
        );

        let query = format!(
            r#"START_REPLICATION SLOT {} LOGICAL 0/0 {}"#,
            quote_identifier(logical_replication_slot_name),
            options
        );

        Ok((
            self.0
                .copy_both_simple::<bytes::Bytes>(query.as_str())
                .await?,
            LogicalReplicationSettings::new(false),
        ))
    }

    async fn send_status_update(
        primary_keep_alive: PrimaryKeepAliveBody,
        copy_both_stream: &mut Pin<&mut CopyBothDuplex<Bytes>>,
    ) {
        let mut buf = BytesMut::new();
        let ts = chrono::Utc.with_ymd_and_hms(2000, 1, 1, 0, 0, 0).unwrap();
        let ts = chrono::Utc::now()
            .signed_duration_since(ts)
            .num_microseconds()
            .unwrap_or(0);

        buf.put_u8(b'r');
        buf.put_u64(primary_keep_alive.wal_end);
        buf.put_u64(primary_keep_alive.wal_end);
        buf.put_u64(primary_keep_alive.wal_end);
        buf.put_i64(ts);
        buf.put_u8(0);
        copy_both_stream.send(buf.freeze()).await.unwrap();
        tracing::debug!("Send update status message");
    }
}

async fn loop_ping(db: &DB, pg: &PostgresConfig, error: Option<&str>) {
    loop {
        if pg.update_ping(db, error).await.is_none() {
            return;
        }

        tokio::time::sleep(tokio::time::Duration::from_secs(5)).await;
    }
}

enum PostgresConfig {
    Trigger(PostgresTrigger),
    Capture(CaptureConfigForPostgresTrigger),
}

impl PostgresTrigger {
    async fn try_to_listen_to_database_transactions(
        self,
        db: DB,
        killpill_rx: tokio::sync::broadcast::Receiver<()>,
    ) -> () {
        let postgres_trigger = sqlx::query_scalar!(
            r#"
            UPDATE postgres_trigger 
            SET 
                server_id = $1, 
                last_server_ping = now(),
                error = 'Connecting...'
            WHERE 
                enabled IS TRUE 
                AND workspace_id = $2 
                AND path = $3 
                AND (last_server_ping IS NULL 
                    OR last_server_ping < now() - INTERVAL '15 seconds'
                ) 
            RETURNING true
            "#,
            *INSTANCE_NAME,
            self.workspace_id,
            self.path,
        )
        .fetch_optional(&db)
        .await;
        match postgres_trigger {
            Ok(has_lock) => {
                if has_lock.flatten().unwrap_or(false) {
                    tracing::info!("Spawning new task to listen_to_database_transaction");
                    tokio::spawn(async move {
                        listen_to_transactions(
                            PostgresConfig::Trigger(self),
                            db.clone(),
                            killpill_rx,
                        )
                        .await;
                    });
                } else {
                    tracing::info!("Postgres trigger {} already being listened to", self.path);
                }
            }
            Err(err) => {
                tracing::error!(
                    "Error acquiring lock for postgres trigger {}: {:?}",
                    self.path,
                    err
                );
            }
        };
    }

    async fn update_ping(&self, db: &DB, error: Option<&str>) -> Option<()> {
        let updated = sqlx::query_scalar!(
            r#"
            UPDATE 
                postgres_trigger
            SET 
                last_server_ping = now(),
                error = $1
            WHERE
                workspace_id = $2
                AND path = $3
                AND server_id = $4 
                AND enabled IS TRUE
            RETURNING 1
            "#,
            error,
            &self.workspace_id,
            &self.path,
            *INSTANCE_NAME
        )
        .fetch_optional(db)
        .await;

        match updated {
            Ok(updated) => {
                if updated.flatten().is_none() {
                    // allow faster restart of database trigger
                    sqlx::query!(
                        r#"
                    UPDATE 
                        postgres_trigger 
                    SET
                        last_server_ping = NULL 
                    WHERE 
                        workspace_id = $1 
                        AND path = $2 
                        AND server_id IS NULL"#,
                        &self.workspace_id,
                        &self.path,
                    )
                    .execute(db)
                    .await
                    .ok();
                    tracing::info!(
                        "Postgres trigger {} changed, disabled, or deleted, stopping...",
                        self.path
                    );
                    return None;
                }
            }
            Err(err) => {
                tracing::warn!(
                    "Error updating ping of postgres trigger {}: {:?}",
                    self.path,
                    err
                );
            }
        };

        Some(())
    }

    async fn disable_with_error(&self, db: &DB, error: String) -> () {
        match sqlx::query!(
            r#"
                UPDATE 
                    postgres_trigger 
                SET 
                    enabled = FALSE, 
                    error = $1, 
                    server_id = NULL, 
                    last_server_ping = NULL 
                WHERE 
                    workspace_id = $2 AND 
                    path = $3
            "#,
            error,
            self.workspace_id,
            self.path,
        )
        .execute(db)
        .await
        {
            Ok(_) => {
                report_critical_error(
                    format!(
                        "Disabling postgres trigger {} because of error: {}",
                        self.path, error
                    ),
                    db.clone(),
                    Some(&self.workspace_id),
                    None,
                )
                .await;
            }
            Err(disable_err) => {
                report_critical_error(
                    format!("Could not disable postgres trigger {} with err {}, disabling because of error {}", self.path, disable_err, error), 
                    db.clone(),
                    Some(&self.workspace_id),
                    None,
                ).await;
            }
        }
    }

    async fn fetch_authed(&self, db: &DB) -> error::Result<ApiAuthed> {
        fetch_api_authed(
            self.edited_by.clone(),
            self.email.clone(),
            &self.workspace_id,
            db,
            Some(format!("pg-{}", self.path)),
        )
        .await
    }

    async fn handle(&self, db: &DB, payload: HashMap<String, Box<RawValue>>) -> () {
        if let Err(err) = run_job(payload, db, self).await {
            report_critical_error(
                format!(
                    "Failed to trigger job from postgres {}: {:?}",
                    self.path, err
                ),
                db.clone(),
                Some(&self.workspace_id),
                None,
            )
            .await;
        };
    }
}

impl TriggerJobArgs<HashMap<String, Box<RawValue>>> for PostgresTrigger {
    fn v1_payload_fn(payload: HashMap<String, Box<RawValue>>) -> HashMap<String, Box<RawValue>> {
        payload
    }

    fn v2_payload_fn(payload: HashMap<String, Box<RawValue>>) -> HashMap<String, Box<RawValue>> {
        payload
    }

    fn trigger_kind() -> TriggerKind {
        TriggerKind::Postgres
    }
}

struct PgInfo<'a> {
    postgres_resource_path: &'a str,
    publication_name: &'a str,
    replication_slot_name: &'a str,
    workspace_id: &'a str,
}

impl PostgresConfig {
    async fn update_ping(&self, db: &DB, error: Option<&str>) -> Option<()> {
        match self {
            PostgresConfig::Trigger(trigger) => trigger.update_ping(db, error).await,
            PostgresConfig::Capture(capture) => capture.update_ping(db, error).await,
        }
    }

    async fn disable_with_error(&self, db: &DB, error: String) -> () {
        match self {
            PostgresConfig::Trigger(trigger) => trigger.disable_with_error(&db, error).await,
            PostgresConfig::Capture(capture) => capture.disable_with_error(db, error).await,
        }
    }

    fn retrieve_info(&self) -> PgInfo {
        let postgres_resource_path;
        let publication_name;
        let replication_slot_name;
        let workspace_id;

        match self {
            PostgresConfig::Trigger(trigger) => {
                postgres_resource_path = &trigger.postgres_resource_path;
                publication_name = &trigger.publication_name;
                replication_slot_name = &trigger.replication_slot_name;
                workspace_id = &trigger.workspace_id;
            }
            PostgresConfig::Capture(capture) => {
                postgres_resource_path = &capture.trigger_config.postgres_resource_path;
                workspace_id = &capture.workspace_id;
                publication_name = capture.trigger_config.publication_name.as_ref().unwrap();
                replication_slot_name = capture
                    .trigger_config
                    .replication_slot_name
                    .as_ref()
                    .unwrap();
            }
        };

        PgInfo { postgres_resource_path, replication_slot_name, workspace_id, publication_name }
    }

    async fn start_logical_replication_streaming(
        &self,
        db: &DB,
    ) -> std::result::Result<(CopyBothDuplex<Bytes>, LogicalReplicationSettings), Error> {
        let PgInfo {
            publication_name,
            replication_slot_name,
            workspace_id,
            postgres_resource_path,
        } = self.retrieve_info();

        let authed = match self {
            PostgresConfig::Trigger(trigger) => trigger.fetch_authed(db).await?,
            PostgresConfig::Capture(capture) => capture.fetch_authed(db).await?,
        };

        let database = try_get_resource_from_db_as::<Postgres>(
            authed,
            Some(UserDB::new(db.clone())),
            &db,
            postgres_resource_path,
            workspace_id,
        )
        .await?;

        let client = PostgresSimpleClient::new(&database).await?;

        let publication = client
            .execute_query(&format!(
                "SELECT pubname FROM pg_publication WHERE pubname = {}",
                quote_literal(&publication_name)
            ))
            .await?;

        if !publication.row_exist() {
            return Err(Error::Common(error::Error::BadConfig(
                ERROR_PUBLICATION_NAME_NOT_EXISTS.to_string(),
            )));
        }

        let replication_slot = client
            .execute_query(&format!(
                "SELECT slot_name FROM pg_replication_slots WHERE slot_name = {}",
                quote_literal(&replication_slot_name)
            ))
            .await?;

        if !replication_slot.row_exist() {
            return Err(Error::Common(error::Error::BadConfig(
                ERROR_REPLICATION_SLOT_NOT_EXISTS.to_string(),
            )));
        }

        let (logical_replication_stream, logical_replication_settings) = client
            .get_logical_replication_stream(&publication_name, &replication_slot_name)
            .await?;

        Ok((logical_replication_stream, logical_replication_settings))
    }

    fn get_path(&self) -> &str {
        match self {
            PostgresConfig::Trigger(trigger) => &trigger.path,
            PostgresConfig::Capture(capture) => &capture.path,
        }
    }

    async fn handle(&self, db: &DB, payload: HashMap<String, Box<RawValue>>) -> () {
        match self {
            PostgresConfig::Trigger(trigger) => trigger.handle(&db, payload).await,
            PostgresConfig::Capture(capture) => capture.handle(&db, payload).await,
        }
    }

    async fn cleanup(&self, db: &DB) -> Result<(), Error> {
        match self {
            PostgresConfig::Trigger(_) => Ok(()),
            PostgresConfig::Capture(capture) => {
                let publication_name = capture.trigger_config.publication_name.as_ref().unwrap();
                let replication_slot_name = capture
                    .trigger_config
                    .replication_slot_name
                    .as_ref()
                    .unwrap();
                let postgres_resource_path = &capture.trigger_config.postgres_resource_path;
                let workspace_id = &capture.workspace_id;
                let authed = capture.fetch_authed(&db).await?;

                let user_db = UserDB::new(db.clone());

                let mut connection = get_database_connection(
                    authed.clone(),
                    Some(user_db.clone()),
                    &db,
                    postgres_resource_path,
                    workspace_id,
                )
                .await?;

                let query = drop_logical_replication_slot_query(replication_slot_name);

                let _ = sqlx::query(&query).execute(&mut connection).await;

                let query = drop_publication_query(publication_name);

                let _ = sqlx::query(&query).execute(&mut connection).await;

                Ok(())
            }
        }
    }
}

async fn listen_to_transactions(
    pg: PostgresConfig,
    db: DB,
    mut killpill_rx: tokio::sync::broadcast::Receiver<()>,
) {
    tokio::select! {
        biased;
        _ = killpill_rx.recv() => {
            let _ = pg.cleanup(&db).await;
            return;
        }
        _ = loop_ping(&db, &pg, Some("Connecting...")) => {
            let _ = pg.cleanup(&db).await;
            return;
        }
        result = pg.start_logical_replication_streaming(&db) => {
            tokio::select! {
                biased;
                _ = killpill_rx.recv() => {
                    let _ = pg.cleanup(&db).await;
                    return;
                }
                _ = loop_ping(&db, &pg, None) => {
                    let _ = pg.cleanup(&db).await;
                    return;
                }
                _ = {
                    async {
                        match result {
                            Ok((logical_replication_stream, logical_replication_settings)) => {
                                pin_mut!(logical_replication_stream);
                                let mut relations = RelationConverter::new();
                                tracing::info!("Starting to listen for postgres trigger {}", pg.get_path());
                                loop {
                                    let message = logical_replication_stream.next().await;

                                    let message = match message {
                                        Some(message) => message,
                                        None => {
                                            tracing::error!("Stream for postgres trigger {} closed", pg.get_path());
                                            if let None = pg.update_ping(&db, Some("Stream closed")).await {
                                                return;
                                            }
                                            return;
                                        }
                                    };


                                    let message = match message {
                                        Ok(message) => message,
                                        Err(err) => {
                                            let err = format!("Postgres trigger named {} had an error while receiving a message : {}", pg.get_path(), err.to_string());
                                            pg.disable_with_error(&db, err).await;
                                            return;
                                        }
                                    };

                                    let logical_message = match ReplicationMessage::parse(message) {
                                        Ok(logical_message) => logical_message,
                                        Err(err) => {
                                            let err = format!("Postgres trigger named: {} had an error while parsing message: {}", pg.get_path(), err.to_string());
                                            pg.disable_with_error(&db, err).await;
                                            return;
                                        }
                                    };


                                    match logical_message {
                                        ReplicationMessage::PrimaryKeepAlive(primary_keep_alive) => {
                                            if primary_keep_alive.reply {
                                                PostgresSimpleClient::send_status_update(primary_keep_alive, &mut logical_replication_stream).await;
                                            }
                                        }
                                        ReplicationMessage::XLogData(x_log_data) => {
                                            let logical_replication_message = match x_log_data.parse(&logical_replication_settings) {
                                                Ok(logical_replication_message) => logical_replication_message,
                                                Err(err) => {
                                                    tracing::error!("Postgres trigger named: {} had an error while trying to parse incomming stream message: {}", pg.get_path(), err.to_string());
                                                    continue;
                                                }
                                            };

                                            let json = match logical_replication_message {
                                                Relation(relation_body) => {
                                                    relations.add_relation(relation_body);
                                                    None
                                                }
                                                Begin | Type | Commit => {
                                                    None
                                                }
                                                Insert(insert) => {
                                                    Some((insert.o_id, Ok(None), relations.row_to_json((insert.o_id, insert.tuple)), "insert"))
                                                }
                                                Update(update) => {
                                                    let old_row = update.old_tuple.map(|old_tuple| relations.row_to_json((update.o_id, old_tuple))).transpose();
                                                    let row = relations.row_to_json((update.o_id, update.new_tuple));
                                                    Some((update.o_id, old_row, row, "update"))
                                                }
                                                Delete(delete) => {
                                                    let row = delete.old_tuple.unwrap_or_else(|| delete.key_tuple.unwrap());
                                                    Some((delete.o_id, Ok(None), relations.row_to_json((delete.o_id, row)), "delete"))
                                                }
                                            };
                                            match json {
                                                Some((o_id, Ok(old_row), Ok(row), transaction_type)) => {
                                                    let relation = match relations.get_relation(o_id) {
                                                        Ok(relation) => relation,
                                                        Err(err) => {
                                                            tracing::error!("Postgres trigger named: {}, error: {}", pg.get_path(), err.to_string());
                                                            continue;
                                                        }
                                                    };
                                                    let database_info = HashMap::from([
                                                        ("schema_name".to_string(), to_raw_value(&relation.namespace)),
                                                        ("table_name".to_string(), to_raw_value(&relation.name)),
                                                        ("transaction_type".to_string(), to_raw_value(&transaction_type)),
                                                        ("old_row".to_string(), to_raw_value(&old_row)),
                                                        ("row".to_string(), to_raw_value(&row)),
                                                    ]);
                                                    let extra = Some(HashMap::from([(
                                                        "wm_trigger".to_string(),
                                                        to_raw_value(&serde_json::json!({"kind": "postgres", })),
                                                    )]));
    
    
                                                    let _ = pg.handle(&db, Some(database_info), extra).await;
                                                }
                                                Some((o_id, old_row, row, transaction_type)) => {
                                                    let relation = match relations.get_relation(o_id) {
                                                        Ok(relation) => relation,
                                                        Err(err) => {
                                                            tracing::error!("Postgres trigger named: {}, error: {}", pg.get_path(), err.to_string());
                                                            continue;
                                                        }
                                                    };
                                                
                                                    if let Err(err) = old_row {
                                                        tracing::error!(
                                                            transaction_type = ?transaction_type,
                                                            schema = %relation.namespace,
                                                            table = %relation.name,
                                                            error = %err,
                                                            "Failed to decode OLD row for {} transaction on {}.{}",
                                                            transaction_type,
                                                            relation.namespace,
                                                            relation.name,
                                                        );
                                                    }
                                                    
                                                    if let Err(err) = row {
                                                        tracing::error!(
                                                            transaction_type = ?transaction_type,
                                                            schema = %relation.namespace,
                                                            table = %relation.name,
                                                            error = %err,
                                                            "Failed to decode NEW row for {} transaction on {}.{}",
                                                            transaction_type,
                                                            relation.namespace,
                                                            relation.name,
                                                        );
                                                    }
<<<<<<< HEAD
                                                };
                                                let database_info = HashMap::from([
                                                    ("schema_name".to_string(), to_raw_value(&relation.namespace)),
                                                    ("table_name".to_string(), to_raw_value(&relation.name)),
                                                    ("transaction_type".to_string(), to_raw_value(&transaction_type)),
                                                    ("row".to_string(), to_raw_value(&body)),
                                                ]);


                                                let _ = pg.handle(&db, database_info).await;
=======
                                                    
                                                }
                                                _ => {}
>>>>>>> 4fd05612
                                            }

                                        }
                                    }
                                }
                            }
                            Err(err) => {
                                tracing::error!("Postgres trigger error while trying to start logical replication streaming: {}", &err);
                                pg.disable_with_error(&db, err.to_string()).await
                            }
                        }
                    }
                } => {
                    let _ = pg.cleanup(&db).await;
                    return;
                }
            }
        }
    }
}

#[derive(Deserialize)]
struct CaptureConfigForPostgresTrigger {
    trigger_config: SqlxJson<PostgresTriggerConfig>,
    path: String,
    is_flow: bool,
    workspace_id: String,
    owner: String,
    email: String,
}

impl CaptureConfigForPostgresTrigger {
    async fn try_to_listen_to_database_transactions(
        self,
        db: DB,
        killpill_rx: tokio::sync::broadcast::Receiver<()>,
    ) -> () {
        match sqlx::query_scalar!(
            r#"
            UPDATE 
                capture_config 
            SET 
                server_id = $1,
                last_server_ping = now(), 
                error = 'Connecting...' 
            WHERE 
                last_client_ping > NOW() - INTERVAL '10 seconds' AND 
                workspace_id = $2 AND 
                path = $3 AND 
                is_flow = $4 AND 
                trigger_kind = 'postgres' AND 
                (last_server_ping IS NULL OR last_server_ping < now() - interval '15 seconds') 
            RETURNING true
            "#,
            *INSTANCE_NAME,
            self.workspace_id,
            self.path,
            self.is_flow,
        )
        .fetch_optional(&db)
        .await
        {
            Ok(has_lock) => {
                if has_lock.flatten().unwrap_or(false) {
                    tokio::spawn(listen_to_transactions(
                        PostgresConfig::Capture(self),
                        db,
                        killpill_rx,
                    ));
                } else {
                    tracing::info!("Postgres {} already being listened to", self.path);
                }
            }
            Err(err) => {
                tracing::error!(
                    "Error acquiring lock for capture postgres {}: {:?}",
                    self.path,
                    err
                );
            }
        };
    }

    async fn update_ping(&self, db: &DB, error: Option<&str>) -> Option<()> {
        match sqlx::query_scalar!(
            r#"
            UPDATE 
                capture_config 
            SET 
                last_server_ping = now(), 
                error = $1 
            WHERE 
                workspace_id = $2 AND 
                path = $3 AND 
                is_flow = $4 AND 
                trigger_kind = 'postgres' AND 
                server_id = $5 AND 
                last_client_ping > NOW() - INTERVAL '10 seconds' 
            RETURNING 1
        "#,
            error,
            self.workspace_id,
            self.path,
            self.is_flow,
            *INSTANCE_NAME
        )
        .fetch_optional(db)
        .await
        {
            Ok(updated) => {
                if updated.flatten().is_none() {
                    // allow faster restart of postgres capture
                    sqlx::query!(
                        r#"UPDATE 
                        capture_config 
                    SET 
                        last_server_ping = NULL 
                    WHERE 
                        workspace_id = $1 AND 
                        path = $2 AND 
                        is_flow = $3 AND 
                        trigger_kind = 'postgres' AND 
                        server_id IS NULL
                    "#,
                        self.workspace_id,
                        self.path,
                        self.is_flow,
                    )
                    .execute(db)
                    .await
                    .ok();
                    tracing::info!(
                        "Postgres capture {} changed, disabled, or deleted, stopping...",
                        self.path
                    );
                    return None;
                }
            }
            Err(err) => {
                tracing::warn!(
                    "Error updating ping of capture postgres {}: {:?}",
                    self.path,
                    err
                );
            }
        };

        Some(())
    }

    async fn fetch_authed(&self, db: &DB) -> error::Result<ApiAuthed> {
        fetch_api_authed(
            self.owner.clone(),
            self.email.clone(),
            &self.workspace_id,
            db,
            Some(format!("postgres-{}", self.get_trigger_path())),
        )
        .await
    }

    fn get_trigger_path(&self) -> String {
        format!(
            "{}-{}",
            if self.is_flow { "flow" } else { "script" },
            self.path
        )
    }

    async fn disable_with_error(&self, db: &DB, error: String) -> () {
        if let Err(err) = sqlx::query!(
            r#"
                UPDATE 
                    capture_config 
                SET 
                    error = $1, 
                    server_id = NULL, 
                    last_server_ping = NULL 
                WHERE 
                    workspace_id = $2 AND 
                    path = $3 AND 
                    is_flow = $4 AND 
                    trigger_kind = 'postgres'
            "#,
            error,
            self.workspace_id,
            self.path,
            self.is_flow,
        )
        .execute(db)
        .await
        {
            tracing::error!("Could not disable postgres capture {} ({}) with err {}, disabling because of error {}", self.path, self.workspace_id, err, error);
        }
    }

    async fn handle(&self, db: &DB, payload: HashMap<String, Box<RawValue>>) -> () {
        let main_args = PostgresTrigger::build_job_args_v2(false, payload.clone(), HashMap::new());
        let preprocessor_args = PostgresTrigger::build_job_args_v2(true, payload, HashMap::new());
        if let Err(err) = insert_capture_payload(
            db,
            &self.workspace_id,
            &self.path,
            self.is_flow,
            &TriggerKind::Postgres,
            main_args,
            preprocessor_args,
            &self.owner,
        )
        .await
        {
            tracing::error!("Error inserting capture payload: {:?}", err);
        }
    }
}

async fn listen_to_unlistened_database_events(
    db: &DB,
    killpill_rx: &tokio::sync::broadcast::Receiver<()>,
) {
    let postgres_triggers = sqlx::query_as!(
        PostgresTrigger,
        r#"
            SELECT
                workspace_id,
                path,
                script_path,
                replication_slot_name,
                publication_name,
                is_flow,
                edited_by,
                email,
                edited_at,
                server_id,
                last_server_ping,
                extra_perms,
                error,
                enabled,
                postgres_resource_path
            FROM
                postgres_trigger
            WHERE
                enabled IS TRUE
                AND (last_server_ping IS NULL OR
                    last_server_ping < now() - interval '15 seconds'
                )
            "#
    )
    .fetch_all(db)
    .await;

    match postgres_triggers {
        Ok(mut triggers) => {
            triggers.shuffle(&mut rand::rng());
            for trigger in triggers {
                trigger
                    .try_to_listen_to_database_transactions(db.clone(), killpill_rx.resubscribe())
                    .await;
            }
        }
        Err(err) => {
            tracing::error!("Error fetching postgres triggers: {:?}", err);
        }
    };

    let postgres_triggers_capture = sqlx::query_as!(
        CaptureConfigForPostgresTrigger,
        r#"
            SELECT
                path,
                is_flow,
                workspace_id,
                owner,
                email,
                trigger_config as "trigger_config!: _"
            FROM
                capture_config
            WHERE
                trigger_kind = 'postgres' AND
                last_client_ping > NOW() - INTERVAL '10 seconds' AND
                trigger_config IS NOT NULL AND
                (last_server_ping IS NULL OR last_server_ping < now() - interval '15 seconds')
            "#
    )
    .fetch_all(db)
    .await;

    match postgres_triggers_capture {
        Ok(mut captures) => {
            captures.shuffle(&mut rand::rng());
            for capture in captures {
                capture
                    .try_to_listen_to_database_transactions(db.clone(), killpill_rx.resubscribe())
                    .await;
            }
        }
        Err(err) => {
            tracing::error!("Error fetching captures postgres triggers: {:?}", err);
        }
    };
}

pub fn start_database(db: DB, mut killpill_rx: tokio::sync::broadcast::Receiver<()>) {
    tokio::spawn(async move {
        listen_to_unlistened_database_events(&db, &killpill_rx).await;
        loop {
            tokio::select! {
                biased;
                _ = killpill_rx.recv() => {
                    return;
                }
                _ = tokio::time::sleep(tokio::time::Duration::from_secs(15)) => {
                    listen_to_unlistened_database_events(&db,  &killpill_rx).await
                }
            }
        }
    });
}<|MERGE_RESOLUTION|>--- conflicted
+++ resolved
@@ -681,13 +681,9 @@
                                                         ("old_row".to_string(), to_raw_value(&old_row)),
                                                         ("row".to_string(), to_raw_value(&row)),
                                                     ]);
-                                                    let extra = Some(HashMap::from([(
-                                                        "wm_trigger".to_string(),
-                                                        to_raw_value(&serde_json::json!({"kind": "postgres", })),
-                                                    )]));
-    
-    
-                                                    let _ = pg.handle(&db, Some(database_info), extra).await;
+
+
+                                                    let _ = pg.handle(&db, database_info).await;
                                                 }
                                                 Some((o_id, old_row, row, transaction_type)) => {
                                                     let relation = match relations.get_relation(o_id) {
@@ -697,7 +693,7 @@
                                                             continue;
                                                         }
                                                     };
-                                                
+
                                                     if let Err(err) = old_row {
                                                         tracing::error!(
                                                             transaction_type = ?transaction_type,
@@ -710,7 +706,7 @@
                                                             relation.name,
                                                         );
                                                     }
-                                                    
+
                                                     if let Err(err) = row {
                                                         tracing::error!(
                                                             transaction_type = ?transaction_type,
@@ -723,22 +719,9 @@
                                                             relation.name,
                                                         );
                                                     }
-<<<<<<< HEAD
-                                                };
-                                                let database_info = HashMap::from([
-                                                    ("schema_name".to_string(), to_raw_value(&relation.namespace)),
-                                                    ("table_name".to_string(), to_raw_value(&relation.name)),
-                                                    ("transaction_type".to_string(), to_raw_value(&transaction_type)),
-                                                    ("row".to_string(), to_raw_value(&body)),
-                                                ]);
-
-
-                                                let _ = pg.handle(&db, database_info).await;
-=======
-                                                    
+
                                                 }
                                                 _ => {}
->>>>>>> 4fd05612
                                             }
 
                                         }
