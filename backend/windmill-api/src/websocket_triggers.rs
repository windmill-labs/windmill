--- conflicted
+++ resolved
@@ -966,12 +966,12 @@
                                 return;
                             }
                             _ = async {
-<<<<<<< HEAD
                                 match &ws {
                                     WebsocketEnum::Trigger(ws_trigger) => {
                                         if let Err(err) = ws_trigger.send_initial_messages(writer, &db).await {
                                             ws_trigger.disable_with_error(&db, format!("Error sending initial messages: {:?}", err)).await;
                                         } else {
+                                            tracing::debug!("Initial messages sent successfully to websocket {}", url);
                                             // if initial messages sent successfully, wait forever
                                             futures::future::pending::<()>().await;
                                         }
@@ -979,14 +979,6 @@
                                     WebsocketEnum::Capture(_) => {
                                         futures::future::pending::<()>().await;
                                     }
-=======
-                                if let Err(err) = send_initial_messages(&ws_trigger, writer, &db).await {
-                                    disable_with_error(&db, &ws_trigger, format!("Error sending initial messages: {:?}", err)).await;
-                                } else {
-                                    tracing::debug!("Initial messages sent successfully to websocket {}", url);
-                                    // if initial messages sent successfully, wait forever
-                                    futures::future::pending::<()>().await;
->>>>>>> aee8984b
                                 }
                             } => {
                                 // was disabled => exit
@@ -1067,12 +1059,8 @@
                                             }
                                         },
                                         _ = tokio::time::sleep(tokio::time::Duration::from_secs(5)) => {
-<<<<<<< HEAD
+                                            tracing::debug!("Sending ping to websocket {}", url);
                                             if let None = ws.update_ping(&db, None).await {
-=======
-                                            tracing::debug!("Sending ping to websocket {}", url);
-                                            if let None = update_ping(&db, &ws_trigger, None).await {
->>>>>>> aee8984b
                                                 return;
                                             }
                                             last_ping = tokio::time::Instant::now();
