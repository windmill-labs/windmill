--- conflicted
+++ resolved
@@ -53,6 +53,17 @@
 }
 
 async fn delete_workspace_tables(tx: &mut Transaction<'_, Postgres>, w_id: &str) -> Result<()> {
+    sqlx::query!("DELETE FROM ai_agent_memory WHERE workspace_id = $1", &w_id)
+        .execute(&mut *tx)
+        .await?;
+
+    sqlx::query!(
+        "DELETE FROM flow_conversation WHERE workspace_id = $1",
+        &w_id
+    )
+    .execute(&mut *tx)
+    .await?;
+
     sqlx::query!("DELETE FROM workspace_env WHERE workspace_id = $1", w_id)
         .execute(&mut **tx)
         .await?;
@@ -475,67 +486,6 @@
     is_allowed_to_migrate(&db, &authed, *CREATE_WORKSPACE_REQUIRE_SUPERADMIN).await?;
 
     let mut tx = db.begin().await?;
-<<<<<<< HEAD
-=======
-    if !(w_id.starts_with(WM_FORK_PREFIX) && is_workspace_owner(&authed, &w_id, &mut tx).await?) {
-        require_super_admin(&db, &authed.email).await?;
-    }
-
-    sqlx::query!("DELETE FROM ai_agent_memory WHERE workspace_id = $1", &w_id)
-        .execute(&mut *tx)
-        .await?;
-
-    sqlx::query!(
-        "DELETE FROM flow_conversation WHERE workspace_id = $1",
-        &w_id
-    )
-    .execute(&mut *tx)
-    .await?;
-
-    sqlx::query!("DELETE FROM workspace_env WHERE workspace_id = $1", &w_id)
-        .execute(&mut *tx)
-        .await?;
-
-    sqlx::query!("DELETE FROM dependency_map WHERE workspace_id = $1", &w_id)
-        .execute(&mut *tx)
-        .await?;
-    sqlx::query!("DELETE FROM v2_job_queue WHERE workspace_id = $1", &w_id)
-        .execute(&mut *tx)
-        .await?;
-    sqlx::query!("DELETE FROM v2_job WHERE workspace_id = $1", &w_id)
-        .execute(&mut *tx)
-        .await?;
-    sqlx::query!("DELETE FROM capture WHERE workspace_id = $1", &w_id)
-        .execute(&mut *tx)
-        .await?;
-
-    // capture_config has on delete cascade
-
-    sqlx::query!("DELETE FROM draft WHERE workspace_id = $1", &w_id)
-        .execute(&mut *tx)
-        .await?;
-    sqlx::query!("DELETE FROM script WHERE workspace_id = $1", &w_id)
-        .execute(&mut *tx)
-        .await?;
-    sqlx::query!("DELETE FROM flow WHERE workspace_id = $1", &w_id)
-        .execute(&mut *tx)
-        .await?;
-    sqlx::query!("DELETE FROM app WHERE workspace_id = $1", &w_id)
-        .execute(&mut *tx)
-        .await?;
-    sqlx::query!("DELETE FROM raw_app WHERE workspace_id = $1", &w_id)
-        .execute(&mut *tx)
-        .await?;
-    sqlx::query!("DELETE FROM input WHERE workspace_id = $1", &w_id)
-        .execute(&mut *tx)
-        .await?;
-    sqlx::query!("DELETE FROM variable WHERE workspace_id = $1", &w_id)
-        .execute(&mut *tx)
-        .await?;
-    sqlx::query!("DELETE FROM resource WHERE workspace_id = $1", &w_id)
-        .execute(&mut *tx)
-        .await?;
->>>>>>> e26b5c94
 
     let source_workspace_id = sqlx::query_scalar!(
         "SELECT parent_workspace_id FROM workspace WHERE id = $1",
