#[cfg(feature = "parquet")]
use crate::job_helpers_ee::get_workspace_s3_resource;
use crate::{
    args::try_from_request_body,
    auth::{AuthCache, OptTokened},
    db::{ApiAuthed, DB},
    jobs::{
        run_flow_by_path_inner, run_script_by_path_inner, run_wait_result_flow_by_path_internal,
        run_wait_result_script_by_path_internal, RunJobQuery,
    },
    resources::try_get_resource_from_db_as,
    users::fetch_api_authed,
    utils::non_empty_str,
    webhook::Webhook,
};
use axum::{
    extract::{Path, Query, Request},
    response::IntoResponse,
    routing::{delete, get, post},
    Extension, Json, Router,
};
#[cfg(feature = "parquet")]
use http::header::IF_NONE_MATCH;
use http::{HeaderMap, StatusCode};
use serde::{Deserialize, Serialize};
use sql_builder::{bind::Bind, SqlBuilder};
use sqlx::prelude::FromRow;
use std::borrow::Cow;
use std::{collections::HashMap, sync::Arc};
use tower_http::cors::CorsLayer;
use windmill_audit::{audit_ee::audit_log, ActionKind};
#[cfg(feature = "parquet")]
use windmill_common::s3_helpers::build_object_store_client;
use windmill_common::{
    db::UserDB,
    error::{self, JsonResult},
    s3_helpers::S3Object,
    utils::{not_found_if_none, paginate, require_admin, Pagination, StripPath},
    worker::{to_raw_value, CLOUD_HOSTED},
};

lazy_static::lazy_static! {
    static ref ROUTE_PATH_KEY_RE: regex::Regex = regex::Regex::new(r"/?:[-\w]+").unwrap();
    static ref VALID_ROUTE_PATH_RE: regex::Regex = regex::Regex::new(r"^:?[-\w]+(/:?[-\w]+)*$").unwrap();
}

pub fn routes_global_service() -> Router {
    let cors = CorsLayer::new()
        .allow_methods([
            http::Method::GET,
            http::Method::POST,
            http::Method::DELETE,
            http::Method::PUT,
            http::Method::PATCH,
        ])
        .allow_headers([http::header::CONTENT_TYPE, http::header::AUTHORIZATION])
        .allow_origin(tower_http::cors::Any);
    Router::new()
        .route(
            "/*path",
            get(route_job)
                .post(route_job)
                .delete(route_job)
                .put(route_job)
                .patch(route_job)
                .head(|| async { "" }),
        )
        .layer(cors)
}

pub fn workspaced_service() -> Router {
    Router::new()
        .route("/create", post(create_trigger))
        .route("/list", get(list_triggers))
        .route("/get/*path", get(get_trigger))
        .route("/update/*path", post(update_trigger))
        .route("/delete/*path", delete(delete_trigger))
        .route("/exists/*path", get(exists_trigger))
        .route("/route_exists", post(exists_route))
}

#[derive(Serialize, Deserialize, sqlx::Type, Debug)]
#[sqlx(type_name = "HTTP_METHOD", rename_all = "lowercase")]
#[serde(rename_all = "lowercase")]
pub enum HttpMethod {
    Get,
    Post,
    Put,
    Delete,
    Patch,
}

impl TryFrom<&http::Method> for HttpMethod {
    type Error = error::Error;
    fn try_from(method: &http::Method) -> Result<Self, Self::Error> {
        match method {
            &http::Method::GET => Ok(HttpMethod::Get),
            &http::Method::POST => Ok(HttpMethod::Post),
            &http::Method::PUT => Ok(HttpMethod::Put),
            &http::Method::DELETE => Ok(HttpMethod::Delete),
            &http::Method::PATCH => Ok(HttpMethod::Patch),
            _ => Err(error::Error::BadRequest("Invalid HTTP method".to_string())),
        }
    }
}

#[derive(Debug, Deserialize)]
struct NewTrigger {
    path: String,
    route_path: String,
    script_path: String,
    is_flow: bool,
    is_async: bool,
    requires_auth: bool,
    webhook_resource_path: Option<String>,
    static_asset_config: Option<sqlx::types::Json<S3Object>>,
    http_method: HttpMethod,
    workspaced_route: Option<bool>,
    is_static_website: bool,
    wrap_body: Option<bool>,
    raw_string: Option<bool>,
}

#[derive(FromRow, Serialize)]
pub struct HttpTrigger {
    pub workspace_id: String,
    pub path: String,
    pub route_path: String,
    pub route_path_key: String,
    pub script_path: String,
    pub is_flow: bool,
    pub edited_by: String,
    pub email: String,
    pub edited_at: chrono::DateTime<chrono::Utc>,
    pub extra_perms: serde_json::Value,
    pub is_async: bool,
    pub requires_auth: bool,
    pub http_method: HttpMethod,
    #[serde(skip_serializing_if = "Option::is_none")]
    pub static_asset_config: Option<sqlx::types::Json<S3Object>>,
    pub is_static_website: bool,
<<<<<<< HEAD
    pub workspaced_route: Option<bool>,
    #[serde(deserialize_with = "non_empty_str")]
    pub webhook_resource_path: Option<String>,
=======
    pub workspaced_route: bool,
    pub wrap_body: bool,
    pub raw_string: bool,
>>>>>>> 9dba57d5
}

#[derive(Deserialize)]
struct EditTrigger {
    path: String,
    route_path: Option<String>,
    script_path: String,
    is_flow: bool,
    is_async: bool,
    requires_auth: bool,
    webhook_resource_path: Option<String>,
    http_method: HttpMethod,
    static_asset_config: Option<sqlx::types::Json<S3Object>>,
    workspaced_route: Option<bool>,
    is_static_website: bool,
    wrap_body: Option<bool>,
    raw_string: Option<bool>,
}

#[derive(Deserialize)]
pub struct ListTriggerQuery {
    pub page: Option<usize>,
    pub per_page: Option<usize>,
    pub path: Option<String>,
    pub is_flow: Option<bool>,
    pub path_start: Option<String>,
}

async fn list_triggers(
    authed: ApiAuthed,
    Extension(user_db): Extension<UserDB>,
    Path(w_id): Path<String>,
    Query(lst): Query<ListTriggerQuery>,
) -> error::JsonResult<Vec<HttpTrigger>> {
    let mut tx = user_db.begin(&authed).await?;
    let (per_page, offset) = paginate(Pagination { per_page: lst.per_page, page: lst.page });
    let mut sqlb = SqlBuilder::select_from("http_trigger")
        .fields(&[
            "workspace_id",
            "path",
            "route_path",
            "route_path_key",
            "workspaced_route",
            "wrap_body",
            "raw_string",
            "script_path",
            "is_flow",
            "http_method",
            "edited_by",
            "email",
            "edited_at",
            "extra_perms",
            "is_async",
            "requires_auth",
            "static_asset_config",
            "is_static_website",
            "webhook_resource_path",
        ])
        .order_by("edited_at", true)
        .and_where("workspace_id = ?".bind(&w_id))
        .offset(offset)
        .limit(per_page)
        .clone();
    if let Some(path) = lst.path {
        sqlb.and_where_eq("script_path", "?".bind(&path));
    }
    if let Some(is_flow) = lst.is_flow {
        sqlb.and_where_eq("is_flow", "?".bind(&is_flow));
    }
    if let Some(path_start) = &lst.path_start {
        sqlb.and_where_like_left("path", path_start);
    }
    let sql = sqlb
        .sql()
        .map_err(|e| error::Error::internal_err(e.to_string()))?;
    let rows = sqlx::query_as::<_, HttpTrigger>(&sql)
        .fetch_all(&mut *tx)
        .await?;
    tx.commit().await?;

    Ok(Json(rows))
}

async fn get_trigger(
    authed: ApiAuthed,
    Extension(user_db): Extension<UserDB>,
    Path((w_id, path)): Path<(String, StripPath)>,
) -> error::JsonResult<HttpTrigger> {
    let mut tx = user_db.begin(&authed).await?;
    let path = path.to_path();
    let trigger = sqlx::query_as!(
        HttpTrigger,
        r#"
        SELECT 
            workspace_id, 
            path, 
            route_path, 
            route_path_key,
            workspaced_route,
            script_path, 
            is_flow, 
            http_method as "http_method: _", 
            edited_by, 
            email, 
            edited_at, 
            extra_perms, 
            is_async, 
            requires_auth, 
            static_asset_config as "static_asset_config: _", 
            is_static_website,
<<<<<<< HEAD
            webhook_resource_path
=======
            wrap_body,
            raw_string
>>>>>>> 9dba57d5
        FROM 
            http_trigger
        WHERE 
            workspace_id = $1 AND 
            path = $2
        "#,
        w_id,
        path,
    )
    .fetch_optional(&mut *tx)
    .await?;
    tx.commit().await?;

    let trigger = not_found_if_none(trigger, "Trigger", path)?;

    Ok(Json(trigger))
}

async fn create_trigger(
    authed: ApiAuthed,
    Extension(db): Extension<DB>,
    Extension(user_db): Extension<UserDB>,
    Path(w_id): Path<String>,
    Json(ct): Json<NewTrigger>,
) -> error::Result<(StatusCode, String)> {
    require_admin(authed.is_admin, &authed.username)?;

    if !VALID_ROUTE_PATH_RE.is_match(&ct.route_path) {
        return Err(error::Error::BadRequest("Invalid route path".to_string()));
    }

    // route path key is extracted from the route path to check for uniqueness
    // it replaces /?:{key} with :key
    // it will also remove the leading / if present, not an issue as we only allow : after slashes
    let route_path_key = ROUTE_PATH_KEY_RE.replace_all(&ct.route_path, ":key");
    let exists = route_path_key_exists(
        &route_path_key,
        &ct.http_method,
        &w_id,
        None,
        ct.workspaced_route,
        &db,
    )
    .await?;
    if exists {
        return Err(error::Error::BadRequest(
            "A route already exists with this path".to_string(),
        ));
    }

    if *CLOUD_HOSTED && (ct.is_static_website || ct.static_asset_config.is_some()) {
        return Err(error::Error::BadRequest(
            "Static website and static asset are not supported on cloud".to_string(),
        ));
    }

    let mut tx = user_db.begin(&authed).await?;
    sqlx::query!(
        r#"
        INSERT INTO http_trigger (
            workspace_id, 
            path, 
            route_path, 
            route_path_key,
            workspaced_route,
<<<<<<< HEAD
            webhook_resource_path,
=======
            wrap_body,
            raw_string,
>>>>>>> 9dba57d5
            script_path, 
            is_flow, 
            is_async, 
            requires_auth, 
            http_method, 
            static_asset_config, 
            edited_by, 
            email, 
            edited_at, 
            is_static_website
        ) 
        VALUES (
<<<<<<< HEAD
            $1, $2, $3, $4, $5, $6, $7, $8, $9, $10, $11, $12, $13, $14, now(), $15
=======
            $1, $2, $3, $4, $5, $6, $7, $8, $9, $10, $11, $12, $13, $14, $15, now(), $16
>>>>>>> 9dba57d5
        )
        "#,
        w_id,
        ct.path,
        ct.route_path,
        &route_path_key,
<<<<<<< HEAD
        ct.workspaced_route,
        ct.webhook_resource_path,
=======
        ct.workspaced_route.unwrap_or(false),
        ct.wrap_body.unwrap_or(false),
        ct.raw_string.unwrap_or(false),
>>>>>>> 9dba57d5
        ct.script_path,
        ct.is_flow,
        ct.is_async,
        ct.requires_auth,
        ct.http_method as _,
        ct.static_asset_config as _,
        &authed.username,
        &authed.email,
        ct.is_static_website
    )
    .execute(&mut *tx)
    .await?;

    audit_log(
        &mut *tx,
        &authed,
        "http_triggers.create",
        ActionKind::Create,
        &w_id,
        Some(ct.path.as_str()),
        None,
    )
    .await?;

    tx.commit().await?;

    Ok((StatusCode::CREATED, format!("{}", ct.path)))
}

async fn update_trigger(
    authed: ApiAuthed,
    Extension(user_db): Extension<UserDB>,
    Extension(db): Extension<DB>,
    Path((w_id, path)): Path<(String, StripPath)>,
    Json(ct): Json<EditTrigger>,
) -> error::Result<String> {
    let path = path.to_path();
    if *CLOUD_HOSTED && (ct.is_static_website || ct.static_asset_config.is_some()) {
        return Err(error::Error::BadRequest(
            "Static website and static asset are not supported on cloud".to_string(),
        ));
    }

    let mut tx;
    if authed.is_admin {
        let Some(route_path) = ct.route_path else {
            return Err(error::Error::BadRequest(
                "route_path is required".to_string(),
            ));
        };

        if !VALID_ROUTE_PATH_RE.is_match(&route_path) {
            return Err(error::Error::BadRequest("Invalid route path".to_string()));
        }

        let route_path_key = ROUTE_PATH_KEY_RE.replace_all(&route_path, ":key");

        let exists = route_path_key_exists(
            &route_path_key,
            &ct.http_method,
            &w_id,
            Some(&path),
            ct.workspaced_route,
            &db,
        )
        .await?;
        if exists {
            return Err(error::Error::BadRequest(
                "A route already exists with this path".to_string(),
            ));
        }

        tx = user_db.begin(&authed).await?;
        sqlx::query!(
            r#"
            UPDATE 
                http_trigger 
            SET 
                route_path = $1, 
                route_path_key = $2, 
<<<<<<< HEAD
                workspaced_route = $3,
                webhook_resource_path = $4,
                script_path = $5, 
                path = $6, 
                is_flow = $7, 
                http_method = $8, 
                static_asset_config = $9, 
                edited_by = $10, 
                email = $11, 
                is_async = $12, 
                requires_auth = $13, 
                edited_at = now(), 
                is_static_website = $14
            WHERE 
                workspace_id = $15 AND 
                path = $16
=======
                workspaced_route = $3, 
                wrap_body = $4,
                raw_string = $5,
                script_path = $6, 
                path = $7, 
                is_flow = $8, 
                http_method = $9, 
                static_asset_config = $10, 
                edited_by = $11, 
                email = $12, 
                is_async = $13, 
                requires_auth = $14, 
                edited_at = now(), 
                is_static_website = $15
            WHERE 
                workspace_id = $16 AND 
                path = $17
>>>>>>> 9dba57d5
            "#,
            route_path,
            &route_path_key,
            ct.workspaced_route,
<<<<<<< HEAD
            ct.webhook_resource_path,
=======
            ct.wrap_body,
            ct.raw_string,
>>>>>>> 9dba57d5
            ct.script_path,
            ct.path,
            ct.is_flow,
            ct.http_method as _,
            ct.static_asset_config as _,
            &authed.username,
            &authed.email,
            ct.is_async,
            ct.requires_auth,
            ct.is_static_website,
            w_id,
            path,
        )
        .execute(&mut *tx)
        .await?;
    } else {
        tx = user_db.begin(&authed).await?;
        sqlx::query!(
            r#"
            UPDATE 
                http_trigger 
            SET 
                script_path = $1, 
                path = $2, 
                is_flow = $3, 
                http_method = $4,
                static_asset_config = $5, 
                edited_by = $6, 
                email = $7, 
                is_async = $8, 
                requires_auth = $9, 
                edited_at = now(), 
                is_static_website = $10
            WHERE 
                workspace_id = $11 AND 
                path = $12
            "#,
            ct.script_path,
            ct.path,
            ct.is_flow,
            ct.http_method as _,
            ct.static_asset_config as _,
            &authed.username,
            &authed.email,
            ct.is_async,
            ct.requires_auth,
            ct.is_static_website,
            w_id,
            path,
        )
        .execute(&mut *tx)
        .await?;
    }

    audit_log(
        &mut *tx,
        &authed,
        "http_triggers.update",
        ActionKind::Create,
        &w_id,
        Some(path),
        None,
    )
    .await?;

    tx.commit().await?;

    Ok(path.to_string())
}

async fn delete_trigger(
    authed: ApiAuthed,
    Extension(user_db): Extension<UserDB>,
    Path((w_id, path)): Path<(String, StripPath)>,
) -> error::Result<String> {
    require_admin(authed.is_admin, &authed.username)?;
    let path = path.to_path();
    let mut tx = user_db.begin(&authed).await?;
    sqlx::query!(
        "DELETE FROM http_trigger 
        WHERE workspace_id = $1 
          AND path = $2",
        w_id,
        path
    )
    .execute(&mut *tx)
    .await?;

    audit_log(
        &mut *tx,
        &authed,
        "http_triggers.delete",
        ActionKind::Delete,
        &w_id,
        Some(path),
        None,
    )
    .await?;

    tx.commit().await?;

    Ok(format!("HTTP trigger {path} deleted"))
}

async fn exists_trigger(
    Extension(db): Extension<DB>,
    Path((w_id, path)): Path<(String, StripPath)>,
) -> JsonResult<bool> {
    let path = path.to_path();
    let exists = sqlx::query_scalar!(
        "SELECT EXISTS(
            SELECT 1 FROM http_trigger 
            WHERE path = $1 AND workspace_id = $2
        )",
        path,
        w_id
    )
    .fetch_one(&db)
    .await?
    .unwrap_or(false);

    Ok(Json(exists))
}

#[derive(Deserialize)]
struct RouteExists {
    route_path: String,
    http_method: HttpMethod,
    trigger_path: Option<String>,
    workspaced_route: Option<bool>,
}

async fn route_path_key_exists(
    route_path_key: &str,
    http_method: &HttpMethod,
    w_id: &str,
    trigger_path: Option<&str>,
    workspaced_route: Option<bool>,
    db: &DB,
) -> error::Result<bool> {
    let exists = if *CLOUD_HOSTED {
        sqlx::query_scalar!(
            r#"
            SELECT EXISTS(
                SELECT 1 
                FROM http_trigger 
                WHERE 
                    route_path_key = $1
                    AND workspace_id = $2 
                    AND http_method = $3 
                    AND ($4::TEXT IS NULL OR path != $4)
            )
            "#,
            &route_path_key,
            w_id,
            http_method as &HttpMethod,
            trigger_path
        )
        .fetch_one(db)
        .await?
        .unwrap_or(false)
    } else {
        let route_path_key = match workspaced_route {
            Some(true) => Cow::Owned(format!("{}/{}", w_id, route_path_key.trim_matches('/'))),
            _ => Cow::Borrowed(route_path_key),
        };
        sqlx::query_scalar!(
            r#"
            SELECT EXISTS(
                SELECT 1 
                FROM http_trigger 
                WHERE 
                    ((workspaced_route IS TRUE AND workspace_id || '/' || route_path_key = $1) 
                    OR (workspaced_route IS FALSE AND route_path_key = $1))
                    AND http_method = $2 
                    AND ($3::TEXT IS NULL OR path != $3)
            )
            "#,
            &route_path_key,
            http_method as &HttpMethod,
            trigger_path
        )
        .fetch_one(db)
        .await?
        .unwrap_or(false)
    };

    Ok(exists)
}

async fn exists_route(
    Extension(db): Extension<DB>,
    Path(w_id): Path<String>,
    Json(RouteExists { route_path, http_method, trigger_path, workspaced_route }): Json<
        RouteExists,
    >,
) -> JsonResult<bool> {
    let route_path_key = ROUTE_PATH_KEY_RE.replace_all(route_path.as_str(), ":key");

    let exists = route_path_key_exists(
        &route_path_key,
        &http_method,
        &w_id,
        trigger_path.as_deref(),
        workspaced_route,
        &db,
    )
    .await?;

    Ok(Json(exists))
}

#[derive(Debug, Deserialize)]
struct TriggerRoute {
    path: String,
    script_path: String,
    is_flow: bool,
    route_path: String,
    workspace_id: String,
    is_async: bool,
    requires_auth: bool,
    edited_by: String,
    email: String,
    static_asset_config: Option<sqlx::types::Json<S3Object>>,
    is_static_website: bool,
<<<<<<< HEAD
    #[serde(deserialize_with = "non_empty_str")]
    webhook_resource_path: Option<String>,
=======
    workspaced_route: bool,
    wrap_body: bool,
    raw_string: bool,
>>>>>>> 9dba57d5
}

async fn get_http_route_trigger(
    route_path: &str,
    auth_cache: &Arc<AuthCache>,
    token: Option<&String>,
    db: &DB,
    user_db: UserDB,
    method: &http::Method,
) -> error::Result<(TriggerRoute, String, HashMap<String, String>, ApiAuthed)> {
    let http_method: HttpMethod = method.try_into()?;
    let (mut triggers, route_path) = if *CLOUD_HOSTED {
        let mut splitted = route_path.split("/");
        let w_id = splitted.next().ok_or_else(|| {
            error::Error::BadRequest("Missing workspace id in route path".to_string())
        })?;
        let route_path = StripPath(splitted.collect::<Vec<_>>().join("/"));
        let triggers = sqlx::query_as!(
            TriggerRoute,
            r#"
            SELECT 
                path, 
                script_path, 
                is_flow, 
                route_path, 
                workspace_id, 
                is_async, 
                requires_auth, 
                edited_by, 
                email,
                static_asset_config AS "static_asset_config: _",
                wrap_body,
                raw_string,
                workspaced_route,
                is_static_website,
                webhook_resource_path
            FROM 
                http_trigger 
            WHERE 
                workspace_id = $1 AND 
                http_method = $2
            "#,
            w_id,
            http_method as HttpMethod
        )
        .fetch_all(db)
        .await?;
        (triggers, route_path)
    } else {
        let triggers = sqlx::query_as!(
            TriggerRoute,
            r#"
            SELECT 
                path, 
                script_path, 
                is_flow, 
                route_path, 
                webhook_resource_path,
                workspace_id, 
                is_async, 
                requires_auth, 
                edited_by, 
                email, 
                static_asset_config AS "static_asset_config: _",
                wrap_body,
                raw_string,
                workspaced_route,
                is_static_website
            FROM 
                http_trigger 
            WHERE 
                http_method = $1
            "#,
            http_method as HttpMethod
        )
        .fetch_all(db)
        .await?;
        (triggers, StripPath(route_path.to_string()))
    };

    let mut router = matchit::Router::new();

    for (idx, trigger) in triggers.iter().enumerate() {
        let route_path = match trigger.workspaced_route {
            true => format!("{}/{}", &trigger.workspace_id, &trigger.route_path),
            _ => trigger.route_path.clone(),
        };
        if trigger.is_static_website {
            router
                .insert(format!("/{}/*wm_subpath", route_path), idx)
                .unwrap_or_else(|e| {
                    tracing::warn!(
                        "Failed to consider http trigger route {}: {:?}",
                        route_path,
                        e,
                    );
                });
        }
        router
            .insert(format!("/{}", route_path), idx)
            .unwrap_or_else(|e| {
                tracing::warn!(
                    "Failed to consider http trigger route {}: {:?}",
                    route_path,
                    e,
                );
            });
    }

    let requested_path = format!("/{}", route_path.0);
    let trigger_idx = router.at(requested_path.as_str()).ok();

    let matchit::Match { value: trigger_idx, params } =
        not_found_if_none(trigger_idx, "Trigger", requested_path.as_str())?;

    let trigger = triggers.remove(trigger_idx.to_owned());

    let params: HashMap<String, String> = params
        .iter()
        .map(|(k, v)| (k.to_string(), v.to_string()))
        .collect();

    let username_override = if trigger.requires_auth {
        let opt_authed = if let Some(token) = token {
            auth_cache
                .get_authed(Some(trigger.workspace_id.clone()), token)
                .await
        } else {
            None
        };
        if let Some(authed) = opt_authed {
            // check that the user has access to the trigger
            let mut tx = user_db.begin(&authed).await?;
            let exists = sqlx::query_scalar!(
                r#"
                SELECT EXISTS(
                    SELECT 1 
                    FROM 
                        http_trigger 
                    WHERE 
                        workspace_id = $1 AND 
                        path = $2
                )
                "#,
                trigger.workspace_id,
                trigger.path
            )
            .fetch_one(&mut *tx)
            .await?
            .unwrap_or(false);
            tx.commit().await?;
            if exists {
                Some(authed.display_username().to_owned())
            } else {
                return Err(error::Error::NotAuthorized("Unauthorized".to_string()));
            }
        } else {
            return Err(error::Error::NotAuthorized(
                "Requires authentication".to_string(),
            ));
        }
    } else {
        None
    };

    let authed = fetch_api_authed(
        trigger.edited_by.clone(),
        trigger.email.clone(),
        &trigger.workspace_id,
        &db,
        Some(username_override.unwrap_or(format!("http-{}", trigger.path))),
    )
    .await?;

    Ok((trigger, route_path.0, params, authed))
}

pub async fn build_http_trigger_extra(
    route_path: &str,
    called_path: &str,
    method: &http::Method,
    params: &HashMap<String, String>,
    query: &HashMap<String, String>,
    headers: &HeaderMap,
) -> Box<serde_json::value::RawValue> {
    let headers = headers
        .iter()
        .map(|(k, v)| (k.to_string(), v.to_str().unwrap_or("").to_string()))
        .collect::<HashMap<String, String>>();

    to_raw_value(&serde_json::json!({
        "kind": "http",
        "http": {
            "route": route_path,
            "path": called_path,
            "method": method.to_string().to_lowercase(),
            "params": params,
            "query": query,
            "headers": headers
        },
    }))
}

async fn route_job(
    Extension(db): Extension<DB>,
    Extension(user_db): Extension<UserDB>,
    Extension(auth_cache): Extension<Arc<AuthCache>>,
    OptTokened { token }: OptTokened,
    Path(route_path): Path<StripPath>,
    Query(query): Query<HashMap<String, String>>,
    method: http::Method,
    headers: HeaderMap,
<<<<<<< HEAD
    args: WebhookArgs,
) -> Result<impl IntoResponse, impl IntoResponse> {
=======
    request: Request,
) -> impl IntoResponse {
>>>>>>> 9dba57d5
    let route_path = route_path.to_path().trim_end_matches("/");
    let (trigger, called_path, params, authed) = get_http_route_trigger(
        route_path,
        &auth_cache,
        token.as_ref(),
        &db,
        user_db.clone(),
        &method,
    )
    .await?;

<<<<<<< HEAD
    if let Some(webhook_resource_path) = trigger.webhook_resource_path {
        let webhook = try_get_resource_from_db_as::<Webhook>(
            authed.clone(),
            Some(user_db.clone()),
            &db,
            &webhook_resource_path,
            &trigger.workspace_id,
        )
        .await?;
        let raw_string = args.args.extra.as_ref().map_or("".to_string(), |extra| {
            extra
                .get("raw_string")
                .map(|raw| raw.to_string())
                .unwrap_or("".to_string())
        });
        let verified = webhook.verify_signatures(&headers, &raw_string);

        println!("Verified: {:#?}", &verified);
    }

    let mut args = args
        .to_push_args_owned(&authed, &db, &trigger.workspace_id)
        .await?;
=======
    let result = try_from_request_body(
        request,
        &db,
        Some(trigger.raw_string),
        Some(trigger.wrap_body),
    )
    .await;

    let mut args = match result {
        Ok(args) => match args
            .to_push_args_owned(&authed, &db, &trigger.workspace_id)
            .await
        {
            Ok(args) => args,
            Err(e) => return e.into_response(),
        },
        Err(e) => return e.into_response(),
    };
>>>>>>> 9dba57d5

    #[cfg(not(feature = "parquet"))]
    if trigger.static_asset_config.is_some() {
        return Err(error::Error::internal_err(
            "Static asset configuration is not supported in this build".to_string(),
        ));
    }

    #[cfg(feature = "parquet")]
    if let Some(sqlx::types::Json(config)) = trigger.static_asset_config {
        let build_static_response_f = async {
            let (_, s3_resource_opt) = get_workspace_s3_resource(
                &authed,
                &db,
                None,
                &"NO_TOKEN".to_string(), // no token is provided in this case
                &trigger.workspace_id,
                config.storage,
            )
            .await?;
            let s3_resource = s3_resource_opt.ok_or(error::Error::internal_err(
                "No files storage resource defined at the workspace level".to_string(),
            ))?;
            let s3_client = build_object_store_client(&s3_resource).await?;

            let path = if trigger.is_static_website {
                let subpath = params
                    .get("wm_subpath")
                    .cloned()
                    .unwrap_or("index.html".to_string());
                tracing::info!("subpath: {}", subpath);
                format!("{}/{}", config.s3.trim_end_matches('/'), subpath)
            } else {
                config.s3.clone()
            };
            let path = object_store::path::Path::from(path);
            let s3_object = s3_client.get(&path).await;

            let s3_object = match s3_object {
                Err(object_store::Error::NotFound { .. }) if trigger.is_static_website => {
                    // fallback to index.html if the file is not found
                    let path = object_store::path::Path::from(format!(
                        "{}/index.html",
                        config.s3.trim_end_matches('/')
                    ));
                    s3_client.get(&path).await
                }
                r => r,
            };

            let s3_object = s3_object.map_err(|err| {
                tracing::warn!("Error retrieving file from S3: {:?}", err);
                error::Error::internal_err(format!("Error retrieving file: {}", err.to_string()))
            })?;

            let mut response_headers = http::HeaderMap::new();
            if let Some(ref e_tag) = s3_object.meta.e_tag {
                if let Some(if_none_match) = headers.get(IF_NONE_MATCH) {
                    if if_none_match == e_tag {
                        return Ok::<_, error::Error>((
                            StatusCode::NOT_MODIFIED,
                            response_headers,
                            axum::body::Body::empty(),
                        ));
                    }
                }
                if let Ok(e_tag) = e_tag.parse() {
                    response_headers.insert("etag", e_tag);
                }
            }
            response_headers.insert(
                "content-type",
                s3_object
                    .attributes
                    .get(&object_store::Attribute::ContentType)
                    .map(|s| s.parse().ok())
                    .flatten()
                    .unwrap_or("application/octet-stream".parse().unwrap()),
            );
            if !trigger.is_static_website {
                response_headers.insert(
                    "content-disposition",
                    config.filename.as_ref().map_or_else(
                        || {
                            s3_object
                                .attributes
                                .get(&object_store::Attribute::ContentDisposition)
                                .map(|s| s.parse().ok())
                                .flatten()
                                .unwrap_or("inline".parse().unwrap())
                        },
                        |filename| {
                            format!("inline; filename=\"{}\"", filename)
                                .parse()
                                .unwrap_or("inline".parse().unwrap())
                        },
                    ),
                );
            }

            let body_stream = axum::body::Body::from_stream(s3_object.into_stream());
            Ok::<_, error::Error>((StatusCode::OK, response_headers, body_stream))
        };
        match build_static_response_f.await {
            Ok((status, headers, body_stream)) => {
                return (status, headers, body_stream).into_response()
            }
            Err(e) => return e.into_response(),
        }
    }

    let extra = args.extra.get_or_insert_with(HashMap::new);

    extra.insert(
        "wm_trigger".to_string(),
        build_http_trigger_extra(
            &trigger.route_path,
            &called_path,
            &method,
            &params,
            &query,
            &headers,
        )
        .await,
    );

    let run_query = RunJobQuery::default();

    let response = if trigger.is_flow {
        if trigger.is_async {
            run_flow_by_path_inner(
                authed,
                db,
                user_db,
                trigger.workspace_id.clone(),
                StripPath(trigger.script_path.to_owned()),
                run_query,
                args,
                None,
            )
            .await
            .into_response()
        } else {
            run_wait_result_flow_by_path_internal(
                db,
                run_query,
                StripPath(trigger.script_path.to_owned()),
                authed,
                user_db,
                args,
                trigger.workspace_id.clone(),
                None,
            )
            .await
            .into_response()
        }
    } else {
        if trigger.is_async {
            run_script_by_path_inner(
                authed,
                db,
                user_db,
                trigger.workspace_id.clone(),
                StripPath(trigger.script_path.to_owned()),
                run_query,
                args,
                None,
            )
            .await
            .into_response()
        } else {
            run_wait_result_script_by_path_internal(
                db,
                run_query,
                StripPath(trigger.script_path.to_owned()),
                authed,
                user_db,
                trigger.workspace_id.clone(),
                args,
                None,
            )
            .await
            .into_response()
        }
    };

    Ok(response)
}<|MERGE_RESOLUTION|>--- conflicted
+++ resolved
@@ -139,15 +139,11 @@
     #[serde(skip_serializing_if = "Option::is_none")]
     pub static_asset_config: Option<sqlx::types::Json<S3Object>>,
     pub is_static_website: bool,
-<<<<<<< HEAD
-    pub workspaced_route: Option<bool>,
     #[serde(deserialize_with = "non_empty_str")]
     pub webhook_resource_path: Option<String>,
-=======
     pub workspaced_route: bool,
     pub wrap_body: bool,
     pub raw_string: bool,
->>>>>>> 9dba57d5
 }
 
 #[derive(Deserialize)]
@@ -258,12 +254,9 @@
             requires_auth, 
             static_asset_config as "static_asset_config: _", 
             is_static_website,
-<<<<<<< HEAD
-            webhook_resource_path
-=======
+            webhook_resource_path,
             wrap_body,
             raw_string
->>>>>>> 9dba57d5
         FROM 
             http_trigger
         WHERE 
@@ -329,12 +322,9 @@
             route_path, 
             route_path_key,
             workspaced_route,
-<<<<<<< HEAD
             webhook_resource_path,
-=======
             wrap_body,
             raw_string,
->>>>>>> 9dba57d5
             script_path, 
             is_flow, 
             is_async, 
@@ -347,25 +337,17 @@
             is_static_website
         ) 
         VALUES (
-<<<<<<< HEAD
-            $1, $2, $3, $4, $5, $6, $7, $8, $9, $10, $11, $12, $13, $14, now(), $15
-=======
-            $1, $2, $3, $4, $5, $6, $7, $8, $9, $10, $11, $12, $13, $14, $15, now(), $16
->>>>>>> 9dba57d5
+            $1, $2, $3, $4, $5, $6, $7, $8, $9, $10, $11, $12, $13, $14, $15, $16, now(), $17
         )
         "#,
         w_id,
         ct.path,
         ct.route_path,
         &route_path_key,
-<<<<<<< HEAD
         ct.workspaced_route,
         ct.webhook_resource_path,
-=======
-        ct.workspaced_route.unwrap_or(false),
         ct.wrap_body.unwrap_or(false),
         ct.raw_string.unwrap_or(false),
->>>>>>> 9dba57d5
         ct.script_path,
         ct.is_flow,
         ct.is_async,
@@ -446,52 +428,31 @@
             SET 
                 route_path = $1, 
                 route_path_key = $2, 
-<<<<<<< HEAD
                 workspaced_route = $3,
-                webhook_resource_path = $4,
-                script_path = $5, 
-                path = $6, 
-                is_flow = $7, 
-                http_method = $8, 
-                static_asset_config = $9, 
-                edited_by = $10, 
-                email = $11, 
-                is_async = $12, 
-                requires_auth = $13, 
-                edited_at = now(), 
-                is_static_website = $14
-            WHERE 
-                workspace_id = $15 AND 
-                path = $16
-=======
-                workspaced_route = $3, 
                 wrap_body = $4,
                 raw_string = $5,
-                script_path = $6, 
-                path = $7, 
-                is_flow = $8, 
-                http_method = $9, 
-                static_asset_config = $10, 
-                edited_by = $11, 
-                email = $12, 
-                is_async = $13, 
-                requires_auth = $14, 
+                webhook_resource_path = $6,
+                script_path = $7, 
+                path = $8, 
+                is_flow = $9, 
+                http_method = $10, 
+                static_asset_config = $11, 
+                edited_by = $12, 
+                email = $13, 
+                is_async = $14, 
+                requires_auth = $15, 
                 edited_at = now(), 
-                is_static_website = $15
+                is_static_website = $16
             WHERE 
-                workspace_id = $16 AND 
-                path = $17
->>>>>>> 9dba57d5
+                workspace_id = $17 AND 
+                path = $18
             "#,
             route_path,
             &route_path_key,
             ct.workspaced_route,
-<<<<<<< HEAD
-            ct.webhook_resource_path,
-=======
             ct.wrap_body,
             ct.raw_string,
->>>>>>> 9dba57d5
+            ct.webhook_resource_path,
             ct.script_path,
             ct.path,
             ct.is_flow,
@@ -717,14 +678,11 @@
     email: String,
     static_asset_config: Option<sqlx::types::Json<S3Object>>,
     is_static_website: bool,
-<<<<<<< HEAD
     #[serde(deserialize_with = "non_empty_str")]
     webhook_resource_path: Option<String>,
-=======
     workspaced_route: bool,
     wrap_body: bool,
     raw_string: bool,
->>>>>>> 9dba57d5
 }
 
 async fn get_http_route_trigger(
@@ -937,13 +895,8 @@
     Query(query): Query<HashMap<String, String>>,
     method: http::Method,
     headers: HeaderMap,
-<<<<<<< HEAD
-    args: WebhookArgs,
-) -> Result<impl IntoResponse, impl IntoResponse> {
-=======
     request: Request,
 ) -> impl IntoResponse {
->>>>>>> 9dba57d5
     let route_path = route_path.to_path().trim_end_matches("/");
     let (trigger, called_path, params, authed) = get_http_route_trigger(
         route_path,
@@ -955,31 +908,6 @@
     )
     .await?;
 
-<<<<<<< HEAD
-    if let Some(webhook_resource_path) = trigger.webhook_resource_path {
-        let webhook = try_get_resource_from_db_as::<Webhook>(
-            authed.clone(),
-            Some(user_db.clone()),
-            &db,
-            &webhook_resource_path,
-            &trigger.workspace_id,
-        )
-        .await?;
-        let raw_string = args.args.extra.as_ref().map_or("".to_string(), |extra| {
-            extra
-                .get("raw_string")
-                .map(|raw| raw.to_string())
-                .unwrap_or("".to_string())
-        });
-        let verified = webhook.verify_signatures(&headers, &raw_string);
-
-        println!("Verified: {:#?}", &verified);
-    }
-
-    let mut args = args
-        .to_push_args_owned(&authed, &db, &trigger.workspace_id)
-        .await?;
-=======
     let result = try_from_request_body(
         request,
         &db,
@@ -998,7 +926,6 @@
         },
         Err(e) => return e.into_response(),
     };
->>>>>>> 9dba57d5
 
     #[cfg(not(feature = "parquet"))]
     if trigger.static_asset_config.is_some() {
