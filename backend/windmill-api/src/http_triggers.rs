--- conflicted
+++ resolved
@@ -2,21 +2,15 @@
 use crate::http_trigger_args::{HttpMethod, RawHttpTriggerArgs};
 #[cfg(feature = "parquet")]
 use crate::job_helpers_oss::get_workspace_s3_resource;
-<<<<<<< HEAD
-=======
-use crate::resources::try_get_resource_from_db_as;
-use crate::trigger_helpers::{
-    get_runnable_format, trigger_runnable, trigger_runnable_and_wait_for_result, RunnableId,
-};
-use crate::utils::{non_empty_str, ExpiringCacheEntry};
->>>>>>> 3ae5b3c5
 use crate::{
     auth::{AuthCache, OptTokened},
     db::{ApiAuthed, DB},
+    resources::try_get_resource_from_db_as,
+    trigger_helpers::{
+        get_runnable_format, trigger_runnable, trigger_runnable_and_wait_for_result, RunnableId,
+    },
     users::fetch_api_authed,
-    trigger_helpers::{get_runnable_format, RunnableId},
-    resources::try_get_resource_from_db_as,
-    utils::{non_empty_str, ExpiringCacheEntry, check_scopes}
+    utils::{check_scopes, non_empty_str, ExpiringCacheEntry},
 };
 
 use anyhow::anyhow;
