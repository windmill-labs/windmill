#[cfg(feature = "parquet")]
use crate::job_helpers_ee::get_workspace_s3_resource;
use crate::{
    args::WebhookArgs,
    auth::{AuthCache, OptTokened},
    db::{ApiAuthed, DB},
    jobs::{
        run_flow_by_path_inner, run_script_by_path_inner, run_wait_result_flow_by_path_internal,
        run_wait_result_script_by_path_internal, RunJobQuery,
    },
    users::fetch_api_authed,
};
use axum::{
    extract::{Path, Query},
    response::IntoResponse,
    routing::{delete, get, post},
    Extension, Json, Router,
};
#[cfg(feature = "parquet")]
use http::header::IF_NONE_MATCH;
use http::{HeaderMap, StatusCode};
use serde::{Deserialize, Serialize};
use sql_builder::{bind::Bind, SqlBuilder};
use sqlx::prelude::FromRow;
use std::{collections::HashMap, sync::Arc};
use tower_http::cors::CorsLayer;
use windmill_audit::{audit_ee::audit_log, ActionKind};
#[cfg(feature = "parquet")]
use windmill_common::s3_helpers::build_object_store_client;
use windmill_common::{
    db::UserDB,
    error::{self, JsonResult},
    s3_helpers::S3Object,
    utils::{not_found_if_none, paginate, require_admin, Pagination, StripPath},
    worker::{to_raw_value, CLOUD_HOSTED},
};

lazy_static::lazy_static! {
    static ref ROUTE_PATH_KEY_RE: regex::Regex = regex::Regex::new(r"/?:[-\w]+").unwrap();
    static ref VALID_ROUTE_PATH_RE: regex::Regex = regex::Regex::new(r"^:?[-\w]+(/:?[-\w]+)*$").unwrap();
}

pub fn routes_global_service() -> Router {
    let cors = CorsLayer::new()
        .allow_methods([
            http::Method::GET,
            http::Method::POST,
            http::Method::DELETE,
            http::Method::PUT,
            http::Method::PATCH,
        ])
        .allow_headers([http::header::CONTENT_TYPE, http::header::AUTHORIZATION])
        .allow_origin(tower_http::cors::Any);
    Router::new()
        .route(
            "/*path",
            get(route_job)
                .post(route_job)
                .delete(route_job)
                .put(route_job)
                .patch(route_job)
                .head(|| async { "" }),
        )
        .layer(cors)
}

pub fn workspaced_service() -> Router {
    Router::new()
        .route("/create", post(create_trigger))
        .route("/list", get(list_triggers))
        .route("/get/*path", get(get_trigger))
        .route("/update/*path", post(update_trigger))
        .route("/delete/*path", delete(delete_trigger))
        .route("/exists/*path", get(exists_trigger))
        .route("/route_exists", post(exists_route))
}

#[derive(Serialize, Deserialize, sqlx::Type)]
#[sqlx(type_name = "HTTP_METHOD", rename_all = "lowercase")]
#[serde(rename_all = "lowercase")]
pub enum HttpMethod {
    Get,
    Post,
    Put,
    Delete,
    Patch,
}

impl TryFrom<&http::Method> for HttpMethod {
    type Error = error::Error;
    fn try_from(method: &http::Method) -> Result<Self, Self::Error> {
        match method {
            &http::Method::GET => Ok(HttpMethod::Get),
            &http::Method::POST => Ok(HttpMethod::Post),
            &http::Method::PUT => Ok(HttpMethod::Put),
            &http::Method::DELETE => Ok(HttpMethod::Delete),
            &http::Method::PATCH => Ok(HttpMethod::Patch),
            _ => Err(error::Error::BadRequest("Invalid HTTP method".to_string())),
        }
    }
}

#[derive(Deserialize)]
struct NewTrigger {
    path: String,
    route_path: String,
    script_path: String,
    is_flow: bool,
    is_async: bool,
    requires_auth: bool,
    http_method: HttpMethod,
    static_asset_config: Option<sqlx::types::Json<S3Object>>,
    is_static_website: bool,
}

#[derive(FromRow, Serialize)]
struct HttpTrigger {
    workspace_id: String,
    path: String,
    route_path: String,
    route_path_key: String,
    script_path: String,
    is_flow: bool,
    edited_by: String,
    email: String,
    edited_at: chrono::DateTime<chrono::Utc>,
    extra_perms: serde_json::Value,
    is_async: bool,
    requires_auth: bool,
    http_method: HttpMethod,
    static_asset_config: Option<sqlx::types::Json<S3Object>>,
    is_static_website: bool,
}

#[derive(Deserialize)]
struct EditTrigger {
    path: String,
    route_path: Option<String>,
    script_path: String,
    is_flow: bool,
    is_async: bool,
    requires_auth: bool,
    http_method: HttpMethod,
    static_asset_config: Option<sqlx::types::Json<S3Object>>,
    is_static_website: bool,
}

#[derive(Deserialize)]
pub struct ListTriggerQuery {
    pub page: Option<usize>,
    pub per_page: Option<usize>,
    pub path: Option<String>,
    pub is_flow: Option<bool>,
    pub path_start: Option<String>,
}

async fn list_triggers(
    authed: ApiAuthed,
    Extension(user_db): Extension<UserDB>,
    Path(w_id): Path<String>,
    Query(lst): Query<ListTriggerQuery>,
) -> error::JsonResult<Vec<HttpTrigger>> {
    let mut tx = user_db.begin(&authed).await?;
    let (per_page, offset) = paginate(Pagination { per_page: lst.per_page, page: lst.page });
    let mut sqlb = SqlBuilder::select_from("http_trigger")
        .field("*")
        .order_by("edited_at", true)
        .and_where("workspace_id = ?".bind(&w_id))
        .offset(offset)
        .limit(per_page)
        .clone();
    if let Some(path) = lst.path {
        sqlb.and_where_eq("script_path", "?".bind(&path));
    }
    if let Some(is_flow) = lst.is_flow {
        sqlb.and_where_eq("is_flow", "?".bind(&is_flow));
    }
    if let Some(path_start) = &lst.path_start {
        sqlb.and_where_like_left("path", path_start);
    }
    let sql = sqlb
        .sql()
<<<<<<< HEAD
        .map_err(|e| error::Error::InternalErr(e.to_string()))?;
    let rows = sqlx::query_as::<_, HttpTrigger>(&sql)
=======
        .map_err(|e| error::Error::internal_err(e.to_string()))?;
    let rows = sqlx::query_as::<_, Trigger>(&sql)
>>>>>>> a24ec453
        .fetch_all(&mut *tx)
        .await?;
    tx.commit().await?;

    Ok(Json(rows))
}

async fn get_trigger(
    authed: ApiAuthed,
    Extension(user_db): Extension<UserDB>,
    Path((w_id, path)): Path<(String, StripPath)>,
) -> error::JsonResult<HttpTrigger> {
    let mut tx = user_db.begin(&authed).await?;
    let path = path.to_path();
    let trigger = sqlx::query_as!(
        HttpTrigger,
        r#"SELECT workspace_id, path, route_path, route_path_key, script_path, is_flow, http_method as "http_method: _", edited_by, email, edited_at, extra_perms, is_async, requires_auth, static_asset_config as "static_asset_config: _", is_static_website
            FROM http_trigger
            WHERE workspace_id = $1 AND path = $2"#,
        w_id,
        path,
    )
    .fetch_optional(&mut *tx)
    .await?;
    tx.commit().await?;

    let trigger = not_found_if_none(trigger, "Trigger", path)?;

    Ok(Json(trigger))
}

async fn create_trigger(
    authed: ApiAuthed,
    Extension(db): Extension<DB>,
    Extension(user_db): Extension<UserDB>,
    Path(w_id): Path<String>,
    Json(ct): Json<NewTrigger>,
) -> error::Result<(StatusCode, String)> {
    require_admin(authed.is_admin, &authed.username)?;

    if !VALID_ROUTE_PATH_RE.is_match(&ct.route_path) {
        return Err(error::Error::BadRequest("Invalid route path".to_string()));
    }

    // route path key is extracted from the route path to check for uniqueness
    // it replaces /?:{key} with :key
    // it will also remove the leading / if present, not an issue as we only allow : after slashes
    let route_path_key = ROUTE_PATH_KEY_RE.replace_all(ct.route_path.as_str(), ":key");

    let exists = route_path_key_exists(&route_path_key, &ct.http_method, &w_id, None, &db).await?;
    if exists {
        return Err(error::Error::BadRequest(
            "A route already exists with this path".to_string(),
        ));
    }

    if *CLOUD_HOSTED && (ct.is_static_website || ct.static_asset_config.is_some()) {
        return Err(error::Error::BadRequest(
            "Static website and static asset are not supported on cloud".to_string(),
        ));
    }

    let mut tx = user_db.begin(&authed).await?;
    sqlx::query!(
        "INSERT INTO http_trigger (workspace_id, path, route_path, route_path_key, script_path, is_flow, is_async, requires_auth, http_method, static_asset_config, edited_by, email, edited_at, is_static_website) VALUES ($1, $2, $3, $4, $5, $6, $7, $8, $9, $10, $11, $12, now(), $13)",
        w_id,
        ct.path,
        ct.route_path,
        &route_path_key,
        ct.script_path,
        ct.is_flow,
        ct.is_async,
        ct.requires_auth,
        ct.http_method as _,
        ct.static_asset_config as _,
        &authed.username,
        &authed.email,
        ct.is_static_website,
    )
    .execute(&mut *tx).await?;

    audit_log(
        &mut *tx,
        &authed,
        "http_triggers.create",
        ActionKind::Create,
        &w_id,
        Some(ct.path.as_str()),
        None,
    )
    .await?;

    tx.commit().await?;

    Ok((StatusCode::CREATED, format!("{}", ct.path)))
}

async fn update_trigger(
    authed: ApiAuthed,
    Extension(user_db): Extension<UserDB>,
    Extension(db): Extension<DB>,
    Path((w_id, path)): Path<(String, StripPath)>,
    Json(ct): Json<EditTrigger>,
) -> error::Result<String> {
    let path = path.to_path();

    if *CLOUD_HOSTED && (ct.is_static_website || ct.static_asset_config.is_some()) {
        return Err(error::Error::BadRequest(
            "Static website and static asset are not supported on cloud".to_string(),
        ));
    }

    let mut tx;
    if authed.is_admin {
        let Some(route_path) = ct.route_path else {
            return Err(error::Error::BadRequest(
                "route_path is required".to_string(),
            ));
        };

        if !VALID_ROUTE_PATH_RE.is_match(&route_path) {
            return Err(error::Error::BadRequest("Invalid route path".to_string()));
        }

        let route_path_key = ROUTE_PATH_KEY_RE.replace_all(&route_path, ":key");

        let exists =
            route_path_key_exists(&route_path_key, &ct.http_method, &w_id, Some(&path), &db)
                .await?;
        if exists {
            return Err(error::Error::BadRequest(
                "A route already exists with this path".to_string(),
            ));
        }

        tx = user_db.begin(&authed).await?;

        sqlx::query!(
            "UPDATE http_trigger 
                SET route_path = $1, route_path_key = $2, script_path = $3, path = $4, is_flow = $5, http_method = $6, static_asset_config = $7, edited_by = $8, email = $9, is_async = $10, requires_auth = $11, edited_at = now(), is_static_website = $12
                WHERE workspace_id = $13 AND path = $14",
            route_path,
            &route_path_key,
            ct.script_path,
            ct.path,
            ct.is_flow,
            ct.http_method as _,
            ct.static_asset_config as _,
            &authed.username,
            &authed.email,
            ct.is_async,
            ct.requires_auth,
            ct.is_static_website,
            w_id,
            path,
        )
        .execute(&mut *tx).await?;
    } else {
        tx = user_db.begin(&authed).await?;
        sqlx::query!(
            "UPDATE http_trigger SET script_path = $1, path = $2, is_flow = $3, http_method = $4, static_asset_config = $5, edited_by = $6, email = $7, is_async = $8, requires_auth = $9, edited_at = now(), is_static_website = $10
                WHERE workspace_id = $11 AND path = $12",
            ct.script_path,
            ct.path,
            ct.is_flow,
            ct.http_method as _,
            ct.static_asset_config as _,
            &authed.username,
            &authed.email,
            ct.is_async,
            ct.requires_auth,
            ct.is_static_website,
            w_id,
            path,
        )
        .execute(&mut *tx).await?;
    }

    audit_log(
        &mut *tx,
        &authed,
        "http_triggers.update",
        ActionKind::Create,
        &w_id,
        Some(path),
        None,
    )
    .await?;

    tx.commit().await?;

    Ok(path.to_string())
}

async fn delete_trigger(
    authed: ApiAuthed,
    Extension(user_db): Extension<UserDB>,
    Path((w_id, path)): Path<(String, StripPath)>,
) -> error::Result<String> {
    require_admin(authed.is_admin, &authed.username)?;
    let path = path.to_path();
    let mut tx = user_db.begin(&authed).await?;
    sqlx::query!(
        "DELETE FROM http_trigger WHERE workspace_id = $1 AND path = $2",
        w_id,
        path,
    )
    .execute(&mut *tx)
    .await?;

    audit_log(
        &mut *tx,
        &authed,
        "http_triggers.delete",
        ActionKind::Delete,
        &w_id,
        Some(path),
        None,
    )
    .await?;

    tx.commit().await?;

    Ok(format!("HTTP trigger {path} deleted"))
}

async fn exists_trigger(
    Extension(db): Extension<DB>,
    Path((w_id, path)): Path<(String, StripPath)>,
) -> JsonResult<bool> {
    let path = path.to_path();
    let exists = sqlx::query_scalar!(
        "SELECT EXISTS(SELECT 1 FROM http_trigger WHERE path = $1 AND workspace_id = $2)",
        path,
        w_id,
    )
    .fetch_one(&db)
    .await?
    .unwrap_or(false);
    Ok(Json(exists))
}

#[derive(Deserialize)]
struct RouteExists {
    route_path: String,
    http_method: HttpMethod,
    trigger_path: Option<String>,
}

async fn route_path_key_exists(
    route_path_key: &str,
    http_method: &HttpMethod,
    w_id: &str,
    trigger_path: Option<&str>,
    db: &DB,
) -> error::Result<bool> {
    let exists = if *CLOUD_HOSTED {
        sqlx::query_scalar!(
                    "SELECT EXISTS(SELECT 1 FROM http_trigger WHERE route_path_key = $1 AND workspace_id = $2 AND http_method = $3 AND ($4::TEXT IS NULL OR path != $4))",
                    &route_path_key,
                    w_id,
                    http_method as &HttpMethod,
                    trigger_path
                )
                .fetch_one(db)
                .await?
                .unwrap_or(false)
    } else {
        sqlx::query_scalar!(
            "SELECT EXISTS(SELECT 1 FROM http_trigger WHERE route_path_key = $1 AND http_method = $2 AND ($3::TEXT IS NULL OR path != $3))",
            &route_path_key,
            http_method as &HttpMethod,
            trigger_path
        )
        .fetch_one(db)
        .await?
        .unwrap_or(false)
    };
    Ok(exists)
}

async fn exists_route(
    Extension(db): Extension<DB>,
    Path(w_id): Path<String>,
    Json(RouteExists { route_path, http_method, trigger_path }): Json<RouteExists>,
) -> JsonResult<bool> {
    let route_path_key = ROUTE_PATH_KEY_RE.replace_all(route_path.as_str(), ":key");

    let exists = route_path_key_exists(
        &route_path_key,
        &http_method,
        &w_id,
        trigger_path.as_deref(),
        &db,
    )
    .await?;

    Ok(Json(exists))
}

struct TriggerRoute {
    path: String,
    script_path: String,
    is_flow: bool,
    route_path: String,
    workspace_id: String,
    is_async: bool,
    requires_auth: bool,
    edited_by: String,
    email: String,
    static_asset_config: Option<sqlx::types::Json<S3Object>>,
    is_static_website: bool,
}

async fn get_http_route_trigger(
    route_path: &str,
    auth_cache: &Arc<AuthCache>,
    token: Option<&String>,
    db: &DB,
    user_db: UserDB,
    method: &http::Method,
) -> error::Result<(TriggerRoute, String, HashMap<String, String>, ApiAuthed)> {
    let http_method: HttpMethod = method.try_into()?;
    let (mut triggers, route_path) = if *CLOUD_HOSTED {
        let mut splitted = route_path.split("/");
        let w_id = splitted.next().ok_or_else(|| {
            error::Error::BadRequest("Missing workspace id in route path".to_string())
        })?;
        let route_path = StripPath(splitted.collect::<Vec<_>>().join("/"));
        let triggers = sqlx::query_as!(
            TriggerRoute,
            r#"SELECT path, script_path, is_flow, route_path, workspace_id, is_async, requires_auth, edited_by, email, static_asset_config as "static_asset_config: _", is_static_website FROM http_trigger WHERE workspace_id = $1 AND http_method = $2"#,
            w_id,
            http_method as HttpMethod
        )
        .fetch_all(db)
        .await?;
        (triggers, route_path)
    } else {
        let triggers = sqlx::query_as!(
            TriggerRoute,
            r#"SELECT path, script_path, is_flow, route_path, workspace_id, is_async, requires_auth, edited_by, email, static_asset_config as "static_asset_config: _", is_static_website FROM http_trigger WHERE http_method = $1"#,
            http_method as HttpMethod
        )
        .fetch_all(db)
        .await?;
        (triggers, StripPath(route_path.to_string()))
    };

    let mut router = matchit::Router::new();

    for (idx, trigger) in triggers.iter().enumerate() {
        let route_path = trigger.route_path.clone();
        if trigger.is_static_website {
            router
                .insert(format!("{}/*wm_subpath", route_path), idx)
                .unwrap_or_else(|e| {
                    tracing::warn!(
                        "Failed to consider http trigger route {}: {:?}",
                        route_path,
                        e,
                    );
                });
        }
        router.insert(route_path.as_str(), idx).unwrap_or_else(|e| {
            tracing::warn!(
                "Failed to consider http trigger route {}: {:?}",
                route_path,
                e,
            );
        });
    }

    let trigger_idx = router.at(route_path.0.as_str()).ok();

    let matchit::Match { value: trigger_idx, params } =
        not_found_if_none(trigger_idx, "Trigger", route_path.0.as_str())?;

    let trigger = triggers.remove(trigger_idx.to_owned());

    let params: HashMap<String, String> = params
        .iter()
        .map(|(k, v)| (k.to_string(), v.to_string()))
        .collect();

    let username_override = if trigger.requires_auth {
        let opt_authed = if let Some(token) = token {
            auth_cache
                .get_authed(Some(trigger.workspace_id.clone()), token)
                .await
        } else {
            None
        };
        if let Some(authed) = opt_authed {
            // check that the user has access to the trigger
            let mut tx = user_db.begin(&authed).await?;
            let exists = sqlx::query_scalar!(
                "SELECT EXISTS(SELECT 1 FROM http_trigger WHERE workspace_id = $1 AND path = $2)",
                trigger.workspace_id,
                trigger.path
            )
            .fetch_one(&mut *tx)
            .await?
            .unwrap_or(false);
            tx.commit().await?;
            if exists {
                Some(authed.display_username().to_owned())
            } else {
                return Err(error::Error::NotAuthorized("Unauthorized".to_string()));
            }
        } else {
            return Err(error::Error::NotAuthorized(
                "Requires authentication".to_string(),
            ));
        }
    } else {
        None
    };

    let authed = fetch_api_authed(
        trigger.edited_by.clone(),
        trigger.email.clone(),
        &trigger.workspace_id,
        &db,
        Some(username_override.unwrap_or(format!("http-{}", trigger.path))),
    )
    .await?;

    Ok((trigger, route_path.0, params, authed))
}

pub async fn build_http_trigger_extra(
    route_path: &str,
    called_path: &str,
    method: &http::Method,
    params: &HashMap<String, String>,
    query: &HashMap<String, String>,
    headers: &HeaderMap,
) -> Box<serde_json::value::RawValue> {
    let headers = headers
        .iter()
        .map(|(k, v)| (k.to_string(), v.to_str().unwrap_or("").to_string()))
        .collect::<HashMap<String, String>>();

    to_raw_value(&serde_json::json!({
        "kind": "http",
        "http": {
            "route": route_path,
            "path": called_path,
            "method": method.to_string().to_lowercase(),
            "params": params,
            "query": query,
            "headers": headers
        },
    }))
}

async fn route_job(
    Extension(db): Extension<DB>,
    Extension(user_db): Extension<UserDB>,
    Extension(auth_cache): Extension<Arc<AuthCache>>,
    OptTokened { token }: OptTokened,
    Path(route_path): Path<StripPath>,
    Query(query): Query<HashMap<String, String>>,
    method: http::Method,
    headers: HeaderMap,
    args: WebhookArgs,
) -> impl IntoResponse {
    let route_path = route_path.to_path().trim_end_matches("/");
    let (trigger, called_path, params, authed) = match get_http_route_trigger(
        route_path,
        &auth_cache,
        token.as_ref(),
        &db,
        user_db.clone(),
        &method,
    )
    .await
    {
        Ok(trigger) => trigger,
        Err(e) => return e.into_response(),
    };

    let mut args = match args
        .to_push_args_owned(&authed, &db, &trigger.workspace_id)
        .await
    {
        Ok(args) => args,
        Err(e) => return e.into_response(),
    };

    #[cfg(not(feature = "parquet"))]
    if trigger.static_asset_config.is_some() {
        return error::Error::internal_err(
            "Static asset configuration is not supported in this build".to_string(),
        )
        .into_response();
    }

    #[cfg(feature = "parquet")]
    if let Some(sqlx::types::Json(config)) = trigger.static_asset_config {
        let build_static_response_f = async {
            let (_, s3_resource_opt) = get_workspace_s3_resource(
                &authed,
                &db,
                None,
                &"NO_TOKEN".to_string(), // no token is provided in this case
                &trigger.workspace_id,
                config.storage,
            )
            .await?;
            let s3_resource = s3_resource_opt.ok_or(error::Error::internal_err(
                "No files storage resource defined at the workspace level".to_string(),
            ))?;
            let s3_client = build_object_store_client(&s3_resource).await?;

            let path = if trigger.is_static_website {
                let subpath = params
                    .get("wm_subpath")
                    .cloned()
                    .unwrap_or("index.html".to_string());
                tracing::info!("subpath: {}", subpath);
                format!("{}/{}", config.s3.trim_end_matches('/'), subpath)
            } else {
                config.s3.clone()
            };
            let path = object_store::path::Path::from(path);
            let s3_object = s3_client.get(&path).await;

            let s3_object = match s3_object {
                Err(object_store::Error::NotFound { .. }) if trigger.is_static_website => {
                    // fallback to index.html if the file is not found
                    let path = object_store::path::Path::from(format!(
                        "{}/index.html",
                        config.s3.trim_end_matches('/')
                    ));
                    s3_client.get(&path).await
                }
                r => r,
            };

            let s3_object = s3_object.map_err(|err| {
                tracing::warn!("Error retrieving file from S3: {:?}", err);
                error::Error::internal_err(format!("Error retrieving file: {}", err.to_string()))
            })?;

            let mut response_headers = http::HeaderMap::new();
            if let Some(ref e_tag) = s3_object.meta.e_tag {
                if let Some(if_none_match) = headers.get(IF_NONE_MATCH) {
                    if if_none_match == e_tag {
                        return Ok::<_, error::Error>((
                            StatusCode::NOT_MODIFIED,
                            response_headers,
                            axum::body::Body::empty(),
                        ));
                    }
                }
                if let Ok(e_tag) = e_tag.parse() {
                    response_headers.insert("etag", e_tag);
                }
            }
            response_headers.insert(
                "content-type",
                s3_object
                    .attributes
                    .get(&object_store::Attribute::ContentType)
                    .map(|s| s.parse().ok())
                    .flatten()
                    .unwrap_or("application/octet-stream".parse().unwrap()),
            );
            if !trigger.is_static_website {
                response_headers.insert(
                    "content-disposition",
                    config.filename.as_ref().map_or_else(
                        || {
                            s3_object
                                .attributes
                                .get(&object_store::Attribute::ContentDisposition)
                                .map(|s| s.parse().ok())
                                .flatten()
                                .unwrap_or("inline".parse().unwrap())
                        },
                        |filename| {
                            format!("inline; filename=\"{}\"", filename)
                                .parse()
                                .unwrap_or("inline".parse().unwrap())
                        },
                    ),
                );
            }

            let body_stream = axum::body::Body::from_stream(s3_object.into_stream());
            Ok::<_, error::Error>((StatusCode::OK, response_headers, body_stream))
        };
        match build_static_response_f.await {
            Ok((status, headers, body_stream)) => {
                return (status, headers, body_stream).into_response()
            }
            Err(e) => return e.into_response(),
        }
    }

    let extra = args.extra.get_or_insert_with(HashMap::new);
    extra.insert(
        "wm_trigger".to_string(),
        build_http_trigger_extra(
            &trigger.route_path,
            &called_path,
            &method,
            &params,
            &query,
            &headers,
        )
        .await,
    );

    let run_query = RunJobQuery::default();

    if trigger.is_flow {
        if trigger.is_async {
            run_flow_by_path_inner(
                authed,
                db,
                user_db,
                trigger.workspace_id.clone(),
                StripPath(trigger.script_path.to_owned()),
                run_query,
                args,
                None,
            )
            .await
            .into_response()
        } else {
            run_wait_result_flow_by_path_internal(
                db,
                run_query,
                StripPath(trigger.script_path.to_owned()),
                authed,
                user_db,
                args,
                trigger.workspace_id.clone(),
                None,
            )
            .await
            .into_response()
        }
    } else {
        if trigger.is_async {
            run_script_by_path_inner(
                authed,
                db,
                user_db,
                trigger.workspace_id.clone(),
                StripPath(trigger.script_path.to_owned()),
                run_query,
                args,
                None,
            )
            .await
            .into_response()
        } else {
            run_wait_result_script_by_path_internal(
                db,
                run_query,
                StripPath(trigger.script_path.to_owned()),
                authed,
                user_db,
                trigger.workspace_id.clone(),
                args,
                None,
            )
            .await
            .into_response()
        }
    }
}<|MERGE_RESOLUTION|>--- conflicted
+++ resolved
@@ -180,13 +180,8 @@
     }
     let sql = sqlb
         .sql()
-<<<<<<< HEAD
-        .map_err(|e| error::Error::InternalErr(e.to_string()))?;
+        .map_err(|e| error::Error::internal_err(e.to_string()))?;
     let rows = sqlx::query_as::<_, HttpTrigger>(&sql)
-=======
-        .map_err(|e| error::Error::internal_err(e.to_string()))?;
-    let rows = sqlx::query_as::<_, Trigger>(&sql)
->>>>>>> a24ec453
         .fetch_all(&mut *tx)
         .await?;
     tx.commit().await?;
