--- conflicted
+++ resolved
@@ -953,16 +953,11 @@
 
     let args = try_from_request_body(
         request,
-<<<<<<< HEAD
         &(),
-        Some(trigger.raw_string),
-=======
-        &db,
         Some(match trigger.authentication_method {
             AuthenticationMethod::CustomScript | AuthenticationMethod::Signature => true,
             _ => trigger.raw_string,
         }),
->>>>>>> 113f038f
         Some(trigger.wrap_body),
     )
     .await
