use crate::{
    capture::{insert_capture_payload, MqttTriggerConfig},
    db::{ApiAuthed, DB},
    resources::try_get_resource_from_db_as,
    trigger_helpers::{trigger_runnable, TriggerJobArgs},
    users::fetch_api_authed,
    utils::check_scopes,
};
use windmill_git_sync::{handle_deployment_metadata, DeployedObject};

use axum::{
    async_trait,
    extract::{Path, Query},
    Extension, Json,
};
use axum::{
    routing::{delete, get, post},
    Router,
};
use base64::{engine, prelude::*};
use bytes::Bytes;
use http::StatusCode;
use itertools::Itertools;
use rumqttc::{
    v5::{
        mqttbytes::{
            v5::{ConnectProperties, Filter, PublishProperties},
            QoS as V5QoS,
        },
        AsyncClient as V5AsyncClient, Event as V5Event, EventLoop as V5EventLoop,
        Incoming as V5Incoming, MqttOptions as V5MqttOptions,
    },
    AsyncClient as V3AsyncClient, Event as V3Event, EventLoop as V3EventLoop,
    Incoming as V3Incoming, MqttOptions as V3MqttOptions, QoS as V3QoS, SubscribeFilter,
    TlsConfiguration, Transport,
};
use serde::{Deserialize, Serialize};
use sql_builder::{bind::Bind, SqlBuilder};
use sqlx::{FromRow, Type};
use std::collections::HashMap;
use std::time::Duration;
use windmill_audit::{audit_oss::audit_log, ActionKind};
use windmill_common::{
    db::UserDB,
    error::{self, JsonResult},
    triggers::TriggerKind,
    utils::{not_found_if_none, paginate, report_critical_error, Pagination, StripPath},
    worker::{to_raw_value, CLOUD_HOSTED},
    INSTANCE_NAME,
};

use rand::seq::SliceRandom;
use serde_json::value::RawValue;
use sqlx::types::Json as SqlxJson;

pub fn workspaced_service() -> Router {
    Router::new()
        .route("/create", post(create_mqtt_trigger))
        .route("/list", get(list_mqtt_triggers))
        .route("/get/*path", get(get_mqtt_trigger))
        .route("/update/*path", post(update_mqtt_trigger))
        .route("/delete/*path", delete(delete_mqtt_trigger))
        .route("/exists/*path", get(exists_mqtt_trigger))
        .route("/setenabled/*path", post(set_enabled))
        .route("/test", post(test_mqtt_connection))
}

#[derive(Debug, thiserror::Error)]
enum Error {
    #[error("{0}")]
    Common(#[from] windmill_common::error::Error),
    #[error("{0}")]
    V5RumqttClient(#[from] rumqttc::v5::ClientError),
    #[error("{0}")]
    V5ConnectionError(#[from] rumqttc::v5::ConnectionError),
    #[error("{0}")]
    V3RumqttClient(#[from] rumqttc::ClientError),
    #[error("{0}")]
    V3ConnectionError(#[from] rumqttc::ConnectionError),
    #[error("{0}")]
    Base64Decode(#[from] base64::DecodeError),
}

async fn run_job(
    payload: &[u8],
    trigger_info: HashMap<String, Box<RawValue>>,
    db: &DB,
    trigger: &MqttTrigger,
) -> anyhow::Result<()> {
    let args = MqttTrigger::build_job_args(
        &trigger.script_path,
        trigger.is_flow,
        &trigger.workspace_id,
        db,
        payload,
        trigger_info,
    )
    .await?;

    let authed = fetch_api_authed(
        trigger.edited_by.clone(),
        trigger.email.clone(),
        &trigger.workspace_id,
        db,
        Some(format!("mqtt-{}", trigger.path)),
    )
    .await?;

    trigger_runnable(
        db,
        None,
        authed,
        &trigger.workspace_id,
        &trigger.script_path,
        trigger.is_flow,
        args,
        trigger.retry.as_ref(),
        trigger.error_handler_path.as_deref(),
        trigger.error_handler_args.as_ref(),
        format!("mqtt_trigger/{}", trigger.path),
    )
    .await?;

    Ok(())
}

#[derive(Clone, Debug, Deserialize, Serialize, Type)]
#[serde(rename_all = "lowercase")]
pub enum QualityOfService {
    Qos0,
    Qos1,
    Qos2,
}

impl From<QualityOfService> for V3QoS {
    fn from(value: QualityOfService) -> Self {
        match value {
            QualityOfService::Qos0 => V3QoS::AtMostOnce,
            QualityOfService::Qos1 => V3QoS::AtLeastOnce,
            QualityOfService::Qos2 => V3QoS::ExactlyOnce,
        }
    }
}

impl From<QualityOfService> for V5QoS {
    fn from(value: QualityOfService) -> Self {
        match value {
            QualityOfService::Qos0 => V5QoS::AtMostOnce,
            QualityOfService::Qos1 => V5QoS::AtLeastOnce,
            QualityOfService::Qos2 => V5QoS::ExactlyOnce,
        }
    }
}

#[derive(Debug, Deserialize, Serialize)]
pub struct MqttV3Config {
    clean_session: Option<bool>,
}

#[derive(Debug, Deserialize, Serialize)]
pub struct MqttV5Config {
    clean_start: Option<bool>,
    session_expiry_interval: Option<u32>,
    topic_alias_maximum: Option<u16>,
}

#[derive(Debug, Deserialize, Serialize, Type)]
#[sqlx(type_name = "MQTT_CLIENT_VERSION")]
#[sqlx(rename_all = "lowercase")]
#[serde(rename_all = "lowercase")]
pub enum MqttClientVersion {
    V3,
    V5,
}

#[derive(Debug, Deserialize)]
pub struct Tls {
    enabled: bool,
    ca_certificate: String,
    //encoded in base64
    pkcs12_client_certificate: Option<String>,
    pkcs12_certificate_password: Option<String>,
}

#[derive(Debug, Deserialize)]
pub struct Credentials {
    username: Option<String>,
    password: Option<String>,
}

#[derive(Debug, Deserialize)]
pub struct MqttResource {
    broker: String,
    port: u16,
    credentials: Option<Credentials>,
    tls: Option<Tls>,
}
#[derive(Clone, Debug, FromRow, Serialize, Deserialize)]
pub struct SubscribeTopic {
    qos: QualityOfService,
    topic: String,
}

#[derive(Debug, Serialize, Deserialize)]
pub struct NewMqttTrigger {
    mqtt_resource_path: String,
    subscribe_topics: Vec<SubscribeTopic>,
    v3_config: Option<MqttV3Config>,
    v5_config: Option<MqttV5Config>,
    #[serde(skip_serializing_if = "Option::is_none")]
    client_version: Option<MqttClientVersion>,
    client_id: Option<String>,
    path: String,
    script_path: String,
    is_flow: bool,
    enabled: bool,
    error_handler_path: Option<String>,
    error_handler_args: Option<SqlxJson<HashMap<String, Box<RawValue>>>>,
    retry: Option<SqlxJson<windmill_common::flows::Retry>>,
}

#[derive(Debug, Serialize, Deserialize)]
pub struct EditMqttTrigger {
    mqtt_resource_path: String,
    subscribe_topics: Vec<SubscribeTopic>,
    v3_config: Option<MqttV3Config>,
    v5_config: Option<MqttV5Config>,
    client_id: Option<String>,
    #[serde(skip_serializing_if = "Option::is_none")]
    client_version: Option<MqttClientVersion>,
    path: String,
    script_path: String,
    is_flow: bool,
    error_handler_path: Option<String>,
    error_handler_args: Option<SqlxJson<HashMap<String, Box<RawValue>>>>,
    retry: Option<SqlxJson<windmill_common::flows::Retry>>,
}

#[derive(Debug, Serialize, Deserialize, FromRow)]
pub struct MqttTrigger {
    pub mqtt_resource_path: String,
    pub subscribe_topics: Vec<SqlxJson<SubscribeTopic>>,
    pub v3_config: Option<SqlxJson<MqttV3Config>>,
    pub v5_config: Option<SqlxJson<MqttV5Config>>,
    pub client_id: Option<String>,
    #[serde(skip_serializing_if = "Option::is_none")]
    pub client_version: Option<MqttClientVersion>,
    pub path: String,
    pub script_path: String,
    pub is_flow: bool,
    pub workspace_id: String,
    pub edited_by: String,
    pub email: String,
    pub edited_at: chrono::DateTime<chrono::Utc>,
    pub extra_perms: Option<serde_json::Value>,
    pub error: Option<String>,
    pub server_id: Option<String>,
    pub last_server_ping: Option<chrono::DateTime<chrono::Utc>>,
    pub enabled: bool,
    #[serde(skip_serializing_if = "Option::is_none")]
    pub error_handler_path: Option<String>,
    #[serde(skip_serializing_if = "Option::is_none")]
    pub error_handler_args: Option<SqlxJson<HashMap<String, Box<RawValue>>>>,
    #[serde(skip_serializing_if = "Option::is_none")]
    pub retry: Option<SqlxJson<windmill_common::flows::Retry>>,
}

#[derive(Deserialize, Serialize)]
pub struct ListMqttTriggerQuery {
    page: Option<usize>,
    per_page: Option<usize>,
    path: Option<String>,
    is_flow: Option<bool>,
    path_start: Option<String>,
}

#[derive(Deserialize)]
pub struct SetEnabled {
    enabled: bool,
}

const KEEP_ALIVE: u64 = 60;
const CLIENT_CONNECTION_TIMEOUT: u64 = 60;
const TOPIC_ALIAS_MAXIMUM: u16 = 65535;
struct MqttClientBuilder<'client> {
    mqtt_resource: MqttResource,
    client_id: &'client str,
    subscribe_topics: Vec<SubscribeTopic>,
    v3_config: Option<&'client MqttV3Config>,
    v5_config: Option<&'client MqttV5Config>,
    mqtt_client_version: Option<&'client MqttClientVersion>,
}

impl<'client> MqttClientBuilder<'client> {
    fn new(
        mqtt_resource: MqttResource,
        client_id: Option<&'client str>,
        subscribe_topics: Vec<SubscribeTopic>,
        v3_config: Option<&'client MqttV3Config>,
        v5_config: Option<&'client MqttV5Config>,
        mqtt_client_version: Option<&'client MqttClientVersion>,
    ) -> Self {
        Self {
            mqtt_resource,
            client_id: client_id.unwrap_or(""),
            subscribe_topics,
            v3_config,
            v5_config,
            mqtt_client_version,
        }
    }

    async fn build_client(&self) -> Result<MqttClientResult, Error> {
        match self.mqtt_client_version {
            Some(MqttClientVersion::V5) | None => self.build_v5_client().await,
            Some(MqttClientVersion::V3) => self.build_v3_client().await,
        }
    }

    fn get_tls_configuration(&self) -> Result<Option<Transport>, Error> {
        let transport = match self.mqtt_resource.tls {
            Some(ref tls) if tls.enabled => {
                let transport = match tls.ca_certificate.trim().is_empty() {
                    true => rumqttc::Transport::Tls(TlsConfiguration::Native),
                    false => rumqttc::Transport::Tls(TlsConfiguration::SimpleNative {
                        ca: tls.ca_certificate.as_bytes().to_vec(),
                        client_auth: {
                            match tls.pkcs12_client_certificate.as_ref() {
                                Some(client_certificate)
                                    if !client_certificate.trim().is_empty() =>
                                {
                                    let client_certificate =
                                        BASE64_STANDARD.decode(client_certificate)?;
                                    let password = tls
                                        .pkcs12_certificate_password
                                        .clone()
                                        .unwrap_or("".to_string());
                                    Some((client_certificate, password))
                                }
                                _ => None,
                            }
                        },
                    }),
                };

                Some(transport)
            }
            _ => None,
        };

        Ok(transport)
    }

    async fn build_v5_client(&self) -> Result<MqttClientResult, Error> {
        let mut mqtt_options = V5MqttOptions::new(
            self.client_id,
            &self.mqtt_resource.broker,
            self.mqtt_resource.port,
        );

        if let Some(credentials) = &self.mqtt_resource.credentials {
            let username = credentials.username.as_deref().unwrap_or("");
            let password = credentials.password.as_deref().unwrap_or("");
            mqtt_options.set_credentials(username, password);
        }

        if let Some(transport) = self.get_tls_configuration()? {
            mqtt_options.set_transport(transport);
        }

        mqtt_options.set_connection_timeout(CLIENT_CONNECTION_TIMEOUT);

        mqtt_options.set_keep_alive(Duration::from_secs(KEEP_ALIVE));

        if let Some(v5_config) = self.v5_config {
            mqtt_options.set_clean_start(v5_config.clean_start.unwrap_or(true));
            mqtt_options.set_connect_properties(ConnectProperties {
                session_expiry_interval: v5_config.session_expiry_interval,
                receive_maximum: None,
                max_packet_size: None,
                topic_alias_max: v5_config.topic_alias_maximum.or(Some(TOPIC_ALIAS_MAXIMUM)),
                request_response_info: None,
                request_problem_info: None,
                user_properties: vec![],
                authentication_method: None,
                authentication_data: None,
            });
        }

        let (async_client, mut event_loop) =
            V5AsyncClient::new(mqtt_options, self.subscribe_topics.len());
        event_loop.verify_connection().await?;

        if !self.subscribe_topics.is_empty() {
            let subscribe_filters = self
                .subscribe_topics
                .iter()
                .map(|topic| Filter::new(topic.topic.clone(), topic.qos.clone().into()))
                .collect_vec();

            async_client.subscribe_many(subscribe_filters).await?;
        }
        Ok(MqttClientResult::V5((V5MqttHandler, event_loop)))
    }

    async fn build_v3_client(&self) -> Result<MqttClientResult, Error> {
        let mut mqtt_options = V3MqttOptions::new(
            self.client_id,
            &self.mqtt_resource.broker,
            self.mqtt_resource.port,
        );

        if let Some(credentials) = &self.mqtt_resource.credentials {
            let username = credentials.username.as_deref().unwrap_or("");
            let password = credentials.password.as_deref().unwrap_or("");
            mqtt_options.set_credentials(username, password);
        }

        if let Some(transport) = self.get_tls_configuration()? {
            mqtt_options.set_transport(transport);
        }
        mqtt_options.set_keep_alive(Duration::from_secs(KEEP_ALIVE));
        if let Some(v3_config) = self.v3_config {
            mqtt_options.set_clean_session(v3_config.clean_session.unwrap_or(true));
        }

        let (async_client, mut event_loop) =
            V3AsyncClient::new(mqtt_options, self.subscribe_topics.len());
        event_loop.verify_connection().await?;

        if !self.subscribe_topics.is_empty() {
            let subscribe_filters = self
                .subscribe_topics
                .iter()
                .map(|topic| SubscribeFilter::new(topic.topic.clone(), topic.qos.clone().into()))
                .collect_vec();

            async_client.subscribe_many(subscribe_filters).await?;
        }
        Ok(MqttClientResult::V3((V3MqttHandler, event_loop)))
    }
}

fn convert_disconnect_packet_into_string(
    disconnect: rumqttc::v5::mqttbytes::v5::Disconnect,
) -> String {
    let err_message = disconnect
        .properties
        .map(|properties| properties.reason_string)
        .flatten();
    let reason_code = disconnect.reason_code as u8;
    format!(
        "Disconnected by the broker, reason code: {}, {}",
        reason_code,
        err_message
            .map(|err| format!("message: {}", err))
            .unwrap_or("".to_string())
    )
}

#[derive(Debug, Deserialize)]
pub struct TestMqttConnection {
    mqtt_resource_path: String,
    client_version: Option<MqttClientVersion>,
    v3_config: Option<MqttV3Config>,
    v5_config: Option<MqttV5Config>,
}

pub async fn test_mqtt_connection(
    authed: ApiAuthed,
    Extension(db): Extension<DB>,
    Extension(user_db): Extension<UserDB>,
    Path(workspace_id): Path<String>,
    Json(test_postgres): Json<TestMqttConnection>,
) -> error::Result<()> {
    let TestMqttConnection { mqtt_resource_path, client_version, v3_config, v5_config } =
        test_postgres;

    let mqtt_resource = try_get_resource_from_db_as::<MqttResource>(
        &authed,
        Some(user_db),
        &db,
        &mqtt_resource_path,
        &workspace_id,
    )
    .await?;

    let connect_f = async {
        let client_builder = MqttClientBuilder::new(
            mqtt_resource,
            Some(""),
            vec![],
            v3_config.as_ref(),
            v5_config.as_ref(),
            client_version.as_ref(),
        );

        client_builder.build_client().await.map_err(|err| {
            error::Error::BadConfig(format!(
                "Error connecting to mqtt broker: {}",
                err.to_string()
            ))
        })
    };
    tokio::time::timeout(tokio::time::Duration::from_secs(30), connect_f)
        .await
        .map_err(|_| {
            error::Error::BadConfig(format!(
                "Timeout occurred while trying to connect to mqtt broker after 30 seconds"
            ))
        })??;

    Ok(())
}

pub async fn create_mqtt_trigger(
    authed: ApiAuthed,
    Extension(db): Extension<DB>,
    Extension(user_db): Extension<UserDB>,
    Path(w_id): Path<String>,
    Json(new_mqtt_trigger): Json<NewMqttTrigger>,
) -> error::Result<(StatusCode, String)> {
    check_scopes(&authed, || {
        format!("mqtt_triggers:write:{}", &new_mqtt_trigger.path)
    })?;
    if *CLOUD_HOSTED {
        return Err(error::Error::BadRequest(
            "MQTT triggers are not supported on multi-tenant cloud, use dedicated cloud or self-host".to_string(),
        ));
    }

    let NewMqttTrigger {
        mqtt_resource_path,
        subscribe_topics,
        path,
        script_path,
        enabled,
        is_flow,
        v3_config,
        v5_config,
        client_version,
        client_id,
        error_handler_path,
        error_handler_args,
        retry,
    } = new_mqtt_trigger;

    let mut tx = user_db.begin(&authed).await?;

    let subscribe_topics = subscribe_topics.into_iter().map(SqlxJson).collect_vec();
    let v3_config = v3_config.map(SqlxJson);
    let v5_config = v5_config.map(SqlxJson);

    sqlx::query!(
        r#"
        INSERT INTO mqtt_trigger (
            mqtt_resource_path,
            subscribe_topics,
            client_version,
            client_id,
            v3_config,
            v5_config,
            workspace_id,
            path, 
            script_path, 
            is_flow, 
            email, 
            enabled, 
            edited_by,
            error_handler_path,
            error_handler_args,
            retry
        ) 
        VALUES (
            $1, 
            $2, 
            $3, 
            $4, 
            $5, 
            $6, 
            $7,
            $8,
            $9,
            $10,
            $11,
            $12,
            $13,
            $14,
            $15,
            $16
        )"#,
        mqtt_resource_path,
        subscribe_topics.as_slice() as &[SqlxJson<SubscribeTopic>],
        client_version as Option<MqttClientVersion>,
        client_id,
        v3_config as Option<SqlxJson<MqttV3Config>>,
        v5_config as Option<SqlxJson<MqttV5Config>>,
        &w_id,
        &path,
        script_path,
        is_flow,
        &authed.email,
        enabled,
        &authed.username,
        error_handler_path,
        error_handler_args as _,
        retry as _
    )
    .execute(&mut *tx)
    .await?;

    audit_log(
        &mut *tx,
        &authed,
        "mqtt_triggers.create",
        ActionKind::Create,
        &w_id,
        Some(path.as_str()),
        None,
    )
    .await?;

    tx.commit().await?;

    handle_deployment_metadata(
        &authed.email,
        &authed.username,
        &db,
        &w_id,
        DeployedObject::MqttTrigger { path: path.to_string() },
        Some(format!("MQTT trigger '{}' created", path)),
        true,
    )
    .await?;

    Ok((StatusCode::CREATED, format!("{}", path.to_string())))
}

pub async fn list_mqtt_triggers(
    authed: ApiAuthed,
    Extension(user_db): Extension<UserDB>,
    Path(w_id): Path<String>,
    Query(lst): Query<ListMqttTriggerQuery>,
) -> error::JsonResult<Vec<MqttTrigger>> {
    let mut tx = user_db.begin(&authed).await?;
    let (per_page, offset) = paginate(Pagination { per_page: lst.per_page, page: lst.page });
    let mut sqlb = SqlBuilder::select_from("mqtt_trigger")
        .fields(&[
            "mqtt_resource_path",
            "subscribe_topics",
            "v3_config",
            "v5_config",
            "client_version",
            "client_id",
            "workspace_id",
            "path",
            "script_path",
            "is_flow",
            "edited_by",
            "email",
            "edited_at",
            "server_id",
            "last_server_ping",
            "extra_perms",
            "error",
            "enabled",
            "error_handler_path",
            "error_handler_args",
            "retry",
        ])
        .order_by("edited_at", true)
        .and_where("workspace_id = ?".bind(&w_id))
        .offset(offset)
        .limit(per_page)
        .clone();
    if let Some(path) = lst.path {
        sqlb.and_where_eq("script_path", "?".bind(&path));
    }
    if let Some(is_flow) = lst.is_flow {
        sqlb.and_where_eq("is_flow", "?".bind(&is_flow));
    }
    if let Some(path_start) = &lst.path_start {
        sqlb.and_where_like_left("path", path_start);
    }
    let sql = sqlb
        .sql()
        .map_err(|e| error::Error::InternalErr(e.to_string()))?;
    let rows = sqlx::query_as::<_, MqttTrigger>(&sql)
        .fetch_all(&mut *tx)
        .await
        .map_err(|e| {
            tracing::debug!("Error fetching mqtt_trigger: {:#?}", e);
            windmill_common::error::Error::InternalErr("server error".to_string())
        })?;
    tx.commit().await.map_err(|e| {
        tracing::debug!("Error committing mqtt_trigger: {:#?}", e);
        windmill_common::error::Error::InternalErr("server error".to_string())
    })?;

    Ok(Json(rows))
}

pub async fn get_mqtt_trigger(
    authed: ApiAuthed,
    Extension(user_db): Extension<UserDB>,
    Path((w_id, path)): Path<(String, StripPath)>,
) -> JsonResult<MqttTrigger> {
    let path = path.to_path();
    check_scopes(&authed, || format!("mqtt_triggers:read:{}", path))?;

    let mut tx = user_db.begin(&authed).await?;
    let trigger = sqlx::query_as!(
        MqttTrigger,
        r#"
        SELECT
            mqtt_resource_path,
            subscribe_topics as "subscribe_topics!: Vec<SqlxJson<SubscribeTopic>>",
            v3_config as "v3_config!: Option<SqlxJson<MqttV3Config>>",
            v5_config as "v5_config!: Option<SqlxJson<MqttV5Config>>",
            client_version AS "client_version: _",
            client_id,
            workspace_id,
            path,
            script_path,
            is_flow,
            edited_by,
            email,
            edited_at,
            server_id,
            last_server_ping,
            extra_perms,
            error,
            enabled,
            error_handler_path,
            error_handler_args as "error_handler_args: _",
            retry as "retry: _"
        FROM 
            mqtt_trigger
        WHERE 
            workspace_id = $1 AND 
            path = $2
        "#,
        w_id,
        &path
    )
    .fetch_optional(&mut *tx)
    .await?;
    tx.commit().await?;

    let trigger = not_found_if_none(trigger, "Mqtt Trigger", path)?;

    Ok(Json(trigger))
}

pub async fn update_mqtt_trigger(
    authed: ApiAuthed,
    Extension(db): Extension<DB>,
    Extension(user_db): Extension<UserDB>,
    Path((w_id, path)): Path<(String, StripPath)>,
    Json(mqtt_trigger): Json<EditMqttTrigger>,
) -> error::Result<String> {
    let path = path.to_path();
    check_scopes(&authed, || format!("mqtt_triggers:write:{}", path))?;

    let EditMqttTrigger {
        mqtt_resource_path,
        subscribe_topics,
        script_path,
        path,
        is_flow,
        v3_config,
        v5_config,
        client_version,
        client_id,
        error_handler_path,
        error_handler_args,
        retry,
    } = mqtt_trigger;

    let mut tx = user_db.begin(&authed).await?;

    let subscribe_topics = subscribe_topics.into_iter().map(SqlxJson).collect_vec();

    let v3_config = v3_config.map(SqlxJson);
    let v5_config = v5_config.map(SqlxJson);

    sqlx::query!(
        r#"
            UPDATE 
                mqtt_trigger 
            SET
                mqtt_resource_path =  $1,
                subscribe_topics = $2,
                client_version = $3,
                client_id = $4,
                v3_config = $5,
                v5_config = $6,
                is_flow = $7, 
                edited_by = $8, 
                email = $9,
                script_path = $10,
                path = $11,
                edited_at = now(), 
                error = NULL,
                server_id = NULL,
                error_handler_path = $14,
                error_handler_args = $15,
                retry = $16
            WHERE 
                workspace_id = $12 AND 
                path = $13
            "#,
        mqtt_resource_path,
        subscribe_topics.as_slice() as &[SqlxJson<SubscribeTopic>],
        client_version as Option<MqttClientVersion>,
        client_id,
        v3_config as Option<SqlxJson<MqttV3Config>>,
        v5_config as Option<SqlxJson<MqttV5Config>>,
        is_flow,
        &authed.username,
        &authed.email,
        script_path,
        path,
        w_id,
<<<<<<< HEAD
        path,
=======
        workspace_path,
        error_handler_path,
        error_handler_args as _,
        retry as _
>>>>>>> 3ae5b3c5
    )
    .execute(&mut *tx)
    .await?;

    audit_log(
        &mut *tx,
        &authed,
        "mqtt_triggers.update",
        ActionKind::Update,
        &w_id,
        Some(&path),
        None,
    )
    .await?;

    tx.commit().await?;

    handle_deployment_metadata(
        &authed.email,
        &authed.username,
        &db,
        &w_id,
        DeployedObject::MqttTrigger { path: path.clone() },
        Some(format!("MQTT trigger '{}' updated", path)),
        true,
    )
    .await?;

    Ok(path.to_string())
}

pub async fn delete_mqtt_trigger(
    authed: ApiAuthed,
    Extension(db): Extension<DB>,
    Extension(user_db): Extension<UserDB>,
    Path((w_id, path)): Path<(String, StripPath)>,
) -> error::Result<String> {
    let path = path.to_path();
    check_scopes(&authed, || format!("mqtt_triggers:write:{}", path))?;

    let mut tx = user_db.begin(&authed).await?;
    sqlx::query!(
        r#"
        DELETE 
        FROM 
            mqtt_trigger 
        WHERE 
            workspace_id = $1 AND 
            path = $2
        "#,
        w_id,
        path,
    )
    .execute(&mut *tx)
    .await?;

    audit_log(
        &mut *tx,
        &authed,
        "mqtt_triggers.delete",
        ActionKind::Delete,
        &w_id,
        Some(path),
        None,
    )
    .await?;

    tx.commit().await?;

    handle_deployment_metadata(
        &authed.email,
        &authed.username,
        &db,
        &w_id,
        DeployedObject::MqttTrigger { path: path.to_string() },
        Some(format!("MQTT trigger '{}' deleted", path)),
        true,
    )
    .await?;

    Ok(format!("MQTT trigger {path} deleted"))
}

pub async fn exists_mqtt_trigger(
    Extension(db): Extension<DB>,
    Path((w_id, path)): Path<(String, StripPath)>,
) -> JsonResult<bool> {
    let path = path.to_path();
    let exists = sqlx::query_scalar!(
        r#"
        SELECT EXISTS(
            SELECT 
                1 
            FROM 
                mqtt_trigger 
            WHERE 
                path = $1 AND 
                workspace_id = $2
        )"#,
        path,
        w_id,
    )
    .fetch_one(&db)
    .await?
    .unwrap_or(false);
    Ok(Json(exists))
}

pub async fn set_enabled(
    authed: ApiAuthed,
    Extension(db): Extension<DB>,
    Extension(user_db): Extension<UserDB>,
    Path((w_id, path)): Path<(String, StripPath)>,
    Json(payload): Json<SetEnabled>,
) -> error::Result<String> {
    let path = path.to_path();
    check_scopes(&authed, || format!("mqtt_triggers:write:{}", path))?;
    let mut tx = user_db.begin(&authed).await?;

    // important to set server_id, last_server_ping and error to NULL to stop current mqtt listener
    let one_o = sqlx::query_scalar!(
        r#"
        UPDATE 
            mqtt_trigger 
        SET 
            enabled = $1, 
            email = $2, 
            edited_by = $3, 
            edited_at = now(), 
            server_id = NULL, 
            error = NULL
        WHERE 
            path = $4 AND 
            workspace_id = $5 
        RETURNING 1
        "#,
        payload.enabled,
        &authed.email,
        &authed.username,
        path,
        w_id,
    )
    .fetch_optional(&mut *tx)
    .await?
    .flatten();

    not_found_if_none(one_o, "Mqtt trigger", path)?;

    audit_log(
        &mut *tx,
        &authed,
        "mqtt_triggers.setenabled",
        ActionKind::Update,
        &w_id,
        Some(path),
        Some([("enabled", payload.enabled.to_string().as_ref())].into()),
    )
    .await?;

    tx.commit().await?;

    handle_deployment_metadata(
        &authed.email,
        &authed.username,
        &db,
        &w_id,
        DeployedObject::MqttTrigger { path: path.to_string() },
        Some(format!("MQTT trigger '{}' updated", path)),
        true,
    )
    .await?;

    Ok(format!(
        "successfully updated mqtt trigger at path {} to status {}",
        path, payload.enabled
    ))
}

async fn loop_ping(db: &DB, mqtt: &MqttConfig, error: Option<&str>) {
    loop {
        if mqtt.update_ping(db, error).await.is_none() {
            return;
        }

        tokio::time::sleep(tokio::time::Duration::from_secs(5)).await;
    }
}

enum MqttClientResult {
    V3((V3MqttHandler, V3EventLoop)),
    V5((V5MqttHandler, V5EventLoop)),
}

trait MqttEvent {
    type IncomingPacket;
    type PublishPacket;
    type Event;

    fn handle_publish_packet(publish_packet: Self::PublishPacket) -> PublishData;
    fn handle_event(&self, event: Self::Event) -> Result<Option<(Bytes, PublishData)>, String>;
}

struct V5MqttHandler;

impl MqttEvent for V5MqttHandler {
    type IncomingPacket = V5Incoming;
    type PublishPacket = rumqttc::v5::mqttbytes::v5::Publish;
    type Event = V5Event;

    fn handle_publish_packet(publish_packet: Self::PublishPacket) -> PublishData {
        PublishData::new(
            String::from_utf8(publish_packet.topic.as_ref().to_vec()).unwrap_or("".to_string()),
            publish_packet.retain,
            publish_packet.pkid,
            publish_packet.properties,
            publish_packet.qos as u8,
        )
    }

    fn handle_event(&self, event: Self::Event) -> Result<Option<(Bytes, PublishData)>, String> {
        tracing::debug!("Inside V5 event");
        match event {
            Self::Event::Incoming(packet) => match packet {
                Self::IncomingPacket::Publish(publish_packet) => {
                    return Ok(Some((
                        publish_packet.payload.clone(),
                        Self::handle_publish_packet(publish_packet),
                    )))
                }
                Self::IncomingPacket::Disconnect(disconnect) => {
                    return Err(convert_disconnect_packet_into_string(disconnect));
                }
                packet => {
                    tracing::debug!("Received = {:#?}", packet);
                }
            },
            Self::Event::Outgoing(packet) => {
                tracing::debug!("Outgoing Received = {:#?}", packet);
            }
        }

        Ok(None)
    }
}

struct V3MqttHandler;

impl MqttEvent for V3MqttHandler {
    type IncomingPacket = V3Incoming;
    type PublishPacket = rumqttc::mqttbytes::v4::Publish;
    type Event = V3Event;

    fn handle_publish_packet(publish_packet: Self::PublishPacket) -> PublishData {
        PublishData::new(
            publish_packet.topic,
            publish_packet.retain,
            publish_packet.pkid,
            None,
            publish_packet.qos as u8,
        )
    }

    fn handle_event(&self, event: Self::Event) -> Result<Option<(Bytes, PublishData)>, String> {
        tracing::debug!("Inside V3 event");
        match event {
            Self::Event::Incoming(packet) => match packet {
                Self::IncomingPacket::Publish(publish_packet) => {
                    return Ok(Some((
                        publish_packet.payload.clone(),
                        Self::handle_publish_packet(publish_packet),
                    )))
                }
                packet => {
                    tracing::debug!("Received = {:?}", packet);
                }
            },
            Self::Event::Outgoing(packet) => {
                tracing::debug!("Outgoing Received = {:?}", packet);
            }
        }

        Ok(None)
    }
}

const TIMEOUT_DURATION: u64 = 10;
const CONNECTION_TIMEOUT: Duration = Duration::from_secs(TIMEOUT_DURATION);

#[async_trait]
trait EventLoop {
    type Event;
    type Error;

    async fn poll(&mut self) -> Result<Self::Event, Self::Error>;
    async fn verify_connection(&mut self) -> Result<(), Error>;
}

#[async_trait]
impl EventLoop for V5EventLoop {
    type Event = V5Event;
    type Error = rumqttc::v5::ConnectionError;
    async fn poll(&mut self) -> Result<Self::Event, Self::Error> {
        self.poll().await
    }

    async fn verify_connection(&mut self) -> Result<(), Error> {
        let start = std::time::Instant::now();

        while start.elapsed() < CONNECTION_TIMEOUT {
            match self.poll().await? {
                Self::Event::Incoming(V5Incoming::ConnAck(_)) => return Ok(()),
                Self::Event::Incoming(V5Incoming::Disconnect(disconnect)) => {
                    return Err(Error::Common(error::Error::BadConfig(
                        convert_disconnect_packet_into_string(disconnect),
                    )));
                }
                _ => continue,
            }
        }

        Err(Error::Common(error::Error::BadConfig(format!(
            "Timeout occurred while trying to connect to mqtt broker after {} seconds",
            TIMEOUT_DURATION
        ))))
    }
}

#[async_trait]
impl EventLoop for V3EventLoop {
    type Event = V3Event;
    type Error = rumqttc::ConnectionError;

    async fn poll(&mut self) -> Result<Self::Event, Self::Error> {
        self.poll().await
    }

    async fn verify_connection(&mut self) -> Result<(), Error> {
        let start = std::time::Instant::now();

        while start.elapsed() < CONNECTION_TIMEOUT {
            match self.poll().await? {
                Self::Event::Incoming(rumqttc::Packet::ConnAck(_)) => return Ok(()),
                _ => continue,
            }
        }

        Err(Error::Common(error::Error::BadConfig(format!(
            "Timeout occurred while trying to connect to mqtt broker after {} seconds",
            TIMEOUT_DURATION
        ))))
    }
}

async fn handle_publish_packet(db: &DB, mqtt: &MqttConfig, payload: Bytes, publish: PublishData) {
    let trigger_info = HashMap::from([
        ("topic".to_string(), to_raw_value(&publish.topic)),
        ("retain".to_string(), to_raw_value(&publish.retain)),
        ("pkid".to_string(), to_raw_value(&publish.pkid)),
        ("qos".to_string(), to_raw_value(&publish.qos)),
        (
            "v5".to_string(),
            to_raw_value(&publish.v5.map(|properties| {
                serde_json::json!({
                    "payload_format_indicator": properties.payload_format_indicator,
                    "topic_alias": properties.topic_alias,
                    "response_topic": properties.response_topic,
                    "correlation_data": properties.correlation_data.as_deref(),
                    "user_properties": properties.user_properties,
                    "subscription_identifiers": properties.subscription_identifiers,
                    "content_type": properties.content_type,
                })
            })),
        ),
    ]);
    mqtt.handle(&db, payload.as_ref(), trigger_info).await;
}

async fn handle_event<E, H>(db: &DB, mqtt: &MqttConfig, handler: H, mut event_loop: E) -> ()
where
    H: MqttEvent,
    E: EventLoop<Event = H::Event>,
    E::Error: ToString,
{
    loop {
        let event = event_loop.poll().await;

        match event {
            Ok(event) => {
                let publish_data = handler.handle_event(event);
                if let Ok(Some((payload, publish_data))) = publish_data {
                    handle_publish_packet(db, mqtt, payload, publish_data).await;
                }
            }
            Err(err) => {
                let err = err.to_string();
                tracing::debug!("Error: {}", &err);
                mqtt.disable_with_error(&db, err).await;
                return;
            }
        }
    }
}

#[derive(Debug)]
enum MqttConfig {
    Trigger(MqttTrigger),
    Capture(CaptureConfigForMqttTrigger),
}

impl MqttConfig {
    async fn update_ping(&self, db: &DB, error: Option<&str>) -> Option<()> {
        match self {
            MqttConfig::Trigger(trigger) => trigger.update_ping(db, error).await,
            MqttConfig::Capture(capture) => capture.update_ping(db, error).await,
        }
    }

    async fn disable_with_error(&self, db: &DB, error: String) -> () {
        match self {
            MqttConfig::Trigger(trigger) => trigger.disable_with_error(&db, error).await,
            MqttConfig::Capture(capture) => capture.disable_with_error(db, error).await,
        }
    }

    async fn start_consuming_messages(
        &self,
        db: &DB,
    ) -> std::result::Result<MqttClientResult, Error> {
        let mqtt_resource_path;
        let subscribe_topics;
        let workspace_id;
        let authed;
        let client_version;
        let client_id;
        let v3_config;
        let v5_config;
        match self {
            MqttConfig::Capture(capture) => {
                mqtt_resource_path = &capture.trigger_config.0.mqtt_resource_path;
                subscribe_topics = capture.trigger_config.0.subscribe_topics.clone();
                workspace_id = &capture.workspace_id;
                authed = capture.fetch_authed(&db).await?;
                client_version = capture.trigger_config.0.client_version.as_ref();
                client_id = capture.trigger_config.0.client_id.as_deref();
                v3_config = capture.trigger_config.0.v3_config.as_ref();
                v5_config = capture.trigger_config.0.v5_config.as_ref();
            }
            MqttConfig::Trigger(trigger) => {
                mqtt_resource_path = &trigger.mqtt_resource_path;
                subscribe_topics = trigger
                    .subscribe_topics
                    .iter()
                    .map(|topic| topic.0.clone())
                    .collect_vec();
                workspace_id = &trigger.workspace_id;
                client_version = trigger.client_version.as_ref();
                authed = trigger.fetch_authed(&db).await?;
                client_id = trigger.client_id.as_deref();
                v3_config = trigger.v3_config.as_ref().map(|v3_config| &v3_config.0);
                v5_config = trigger.v5_config.as_ref().map(|v5_config| &v5_config.0);
            }
        }
        let mqtt_resource = try_get_resource_from_db_as::<MqttResource>(
            &authed,
            Some(UserDB::new(db.clone())),
            db,
            mqtt_resource_path,
            workspace_id,
        )
        .await?;
        let client_builder = MqttClientBuilder::new(
            mqtt_resource,
            client_id,
            subscribe_topics,
            v3_config,
            v5_config,
            client_version,
        );

        client_builder.build_client().await
    }

    async fn handle(
        &self,
        db: &DB,
        payload: &[u8],
        trigger_info: HashMap<String, Box<RawValue>>,
    ) -> () {
        match self {
            MqttConfig::Trigger(trigger) => trigger.handle(&db, payload, trigger_info).await,
            MqttConfig::Capture(capture) => capture.handle(&db, payload, trigger_info).await,
        }
    }
}

impl MqttTrigger {
    async fn try_to_listen_to_mqtt_messages(
        self,
        db: DB,
        killpill_rx: tokio::sync::broadcast::Receiver<()>,
    ) -> () {
        let mqtt_trigger = sqlx::query_scalar!(
            r#"
            UPDATE 
                mqtt_trigger 
            SET 
                server_id = $1, 
                last_server_ping = now(),
                error = 'Connecting...'
            WHERE 
                enabled IS TRUE 
                AND workspace_id = $2 
                AND path = $3 
                AND (last_server_ping IS NULL 
                    OR last_server_ping < now() - INTERVAL '15 seconds'
                ) 
            RETURNING true
            "#,
            *INSTANCE_NAME,
            self.workspace_id,
            self.path,
        )
        .fetch_optional(&db)
        .await;
        match mqtt_trigger {
            Ok(has_lock) => {
                if has_lock.flatten().unwrap_or(false) {
                    tracing::info!("Spawning new task to listen to mqtt notifications");
                    tokio::spawn(async move {
                        listen_to_messages(MqttConfig::Trigger(self), db.clone(), killpill_rx)
                            .await;
                    });
                } else {
                    tracing::info!("Mqtt trigger {} already being listened to", self.path);
                }
            }
            Err(err) => {
                tracing::error!(
                    "Error acquiring lock for mqtt trigger {}: {:?}",
                    self.path,
                    err
                );
            }
        };
    }

    async fn update_ping(&self, db: &DB, error: Option<&str>) -> Option<()> {
        let updated = sqlx::query_scalar!(
            r#"
            UPDATE 
                mqtt_trigger
            SET 
                last_server_ping = now(),
                error = $1
            WHERE
                workspace_id = $2
                AND path = $3
                AND server_id = $4 
                AND enabled IS TRUE
            RETURNING 1
            "#,
            error,
            &self.workspace_id,
            &self.path,
            *INSTANCE_NAME
        )
        .fetch_optional(db)
        .await;

        match updated {
            Ok(updated) => {
                if updated.flatten().is_none() {
                    // allow faster restart of mqtt trigger
                    sqlx::query!(
                        r#"
                    UPDATE 
                        mqtt_trigger 
                    SET
                        last_server_ping = NULL 
                    WHERE 
                        workspace_id = $1 
                        AND path = $2 
                        AND server_id IS NULL"#,
                        &self.workspace_id,
                        &self.path,
                    )
                    .execute(db)
                    .await
                    .ok();
                    tracing::info!(
                        "Mqtt trigger {} changed, disabled, or deleted, stopping...",
                        self.path
                    );
                    return None;
                }
            }
            Err(err) => {
                tracing::warn!(
                    "Error updating ping of mqtt trigger {}: {:?}",
                    self.path,
                    err
                );
            }
        };

        Some(())
    }

    async fn disable_with_error(&self, db: &DB, error: String) -> () {
        match sqlx::query!(
            r#"
                UPDATE 
                    mqtt_trigger 
                SET 
                    enabled = FALSE, 
                    error = $1, 
                    server_id = NULL, 
                    last_server_ping = NULL 
                WHERE 
                    workspace_id = $2 AND 
                    path = $3
            "#,
            error,
            self.workspace_id,
            self.path,
        )
        .execute(db)
        .await
        {
            Ok(_) => {
                report_critical_error(
                    format!(
                        "Disabling mqtt trigger {} because of error: {}",
                        self.path, error
                    ),
                    db.clone(),
                    Some(&self.workspace_id),
                    None,
                )
                .await;
            }
            Err(disable_err) => {
                report_critical_error(
                    format!("Could not disable mqtt trigger {} with err {}, disabling because of error {}", self.path, disable_err, error), 
                    db.clone(),
                    Some(&self.workspace_id),
                    None,
                ).await;
            }
        }
    }

    async fn fetch_authed(&self, db: &DB) -> error::Result<ApiAuthed> {
        fetch_api_authed(
            self.edited_by.clone(),
            self.email.clone(),
            &self.workspace_id,
            db,
            Some(format!("mqtt-{}", self.path)),
        )
        .await
    }

    async fn handle(
        &self,
        db: &DB,
        payload: &[u8],
        trigger_info: HashMap<String, Box<RawValue>>,
    ) -> () {
        if let Err(err) = run_job(payload, trigger_info, db, self).await {
            report_critical_error(
                format!("Failed to trigger job from mqtt {}: {:?}", self.path, err),
                db.clone(),
                Some(&self.workspace_id),
                None,
            )
            .await;
        };
    }
}

impl TriggerJobArgs<&[u8]> for MqttTrigger {
    fn v1_payload_fn(payload: &[u8]) -> HashMap<String, Box<RawValue>> {
        HashMap::from([("payload".to_string(), to_raw_value(&payload))])
    }

    fn v2_payload_fn(payload: &[u8]) -> HashMap<String, Box<RawValue>> {
        let base64_payload = engine::general_purpose::STANDARD.encode(payload);
        HashMap::from([("payload".to_string(), to_raw_value(&base64_payload))])
    }

    fn trigger_kind() -> TriggerKind {
        TriggerKind::Mqtt
    }
}

struct PublishData {
    topic: String,
    retain: bool,
    pkid: u16,
    v5: Option<PublishProperties>,
    qos: u8,
}

impl PublishData {
    fn new(
        topic: String,
        retain: bool,
        pkid: u16,
        v5: Option<PublishProperties>,
        qos: u8,
    ) -> PublishData {
        PublishData { topic, retain, pkid, v5, qos }
    }
}

async fn listen_to_messages(
    mqtt: MqttConfig,
    db: DB,
    mut killpill_rx: tokio::sync::broadcast::Receiver<()>,
) {
    tokio::select! {
        biased;

        _ = killpill_rx.recv() => {
            return;
        }

        _ = loop_ping(&db, &mqtt, Some("Connecting...")) => {
            return;
        }

        result = mqtt.start_consuming_messages(&db) => {
            tokio::select! {
                biased;

                _ = killpill_rx.recv() => {
                    return;
                }

                _ = loop_ping(&db, &mqtt, None) => {
                    return;
                }

                _ = async {
                    match result {
                        Ok(connection) => {
                            match connection {
                                MqttClientResult::V3((v3_handler, event_loop)) => handle_event(&db, &mqtt, v3_handler, event_loop).await,
                                MqttClientResult::V5((v5_handler, event_loop)) => handle_event(&db, &mqtt, v5_handler, event_loop).await,
                            }
                        }
                        Err(err) => {
                            tracing::error!(
                                "Mqtt trigger error while trying to start listening to notifications: {}",
                                &err
                            );
                            mqtt.disable_with_error(&db, err.to_string()).await
                        }
                    }
                } => {}
            }
        }
    }
}

#[derive(Debug, Deserialize)]
struct CaptureConfigForMqttTrigger {
    trigger_config: SqlxJson<MqttTriggerConfig>,
    path: String,
    is_flow: bool,
    workspace_id: String,
    owner: String,
    email: String,
}

impl CaptureConfigForMqttTrigger {
    async fn try_to_listen_to_mqtt_messages(
        self,
        db: DB,
        killpill_rx: tokio::sync::broadcast::Receiver<()>,
    ) -> () {
        match sqlx::query_scalar!(
            r#"
            UPDATE 
                capture_config 
            SET 
                server_id = $1,
                last_server_ping = now(), 
                error = 'Connecting...' 
            WHERE 
                last_client_ping > NOW() - INTERVAL '10 seconds' AND 
                workspace_id = $2 AND 
                path = $3 AND 
                is_flow = $4 AND 
                trigger_kind = 'mqtt' AND 
                (last_server_ping IS NULL OR last_server_ping < now() - interval '15 seconds') 
            RETURNING true
            "#,
            *INSTANCE_NAME,
            self.workspace_id,
            self.path,
            self.is_flow,
        )
        .fetch_optional(&db)
        .await
        {
            Ok(has_lock) => {
                if has_lock.flatten().unwrap_or(false) {
                    tokio::spawn(listen_to_messages(
                        MqttConfig::Capture(self),
                        db,
                        killpill_rx,
                    ));
                } else {
                    tracing::info!("Mqtt {} already being listened to", self.path);
                }
            }
            Err(err) => {
                tracing::error!(
                    "Error acquiring lock for capture mqtt {}: {:?}",
                    self.path,
                    err
                );
            }
        };
    }

    async fn update_ping(&self, db: &DB, error: Option<&str>) -> Option<()> {
        match sqlx::query_scalar!(
            r#"
            UPDATE 
                capture_config 
            SET 
                last_server_ping = now(), 
                error = $1 
            WHERE 
                workspace_id = $2 AND 
                path = $3 AND 
                is_flow = $4 AND 
                trigger_kind = 'mqtt' AND 
                server_id = $5 AND 
                last_client_ping > NOW() - INTERVAL '10 seconds' 
            RETURNING 1
        "#,
            error,
            self.workspace_id,
            self.path,
            self.is_flow,
            *INSTANCE_NAME
        )
        .fetch_optional(db)
        .await
        {
            Ok(updated) => {
                if updated.flatten().is_none() {
                    // allow faster restart of mqtt capture
                    sqlx::query!(
                        r#"UPDATE 
                        capture_config 
                    SET 
                        last_server_ping = NULL 
                    WHERE 
                        workspace_id = $1 AND 
                        path = $2 AND 
                        is_flow = $3 AND 
                        trigger_kind = 'mqtt' AND 
                        server_id IS NULL
                    "#,
                        self.workspace_id,
                        self.path,
                        self.is_flow,
                    )
                    .execute(db)
                    .await
                    .ok();
                    tracing::info!(
                        "Mqtt capture {} changed, disabled, or deleted, stopping...",
                        self.path
                    );
                    return None;
                }
            }
            Err(err) => {
                tracing::warn!(
                    "Error updating ping of capture mqtt {}: {:?}",
                    self.path,
                    err
                );
            }
        };

        Some(())
    }

    async fn fetch_authed(&self, db: &DB) -> error::Result<ApiAuthed> {
        fetch_api_authed(
            self.owner.clone(),
            self.email.clone(),
            &self.workspace_id,
            db,
            Some(format!("mqtt-{}", self.get_trigger_path())),
        )
        .await
    }

    fn get_trigger_path(&self) -> String {
        format!(
            "{}-{}",
            if self.is_flow { "flow" } else { "script" },
            self.path
        )
    }

    async fn disable_with_error(&self, db: &DB, error: String) -> () {
        if let Err(err) = sqlx::query!(
            r#"
                UPDATE 
                    capture_config 
                SET 
                    error = $1, 
                    server_id = NULL, 
                    last_server_ping = NULL 
                WHERE 
                    workspace_id = $2 AND 
                    path = $3 AND 
                    is_flow = $4 AND 
                    trigger_kind = 'mqtt'
            "#,
            error,
            self.workspace_id,
            self.path,
            self.is_flow,
        )
        .execute(db)
        .await
        {
            tracing::error!(
                "Could not disable mqtt capture {} ({}) with err {}, disabling because of error {}",
                self.path,
                self.workspace_id,
                err,
                error
            );
        }
    }

    async fn handle(
        &self,
        db: &DB,
        payload: &[u8],
        trigger_info: HashMap<String, Box<RawValue>>,
    ) -> () {
        let (main_args, preprocessor_args) =
            MqttTrigger::build_capture_payloads(payload, trigger_info);
        if let Err(err) = insert_capture_payload(
            db,
            &self.workspace_id,
            &self.path,
            self.is_flow,
            &TriggerKind::Mqtt,
            main_args,
            preprocessor_args,
            &self.owner,
        )
        .await
        {
            tracing::error!("Error inserting capture payload: {:?}", err);
        }
    }
}

async fn listen_to_unlistened_mqtt_events(
    db: &DB,
    killpill_rx: &tokio::sync::broadcast::Receiver<()>,
) {
    let mqtt_triggers = sqlx::query_as!(
        MqttTrigger,
        r#"
            SELECT
                mqtt_resource_path,
                subscribe_topics as "subscribe_topics!: Vec<SqlxJson<SubscribeTopic>>",
                v3_config as "v3_config!: Option<SqlxJson<MqttV3Config>>",
                v5_config as "v5_config!: Option<SqlxJson<MqttV5Config>>",
                client_version as "client_version: _",
                client_id,
                workspace_id,
                path,
                script_path,
                is_flow,
                edited_by,
                email,
                edited_at,
                server_id,
                last_server_ping,
                extra_perms,
                error,
                enabled,
                error_handler_path,
                error_handler_args as "error_handler_args: _",
                retry as "retry: _"
            FROM
                mqtt_trigger
            WHERE
                enabled IS TRUE
                AND (last_server_ping IS NULL OR
                    last_server_ping < now() - interval '15 seconds'
                )
            "#
    )
    .fetch_all(db)
    .await;

    match mqtt_triggers {
        Ok(mut triggers) => {
            triggers.shuffle(&mut rand::rng());
            for trigger in triggers {
                trigger
                    .try_to_listen_to_mqtt_messages(db.clone(), killpill_rx.resubscribe())
                    .await;
            }
        }
        Err(err) => {
            tracing::error!("Error fetching mqtt triggers: {:?}", err);
        }
    };

    let mqtt_triggers_capture = sqlx::query_as!(
        CaptureConfigForMqttTrigger,
        r#"
            SELECT
                path,
                is_flow,
                workspace_id,
                owner,
                email,
                trigger_config as "trigger_config!: _"
            FROM
                capture_config
            WHERE
                trigger_kind = 'mqtt' AND
                last_client_ping > NOW() - INTERVAL '10 seconds' AND
                trigger_config IS NOT NULL AND
                (last_server_ping IS NULL OR last_server_ping < now() - interval '15 seconds')
            "#
    )
    .fetch_all(db)
    .await;

    match mqtt_triggers_capture {
        Ok(mut captures) => {
            captures.shuffle(&mut rand::rng());
            for capture in captures {
                capture
                    .try_to_listen_to_mqtt_messages(db.clone(), killpill_rx.resubscribe())
                    .await;
            }
        }
        Err(err) => {
            tracing::error!("Error fetching captures mqtt triggers: {:?}", err);
        }
    };
}

pub fn start_mqtt_consumer(db: DB, mut killpill_rx: tokio::sync::broadcast::Receiver<()>) {
    tokio::spawn(async move {
        listen_to_unlistened_mqtt_events(&db, &killpill_rx).await;
        loop {
            tokio::select! {
                biased;
                _ = killpill_rx.recv() => {
                    return;
                }
                _ = tokio::time::sleep(tokio::time::Duration::from_secs(15)) => {
                    listen_to_unlistened_mqtt_events(&db,  &killpill_rx).await
                }
            }
        }
    });
}<|MERGE_RESOLUTION|>--- conflicted
+++ resolved
@@ -822,14 +822,10 @@
         script_path,
         path,
         w_id,
-<<<<<<< HEAD
-        path,
-=======
         workspace_path,
         error_handler_path,
         error_handler_args as _,
         retry as _
->>>>>>> 3ae5b3c5
     )
     .execute(&mut *tx)
     .await?;
