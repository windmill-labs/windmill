--- conflicted
+++ resolved
@@ -23,7 +23,7 @@
     http::HeaderMap,
 };
 
-#[cfg(all(feature = "enterprise", feature = "gcp_trigger"))]
+#[cfg(any(all(feature = "enterprise", feature = "gcp_trigger"), feature = "postgres_trigger"))]
 use windmill_common::utils::empty_as_none;
 
 #[cfg(all(feature = "enterprise", feature = "sqs_trigger"))]
@@ -33,18 +33,7 @@
     feature = "http_trigger",
     all(feature = "enterprise", feature = "gcp_trigger")
 ))]
-<<<<<<< HEAD
-use {axum::extract::Request, http::HeaderMap, serde::de::DeserializeOwned};
-
-#[cfg(any(
-    feature = "postgres_trigger",
-    feature = "http_trigger",
-    all(feature = "enterprise", feature = "gcp_trigger")
-))]
-use windmill_common::{error::Error, utils::empty_as_none};
-=======
 use {serde::de::DeserializeOwned, windmill_common::error::Error};
->>>>>>> 26222539
 
 #[cfg(all(feature = "enterprise", feature = "kafka"))]
 use crate::kafka_triggers_ee::KafkaTriggerConfigConnection;
