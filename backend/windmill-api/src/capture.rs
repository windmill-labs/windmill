/*
 * Author: Ruben Fiszel
 * Copyright: Windmill Labs, Inc 2022
 * This file and its contents are licensed under the AGPLv3 License.
 * Please see the included NOTICE for copyright information and
 * LICENSE-AGPL for a copy of the license.
 */

#[cfg(feature = "http_trigger")]
use {
    crate::{
        args::try_from_request_body,
        http_triggers::{build_http_trigger_extra, HttpMethod},
    },
    std::collections::HashMap,
};

#[cfg(all(feature = "enterprise", feature = "gcp_trigger"))]
use crate::gcp_triggers_ee::{process_google_push_request, validate_jwt_token, Config};

#[cfg(any(
    feature = "http_trigger",
    all(feature = "enterprise", feature = "gcp_trigger")
))]
use {
    axum::extract::Request,
    axum::response::{IntoResponse, Response},
    http::HeaderMap,
    serde::de::DeserializeOwned,
    windmill_common::error::Error,
};

#[cfg(all(feature = "enterprise", feature = "kafka"))]
use crate::kafka_triggers_ee::KafkaTriggerConfigConnection;

#[cfg(feature = "mqtt_trigger")]
use crate::mqtt_triggers::{MqttClientVersion, MqttV3Config, MqttV5Config, SubscribeTopic};

#[cfg(all(feature = "enterprise", feature = "nats"))]
use crate::nats_triggers_ee::NatsTriggerConfigConnection;

#[cfg(feature = "postgres_trigger")]
use {
    crate::postgres_triggers::{
        create_logical_replication_slot_query, create_publication_query, drop_publication_query,
        generate_random_string, get_database_connection, PublicationData,
    },
    itertools::Itertools,
    pg_escape::quote_literal,
};
<<<<<<< HEAD
=======
#[cfg(feature = "http_trigger")]
use axum::extract::Request;
#[cfg(feature = "http_trigger")]
use axum::response::IntoResponse;
#[cfg(feature = "http_trigger")]
use http::HeaderMap;
#[cfg(feature = "postgres_trigger")]
use itertools::Itertools;
#[cfg(feature = "postgres_trigger")]
use pg_escape::quote_literal;
#[cfg(feature = "http_trigger")]
use serde::de::DeserializeOwned;
#[cfg(feature = "http_trigger")]
use std::collections::HashMap;
#[cfg(feature = "http_trigger")]
use windmill_common::error::Error;
>>>>>>> 113f038f

use crate::{
    args::WebhookArgs,
    db::{ApiAuthed, DB},
    users::fetch_api_authed,
    utils::RunnableKind,
};

use axum::{
    extract::{Extension, Path, Query},
    routing::{delete, get, head, post},
    Json, Router,
};

use hyper::StatusCode;
use serde::{Deserialize, Serialize};
use serde_json::value::RawValue;
use sqlx::types::Json as SqlxJson;

use windmill_common::{
    db::UserDB,
    error::{JsonResult, Result},
    utils::{not_found_if_none, paginate, Pagination, StripPath},
    worker::{to_raw_value, CLOUD_HOSTED},
};

use windmill_queue::{PushArgs, PushArgsOwned, TriggerKind};

const KEEP_LAST: i64 = 20;

pub fn workspaced_service() -> Router {
    Router::new()
        .route("/set_config", post(set_config))
        .route(
            "/ping_config/:trigger_kind/:runnable_kind/*path",
            post(ping_config),
        )
        .route("/get_configs/:runnable_kind/*path", get(get_configs))
        .route("/list/:runnable_kind/*path", get(list_captures))
        .route(
            "/move/:runnable_kind/*path",
            post(move_captures_and_configs),
        )
        .route("/:id", delete(delete_capture))
        .route("/:id", get(get_capture))
}

pub fn workspaced_unauthed_service() -> Router {
    let router = Router::new().route(
        "/webhook/:runnable_kind/*path",
        head(|| async {}).post(webhook_payload),
    );

    #[cfg(any(
        feature = "http_trigger",
        all(feature = "enterprise", feature = "gcp_trigger")
    ))]
    {
        router.route("/:trigger_kind/:runnable_kind/:path/*route_path", {
            head(|| async {}).fallback(trigger_capture_payload)
        })
    }

    #[cfg(not(any(
        feature = "http_trigger",
        all(feature = "enterprise", feature = "gcp_trigger")
    )))]
    {
        router
    }
}

#[cfg(feature = "http_trigger")]
#[derive(Serialize, Deserialize)]
struct HttpTriggerConfig {
    route_path: String,
    http_method: HttpMethod,
    raw_string: Option<bool>,
    wrap_body: Option<bool>,
}

#[cfg(all(feature = "enterprise", feature = "kafka"))]
#[derive(Serialize, Deserialize)]
pub struct KafkaTriggerConfig {
    #[serde(flatten)]
    pub connection: KafkaTriggerConfigConnection,
    pub topics: Vec<String>,
    pub group_id: String,
}

#[cfg(all(feature = "enterprise", feature = "sqs_trigger"))]
#[derive(Debug, Serialize, Deserialize)]
pub struct SqsTriggerConfig {
    pub queue_url: String,
    pub aws_resource_path: String,
    pub message_attributes: Option<Vec<String>>,
}

#[cfg(all(feature = "enterprise", feature = "gcp_trigger"))]
#[derive(Debug, Serialize, Deserialize)]
pub struct GcpTriggerConfig {
    pub gcp_resource_path: String,
    #[serde(flatten)]
    pub config: Config,
}

#[cfg(all(feature = "enterprise", feature = "nats"))]
#[derive(Serialize, Deserialize)]
pub struct NatsTriggerConfig {
    #[serde(flatten)]
    pub connection: NatsTriggerConfigConnection,
    pub subjects: Vec<String>,
    #[serde(skip_serializing_if = "Option::is_none")]
    pub stream_name: Option<String>,
    #[serde(skip_serializing_if = "Option::is_none")]
    pub consumer_name: Option<String>,
    pub use_jetstream: bool,
}

#[cfg(feature = "mqtt_trigger")]
#[derive(Debug, Serialize, Deserialize)]
pub struct MqttTriggerConfig {
    pub mqtt_resource_path: String,
    pub subscribe_topics: Vec<SubscribeTopic>,
    pub v3_config: Option<MqttV3Config>,
    pub v5_config: Option<MqttV5Config>,
    pub client_version: Option<MqttClientVersion>,
    pub client_id: Option<String>,
}
#[cfg(feature = "postgres_trigger")]
#[derive(Serialize, Deserialize, Debug)]
pub struct PostgresTriggerConfig {
    pub postgres_resource_path: String,
    pub publication_name: Option<String>,
    pub replication_slot_name: Option<String>,
    pub publication: PublicationData,
}

#[cfg(feature = "websocket")]
#[derive(Serialize, Deserialize, Debug)]
pub struct WebsocketTriggerConfig {
    pub url: String,
    // have to use Value because RawValue is not supported inside untagged
    pub url_runnable_args: Option<serde_json::Value>,
}

#[derive(Serialize, Deserialize)]
#[serde(untagged)]
enum TriggerConfig {
    #[cfg(feature = "http_trigger")]
    Http(HttpTriggerConfig),
    #[cfg(feature = "postgres_trigger")]
    Postgres(PostgresTriggerConfig),
    #[cfg(feature = "websocket")]
    Websocket(WebsocketTriggerConfig),
    #[cfg(all(feature = "enterprise", feature = "sqs_trigger"))]
    Sqs(SqsTriggerConfig),
    #[cfg(all(feature = "enterprise", feature = "kafka"))]
    Kafka(KafkaTriggerConfig),
    #[cfg(all(feature = "enterprise", feature = "nats"))]
    Nats(NatsTriggerConfig),
    #[cfg(feature = "mqtt_trigger")]
    Mqtt(MqttTriggerConfig),
    #[cfg(all(feature = "enterprise", feature = "gcp_trigger"))]
    Gcp(GcpTriggerConfig),
}

#[derive(Serialize, Deserialize)]
struct NewCaptureConfig {
    trigger_kind: TriggerKind,
    path: String,
    is_flow: bool,
    trigger_config: Option<TriggerConfig>,
}

#[derive(Serialize, Deserialize)]
struct CaptureConfig {
    trigger_config: Option<SqlxJson<Box<RawValue>>>,
    trigger_kind: TriggerKind,
    error: Option<String>,
    last_server_ping: Option<chrono::DateTime<chrono::Utc>>,
}

async fn get_configs(
    authed: ApiAuthed,
    Extension(user_db): Extension<UserDB>,
    Path((w_id, runnable_kind, path)): Path<(String, RunnableKind, StripPath)>,
) -> JsonResult<Vec<CaptureConfig>> {
    let mut tx = user_db.begin(&authed).await?;

    let configs = sqlx::query_as!(
        CaptureConfig,
        r#"
        SELECT 
            trigger_config AS "trigger_config: _", 
            trigger_kind AS "trigger_kind: _", 
            error, 
            last_server_ping
        FROM 
            capture_config
        WHERE 
            workspace_id = $1 
            AND path = $2 
            AND is_flow = $3
        "#,
        &w_id,
        &path.to_path(),
        matches!(runnable_kind, RunnableKind::Flow),
    )
    .fetch_all(&mut *tx)
    .await?;

    tx.commit().await?;

    Ok(Json(configs))
}

#[cfg(feature = "postgres_trigger")]
async fn set_postgres_trigger_config(
    w_id: &str,
    authed: ApiAuthed,
    db: &DB,
    user_db: UserDB,
    mut capture_config: NewCaptureConfig,
) -> Result<NewCaptureConfig> {
    let Some(TriggerConfig::Postgres(mut postgres_config)) = capture_config.trigger_config else {
        return Err(windmill_common::error::Error::BadRequest(
            "Invalid postgres config".to_string(),
        ));
    };

    let mut connection = get_database_connection(
        authed,
        Some(user_db),
        &db,
        &postgres_config.postgres_resource_path,
        &w_id,
    )
    .await?;

    let publication_name = postgres_config
        .publication_name
        .get_or_insert(format!("windmill_capture_{}", generate_random_string()));
    let replication_slot_name = postgres_config
        .replication_slot_name
        .get_or_insert(publication_name.clone());

    let query = drop_publication_query(&publication_name);

    sqlx::query(&query).execute(&mut connection).await?;

    let query = create_publication_query(
        &publication_name,
        postgres_config.publication.table_to_track.as_deref(),
        &postgres_config
            .publication
            .transaction_to_track
            .iter()
            .map(AsRef::as_ref)
            .collect_vec(),
    );

    sqlx::query(&query).execute(&mut connection).await?;

    let query = format!(
        "SELECT 1 from pg_replication_slots WHERE slot_name = {}",
        quote_literal(replication_slot_name)
    );

    let row = sqlx::query(&query).fetch_optional(&mut connection).await?;

    if row.is_none() {
        let query = create_logical_replication_slot_query(&replication_slot_name);
        sqlx::query(&query).execute(&mut connection).await?;
    }
    capture_config.trigger_config = Some(TriggerConfig::Postgres(postgres_config));
    Ok(capture_config)
}

#[cfg(not(feature = "postgres_trigger"))]
async fn set_postgres_trigger_config(
    _w_id: &str,
    _authed: ApiAuthed,
    _db: &DB,
    _user_db: UserDB,
    capture_config: NewCaptureConfig,
) -> Result<NewCaptureConfig> {
    Ok(capture_config)
}

#[cfg(all(feature = "enterprise", feature = "gcp_trigger"))]
async fn set_gcp_trigger_config(
    w_id: &str,
    authed: ApiAuthed,
    db: &DB,
    mut capture_config: NewCaptureConfig,
) -> Result<NewCaptureConfig> {
    use crate::gcp_triggers_ee::manage_google_subscription;

    let Some(TriggerConfig::Gcp(mut gcp_config)) = capture_config.trigger_config else {
        return Err(windmill_common::error::Error::BadRequest(
            "Invalid gcp config".to_string(),
        ));
    };

    manage_google_subscription(
        authed,
        db,
        w_id,
        &gcp_config.gcp_resource_path,
        &mut gcp_config.config,
    )
    .await?;

    capture_config.trigger_config = Some(TriggerConfig::Gcp(gcp_config));

    Ok(capture_config)
}

#[inline]
#[cfg(not(all(feature = "enterprise", feature = "gcp_trigger")))]
async fn set_gcp_trigger_config(
    _w_id: &str,
    _authed: ApiAuthed,
    _db: &DB,
    capture_config: NewCaptureConfig,
) -> Result<NewCaptureConig> {
    Ok(capture_config)
}

async fn set_config(
    authed: ApiAuthed,
    Extension(user_db): Extension<UserDB>,
    #[cfg(any(
        feature = "postgres_trigger",
        all(feature = "enterprise", feature = "gcp_trigger")
    ))]
    Extension(db): Extension<DB>,
    Path(w_id): Path<String>,
    Json(nc): Json<NewCaptureConfig>,
) -> JsonResult<Option<TriggerConfig>> {
    let nc = match nc.trigger_kind {
        TriggerKind::Postgres => {
            set_postgres_trigger_config(&w_id, authed.clone(), &db, user_db.clone(), nc).await?
        }
        TriggerKind::Gcp => set_gcp_trigger_config(&w_id, authed.clone(), &db, nc).await?,
        _ => nc,
    };

    let mut tx = user_db.begin(&authed).await?;

    sqlx::query!(
        r#"
        INSERT INTO capture_config (
            workspace_id, path, is_flow, trigger_kind, trigger_config, owner, email
        )
        VALUES (
            $1, $2, $3, $4, $5, $6, $7
        )
        ON CONFLICT (workspace_id, path, is_flow, trigger_kind)
        DO UPDATE 
        SET 
            trigger_config = $5, 
            owner = $6, 
            email = $7, 
            server_id = NULL, 
            error = NULL
        "#,
        &w_id,
        &nc.path,
        nc.is_flow,
        nc.trigger_kind as TriggerKind,
        nc.trigger_config
            .as_ref()
            .map(|x| SqlxJson(to_raw_value(&x))) as Option<SqlxJson<Box<RawValue>>>,
        &authed.username,
        &authed.email,
    )
    .execute(&mut *tx)
    .await?;

    if let Some(TriggerConfig::Gcp(gcp)) = &nc.trigger_config {
        println!("{:#?}", gcp);
    };

    tx.commit().await?;

    Ok(Json(nc.trigger_config))
}

async fn ping_config(
    authed: ApiAuthed,
    Extension(user_db): Extension<UserDB>,
    Path((w_id, trigger_kind, runnable_kind, path)): Path<(
        String,
        TriggerKind,
        RunnableKind,
        StripPath,
    )>,
) -> Result<()> {
    let mut tx = user_db.begin(&authed).await?;

    sqlx::query!(
        r#"
        UPDATE 
            capture_config
        SET 
            last_client_ping = NOW()
        WHERE 
            workspace_id = $1 
            AND path = $2 
            AND is_flow = $3 
            AND trigger_kind = $4
        "#,
        &w_id,
        &path.to_path(),
        matches!(runnable_kind, RunnableKind::Flow),
        trigger_kind as TriggerKind,
    )
    .execute(&mut *tx)
    .await?;

    tx.commit().await?;
    Ok(())
}

#[derive(Serialize, Deserialize)]
struct Capture {
    id: i64,
    created_at: chrono::DateTime<chrono::Utc>,
    trigger_kind: TriggerKind,
    payload: SqlxJson<Box<serde_json::value::RawValue>>,
    trigger_extra: Option<SqlxJson<Box<serde_json::value::RawValue>>>,
}

#[derive(Deserialize)]
struct ListCapturesQuery {
    trigger_kind: Option<TriggerKind>,
    page: Option<usize>,
    per_page: Option<usize>,
}

async fn list_captures(
    authed: ApiAuthed,
    Extension(user_db): Extension<UserDB>,
    Path((w_id, runnable_kind, path)): Path<(String, RunnableKind, StripPath)>,
    Query(query): Query<ListCapturesQuery>,
) -> JsonResult<Vec<Capture>> {
    let mut tx = user_db.begin(&authed).await?;

    let (per_page, offset) = paginate(Pagination { page: query.page, per_page: query.per_page });

    let captures = sqlx::query_as!(
        Capture,
        r#"
        SELECT 
            id, 
            created_at, 
            trigger_kind AS "trigger_kind: _",
            CASE 
                WHEN pg_column_size(payload) < 40000 THEN payload 
                ELSE '"WINDMILL_TOO_BIG"'::jsonb 
            END AS "payload!: _",
            trigger_extra AS "trigger_extra: _"
        FROM 
            capture
        WHERE 
            workspace_id = $1 
            AND path = $2 
            AND is_flow = $3 
            AND ($4::trigger_kind IS NULL OR trigger_kind = $4)
        ORDER BY 
            created_at DESC
        OFFSET $5
        LIMIT $6
        "#,
        &w_id,
        &path.to_path(),
        matches!(runnable_kind, RunnableKind::Flow),
        query.trigger_kind as Option<TriggerKind>,
        offset as i64,
        per_page as i64,
    )
    .fetch_all(&mut *tx)
    .await?;

    tx.commit().await?;

    Ok(Json(captures))
}

async fn get_capture(
    authed: ApiAuthed,
    Extension(user_db): Extension<UserDB>,
    Path((w_id, id)): Path<(String, i64)>,
) -> JsonResult<Capture> {
    let mut tx = user_db.begin(&authed).await?;

    let capture = sqlx::query_as!(
        Capture,
        r#"
        SELECT 
            id, 
            created_at, 
            trigger_kind AS "trigger_kind: _", 
            payload AS "payload!: _", 
            trigger_extra AS "trigger_extra: _"
        FROM 
            capture
        WHERE 
            id = $1 
            AND workspace_id = $2
        "#,
        id,
        &w_id,
    )
    .fetch_one(&mut *tx)
    .await?;

    tx.commit().await?;
    Ok(Json(capture))
}

async fn delete_capture(
    authed: ApiAuthed,
    Extension(user_db): Extension<UserDB>,
    Path((_, id)): Path<(String, i64)>,
) -> Result<()> {
    let mut tx = user_db.begin(&authed).await?;
    sqlx::query!(
        r#"
        DELETE FROM 
            capture
        WHERE 
            id = $1
        "#,
        id
    )
    .execute(&mut *tx)
    .await?;
    tx.commit().await?;
    Ok(())
}

#[derive(Deserialize)]
struct MoveCapturesAndConfigsBody {
    new_path: String,
}

async fn move_captures_and_configs(
    authed: ApiAuthed,
    Extension(user_db): Extension<UserDB>,
    Path((w_id, runnable_kind, old_path)): Path<(String, RunnableKind, StripPath)>,
    Json(body): Json<MoveCapturesAndConfigsBody>,
) -> Result<()> {
    let mut tx = user_db.begin(&authed).await?;
    let old_path = old_path.to_path();

    sqlx::query!(
        r#"
        UPDATE 
            capture_config
        SET 
            path = $1
        WHERE 
            path = $2 
            AND workspace_id = $3 
            AND is_flow = $4
        "#,
        body.new_path,
        old_path,
        &w_id,
        matches!(runnable_kind, RunnableKind::Flow),
    )
    .execute(&mut *tx)
    .await?;

    sqlx::query!(
        r#"
        UPDATE 
            capture
        SET 
            path = $1
        WHERE 
            path = $2 
            AND workspace_id = $3 
            AND is_flow = $4
        "#,
        body.new_path,
        old_path,
        &w_id,
        matches!(runnable_kind, RunnableKind::Flow),
    )
    .execute(&mut *tx)
    .await?;

    tx.commit().await?;
    Ok(())
}

#[derive(Serialize, Deserialize)]
struct ActiveCaptureOwner {
    owner: String,
    email: String,
}

pub async fn get_active_capture_owner_and_email(
    db: &DB,
    w_id: &str,
    path: &str,
    is_flow: bool,
    kind: &TriggerKind,
) -> Result<(String, String)> {
    let capture_config = sqlx::query_as!(
        ActiveCaptureOwner,
        r#"
        SELECT 
            owner, 
            email
        FROM 
            capture_config
        WHERE 
            workspace_id = $1 
            AND path = $2 
            AND is_flow = $3 
            AND trigger_kind = $4 
            AND last_client_ping > NOW() - INTERVAL '10 seconds'
        "#,
        &w_id,
        &path,
        is_flow,
        kind as &TriggerKind,
    )
    .fetch_optional(db)
    .await?;

    let capture_config = not_found_if_none(
        capture_config,
        &format!("capture config for {} trigger", kind),
        path,
    )?;

    Ok((capture_config.owner, capture_config.email))
}

#[cfg(any(
    feature = "http_trigger",
    all(feature = "enterprise", feature = "gcp_trigger")
))]
async fn get_capture_trigger_config_and_owner<T: DeserializeOwned>(
    db: &DB,
    w_id: &str,
    path: &str,
    route_path: &str,
    is_flow: bool,
    kind: &TriggerKind,
) -> Result<(T, String, String)> {
    #[derive(Deserialize)]
    struct CaptureTriggerConfigAndOwner {
        trigger_config: Option<SqlxJson<Box<RawValue>>>,
        owner: String,
        email: String,
    }

    let capture_config = match kind {
        TriggerKind::Gcp => {
            sqlx::query_as!(
                CaptureTriggerConfigAndOwner,
                r#"
                SELECT 
                    trigger_config AS "trigger_config: _", 
                    owner, 
                    email
                FROM 
                    capture_config
                WHERE 
                    workspace_id = $1
                    AND path = $2 
                    AND is_flow = $3 
                    AND trigger_kind = 'gcp'
                    AND last_client_ping > NOW() - INTERVAL '10 seconds'
                    AND trigger_config IS NOT NULL
                    AND trigger_config ->> 'delivery_type' = 'push'
                    AND trigger_config -> 'delivery_config' ->> 'route_path' = $4
                "#,
                &w_id,
                &path,
                is_flow,
                route_path
            )
            .fetch_optional(db)
            .await?
        }
        _ => {
            sqlx::query_as!(
                CaptureTriggerConfigAndOwner,
                r#"
                SELECT 
                    trigger_config AS "trigger_config: _", 
                    owner, 
                    email
                FROM 
                    capture_config
                WHERE 
                    workspace_id = $1 
                    AND path = $2 
                    AND is_flow = $3 
                    AND trigger_kind = $4 
                    AND last_client_ping > NOW() - INTERVAL '10 seconds'
                "#,
                &w_id,
                &path,
                is_flow,
                kind as &TriggerKind,
            )
            .fetch_optional(db)
            .await?
        }
    };

    let capture_config = not_found_if_none(
        capture_config,
        &format!("capture config for {} trigger", kind),
        path,
    )?;

    let trigger_config = not_found_if_none(
        capture_config.trigger_config,
        &format!("capture {} trigger config", kind),
        path,
    )?;

    Ok((
        serde_json::from_str(trigger_config.get()).map_err(|e| {
            Error::internal_err(format!(
                "error parsing capture config for {} trigger: {}",
                kind, e
            ))
        })?,
        capture_config.owner,
        capture_config.email,
    ))
}

async fn clear_captures_history(db: &DB, w_id: &str) -> Result<()> {
    if *CLOUD_HOSTED {
        /* Retain only KEEP_LAST most recent captures in this workspace. */
        sqlx::query!(
            r#"
        DELETE FROM 
            capture
        WHERE 
            workspace_id = $1
            AND created_at <= (
                SELECT 
                    created_at
                FROM 
                    capture
                WHERE 
                    workspace_id = $1
                ORDER BY 
                    created_at DESC
                OFFSET $2
                LIMIT 1
            )
        "#,
            &w_id,
            KEEP_LAST,
        )
        .execute(db)
        .await?;
    }
    Ok(())
}

pub async fn insert_capture_payload(
    db: &DB,
    w_id: &str,
    path: &str,
    is_flow: bool,
    trigger_kind: &TriggerKind,
    payload: PushArgsOwned,
    trigger_extra: Option<Box<RawValue>>,
    owner: &str,
) -> Result<()> {
    sqlx::query!(
        r#"
    INSERT INTO 
        capture (
            workspace_id, path, is_flow, trigger_kind, payload, trigger_extra, created_by
        )
    VALUES (
        $1, $2, $3, $4, $5, $6, $7
    )
    "#,
        &w_id,
        path,
        is_flow,
        trigger_kind as &TriggerKind,
        SqlxJson(to_raw_value(&PushArgs {
            args: &payload.args,
            extra: payload.extra
        })) as SqlxJson<Box<RawValue>>,
        trigger_extra.map(SqlxJson) as Option<SqlxJson<Box<RawValue>>>,
        owner,
    )
    .execute(db)
    .await?;

    clear_captures_history(db, &w_id).await?;

    Ok(())
}

async fn webhook_payload(
    Extension(db): Extension<DB>,
    Path((w_id, runnable_kind, path)): Path<(String, RunnableKind, StripPath)>,
    args: WebhookArgs,
) -> Result<StatusCode> {
    let (owner, email) = get_active_capture_owner_and_email(
        &db,
        &w_id,
        &path.to_path(),
        matches!(runnable_kind, RunnableKind::Flow),
        &TriggerKind::Webhook,
    )
    .await?;

    let authed = fetch_api_authed(owner.clone(), email, &w_id, &db, None).await?;
    let args = args.to_push_args_owned(&authed, &db, &w_id).await?;

    insert_capture_payload(
        &db,
        &w_id,
        &path.to_path(),
        matches!(runnable_kind, RunnableKind::Flow),
        &TriggerKind::Webhook,
        args,
        Some(to_raw_value(&serde_json::json!({
            "wm_trigger": {
                "kind": "webhook",
            }
        }))),
        &owner,
    )
    .await?;

    Ok(StatusCode::NO_CONTENT)
}

async fn gcp_payload(
    db: &DB,
    user_db: UserDB,
    w_id: String,
    path: String,
    route_path: &str,
    kind: RunnableKind,
    headers: HeaderMap,
    request: Request,
    is_flow: bool,
) -> Result<()> {
    let (gcp_trigger_config, owner, email): (GcpTriggerConfig, _, _) =
        get_capture_trigger_config_and_owner(
            db,
            &w_id,
            &path,
            route_path,
            matches!(kind, RunnableKind::Flow),
            &TriggerKind::Gcp,
        )
        .await?;

    let authed = fetch_api_authed(owner.clone(), email, &w_id, &db, None).await?;

    validate_jwt_token(
        db,
        user_db.clone(),
        authed.clone(),
        &headers,
        &gcp_trigger_config.gcp_resource_path,
        &w_id,
        gcp_trigger_config.config.delivery_config.as_ref().unwrap(),
    )
    .await?;

    let (args, extra) = process_google_push_request(request).await?;

    let payload = PushArgsOwned { args, extra: None };

    let _ = insert_capture_payload(
        db,
        &w_id,
        &path,
        is_flow,
        &TriggerKind::Gcp,
        payload,
        Some(to_raw_value(&extra)),
        &owner,
    )
    .await?;

    Ok(())
}

#[cfg(feature = "http_trigger")]
async fn http_payload(
    db: &DB,
    args: WebhookArgs,
    route_path: &str,
    w_id: String,
    kind: RunnableKind,
    method: http::Method,
    query: HashMap<String, String>,
    headers: HeaderMap,
<<<<<<< HEAD
    path: String,
    is_flow: bool,
) -> Result<()> {
=======
    request: Request,
) -> std::result::Result<StatusCode, impl IntoResponse> {
    use axum::response::Response;

    use crate::args::try_from_request_body;

    let route_path = route_path.to_path();
    let path = path.replace(".", "/");

>>>>>>> 113f038f
    let (http_trigger_config, owner, email): (HttpTriggerConfig, _, _) =
        get_capture_trigger_config_and_owner(
            &db,
            &w_id,
            &path,
            route_path,
            is_flow,
            &TriggerKind::Http,
        )
        .await
        .map_err(|e| e.into_response())?;

    let args = try_from_request_body(
        request,
        &db,
        http_trigger_config.raw_string,
        http_trigger_config.wrap_body,
    )
    .await
    .map_err(|e| e.into_response())?;

    let authed = fetch_api_authed(owner.clone(), email, &w_id, &db, None)
        .await
        .map_err(|e| e.into_response())?;
    let mut args = args
        .to_push_args_owned(&authed, &db, &w_id)
        .await
        .map_err(|e| e.into_response())?;

    let mut router = matchit::Router::new();
    router.insert(&http_trigger_config.route_path, ()).ok();
    let match_ = router.at(route_path).ok();

    let match_ = not_found_if_none(match_, "capture http trigger", &route_path)
        .map_err(|e| e.into_response())?;

    let matchit::Match { params, .. } = match_;

    let params: HashMap<String, String> = params
        .iter()
        .map(|(k, v)| (k.to_string(), v.to_string()))
        .collect();

    let extra = args.extra.get_or_insert_with(HashMap::new);

    extra.insert(
        "wm_trigger".to_string(),
        build_http_trigger_extra(
            &http_trigger_config.route_path,
            route_path,
            &method,
            &params,
            &query,
            &headers,
        )
        .await,
    );

    let extra = Some(to_raw_value(&extra));
    args.extra = None;
    insert_capture_payload(
        &db,
        &w_id,
        &path,
        is_flow,
        &TriggerKind::Http,
        args,
        extra,
        &owner,
    )
    .await
    .map_err(|e| e.into_response())?;

<<<<<<< HEAD
    Ok(())
}

#[cfg(any(
    feature = "http_trigger",
    all(feature = "enterprise", feature = "gcp_trigger")
))]
async fn trigger_capture_payload(
    Extension(db): Extension<DB>,
    Path((w_id, trigger_kind, kind, path, route_path)): Path<(
        String,
        TriggerKind,
        RunnableKind,
        String,
        StripPath,
    )>,
    #[cfg(feature = "http_trigger")] Query(query): Query<HashMap<String, String>>,
    #[cfg(feature = "http_trigger")] method: http::Method,
    headers: HeaderMap,
    request: Request,
) -> std::result::Result<StatusCode, Response> {
    let path = path.replace(".", "/");
    let route_path = route_path.to_path();
    let is_flow = matches!(kind, RunnableKind::Flow);

    match trigger_kind {
        TriggerKind::Http => {
            #[cfg(feature = "http_trigger")]
            {
                let args = try_from_request_body(request, &(), None, None).await?;
                http_payload(
                    &db, args, route_path, w_id, kind, method, query, headers, path, is_flow,
                )
                .await
                .map_err(|e| e.into_response())?;
            }
        }
        TriggerKind::Gcp => {
            #[cfg(all(feature = "enterprise", feature = "gcp_trigger"))]
            gcp_payload(
                &db,
                UserDB::new(db.clone()),
                w_id,
                path,
                route_path,
                kind,
                headers,
                request,
                is_flow,
            )
            .await
            .map_err(|e| e.into_response())?;
        }
        _ => {}
    }

    Ok(StatusCode::NO_CONTENT)
=======
    Ok::<_, Response>(StatusCode::NO_CONTENT)
>>>>>>> 113f038f
}<|MERGE_RESOLUTION|>--- conflicted
+++ resolved
@@ -48,25 +48,6 @@
     itertools::Itertools,
     pg_escape::quote_literal,
 };
-<<<<<<< HEAD
-=======
-#[cfg(feature = "http_trigger")]
-use axum::extract::Request;
-#[cfg(feature = "http_trigger")]
-use axum::response::IntoResponse;
-#[cfg(feature = "http_trigger")]
-use http::HeaderMap;
-#[cfg(feature = "postgres_trigger")]
-use itertools::Itertools;
-#[cfg(feature = "postgres_trigger")]
-use pg_escape::quote_literal;
-#[cfg(feature = "http_trigger")]
-use serde::de::DeserializeOwned;
-#[cfg(feature = "http_trigger")]
-use std::collections::HashMap;
-#[cfg(feature = "http_trigger")]
-use windmill_common::error::Error;
->>>>>>> 113f038f
 
 use crate::{
     args::WebhookArgs,
@@ -981,21 +962,9 @@
     method: http::Method,
     query: HashMap<String, String>,
     headers: HeaderMap,
-<<<<<<< HEAD
     path: String,
     is_flow: bool,
 ) -> Result<()> {
-=======
-    request: Request,
-) -> std::result::Result<StatusCode, impl IntoResponse> {
-    use axum::response::Response;
-
-    use crate::args::try_from_request_body;
-
-    let route_path = route_path.to_path();
-    let path = path.replace(".", "/");
-
->>>>>>> 113f038f
     let (http_trigger_config, owner, email): (HttpTriggerConfig, _, _) =
         get_capture_trigger_config_and_owner(
             &db,
@@ -1069,7 +1038,6 @@
     .await
     .map_err(|e| e.into_response())?;
 
-<<<<<<< HEAD
     Ok(())
 }
 
@@ -1127,7 +1095,4 @@
     }
 
     Ok(StatusCode::NO_CONTENT)
-=======
-    Ok::<_, Response>(StatusCode::NO_CONTENT)
->>>>>>> 113f038f
 }