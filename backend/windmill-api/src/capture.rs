--- conflicted
+++ resolved
@@ -26,17 +26,12 @@
 };
 use windmill_queue::PushArgs;
 
-<<<<<<< HEAD
 #[cfg(all(feature = "enterprise", feature = "kafka"))]
 use crate::kafka_triggers_ee::KafkaResourceSecurity;
 use crate::{
+    args::WebhookArgs,
     db::{ApiAuthed, DB},
     http_triggers::build_http_trigger_extra,
-=======
-use crate::{
-    args::WebhookArgs,
-    db::{ApiAuthed, DB},
->>>>>>> aee8984b
 };
 
 const KEEP_LAST: i64 = 20;
@@ -187,7 +182,6 @@
     Ok(())
 }
 
-<<<<<<< HEAD
 async fn ping_config(
     authed: ApiAuthed,
     Extension(user_db): Extension<UserDB>,
@@ -199,17 +193,6 @@
     )>,
 ) -> Result<()> {
     let mut tx = user_db.begin(&authed).await?;
-=======
-pub async fn update_payload(
-    Extension(db): Extension<DB>,
-    Path((w_id, path)): Path<(String, StripPath)>,
-    args: WebhookArgs,
-) -> Result<StatusCode> {
-    let args = args.args;
-
-    let mut tx = db.begin().await?;
-
->>>>>>> aee8984b
     sqlx::query!(
         "UPDATE capture_config SET last_client_ping = now() WHERE workspace_id = $1 AND path = $2 AND is_flow = $3 AND trigger_kind = $4",
         &w_id,
@@ -392,10 +375,11 @@
     path: &str,
     is_flow: bool,
     trigger_kind: &TriggerKind,
-    payload: PushArgsOwned,
+    payload: WebhookArgs,
     trigger_extra: Option<Box<RawValue>>,
     owner: &str,
 ) -> Result<()> {
+    let payload = payload.args;
     sqlx::query!(
         "INSERT INTO capture (workspace_id, path, is_flow, trigger_kind, payload, trigger_extra, created_by)
         VALUES ($1, $2, $3, $4, $5, $6, $7)",
@@ -421,8 +405,9 @@
 async fn webhook_payload(
     Extension(db): Extension<DB>,
     Path((w_id, runnable_kind, path)): Path<(String, RunnableKind, StripPath)>,
-    args: PushArgsOwned,
+    args: WebhookArgs,
 ) -> Result<StatusCode> {
+    let args = args.args;
     let (owner, _) = get_active_capture_owner_and_email(
         &db,
         &w_id,
@@ -457,10 +442,11 @@
     Query(query): Query<HashMap<String, String>>,
     method: http::Method,
     headers: HeaderMap,
-    args: PushArgsOwned,
+    args: WebhookArgs,
 ) -> Result<StatusCode> {
     let route_path = route_path.to_path();
     let path = path.replace(".", "/");
+    let args = args.args;
 
     let (http_trigger_config, owner): (HttpTriggerConfig, _) =
         get_capture_trigger_config_and_owner(
