--- conflicted
+++ resolved
@@ -27,21 +27,13 @@
 use windmill_common::{
     db::UserDB,
     error::{JsonResult, Result},
-<<<<<<< HEAD
     utils::{not_found_if_none, paginate, Pagination, StripPath},
-=======
-    utils::{not_found_if_none, StripPath},
->>>>>>> e47a3aa7
     worker::{to_raw_value, CLOUD_HOSTED},
 };
 use windmill_queue::{PushArgs, PushArgsOwned};
 
 #[cfg(feature = "http_trigger")]
-<<<<<<< HEAD
-use crate::http_triggers::build_http_trigger_extra;
-=======
 use crate::http_triggers::{build_http_trigger_extra, HttpMethod};
->>>>>>> e47a3aa7
 #[cfg(all(feature = "enterprise", feature = "kafka"))]
 use crate::kafka_triggers_ee::KafkaResourceSecurity;
 use crate::{
@@ -107,17 +99,11 @@
     }
 }
 
-<<<<<<< HEAD
-#[derive(Serialize, Deserialize)]
-struct HttpTriggerConfig {
-    route_path: String,
-=======
 #[cfg(feature = "http_trigger")]
 #[derive(Serialize, Deserialize)]
 struct HttpTriggerConfig {
     route_path: String,
     http_method: HttpMethod,
->>>>>>> e47a3aa7
 }
 
 #[cfg(all(feature = "enterprise", feature = "kafka"))]
@@ -147,10 +133,7 @@
 #[derive(Serialize, Deserialize)]
 #[serde(untagged)]
 enum TriggerConfig {
-<<<<<<< HEAD
-=======
     #[cfg(feature = "http_trigger")]
->>>>>>> e47a3aa7
     Http(HttpTriggerConfig),
     Websocket(WebsocketTriggerConfig),
     #[cfg(all(feature = "enterprise", feature = "kafka"))]
@@ -258,7 +241,6 @@
     trigger_kind: TriggerKind,
     payload: SqlxJson<Box<serde_json::value::RawValue>>,
     trigger_extra: Option<SqlxJson<Box<serde_json::value::RawValue>>>,
-<<<<<<< HEAD
 }
 
 #[derive(Deserialize)]
@@ -275,22 +257,6 @@
     per_page: Option<usize>,
 }
 
-=======
-}
-
-#[derive(Deserialize)]
-#[serde(rename_all = "lowercase")]
-enum RunnableKind {
-    Script,
-    Flow,
-}
-
-#[derive(Deserialize)]
-struct ListCapturesQuery {
-    trigger_kind: Option<TriggerKind>,
-}
-
->>>>>>> e47a3aa7
 async fn list_captures(
     authed: ApiAuthed,
     Extension(user_db): Extension<UserDB>,
@@ -299,11 +265,8 @@
 ) -> JsonResult<Vec<Capture>> {
     let mut tx = user_db.begin(&authed).await?;
 
-<<<<<<< HEAD
     let (per_page, offset) = paginate(Pagination { page: query.page, per_page: query.per_page });
 
-=======
->>>>>>> e47a3aa7
     let captures = sqlx::query_as!(
         Capture,
         r#"SELECT id, created_at, trigger_kind as "trigger_kind: _", payload as "payload: _", trigger_extra as "trigger_extra: _"
@@ -311,22 +274,15 @@
         WHERE workspace_id = $1
             AND path = $2 AND is_flow = $3
             AND ($4::trigger_kind IS NULL OR trigger_kind = $4)
-<<<<<<< HEAD
         ORDER BY created_at DESC
         OFFSET $5
         LIMIT $6"#,
-=======
-        ORDER BY created_at DESC"#,
->>>>>>> e47a3aa7
         &w_id,
         &path.to_path(),
         matches!(runnable_kind, RunnableKind::Flow),
         query.trigger_kind as Option<TriggerKind>,
-<<<<<<< HEAD
         offset as i64,
         per_page as i64,
-=======
->>>>>>> e47a3aa7
     )
     .fetch_all(&mut *tx)
     .await?;
