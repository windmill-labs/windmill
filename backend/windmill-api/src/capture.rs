/*
 * Author: Ruben Fiszel
 * Copyright: Windmill Labs, Inc 2022
 * This file and its contents are licensed under the AGPLv3 License.
 * Please see the included NOTICE for copyright information and
 * LICENSE-AGPL for a copy of the license.
 */

#[cfg(feature = "http_trigger")]
use {
    crate::http_trigger_args::{HttpMethod, RawHttpTriggerArgs},
    axum::response::{IntoResponse, Response},
    std::collections::HashMap,
};

#[cfg(all(feature = "enterprise", feature = "gcp_trigger"))]
use {
    crate::gcp_triggers_ee::{
        manage_google_subscription, process_google_push_request, validate_jwt_token,
        CreateUpdateConfig, SubscriptionMode,
    },
    axum::extract::Request,
    http::HeaderMap,
};

#[cfg(all(feature = "enterprise", feature = "gcp_trigger"))]
use windmill_common::utils::empty_as_none;

#[cfg(all(feature = "enterprise", feature = "sqs_trigger"))]
use windmill_common::auth::aws::AwsAuthResourceType;

#[cfg(any(
    feature = "http_trigger",
    all(feature = "enterprise", feature = "gcp_trigger")
))]
use {serde::de::DeserializeOwned, windmill_common::error::Error};

#[cfg(all(feature = "enterprise", feature = "kafka"))]
use crate::kafka_triggers_ee::KafkaTriggerConfigConnection;

#[cfg(feature = "mqtt_trigger")]
use crate::mqtt_triggers::{MqttClientVersion, MqttV3Config, MqttV5Config, SubscribeTopic};

#[cfg(all(feature = "enterprise", feature = "nats"))]
use crate::nats_triggers_ee::NatsTriggerConfigConnection;

#[cfg(feature = "postgres_trigger")]
use {
    crate::postgres_triggers::{
        create_logical_replication_slot_query, create_publication_query, drop_publication_query,
        generate_random_string, get_database_connection, PublicationData,
    },
    itertools::Itertools,
    pg_escape::quote_literal,
};

use crate::{
    args::RawWebhookArgs,
    db::{ApiAuthed, DB},
    trigger_helpers::{RunnableFormat, RunnableFormatVersion},
    users::fetch_api_authed,
    utils::RunnableKind,
};

use axum::{
    extract::{Extension, Path, Query},
    routing::{delete, get, head, post},
    Json, Router,
};

use hyper::StatusCode;
use serde::{Deserialize, Serialize};
use serde_json::value::RawValue;
use sqlx::types::Json as SqlxJson;

use windmill_common::{
    db::UserDB,
    error::{JsonResult, Result},
    utils::{not_found_if_none, paginate, Pagination, StripPath},
    worker::{to_raw_value, CLOUD_HOSTED},
};

use windmill_queue::{PushArgs, PushArgsOwned, TriggerKind};

const KEEP_LAST: i64 = 20;

pub fn workspaced_service() -> Router {
    Router::new()
        .route("/set_config", post(set_config))
        .route(
            "/ping_config/:trigger_kind/:runnable_kind/*path",
            post(ping_config),
        )
        .route("/get_configs/:runnable_kind/*path", get(get_configs))
        .route("/list/:runnable_kind/*path", get(list_captures))
        .route(
            "/move/:runnable_kind/*path",
            post(move_captures_and_configs),
        )
        .route("/:id", delete(delete_capture))
        .route("/:id", get(get_capture))
}

pub fn workspaced_unauthed_service() -> Router {
    let router = Router::new().route(
        "/webhook/:runnable_kind/*path",
        head(|| async {}).post(webhook_payload),
    );

    #[cfg(any(
        feature = "http_trigger",
        all(feature = "enterprise", feature = "gcp_trigger")
    ))]
    {
        #[cfg(feature = "http_trigger")]
        let router = router.route("/http/:runnable_kind/:path/*route_path", {
            head(|| async {}).fallback(http_payload)
        });

        #[cfg(all(feature = "enterprise", feature = "gcp_trigger"))]
        let router = router.route("/gcp/:runnable_kind/*path", post(gcp_payload));

        router
    }

    #[cfg(not(any(
        feature = "http_trigger",
        all(feature = "enterprise", feature = "gcp_trigger")
    )))]
    {
        router
    }
}

#[cfg(feature = "http_trigger")]
#[derive(Serialize, Deserialize)]
struct HttpTriggerConfig {
    route_path: String,
    http_method: HttpMethod,
    raw_string: Option<bool>,
    wrap_body: Option<bool>,
}

#[cfg(all(feature = "enterprise", feature = "kafka"))]
#[derive(Serialize, Deserialize)]
pub struct KafkaTriggerConfig {
    #[serde(flatten)]
    pub connection: KafkaTriggerConfigConnection,
    pub topics: Vec<String>,
    pub group_id: String,
}

#[cfg(all(feature = "enterprise", feature = "sqs_trigger"))]
#[derive(Debug, Serialize, Deserialize)]
pub struct SqsTriggerConfig {
    pub queue_url: String,
    pub aws_resource_path: String,
    pub message_attributes: Option<Vec<String>>,
    pub aws_auth_resource_type: AwsAuthResourceType,
}

#[cfg(all(feature = "enterprise", feature = "gcp_trigger"))]
#[derive(Debug, Serialize, Deserialize)]
pub struct GcpTriggerConfig {
    pub gcp_resource_path: String,
    pub subscription_mode: SubscriptionMode,
    #[serde(default, deserialize_with = "empty_as_none")]
    pub subscription_id: Option<String>,
    #[serde(default, deserialize_with = "empty_as_none")]
    pub base_endpoint: Option<String>,
    #[serde(flatten)]
    pub create_update: Option<CreateUpdateConfig>,
    pub topic_id: String,
}

#[cfg(all(feature = "enterprise", feature = "nats"))]
#[derive(Serialize, Deserialize)]
pub struct NatsTriggerConfig {
    #[serde(flatten)]
    pub connection: NatsTriggerConfigConnection,
    pub subjects: Vec<String>,
    #[serde(skip_serializing_if = "Option::is_none")]
    pub stream_name: Option<String>,
    #[serde(skip_serializing_if = "Option::is_none")]
    pub consumer_name: Option<String>,
    pub use_jetstream: bool,
}

#[cfg(feature = "mqtt_trigger")]
#[derive(Debug, Serialize, Deserialize)]
pub struct MqttTriggerConfig {
    pub mqtt_resource_path: String,
    pub subscribe_topics: Vec<SubscribeTopic>,
    pub v3_config: Option<MqttV3Config>,
    pub v5_config: Option<MqttV5Config>,
    pub client_version: Option<MqttClientVersion>,
    pub client_id: Option<String>,
}
#[cfg(feature = "postgres_trigger")]
#[derive(Serialize, Deserialize, Debug)]
pub struct PostgresTriggerConfig {
    pub postgres_resource_path: String,
    pub publication_name: Option<String>,
    pub replication_slot_name: Option<String>,
    pub publication: PublicationData,
}

#[cfg(feature = "websocket")]
#[derive(Serialize, Deserialize, Debug)]
pub struct WebsocketTriggerConfig {
    pub url: String,
    // have to use Value because RawValue is not supported inside untagged
    pub url_runnable_args: Option<serde_json::Value>,
}

#[derive(Serialize, Deserialize)]
#[serde(untagged)]
enum TriggerConfig {
    #[cfg(feature = "http_trigger")]
    Http(HttpTriggerConfig),
    #[cfg(feature = "postgres_trigger")]
    Postgres(PostgresTriggerConfig),
    #[cfg(feature = "websocket")]
    Websocket(WebsocketTriggerConfig),
    #[cfg(all(feature = "enterprise", feature = "sqs_trigger"))]
    Sqs(SqsTriggerConfig),
    #[cfg(all(feature = "enterprise", feature = "kafka"))]
    Kafka(KafkaTriggerConfig),
    #[cfg(all(feature = "enterprise", feature = "nats"))]
    Nats(NatsTriggerConfig),
    #[cfg(feature = "mqtt_trigger")]
    Mqtt(MqttTriggerConfig),
    #[cfg(all(feature = "enterprise", feature = "gcp_trigger"))]
    Gcp(GcpTriggerConfig),
}

#[derive(Serialize, Deserialize)]
struct NewCaptureConfig {
    trigger_kind: TriggerKind,
    path: String,
    is_flow: bool,
    trigger_config: Option<TriggerConfig>,
}

#[derive(Serialize, Deserialize)]
struct CaptureConfig {
    trigger_config: Option<SqlxJson<Box<RawValue>>>,
    trigger_kind: TriggerKind,
    error: Option<String>,
    last_server_ping: Option<chrono::DateTime<chrono::Utc>>,
}

async fn get_configs(
    authed: ApiAuthed,
    Extension(user_db): Extension<UserDB>,
    Path((w_id, runnable_kind, path)): Path<(String, RunnableKind, StripPath)>,
) -> JsonResult<Vec<CaptureConfig>> {
    let mut tx = user_db.begin(&authed).await?;

    let configs = sqlx::query_as!(
        CaptureConfig,
        r#"
        SELECT 
            trigger_config AS "trigger_config: _", 
            trigger_kind AS "trigger_kind: _", 
            error, 
            last_server_ping
        FROM 
            capture_config
        WHERE 
            workspace_id = $1 
            AND path = $2 
            AND is_flow = $3
        "#,
        &w_id,
        &path.to_path(),
        matches!(runnable_kind, RunnableKind::Flow),
    )
    .fetch_all(&mut *tx)
    .await?;

    tx.commit().await?;

    Ok(Json(configs))
}

#[cfg(feature = "postgres_trigger")]
async fn set_postgres_trigger_config(
    w_id: &str,
    authed: ApiAuthed,
    db: &DB,
    user_db: UserDB,
    mut capture_config: NewCaptureConfig,
) -> Result<NewCaptureConfig> {
    let Some(TriggerConfig::Postgres(mut postgres_config)) = capture_config.trigger_config else {
        return Err(windmill_common::error::Error::BadRequest(
            "Invalid postgres config".to_string(),
        ));
    };

    let mut connection = get_database_connection(
        authed,
        Some(user_db),
        &db,
        &postgres_config.postgres_resource_path,
        &w_id,
    )
    .await?;

    let publication_name = postgres_config
        .publication_name
        .get_or_insert(format!("windmill_capture_{}", generate_random_string()));
    let replication_slot_name = postgres_config
        .replication_slot_name
        .get_or_insert(publication_name.clone());

    let query = drop_publication_query(&publication_name);

    sqlx::query(&query).execute(&mut connection).await?;

    let query = create_publication_query(
        &publication_name,
        postgres_config.publication.table_to_track.as_deref(),
        &postgres_config
            .publication
            .transaction_to_track
            .iter()
            .map(AsRef::as_ref)
            .collect_vec(),
    );

    sqlx::query(&query).execute(&mut connection).await?;

    let query = format!(
        "SELECT 1 from pg_replication_slots WHERE slot_name = {}",
        quote_literal(replication_slot_name)
    );

    let row = sqlx::query(&query).fetch_optional(&mut connection).await?;

    if row.is_none() {
        let query = create_logical_replication_slot_query(&replication_slot_name);
        sqlx::query(&query).execute(&mut connection).await?;
    }
    capture_config.trigger_config = Some(TriggerConfig::Postgres(postgres_config));
    Ok(capture_config)
}

#[inline]
#[cfg(not(feature = "postgres_trigger"))]
async fn set_postgres_trigger_config(
    _w_id: &str,
    _authed: ApiAuthed,
    _db: &DB,
    _user_db: UserDB,
    capture_config: NewCaptureConfig,
) -> Result<NewCaptureConfig> {
    Ok(capture_config)
}

#[cfg(all(feature = "enterprise", feature = "gcp_trigger"))]
async fn set_gcp_trigger_config(
    w_id: &str,
    authed: ApiAuthed,
    db: &DB,
    mut capture_config: NewCaptureConfig,
) -> Result<NewCaptureConfig> {
    let Some(TriggerConfig::Gcp(mut gcp_config)) = capture_config.trigger_config else {
        return Err(windmill_common::error::Error::BadRequest(
            "Invalid GCP Pub/Sub config".to_string(),
        ));
    };

    let config = manage_google_subscription(
        authed,
        db,
        w_id,
        &gcp_config.gcp_resource_path,
        &capture_config.path,
        &gcp_config.topic_id,
        &mut gcp_config.subscription_id,
        &mut gcp_config.base_endpoint,
        gcp_config.subscription_mode,
        gcp_config.create_update,
        false,
<<<<<<< HEAD
        capture_config.is_flow
=======
        capture_config.is_flow,
>>>>>>> 1c620db0
    )
    .await?;
    gcp_config.create_update = Some(config);
    gcp_config.subscription_mode = SubscriptionMode::CreateUpdate;
    capture_config.trigger_config = Some(TriggerConfig::Gcp(gcp_config));

    Ok(capture_config)
}

#[inline]
#[cfg(not(all(feature = "enterprise", feature = "gcp_trigger")))]
async fn set_gcp_trigger_config(
    _w_id: &str,
    _authed: ApiAuthed,
    _db: &DB,
    capture_config: NewCaptureConfig,
) -> Result<NewCaptureConfig> {
    Ok(capture_config)
}

async fn set_config(
    authed: ApiAuthed,
    Extension(user_db): Extension<UserDB>,
    Extension(db): Extension<DB>,
    Path(w_id): Path<String>,
    Json(nc): Json<NewCaptureConfig>,
) -> JsonResult<Option<TriggerConfig>> {
    let nc = match nc.trigger_kind {
        TriggerKind::Postgres => {
            set_postgres_trigger_config(&w_id, authed.clone(), &db, user_db.clone(), nc).await?
        }
        TriggerKind::Gcp => set_gcp_trigger_config(&w_id, authed.clone(), &db, nc).await?,
        _ => nc,
    };

    let mut tx = user_db.begin(&authed).await?;

    sqlx::query!(
        r#"
        INSERT INTO capture_config (
            workspace_id, path, is_flow, trigger_kind, trigger_config, owner, email
        )
        VALUES (
            $1, $2, $3, $4, $5, $6, $7
        )
        ON CONFLICT (workspace_id, path, is_flow, trigger_kind)
        DO UPDATE 
        SET 
            trigger_config = $5, 
            owner = $6, 
            email = $7, 
            server_id = NULL, 
            error = NULL
        "#,
        &w_id,
        &nc.path,
        nc.is_flow,
        nc.trigger_kind as TriggerKind,
        nc.trigger_config
            .as_ref()
            .map(|x| SqlxJson(to_raw_value(&x))) as Option<SqlxJson<Box<RawValue>>>,
        &authed.username,
        &authed.email,
    )
    .execute(&mut *tx)
    .await?;

    tx.commit().await?;

    Ok(Json(nc.trigger_config))
}

async fn ping_config(
    authed: ApiAuthed,
    Extension(user_db): Extension<UserDB>,
    Path((w_id, trigger_kind, runnable_kind, path)): Path<(
        String,
        TriggerKind,
        RunnableKind,
        StripPath,
    )>,
) -> Result<()> {
    let mut tx = user_db.begin(&authed).await?;

    sqlx::query!(
        r#"
        UPDATE 
            capture_config
        SET 
            last_client_ping = NOW()
        WHERE 
            workspace_id = $1 
            AND path = $2 
            AND is_flow = $3 
            AND trigger_kind = $4
        "#,
        &w_id,
        &path.to_path(),
        matches!(runnable_kind, RunnableKind::Flow),
        trigger_kind as TriggerKind,
    )
    .execute(&mut *tx)
    .await?;

    tx.commit().await?;
    Ok(())
}

#[derive(Serialize, Deserialize)]
struct Capture {
    id: i64,
    created_at: chrono::DateTime<chrono::Utc>,
    trigger_kind: TriggerKind,
    main_args: SqlxJson<Box<serde_json::value::RawValue>>,
    preprocessor_args: Option<SqlxJson<Box<serde_json::value::RawValue>>>,
}

#[derive(Deserialize)]
struct ListCapturesQuery {
    trigger_kind: Option<TriggerKind>,
    page: Option<usize>,
    per_page: Option<usize>,
}

async fn list_captures(
    authed: ApiAuthed,
    Extension(user_db): Extension<UserDB>,
    Path((w_id, runnable_kind, path)): Path<(String, RunnableKind, StripPath)>,
    Query(query): Query<ListCapturesQuery>,
) -> JsonResult<Vec<Capture>> {
    let mut tx = user_db.begin(&authed).await?;

    let (per_page, offset) = paginate(Pagination { page: query.page, per_page: query.per_page });

    let captures = sqlx::query_as!(
        Capture,
        r#"
        SELECT 
            id, 
            created_at, 
            trigger_kind AS "trigger_kind: _",
            CASE 
                WHEN pg_column_size(main_args) < 40000 THEN main_args 
                ELSE '"WINDMILL_TOO_BIG"'::jsonb 
            END AS "main_args!: _",
            CASE
                WHEN pg_column_size(preprocessor_args) < 40000 THEN preprocessor_args
                ELSE '"WINDMILL_TOO_BIG"'::jsonb
            END AS "preprocessor_args: _"
        FROM 
            capture
        WHERE 
            workspace_id = $1 
            AND path = $2 
            AND is_flow = $3 
            AND ($4::trigger_kind IS NULL OR trigger_kind = $4)
        ORDER BY 
            created_at DESC
        OFFSET $5
        LIMIT $6
        "#,
        &w_id,
        &path.to_path(),
        matches!(runnable_kind, RunnableKind::Flow),
        query.trigger_kind as Option<TriggerKind>,
        offset as i64,
        per_page as i64,
    )
    .fetch_all(&mut *tx)
    .await?;

    tx.commit().await?;

    Ok(Json(captures))
}

async fn get_capture(
    authed: ApiAuthed,
    Extension(user_db): Extension<UserDB>,
    Path((w_id, id)): Path<(String, i64)>,
) -> JsonResult<Capture> {
    let mut tx = user_db.begin(&authed).await?;

    let capture = sqlx::query_as!(
        Capture,
        r#"
        SELECT 
            id, 
            created_at, 
            trigger_kind AS "trigger_kind: _", 
            main_args AS "main_args!: _", 
            preprocessor_args AS "preprocessor_args: _"
        FROM 
            capture
        WHERE 
            id = $1 
            AND workspace_id = $2
        "#,
        id,
        &w_id,
    )
    .fetch_one(&mut *tx)
    .await?;

    tx.commit().await?;
    Ok(Json(capture))
}

async fn delete_capture(
    authed: ApiAuthed,
    Extension(user_db): Extension<UserDB>,
    Path((_, id)): Path<(String, i64)>,
) -> Result<()> {
    let mut tx = user_db.begin(&authed).await?;
    sqlx::query!(
        r#"
        DELETE FROM 
            capture
        WHERE 
            id = $1
        "#,
        id
    )
    .execute(&mut *tx)
    .await?;
    tx.commit().await?;
    Ok(())
}

#[derive(Deserialize)]
struct MoveCapturesAndConfigsBody {
    new_path: String,
}

async fn move_captures_and_configs(
    authed: ApiAuthed,
    Extension(user_db): Extension<UserDB>,
    Path((w_id, runnable_kind, old_path)): Path<(String, RunnableKind, StripPath)>,
    Json(body): Json<MoveCapturesAndConfigsBody>,
) -> Result<()> {
    let mut tx = user_db.begin(&authed).await?;
    let old_path = old_path.to_path();

    sqlx::query!(
        r#"
        UPDATE 
            capture_config
        SET 
            path = $1
        WHERE 
            path = $2 
            AND workspace_id = $3 
            AND is_flow = $4
        "#,
        body.new_path,
        old_path,
        &w_id,
        matches!(runnable_kind, RunnableKind::Flow),
    )
    .execute(&mut *tx)
    .await?;

    sqlx::query!(
        r#"
        UPDATE 
            capture
        SET 
            path = $1
        WHERE 
            path = $2 
            AND workspace_id = $3 
            AND is_flow = $4
        "#,
        body.new_path,
        old_path,
        &w_id,
        matches!(runnable_kind, RunnableKind::Flow),
    )
    .execute(&mut *tx)
    .await?;

    tx.commit().await?;
    Ok(())
}

#[derive(Serialize, Deserialize)]
struct ActiveCaptureOwner {
    owner: String,
    email: String,
}

pub async fn get_active_capture_owner_and_email(
    db: &DB,
    w_id: &str,
    path: &str,
    is_flow: bool,
    kind: &TriggerKind,
) -> Result<(String, String)> {
    let capture_config = sqlx::query_as!(
        ActiveCaptureOwner,
        r#"
        SELECT 
            owner, 
            email
        FROM 
            capture_config
        WHERE 
            workspace_id = $1 
            AND path = $2 
            AND is_flow = $3 
            AND trigger_kind = $4 
            AND last_client_ping > NOW() - INTERVAL '10 seconds'
        "#,
        &w_id,
        &path,
        is_flow,
        kind as &TriggerKind,
    )
    .fetch_optional(db)
    .await?;

    let capture_config = not_found_if_none(
        capture_config,
        &format!("capture config for {} trigger", kind),
        path,
    )?;

    Ok((capture_config.owner, capture_config.email))
}

#[cfg(any(
    feature = "http_trigger",
    all(feature = "enterprise", feature = "gcp_trigger")
))]
async fn get_capture_trigger_config_and_owner<T: DeserializeOwned>(
    db: &DB,
    w_id: &str,
    path: &str,
    is_flow: bool,
    kind: &TriggerKind,
) -> Result<(T, String, String)> {
    #[derive(Deserialize)]
    struct CaptureTriggerConfigAndOwner {
        trigger_config: Option<SqlxJson<Box<RawValue>>>,
        owner: String,
        email: String,
    }
    let capture_config = sqlx::query_as!(
        CaptureTriggerConfigAndOwner,
        r#"
        SELECT 
            trigger_config AS "trigger_config: _", 
            owner, 
            email
        FROM 
            capture_config
        WHERE 
            workspace_id = $1
            AND path = $2
            AND is_flow = $3
            AND trigger_kind = $4
            AND last_client_ping > NOW() - INTERVAL '10 seconds'
            AND (
                $5::bool IS FALSE
                OR (
                    trigger_config IS NOT NULL
                    AND trigger_config ->> 'delivery_type' = 'push'
                )
            )
        "#,
        &w_id,
        &path,
        is_flow,
        kind as &TriggerKind,
        matches!(kind, TriggerKind::Gcp)
    )
    .fetch_optional(db)
    .await?;

    let capture_config = not_found_if_none(
        capture_config,
        &format!("capture config for {} trigger", kind),
        path,
    )?;

    let trigger_config = not_found_if_none(
        capture_config.trigger_config,
        &format!("capture {} trigger config", kind),
        path,
    )?;

    Ok((
        serde_json::from_str(trigger_config.get()).map_err(|e| {
            Error::internal_err(format!(
                "error parsing capture config for {} trigger: {}",
                kind, e
            ))
        })?,
        capture_config.owner,
        capture_config.email,
    ))
}

async fn clear_captures_history(db: &DB, w_id: &str) -> Result<()> {
    if *CLOUD_HOSTED {
        /* Retain only KEEP_LAST most recent captures in this workspace. */
        sqlx::query!(
            r#"
        DELETE FROM 
            capture
        WHERE 
            workspace_id = $1
            AND created_at <= (
                SELECT 
                    created_at
                FROM 
                    capture
                WHERE 
                    workspace_id = $1
                ORDER BY 
                    created_at DESC
                OFFSET $2
                LIMIT 1
            )
        "#,
            &w_id,
            KEEP_LAST,
        )
        .execute(db)
        .await?;
    }
    Ok(())
}

pub async fn insert_capture_payload(
    db: &DB,
    w_id: &str,
    path: &str,
    is_flow: bool,
    trigger_kind: &TriggerKind,
    main_args: PushArgsOwned,
    preprocessor_args: PushArgsOwned,
    owner: &str,
) -> Result<()> {
    sqlx::query!(
        r#"
    INSERT INTO 
        capture (
            workspace_id, path, is_flow, trigger_kind, main_args, preprocessor_args, created_by
        )
    VALUES (
        $1, $2, $3, $4, $5, $6, $7
    )
    "#,
        &w_id,
        path,
        is_flow,
        trigger_kind as &TriggerKind,
        SqlxJson(PushArgs { args: &main_args.args, extra: main_args.extra }) as SqlxJson<PushArgs>,
        SqlxJson(PushArgs { args: &preprocessor_args.args, extra: preprocessor_args.extra })
            as SqlxJson<PushArgs>,
        owner,
    )
    .execute(db)
    .await?;

    clear_captures_history(db, &w_id).await?;

    Ok(())
}

async fn webhook_payload(
    Extension(db): Extension<DB>,
    Path((w_id, runnable_kind, path)): Path<(String, RunnableKind, StripPath)>,
    args: RawWebhookArgs,
) -> Result<StatusCode> {
    let (owner, email) = get_active_capture_owner_and_email(
        &db,
        &w_id,
        &path.to_path(),
        matches!(runnable_kind, RunnableKind::Flow),
        &TriggerKind::Webhook,
    )
    .await?;

    let authed = fetch_api_authed(owner.clone(), email, &w_id, &db, None).await?;

    let args = args.process_args(&authed, &db, &w_id, None).await?;

    let preprocessor_args = args.clone().to_args_from_format(RunnableFormat {
        has_preprocessor: true,
        version: RunnableFormatVersion::V2,
    })?;

    let main_args = args.to_main_args()?;

    insert_capture_payload(
        &db,
        &w_id,
        &path.to_path(),
        matches!(runnable_kind, RunnableKind::Flow),
        &TriggerKind::Webhook,
        main_args,
        preprocessor_args,
        &owner,
    )
    .await?;

    Ok(StatusCode::NO_CONTENT)
}

#[cfg(all(feature = "enterprise", feature = "gcp_trigger"))]
async fn gcp_payload(
    Extension(db): Extension<DB>,
    Extension(user_db): Extension<UserDB>,
    Path((w_id, runnable_kind, path)): Path<(String, RunnableKind, String)>,
    headers: HeaderMap,
    request: Request,
) -> Result<StatusCode> {
    use crate::{gcp_triggers_ee::GcpTrigger, trigger_helpers::TriggerJobArgs};

    let is_flow = matches!(runnable_kind, RunnableKind::Flow);
    let (gcp_trigger_config, owner, email): (GcpTriggerConfig, _, _) =
        get_capture_trigger_config_and_owner(&db, &w_id, &path, is_flow, &TriggerKind::Gcp).await?;

    let authed = fetch_api_authed(owner.clone(), email, &w_id, &db, None).await?;

    let Some(config) = &gcp_trigger_config.create_update else {
        return Err(Error::BadConfig("Bad config".to_string()));
    };

    validate_jwt_token(
        &db,
        user_db.clone(),
        authed.clone(),
        &headers,
        &gcp_trigger_config.gcp_resource_path,
        &w_id,
        config.delivery_config.as_ref().unwrap(),
    )
    .await?;

    let (payload, gcp) = process_google_push_request(headers, request).await?;

    let (main_args, preprocessor_args) = GcpTrigger::build_capture_payloads(payload, gcp);

    let _ = insert_capture_payload(
        &db,
        &w_id,
        &path,
        is_flow,
        &TriggerKind::Gcp,
        main_args,
        preprocessor_args,
        &owner,
    )
    .await?;

    Ok(StatusCode::NO_CONTENT)
}

#[cfg(feature = "http_trigger")]
async fn http_payload(
    Extension(db): Extension<DB>,
    Path((w_id, runnable_kind, path, route_path)): Path<(String, RunnableKind, String, StripPath)>,
    args: RawHttpTriggerArgs,
) -> std::result::Result<StatusCode, Response> {
    let path = path.replace(".", "/");
    let is_flow = matches!(runnable_kind, RunnableKind::Flow);
    let route_path = route_path.to_path();
    let (http_trigger_config, owner, email): (HttpTriggerConfig, _, _) =
        get_capture_trigger_config_and_owner(&db, &w_id, &path, is_flow, &TriggerKind::Http)
            .await
            .map_err(|e| e.into_response())?;

    let authed = fetch_api_authed(owner.clone(), email, &w_id, &db, None)
        .await
        .map_err(|e| e.into_response())?;

    let args = args
        .process_args(
            &authed,
            &db,
            &w_id,
            http_trigger_config.raw_string.unwrap_or(false),
        )
        .await
        .map_err(|e| e.into_response())?;

    let mut router = matchit::Router::new();
    router.insert(&http_trigger_config.route_path, ()).ok();
    let match_ = router.at(route_path).ok();

    let match_ = not_found_if_none(match_, "capture http trigger", &route_path)
        .map_err(|e| e.into_response())?;

    let matchit::Match { params, .. } = match_;

    let params: HashMap<String, String> = params
        .iter()
        .map(|(k, v)| (k.to_string(), v.to_string()))
        .collect();

    let preprocessor_args = args
        .clone()
        .to_v2_preprocessor_args(&http_trigger_config.route_path, &route_path, &params)
        .map_err(|e| e.into_response())?;

    let main_args = args
        .to_main_args(http_trigger_config.wrap_body.unwrap_or(false))
        .map_err(|e| e.into_response())?;

    insert_capture_payload(
        &db,
        &w_id,
        &path,
        is_flow,
        &TriggerKind::Http,
        main_args,
        preprocessor_args,
        &owner,
    )
    .await
    .map_err(|e| e.into_response())?;

    Ok(StatusCode::NO_CONTENT)
}<|MERGE_RESOLUTION|>--- conflicted
+++ resolved
@@ -383,11 +383,7 @@
         gcp_config.subscription_mode,
         gcp_config.create_update,
         false,
-<<<<<<< HEAD
         capture_config.is_flow
-=======
-        capture_config.is_flow,
->>>>>>> 1c620db0
     )
     .await?;
     gcp_config.create_update = Some(config);
