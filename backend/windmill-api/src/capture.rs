/*
 * Author: Ruben Fiszel
 * Copyright: Windmill Labs, Inc 2022
 * This file and its contents are licensed under the AGPLv3 License.
 * Please see the included NOTICE for copyright information and
 * LICENSE-AGPL for a copy of the license.
 */

#[cfg(feature = "http_trigger")]
use {
    crate::http_trigger_args::{HttpMethod, RawHttpTriggerArgs},
    axum::response::{IntoResponse, Response},
    std::collections::HashMap,
};

#[cfg(all(feature = "enterprise", feature = "gcp_trigger"))]
use crate::gcp_triggers_ee::{
    manage_google_subscription, process_google_push_request, validate_jwt_token,
    CreateUpdateConfig, SubscriptionMode,
};
#[cfg(all(feature = "enterprise", feature = "gcp_trigger"))]
use {axum::extract::Request, http::HeaderMap};

#[cfg(all(feature = "enterprise", feature = "sqs_trigger"))]
use windmill_common::auth::aws::AwsAuthResourceType;

#[cfg(any(
    feature = "http_trigger",
    all(feature = "enterprise", feature = "gcp_trigger")
))]
<<<<<<< HEAD
use {serde::de::DeserializeOwned, windmill_common::error::Error};
=======
use {
    axum::extract::Request,
    http::HeaderMap,
    serde::de::DeserializeOwned,
    windmill_common::{error::Error, utils::empty_string_as_none},
};
>>>>>>> 4fd05612

#[cfg(all(feature = "enterprise", feature = "kafka"))]
use crate::kafka_triggers_ee::KafkaTriggerConfigConnection;

#[cfg(feature = "mqtt_trigger")]
use crate::mqtt_triggers::{MqttClientVersion, MqttV3Config, MqttV5Config, SubscribeTopic};

#[cfg(all(feature = "enterprise", feature = "nats"))]
use crate::nats_triggers_ee::NatsTriggerConfigConnection;

#[cfg(feature = "postgres_trigger")]
use {
    crate::postgres_triggers::{
        create_logical_replication_slot_query, create_publication_query, drop_publication_query,
        generate_random_string, get_database_connection, PublicationData,
    },
    itertools::Itertools,
    pg_escape::quote_literal,
};

use crate::{
    args::RawWebhookArgs,
    db::{ApiAuthed, DB},
    trigger_helpers::{RunnableFormat, RunnableFormatVersion},
    users::fetch_api_authed,
    utils::RunnableKind,
};

use axum::{
    extract::{Extension, Path, Query},
    routing::{delete, get, head, post},
    Json, Router,
};

use hyper::StatusCode;
use serde::{Deserialize, Serialize};
use serde_json::value::RawValue;
use sqlx::types::Json as SqlxJson;

use windmill_common::{
    db::UserDB,
    error::{JsonResult, Result},
    utils::{not_found_if_none, paginate, Pagination, StripPath},
    worker::{to_raw_value, CLOUD_HOSTED},
};

use windmill_queue::{PushArgs, PushArgsOwned, TriggerKind};

const KEEP_LAST: i64 = 20;

pub fn workspaced_service() -> Router {
    Router::new()
        .route("/set_config", post(set_config))
        .route(
            "/ping_config/:trigger_kind/:runnable_kind/*path",
            post(ping_config),
        )
        .route("/get_configs/:runnable_kind/*path", get(get_configs))
        .route("/list/:runnable_kind/*path", get(list_captures))
        .route(
            "/move/:runnable_kind/*path",
            post(move_captures_and_configs),
        )
        .route("/:id", delete(delete_capture))
        .route("/:id", get(get_capture))
}

pub fn workspaced_unauthed_service() -> Router {
    let router = Router::new().route(
        "/webhook/:runnable_kind/*path",
        head(|| async {}).post(webhook_payload),
    );

    #[cfg(any(
        feature = "http_trigger",
        all(feature = "enterprise", feature = "gcp_trigger")
    ))]
    {
        #[cfg(feature = "http_trigger")]
        let router = router.route("/http/:runnable_kind/:path/*route_path", {
            head(|| async {}).fallback(http_payload)
        });

        #[cfg(all(feature = "enterprise", feature = "gcp_trigger"))]
        let router = router.route("/gcp/:runnable_kind/*path", post(gcp_payload));

        router
    }

    #[cfg(not(any(
        feature = "http_trigger",
        all(feature = "enterprise", feature = "gcp_trigger")
    )))]
    {
        router
    }
}

#[cfg(feature = "http_trigger")]
#[derive(Serialize, Deserialize)]
struct HttpTriggerConfig {
    route_path: String,
    http_method: HttpMethod,
    raw_string: Option<bool>,
    wrap_body: Option<bool>,
}

#[cfg(all(feature = "enterprise", feature = "kafka"))]
#[derive(Serialize, Deserialize)]
pub struct KafkaTriggerConfig {
    #[serde(flatten)]
    pub connection: KafkaTriggerConfigConnection,
    pub topics: Vec<String>,
    pub group_id: String,
}

#[cfg(all(feature = "enterprise", feature = "sqs_trigger"))]
#[derive(Debug, Serialize, Deserialize)]
pub struct SqsTriggerConfig {
    pub queue_url: String,
    pub aws_resource_path: String,
    pub message_attributes: Option<Vec<String>>,
    pub aws_auth_resource_type: AwsAuthResourceType,
}

#[cfg(all(feature = "enterprise", feature = "gcp_trigger"))]
#[derive(Debug, Serialize, Deserialize)]
pub struct GcpTriggerConfig {
    pub gcp_resource_path: String,
    pub subscription_mode: SubscriptionMode,
    #[serde(default, deserialize_with = "empty_string_as_none")]
    pub subscription_id: Option<String>,
    #[serde(default, deserialize_with = "empty_string_as_none")]
    pub base_endpoint: Option<String>,
    #[serde(flatten)]
    pub create_update: Option<CreateUpdateConfig>,
    pub topic_id: String,
}

#[cfg(all(feature = "enterprise", feature = "nats"))]
#[derive(Serialize, Deserialize)]
pub struct NatsTriggerConfig {
    #[serde(flatten)]
    pub connection: NatsTriggerConfigConnection,
    pub subjects: Vec<String>,
    #[serde(skip_serializing_if = "Option::is_none")]
    pub stream_name: Option<String>,
    #[serde(skip_serializing_if = "Option::is_none")]
    pub consumer_name: Option<String>,
    pub use_jetstream: bool,
}

#[cfg(feature = "mqtt_trigger")]
#[derive(Debug, Serialize, Deserialize)]
pub struct MqttTriggerConfig {
    pub mqtt_resource_path: String,
    pub subscribe_topics: Vec<SubscribeTopic>,
    pub v3_config: Option<MqttV3Config>,
    pub v5_config: Option<MqttV5Config>,
    pub client_version: Option<MqttClientVersion>,
    pub client_id: Option<String>,
}
#[cfg(feature = "postgres_trigger")]
#[derive(Serialize, Deserialize, Debug)]
pub struct PostgresTriggerConfig {
    pub postgres_resource_path: String,
    pub publication_name: Option<String>,
    pub replication_slot_name: Option<String>,
    pub publication: PublicationData,
}

#[cfg(feature = "websocket")]
#[derive(Serialize, Deserialize, Debug)]
pub struct WebsocketTriggerConfig {
    pub url: String,
    // have to use Value because RawValue is not supported inside untagged
    pub url_runnable_args: Option<serde_json::Value>,
}

#[derive(Serialize, Deserialize)]
#[serde(untagged)]
enum TriggerConfig {
    #[cfg(feature = "http_trigger")]
    Http(HttpTriggerConfig),
    #[cfg(feature = "postgres_trigger")]
    Postgres(PostgresTriggerConfig),
    #[cfg(feature = "websocket")]
    Websocket(WebsocketTriggerConfig),
    #[cfg(all(feature = "enterprise", feature = "sqs_trigger"))]
    Sqs(SqsTriggerConfig),
    #[cfg(all(feature = "enterprise", feature = "kafka"))]
    Kafka(KafkaTriggerConfig),
    #[cfg(all(feature = "enterprise", feature = "nats"))]
    Nats(NatsTriggerConfig),
    #[cfg(feature = "mqtt_trigger")]
    Mqtt(MqttTriggerConfig),
    #[cfg(all(feature = "enterprise", feature = "gcp_trigger"))]
    Gcp(GcpTriggerConfig),
}

#[derive(Serialize, Deserialize)]
struct NewCaptureConfig {
    trigger_kind: TriggerKind,
    path: String,
    is_flow: bool,
    trigger_config: Option<TriggerConfig>,
}

#[derive(Serialize, Deserialize)]
struct CaptureConfig {
    trigger_config: Option<SqlxJson<Box<RawValue>>>,
    trigger_kind: TriggerKind,
    error: Option<String>,
    last_server_ping: Option<chrono::DateTime<chrono::Utc>>,
}

async fn get_configs(
    authed: ApiAuthed,
    Extension(user_db): Extension<UserDB>,
    Path((w_id, runnable_kind, path)): Path<(String, RunnableKind, StripPath)>,
) -> JsonResult<Vec<CaptureConfig>> {
    let mut tx = user_db.begin(&authed).await?;

    let configs = sqlx::query_as!(
        CaptureConfig,
        r#"
        SELECT 
            trigger_config AS "trigger_config: _", 
            trigger_kind AS "trigger_kind: _", 
            error, 
            last_server_ping
        FROM 
            capture_config
        WHERE 
            workspace_id = $1 
            AND path = $2 
            AND is_flow = $3
        "#,
        &w_id,
        &path.to_path(),
        matches!(runnable_kind, RunnableKind::Flow),
    )
    .fetch_all(&mut *tx)
    .await?;

    tx.commit().await?;

    Ok(Json(configs))
}

#[cfg(feature = "postgres_trigger")]
async fn set_postgres_trigger_config(
    w_id: &str,
    authed: ApiAuthed,
    db: &DB,
    user_db: UserDB,
    mut capture_config: NewCaptureConfig,
) -> Result<NewCaptureConfig> {
    let Some(TriggerConfig::Postgres(mut postgres_config)) = capture_config.trigger_config else {
        return Err(windmill_common::error::Error::BadRequest(
            "Invalid postgres config".to_string(),
        ));
    };

    let mut connection = get_database_connection(
        authed,
        Some(user_db),
        &db,
        &postgres_config.postgres_resource_path,
        &w_id,
    )
    .await?;

    let publication_name = postgres_config
        .publication_name
        .get_or_insert(format!("windmill_capture_{}", generate_random_string()));
    let replication_slot_name = postgres_config
        .replication_slot_name
        .get_or_insert(publication_name.clone());

    let query = drop_publication_query(&publication_name);

    sqlx::query(&query).execute(&mut connection).await?;

    let query = create_publication_query(
        &publication_name,
        postgres_config.publication.table_to_track.as_deref(),
        &postgres_config
            .publication
            .transaction_to_track
            .iter()
            .map(AsRef::as_ref)
            .collect_vec(),
    );

    sqlx::query(&query).execute(&mut connection).await?;

    let query = format!(
        "SELECT 1 from pg_replication_slots WHERE slot_name = {}",
        quote_literal(replication_slot_name)
    );

    let row = sqlx::query(&query).fetch_optional(&mut connection).await?;

    if row.is_none() {
        let query = create_logical_replication_slot_query(&replication_slot_name);
        sqlx::query(&query).execute(&mut connection).await?;
    }
    capture_config.trigger_config = Some(TriggerConfig::Postgres(postgres_config));
    Ok(capture_config)
}

#[inline]
#[cfg(not(feature = "postgres_trigger"))]
async fn set_postgres_trigger_config(
    _w_id: &str,
    _authed: ApiAuthed,
    _db: &DB,
    _user_db: UserDB,
    capture_config: NewCaptureConfig,
) -> Result<NewCaptureConfig> {
    Ok(capture_config)
}

#[cfg(all(feature = "enterprise", feature = "gcp_trigger"))]
async fn set_gcp_trigger_config(
    w_id: &str,
    authed: ApiAuthed,
    db: &DB,
    mut capture_config: NewCaptureConfig,
) -> Result<NewCaptureConfig> {
    let Some(TriggerConfig::Gcp(mut gcp_config)) = capture_config.trigger_config else {
        return Err(windmill_common::error::Error::BadRequest(
            "Invalid GCP Pub/Sub config".to_string(),
        ));
    };

    let config = manage_google_subscription(
        authed,
        db,
        w_id,
        &gcp_config.gcp_resource_path,
        &capture_config.path,
        &gcp_config.topic_id,
        &mut gcp_config.subscription_id,
        &mut gcp_config.base_endpoint,
        gcp_config.subscription_mode,
        gcp_config.create_update,
        false,
    )
    .await?;
    gcp_config.create_update = Some(config);
    gcp_config.subscription_mode = SubscriptionMode::CreateUpdate;
    capture_config.trigger_config = Some(TriggerConfig::Gcp(gcp_config));

    Ok(capture_config)
}

#[inline]
#[cfg(not(all(feature = "enterprise", feature = "gcp_trigger")))]
async fn set_gcp_trigger_config(
    _w_id: &str,
    _authed: ApiAuthed,
    _db: &DB,
    capture_config: NewCaptureConfig,
) -> Result<NewCaptureConfig> {
    Ok(capture_config)
}

async fn set_config(
    authed: ApiAuthed,
    Extension(user_db): Extension<UserDB>,
    Extension(db): Extension<DB>,
    Path(w_id): Path<String>,
    Json(nc): Json<NewCaptureConfig>,
) -> JsonResult<Option<TriggerConfig>> {
    let nc = match nc.trigger_kind {
        TriggerKind::Postgres => {
            set_postgres_trigger_config(&w_id, authed.clone(), &db, user_db.clone(), nc).await?
        }
        TriggerKind::Gcp => set_gcp_trigger_config(&w_id, authed.clone(), &db, nc).await?,
        _ => nc,
    };

    let mut tx = user_db.begin(&authed).await?;

    sqlx::query!(
        r#"
        INSERT INTO capture_config (
            workspace_id, path, is_flow, trigger_kind, trigger_config, owner, email
        )
        VALUES (
            $1, $2, $3, $4, $5, $6, $7
        )
        ON CONFLICT (workspace_id, path, is_flow, trigger_kind)
        DO UPDATE 
        SET 
            trigger_config = $5, 
            owner = $6, 
            email = $7, 
            server_id = NULL, 
            error = NULL
        "#,
        &w_id,
        &nc.path,
        nc.is_flow,
        nc.trigger_kind as TriggerKind,
        nc.trigger_config
            .as_ref()
            .map(|x| SqlxJson(to_raw_value(&x))) as Option<SqlxJson<Box<RawValue>>>,
        &authed.username,
        &authed.email,
    )
    .execute(&mut *tx)
    .await?;

    tx.commit().await?;

    Ok(Json(nc.trigger_config))
}

async fn ping_config(
    authed: ApiAuthed,
    Extension(user_db): Extension<UserDB>,
    Path((w_id, trigger_kind, runnable_kind, path)): Path<(
        String,
        TriggerKind,
        RunnableKind,
        StripPath,
    )>,
) -> Result<()> {
    let mut tx = user_db.begin(&authed).await?;

    sqlx::query!(
        r#"
        UPDATE 
            capture_config
        SET 
            last_client_ping = NOW()
        WHERE 
            workspace_id = $1 
            AND path = $2 
            AND is_flow = $3 
            AND trigger_kind = $4
        "#,
        &w_id,
        &path.to_path(),
        matches!(runnable_kind, RunnableKind::Flow),
        trigger_kind as TriggerKind,
    )
    .execute(&mut *tx)
    .await?;

    tx.commit().await?;
    Ok(())
}

#[derive(Serialize, Deserialize)]
struct Capture {
    id: i64,
    created_at: chrono::DateTime<chrono::Utc>,
    trigger_kind: TriggerKind,
    main_args: SqlxJson<Box<serde_json::value::RawValue>>,
    preprocessor_args: Option<SqlxJson<Box<serde_json::value::RawValue>>>,
}

#[derive(Deserialize)]
struct ListCapturesQuery {
    trigger_kind: Option<TriggerKind>,
    page: Option<usize>,
    per_page: Option<usize>,
}

async fn list_captures(
    authed: ApiAuthed,
    Extension(user_db): Extension<UserDB>,
    Path((w_id, runnable_kind, path)): Path<(String, RunnableKind, StripPath)>,
    Query(query): Query<ListCapturesQuery>,
) -> JsonResult<Vec<Capture>> {
    let mut tx = user_db.begin(&authed).await?;

    let (per_page, offset) = paginate(Pagination { page: query.page, per_page: query.per_page });

    let captures = sqlx::query_as!(
        Capture,
        r#"
        SELECT 
            id, 
            created_at, 
            trigger_kind AS "trigger_kind: _",
            CASE 
                WHEN pg_column_size(main_args) < 40000 THEN main_args 
                ELSE '"WINDMILL_TOO_BIG"'::jsonb 
            END AS "main_args!: _",
            CASE
                WHEN pg_column_size(preprocessor_args) < 40000 THEN preprocessor_args
                ELSE '"WINDMILL_TOO_BIG"'::jsonb
            END AS "preprocessor_args: _"
        FROM 
            capture
        WHERE 
            workspace_id = $1 
            AND path = $2 
            AND is_flow = $3 
            AND ($4::trigger_kind IS NULL OR trigger_kind = $4)
        ORDER BY 
            created_at DESC
        OFFSET $5
        LIMIT $6
        "#,
        &w_id,
        &path.to_path(),
        matches!(runnable_kind, RunnableKind::Flow),
        query.trigger_kind as Option<TriggerKind>,
        offset as i64,
        per_page as i64,
    )
    .fetch_all(&mut *tx)
    .await?;

    tx.commit().await?;

    Ok(Json(captures))
}

async fn get_capture(
    authed: ApiAuthed,
    Extension(user_db): Extension<UserDB>,
    Path((w_id, id)): Path<(String, i64)>,
) -> JsonResult<Capture> {
    let mut tx = user_db.begin(&authed).await?;

    let capture = sqlx::query_as!(
        Capture,
        r#"
        SELECT 
            id, 
            created_at, 
            trigger_kind AS "trigger_kind: _", 
            main_args AS "main_args!: _", 
            preprocessor_args AS "preprocessor_args: _"
        FROM 
            capture
        WHERE 
            id = $1 
            AND workspace_id = $2
        "#,
        id,
        &w_id,
    )
    .fetch_one(&mut *tx)
    .await?;

    tx.commit().await?;
    Ok(Json(capture))
}

async fn delete_capture(
    authed: ApiAuthed,
    Extension(user_db): Extension<UserDB>,
    Path((_, id)): Path<(String, i64)>,
) -> Result<()> {
    let mut tx = user_db.begin(&authed).await?;
    sqlx::query!(
        r#"
        DELETE FROM 
            capture
        WHERE 
            id = $1
        "#,
        id
    )
    .execute(&mut *tx)
    .await?;
    tx.commit().await?;
    Ok(())
}

#[derive(Deserialize)]
struct MoveCapturesAndConfigsBody {
    new_path: String,
}

async fn move_captures_and_configs(
    authed: ApiAuthed,
    Extension(user_db): Extension<UserDB>,
    Path((w_id, runnable_kind, old_path)): Path<(String, RunnableKind, StripPath)>,
    Json(body): Json<MoveCapturesAndConfigsBody>,
) -> Result<()> {
    let mut tx = user_db.begin(&authed).await?;
    let old_path = old_path.to_path();

    sqlx::query!(
        r#"
        UPDATE 
            capture_config
        SET 
            path = $1
        WHERE 
            path = $2 
            AND workspace_id = $3 
            AND is_flow = $4
        "#,
        body.new_path,
        old_path,
        &w_id,
        matches!(runnable_kind, RunnableKind::Flow),
    )
    .execute(&mut *tx)
    .await?;

    sqlx::query!(
        r#"
        UPDATE 
            capture
        SET 
            path = $1
        WHERE 
            path = $2 
            AND workspace_id = $3 
            AND is_flow = $4
        "#,
        body.new_path,
        old_path,
        &w_id,
        matches!(runnable_kind, RunnableKind::Flow),
    )
    .execute(&mut *tx)
    .await?;

    tx.commit().await?;
    Ok(())
}

#[derive(Serialize, Deserialize)]
struct ActiveCaptureOwner {
    owner: String,
    email: String,
}

pub async fn get_active_capture_owner_and_email(
    db: &DB,
    w_id: &str,
    path: &str,
    is_flow: bool,
    kind: &TriggerKind,
) -> Result<(String, String)> {
    let capture_config = sqlx::query_as!(
        ActiveCaptureOwner,
        r#"
        SELECT 
            owner, 
            email
        FROM 
            capture_config
        WHERE 
            workspace_id = $1 
            AND path = $2 
            AND is_flow = $3 
            AND trigger_kind = $4 
            AND last_client_ping > NOW() - INTERVAL '10 seconds'
        "#,
        &w_id,
        &path,
        is_flow,
        kind as &TriggerKind,
    )
    .fetch_optional(db)
    .await?;

    let capture_config = not_found_if_none(
        capture_config,
        &format!("capture config for {} trigger", kind),
        path,
    )?;

    Ok((capture_config.owner, capture_config.email))
}

#[cfg(any(
    feature = "http_trigger",
    all(feature = "enterprise", feature = "gcp_trigger")
))]
async fn get_capture_trigger_config_and_owner<T: DeserializeOwned>(
    db: &DB,
    w_id: &str,
    path: &str,
    is_flow: bool,
    kind: &TriggerKind,
) -> Result<(T, String, String)> {
    #[derive(Deserialize)]
    struct CaptureTriggerConfigAndOwner {
        trigger_config: Option<SqlxJson<Box<RawValue>>>,
        owner: String,
        email: String,
    }
    let capture_config = sqlx::query_as!(
        CaptureTriggerConfigAndOwner,
        r#"
        SELECT 
            trigger_config AS "trigger_config: _", 
            owner, 
            email
        FROM 
            capture_config
        WHERE 
            workspace_id = $1
            AND path = $2
            AND is_flow = $3
            AND trigger_kind = $4
            AND last_client_ping > NOW() - INTERVAL '10 seconds'
            AND (
                $5::bool IS FALSE
                OR (
                    trigger_config IS NOT NULL
                    AND trigger_config ->> 'delivery_type' = 'push'
                )
            )
        "#,
        &w_id,
        &path,
        is_flow,
        kind as &TriggerKind,
        matches!(kind, TriggerKind::Gcp)
    )
    .fetch_optional(db)
    .await?;

    let capture_config = not_found_if_none(
        capture_config,
        &format!("capture config for {} trigger", kind),
        path,
    )?;

    let trigger_config = not_found_if_none(
        capture_config.trigger_config,
        &format!("capture {} trigger config", kind),
        path,
    )?;

    Ok((
        serde_json::from_str(trigger_config.get()).map_err(|e| {
            Error::internal_err(format!(
                "error parsing capture config for {} trigger: {}",
                kind, e
            ))
        })?,
        capture_config.owner,
        capture_config.email,
    ))
}

async fn clear_captures_history(db: &DB, w_id: &str) -> Result<()> {
    if *CLOUD_HOSTED {
        /* Retain only KEEP_LAST most recent captures in this workspace. */
        sqlx::query!(
            r#"
        DELETE FROM 
            capture
        WHERE 
            workspace_id = $1
            AND created_at <= (
                SELECT 
                    created_at
                FROM 
                    capture
                WHERE 
                    workspace_id = $1
                ORDER BY 
                    created_at DESC
                OFFSET $2
                LIMIT 1
            )
        "#,
            &w_id,
            KEEP_LAST,
        )
        .execute(db)
        .await?;
    }
    Ok(())
}

pub async fn insert_capture_payload(
    db: &DB,
    w_id: &str,
    path: &str,
    is_flow: bool,
    trigger_kind: &TriggerKind,
    main_args: PushArgsOwned,
    preprocessor_args: PushArgsOwned,
    owner: &str,
) -> Result<()> {
    sqlx::query!(
        r#"
    INSERT INTO 
        capture (
            workspace_id, path, is_flow, trigger_kind, main_args, preprocessor_args, created_by
        )
    VALUES (
        $1, $2, $3, $4, $5, $6, $7
    )
    "#,
        &w_id,
        path,
        is_flow,
        trigger_kind as &TriggerKind,
        SqlxJson(PushArgs { args: &main_args.args, extra: main_args.extra }) as SqlxJson<PushArgs>,
        SqlxJson(PushArgs { args: &preprocessor_args.args, extra: preprocessor_args.extra })
            as SqlxJson<PushArgs>,
        owner,
    )
    .execute(db)
    .await?;

    clear_captures_history(db, &w_id).await?;

    Ok(())
}

async fn webhook_payload(
    Extension(db): Extension<DB>,
    Path((w_id, runnable_kind, path)): Path<(String, RunnableKind, StripPath)>,
    args: RawWebhookArgs,
) -> Result<StatusCode> {
    let (owner, email) = get_active_capture_owner_and_email(
        &db,
        &w_id,
        &path.to_path(),
        matches!(runnable_kind, RunnableKind::Flow),
        &TriggerKind::Webhook,
    )
    .await?;

    let authed = fetch_api_authed(owner.clone(), email, &w_id, &db, None).await?;

    let args = args.process_args(&authed, &db, &w_id, None).await?;

    let preprocessor_args = args.clone().to_args_from_format(RunnableFormat {
        has_preprocessor: true,
        version: RunnableFormatVersion::V2,
    })?;

    let main_args = args.to_main_args()?;

    insert_capture_payload(
        &db,
        &w_id,
        &path.to_path(),
        matches!(runnable_kind, RunnableKind::Flow),
        &TriggerKind::Webhook,
        main_args,
        preprocessor_args,
        &owner,
    )
    .await?;

    Ok(StatusCode::NO_CONTENT)
}

#[cfg(all(feature = "enterprise", feature = "gcp_trigger"))]
async fn gcp_payload(
    Extension(db): Extension<DB>,
    Extension(user_db): Extension<UserDB>,
    Path((w_id, runnable_kind, path)): Path<(String, RunnableKind, String)>,
    headers: HeaderMap,
    request: Request,
) -> Result<StatusCode> {
    use crate::{gcp_triggers_ee::GcpTrigger, trigger_helpers::TriggerJobArgs};

    let is_flow = matches!(runnable_kind, RunnableKind::Flow);
    let (gcp_trigger_config, owner, email): (GcpTriggerConfig, _, _) =
        get_capture_trigger_config_and_owner(&db, &w_id, &path, is_flow, &TriggerKind::Gcp).await?;

    let authed = fetch_api_authed(owner.clone(), email, &w_id, &db, None).await?;

    let Some(config) = &gcp_trigger_config.create_update else {
        return Err(Error::BadConfig("Bad config".to_string()));
    };

    validate_jwt_token(
        &db,
        user_db.clone(),
        authed.clone(),
        &headers,
        &gcp_trigger_config.gcp_resource_path,
        &w_id,
        config.delivery_config.as_ref().unwrap(),
    )
    .await?;

    let (payload, gcp) = process_google_push_request(headers, request).await?;

    let (main_args, preprocessor_args) = GcpTrigger::build_capture_payloads(payload, gcp);

    let _ = insert_capture_payload(
        &db,
        &w_id,
        &path,
        is_flow,
        &TriggerKind::Gcp,
        main_args,
        preprocessor_args,
        &owner,
    )
    .await?;

    Ok(StatusCode::NO_CONTENT)
}

#[cfg(feature = "http_trigger")]
async fn http_payload(
    Extension(db): Extension<DB>,
    Path((w_id, runnable_kind, path, route_path)): Path<(String, RunnableKind, String, StripPath)>,
    args: RawHttpTriggerArgs,
) -> std::result::Result<StatusCode, Response> {
    let path = path.replace(".", "/");
    let is_flow = matches!(runnable_kind, RunnableKind::Flow);
    let route_path = route_path.to_path();
    let (http_trigger_config, owner, email): (HttpTriggerConfig, _, _) =
        get_capture_trigger_config_and_owner(&db, &w_id, &path, is_flow, &TriggerKind::Http)
            .await
            .map_err(|e| e.into_response())?;

    let authed = fetch_api_authed(owner.clone(), email, &w_id, &db, None)
        .await
        .map_err(|e| e.into_response())?;

    let args = args
        .process_args(
            &authed,
            &db,
            &w_id,
            http_trigger_config.raw_string.unwrap_or(false),
        )
        .await
        .map_err(|e| e.into_response())?;

    let mut router = matchit::Router::new();
    router.insert(&http_trigger_config.route_path, ()).ok();
    let match_ = router.at(route_path).ok();

    let match_ = not_found_if_none(match_, "capture http trigger", &route_path)
        .map_err(|e| e.into_response())?;

    let matchit::Match { params, .. } = match_;

    let params: HashMap<String, String> = params
        .iter()
        .map(|(k, v)| (k.to_string(), v.to_string()))
        .collect();

    let preprocessor_args = args
        .clone()
        .to_v2_preprocessor_args(&http_trigger_config.route_path, &route_path, &params)
        .map_err(|e| e.into_response())?;

    let main_args = args
        .to_main_args(http_trigger_config.wrap_body.unwrap_or(false))
        .map_err(|e| e.into_response())?;

    insert_capture_payload(
        &db,
        &w_id,
        &path,
        is_flow,
        &TriggerKind::Http,
        main_args,
        preprocessor_args,
        &owner,
    )
    .await
    .map_err(|e| e.into_response())?;

    Ok(StatusCode::NO_CONTENT)
}<|MERGE_RESOLUTION|>--- conflicted
+++ resolved
@@ -18,8 +18,6 @@
     manage_google_subscription, process_google_push_request, validate_jwt_token,
     CreateUpdateConfig, SubscriptionMode,
 };
-#[cfg(all(feature = "enterprise", feature = "gcp_trigger"))]
-use {axum::extract::Request, http::HeaderMap};
 
 #[cfg(all(feature = "enterprise", feature = "sqs_trigger"))]
 use windmill_common::auth::aws::AwsAuthResourceType;
@@ -28,16 +26,12 @@
     feature = "http_trigger",
     all(feature = "enterprise", feature = "gcp_trigger")
 ))]
-<<<<<<< HEAD
-use {serde::de::DeserializeOwned, windmill_common::error::Error};
-=======
 use {
     axum::extract::Request,
     http::HeaderMap,
     serde::de::DeserializeOwned,
     windmill_common::{error::Error, utils::empty_string_as_none},
 };
->>>>>>> 4fd05612
 
 #[cfg(all(feature = "enterprise", feature = "kafka"))]
 use crate::kafka_triggers_ee::KafkaTriggerConfigConnection;
