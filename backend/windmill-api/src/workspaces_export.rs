/*
 * Author: Ruben Fiszel
 * Copyright: Windmill Labs, Inc 2022
 * This file and its contents are licensed under the AGPLv3 License.
 * Please see the included NOTICE for copyright information and
 * LICENSE-AGPL for a copy of the license.
 */

use std::collections::HashMap;

use crate::db::ApiAuthed;

use crate::{
    apps::AppWithLastVersion,
    db::DB,
    folders::Folder,
    resources::{Resource, ResourceType},
};

use axum::{
    extract::{Extension, Path, Query},
    response::IntoResponse,
};

use http::HeaderName;
use itertools::Itertools;

use windmill_common::variables::decrypt;
use windmill_common::{
    db::UserDB,
    error::{to_anyhow, Error, Result},
    flows::Flow,
    schedule::Schedule,
    scripts::{Schema, Script, ScriptLang},
    variables::{build_crypt, ExportableListableVariable},
};

use hyper::header;
use serde::{Deserialize, Serialize};
use serde_json::Value;
use tempfile::TempDir;
use tokio::fs::File;
use tokio_util::io::ReaderStream;

#[derive(Serialize)]
struct ScriptMetadata {
    summary: String,
    description: String,
    schema: Option<Schema>,
    lock: Option<String>,
    kind: String,
    #[serde(skip_serializing_if = "Option::is_none")]
    envs: Option<Vec<String>>,
    #[serde(skip_serializing_if = "Option::is_none")]
    concurrent_limit: Option<i32>,
    #[serde(skip_serializing_if = "Option::is_none")]
    concurrency_time_window_s: Option<i32>,
    #[serde(skip_serializing_if = "Option::is_none")]
    cache_ttl: Option<i32>,
    #[serde(skip_serializing_if = "Option::is_none")]
    dedicated_worker: Option<bool>,
    #[serde(skip_serializing_if = "is_none_or_false")]
    ws_error_handler_muted: Option<bool>,
    #[serde(skip_serializing_if = "Option::is_none")]
    priority: Option<i16>,
    #[serde(skip_serializing_if = "Option::is_none")]
    tag: Option<String>,
    #[serde(skip_serializing_if = "Option::is_none")]
    pub timeout: Option<i32>,
    #[serde(skip_serializing_if = "Option::is_none")]
    pub delete_after_use: Option<bool>,
    #[serde(skip_serializing_if = "Option::is_none")]
    pub restart_unless_cancelled: Option<bool>,
    #[serde(skip_serializing_if = "Option::is_none")]
    pub visible_to_runner_only: Option<bool>,
    #[serde(skip_serializing_if = "Option::is_none")]
    pub no_main_func: Option<bool>,
    #[serde(skip_serializing_if = "Option::is_none")]
    pub codebase: Option<String>,
    #[serde(skip_serializing_if = "Option::is_none")]
    pub concurrency_key: Option<String>,
    #[serde(skip_serializing_if = "Option::is_none")]
    pub has_preprocessor: Option<bool>,
    #[serde(skip_serializing_if = "Option::is_none")]
    pub on_behalf_of_email: Option<String>,
}

pub fn is_none_or_false(val: &Option<bool>) -> bool {
    match val {
        Some(val) => !val,
        None => true,
    }
}

enum ArchiveImpl {
    #[cfg(feature = "zip")]
    Zip(async_zip::tokio::write::ZipFileWriter<tokio::fs::File>),
    Tar(tokio_tar::Builder<File>),
}

impl ArchiveImpl {
    async fn write_to_archive(&mut self, content: &str, path: &str) -> Result<()> {
        match self {
            ArchiveImpl::Tar(t) => {
                let bytes = content.as_bytes();
                let mut header = tokio_tar::Header::new_gnu();
                header.set_size(bytes.len() as u64);
                header.set_mtime(0);
                header.set_uid(0);
                header.set_gid(0);
                header.set_mode(0o777);
                header.set_cksum();
                t.append_data(&mut header, path, bytes).await?;
            }
            #[cfg(feature = "zip")]
            ArchiveImpl::Zip(z) => {
                let header =
                    async_zip::ZipEntryBuilder::new(path.into(), async_zip::Compression::Deflate)
                        .last_modification_date(Default::default())
                        .unix_permissions(0o777)
                        .build();
                z.write_entry_whole(header, content.as_bytes())
                    .await
                    .map_err(to_anyhow)?;
            }
        }
        Ok(())
    }
    async fn finish(self) -> Result<()> {
        match self {
            ArchiveImpl::Tar(t) => t.into_inner().await?,
            #[cfg(feature = "zip")]
            ArchiveImpl::Zip(z) => z.close().await.map_err(to_anyhow)?.into_inner(),
        }
        .sync_all()
        .await?;

        Ok(())
    }
}

#[derive(Deserialize)]
pub(crate) struct ArchiveQueryParams {
    archive_type: Option<String>,
    plain_secret: Option<bool>,
    plain_secrets: Option<bool>,
    skip_secrets: Option<bool>,
    skip_variables: Option<bool>,
    skip_resources: Option<bool>,
    skip_resource_types: Option<bool>,
    include_schedules: Option<bool>,
    include_triggers: Option<bool>,
    include_users: Option<bool>,
    include_groups: Option<bool>,
    include_settings: Option<bool>,
    include_key: Option<bool>,
    default_ts: Option<String>,
}

#[inline]
pub fn to_string_without_metadata<T>(
    value: &T,
    preserve_extra_perms: bool,
    ignore_keys: Option<Vec<&str>>,
) -> Result<String>
where
    T: ?Sized + Serialize,
{
    let mut value = serde_json::to_value(value).map_err(to_anyhow)?;
    value
        .as_object_mut()
        .map(|obj| {
            let keys = [
                vec![
                    "workspace_id",
                    "path",
                    "name",
                    "versions",
                    "id",
                    "created_at",
                    "updated_at",
                    "created_by",
                    "updated_by",
                    "edited_at",
                    "edited_by",
                    "archived",
                    "has_draft",
                    "draft_only",
                    "error",
                    "last_server_ping",
                    "server_id",
                ],
                ignore_keys.unwrap_or(vec![]),
            ]
            .concat();

            for key in keys {
                if obj.contains_key(key) {
                    obj.remove(key);
                }
            }

            if let Some(o2) = obj.get_mut("policy").and_then(|x| x.as_object_mut()) {
                o2.remove("on_behalf_of");
                o2.remove("on_behalf_of_email");
            }
            if !preserve_extra_perms && obj.contains_key("extra_perms") {
                obj.remove("extra_perms");
            }

            serde_json::to_string_pretty(&obj).ok()
        })
        .flatten()
        .ok_or_else(|| Error::BadRequest("Impossible to serialize value".to_string()))
}

#[derive(Serialize)]
struct SimplifiedUser {
    username: String,
    role: String,
    disabled: bool,
    email: String,
}

#[derive(Serialize)]
struct SimplifiedGroup {
    name: String,
    #[serde(skip_serializing_if = "Option::is_none")]
    summary: Option<String>,
    members: Vec<String>,
    admins: Vec<String>,
}

#[derive(Serialize)]
struct SimplifiedSettings {
    // slack_team_id: Option<String>,
    // slack_name: Option<String>,
    // slack_command_script: Option<String>,
    // slack_email: Option<String>,
    auto_invite_enabled: bool,
    auto_invite_as: String,
    auto_invite_mode: String,
    #[serde(skip_serializing_if = "Option::is_none")]
    webhook: Option<String>,
    #[serde(skip_serializing_if = "Option::is_none")]
    deploy_to: Option<String>,
    #[serde(skip_serializing_if = "Option::is_none")]
    error_handler: Option<String>,
    #[serde(skip_serializing_if = "Option::is_none")]
    error_handler_extra_args: Option<Value>,
    error_handler_muted_on_cancel: bool,
    #[serde(skip_serializing_if = "Option::is_none")]
    ai_config: Option<serde_json::Value>,
    #[serde(skip_serializing_if = "Option::is_none")]
    large_file_storage: Option<Value>,
    #[serde(skip_serializing_if = "Option::is_none")]
    git_sync: Option<Value>,
    #[serde(skip_serializing_if = "Option::is_none")]
    default_app: Option<String>,
    #[serde(skip_serializing_if = "Option::is_none")]
    default_scripts: Option<Value>,
    name: String,
    #[serde(skip_serializing_if = "Option::is_none")]
    mute_critical_alerts: Option<bool>,
    #[serde(skip_serializing_if = "Option::is_none")]
    color: Option<String>,
    #[serde(skip_serializing_if = "Option::is_none")]
    operator_settings: Option<serde_json::Value>,
}

pub(crate) async fn tarball_workspace(
    authed: ApiAuthed,
    Extension(user_db): Extension<UserDB>,
    Extension(db): Extension<DB>,
    Path(w_id): Path<String>,
    Query(ArchiveQueryParams {
        archive_type,
        plain_secret,
        plain_secrets,
        skip_resources,
        skip_resource_types,
        skip_secrets,
        skip_variables,
        include_schedules,
        include_triggers,
        include_users,
        include_groups,
        include_settings,
        include_key,
        default_ts,
    }): Query<ArchiveQueryParams>,
) -> Result<([(HeaderName, String); 2], impl IntoResponse)> {
    // require_admin(authed.is_admin, &authed.username)?;

    let mut tx = user_db.begin(&authed).await?;

    let tmp_dir = TempDir::new_in("/tmp/windmill/")?;

    let name = match archive_type.as_deref() {
        Some("tar") | None => Ok(format!("windmill-{w_id}.tar")),
        Some("zip") => Ok(format!("windmill-{w_id}.zip")),
        Some(t) => Err(Error::BadRequest(format!("Invalid Archive Type {t}"))),
    }?;
    let file_path = tmp_dir.path().join(&name);
    let mut archive = match archive_type.as_deref() {
        Some("tar") | None => {
            let file = File::create(&file_path).await?;
            Ok(ArchiveImpl::Tar(tokio_tar::Builder::new(file)))
        }
        #[cfg(feature = "zip")]
        Some("zip") => {
            let file = tokio::fs::File::create(&file_path).await?;
            Ok(ArchiveImpl::Zip(
                async_zip::tokio::write::ZipFileWriter::with_tokio(file),
            ))
        }
        Some(t) => Err(Error::BadRequest(format!("Invalid Archive Type {t}"))),
    }?;
    {
        let folders = sqlx::query_as::<_, Folder>("SELECT * FROM folder WHERE workspace_id = $1")
            .bind(&w_id)
            .fetch_all(&mut *tx)
            .await?;

        for folder in folders {
            archive
                .write_to_archive(
                    &to_string_without_metadata(&folder, true, None).unwrap(),
                    &format!("f/{}/folder.meta.json", folder.name),
                )
                .await?;
        }
    }

    {
        let scripts = sqlx::query_as::<_, Script>(
            "SELECT * FROM script as o WHERE workspace_id = $1 AND archived = false
             AND created_at = (select max(created_at) from script where path = o.path AND \
              workspace_id = $1)",
        )
        .bind(&w_id)
        .fetch_all(&mut *tx)
        .await?;

        for script in scripts {
            let ext = match script.language {
                ScriptLang::Python3 => "py",
                ScriptLang::Deno => {
                    if default_ts.as_ref().is_some_and(|x| x == "bun") {
                        "deno.ts"
                    } else {
                        "ts"
                    }
                }
                ScriptLang::Go => "go",
                ScriptLang::Bash => "sh",
                ScriptLang::Powershell => "ps1",
                ScriptLang::Postgresql => "pg.sql",
                ScriptLang::Mysql => "my.sql",
                ScriptLang::Bigquery => "bq.sql",
                ScriptLang::Snowflake => "sf.sql",
                ScriptLang::Mssql => "ms.sql",
                ScriptLang::Graphql => "gql",
                ScriptLang::Nativets => "fetch.ts",
                ScriptLang::Bun | ScriptLang::Bunnative => {
                    if default_ts.as_ref().is_some_and(|x| x == "bun") {
                        "ts"
                    } else {
                        "bun.ts"
                    }
                }
                ScriptLang::Php => "php",
                ScriptLang::Rust => "rs",
                ScriptLang::Ansible => "playbook.yml",
                ScriptLang::CSharp => "cs",
                ScriptLang::Nu => "nu",
                ScriptLang::OracleDB => "odb.sql",
                ScriptLang::Java => "java",
                // for related places search: ADD_NEW_LANG
            };
            archive
                .write_to_archive(&script.content, &format!("{}.{}", script.path, ext))
                .await?;

            let metadata = ScriptMetadata {
                summary: script.summary,
                description: script.description,
                schema: script.schema,
                kind: script.kind.to_string(),
                lock: script.lock,
                envs: script.envs,
                concurrent_limit: script.concurrent_limit,
                concurrency_time_window_s: script.concurrency_time_window_s,
                cache_ttl: script.cache_ttl,
                dedicated_worker: script.dedicated_worker,
                ws_error_handler_muted: script.ws_error_handler_muted,
                priority: script.priority,
                tag: script.tag,
                timeout: script.timeout,
                delete_after_use: script.delete_after_use,
                restart_unless_cancelled: script.restart_unless_cancelled,
                visible_to_runner_only: script.visible_to_runner_only,
                no_main_func: script.no_main_func,
                codebase: script.codebase,
                concurrency_key: script.concurrency_key,
                has_preprocessor: script.has_preprocessor,
                on_behalf_of_email: script.on_behalf_of_email,
            };
            let metadata_str = serde_json::to_string_pretty(&metadata).unwrap();
            archive
                .write_to_archive(&metadata_str, &format!("{}.script.json", script.path))
                .await?;
        }
    }

    if !skip_resources.unwrap_or(false) {
        let resources = sqlx::query_as!(
             Resource,
             "SELECT * FROM resource WHERE workspace_id = $1 AND resource_type != 'state' AND resource_type != 'cache'",
             &w_id
         )
         .fetch_all(&mut *tx)
         .await?;

        for resource in resources {
            let resource_str = &to_string_without_metadata(&resource, false, None).unwrap();
            archive
                .write_to_archive(&resource_str, &format!("{}.resource.json", resource.path))
                .await?;
        }
    }

    if !skip_resource_types.unwrap_or(false) {
        let resource_types = sqlx::query_as!(
            ResourceType,
            "SELECT * FROM resource_type WHERE workspace_id = $1",
            &w_id
        )
        .fetch_all(&mut *tx)
        .await?;

        for resource_type in resource_types {
            let resource_str = &to_string_without_metadata(&resource_type, false, None).unwrap();
            archive
                .write_to_archive(
                    &resource_str,
                    &format!("{}.resource-type.json", resource_type.name),
                )
                .await?;
        }
    }

    {
        let flows = sqlx::query_as::<_, Flow>(
             "SELECT flow.workspace_id, flow.path, flow.summary, flow.description, flow.archived, flow.extra_perms, flow.draft_only, flow.dedicated_worker, flow.tag, flow.ws_error_handler_muted, flow.timeout, flow.visible_to_runner_only, flow.on_behalf_of_email, flow_version.schema, flow_version.value, flow_version.created_at as edited_at, flow_version.created_by as edited_by
             FROM flow
             LEFT JOIN flow_version ON flow_version.id = flow.versions[array_upper(flow.versions, 1)]
             WHERE flow.workspace_id = $1 AND flow.archived = false",
         )
         .bind(&w_id)
         .fetch_all(&mut *tx)
         .await?;

        for flow in flows {
            let flow_str = &to_string_without_metadata(&flow, false, None).unwrap();
            archive
                .write_to_archive(&flow_str, &format!("{}.flow.json", flow.path))
                .await?;
        }
    }

    if !skip_variables.unwrap_or(false) {
        let variables =
             sqlx::query_as::<_, ExportableListableVariable>(if !skip_secrets.unwrap_or(false) {
                 "SELECT * FROM variable WHERE workspace_id = $1 AND expires_at IS NULL"
             } else {
                 "SELECT * FROM variable WHERE workspace_id = $1 AND is_secret = false AND expires_at IS NULL"
             })
             .bind(&w_id)
             .fetch_all(&mut *tx)
             .await?;

        let mc = build_crypt(&db, &w_id).await?;

        for mut var in variables {
            if plain_secret.or(plain_secrets).unwrap_or(false)
                && var.value.is_some()
                && var.is_secret
            {
                var.value = Some(decrypt(&mc, var.value.unwrap())?);
            }
            let var_str = &to_string_without_metadata(&var, false, None).unwrap();
            archive
                .write_to_archive(&var_str, &format!("{}.variable.json", var.path))
                .await?;
        }
    }

    {
        let apps = sqlx::query_as::<_, AppWithLastVersion>(
<<<<<<< HEAD
            "SELECT app.id, app.path, app.summary, app.versions, app.policy, app.custom_path,
            app.extra_perms, app_version.value, 
            app_version.created_at, app_version.created_by from app, app_version 
            WHERE app.workspace_id = $1 AND app_version.id = app.versions[array_upper(app.versions, 1)] AND app_version.raw_app IS false",
        )
        .bind(&w_id)
        .fetch_all(&mut *tx)
        .await?;
=======
             "SELECT app.id, app.path, app.summary, app.versions, app.policy, app.custom_path,
             app.extra_perms, app_version.value,
             app_version.created_at, app_version.created_by from app, app_version
             WHERE app.workspace_id = $1 AND app_version.id = app.versions[array_upper(app.versions, 1)]",
         )
         .bind(&w_id)
         .fetch_all(&mut *tx)
         .await?;
>>>>>>> 7a4f64b9

        for app in apps {
            let app_str = &to_string_without_metadata(&app, false, None).unwrap();
            archive
                .write_to_archive(&app_str, &format!("{}.app.json", app.path))
                .await?;
        }
    }

    if include_schedules.unwrap_or(false) {
        let schedules = sqlx::query_as::<_, Schedule>(
            "SELECT * FROM schedule
             WHERE workspace_id = $1",
        )
        .bind(&w_id)
        .fetch_all(&mut *tx)
        .await?;

        for schedule in schedules {
            let app_str = &to_string_without_metadata(&schedule, false, None).unwrap();
            archive
                .write_to_archive(&app_str, &format!("{}.schedule.json", schedule.path))
                .await?;
        }
    }

    if include_triggers.unwrap_or(false) {
        #[cfg(feature = "http_trigger")]
        {
            let http_triggers = sqlx::query_as!(
                crate::http_triggers::HttpTrigger,
                r#"
                SELECT 
                    workspace_id, 
                    workspaced_route,
                    path, 
                    route_path, 
                    route_path_key, 
                    authentication_resource_path,
                    script_path, 
                    is_flow, 
                    edited_by, 
                    edited_at, 
                    email, 
                    extra_perms, 
                    is_async, 
                    authentication_method  AS "authentication_method: _", 
                    http_method AS "http_method: _", 
                    static_asset_config AS "static_asset_config: _", 
                    is_static_website,
                    wrap_body,
                    raw_string
                FROM http_trigger
                WHERE workspace_id = $1
                "#,
                &w_id
            )
            .fetch_all(&mut *tx)
            .await?;

            for trigger in http_triggers {
                let trigger_str = &to_string_without_metadata(&trigger, false, None).unwrap();
                archive
                    .write_to_archive(&trigger_str, &format!("{}.http_trigger.json", trigger.path))
                    .await?;
            }
        }

        #[cfg(feature = "websocket")]
        {
            let websocket_triggers = sqlx::query_as!(
                 crate::websocket_triggers::WebsocketTrigger,
                 "SELECT workspace_id, path, url, script_path, is_flow, edited_by, email, edited_at, server_id, last_server_ping, extra_perms, error, enabled, filters as \"filters: _\", initial_messages as \"initial_messages: _\", url_runnable_args as \"url_runnable_args: _\", can_return_message FROM websocket_trigger
                 WHERE workspace_id = $1",
                 &w_id
             )
             .fetch_all(&mut *tx)
             .await?;

            for trigger in websocket_triggers {
                let trigger_str = &to_string_without_metadata(&trigger, false, None).unwrap();
                archive
                    .write_to_archive(
                        &trigger_str,
                        &format!("{}.websocket_trigger.json", trigger.path),
                    )
                    .await?;
            }
        }

        #[cfg(all(feature = "enterprise", feature = "kafka"))]
        {
            let kafka_triggers = sqlx::query_as!(
                crate::kafka_triggers_ee::KafkaTrigger,
                "SELECT * FROM kafka_trigger
                 WHERE workspace_id = $1",
                &w_id
            )
            .fetch_all(&mut *tx)
            .await?;

            for trigger in kafka_triggers {
                let trigger_str = &to_string_without_metadata(&trigger, false, None).unwrap();
                archive
                    .write_to_archive(
                        &trigger_str,
                        &format!("{}.kafka_trigger.json", trigger.path),
                    )
                    .await?;
            }
        }

        #[cfg(all(feature = "enterprise", feature = "sqs_trigger"))]
        {
            let sqs_triggers = sqlx::query_as!(
                crate::sqs_triggers_ee::SqsTrigger,
                "SELECT * FROM sqs_trigger
                WHERE workspace_id = $1",
                &w_id
            )
            .fetch_all(&mut *tx)
            .await?;

            for trigger in sqs_triggers {
                let trigger_str = &to_string_without_metadata(&trigger, false, None).unwrap();
                archive
                    .write_to_archive(&trigger_str, &format!("{}.sqs_trigger.json", trigger.path))
                    .await?;
            }
        }

        #[cfg(all(feature = "enterprise", feature = "gcp_trigger"))]
        {
            let gcp_triggers = sqlx::query_as!(
                crate::gcp_triggers_ee::GcpTrigger,
                r#"
                SELECT
                    gcp_resource_path,
                    subscription_id,
                    topic_id,
                    workspace_id,
                    delivery_type AS "delivery_type: _",
                    delivery_config AS "delivery_config: _",
                    path,
                    script_path,
                    is_flow,
                    edited_by,
                    email,
                    edited_at,
                    server_id,
                    last_server_ping,
                    extra_perms,
                    error,
                    enabled
                FROM 
                    gcp_trigger
                WHERE 
                    workspace_id = $1
                "#,
                &w_id
            )
            .fetch_all(&mut *tx)
            .await?;

            for trigger in gcp_triggers {
                let trigger_str = &to_string_without_metadata(&trigger, false, None).unwrap();
                archive
                    .write_to_archive(&trigger_str, &format!("{}.gcp_trigger.json", trigger.path))
                    .await?;
            }
        }

        #[cfg(all(feature = "enterprise", feature = "nats"))]
        {
            let nats_triggers = sqlx::query_as!(
                crate::nats_triggers_ee::NatsTrigger,
                "SELECT * FROM nats_trigger
                 WHERE workspace_id = $1",
                &w_id
            )
            .fetch_all(&mut *tx)
            .await?;

            for trigger in nats_triggers {
                let trigger_str: &String =
                    &to_string_without_metadata(&trigger, false, None).unwrap();
                archive
                    .write_to_archive(&trigger_str, &format!("{}.nats_trigger.json", trigger.path))
                    .await?;
            }
        }

        #[cfg(feature = "postgres_trigger")]
        {
            let postgres_triggers = sqlx::query_as!(
                crate::postgres_triggers::PostgresTrigger,
                "SELECT * FROM postgres_trigger
                 WHERE workspace_id = $1",
                &w_id
            )
            .fetch_all(&mut *tx)
            .await?;

            for trigger in postgres_triggers {
                let trigger_str = &to_string_without_metadata(&trigger, false, None).unwrap();
                archive
                    .write_to_archive(
                        &trigger_str,
                        &format!("{}.postgres_trigger.json", trigger.path),
                    )
                    .await?;
            }
        }
    }

    if include_users.unwrap_or(false) {
        let users = sqlx::query!(
            "SELECT * FROM usr
             WHERE workspace_id = $1",
            &w_id
        )
        .fetch_all(&mut *tx)
        .await?;

        for user in users {
            let user = SimplifiedUser {
                username: user.username,
                role: if user.is_admin {
                    "admin".to_string()
                } else if user.operator {
                    "operator".to_string()
                } else {
                    "developer".to_string()
                },
                disabled: user.disabled,
                email: user.email,
            };
            let user_str = &to_string_without_metadata(&user, false, Some(vec!["email"])).unwrap();
            archive
                .write_to_archive(&user_str, &format!("users/{}.user.json", user.email))
                .await?;
        }
    }

    if include_groups.unwrap_or(false) {
        let groups = sqlx::query!(
             r#"SELECT g_.workspace_id, name, summary, extra_perms, array_agg(u2g.usr) filter (where u2g.usr is not null) as members
             FROM usr u
             JOIN usr_to_group u2g ON u2g.usr = u.username AND u2g.workspace_id = u.workspace_id
             RIGHT JOIN group_ g_ ON g_.workspace_id = u.workspace_id AND g_.name = u2g.group_
             WHERE g_.workspace_id = $1 AND g_.name != 'all'
             GROUP BY g_.workspace_id, name, summary, extra_perms"#,
             &w_id
         )
         .fetch_all(&mut *tx)
         .await?;

        for group in groups {
            let extra_perms: HashMap<String, bool> = serde_json::from_value(group.extra_perms)
                .map_err(|e| {
                    Error::internal_err(format!(
                        "Error parsing extra_perms for group {}: {}",
                        group.name, e
                    ))
                })?;
            tracing::info!("{:?}", extra_perms);
            let members = group.members.unwrap_or(vec![]);
            let admins: Vec<String> = extra_perms
                .iter()
                .filter_map(|(k, v)| {
                    // only consider extra_perms that concern actual members of the group
                    if members.contains(&k[2..].to_string()) && *v {
                        Some(k.clone())
                    } else {
                        None
                    }
                })
                .sorted()
                .collect();
            let group = SimplifiedGroup {
                name: group.name,
                summary: group.summary,
                members: members
                    .iter()
                    .filter_map(|x| {
                        // remove members that are also admins as they are already in the admins list
                        let full_name = format!("u/{}", x);
                        if !admins.contains(&full_name) {
                            Some(full_name)
                        } else {
                            None
                        }
                    })
                    .collect(),
                admins,
            };

            let group_str = &to_string_without_metadata(&group, true, None).unwrap();
            archive
                .write_to_archive(&group_str, &format!("groups/{}.group.json", group.name))
                .await?;
        }
    }

    if include_settings.unwrap_or(false) {
        let settings = sqlx::query_as!(
             SimplifiedSettings,
             r#"SELECT
                 -- slack_team_id,
                 -- slack_name,
                 -- slack_command_script,
                 -- CASE WHEN slack_email = 'missing@email.xyz' THEN NULL ELSE slack_email END AS slack_email,
                 auto_invite_domain IS NOT NULL AS "auto_invite_enabled!",
                 CASE WHEN auto_invite_operator IS TRUE THEN 'operator' ELSE 'developer' END AS "auto_invite_as!",
                 CASE WHEN auto_add IS TRUE THEN 'add' ELSE 'invite' END AS "auto_invite_mode!",
                 webhook,
                 deploy_to,
                 error_handler,
                 ai_config,
                 error_handler_extra_args,
                 error_handler_muted_on_cancel,
                 large_file_storage,
                 git_sync,
                 default_app,
                 default_scripts,
                 workspace.name,
                 mute_critical_alerts,
                 color,
                 operator_settings
             FROM workspace_settings
             LEFT JOIN workspace ON workspace.id = workspace_settings.workspace_id
             WHERE workspace_id = $1"#,
             &w_id
         ).fetch_one(&mut *tx).await?;

        let settings_str = serde_json::to_value(settings)
            .map(|v| serde_json::to_string_pretty(&v).ok())
            .ok()
            .flatten()
            .ok_or_else(|| Error::internal_err("Error serializing settings".to_string()))?;

        archive
            .write_to_archive(&settings_str, "settings.json")
            .await?;
    }

    if include_key.unwrap_or(false) {
        let key = sqlx::query_scalar!(
            "SELECT key FROM workspace_key WHERE workspace_id = $1",
            &w_id
        )
        .fetch_one(&mut *tx)
        .await?;

        let key_json = serde_json::to_value(key)
            .map(|v| serde_json::to_string_pretty(&v).ok())
            .ok()
            .flatten()
            .ok_or_else(|| Error::internal_err("Error serializing enryption key".to_string()))?;
        archive
            .write_to_archive(&key_json, "encryption_key.json")
            .await?;
    }

    archive.finish().await?;

    let file = tokio::fs::File::open(&file_path).await?;

    let stream = ReaderStream::new(file);
    let body = axum::body::Body::from_stream(stream);

    let headers = [
        (header::CONTENT_TYPE, "application/x-tar".to_string()),
        (
            header::CONTENT_DISPOSITION,
            format!("attachment; filename=\"{name}\""),
        ),
    ];
    Ok((headers, body))
}<|MERGE_RESOLUTION|>--- conflicted
+++ resolved
@@ -498,25 +498,14 @@
 
     {
         let apps = sqlx::query_as::<_, AppWithLastVersion>(
-<<<<<<< HEAD
-            "SELECT app.id, app.path, app.summary, app.versions, app.policy, app.custom_path,
-            app.extra_perms, app_version.value, 
-            app_version.created_at, app_version.created_by from app, app_version 
-            WHERE app.workspace_id = $1 AND app_version.id = app.versions[array_upper(app.versions, 1)] AND app_version.raw_app IS false",
-        )
-        .bind(&w_id)
-        .fetch_all(&mut *tx)
-        .await?;
-=======
              "SELECT app.id, app.path, app.summary, app.versions, app.policy, app.custom_path,
              app.extra_perms, app_version.value,
              app_version.created_at, app_version.created_by from app, app_version
-             WHERE app.workspace_id = $1 AND app_version.id = app.versions[array_upper(app.versions, 1)]",
+             WHERE app.workspace_id = $1 AND app_version.id = app.versions[array_upper(app.versions, 1)] AND app_version.raw_app IS false",
          )
          .bind(&w_id)
          .fetch_all(&mut *tx)
          .await?;
->>>>>>> 7a4f64b9
 
         for app in apps {
             let app_str = &to_string_without_metadata(&app, false, None).unwrap();
