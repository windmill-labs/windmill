--- conflicted
+++ resolved
@@ -1208,22 +1208,14 @@
     Ok(format!("resource_type {} updated", name))
 }
 
-<<<<<<< HEAD
-#[cfg(all(
-    feature = "enterprise",
-    any(
-        feature = "http_trigger",
-        feature = "sqs_trigger",
-        feature = "mqtt_trigger",
-        feature = "postgres_trigger",
-        feature = "gcp_trigger"
-    )
-=======
 #[cfg(any(
+    feature = "http_trigger",
     feature = "postgres_trigger",
     feature = "mqtt_trigger",
-    all(feature = "sqs_trigger", feature = "enterprise")
->>>>>>> 247e8f10
+    all(
+        feature = "enterprise",
+        any(feature = "sqs_trigger", feature = "gcp_trigger")
+    )
 ))]
 pub async fn try_get_resource_from_db_as<T>(
     authed: ApiAuthed,
