--- conflicted
+++ resolved
@@ -1392,7 +1392,6 @@
     Ok(resource)
 }
 
-<<<<<<< HEAD
 /// Get list of tools from an MCP resource
 async fn get_mcp_tools(
     authed: ApiAuthed,
@@ -1449,7 +1448,8 @@
     }
 
     Ok(Json(tools))
-=======
+}
+
 #[derive(Deserialize, Serialize)]
 struct GitRepositoryResource {
     url: String,
@@ -1545,5 +1545,4 @@
         })?;
 
     Ok(commit_hash)
->>>>>>> aeb68290
 }