/*
 * Author: Ruben Fiszel
 * Copyright: Windmill Labs, Inc 2022
 * This file and its contents are licensed under the AGPLv3 License.
 * Please see the included NOTICE for copyright information and
 * LICENSE-AGPL for a copy of the license.
 */

use crate::{
    db::{ApiAuthed, DB},
    users::{maybe_refresh_folders, require_owner_of_path, Tokened},
    webhook_util::{WebhookMessage, WebhookShared},
    HTTP_CLIENT,
};
use axum::{
    extract::{Extension, Path, Query},
    routing::{delete, get, post},
    Json, Router,
};
use hyper::StatusCode;
use serde::{Deserialize, Serialize};
use serde_json::Value;
use sql_builder::{bind::Bind, SqlBuilder};
use sqlx::{FromRow, Postgres, Transaction};
use uuid::Uuid;
use windmill_audit::{audit_log, ActionKind};
use windmill_common::{
    db::UserDB,
    error::{Error, JsonResult, Result},
<<<<<<< HEAD
    utils::{
        list_elems_from_hub, not_found_if_none, paginate, query_elems_from_hub, require_admin,
        Pagination, StripPath,
    },
=======
    jobs::QueuedJob,
    utils::{not_found_if_none, paginate, require_admin, Pagination, StripPath},
    variables,
>>>>>>> d51fc57c
};

pub fn global_service() -> Router {
    Router::new()
        .route("/type/hub/list", get(list_hub_resource_types))
        .route("/type/hub/query", get(query_hub_resource_types))
}

pub fn workspaced_service() -> Router {
    Router::new()
        .route("/list", get(list_resources))
        .route("/list_search", get(list_search_resources))
        .route("/list_names/:type", get(list_names))
        .route("/get/*path", get(get_resource))
        .route("/exists/*path", get(exists_resource))
        .route("/get_value/*path", get(get_resource_value))
        .route(
            "/get_value_interpolated/*path",
            get(get_resource_value_interpolated),
        )
        .route("/update/*path", post(update_resource))
        .route("/update_value/*path", post(update_resource_value))
        .route("/delete/*path", delete(delete_resource))
        .route("/create", post(create_resource))
        .route("/type/list", get(list_resource_types))
        .route("/type/listnames", get(list_resource_types_names))
        .route("/type/get/:name", get(get_resource_type))
        .route("/type/exists/:name", get(exists_resource_type))
        .route("/type/update/:name", post(update_resource_type))
        .route("/type/delete/:name", delete(delete_resource_type))
        .route("/type/create", post(create_resource_type))
}

#[derive(FromRow, Serialize, Deserialize)]
pub struct ResourceType {
    pub workspace_id: String,
    pub name: String,
    pub schema: Option<serde_json::Value>,
    pub description: Option<String>,
}

#[derive(Deserialize)]
pub struct CreateResourceType {
    pub name: String,
    pub schema: Option<serde_json::Value>,
    pub description: Option<String>,
}

#[derive(Deserialize)]
pub struct EditResourceType {
    pub schema: Option<serde_json::Value>,
    pub description: Option<String>,
}

#[derive(FromRow, Serialize, Deserialize)]
pub struct Resource {
    pub workspace_id: String,
    pub path: String,
    pub value: Option<serde_json::Value>,
    pub description: Option<String>,
    pub resource_type: String,
    pub extra_perms: serde_json::Value,
}

#[derive(FromRow, Serialize, Deserialize)]
pub struct ListableResource {
    pub workspace_id: String,
    pub path: String,
    pub value: Option<serde_json::Value>,
    pub description: Option<String>,
    pub resource_type: String,
    pub extra_perms: serde_json::Value,
    pub is_linked: Option<bool>,
    pub is_refreshed: Option<bool>,
    pub is_oauth: Option<bool>,
    pub is_expired: Option<bool>,
    pub refresh_error: Option<String>,
    pub account: Option<i32>,
}

#[derive(Deserialize)]
pub struct CreateResource {
    pub path: String,
    pub value: Option<serde_json::Value>,
    pub description: Option<String>,
    pub resource_type: String,
}
#[derive(Deserialize)]
struct EditResource {
    path: Option<String>,
    description: Option<String>,
    value: Option<serde_json::Value>,
}

#[derive(Deserialize)]
pub struct ListResourceQuery {
    resource_type: Option<String>,
    resource_type_exclude: Option<String>,
}

#[derive(Serialize, FromRow)]
pub struct NamePath {
    name: String,
    path: String,
}
async fn list_names(
    authed: ApiAuthed,
    Path((w_id, rt)): Path<(String, String)>,
    Extension(user_db): Extension<UserDB>,
) -> JsonResult<Vec<NamePath>> {
    let mut tx = user_db.begin(&authed).await?;
    let rows = sqlx::query!(
        "SELECT value->>'name' as name, path from resource WHERE resource_type = $1 AND workspace_id = $2",
        rt,
        &w_id
    )
    .fetch_all(&mut *tx)
    .await?
    .into_iter()
    .filter_map(|x| x.name.map(|name| NamePath { name, path: x.path }))
    .collect::<Vec<_>>();
    tx.commit().await?;
    Ok(Json(rows))
}

#[derive(Serialize, FromRow)]
pub struct SearchResource {
    path: String,
    value: serde_json::Value,
}
async fn list_search_resources(
    authed: ApiAuthed,
    Path(w_id): Path<String>,
    Extension(user_db): Extension<UserDB>,
) -> JsonResult<Vec<SearchResource>> {
    let mut tx = user_db.begin(&authed).await?;
    #[cfg(feature = "enterprise")]
    let n = 1000;

    #[cfg(not(feature = "enterprise"))]
    let n = 3;

    let rows = sqlx::query_as!(
        SearchResource,
        "SELECT path, value from resource WHERE workspace_id = $1 LIMIT $2",
        &w_id,
        n
    )
    .fetch_all(&mut *tx)
    .await?
    .into_iter()
    .collect::<Vec<_>>();
    tx.commit().await?;
    Ok(Json(rows))
}

async fn list_resources(
    authed: ApiAuthed,
    Query(lq): Query<ListResourceQuery>,
    Query(pagination): Query<Pagination>,
    Extension(user_db): Extension<UserDB>,
    Path(w_id): Path<String>,
) -> JsonResult<Vec<ListableResource>> {
    let (per_page, offset) = paginate(pagination);

    let mut sqlb = SqlBuilder::select_from("resource")
        .fields(&[
            "resource.workspace_id",
            "resource.path",
            "null::JSONB as value",
            "resource.description",
            "resource_type",
            "resource.extra_perms",
            "(now() > account.expires_at) as is_expired",
            "variable.path IS NOT NULL as is_linked",
            "account.refresh_token != '' as is_refreshed",
            "variable.is_oauth",
            "variable.account",
            "account.refresh_error",
        ])
        .left()
        .join("variable")
        .on("variable.path = resource.path AND variable.workspace_id = resource.workspace_id")
        .left()
        .join("account")
        .on("variable.account = account.id AND account.workspace_id = variable.workspace_id")
        .order_by("path", true)
        .and_where("resource.workspace_id = ?".bind(&w_id))
        .offset(offset)
        .limit(per_page)
        .clone();

    if let Some(rt) = &lq.resource_type {
        for rt in rt.split(',') {
            sqlb.and_where_eq("resource_type", "?".bind(&rt));
        }
    }
    if let Some(rt) = &lq.resource_type_exclude {
        for rt in rt.split(',') {
            sqlb.and_where_ne("resource_type", "?".bind(&rt));
        }
    }

    let sql = sqlb.sql().map_err(|e| Error::InternalErr(e.to_string()))?;
    let mut tx = user_db.begin(&authed).await?;
    let rows = sqlx::query_as::<_, ListableResource>(&sql)
        .fetch_all(&mut *tx)
        .await?;

    tx.commit().await?;

    Ok(Json(rows))
}

async fn get_resource(
    authed: ApiAuthed,
    Extension(user_db): Extension<UserDB>,
    Path((w_id, path)): Path<(String, StripPath)>,
) -> JsonResult<ListableResource> {
    let path = path.to_path();
    let mut tx = user_db.begin(&authed).await?;

    let resource_o = sqlx::query_as!(
        ListableResource,
        "SELECT resource.*, (now() > account.expires_at) as is_expired, account.refresh_token != '' as is_refreshed,
        account.refresh_error,
        variable.path IS NOT NULL as is_linked,
        variable.is_oauth as \"is_oauth?\",
        variable.account
        FROM resource
        LEFT JOIN variable ON variable.path = resource.path AND variable.workspace_id = $2
        LEFT JOIN account ON variable.account = account.id AND account.workspace_id = $2
        WHERE resource.path = $1 AND resource.workspace_id = $2",
        path.to_owned(),
        &w_id
    )
    .fetch_optional(&mut *tx)
    .await?;
    tx.commit().await?;

    let resource = not_found_if_none(resource_o, "Resource", path)?;
    Ok(Json(resource))
}

async fn exists_resource(
    Extension(db): Extension<DB>,
    Path((w_id, path)): Path<(String, StripPath)>,
) -> JsonResult<bool> {
    let path = path.to_path();

    let exists = sqlx::query_scalar!(
        "SELECT EXISTS(SELECT 1 FROM resource WHERE path = $1 AND workspace_id = $2)",
        path,
        w_id
    )
    .fetch_one(&db)
    .await?
    .unwrap_or(false);

    Ok(Json(exists))
}

async fn get_resource_value(
    authed: ApiAuthed,
    Extension(user_db): Extension<UserDB>,
    Path((w_id, path)): Path<(String, StripPath)>,
) -> JsonResult<Option<serde_json::Value>> {
    let path = path.to_path();
    let mut tx = user_db.begin(&authed).await?;

    let value_o = sqlx::query_scalar!(
        "SELECT value from resource WHERE path = $1 AND workspace_id = $2",
        path.to_owned(),
        &w_id
    )
    .fetch_optional(&mut *tx)
    .await?;
    tx.commit().await?;

    let value = not_found_if_none(value_o, "Resource", path)?;
    Ok(Json(value))
}

#[derive(Deserialize)]
struct JobInfo {
    job_id: Option<Uuid>,
}
async fn get_resource_value_interpolated(
    authed: ApiAuthed,
    Extension(user_db): Extension<UserDB>,
    Tokened { token }: Tokened,
    Path((w_id, path)): Path<(String, StripPath)>,
    Query(job_info): Query<JobInfo>,
) -> JsonResult<Option<serde_json::Value>> {
    let path = path.to_path();
    let mut tx = user_db.clone().begin(&authed).await?;

    let value_o = sqlx::query_scalar!(
        "SELECT value from resource WHERE path = $1 AND workspace_id = $2",
        path.to_owned(),
        &w_id
    )
    .fetch_optional(&mut *tx)
    .await?;
    tx.commit().await?;

    let value = not_found_if_none(value_o, "Resource", path)?;
    if let Some(value) = value {
        Ok(Json(Some(
            transform_json_value(&authed, &user_db, &w_id, value, &job_info.job_id, &token).await?,
        )))
    } else {
        Ok(Json(None))
    }
}

use async_recursion::async_recursion;

#[async_recursion]
pub async fn transform_json_value<'c>(
    authed: &ApiAuthed,
    user_db: &UserDB,
    workspace: &str,
    v: Value,
    job_id: &Option<Uuid>,
    token: &str,
) -> Result<Value> {
    match v {
        Value::String(y) if y.starts_with("$var:") => {
            let path = y.strip_prefix("$var:").unwrap();
            let tx: Transaction<'_, Postgres> = user_db.clone().begin(authed).await?;
            let v =
                crate::variables::get_value_internal(tx, workspace, path, &authed.username).await?;
            Ok(Value::String(v))
        }
        Value::String(y) if y.starts_with("$res:") => {
            let path = y.strip_prefix("$res:").unwrap();
            if path.split("/").count() < 2 {
                return Err(Error::InternalErr(format!("Invalid resource path: {path}")));
            }
            let mut tx: Transaction<'_, Postgres> = user_db.clone().begin(authed).await?;
            let v = sqlx::query_scalar!(
                "SELECT value from resource WHERE path = $1 AND workspace_id = $2",
                path,
                &workspace
            )
            .fetch_optional(&mut *tx)
            .await?;
            tx.commit().await?;
            let v = not_found_if_none(v, "Resource", path)?;
            if let Some(v) = v {
                transform_json_value(authed, user_db, workspace, v, job_id, token).await
            } else {
                Ok(Value::Null)
            }
        }
        Value::String(y) if y.starts_with("$") && job_id.is_some() => {
            let mut tx = user_db.clone().begin(authed).await?;
            let job = sqlx::query_as::<_, QueuedJob>(
                "SELECT * FROM queue WHERE id = $1 AND workspace_id = $2",
            )
            .bind(job_id.unwrap())
            .bind(workspace)
            .fetch_optional(&mut *tx)
            .await?;
            tx.commit().await?;

            let job = not_found_if_none(job, "Job", job_id.unwrap().to_string())?;

            let flow_path = if let Some(uuid) = job.parent_job {
                let mut tx: Transaction<'_, Postgres> = user_db.clone().begin(authed).await?;
                let p = sqlx::query_scalar!("SELECT script_path FROM queue WHERE id = $1", uuid)
                    .fetch_optional(&mut *tx)
                    .await?
                    .flatten();
                tx.commit().await?;
                p
            } else {
                None
            };

            let variables = variables::get_reserved_variables(
                &job.workspace_id,
                token,
                &job.email,
                &job.created_by,
                &job.id.to_string(),
                &job.permissioned_as,
                job.script_path.clone(),
                job.parent_job.map(|x| x.to_string()),
                flow_path,
                job.schedule_path.clone(),
                job.flow_step_id.clone(),
            )
            .await;

            let name = y.strip_prefix("$").unwrap();

            let value = variables
                .iter()
                .find(|x| x.name == name)
                .map(|x| x.value.clone())
                .unwrap_or_else(|| y);
            Ok(serde_json::json!(value))
        }
        Value::Object(mut m) => {
            for (a, b) in m.clone().into_iter() {
                m.insert(
                    a.clone(),
                    transform_json_value(authed, user_db, workspace, b, job_id, token).await?,
                );
            }
            Ok(Value::Object(m))
        }
        a @ _ => Ok(a),
    }
}

async fn check_path_conflict<'c>(
    tx: &mut Transaction<'c, Postgres>,
    w_id: &str,
    path: &str,
) -> Result<()> {
    let exists = sqlx::query_scalar!(
        "SELECT EXISTS(SELECT 1 FROM resource WHERE path = $1 AND workspace_id = $2)",
        path,
        w_id
    )
    .fetch_one(&mut **tx)
    .await?
    .unwrap_or(false);
    if exists {
        return Err(Error::BadRequest(format!(
            "Resource {} already exists",
            path
        )));
    }
    return Ok(());
}

#[derive(Deserialize)]
struct CreateResourceQuery {
    update_if_exists: Option<bool>,
}
async fn create_resource(
    authed: ApiAuthed,
    Extension(user_db): Extension<UserDB>,
    Extension(webhook): Extension<WebhookShared>,
    Extension(db): Extension<DB>,
    Path(w_id): Path<String>,
    Query(q): Query<CreateResourceQuery>,
    Json(resource): Json<CreateResource>,
) -> Result<(StatusCode, String)> {
    let authed = maybe_refresh_folders(&resource.path, &w_id, authed, &db).await;

    let mut tx = user_db.begin(&authed).await?;

    let update_if_exists = q.update_if_exists.unwrap_or(false);
    if !update_if_exists {
        check_path_conflict(&mut tx, &w_id, &resource.path).await?;
    }

    sqlx::query!(
        "INSERT INTO resource
            (workspace_id, path, value, description, resource_type)
            VALUES ($1, $2, $3, $4, $5) ON CONFLICT (workspace_id, path)
            DO UPDATE SET value = $3, description = $4, resource_type = $5",
        w_id,
        resource.path,
        resource.value,
        resource.description,
        resource.resource_type,
    )
    .execute(&mut *tx)
    .await?;
    audit_log(
        &mut *tx,
        &authed.username,
        "resources.create",
        ActionKind::Create,
        &w_id,
        Some(&resource.path),
        None,
    )
    .await?;
    tx.commit().await?;

    webhook.send_message(
        w_id.clone(),
        WebhookMessage::CreateResource { workspace: w_id, path: resource.path.clone() },
    );

    Ok((
        StatusCode::CREATED,
        format!("resource {} created", resource.path),
    ))
}

async fn delete_resource(
    authed: ApiAuthed,
    Extension(user_db): Extension<UserDB>,
    Extension(webhook): Extension<WebhookShared>,
    Path((w_id, path)): Path<(String, StripPath)>,
) -> Result<String> {
    let path = path.to_path();
    let mut tx = user_db.begin(&authed).await?;

    sqlx::query!(
        "DELETE FROM resource WHERE path = $1 AND workspace_id = $2",
        path,
        w_id
    )
    .execute(&mut *tx)
    .await?;
    sqlx::query!(
        "DELETE FROM variable WHERE path = $1 AND workspace_id = $2",
        path,
        w_id
    )
    .execute(&mut *tx)
    .await?;
    audit_log(
        &mut *tx,
        &authed.username,
        "resources.delete",
        ActionKind::Delete,
        &w_id,
        Some(path),
        None,
    )
    .await?;
    tx.commit().await?;

    webhook.send_message(
        w_id.clone(),
        WebhookMessage::DeleteResource { workspace: w_id, path: path.to_owned() },
    );

    Ok(format!("resource {} deleted", path))
}

async fn update_resource(
    authed: ApiAuthed,
    Extension(user_db): Extension<UserDB>,
    Extension(webhook): Extension<WebhookShared>,
    Extension(db): Extension<DB>,
    Path((w_id, path)): Path<(String, StripPath)>,
    Json(ns): Json<EditResource>,
) -> Result<String> {
    use sql_builder::prelude::*;

    let path = path.to_path();

    let mut sqlb = SqlBuilder::update_table("resource");
    sqlb.and_where_eq("path", "?".bind(&path));
    sqlb.and_where_eq("workspace_id", "?".bind(&w_id));

    if let Some(npath) = &ns.path {
        sqlb.set_str("path", npath);
    }
    if let Some(nvalue) = ns.value {
        sqlb.set_str("value", nvalue.to_string());
    }
    if let Some(ndesc) = ns.description {
        sqlb.set_str("description", ndesc);
    }

    sqlb.returning("path");
    let authed = maybe_refresh_folders(path, &w_id, authed, &db).await;

    let mut tx = user_db.begin(&authed).await?;

    if let Some(npath) = ns.path {
        if npath != path {
            check_path_conflict(&mut tx, &w_id, &npath).await?;

            require_owner_of_path(&authed, path)?;

            sqlx::query!(
                "UPDATE variable SET path = $1 WHERE path = $2 AND workspace_id = $3",
                npath,
                path,
                w_id
            )
            .execute(&mut *tx)
            .await?;
        }
    }

    let sql = sqlb.sql().map_err(|e| Error::InternalErr(e.to_string()))?;
    let npath_o: Option<String> = sqlx::query_scalar(&sql).fetch_optional(&mut *tx).await?;

    let npath = not_found_if_none(npath_o, "Resource", path)?;

    audit_log(
        &mut *tx,
        &authed.username,
        "resources.update",
        ActionKind::Update,
        &w_id,
        Some(path),
        None,
    )
    .await?;
    tx.commit().await?;

    webhook.send_message(
        w_id.clone(),
        WebhookMessage::UpdateResource {
            workspace: w_id,
            old_path: path.to_owned(),
            new_path: npath.clone(),
        },
    );

    Ok(format!("resource {} updated (npath: {:?})", path, npath))
}

#[derive(FromRow, Serialize, Deserialize)]
struct UpdateResource {
    value: Option<serde_json::Value>,
}

async fn update_resource_value(
    authed: ApiAuthed,
    Extension(user_db): Extension<UserDB>,
    Extension(webhook): Extension<WebhookShared>,
    Path((w_id, path)): Path<(String, StripPath)>,
    Json(nv): Json<UpdateResource>,
) -> Result<String> {
    let path = path.to_path();
    let mut tx = user_db.begin(&authed).await?;

    sqlx::query!(
        "UPDATE resource SET value = $1 WHERE path = $2 AND workspace_id = $3",
        nv.value,
        path,
        w_id
    )
    .execute(&mut *tx)
    .await?;
    audit_log(
        &mut *tx,
        &authed.username,
        "resources.update",
        ActionKind::Update,
        &w_id,
        Some(path),
        None,
    )
    .await?;
    tx.commit().await?;
    webhook.send_message(
        w_id.clone(),
        WebhookMessage::UpdateResource {
            workspace: w_id,
            old_path: path.to_owned(),
            new_path: path.to_owned(),
        },
    );

    Ok(format!("value of resource {} updated", path))
}

async fn list_resource_types(
    Extension(db): Extension<DB>,
    Path(w_id): Path<String>,
) -> JsonResult<Vec<ResourceType>> {
    let rows = sqlx::query_as!(
        ResourceType,
        "SELECT * from resource_type WHERE (workspace_id = $1 OR workspace_id = 'admins') ORDER \
         BY name",
        &w_id
    )
    .fetch_all(&db)
    .await?;

    Ok(Json(rows))
}

async fn list_resource_types_names(
    Extension(db): Extension<DB>,
    Path(w_id): Path<String>,
) -> JsonResult<Vec<String>> {
    let rows = sqlx::query_scalar!(
        "SELECT name from resource_type WHERE (workspace_id = $1 OR workspace_id = 'admins') \
         ORDER BY name",
        &w_id
    )
    .fetch_all(&db)
    .await?;

    Ok(Json(rows))
}

async fn get_resource_type(
    authed: ApiAuthed,
    Extension(user_db): Extension<UserDB>,
    Path((w_id, name)): Path<(String, String)>,
) -> JsonResult<ResourceType> {
    let mut tx = user_db.begin(&authed).await?;

    let resource_type_o = sqlx::query_as!(
        ResourceType,
        "SELECT * from resource_type WHERE name = $1 AND (workspace_id = $2 OR workspace_id = 'admins')",
        &name,
        &w_id
    )
    .fetch_optional(&mut *tx)
    .await?;
    tx.commit().await?;

    let resource_type = not_found_if_none(resource_type_o, "ResourceType", name)?;
    Ok(Json(resource_type))
}

async fn exists_resource_type(
    Extension(db): Extension<DB>,
    Path((w_id, name)): Path<(String, String)>,
) -> JsonResult<bool> {
    let exists = sqlx::query_scalar!(
        "SELECT EXISTS(SELECT 1 FROM resource_type WHERE name = $1 AND (workspace_id = $2 OR workspace_id = 'admins'))",
        name,
        w_id
    )
    .fetch_one(&db)
    .await?
    .unwrap_or(false);

    Ok(Json(exists))
}

async fn create_resource_type(
    authed: ApiAuthed,
    Extension(user_db): Extension<UserDB>,
    Extension(webhook): Extension<WebhookShared>,
    Path(w_id): Path<String>,
    Json(resource_type): Json<CreateResourceType>,
) -> Result<(StatusCode, String)> {
    let mut tx = user_db.begin(&authed).await?;

    check_rt_path_conflict(&mut tx, &w_id, &resource_type.name).await?;

    sqlx::query!(
        "INSERT INTO resource_type
            (workspace_id, name, schema, description)
            VALUES ($1, $2, $3, $4)",
        w_id,
        resource_type.name,
        resource_type.schema,
        resource_type.description,
    )
    .execute(&mut *tx)
    .await?;
    audit_log(
        &mut *tx,
        &authed.username,
        "resource_types.create",
        ActionKind::Create,
        &w_id,
        Some(&resource_type.name),
        None,
    )
    .await?;
    tx.commit().await?;

    webhook.send_message(
        w_id.clone(),
        WebhookMessage::CreateResourceType { name: resource_type.name.clone() },
    );

    Ok((
        StatusCode::CREATED,
        format!("resource_type {} created", resource_type.name),
    ))
}

async fn check_rt_path_conflict<'c>(
    tx: &mut Transaction<'c, Postgres>,
    w_id: &str,
    name: &str,
) -> Result<()> {
    let exists = sqlx::query_scalar!(
        "SELECT EXISTS(SELECT 1 FROM resource_type WHERE name = $1 AND workspace_id = $2)",
        name,
        w_id
    )
    .fetch_one(&mut **tx)
    .await?
    .unwrap_or(false);
    if exists {
        return Err(Error::BadRequest(format!(
            "Resource type {} already exists",
            name
        )));
    }
    return Ok(());
}

async fn delete_resource_type(
    authed: ApiAuthed,
    Extension(user_db): Extension<UserDB>,
    Extension(webhook): Extension<WebhookShared>,
    Path((w_id, name)): Path<(String, String)>,
) -> Result<String> {
    require_admin(authed.is_admin, &authed.username)?;

    let mut tx = user_db.begin(&authed).await?;

    sqlx::query!(
        "DELETE FROM resource_type WHERE name = $1 AND workspace_id = $2",
        name,
        w_id
    )
    .execute(&mut *tx)
    .await?;
    audit_log(
        &mut *tx,
        &authed.username,
        "resource_types.delete",
        ActionKind::Delete,
        &w_id,
        Some(&name),
        None,
    )
    .await?;
    tx.commit().await?;
    webhook.send_message(
        w_id.clone(),
        WebhookMessage::DeleteResourceType { name: name.clone() },
    );

    Ok(format!("resource_type {} deleted", name))
}

async fn update_resource_type(
    authed: ApiAuthed,
    Extension(user_db): Extension<UserDB>,
    Extension(webhook): Extension<WebhookShared>,
    Path((w_id, name)): Path<(String, String)>,
    Json(ns): Json<EditResourceType>,
) -> Result<String> {
    use sql_builder::prelude::*;

    let mut sqlb = SqlBuilder::update_table("resource_type");
    sqlb.and_where_eq("name", "?".bind(&name));
    sqlb.and_where_eq("workspace_id", "?".bind(&w_id));
    if let Some(nschema) = ns.schema {
        sqlb.set_str("schema", nschema);
    }
    if let Some(ndesc) = ns.description {
        sqlb.set_str("description", ndesc);
    }
    let sql = sqlb.sql().map_err(|e| Error::InternalErr(e.to_string()))?;
    let mut tx = user_db.begin(&authed).await?;

    sqlx::query(&sql).execute(&mut *tx).await?;
    audit_log(
        &mut *tx,
        &authed.username,
        "resource_types.update",
        ActionKind::Update,
        &w_id,
        Some(&name),
        None,
    )
    .await?;
    tx.commit().await?;
    webhook.send_message(
        w_id.clone(),
        WebhookMessage::UpdateResourceType { name: name.clone() },
    );

    Ok(format!("resource_type {} updated", name))
}

async fn list_hub_resource_types(
    ApiAuthed { email, .. }: ApiAuthed,
) -> JsonResult<serde_json::Value> {
    let asks = list_elems_from_hub(
        &HTTP_CLIENT,
        "https://hub.windmill.dev/resource_types/list",
        &email,
    )
    .await?;
    Ok(Json(asks))
}

#[derive(Deserialize)]
struct HubResourceTypesQuery {
    text: String,
    limit: Option<i64>,
}
async fn query_hub_resource_types(
    ApiAuthed { email, .. }: ApiAuthed,
    Query(query): Query<HubResourceTypesQuery>,
) -> JsonResult<serde_json::Value> {
    let asks = query_elems_from_hub(
        &HTTP_CLIENT,
        "https://hub.windmill.dev/resource_types/query",
        &email,
        &query.text,
        &None,
        &query.limit,
    )
    .await?;
    Ok(Json(asks))
}<|MERGE_RESOLUTION|>--- conflicted
+++ resolved
@@ -27,16 +27,12 @@
 use windmill_common::{
     db::UserDB,
     error::{Error, JsonResult, Result},
-<<<<<<< HEAD
+    jobs::QueuedJob,
     utils::{
         list_elems_from_hub, not_found_if_none, paginate, query_elems_from_hub, require_admin,
         Pagination, StripPath,
     },
-=======
-    jobs::QueuedJob,
-    utils::{not_found_if_none, paginate, require_admin, Pagination, StripPath},
     variables,
->>>>>>> d51fc57c
 };
 
 pub fn global_service() -> Router {
