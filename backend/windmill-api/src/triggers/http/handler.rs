use super::{
    http_trigger_args::RawHttpTriggerArgs, AuthenticationMethod, HttpMethod, RequestType,
    TriggerRoute, HTTP_ACCESS_CACHE, HTTP_AUTH_CACHE, HTTP_ROUTERS_CACHE,
};
use crate::{
    auth::{AuthCache, OptTokened},
    db::{ApiAuthed, DB},
    jobs::start_job_update_sse_stream,
    resources::try_get_resource_from_db_as,
    triggers::{
        handler::get_suspend_number_for_inactive_mode,
        http::{
            refresh_routers, validate_authentication_method, HttpConfig, HttpConfigRequest,
            RouteExists, ROUTE_PATH_KEY_RE, VALID_ROUTE_PATH_RE,
        },
        trigger_helpers::{
            get_runnable_format, trigger_runnable, trigger_runnable_and_wait_for_result,
            trigger_runnable_inner, RunnableId,
        },
        Trigger, TriggerCrud, TriggerData,
    },
    users::fetch_api_authed,
    utils::ExpiringCacheEntry,
};
use axum::{
    async_trait,
    extract::Path,
    response::{IntoResponse, Response},
    routing::{get, post},
    Extension, Json, Router,
};
use futures::StreamExt;
use http::{HeaderMap, StatusCode};
use sqlx::PgConnection;
use std::{
    borrow::Cow,
    collections::{HashMap, HashSet},
    sync::Arc,
};
use windmill_audit::{audit_oss::audit_log, ActionKind};
use windmill_common::{
    db::UserDB,
    error::{Error, Result},
    triggers::TriggerKind,
    utils::{not_found_if_none, require_admin, StripPath},
    worker::CLOUD_HOSTED,
};
use windmill_git_sync::handle_deployment_metadata;

#[cfg(feature = "parquet")]
use {
    crate::job_helpers_oss::get_workspace_s3_resource,
    windmill_common::s3_helpers::build_object_store_client,
};

use windmill_git_sync::DeployedObject;

pub async fn increase_trigger_version(tx: &mut PgConnection) -> Result<()> {
    sqlx::query!("SELECT nextval('http_trigger_version_seq')")
        .fetch_one(tx)
        .await?;
    Ok(())
}

pub fn generate_route_path_key(route_path: &str) -> String {
    ROUTE_PATH_KEY_RE
        .replace_all(route_path, "${1}${2}key")
        .to_string()
}

pub async fn route_path_key_exists(
    route_path_key: &str,
    http_method: &HttpMethod,
    w_id: &str,
    trigger_path: Option<&str>,
    workspaced_route: Option<bool>,
    db: &DB,
) -> Result<bool> {
    let exists = if *CLOUD_HOSTED {
        sqlx::query_scalar!(
            r#"
            SELECT EXISTS(
                SELECT 1 
                FROM http_trigger 
                WHERE 
                    route_path_key = $1
                    AND workspace_id = $2 
                    AND http_method = $3 
                    AND ($4::TEXT IS NULL OR path != $4)
            )
            "#,
            &route_path_key,
            w_id,
            http_method as &HttpMethod,
            trigger_path
        )
        .fetch_one(db)
        .await?
        .unwrap_or(false)
    } else {
        let route_path_key = match workspaced_route {
            Some(true) => Cow::Owned(format!("{}/{}", w_id, route_path_key.trim_matches('/'))),
            _ => Cow::Borrowed(route_path_key),
        };

        sqlx::query_scalar!(
            r#"
            SELECT EXISTS(
                SELECT 1 
                FROM http_trigger 
                WHERE 
                    ((workspaced_route IS TRUE AND workspace_id || '/' || route_path_key = $1) 
                    OR (workspaced_route IS FALSE AND route_path_key = $1))
                    AND http_method = $2 
                    AND ($3::TEXT IS NULL OR path != $3)
            )
            "#,
            &route_path_key,
            http_method as &HttpMethod,
            trigger_path
        )
        .fetch_one(db)
        .await?
        .unwrap_or(false)
    };

    Ok(exists)
}

pub async fn exists_route(
    Extension(db): Extension<DB>,
    Path(w_id): Path<String>,
    Json(RouteExists { route_path, http_method, trigger_path, workspaced_route }): Json<
        RouteExists,
    >,
) -> Result<Json<bool>> {
    let route_path_key = generate_route_path_key(&route_path);

    let exists = route_path_key_exists(
        &route_path_key,
        &http_method,
        &w_id,
        trigger_path.as_deref(),
        workspaced_route,
        &db,
    )
    .await?;

    Ok(Json(exists))
}

fn check_no_duplicates<'trigger>(
    new_http_triggers: &[TriggerData<HttpConfigRequest>],
    route_path_key: &[String],
) -> Result<()> {
    let mut seen = HashSet::with_capacity(new_http_triggers.len());

    for (i, trigger) in new_http_triggers.iter().enumerate() {
        if !seen.insert((
            &route_path_key[i],
            trigger.config.http_method,
            trigger.config.workspaced_route,
        )) {
            return Err(Error::BadRequest(format!(
            "Duplicate HTTP route detected: '{}'. Each HTTP route must have a unique 'route_path'.",
            &trigger.config.route_path
        )));
        }
    }

    Ok(())
}

pub async fn insert_new_trigger_into_db(
    authed: &ApiAuthed,
    tx: &mut PgConnection,
    w_id: &str,
    trigger: &TriggerData<HttpConfigRequest>,
    route_path_key: &str,
    suspend_number: Option<i32>,
) -> Result<()> {
    require_admin(authed.is_admin, &authed.username)?;

    let request_type = trigger.config.request_type;

    sqlx::query!(
            r#"
            INSERT INTO http_trigger (
                workspace_id,
                path,
                route_path,
                route_path_key,
                workspaced_route,
                authentication_resource_path,
                wrap_body,
                raw_string,
                script_path,
                summary,
                description,
                is_flow,
                request_type,
                authentication_method,
                http_method,
                static_asset_config,
                edited_by,
                email,
                edited_at,
                is_static_website,
                error_handler_path,
                error_handler_args,
                retry,
                suspend_number
            )
            VALUES (
                $1, $2, $3, $4, $5, $6, $7, $8, $9, $10, $11, $12, $13, $14, $15, $16, $17, $18, now(), $19, $20, $21, $22, $23
            )
            "#,
            w_id,
            trigger.base.path,
            trigger.config.route_path,
            route_path_key,
            trigger.config.workspaced_route.unwrap_or(false),
            trigger.config.authentication_resource_path,
            trigger.config.wrap_body.unwrap_or(false),
            trigger.config.raw_string.unwrap_or(false),
            trigger.base.script_path,
            trigger.config.summary,
            trigger.config.description,
            trigger.base.is_flow,
            request_type as _,
            trigger.config.authentication_method as _,
            trigger.config.http_method as _,
            trigger.config.static_asset_config as _,
            &authed.username,
            &authed.email,
            trigger.config.is_static_website,
            trigger.error_handling.error_handler_path,
            trigger.error_handling.error_handler_args as _,
            trigger.error_handling.retry as _,
            suspend_number
        )
        .execute(&mut *tx)
        .await?;
    Ok(())
}

pub async fn create_many_http_triggers(
    authed: ApiAuthed,
    Extension(db): Extension<DB>,
    Extension(user_db): Extension<UserDB>,
    Path(w_id): Path<String>,
    Json(new_http_triggers): Json<Vec<TriggerData<HttpConfigRequest>>>,
) -> Result<(StatusCode, String)> {
    require_admin(authed.is_admin, &authed.username)?;

    let handler = HttpTrigger;

    let error_wrapper = |route_path: &str, error: Error| -> Error {
        anyhow::anyhow!(
            "Error occurred for HTTP route at route path: {}, error: {}",
            route_path,
            error
        )
        .into()
    };

    let mut route_path_keys = Vec::with_capacity(new_http_triggers.len());

    for new_http_trigger in new_http_triggers.iter() {
        handler
            .validate_new(&db, &w_id, &new_http_trigger.config)
            .await
            .map_err(|err| error_wrapper(&new_http_trigger.config.route_path, err))?;

        let route_path_key =
            check_if_route_exist(&db, &new_http_trigger.config, &w_id, None).await?;

        route_path_keys.push(route_path_key.clone());
    }

    check_no_duplicates(&new_http_triggers, &route_path_keys)?;

    let mut tx = user_db.begin(&authed).await?;

    for (new_http_trigger, route_path_key) in new_http_triggers.iter().zip(route_path_keys.iter()) {
        let suspend_number =
            get_suspend_number_for_inactive_mode(&db, &w_id, new_http_trigger.base.active_mode)
                .await?;
        insert_new_trigger_into_db(
            &authed,
            &mut tx,
            &w_id,
            new_http_trigger,
            route_path_key,
            suspend_number,
        )
        .await
        .map_err(|err| error_wrapper(&new_http_trigger.config.route_path, err))?;

        audit_log(
            &mut *tx,
            &authed,
            "http_trigger.create",
            ActionKind::Create,
            &w_id,
            Some(&new_http_trigger.base.path),
            None,
        )
        .await
        .map_err(|err| error_wrapper(&new_http_trigger.config.route_path, err.into()))?;

        increase_trigger_version(&mut tx)
            .await
            .map_err(|err| error_wrapper(&new_http_trigger.config.route_path, err.into()))?;
    }

    tx.commit().await?;

    for http_trigger in new_http_triggers.into_iter() {
        handle_deployment_metadata(
            &authed.email,
            &authed.username,
            &db,
            &w_id,
            windmill_git_sync::DeployedObject::HttpTrigger { path: http_trigger.base.path.clone() },
            Some(format!("HTTP trigger '{}' created", http_trigger.base.path)),
            true,
        )
        .await
        .map_err(|err| error_wrapper(&http_trigger.config.route_path, err.into()))?;
    }
    Ok((StatusCode::CREATED, "Created all HTTP routes".to_string()))
}

async fn check_if_route_exist(
    db: &DB,
    config: &HttpConfigRequest,
    workspace_id: &str,
    trigger_path: Option<&str>,
) -> Result<String> {
    let route_path_key = generate_route_path_key(&config.route_path);

    let exists = route_path_key_exists(
        &route_path_key,
        &config.http_method,
        workspace_id,
        trigger_path,
        config.workspaced_route,
        db,
    )
    .await?;

    if exists {
        return Err(Error::BadRequest(
            "A route already exists with this path".to_string(),
        ));
    }

    Ok(route_path_key)
}

pub struct HttpTrigger;

#[async_trait]
impl TriggerCrud for HttpTrigger {
    type TriggerConfig = HttpConfig;
    type Trigger = Trigger<Self::TriggerConfig>;
    type TriggerConfigRequest = HttpConfigRequest;
    type TestConnectionConfig = ();

    const TABLE_NAME: &'static str = "http_trigger";
    const TRIGGER_TYPE: &'static str = "http";
    const SUPPORTS_ENABLED: bool = false;
    const SUPPORTS_SERVER_STATE: bool = false;
    const SUPPORTS_TEST_CONNECTION: bool = false;
    const ROUTE_PREFIX: &'static str = "/http_triggers";
    const DEPLOYMENT_NAME: &'static str = "HTTP trigger";
    const IS_ALLOWED_ON_CLOUD: bool = true;
    const ADDITIONAL_SELECT_FIELDS: &[&'static str] = &[
        "route_path",
        "route_path_key",
        "request_type",
        "authentication_method",
        "http_method",
        "summary",
        "description",
        "static_asset_config",
        "is_static_website",
        "authentication_resource_path",
        "workspaced_route",
        "wrap_body",
        "raw_string",
    ];

    fn get_deployed_object(path: String) -> DeployedObject {
        DeployedObject::HttpTrigger { path }
    }

    fn additional_routes(&self) -> Router {
        Router::new()
            .route("/create_many", post(create_many_http_triggers))
            .route("/route_exists", post(exists_route))
    }

    async fn validate_new(
        &self,
        _db: &DB,
        _workspace_id: &str,
        new: &Self::TriggerConfigRequest,
    ) -> Result<()> {
        if *CLOUD_HOSTED && (new.is_static_website || new.static_asset_config.is_some()) {
            return Err(Error::BadRequest(
                "Static website and static asset are not supported on cloud".to_string(),
            ));
        }

        if !VALID_ROUTE_PATH_RE.is_match(&new.route_path) {
            return Err(Error::BadRequest("Invalid route path".to_string()));
        }

        validate_authentication_method(new.authentication_method, new.raw_string)?;

        Ok(())
    }

    async fn validate_edit(
        &self,
        _db: &DB,
        _workspace_id: &str,
        edit: &Self::TriggerConfigRequest,
        _path: &str,
    ) -> Result<()> {
        if *CLOUD_HOSTED && (edit.is_static_website || edit.static_asset_config.is_some()) {
            return Err(Error::BadRequest(
                "Static website and static asset are not supported on cloud".to_string(),
            ));
        }

        validate_authentication_method(edit.authentication_method, edit.raw_string)?;

        Ok(())
    }

    async fn create_trigger(
        &self,
        db: &DB,
        tx: &mut PgConnection,
        authed: &ApiAuthed,
        w_id: &str,
        trigger: TriggerData<Self::TriggerConfigRequest>,
        suspend_number: Option<i32>,
    ) -> Result<()> {
        let route_path_key = check_if_route_exist(db, &trigger.config, &w_id, None).await?;

        insert_new_trigger_into_db(authed, tx, w_id, &trigger, &route_path_key, suspend_number)
            .await?;

        increase_trigger_version(tx).await?;

        Ok(())
    }

    async fn update_trigger(
        &self,
        db: &DB,
        tx: &mut PgConnection,
        authed: &ApiAuthed,
        workspace_id: &str,
        path: &str,
        trigger: TriggerData<Self::TriggerConfigRequest>,
        suspend_number: Option<i32>,
    ) -> Result<()> {
        if authed.is_admin {
            if trigger.config.route_path.is_empty() {
                return Err(Error::BadRequest("route_path is required".to_string()));
            };

            let route_path = &trigger.config.route_path;
            if !VALID_ROUTE_PATH_RE.is_match(route_path) {
                return Err(Error::BadRequest("Invalid route path".to_string()));
            }

            let route_path_key =
                check_if_route_exist(db, &trigger.config, workspace_id, Some(path)).await?;

            let request_type = trigger.config.request_type;

            sqlx::query!(
                r#"
            UPDATE
                http_trigger
            SET
                route_path = $1,
                route_path_key = $2,
                workspaced_route = $3,
                wrap_body = $4,
                raw_string = $5,
                authentication_resource_path = $6,
                script_path = $7,
                path = $8,
                is_flow = $9,
                http_method = $10,
                static_asset_config = $11,
                edited_by = $12,
                email = $13,
                request_type = $14,
                authentication_method = $15,
                summary = $16,
                description = $17,
                edited_at = now(),
                is_static_website = $18,
                error_handler_path = $19,
                error_handler_args = $20,
                retry = $21,
                suspend_number = $22
            WHERE
                workspace_id = $23 AND
                path = $24
            "#,
                route_path,
                &route_path_key,
                trigger.config.workspaced_route,
                trigger.config.wrap_body,
                trigger.config.raw_string,
                trigger.config.authentication_resource_path,
                trigger.base.script_path,
                trigger.base.path,
                trigger.base.is_flow,
                trigger.config.http_method as _,
                trigger.config.static_asset_config as _,
                &authed.username,
                &authed.email,
                request_type as _,
                trigger.config.authentication_method as _,
                trigger.config.summary,
                trigger.config.description,
                trigger.config.is_static_website,
                trigger.error_handling.error_handler_path,
                trigger.error_handling.error_handler_args as _,
                trigger.error_handling.retry as _,
                suspend_number,
                workspace_id,
                path,
            )
            .execute(&mut *tx)
            .await?;
        } else {
            let request_type = trigger.config.request_type;

            sqlx::query!(
                r#"
            UPDATE
                http_trigger
            SET
                wrap_body = $1,
                raw_string = $2,
                authentication_resource_path = $3,
                script_path = $4,
                path = $5,
                is_flow = $6,
                http_method = $7,
                static_asset_config = $8,
                edited_by = $9,
                email = $10,
                request_type = $11,
                authentication_method = $12,
                summary = $13,
                description = $14,
                edited_at = now(),
                is_static_website = $15,
                error_handler_path = $16,
                error_handler_args = $17,
                retry = $18,
                suspend_number = $19
            WHERE
                workspace_id = $20 AND
                path = $21
            "#,
                trigger.config.wrap_body,
                trigger.config.raw_string,
                trigger.config.authentication_resource_path,
                trigger.base.script_path,
                trigger.base.path,
                trigger.base.is_flow,
                trigger.config.http_method as _,
                trigger.config.static_asset_config as _,
                &authed.username,
                &authed.email,
                request_type as _,
                trigger.config.authentication_method as _,
                trigger.config.summary,
                trigger.config.description,
                trigger.config.is_static_website,
                trigger.error_handling.error_handler_path,
                trigger.error_handling.error_handler_args as _,
                trigger.error_handling.retry as _,
                suspend_number,
                workspace_id,
                path,
            )
            .execute(&mut *tx)
            .await?;
        }

        increase_trigger_version(tx).await?;

        Ok(())
    }

    async fn delete_by_path(
        &self,
        tx: &mut PgConnection,
        workspace_id: &str,
        path: &str,
    ) -> Result<bool> {
        let deleted = sqlx::query(&format!(
            "DELETE FROM {} WHERE workspace_id = $1 AND path = $2",
            Self::TABLE_NAME
        ))
        .bind(workspace_id)
        .bind(path)
        .execute(&mut *tx)
        .await?
        .rows_affected();

        increase_trigger_version(tx).await?;

        Ok(deleted > 0)
    }
}

async fn conditional_cors_middleware(
    req: axum::extract::Request,
    next: axum::middleware::Next,
) -> Response {
    let mut response = next.run(req).await;

    let headers = response.headers_mut();

    // Check existing headers first to determine what not to insert
    let mut not_insert_origin = false;
    let mut not_insert_methods = false;
    let mut not_insert_headers = false;

    for key in headers.keys() {
        if !not_insert_origin && key == http::header::ACCESS_CONTROL_ALLOW_ORIGIN {
            not_insert_origin = true;
        }
        if !not_insert_methods && key == http::header::ACCESS_CONTROL_ALLOW_METHODS {
            not_insert_methods = true;
        }
        if !not_insert_headers && key == http::header::ACCESS_CONTROL_ALLOW_HEADERS {
            not_insert_headers = true;
        }

        // Early exit if all headers are already present
        if not_insert_origin && not_insert_methods && not_insert_headers {
            break;
        }
    }

    // Insert only the missing headers
    if !not_insert_origin {
        headers.insert(
            http::header::ACCESS_CONTROL_ALLOW_ORIGIN,
            http::HeaderValue::from_static("*"),
        );
    }

    if !not_insert_methods {
        headers.insert(
            http::header::ACCESS_CONTROL_ALLOW_METHODS,
            http::HeaderValue::from_static("GET, POST, PUT, DELETE, PATCH, HEAD, OPTIONS"),
        );
    }

    if !not_insert_headers {
        headers.insert(
            http::header::ACCESS_CONTROL_ALLOW_HEADERS,
            http::HeaderValue::from_static("content-type, authorization"),
        );
    }

    response
}

pub fn http_route_trigger_handler() -> Router {
    Router::new()
        .route(
            "/*path",
            get(route_job)
                .post(route_job)
                .delete(route_job)
                .put(route_job)
                .patch(route_job)
                .head(|| async { "" })
                .options(|| async { "" }),
        )
        .layer(axum::middleware::from_fn(conditional_cors_middleware))
}

async fn get_http_route_trigger(
    route_path: &str,
    auth_cache: &Arc<AuthCache>,
    token: Option<&String>,
    db: &DB,
    user_db: UserDB,
    method: &http::Method,
) -> Result<(TriggerRoute, String, HashMap<String, String>, ApiAuthed)> {
    let http_method: HttpMethod = method.try_into()?;

    let requested_path = format!("/{}", route_path);

    let routers_cache = HTTP_ROUTERS_CACHE.read().await;

    let routers_cache = if routers_cache.routers.is_empty() {
        tracing::warn!("HTTP routers are not loaded, loading from db");
        let (_, routers_cache) = refresh_routers(db).await?;
        routers_cache
    } else {
        routers_cache
    };

    let router = routers_cache
        .routers
        .get(&http_method)
        .ok_or(Error::internal_err(
            "HTTP routers could not be loaded".to_string(),
        ))?;

    let trigger_match = router.at(requested_path.as_str()).ok();

    let matchit::Match { value: trigger, params } =
        not_found_if_none(trigger_match, "Trigger", requested_path.as_str())?;

    let params: HashMap<String, String> = params
        .iter()
        .map(|(k, v)| (k.to_string(), v.to_string()))
        .collect();

    let username_override = if let AuthenticationMethod::Windmill = trigger.authentication_method {
        let opt_authed = if let Some(token) = token {
            auth_cache
                .get_authed(Some(trigger.workspace_id.clone()), token)
                .await
        } else {
            None
        };
        if let Some(authed) = opt_authed {
            // check that the user has access to the trigger
            let cache_key = (
                trigger.workspace_id.clone(),
                trigger.path.clone(),
                authed.clone(),
            );
            let exists = match HTTP_ACCESS_CACHE.get(&cache_key) {
                Some(cache_entry) if cache_entry.expiry > std::time::Instant::now() => {
                    tracing::debug!("HTTP access cache hit for route {}", trigger.path);
                    true
                }
                _ => {
                    tracing::debug!("HTTP access cache miss for route {}", trigger.path);
                    let mut tx = user_db.begin(&authed).await?;
                    let exists = sqlx::query_scalar!(
                        r#"
                        SELECT EXISTS(
                            SELECT 1
                            FROM 
                                http_trigger 
                            WHERE 
                                workspace_id = $1 AND 
                                path = $2
                        )
                        "#,
                        trigger.workspace_id,
                        trigger.path
                    )
                    .fetch_one(&mut *tx)
                    .await?
                    .unwrap_or(false);
                    if exists {
                        HTTP_ACCESS_CACHE.insert(
                            cache_key,
                            ExpiringCacheEntry {
                                value: (),
                                expiry: std::time::Instant::now()
                                    + std::time::Duration::from_secs(10),
                            },
                        );
                    }
                    exists
                }
            };
            if exists {
                Some(authed.display_username().to_owned())
            } else {
                return Err(Error::NotAuthorized("Unauthorized".to_string()));
            }
        } else {
            return Err(Error::NotAuthorized("Requires authentication".to_string()));
        }
    } else {
        None
    };

    let authed = fetch_api_authed(
        trigger.edited_by.clone(),
        trigger.email.clone(),
        &trigger.workspace_id,
        &db,
        Some(username_override.unwrap_or(format!("HTTP-{}", trigger.path))),
    )
    .await?;

    Ok((trigger.clone(), route_path.to_string(), params, authed))
}

async fn route_job(
    Extension(db): Extension<DB>,
    Extension(user_db): Extension<UserDB>,
    Extension(auth_cache): Extension<Arc<AuthCache>>,
    OptTokened { token }: OptTokened,
    Path(route_path): Path<StripPath>,
    headers: HeaderMap,
    args: RawHttpTriggerArgs,
) -> std::result::Result<impl IntoResponse, Response> {
    let route_path = route_path.to_path().trim_end_matches("/");

    let (trigger, called_path, params, authed) = get_http_route_trigger(
        route_path,
        &auth_cache,
        token.as_ref(),
        &db,
        user_db.clone(),
        &args.0.metadata.method,
    )
    .await
    .map_err(|e| e.into_response())?;

    if trigger.script_path.is_empty() && trigger.static_asset_config.is_none() {
        return Err(Error::NotFound(format!(
            "Runnable path of HTTP route at path: {}",
            trigger.path
        ))
        .into_response());
    }

    let args = args
        .process_args(
            &authed,
            &db,
            &trigger.workspace_id,
            match trigger.authentication_method {
                AuthenticationMethod::CustomScript | AuthenticationMethod::Signature => true,
                _ => trigger.raw_string,
            },
        )
        .await
        .map_err(|e| e.into_response())?;

    match trigger.authentication_method {
        AuthenticationMethod::None
        | AuthenticationMethod::Windmill
        | AuthenticationMethod::CustomScript => {}
        _ => {
            let resource_path = match trigger.authentication_resource_path {
                Some(resource_path) => resource_path,
                None => {
                    return Err(Error::BadRequest(
                        "Missing authentication resource path".to_string(),
                    )
                    .into_response())
                }
            };

            let cache_key = (
                trigger.workspace_id.clone(),
                resource_path.clone(),
                authed.clone(),
            );

            let authentication_method = match HTTP_AUTH_CACHE.get(&cache_key) {
                Some(cache_entry) if cache_entry.expiry > std::time::Instant::now() => {
                    tracing::debug!("HTTP auth method cache hit for route {}", trigger.path);
                    cache_entry.value
                }
                _ => {
                    tracing::debug!("HTTP auth method cache miss for route {}", trigger.path);
                    let auth_method = try_get_resource_from_db_as::<
                        super::http_trigger_auth::AuthenticationMethod,
                    >(
                        &authed,
                        Some(user_db.clone()),
                        &db,
                        &resource_path,
                        &trigger.workspace_id,
                    )
                    .await
                    .map_err(|e| e.into_response())?;
                    HTTP_AUTH_CACHE.insert(
                        cache_key,
                        ExpiringCacheEntry {
                            value: auth_method.clone(),
                            expiry: std::time::Instant::now() + std::time::Duration::from_secs(60),
                        },
                    );
                    auth_method
                }
            };

            let raw_payload = args.0.metadata.raw_string.as_ref();

            let response = authentication_method
                .authenticate_http_request(&headers, raw_payload)
                .map_err(|e| e.into_response())?;

            if let Some(response) = response {
                return Ok(response);
            }
        }
    }

    #[cfg(not(feature = "parquet"))]
    if trigger.static_asset_config.is_some() {
        return Err(Error::internal_err(
            "Static asset configuration is not supported in this build".to_string(),
        )
        .into_response());
    }

    #[cfg(feature = "parquet")]
    if let Some(sqlx::types::Json(config)) = trigger.static_asset_config {
        let build_static_response_f = async {
            let (_, s3_resource_opt) = get_workspace_s3_resource(
                &authed,
                &db,
                None,
                &"NO_TOKEN".to_string(), // no token is provided in this case
                &trigger.workspace_id,
                config.storage,
            )
            .await?;
            let s3_resource = s3_resource_opt.ok_or(Error::internal_err(
                "No files storage resource defined at the workspace level".to_string(),
            ))?;
            let s3_client = build_object_store_client(&s3_resource).await?;

            let path = if trigger.is_static_website {
                let subpath = params
                    .get("wm_subpath")
                    .cloned()
                    .unwrap_or("index.html".to_string());
                tracing::info!("subpath: {}", subpath);
                format!("{}/{}", config.s3.trim_end_matches('/'), subpath)
            } else {
                config.s3.clone()
            };
            let path = object_store::path::Path::from(path);
            let s3_object = s3_client.get(&path).await;

            let s3_object = match s3_object {
                Err(object_store::Error::NotFound { .. }) if trigger.is_static_website => {
                    // fallback to index.html if the file is not found
                    let path = object_store::path::Path::from(format!(
                        "{}/index.html",
                        config.s3.trim_end_matches('/')
                    ));
                    s3_client.get(&path).await
                }
                r => r,
            };

            let s3_object = s3_object.map_err(|err| {
                tracing::warn!("Error retrieving file from S3: {:?}", err);
                Error::internal_err(format!("Error retrieving file: {}", err.to_string()))
            })?;

            let mut response_headers = http::HeaderMap::new();
            if let Some(ref e_tag) = s3_object.meta.e_tag {
                if let Some(if_none_match) = headers.get(http::header::IF_NONE_MATCH) {
                    if if_none_match == e_tag {
                        return Ok::<_, Error>((
                            StatusCode::NOT_MODIFIED,
                            response_headers,
                            axum::body::Body::empty(),
                        ));
                    }
                }
                if let Ok(e_tag) = e_tag.parse() {
                    response_headers.insert("etag", e_tag);
                }
            }
            response_headers.insert(
                "content-type",
                s3_object
                    .attributes
                    .get(&object_store::Attribute::ContentType)
                    .map(|s| s.parse().ok())
                    .flatten()
                    .unwrap_or("application/octet-stream".parse().unwrap()),
            );
            if !trigger.is_static_website {
                response_headers.insert(
                    "content-disposition",
                    config.filename.as_ref().map_or_else(
                        || {
                            s3_object
                                .attributes
                                .get(&object_store::Attribute::ContentDisposition)
                                .map(|s| s.parse().ok())
                                .flatten()
                                .unwrap_or("inline".parse().unwrap())
                        },
                        |filename| {
                            format!("inline; filename=\"{}\"", filename)
                                .parse()
                                .unwrap_or("inline".parse().unwrap())
                        },
                    ),
                );
            }

            let body_stream = axum::body::Body::from_stream(s3_object.into_stream());
            Ok::<_, Error>((StatusCode::OK, response_headers, body_stream))
        };
        match build_static_response_f.await {
            Ok((status, headers, body_stream)) => {
                return Ok((status, headers, body_stream).into_response())
            }
            Err(e) => return Err(e.into_response()),
        }
    }

    let runnable_format = get_runnable_format(
        if trigger.is_flow {
            RunnableId::from_flow_path(&trigger.script_path)
        } else {
            RunnableId::from_script_path(&trigger.script_path)
        },
        &trigger.workspace_id,
        &db,
        &TriggerKind::Http,
    )
    .await
    .map_err(|e| e.into_response())?;

    let args = args
        .to_args_from_format(
            &trigger.route_path,
            &called_path,
            &params,
            runnable_format,
            trigger.wrap_body,
        )
        .map_err(|e| e.into_response())?;

    if let Some(suspend_number) = trigger.suspend_number {
        let _ = trigger_runnable(
            &db,
            Some(user_db),
            authed,
            &trigger.workspace_id,
            &trigger.script_path,
            trigger.is_flow,
            args,
            trigger.retry.as_ref(),
            trigger.error_handler_path.as_deref(),
            trigger.error_handler_args.as_ref(),
            format!("http_trigger/{}", trigger.path),
            None,
            Some(suspend_number),
        )
        .await
        .map_err(|e| e.into_response())?;

        return Ok((
            StatusCode::OK,
            format!(
                "Trigger: {} in inactive mode, incoming request has been queued",
                &trigger.path
            ),
        )
            .into_response());
    }

    // Handle execution based on the execution mode
    match trigger.request_type {
        RequestType::SyncSse => {
            // Trigger the job (always async when streaming)
            let (uuid, _, _) = trigger_runnable_inner(
                &db,
                Some(user_db.clone()),
                authed.clone(),
                &trigger.workspace_id,
                &trigger.script_path,
                trigger.is_flow,
                args,
                trigger.retry.as_ref(),
                trigger.error_handler_path.as_deref(),
                trigger.error_handler_args.as_ref(),
                format!("http_trigger/{}", trigger.path),
                None,
                Some(windmill_common::jobs::JobTriggerKind::Http),
            )
            .await
            .map_err(|e| e.into_response())?;

            // Set up SSE stream
            let opt_authed = Some(authed.clone());
            let opt_tokened = OptTokened { token: None };
            let (tx, rx) = tokio::sync::mpsc::channel(32);

            let stream = tokio_stream::wrappers::ReceiverStream::new(rx).map(|x| {
                format!(
                    "data: {}\n\n",
                    serde_json::to_string(&x).unwrap_or_default()
                )
            });

            start_job_update_sse_stream(
                opt_authed,
                opt_tokened,
                db.clone(),
                trigger.workspace_id.clone(),
                uuid,
                None,
                None,
                None,
                None,
                Some(true),
                Some(true),
                None,
                None,
                tx,
                None,
            );

            let body = axum::body::Body::from_stream(
                stream.map(std::result::Result::<_, std::convert::Infallible>::Ok),
            );

            Ok(Response::builder()
                .status(200)
                .header("Content-Type", "text/event-stream")
                .header("Cache-Control", "no-cache")
                .body(body)
                .map_err(|e| Error::internal_err(e.to_string()).into_response())?)
        }
        RequestType::Async => trigger_runnable(
            &db,
            Some(user_db),
            authed,
            &trigger.workspace_id,
            &trigger.script_path,
            trigger.is_flow,
            args,
            trigger.retry.as_ref(),
            trigger.error_handler_path.as_deref(),
            trigger.error_handler_args.as_ref(),
            format!("http_trigger/{}", trigger.path),
            None,
<<<<<<< HEAD
            None,
=======
            Some(windmill_common::jobs::JobTriggerKind::Http),
>>>>>>> c86a080c
        )
        .await
        .map_err(|e| e.into_response()),
        RequestType::Sync => trigger_runnable_and_wait_for_result(
            &db,
            Some(user_db),
            authed,
            &trigger.workspace_id,
            &trigger.script_path,
            trigger.is_flow,
            args,
            trigger.retry.as_ref(),
            trigger.error_handler_path.as_deref(),
            trigger.error_handler_args.as_ref(),
            format!("http_trigger/{}", trigger.path),
            Some(windmill_common::jobs::JobTriggerKind::Http),
        )
        .await
        .map_err(|e| e.into_response()),
    }
}<|MERGE_RESOLUTION|>--- conflicted
+++ resolved
@@ -1069,6 +1069,7 @@
             format!("http_trigger/{}", trigger.path),
             None,
             Some(suspend_number),
+            Some(windmill_common::jobs::JobTriggerKind::Http)
         )
         .await
         .map_err(|e| e.into_response())?;
@@ -1159,11 +1160,8 @@
             trigger.error_handler_args.as_ref(),
             format!("http_trigger/{}", trigger.path),
             None,
-<<<<<<< HEAD
             None,
-=======
             Some(windmill_common::jobs::JobTriggerKind::Http),
->>>>>>> c86a080c
         )
         .await
         .map_err(|e| e.into_response()),
