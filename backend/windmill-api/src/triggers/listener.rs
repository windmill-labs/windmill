use std::{collections::HashMap, fmt::Debug, sync::Arc};

use crate::{
    capture::insert_capture_payload,
    db::ApiAuthed,
    triggers::{
        handler::TriggerCrud,
        trigger_helpers::{trigger_runnable, TriggerJobArgs},
        Trigger, TriggerErrorHandling,
    },
    users::fetch_api_authed,
};
use async_trait::async_trait;
use itertools::Itertools;
use rand::seq::SliceRandom;
use serde::de::DeserializeOwned;
use serde::{Deserialize, Serialize};
use serde_json::value::RawValue;
use sql_builder::SqlBuilder;
use sqlx::{FromRow, Row};
use tokio::sync::RwLock;
use windmill_common::{
    error::{Error, Result},
    jobs::JobTriggerKind,
    triggers::TriggerKind,
    utils::report_critical_error,
    DB, INSTANCE_NAME,
};

const BASE_TRIGGER_FIELDS: [&'static str; 9] = [
    "workspace_id",
    "path",
    "script_path",
    "is_flow",
    "edited_by",
    "email",
    "edited_at",
    "extra_perms",
    "suspend_number",
];

#[allow(unused)]
#[async_trait]
pub trait Listener: TriggerCrud + TriggerJobArgs {
    type Consumer: Send;
    type Extra: Send + Sync;
    type ExtraState: Send + Sync;

    //to use in next PR to add job trigger kind to eow
    #[allow(unused)]
    const JOB_TRIGGER_KIND: JobTriggerKind;
    const EXTRA_TRIGGER_AND_WHERE_CLAUSE: &[&'static str] = &[];
    const EXTRA_CAPTURE_AND_WHERE_CLAUSE: &[&'static str] = &[];

    async fn get_consumer(
        &self,
        db: &DB,
        listening_trigger: &ListeningTrigger<Self::TriggerConfig>,
        err_message: Arc<RwLock<Option<String>>>,
        killpill_rx: tokio::sync::broadcast::Receiver<()>,
    ) -> Result<Option<Self::Consumer>>;
    async fn consume(
        &self,
        db: &DB,
        consumer: Self::Consumer,
        listening_trigger: &ListeningTrigger<Self::TriggerConfig>,
        err_message: Arc<RwLock<Option<String>>>,
        killpill_rx: tokio::sync::broadcast::Receiver<()>,
        extra: Option<&Self::ExtraState>,
    );
    async fn fetch_enabled_unlistened_triggers(
        &self,
        db: &DB,
    ) -> Result<Vec<ListeningTrigger<Self::TriggerConfig>>> {
        let mut fields = Vec::from(BASE_TRIGGER_FIELDS);

        if Self::SUPPORTS_SERVER_STATE {
            fields.extend_from_slice(&["enabled", "server_id", "last_server_ping", "error"]);
        }
        fields.extend_from_slice(&["error_handler_path", "error_handler_args", "retry"]);
        fields.extend_from_slice(Self::ADDITIONAL_SELECT_FIELDS);

        let mut sqlb = SqlBuilder::select_from(Self::TABLE_NAME);

        sqlb.fields(&fields).and_where("enabled IS TRUE").and_where(
            "(last_server_ping IS NULL OR last_server_ping < now() - interval '15 seconds')",
        );

        for where_clause in Self::EXTRA_TRIGGER_AND_WHERE_CLAUSE {
            sqlb.and_where(where_clause);
        }

        let sql = sqlb
            .sql()
            .map_err(|e| Error::InternalErr(format!("SQL error: {}", e)))?;

        let triggers: Vec<Trigger<Self::TriggerConfig>> =
            sqlx::query_as(&sql).fetch_all(db).await?;

        let triggers = triggers
            .into_iter()
            .map(|trigger| ListeningTrigger {
                path: trigger.base.path,
                workspace_id: trigger.base.workspace_id,
                is_flow: trigger.base.is_flow,
                username: trigger.base.edited_by,
                email: trigger.base.email,
                script_path: trigger.base.script_path,
                trigger_config: trigger.config,
                error_handling: Some(trigger.error_handling),
                trigger_mode: true,
                suspend_number: trigger.base.suspend_number,
            })
            .collect_vec();

        Ok(triggers)
    }

    async fn fetch_unlistened_captures(
        &self,
        db: &DB,
    ) -> Result<Vec<ListeningTrigger<Self::TriggerConfig>>> {
        let fields = vec![
            "path",
            "is_flow",
            "workspace_id",
            "owner AS username",
            "email",
            "trigger_config",
        ];

        let mut sqlb = SqlBuilder::select_from("capture_config");
        sqlb.fields(&fields)
            .and_where(format!("trigger_kind = '{}'", Self::TRIGGER_KIND.to_key()))
            .and_where("last_client_ping > NOW() - INTERVAL '10 seconds'")
            .and_where("trigger_config IS NOT NULL")
            .and_where(
                "(last_server_ping IS NULL OR last_server_ping < NOW() - INTERVAL '15 seconds')",
            );

        for where_clause in Self::EXTRA_CAPTURE_AND_WHERE_CLAUSE {
            sqlb.and_where(where_clause);
        }

        let sql = sqlb.sql().expect("failed to build SQL");

        let captures: Vec<Capture<Self::TriggerConfig>> =
            sqlx::query_as(&sql).fetch_all(db).await?;

        let captures = captures
            .into_iter()
            .map(|capture| ListeningTrigger {
                username: capture.username,
                path: capture.path,
                workspace_id: capture.workspace_id,
                script_path: "".to_string(),
                email: capture.email,
                trigger_config: capture.trigger_config,
                trigger_mode: false,
                is_flow: capture.is_flow,
                error_handling: None,
                suspend_number: None,
            })
            .collect_vec();

        Ok(captures)
    }

    async fn get_extra_state(&self) -> Option<Self::ExtraState> {
        None
    }

    async fn cleanup(
        &self,
        _db: &DB,
        _listening_trigger: &ListeningTrigger<Self::TriggerConfig>,
        _extra: Option<&Self::ExtraState>,
    ) -> Result<()> {
        Ok(())
    }

    async fn loop_ping(
        &self,
        db: &DB,
        listening_trigger: &ListeningTrigger<Self::TriggerConfig>,
        status: Arc<RwLock<Option<String>>>,
        error_message: Option<String>,
    ) {
        update_rw_lock(status.clone(), error_message).await;
        loop {
            if let None = self
                .update_ping(db, listening_trigger, status.read().await.as_deref())
                .await
            {
                return;
            }
            tokio::time::sleep(tokio::time::Duration::from_secs(5)).await;
        }
    }

    async fn update_ping(
        &self,
        db: &DB,
        listening_trigger: &ListeningTrigger<Self::TriggerConfig>,
        error: Option<&str>,
    ) -> Option<()> {
        if listening_trigger.trigger_mode {
            self.update_trigger_ping(db, listening_trigger, error).await
        } else {
            self.update_capture_ping(db, listening_trigger, error).await
        }
    }

    async fn update_ping_and_loop_ping_status(
        &self,
        db: &DB,
        listening_trigger: &ListeningTrigger<Self::TriggerConfig>,
        loop_ping_status: Arc<RwLock<Option<String>>>,
        error: Option<String>,
    ) -> Option<()> {
        // update immediately the ping status and update the loop ping status so that the next loop pings will display the new status
        update_rw_lock(loop_ping_status.clone(), error.clone()).await;
        if let None = self
            .update_ping(db, listening_trigger, error.as_deref())
            .await
        {
            return None;
        }
        Some(())
    }

    async fn update_trigger_ping(
        &self,
        db: &DB,
        listening_trigger: &ListeningTrigger<Self::TriggerConfig>,
        error: Option<&str>,
    ) -> Option<()> {
        let updated = sqlx::query_scalar::<_, i32>(&format!(
            r#"
                UPDATE 
                    {}
                SET 
                    last_server_ping = now(), error = $1
                WHERE 
                    workspace_id = $2 AND 
                    path = $3 AND 
                    server_id = $4 AND 
                    enabled IS TRUE
                RETURNING 1
            "#,
            Self::TABLE_NAME
        ))
        .bind(error)
        .bind(&listening_trigger.workspace_id)
        .bind(&listening_trigger.path)
        .bind(&*INSTANCE_NAME)
        .fetch_optional(db)
        .await;

        self.handle_ping_result(updated, db, listening_trigger, "trigger")
            .await
    }

    async fn update_capture_ping(
        &self,
        db: &DB,
        listening_trigger: &ListeningTrigger<Self::TriggerConfig>,
        error: Option<&str>,
    ) -> Option<()> {
        let updated = sqlx::query_scalar!(
            r#"
                UPDATE 
                    capture_config
                SET 
                    last_server_ping = now(), error = $1
                WHERE 
                    workspace_id = $2 AND 
                    path = $3 AND 
                    is_flow = $4 AND 
                    trigger_kind = $5 AND 
                    server_id = $6 AND 
                    last_client_ping > NOW() - INTERVAL '10 seconds'
                RETURNING 1
            "#,
            error,
            &listening_trigger.workspace_id,
            &listening_trigger.path,
            &listening_trigger.is_flow,
            Self::TRIGGER_KIND as TriggerKind,
            &*INSTANCE_NAME
        )
        .fetch_optional(db)
        .await
        .map(|result| result.flatten());

        self.handle_ping_result(updated, db, listening_trigger, "capture")
            .await
    }

    async fn handle_ping_result(
        &self,
        result: sqlx::Result<Option<i32>>,
        db: &DB,
        listening_trigger: &ListeningTrigger<Self::TriggerConfig>,
        entity_type: &str,
    ) -> Option<()> {
        match result {
            Ok(updated) => {
                if updated.is_none() {
                    self.reset_ping_for_restart(db, listening_trigger).await;
                    tracing::info!(
                        "{} {} {} changed, disabled, or deleted, stopping...",
                        Self::TRIGGER_KIND,
                        entity_type,
                        listening_trigger.path
                    );
                    return None;
                }
            }
            Err(error) => {
                tracing::warn!(
                    "Error updating ping of {} {} {}: {:?}",
                    Self::TRIGGER_KIND,
                    entity_type,
                    &listening_trigger.path,
                    error
                );
            }
        }

        Some(())
    }

    async fn reset_ping_for_restart(
        &self,
        db: &DB,
        listening_trigger: &ListeningTrigger<Self::TriggerConfig>,
    ) {
        if listening_trigger.trigger_mode {
            let _ = sqlx::query(&format!(
                r#"
                UPDATE 
                    {}
                SET 
                    last_server_ping = NULL
                WHERE 
                    workspace_id = $1 AND 
                    path = $2 AND 
                    server_id IS NULL
            "#,
                Self::TABLE_NAME
            ))
            .bind(&listening_trigger.workspace_id)
            .bind(&listening_trigger.path)
            .execute(db)
            .await;
        } else {
            let _ = sqlx::query!(
                r#"
                    UPDATE 
                        capture_config
                    SET 
                        last_server_ping = NULL
                    WHERE 
                        workspace_id = $1 AND 
                        path = $2 AND 
                        is_flow = $3 AND 
                        trigger_kind = $4 AND 
                        server_id IS NULL
                "#,
                &listening_trigger.workspace_id,
                &listening_trigger.path,
                &listening_trigger.is_flow,
                Self::TRIGGER_KIND as TriggerKind
            )
            .execute(db)
            .await;
        }
    }

    async fn disable_with_error(
        &self,
        db: &DB,
        listening_trigger: &ListeningTrigger<Self::TriggerConfig>,
        error: String,
    ) {
        if listening_trigger.trigger_mode {
            let report_status = sqlx::query(&format!(
                r#"
                    UPDATE 
                        {} 
                    SET 
                        enabled = FALSE, 
                        error = $1, 
                        server_id = NULL, 
                        last_server_ping = NULL 
                    WHERE 
                        workspace_id = $2 AND 
                        path = $3
                "#,
                Self::TABLE_NAME
            ))
            .bind(&error)
            .bind(&listening_trigger.workspace_id)
            .bind(&listening_trigger.path)
            .execute(db)
            .await;

            match report_status {
                Ok(_) => {
                    report_critical_error(
                        format!(
                            "Disabling {} trigger {} because of error: {}",
                            Self::TRIGGER_KIND,
                            listening_trigger.path,
                            error
                        ),
                        db.clone(),
                        Some(&listening_trigger.workspace_id),
                        None,
                    )
                    .await;
                }
                Err(disable_err) => {
                    report_critical_error(
                    format!("Could not disable {} trigger {} with err {}, disabling because of error {}", Self::TRIGGER_KIND, listening_trigger.path, disable_err, error), 
                    db.clone(),
                    Some(&listening_trigger.workspace_id),
                    None,
                ).await;
                }
            }
            return;
        }

        let report_status = sqlx::query!(
            r#"
                UPDATE 
                    capture_config 
                SET 
                    error = $1, 
                    server_id = NULL, 
                    last_server_ping = NULL 
                WHERE 
                    workspace_id = $2 AND 
                    path = $3 AND 
                    is_flow = $4 AND 
                    trigger_kind = $5
            "#,
            error,
            listening_trigger.workspace_id,
            listening_trigger.path,
            listening_trigger.is_flow,
            Self::TRIGGER_KIND as TriggerKind
        )
        .execute(db)
        .await;

        if let Err(disable_err) = report_status {
            tracing::error!(
                "Could not disable {} capture {} ({}) with err {}, disabling because of error {}",
                Self::TRIGGER_KIND,
                listening_trigger.path,
                listening_trigger.workspace_id,
                disable_err,
                error
            )
        }
    }

    async fn handle_trigger(
        &self,
        db: &DB,
        listening_trigger: &ListeningTrigger<Self::TriggerConfig>,
        payload: Self::Payload,
        trigger_info: HashMap<String, Box<RawValue>>,
        _extra: Option<Self::Extra>,
    ) -> Result<()> {
        let args = Self::build_job_args(
            &listening_trigger.script_path,
            listening_trigger.is_flow,
            &listening_trigger.workspace_id,
            db,
            payload,
            trigger_info,
        )
        .await?;

        let authed = listening_trigger
            .authed(db, &Self::TRIGGER_KIND.to_string())
            .await?;

        let (retry, error_handler_path, error_handler_args) =
            match listening_trigger.error_handling.as_ref() {
                Some(error_handling) => (
                    error_handling.retry.as_ref(),
                    error_handling.error_handler_path.as_deref(),
                    error_handling.error_handler_args.as_ref(),
                ),
                None => (None, None, None),
            };

        tracing::debug!(
            "Triggering job from {} event {} with args {:?}",
            Self::TRIGGER_KIND,
            listening_trigger.path,
            args
        );

        trigger_runnable(
            db,
            None,
            authed,
            &listening_trigger.workspace_id,
            &listening_trigger.script_path,
            listening_trigger.is_flow,
            args,
            retry,
            error_handler_path.as_deref(),
            error_handler_args,
            format!("{}_trigger/{}", Self::TRIGGER_KIND, listening_trigger.path),
            None,
<<<<<<< HEAD
            listening_trigger.suspend_number,
=======
            Some(Self::JOB_TRIGGER_KIND),
>>>>>>> c86a080c
        )
        .await?;

        Ok(())
    }

    async fn handle_event(
        &self,
        db: &DB,
        listening_trigger: &ListeningTrigger<Self::TriggerConfig>,
        payload: Self::Payload,
        trigger_info: HashMap<String, Box<RawValue>>,
        extra: Option<Self::Extra>,
    ) -> Result<()> {
        if listening_trigger.trigger_mode {
            if let Err(err) = self
                .handle_trigger(db, listening_trigger, payload, trigger_info, extra)
                .await
            {
                report_critical_error(
                    format!(
                        "Failed to trigger job from {} event {}: {:?}",
                        Self::TRIGGER_KIND,
                        listening_trigger.path,
                        err
                    ),
                    db.clone(),
                    Some(&listening_trigger.workspace_id),
                    None,
                )
                .await;
                return Err(err);
            };
            return Ok(());
        }

        let (main_args, preprocessor_args) = Self::build_capture_payloads(&payload, trigger_info);
        if let Err(err) = insert_capture_payload(
            db,
            &listening_trigger.workspace_id,
            &listening_trigger.path,
            listening_trigger.is_flow,
            &Self::TRIGGER_KIND,
            main_args,
            preprocessor_args,
            &listening_trigger.username,
        )
        .await
        {
            tracing::error!("Error inserting capture payload: {:?}", err);
            return Err(err);
        }
        Ok(())
    }
}

#[allow(unused)]
async fn listening<T: Listener>(
    db: DB,
    listener: T,
    listening_trigger: ListeningTrigger<T::TriggerConfig>,
    mut killpill_rx: tokio::sync::broadcast::Receiver<()>,
) {
    let killpill_rx_consumer = killpill_rx.resubscribe();
    let killpill_rx_get_consumer = killpill_rx.resubscribe();

    let loop_ping_status = Arc::new(RwLock::new(None));
    let extra_state = listener.get_extra_state().await;
    tokio::select! {
        biased;
        _ = killpill_rx.recv() => {
            let _ = listener.cleanup(&db, &listening_trigger, extra_state.as_ref()).await;
        }
        _ = listener.loop_ping(&db, &listening_trigger, loop_ping_status.clone(), Some("Connecting...".to_string())) => {
            let _ = listener.cleanup(&db, &listening_trigger, extra_state.as_ref()).await;
        }
        consumer = {
            listener.get_consumer(&db, &listening_trigger, loop_ping_status.clone(), killpill_rx_get_consumer)
        } => {
            tokio::select! {
                biased;
                _ = killpill_rx.recv() => {
                    let _ = listener.cleanup(&db, &listening_trigger, extra_state.as_ref()).await;
                    return;
                }
                _ = listener.loop_ping(&db, &listening_trigger, loop_ping_status.clone(), None) => {
                    let _ = listener.cleanup(&db, &listening_trigger, extra_state.as_ref()).await;
                    return;
                }
                _ = async {
                    match consumer {
                        Ok(Some(consumer)) => {
                            listener.update_ping_and_loop_ping_status(&db, &listening_trigger, loop_ping_status.clone(), None).await;
                            let _ = listener.consume(&db, consumer, &listening_trigger, loop_ping_status.clone(), killpill_rx_consumer, extra_state.as_ref()).await;
                            tracing::debug!("Stopping consumer for trigger");
                        }
                        Err(error) => {
                            tracing::warn!("Disabling trigger due to consumer error: {}", error);
                            listener.disable_with_error(&db, &listening_trigger, error.to_string()).await;
                        }
                        _ => {}
                    }
                } => {
                    let _ = listener.cleanup(&db, &listening_trigger, extra_state.as_ref()).await;
                    return;
                }
            }
        }
    }
}

#[allow(unused)]
async fn listen_to_unlistened_events<T: Copy + Listener>(
    listener: T,
    db: DB,
    killpill_rx: &tokio::sync::broadcast::Receiver<()>,
) {
    let unlistend_enabled_triggers = listener.fetch_enabled_unlistened_triggers(&db).await;

    match unlistend_enabled_triggers {
        Ok(mut unlistend_enabled_triggers) => {
            unlistend_enabled_triggers.shuffle(&mut rand::rng());
            for trigger in unlistend_enabled_triggers {
                let has_lock = sqlx::query_scalar(&format!(
                    r#"
                        UPDATE 
                            {} 
                        SET 
                            server_id = $1, 
                            last_server_ping = now(),
                            error = 'Connecting...'
                        WHERE 
                            enabled IS TRUE 
                            AND workspace_id = $2 
                            AND path = $3 
                            AND (last_server_ping IS NULL 
                                OR last_server_ping < now() - INTERVAL '15 seconds'
                            ) 
                        RETURNING true
                    "#,
                    T::TABLE_NAME,
                ))
                .bind(&*INSTANCE_NAME)
                .bind(&trigger.workspace_id)
                .bind(&trigger.path)
                .fetch_optional(&db)
                .await;
                match has_lock {
                    Ok(has_lock) => {
                        if has_lock.flatten().unwrap_or(false) {
                            tracing::info!(
                                "Spawning new task to listen for {} event",
                                T::TABLE_NAME
                            );
                            tokio::spawn({
                                let db = db.clone();
                                let killpill_rx = killpill_rx.resubscribe();
                                async move { listening(db, listener, trigger, killpill_rx).await }
                            });
                        } else {
                            tracing::info!(
                                "{} trigger {} already being listened to",
                                T::TRIGGER_KIND,
                                trigger.path
                            );
                        }
                    }
                    Err(err) => {
                        tracing::error!(
                            "Error acquiring lock for {} trigger {}: {:?}",
                            T::TRIGGER_KIND,
                            trigger.path,
                            err
                        );
                    }
                };
            }
        }
        Err(err) => {
            tracing::error!("Error fetching {} triggers: {:?}", T::TRIGGER_KIND, err,);
        }
    }

    let unlisted_captures = listener.fetch_unlistened_captures(&db).await;

    match unlisted_captures {
        Ok(unlistened_captures) => {
            for capture in unlistened_captures {
                let has_lock = sqlx::query_scalar!(
                    r#"
                        UPDATE 
                            capture_config 
                        SET 
                            server_id = $1,
                            last_server_ping = now(), 
                            error = 'Connecting...' 
                        WHERE 
                            last_client_ping > NOW() - INTERVAL '10 seconds' AND 
                            workspace_id = $2 AND 
                            path = $3 AND 
                            is_flow = $4 AND 
                            trigger_kind = $5 AND 
                            (last_server_ping IS NULL OR last_server_ping < now() - interval '15 seconds') 
                        RETURNING true
                    "#,
                    *INSTANCE_NAME,
                    &capture.workspace_id,
                    &capture.path,
                    &capture.is_flow,
                    T::TRIGGER_KIND as TriggerKind
                )
                .fetch_optional(&db)
                .await;
                match has_lock {
                    Ok(has_lock) => {
                        if has_lock.flatten().unwrap_or(false) {
                            tokio::spawn({
                                let db = db.clone();
                                let killpill_rx = killpill_rx.resubscribe();
                                async move { listening(db, listener, capture, killpill_rx).await }
                            });
                        } else {
                            tracing::info!(
                                "{} capture {} already being listened to",
                                T::TRIGGER_KIND.to_string(),
                                capture.path
                            );
                        }
                    }
                    Err(err) => {
                        tracing::error!(
                            "Error acquiring lock for capture {} {}: {:?}",
                            T::TRIGGER_KIND,
                            capture.path,
                            err
                        );
                    }
                };
            }
        }
        Err(err) => {
            tracing::error!(
                "Error fetching captures {} triggers: {:?}",
                T::TRIGGER_KIND,
                err
            );
        }
    }
}

#[derive(Debug, Clone, Deserialize, Serialize)]
struct Capture<T>
where
    T: for<'r> FromRow<'r, sqlx::postgres::PgRow>,
{
    path: String,
    is_flow: bool,
    workspace_id: String,
    username: String,
    email: String,
    #[serde(flatten)]
    trigger_config: T,
}

impl<T> FromRow<'_, sqlx::postgres::PgRow> for Capture<T>
where
    T: for<'r> FromRow<'r, sqlx::postgres::PgRow> + DeserializeOwned,
{
    fn from_row(row: &sqlx::postgres::PgRow) -> std::result::Result<Self, sqlx::Error> {
        let trigger_config_value = row.try_get("trigger_config")?;
        let trigger_config: T = serde_json::from_value(trigger_config_value)
            .map_err(|e| sqlx::Error::Decode(Box::new(e)))?;
        Ok(Capture {
            path: row.try_get("path")?,
            is_flow: row.try_get("is_flow")?,
            workspace_id: row.try_get("workspace_id")?,
            username: row.try_get("username")?,
            email: row.try_get("email")?,
            trigger_config,
        })
    }
}

#[derive(Debug, Clone, Deserialize, Serialize)]
pub struct ListeningTrigger<T> {
    pub path: String,
    pub is_flow: bool,
    pub workspace_id: String,
    pub username: String,
    pub email: String,
    pub trigger_config: T,
    pub script_path: String,
    pub trigger_mode: bool,
    pub error_handling: Option<TriggerErrorHandling>,
    pub suspend_number: Option<i32>,
}

impl<T> ListeningTrigger<T> {
    pub async fn authed(&self, db: &DB, username: &str) -> Result<ApiAuthed> {
        fetch_api_authed(
            self.username.clone(),
            self.email.clone(),
            &self.workspace_id,
            db,
            Some(format!("{}-{}", username, self.path)),
        )
        .await
    }
}

#[allow(unused)]
pub async fn update_rw_lock<T>(lock: std::sync::Arc<tokio::sync::RwLock<T>>, value: T) -> () {
    let mut w = lock.write().await;
    *w = value;
}

#[allow(unused)]
fn listen_to<T: Copy + Listener>(
    trigger: T,
    db: DB,
    mut killpill_rx: tokio::sync::broadcast::Receiver<()>,
) {
    tokio::spawn(async move {
        listen_to_unlistened_events(trigger, db.clone(), &killpill_rx).await;
        loop {
            tokio::select! {
                biased;
                _ = killpill_rx.recv() => {
                    return;
                }
                _ = tokio::time::sleep(tokio::time::Duration::from_secs(15)) => {
                    listen_to_unlistened_events(trigger, db.clone(), &killpill_rx).await
                }
            }
        }
    });
}

#[allow(unused)]
pub fn start_all_listeners(db: DB, killpill_rx: &tokio::sync::broadcast::Receiver<()>) {
    tracing::info!("Starting trigger listeners based on available features...");

    #[cfg(feature = "postgres_trigger")]
    {
        let postgres_killpill_rx = killpill_rx.resubscribe();
        use crate::triggers::postgres::PostgresTrigger;

        listen_to(PostgresTrigger, db.clone(), postgres_killpill_rx)
    }

    #[cfg(feature = "mqtt_trigger")]
    {
        let mqtt_killpill_rx = killpill_rx.resubscribe();
        use crate::triggers::mqtt::MqttTrigger;

        listen_to(MqttTrigger, db.clone(), mqtt_killpill_rx)
    }

    #[cfg(feature = "websocket")]
    {
        let mqtt_killpill_rx = killpill_rx.resubscribe();
        use crate::triggers::websocket::WebsocketTrigger;

        listen_to(WebsocketTrigger, db.clone(), mqtt_killpill_rx)
    }

    #[cfg(all(feature = "gcp_trigger", feature = "enterprise", feature = "private"))]
    {
        let gcp_killpill_rx = killpill_rx.resubscribe();
        use crate::triggers::gcp::GcpTrigger;

        listen_to(GcpTrigger, db.clone(), gcp_killpill_rx);
    }

    #[cfg(all(feature = "sqs_trigger", feature = "enterprise", feature = "private"))]
    {
        let gcp_killpill_rx = killpill_rx.resubscribe();
        use crate::triggers::sqs::SqsTrigger;

        listen_to(SqsTrigger, db.clone(), gcp_killpill_rx);
    }

    #[cfg(all(feature = "nats", feature = "enterprise", feature = "private"))]
    {
        let gcp_killpill_rx = killpill_rx.resubscribe();
        use crate::triggers::nats::NatsTrigger;

        listen_to(NatsTrigger, db.clone(), gcp_killpill_rx);
    }

    #[cfg(all(feature = "kafka", feature = "enterprise", feature = "private"))]
    {
        let gcp_killpill_rx = killpill_rx.resubscribe();
        use crate::triggers::kafka::KafkaTrigger;

        listen_to(KafkaTrigger, db.clone(), gcp_killpill_rx);
    }

    tracing::info!("All available trigger listeners have been started");
}<|MERGE_RESOLUTION|>--- conflicted
+++ resolved
@@ -520,11 +520,8 @@
             error_handler_args,
             format!("{}_trigger/{}", Self::TRIGGER_KIND, listening_trigger.path),
             None,
-<<<<<<< HEAD
             listening_trigger.suspend_number,
-=======
             Some(Self::JOB_TRIGGER_KIND),
->>>>>>> c86a080c
         )
         .await?;
 
