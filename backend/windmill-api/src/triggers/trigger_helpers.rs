use anyhow::Context;
use axum::response::IntoResponse;
use chrono::{TimeZone, Utc};
use http::StatusCode;
use serde::Deserialize;
use serde_json::value::RawValue;
use sqlx::types::Json;
use std::future::Future;
use std::{collections::HashMap, i32};
use uuid::Uuid;
use windmill_common::{
    db::{UserDB, UserDbWithAuthed},
    error::Result,
    flows::{FlowModuleValue, Retry},
    get_latest_deployed_hash_for_path, get_latest_flow_version_info_for_path,
    jobs::{
        get_has_preprocessor_from_content_and_lang, script_path_to_payload, JobPayload,
        JobTriggerKind,
    },
    scripts::{get_full_hub_script_by_path, ScriptHash, ScriptLang},
    triggers::{
        HubOrWorkspaceId, RunnableFormat, RunnableFormatVersion, TriggerKind,
        RUNNABLE_FORMAT_VERSION_CACHE,
    },
    users::username_to_permissioned_as,
    utils::StripPath,
    worker::to_raw_value,
    FlowVersionInfo,
};
use windmill_queue::{push, PushArgs, PushArgsOwned, PushIsolationLevel};

#[cfg(feature = "enterprise")]
use crate::jobs::check_license_key_valid;
use crate::{
    db::{ApiAuthed, DB},
    jobs::{
        check_tag_available_for_workspace, delete_job_metadata_after_use, result_to_response,
        run_flow_by_path_inner, run_script_by_path_inner, run_wait_result_internal, RunJobQuery,
    },
    utils::check_scopes,
    HTTP_CLIENT,
};

struct ScriptInfo {
    has_preprocessor: Option<bool>,
    language: ScriptLang,
    content: String,
    schema: Option<sqlx::types::Json<PartialSchema>>,
}

#[derive(Debug, Deserialize)]
struct PropertyDefinition {
    r#type: Option<Box<RawValue>>,
}

#[derive(Debug, Deserialize)]
struct PartialSchema {
    properties: Option<HashMap<String, PropertyDefinition>>,
}

#[derive(Debug, Clone, Eq, PartialEq, Hash)]
pub enum RunnableId {
    FlowPath(String),
    ScriptId(ScriptId),
    HubScript(String),
}

impl RunnableId {
    pub fn from_script_hash(hash: ScriptHash) -> Self {
        Self::ScriptId(ScriptId::ScriptHash(hash))
    }

    pub fn from_script_path(path: &str) -> Self {
        if path.starts_with("hub/") {
            Self::HubScript(path.to_string())
        } else {
            Self::ScriptId(ScriptId::ScriptPath(path.to_string()))
        }
    }

    pub fn from_flow_path(path: &str) -> Self {
        Self::FlowPath(path.to_string())
    }
}

#[derive(Debug, Clone, Eq, PartialEq, Hash)]
pub enum ScriptId {
    ScriptPath(String),
    ScriptHash(ScriptHash),
}

impl ScriptId {
    async fn get_script_hash(self, workspace_id: &str, db: &DB) -> Result<i64> {
        let hash = match self {
            ScriptId::ScriptPath(path) => {
                let info = get_latest_deployed_hash_for_path(None, db.clone(), workspace_id, &path)
                    .await?;
                info.hash
            }
            ScriptId::ScriptHash(hash) => hash.0,
        };

        Ok(hash)
    }
}

async fn get_script_info(
    db: &DB,
    workspace_id: &str,
    hash: i64,
) -> std::result::Result<ScriptInfo, sqlx::Error> {
    sqlx::query_as!(ScriptInfo, "SELECT has_preprocessor, language as \"language: _\", content, schema as \"schema: _\" FROM script WHERE workspace_id = $1 AND hash = $2", workspace_id, hash)
        .fetch_one(db)
        .await
}

fn runnable_format_from_schema_without_preprocessor(
    trigger_kind: &TriggerKind,
    schema: Option<sqlx::types::Json<PartialSchema>>,
) -> RunnableFormat {
    match trigger_kind {
        TriggerKind::Mqtt
            if schema.as_ref().is_some_and(|schema| {
                schema.properties.as_ref().is_some_and(|properties| {
                    properties.iter().any(|(key, def)| {
                        key == "payload"
                            && def.r#type.as_ref().is_some_and(|t| {
                                let typ = t.get().trim();
                                typ == "array" || (typ.starts_with('[') && typ.ends_with(']'))
                            })
                    })
                })
            }) =>
        {
            RunnableFormat { version: RunnableFormatVersion::V1, has_preprocessor: false }
        }
        TriggerKind::Kafka | TriggerKind::Nats
            if schema.as_ref().is_some_and(|schema| {
                schema
                    .properties
                    .as_ref()
                    .is_some_and(|properties| properties.keys().any(|key| key == "msg"))
            }) =>
        {
            RunnableFormat { version: RunnableFormatVersion::V1, has_preprocessor: false }
        }
        _ => RunnableFormat { version: RunnableFormatVersion::V2, has_preprocessor: false },
    }
}

fn runnable_format_from_preprocessor_args(
    args: Option<Vec<windmill_parser::Arg>>,
) -> RunnableFormat {
    if let Some(args) = args {
        if args.iter().any(|arg| arg.name == "wm_trigger")
            || (args.len() > 0 && args.iter().all(|arg| arg.name != "event"))
        {
            RunnableFormat { version: RunnableFormatVersion::V1, has_preprocessor: true }
        } else {
            RunnableFormat { version: RunnableFormatVersion::V2, has_preprocessor: true }
        }
    } else {
        RunnableFormat { version: RunnableFormatVersion::V2, has_preprocessor: true }
    }
}

enum PreprocessorInfo {
    Preprocessor { content: String, language: ScriptLang },
    NoPreprocessor { schema: Option<sqlx::types::Json<PartialSchema>> },
}

#[derive(Debug, Deserialize)]
struct FlowInfo {
    preprocessor_module: Option<sqlx::types::Json<FlowModuleValue>>,
    schema: Option<sqlx::types::Json<PartialSchema>>,
}

fn get_preprocessor_args_from_content_and_language(
    content: &str,
    language: &ScriptLang,
) -> Result<Option<Vec<windmill_parser::Arg>>> {
    let args = match language {
        ScriptLang::Bun | ScriptLang::Bunnative | ScriptLang::Deno | ScriptLang::Nativets => {
            let args = windmill_parser_ts::parse_deno_signature(
                &content,
                true,
                false,
                Some("preprocessor".to_string()),
            )?;
            Some(args.args)
        }
        ScriptLang::Python3 => {
            let args = windmill_parser_py::parse_python_signature(
                &content,
                Some("preprocessor".to_string()),
                false,
            )?;
            Some(args.args)
        }
        _ => None,
    };
    Ok(args)
}

pub async fn get_runnable_format(
    runnable_id: RunnableId,
    workspace_id: &str,
    db: &DB,
    trigger_kind: &TriggerKind,
) -> Result<RunnableFormat> {
    let (key, preprocessor_info) = match runnable_id {
        RunnableId::HubScript(path) => {
            let Some(version) = path.split("/").nth(1) else {
                return Err(windmill_common::error::Error::internal_err(
                    "Invalid hub script path".to_string(),
                ));
            };

            let version = match version.parse::<i64>() {
                Ok(version) => version,
                Err(_) => {
                    return Err(windmill_common::error::Error::internal_err(
                        "Invalid hub script version".to_string(),
                    ));
                }
            };

            let key = (HubOrWorkspaceId::Hub, version, trigger_kind.clone());

            let runnable_format = RUNNABLE_FORMAT_VERSION_CACHE.get(&key);

            if let Some(runnable_format) = runnable_format {
                tracing::debug!("Using cached runnable format for hub script {path}");
                return Ok(runnable_format);
            }

            let hub_script =
                get_full_hub_script_by_path(StripPath(path.to_string()), &HTTP_CLIENT, Some(db))
                    .await?;

            let has_preprocessor = get_has_preprocessor_from_content_and_lang(
                &hub_script.content,
                &hub_script.language,
            )?;

            let partial_schema = serde_json::from_str(hub_script.schema.get())?;

            (
                key,
                if has_preprocessor {
                    PreprocessorInfo::Preprocessor {
                        content: hub_script.content,
                        language: hub_script.language,
                    }
                } else {
                    PreprocessorInfo::NoPreprocessor {
                        schema: Some(sqlx::types::Json(partial_schema)),
                    }
                },
            )
        }
        RunnableId::FlowPath(path) => {
            let FlowVersionInfo { version, .. } =
                get_latest_flow_version_info_for_path(None, &db, workspace_id, &path, true).await?;

            let key = (
                HubOrWorkspaceId::WorkspaceId(workspace_id.to_string()),
                version,
                trigger_kind.clone(),
            );

            let runnable_format = RUNNABLE_FORMAT_VERSION_CACHE.get(&key);

            if let Some(runnable_format) = runnable_format {
                tracing::debug!("Using cached runnable format for flow {path}");
                return Ok(runnable_format);
            }

            let flow_info = sqlx::query_as!(
                FlowInfo,
                "SELECT
                    value->'preprocessor_module'->'value' as \"preprocessor_module: _\",
                    schema as \"schema: _\"
                FROM flow_version
                WHERE
                    path = $1
                    AND workspace_id = $2
                ORDER BY created_at DESC
                LIMIT 1",
                path,
                workspace_id,
            )
            .fetch_one(db)
            .await?;

            if let Some(preprocessor_module) = flow_info.preprocessor_module {
                match preprocessor_module.0 {
                    FlowModuleValue::RawScript { content, language, .. } => {
                        (key, PreprocessorInfo::Preprocessor { content, language })
                    }
                    FlowModuleValue::Script { path, hash, .. } => {
                        let hash = if let Some(hash) = hash {
                            hash.0
                        } else {
                            let script_hash = get_latest_deployed_hash_for_path(
                                None,
                                db.clone(),
                                workspace_id,
                                &path,
                            )
                            .await?;
                            script_hash.hash
                        };
                        let script_info = get_script_info(db, workspace_id, hash).await?;
                        (
                            key,
                            PreprocessorInfo::Preprocessor {
                                content: script_info.content,
                                language: script_info.language,
                            },
                        )
                    }
                    _ => {
                        return Err(windmill_common::error::Error::internal_err(
                            "Unsupported preprocessor module".to_string(),
                        ));
                    }
                }
            } else {
                (
                    key,
                    PreprocessorInfo::NoPreprocessor { schema: flow_info.schema },
                )
            }
        }
        RunnableId::ScriptId(script_id) => {
            let hash = script_id.get_script_hash(workspace_id, db).await?;
            let key = (
                HubOrWorkspaceId::WorkspaceId(workspace_id.to_string()),
                hash,
                trigger_kind.clone(),
            );
            let runnable_format = RUNNABLE_FORMAT_VERSION_CACHE.get(&key);

            if let Some(runnable_format) = runnable_format {
                tracing::debug!("Using cached runnable format for script {hash}");
                return Ok(runnable_format);
            }

            let script_info = get_script_info(db, workspace_id, hash).await?;

            if script_info.has_preprocessor.unwrap_or(false) {
                (
                    key,
                    PreprocessorInfo::Preprocessor {
                        content: script_info.content,
                        language: script_info.language,
                    },
                )
            } else {
                (
                    key,
                    PreprocessorInfo::NoPreprocessor { schema: script_info.schema },
                )
            }
        }
    };

    let runnable_format = match preprocessor_info {
        PreprocessorInfo::Preprocessor { content, language } => {
            let args = get_preprocessor_args_from_content_and_language(&content, &language)?;
            runnable_format_from_preprocessor_args(args)
        }
        PreprocessorInfo::NoPreprocessor { schema } => {
            runnable_format_from_schema_without_preprocessor(trigger_kind, schema)
        }
    };

    RUNNABLE_FORMAT_VERSION_CACHE.insert(key, runnable_format);

    Ok(runnable_format)
}

#[allow(dead_code)]

pub trait TriggerJobArgs {
    type Payload: Send + Sync;
    const TRIGGER_KIND: TriggerKind;

    fn v1_payload_fn(payload: &Self::Payload) -> HashMap<String, Box<RawValue>>;
    fn v2_payload_fn(payload: &Self::Payload) -> HashMap<String, Box<RawValue>> {
        Self::v1_payload_fn(payload)
    }

    fn build_job_args_v2(
        has_preprocessor: bool,
        payload: &Self::Payload,
        info: HashMap<String, Box<RawValue>>,
    ) -> PushArgsOwned {
        let mut args = Self::v2_payload_fn(payload);
        if has_preprocessor {
            args.insert(
                "kind".to_string(),
                to_raw_value(&Self::TRIGGER_KIND.to_key()),
            );
            args.extend(info);
            let args = HashMap::from([("event".to_string(), to_raw_value(&args))]);
            PushArgsOwned { args, extra: None }
        } else {
            PushArgsOwned { args, extra: None }
        }
    }

    fn build_job_args_v1(
        has_preprocessor: bool,
        payload: &Self::Payload,
        info: HashMap<String, Box<RawValue>>,
    ) -> PushArgsOwned {
        let trigger_key = Self::TRIGGER_KIND.to_key();
        let args = Self::v1_payload_fn(payload);
        let extra = if has_preprocessor {
            Some(HashMap::from([(
                "wm_trigger".to_string(),
                to_raw_value(&serde_json::json!({
                    "kind": trigger_key,
                    trigger_key: info
                })),
            )]))
        } else {
            None
        };
        PushArgsOwned { args, extra }
    }

    fn build_job_args(
        runnable_path: &str,
        is_flow: bool,
        w_id: &str,
        db: &DB,
        payload: Self::Payload,
        info: HashMap<String, Box<RawValue>>,
    ) -> impl Future<Output = Result<PushArgsOwned>> + Send {
        async move {
            let runnable_id = if is_flow {
                RunnableId::from_flow_path(runnable_path)
            } else {
                RunnableId::from_script_path(runnable_path)
            };
            Self::build_job_args_from_runnable_id(runnable_id, w_id, db, payload, info).await
        }
    }

    fn build_job_args_from_runnable_id(
        runnable_id: RunnableId,
        w_id: &str,
        db: &DB,
        payload: Self::Payload,
        trigger_info: HashMap<String, Box<RawValue>>,
    ) -> impl Future<Output = Result<PushArgsOwned>> + Send {
        async move {
            tracing::debug!("Building job args for {runnable_id:?}");
            let runnable_format =
                get_runnable_format(runnable_id, w_id, db, &Self::TRIGGER_KIND).await?;
            let job_args = match runnable_format {
                RunnableFormat { version: RunnableFormatVersion::V1, has_preprocessor } => {
                    Self::build_job_args_v1(has_preprocessor, &payload, trigger_info)
                }
                RunnableFormat { version: RunnableFormatVersion::V2, has_preprocessor } => {
                    Self::build_job_args_v2(has_preprocessor, &payload, trigger_info)
                }
            };

            Ok(job_args)
        }
    }

    fn build_capture_payloads(
        payload: &Self::Payload,
        info: HashMap<String, Box<RawValue>>,
    ) -> (PushArgsOwned, PushArgsOwned) {
        let main_args = Self::build_job_args_v2(false, payload, info.clone());
        let preprocessor_args = Self::build_job_args_v2(true, payload, info);
        (main_args, preprocessor_args)
    }
}

#[allow(dead_code)]
pub async fn trigger_runnable_inner(
    db: &DB,
    user_db: Option<UserDB>,
    authed: ApiAuthed,
    workspace_id: &str,
    runnable_path: &str,
    is_flow: bool,
    args: PushArgsOwned,
    retry: Option<&sqlx::types::Json<Retry>>,
    error_handler_path: Option<&str>,
    error_handler_args: Option<&sqlx::types::Json<HashMap<String, serde_json::Value>>>,
    trigger_path: String,
    job_id: Option<Uuid>,
    trigger_kind: Option<JobTriggerKind>,
) -> Result<(Uuid, Option<bool>, Option<String>)> {
    let error_handler_args = error_handler_args.map(|args| {
        let args = args
            .0
            .iter()
            .map(|(key, value)| (key.to_owned(), to_raw_value(&value)))
            .collect::<HashMap<String, Box<RawValue>>>();
        Json(args)
    });

    let user_db = user_db.unwrap_or_else(|| UserDB::new(db.clone()));
    let (uuid, delete_after_use, early_return) = if is_flow {
        let run_query = RunJobQuery { job_id, ..Default::default() };
        let path = StripPath(runnable_path.to_string());
        let (uuid, early_return) = run_flow_by_path_inner(
            authed,
            db.clone(),
            user_db,
            workspace_id.to_string(),
            path,
            run_query,
            args,
            trigger_kind,
        )
        .await?;
        (uuid, None, early_return)
    } else {
        let (uuid, delete_after_use) = trigger_script_internal(
            db,
            user_db,
            authed,
            workspace_id,
            runnable_path,
            args,
            retry,
            error_handler_path,
            error_handler_args.as_ref(),
            trigger_path,
            job_id,
            trigger_kind,
        )
        .await?;
        (uuid, delete_after_use, None)
    };

    Ok((uuid, delete_after_use, early_return))
}

#[allow(dead_code)]
pub async fn trigger_runnable(
    db: &DB,
    user_db: Option<UserDB>,
    authed: ApiAuthed,
    workspace_id: &str,
    runnable_path: &str,
    is_flow: bool,
    args: PushArgsOwned,
    retry: Option<&sqlx::types::Json<Retry>>,
    error_handler_path: Option<&str>,
    error_handler_args: Option<&sqlx::types::Json<HashMap<String, serde_json::Value>>>,
    trigger_path: String,
    job_id: Option<Uuid>,
<<<<<<< HEAD
    suspend_number: Option<i32>,
) -> Result<axum::response::Response> {
    let uuid = match suspend_number {
        Some(suspend_number) => {
            trigger_runnable_with_suspend(
                db,
                user_db,
                authed,
                workspace_id,
                runnable_path,
                is_flow,
                args,
                retry,
                error_handler_path,
                error_handler_args,
                trigger_path,
                job_id,
                suspend_number,
            )
            .await?
        }
        _ => {
            trigger_runnable_inner(
                db,
                user_db,
                authed,
                workspace_id,
                runnable_path,
                is_flow,
                args,
                retry,
                error_handler_path,
                error_handler_args,
                trigger_path,
                job_id,
            )
            .await?
            .0
        }
    };
=======
    trigger_kind: Option<JobTriggerKind>,
) -> Result<axum::response::Response> {
    let (uuid, _, _) = trigger_runnable_inner(
        db,
        user_db,
        authed,
        workspace_id,
        runnable_path,
        is_flow,
        args,
        retry,
        error_handler_path,
        error_handler_args,
        trigger_path,
        job_id,
        trigger_kind,
    )
    .await?;
>>>>>>> c86a080c
    Ok((StatusCode::CREATED, uuid.to_string()).into_response())
}

#[allow(dead_code)]
pub async fn trigger_runnable_and_wait_for_result(
    db: &DB,
    user_db: Option<UserDB>,
    authed: ApiAuthed,
    workspace_id: &str,
    runnable_path: &str,
    is_flow: bool,
    args: PushArgsOwned,
    retry: Option<&sqlx::types::Json<Retry>>,
    error_handler_path: Option<&str>,
    error_handler_args: Option<&sqlx::types::Json<HashMap<String, serde_json::Value>>>,
    trigger_path: String,
    trigger_kind: Option<JobTriggerKind>,
) -> Result<axum::response::Response> {
    let username = authed.username.clone();
    let (uuid, delete_after_use, early_return) = trigger_runnable_inner(
        db,
        user_db,
        authed,
        workspace_id,
        runnable_path,
        is_flow,
        args,
        retry,
        error_handler_path,
        error_handler_args,
        trigger_path,
        None,
        trigger_kind,
    )
    .await?;
    let (result, success) =
        run_wait_result_internal(db, uuid, workspace_id.to_string(), early_return, &username)
            .await?;

    if delete_after_use.unwrap_or(false) {
        delete_job_metadata_after_use(&db, uuid).await?;
    }

    result_to_response(result, success)
}

#[allow(dead_code)]
pub async fn trigger_runnable_and_wait_for_raw_result(
    db: &DB,
    user_db: Option<UserDB>,
    authed: ApiAuthed,
    workspace_id: &str,
    runnable_path: &str,
    is_flow: bool,
    args: PushArgsOwned,
    retry: Option<&sqlx::types::Json<Retry>>,
    error_handler_path: Option<&str>,
    error_handler_args: Option<&sqlx::types::Json<HashMap<String, serde_json::Value>>>,
    trigger_path: String,
    trigger_kind: Option<JobTriggerKind>,
) -> Result<(Box<RawValue>, bool)> {
    let username = authed.username.clone();
    let (uuid, delete_after_use, early_return) = trigger_runnable_inner(
        db,
        user_db,
        authed,
        workspace_id,
        runnable_path,
        is_flow,
        args,
        retry,
        error_handler_path,
        error_handler_args,
        trigger_path,
        None,
        trigger_kind,
    )
    .await?;

    let (result, success) =
        run_wait_result_internal(db, uuid, workspace_id.to_string(), early_return, &username)
            .await
            .with_context(|| {
                format!(
                    "Error fetching job result for {} {}",
                    if is_flow { "flow" } else { "script" },
                    runnable_path
                )
            })?;

    if delete_after_use.unwrap_or(false) {
        delete_job_metadata_after_use(&db, uuid).await?;
    }

    Ok((result, success))
}

pub async fn trigger_runnable_and_wait_for_raw_result_with_error_ctx(
    db: &DB,
    user_db: Option<UserDB>,
    authed: ApiAuthed,
    workspace_id: &str,
    runnable_path: &str,
    is_flow: bool,
    args: PushArgsOwned,
    retry: Option<&sqlx::types::Json<Retry>>,
    error_handler_path: Option<&str>,
    error_handler_args: Option<&sqlx::types::Json<HashMap<String, serde_json::Value>>>,
    trigger_path: String,
    trigger_kind: Option<JobTriggerKind>,
) -> Result<Box<RawValue>> {
    let (result, success) = trigger_runnable_and_wait_for_raw_result(
        db,
        user_db,
        authed,
        workspace_id,
        runnable_path,
        is_flow,
        args,
        retry,
        error_handler_path,
        error_handler_args,
        trigger_path,
        trigger_kind,
    )
    .await?;

    if !success {
        Err(windmill_common::error::Error::internal_err(format!(
            "{} {runnable_path} failed: {:?}",
            if is_flow { "Flow" } else { "Script" },
            result
        )))
    } else {
        Ok(result)
    }
}

async fn trigger_script_internal(
    db: &DB,
    user_db: UserDB,
    authed: ApiAuthed,
    workspace_id: &str,
    script_path: &str,
    args: PushArgsOwned,
    retry: Option<&sqlx::types::Json<Retry>>,
    error_handler_path: Option<&str>,
    error_handler_args: Option<&sqlx::types::Json<HashMap<String, Box<RawValue>>>>,
    trigger_path: String,
    job_id: Option<Uuid>,
    trigger_kind: Option<JobTriggerKind>,
) -> Result<(Uuid, Option<bool>)> {
    if retry.is_none() && error_handler_path.is_none() {
        let run_query = RunJobQuery { job_id, ..Default::default() };
        let path = StripPath(script_path.to_string());
        run_script_by_path_inner(
            authed,
            db.clone(),
            user_db,
            workspace_id.to_string(),
            path,
            run_query,
            args,
            trigger_kind,
        )
        .await
    } else {
        trigger_script_with_retry_and_error_handler(
            db,
            user_db,
            authed,
            workspace_id,
            script_path,
            args,
            retry,
            error_handler_path,
            error_handler_args,
            trigger_path,
            job_id,
            trigger_kind,
        )
        .await
    }
}

async fn trigger_script_with_retry_and_error_handler(
    db: &DB,
    user_db: UserDB,
    authed: ApiAuthed,
    workspace_id: &str,
    script_path: &str,
    args: PushArgsOwned,
    retry: Option<&sqlx::types::Json<Retry>>,
    error_handler_path: Option<&str>,
    error_handler_args: Option<&sqlx::types::Json<HashMap<String, Box<RawValue>>>>,
    trigger_path: String,
    job_id: Option<Uuid>,
    trigger_kind: Option<JobTriggerKind>,
) -> Result<(Uuid, Option<bool>)> {
    #[cfg(feature = "enterprise")]
    check_license_key_valid().await?;

    check_scopes(&authed, || format!("jobs:run:scripts:{script_path}"))?;

    let retry = retry.map(|r| r.0.clone());
    let error_handler_path = error_handler_path.map(|p| p.to_string());
    let error_handler_args = error_handler_args.map(|args| args.0.clone());

    let (job_payload, tag, delete_after_use, timeout, on_behalf_of) = {
        let db_authed = UserDbWithAuthed { db: user_db.clone(), authed: &authed.to_authed_ref() };
        script_path_to_payload(
            script_path,
            Some(db_authed),
            db.clone(),
            &workspace_id,
            Some(false),
        )
        .await?
    };

    check_tag_available_for_workspace(&db, &workspace_id, &tag, &authed).await?;

    let (email, permissioned_as, push_authed, tx) =
        if let Some(on_behalf_of) = on_behalf_of.as_ref() {
            (
                on_behalf_of.email.as_str(),
                on_behalf_of.permissioned_as.clone(),
                None,
                PushIsolationLevel::IsolatedRoot(db.clone()),
            )
        } else {
            (
                authed.email.as_str(),
                username_to_permissioned_as(&authed.username),
                Some(authed.clone().into()),
                PushIsolationLevel::Isolated(user_db, authed.clone().into()),
            )
        };

    let push_args = PushArgs { args: &args.args, extra: args.extra };

    let retryable_job_payload = match job_payload {
        JobPayload::ScriptHash {
            hash,
            path,
            custom_concurrency_key,
            concurrent_limit,
            concurrency_time_window_s,
            custom_debounce_key,
            debounce_delay_s,
            cache_ttl,
            priority,
            apply_preprocessor,
            ..
        } => JobPayload::SingleStepFlow {
            path,
            hash: Some(hash),
            flow_version: None,
            args: HashMap::from(&push_args),
            retry,
            error_handler_path,
            error_handler_args,
            skip_handler: None,
            custom_concurrency_key,
            concurrent_limit,
            concurrency_time_window_s,
            cache_ttl,
            priority,
            tag_override: tag.clone(),
            apply_preprocessor,
            trigger_path: Some(trigger_path),
            custom_debounce_key,
            debounce_delay_s,
        },
        _ => {
            return Err(windmill_common::error::Error::internal_err(format!(
                "Unsupported job payload: {:?}",
                job_payload
            )))
        }
    };

    let (uuid, tx) = push(
        &db,
        tx,
        &workspace_id,
        retryable_job_payload,
        push_args,
        authed.display_username(),
        email,
        permissioned_as,
        authed.token_prefix.as_deref(),
        None,
        None,
        None,
        None,
        None,
        job_id,
        false,
        false,
        None,
        true,
        tag,
        timeout,
        None,
        None,
        push_authed.as_ref(),
        false,
        None,
        None,
<<<<<<< HEAD
        None,
=======
        trigger_kind,
>>>>>>> c86a080c
    )
    .await?;
    tx.commit().await?;

    Ok((uuid, delete_after_use))
}


async fn trigger_runnable_with_suspend(
    db: &DB,
    user_db: Option<UserDB>,
    authed: ApiAuthed,
    workspace_id: &str,
    runnable_path: &str,
    is_flow: bool,
    args: PushArgsOwned,
    retry: Option<&sqlx::types::Json<Retry>>,
    error_handler_path: Option<&str>,
    error_handler_args: Option<&sqlx::types::Json<HashMap<String, serde_json::Value>>>,
    trigger_path: String,
    job_id: Option<Uuid>,
    suspend_number: i32,
) -> Result<Uuid> {
    let far_future_utc = Utc.with_ymd_and_hms(9999, 12, 31, 23, 59, 59).unwrap();
    if is_flow {
        let user_db = user_db.unwrap_or_else(|| UserDB::new(db.clone()));
        let db_authed = UserDbWithAuthed { db: user_db.clone(), authed: &authed.to_authed_ref() };

        let FlowVersionInfo { version, .. } = get_latest_flow_version_info_for_path(
            Some(db_authed),
            &db,
            workspace_id,
            runnable_path,
            false,
        )
        .await?;

        let (email, permissioned_as, push_authed, tx) = (
            authed.email.as_str(),
            username_to_permissioned_as(&authed.username),
            Some(authed.clone().into()),
            PushIsolationLevel::Isolated(user_db, authed.clone().into()),
        );

        let push_args = windmill_queue::PushArgs { args: &args.args, extra: args.extra };

        let flow_payload = windmill_common::jobs::JobPayload::Flow {
            path: runnable_path.to_string(),
            version: version,
            dedicated_worker: None,
            apply_preprocessor: false,
        };

        let (uuid, tx) = push(
            db,
            tx,
            workspace_id,
            flow_payload,
            push_args,
            authed.display_username(),
            email,
            permissioned_as,
            authed.token_prefix.as_deref(),
            Some(far_future_utc),
            None,
            None,
            None,
            None,
            job_id,
            false,
            false,
            None,
            true,
            None,
            None,
            None,
            None,
            push_authed.as_ref(),
            false,
            None,
            None,
            Some(suspend_number),
        )
        .await?;

        tx.commit().await?;
        Ok(uuid)
    } else {
        use crate::jobs::check_tag_available_for_workspace;
        use windmill_common::db::UserDbWithAuthed;
        use windmill_common::jobs::script_path_to_payload;
        use windmill_common::users::username_to_permissioned_as;
        use windmill_queue::{push, PushIsolationLevel};

        let error_handler_args = error_handler_args.map(|args| {
            args.0
                .iter()
                .map(|(key, value)| (key.to_owned(), to_raw_value(&value)))
                .collect::<HashMap<String, Box<RawValue>>>()
        });

        let user_db = user_db.unwrap_or_else(|| UserDB::new(db.clone()));
        let db_authed = UserDbWithAuthed { db: user_db.clone(), authed: &authed.to_authed_ref() };
        let (job_payload, tag, _delete_after_use, timeout, on_behalf_of) = script_path_to_payload(
            runnable_path,
            Some(db_authed),
            db.clone(),
            workspace_id,
            Some(false),
        )
        .await?;

        check_tag_available_for_workspace(db, workspace_id, &tag, &authed).await?;

        let (email, permissioned_as, push_authed, tx) =
            if let Some(on_behalf_of) = on_behalf_of.as_ref() {
                (
                    on_behalf_of.email.as_str(),
                    on_behalf_of.permissioned_as.clone(),
                    None,
                    PushIsolationLevel::IsolatedRoot(db.clone()),
                )
            } else {
                (
                    authed.email.as_str(),
                    username_to_permissioned_as(&authed.username),
                    Some(authed.clone().into()),
                    PushIsolationLevel::Isolated(user_db, authed.clone().into()),
                )
            };

        let push_args = windmill_queue::PushArgs { args: &args.args, extra: args.extra };

        let retryable_job_payload = match job_payload {
            windmill_common::jobs::JobPayload::ScriptHash {
                hash,
                path,
                custom_concurrency_key,
                concurrent_limit,
                concurrency_time_window_s,
                custom_debounce_key,
                debounce_delay_s,
                cache_ttl,
                priority,
                apply_preprocessor,
                ..
            } => windmill_common::jobs::JobPayload::SingleStepFlow {
                path,
                hash: Some(hash),
                flow_version: None,
                args: HashMap::from(&push_args),
                retry: retry.map(|r| r.0.clone()),
                error_handler_path: error_handler_path.map(|s| s.to_string()),
                error_handler_args,
                skip_handler: None,
                custom_concurrency_key,
                concurrent_limit,
                concurrency_time_window_s,
                cache_ttl,
                priority,
                tag_override: tag.clone(),
                apply_preprocessor,
                trigger_path: Some(trigger_path),
                custom_debounce_key,
                debounce_delay_s,
            },
            _ => {
                return Err(windmill_common::error::Error::internal_err(format!(
                    "Unsupported job payload for suspended execution"
                )))
            }
        };

        let (uuid, tx) = push(
            db,
            tx,
            workspace_id,
            retryable_job_payload,
            push_args,
            authed.display_username(),
            email,
            permissioned_as,
            authed.token_prefix.as_deref(),
            Some(far_future_utc),
            None,
            None,
            None,
            None,
            job_id,
            false,
            false,
            None,
            true,
            tag,
            timeout,
            None,
            None,
            push_authed.as_ref(),
            false,
            None,
            None,
            Some(suspend_number),
        )
        .await?;

        tx.commit().await?;
        Ok(uuid)
    }
}<|MERGE_RESOLUTION|>--- conflicted
+++ resolved
@@ -561,8 +561,8 @@
     error_handler_args: Option<&sqlx::types::Json<HashMap<String, serde_json::Value>>>,
     trigger_path: String,
     job_id: Option<Uuid>,
-<<<<<<< HEAD
     suspend_number: Option<i32>,
+    trigger_kind: Option<JobTriggerKind>,
 ) -> Result<axum::response::Response> {
     let uuid = match suspend_number {
         Some(suspend_number) => {
@@ -580,6 +580,7 @@
                 trigger_path,
                 job_id,
                 suspend_number,
+                trigger_kind,
             )
             .await?
         }
@@ -597,31 +598,12 @@
                 error_handler_args,
                 trigger_path,
                 job_id,
+                trigger_kind,
             )
             .await?
             .0
         }
     };
-=======
-    trigger_kind: Option<JobTriggerKind>,
-) -> Result<axum::response::Response> {
-    let (uuid, _, _) = trigger_runnable_inner(
-        db,
-        user_db,
-        authed,
-        workspace_id,
-        runnable_path,
-        is_flow,
-        args,
-        retry,
-        error_handler_path,
-        error_handler_args,
-        trigger_path,
-        job_id,
-        trigger_kind,
-    )
-    .await?;
->>>>>>> c86a080c
     Ok((StatusCode::CREATED, uuid.to_string()).into_response())
 }
 
@@ -932,11 +914,8 @@
         false,
         None,
         None,
-<<<<<<< HEAD
-        None,
-=======
+        None,
         trigger_kind,
->>>>>>> c86a080c
     )
     .await?;
     tx.commit().await?;
@@ -959,6 +938,7 @@
     trigger_path: String,
     job_id: Option<Uuid>,
     suspend_number: i32,
+    trigger_kind: Option<JobTriggerKind>,
 ) -> Result<Uuid> {
     let far_future_utc = Utc.with_ymd_and_hms(9999, 12, 31, 23, 59, 59).unwrap();
     if is_flow {
@@ -1019,6 +999,7 @@
             None,
             None,
             Some(suspend_number),
+            trigger_kind
         )
         .await?;
 
@@ -1139,6 +1120,7 @@
             None,
             None,
             Some(suspend_number),
+            trigger_kind
         )
         .await?;
 
