/*
 * Author: Ruben Fiszel
 * Copyright: Windmill Labs, Inc 2022
 * This file and its contents are licensed under the AGPLv3 License.
 * Please see the included NOTICE for copyright information and
 * LICENSE-AGPL for a copy of the license.
 */

use crate::{
<<<<<<< HEAD
    db::{ApiAuthed, DB},
    settings::{delete_global_setting, set_global_setting_internal},
    users::maybe_refresh_folders,
    utils::{check_scopes, require_super_admin},
=======
    db::{ApiAuthed, DB}, settings::{delete_global_setting, set_global_setting_internal}, users::maybe_refresh_folders, utils::require_super_admin
>>>>>>> 83564564
};
use axum::{
    extract::{Extension, Path, Query},
    routing::{delete, get, post},
    Json, Router,
};
use chrono::{DateTime, Utc};
use serde::{Deserialize, Serialize};
use sql_builder::{prelude::Bind, SqlBuilder};
use sqlx::{Postgres, Transaction};
use std::str::FromStr;
use windmill_audit::audit_oss::audit_log;
use windmill_audit::ActionKind;
use windmill_common::{
    db::UserDB, error::{Error, JsonResult, Result}, schedule::Schedule, utils::{not_found_if_none, paginate, Pagination, ScheduleType, StripPath}, worker::to_raw_value
};
use windmill_git_sync::{handle_deployment_metadata, DeployedObject};
use windmill_queue::schedule::push_scheduled_job;

pub fn workspaced_service() -> Router {
    Router::new()
        .route("/list", get(list_schedule))
        .route("/list_with_jobs", get(list_schedule_with_jobs))
        .route("/get/*path", get(get_schedule))
        .route("/exists/*path", get(exists_schedule))
        .route("/create", post(create_schedule))
        .route("/update/*path", post(edit_schedule))
        .route("/delete/*path", delete(delete_schedule))
        .route("/setenabled/*path", post(set_enabled))
        .route("/setdefaulthandler", post(set_default_error_handler))
    // .route("/catchup/*path", post(do_catchup).get(list_catchup))
}

pub fn global_service() -> Router {
    Router::new().route("/preview", post(preview_schedule))
}

#[derive(Deserialize)]
pub struct NewSchedule {
    pub path: String,
    pub schedule: String,
    pub timezone: String,
    pub summary: Option<String>,
    pub description: Option<String>,
    pub no_flow_overlap: Option<bool>,
    pub script_path: String,
    pub is_flow: bool,
    pub args: Option<serde_json::Value>,
    pub enabled: Option<bool>,
    pub on_failure: Option<String>,
    pub on_failure_times: Option<i32>,
    pub on_failure_exact: Option<bool>,
    pub on_failure_extra_args: Option<serde_json::Value>,
    pub on_recovery: Option<String>,
    pub on_recovery_times: Option<i32>,
    pub on_recovery_extra_args: Option<serde_json::Value>,
    pub on_success: Option<String>,
    pub on_success_extra_args: Option<serde_json::Value>,
    pub ws_error_handler_muted: Option<bool>,
    pub retry: Option<serde_json::Value>,
    pub tag: Option<String>,
    pub paused_until: Option<DateTime<Utc>>,
    pub cron_version: Option<String>,
}

#[derive(Serialize, Deserialize)]
pub struct ErrorOrRecoveryHandler {
    pub handler_type: HandlerType,
    pub override_existing: bool,

    pub path: Option<String>,
    pub extra_args: Option<serde_json::Value>,
    pub number_of_occurence: Option<i32>,
    pub number_of_occurence_exact: Option<bool>,
    pub workspace_handler_muted: Option<bool>,
}

#[derive(Serialize, Deserialize)]
#[serde(rename_all(serialize = "lowercase", deserialize = "lowercase"))]
pub enum HandlerType {
    Error,
    Recovery,
    Success,
}

async fn check_path_conflict<'c>(
    tx: &mut Transaction<'c, Postgres>,
    w_id: &str,
    path: &str,
) -> Result<()> {
    let exists = sqlx::query_scalar!(
        "SELECT EXISTS(SELECT 1 FROM schedule WHERE path = $1 AND workspace_id = $2)",
        path,
        w_id
    )
    .fetch_one(&mut **tx)
    .await?
    .unwrap_or(false);
    if exists {
        return Err(Error::BadRequest(format!(
            "Schedule {} already exists",
            path
        )));
    }
    return Ok(());
}

fn to_json_raw_opt(
    value: Option<&serde_json::Value>,
) -> Option<sqlx::types::Json<Box<serde_json::value::RawValue>>> {
    value.map(|v| sqlx::types::Json(to_raw_value(&v)))
}

async fn create_schedule(
    authed: ApiAuthed,
    Extension(db): Extension<DB>,
    Extension(user_db): Extension<UserDB>,
    Path(w_id): Path<String>,
    Json(ns): Json<NewSchedule>,
) -> Result<String> {
    check_scopes(&authed, || format!("schedules:write:{}", ns.path))?;

    let authed = maybe_refresh_folders(&ns.path, &w_id, authed, &db).await;

    #[cfg(not(feature = "enterprise"))]
    if ns.on_recovery.is_some() {
        return Err(Error::BadRequest(
            "on_recovery is only available in enterprise version".to_string(),
        ));
    }

    #[cfg(not(feature = "enterprise"))]
    if ns.on_success.is_some() {
        return Err(Error::BadRequest(
            "on_success is only available in enterprise version".to_string(),
        ));
    }

    #[cfg(not(feature = "enterprise"))]
    if ns.on_failure_times.is_some() && ns.on_failure_times.unwrap() > 1 {
        return Err(Error::BadRequest(
            "on_failure with a number of times > 1 is only available in enterprise version"
                .to_string(),
        ));
    }

    let mut tx: Transaction<'_, Postgres> = user_db.begin(&authed).await?;

    // Check schedule for error
    ScheduleType::from_str(&ns.schedule, ns.cron_version.as_deref(), true)?;

    check_path_conflict(&mut tx, &w_id, &ns.path).await?;
    check_flow_conflict(&mut tx, &w_id, &ns.path, ns.is_flow, &ns.script_path).await?;

    let schedule = sqlx::query_as!(
        Schedule,
        r#"
        INSERT INTO schedule (
            workspace_id, path, schedule, timezone, edited_by, script_path,
            is_flow, args, enabled, email,
            on_failure, on_failure_times, on_failure_exact, on_failure_extra_args,
            on_recovery, on_recovery_times, on_recovery_extra_args,
            on_success, on_success_extra_args,
            ws_error_handler_muted, retry, summary, no_flow_overlap,
            tag, paused_until, cron_version, description
        ) VALUES (
            $1, $2, $3, $4, $5, $6,
            $7, $8, $9, $10,
            $11, $12, $13, $14,
            $15, $16, $17,
            $18, $19,
            $20, $21, $22, $23,
            $24, $25, $26, $27
        )
        RETURNING
            workspace_id,
            path,
            edited_by,
            edited_at,
            schedule,
            timezone,
            enabled,
            script_path,
            is_flow,
            args AS "args: _",
            extra_perms,
            email,
            error,
            on_failure,
            on_failure_times,
            on_failure_exact,
            on_failure_extra_args AS "on_failure_extra_args: _",
            on_recovery,
            on_recovery_times,
            on_recovery_extra_args AS "on_recovery_extra_args: _",
            on_success,
            on_success_extra_args  AS "on_success_extra_args: _",
            ws_error_handler_muted,
            retry,
            no_flow_overlap,
            summary,
            description,
            tag,
            paused_until,
            cron_version
        "#,
        w_id,
        ns.path,
        ns.schedule,
        ns.timezone,
        authed.username,
        ns.script_path,
        ns.is_flow,
        to_json_raw_opt(ns.args.as_ref())
            as Option<sqlx::types::Json<Box<serde_json::value::RawValue>>>,
        ns.enabled.unwrap_or(false),
        authed.email,
        ns.on_failure,
        ns.on_failure_times,
        ns.on_failure_exact,
        to_json_raw_opt(ns.on_failure_extra_args.as_ref())
            as Option<sqlx::types::Json<Box<serde_json::value::RawValue>>>,
        ns.on_recovery,
        ns.on_recovery_times,
        to_json_raw_opt(ns.on_recovery_extra_args.as_ref())
            as Option<sqlx::types::Json<Box<serde_json::value::RawValue>>>,
        ns.on_success,
        to_json_raw_opt(ns.on_success_extra_args.as_ref())
            as Option<sqlx::types::Json<Box<serde_json::value::RawValue>>>,
        ns.ws_error_handler_muted.unwrap_or(false),
        ns.retry,
        ns.summary,
        ns.no_flow_overlap.unwrap_or(false),
        ns.tag,
        ns.paused_until,
        ns.cron_version.clone().unwrap_or_else(|| "v2".to_string()),
        ns.description
    )
    .fetch_one(&mut *tx)
    .await
    .map_err(|e| Error::internal_err(format!("inserting schedule in {w_id}: {e:#}")))?;

    handle_deployment_metadata(
        &authed.email,
        &authed.username,
        &db,
        &w_id,
        DeployedObject::Schedule { path: ns.path.clone() },
        Some(format!("Schedule '{}' created", ns.path.clone())),
        true,
    )
    .await?;

    audit_log(
        &mut *tx,
        &authed,
        "schedule.create",
        ActionKind::Create,
        &w_id,
        Some(&ns.path.to_string()),
        Some(
            [
                Some(("schedule", ns.schedule.as_str())),
                Some(("script_path", ns.script_path.as_str())),
            ]
            .into_iter()
            .flatten()
            .collect(),
        ),
    )
    .await?;

    if ns.enabled.unwrap_or(true) {
        tx = push_scheduled_job(&db, tx, &schedule, Some(&authed.clone().into())).await?
    }
    tx.commit().await?;

    Ok(ns.path.to_string())
}

async fn edit_schedule(
    authed: ApiAuthed,
    Extension(db): Extension<DB>,
    Extension(user_db): Extension<UserDB>,
    Path((w_id, path)): Path<(String, StripPath)>,
    Json(es): Json<EditSchedule>,
) -> Result<String> {
    let path = path.to_path();
    check_scopes(&authed, || format!("schedules:write:{}", path))?;

    let authed = maybe_refresh_folders(&path, &w_id, authed, &db).await;
    let mut tx = user_db.begin(&authed).await?;

    // Check schedule for error
    ScheduleType::from_str(&es.schedule, es.cron_version.as_deref(), true)?;

    clear_schedule(&mut tx, path, &w_id).await?;
    let schedule = sqlx::query_as!(
        Schedule,
        r#"
        UPDATE schedule SET
            schedule                = $1,
            timezone                = $2,
            args                    = $3,
            on_failure              = $4,
            on_failure_times        = $5,
            on_failure_exact        = $6,
            on_failure_extra_args   = $7,
            on_recovery             = $8,
            on_recovery_times       = $9,
            on_recovery_extra_args  = $10,
            on_success              = $11,
            on_success_extra_args   = $12,
            ws_error_handler_muted  = $13,
            retry                   = $14,
            summary                 = $15,
            no_flow_overlap         = $16,
            tag                     = $17,
            paused_until            = $18,
            path                    = $19,
            workspace_id            = $20,
            cron_version            = COALESCE($21, cron_version),
            description             = $22
        WHERE path = $19 AND workspace_id = $20
        RETURNING
            workspace_id,
            path,
            edited_by,
            edited_at,
            schedule,
            timezone,
            enabled,
            script_path,
            is_flow,
            args AS "args: _",
            extra_perms,
            email,
            error,
            on_failure,
            on_failure_times,
            on_failure_exact,
            on_failure_extra_args AS "on_failure_extra_args: _",
            on_recovery,
            on_recovery_times,
            on_recovery_extra_args AS "on_recovery_extra_args: _",
            on_success,
            on_success_extra_args AS "on_success_extra_args: _",
            ws_error_handler_muted,
            retry,
            no_flow_overlap,
            summary,
            description,
            tag,
            paused_until,
            cron_version
        "#,
        es.schedule,
        es.timezone,
        to_json_raw_opt(es.args.as_ref())
            as Option<sqlx::types::Json<Box<serde_json::value::RawValue>>>,
        es.on_failure,
        es.on_failure_times,
        es.on_failure_exact,
        to_json_raw_opt(es.on_failure_extra_args.as_ref())
            as Option<sqlx::types::Json<Box<serde_json::value::RawValue>>>,
        es.on_recovery,
        es.on_recovery_times,
        to_json_raw_opt(es.on_recovery_extra_args.as_ref())
            as Option<sqlx::types::Json<Box<serde_json::value::RawValue>>>,
        es.on_success,
        to_json_raw_opt(es.on_success_extra_args.as_ref())
            as Option<sqlx::types::Json<Box<serde_json::value::RawValue>>>,
        es.ws_error_handler_muted.unwrap_or(false),
        es.retry,
        es.summary,
        es.no_flow_overlap.unwrap_or(false),
        es.tag,
        es.paused_until,
        path,
        w_id,
        es.cron_version,
        es.description
    )
    .fetch_one(&mut *tx)
    .await
    .map_err(|e| Error::internal_err(format!("updating schedule in {w_id}: {e:#}")))?;

    handle_deployment_metadata(
        &authed.email,
        &authed.username,
        &db,
        &w_id,
        DeployedObject::Schedule { path: path.to_string() },
        None,
        true,
    )
    .await?;

    audit_log(
        &mut *tx,
        &authed,
        "schedule.edit",
        ActionKind::Update,
        &w_id,
        Some(&path.to_string()),
        Some(
            [Some(("schedule", es.schedule.as_str()))]
                .into_iter()
                .flatten()
                .collect(),
        ),
    )
    .await?;

    if schedule.enabled {
        tx = push_scheduled_job(&db, tx, &schedule, None).await?;
    }
    tx.commit().await?;

    Ok(path.to_string())
}

#[derive(Deserialize)]
pub struct ListScheduleQuery {
    pub page: Option<usize>,
    pub per_page: Option<usize>,
    pub path: Option<String>,
    pub is_flow: Option<bool>,
    pub args: Option<String>,
    pub path_start: Option<String>,
}

#[derive(sqlx::FromRow, Serialize, Deserialize, Debug, Clone)]
pub struct ScheduleLight {
    pub workspace_id: String,
    pub path: String,
    pub edited_by: String,
    pub edited_at: DateTime<chrono::Utc>,
    pub schedule: String,
    pub timezone: String,
    pub enabled: bool,
    pub script_path: String,
    pub is_flow: bool,
    pub summary: Option<String>,
    pub extra_perms: serde_json::Value,
}
async fn list_schedule(
    authed: ApiAuthed,
    Extension(user_db): Extension<UserDB>,
    Path(w_id): Path<String>,
    Query(lsq): Query<ListScheduleQuery>,
) -> JsonResult<Vec<ScheduleLight>> {
    let mut tx = user_db.begin(&authed).await?;
    let (per_page, offset) = paginate(Pagination { per_page: lsq.per_page, page: lsq.page });
    let mut sqlb = SqlBuilder::select_from("schedule")
        .fields(&[
            "workspace_id",
            "path",
            "edited_by",
            "edited_at",
            "schedule",
            "timezone",
            "enabled",
            "script_path",
            "is_flow",
            "summary",
            "extra_perms",
        ])
        .order_by("edited_at", true)
        .and_where("workspace_id = ?".bind(&w_id))
        .offset(offset)
        .limit(per_page)
        .clone();
    if let Some(path) = lsq.path {
        sqlb.and_where_eq("script_path", "?".bind(&path));
    }
    if let Some(is_flow) = lsq.is_flow {
        sqlb.and_where_eq("is_flow", "?".bind(&is_flow));
    }
    if let Some(args) = &lsq.args {
        sqlb.and_where("args @> ?".bind(&args.replace("'", "''")));
    }
    if let Some(path_start) = &lsq.path_start {
        sqlb.and_where_like_left("path", path_start);
    }
    let sql = sqlb.sql().map_err(|e| Error::internal_err(e.to_string()))?;
    let rows = sqlx::query_as::<_, ScheduleLight>(&sql)
        .fetch_all(&mut *tx)
        .await?;
    tx.commit().await?;
    Ok(Json(rows))
}

#[derive(Serialize, Deserialize, Debug)]
pub struct ScheduleWJobs {
    pub path: String,
    pub jobs: Option<Vec<serde_json::Value>>,
}

async fn list_schedule_with_jobs(
    authed: ApiAuthed,
    Extension(user_db): Extension<UserDB>,
    Path(w_id): Path<String>,
    Query(pagination): Query<Pagination>,
) -> JsonResult<Vec<ScheduleWJobs>> {
    let mut tx = user_db.begin(&authed).await?;
    let (per_page, offset) = paginate(pagination);
    let rows = sqlx::query_as!(ScheduleWJobs,
        // Query plan:
        // - use of the `ix_completed_job_workspace_id_started_at_new_2` index first, then;
        // - use of the `ix_v2_job_root_by_path` index; hence the `parent_job IS NULL` clause.
        // - both `workspace_id = $1` checks are required to hit both indexes.
        "SELECT
            schedule.path, t.jobs FROM schedule,
            LATERAL(SELECT ARRAY(
                SELECT json_build_object('id', id, 'success', status = 'success', 'duration_ms', duration_ms)
                FROM v2_job_completed c JOIN v2_job j USING (id)
                WHERE trigger_kind = 'schedule'
                    AND trigger = schedule.path
                    AND c.workspace_id = $1
                    AND j.workspace_id = $1
                    AND parent_job IS NULL AND runnable_path = schedule.script_path
                    AND status <> 'skipped'
                ORDER BY created_at DESC
                LIMIT 20
            ) AS jobs) t
        WHERE workspace_id = $1
        ORDER BY edited_at DESC
        LIMIT $2 OFFSET $3",
        w_id,
        per_page as i64,
        offset as i64
    )
    .fetch_all(&mut *tx)
    .await?;
    tx.commit().await?;
    Ok(Json(rows))
}

// SELECT id, title AS item_title, t.tag_array
// FROM   items i, LATERAL (  -- this is an implicit CROSS JOIN
//    SELECT ARRAY (
//       SELECT t.title
//       FROM   items_tags it
//       JOIN   tags       t  ON t.id = it.tag_id
//       WHERE  it.item_id = i.id
//       ) AS tag_array
//    ) t;

async fn get_schedule(
    authed: ApiAuthed,
    Extension(user_db): Extension<UserDB>,
    Path((w_id, path)): Path<(String, StripPath)>,
) -> JsonResult<Schedule> {
    let path = path.to_path();
    check_scopes(&authed, || format!("schedules:read:{}", path))?;
    let mut tx = user_db.begin(&authed).await?;

    let schedule_o = windmill_queue::schedule::get_schedule_opt(&mut *tx, &w_id, path).await?;
    let schedule = not_found_if_none(schedule_o, "Schedule", path)?;
    tx.commit().await?;
    Ok(Json(schedule))
}

async fn exists_schedule(
    Extension(db): Extension<DB>,
    Path((w_id, path)): Path<(String, StripPath)>,
) -> JsonResult<bool> {
    let mut tx = db.begin().await?;
    let res = windmill_queue::schedule::exists_schedule(&mut tx, w_id, path).await?;
    tx.commit().await?;
    Ok(Json(res))
}

#[derive(Deserialize)]
pub struct PreviewPayload {
    pub schedule: String,
    pub timezone: String,
    pub cron_version: Option<String>,
}

pub async fn preview_schedule(
    Json(payload): Json<PreviewPayload>,
) -> JsonResult<Vec<DateTime<Utc>>> {
    let schedule =
        ScheduleType::from_str(&payload.schedule, payload.cron_version.as_deref(), true)?;

    let tz =
        chrono_tz::Tz::from_str(&payload.timezone).map_err(|e| Error::BadRequest(e.to_string()))?;

    let upcoming: Vec<DateTime<Utc>> = schedule.upcoming(tz, 5)?;

    Ok(Json(upcoming))
}

pub async fn set_enabled(
    authed: ApiAuthed,
    Extension(db): Extension<DB>,
    Extension(user_db): Extension<UserDB>,
    Path((w_id, path)): Path<(String, StripPath)>,
    Json(payload): Json<SetEnabled>,
) -> Result<String> {
    let mut tx = user_db.begin(&authed).await?;
    let path = path.to_path();
    check_scopes(&authed, || format!("schedules:write:{}", path))?;
    let schedule_o = sqlx::query_as!(
        Schedule,
        r#"
        UPDATE schedule SET
            enabled = $1,
            email = $2
        WHERE path = $3 AND workspace_id = $4
        RETURNING
            workspace_id,
            path,
            edited_by,
            edited_at,
            schedule,
            timezone,
            enabled,
            script_path,
            is_flow,
            args AS "args: _",
            extra_perms,
            email,
            error,
            on_failure,
            on_failure_times,
            on_failure_exact,
            on_failure_extra_args AS "on_failure_extra_args: _",
            on_recovery,
            on_recovery_times,
            on_recovery_extra_args AS "on_recovery_extra_args: _",
            on_success,
            on_success_extra_args AS "on_success_extra_args: _",
            ws_error_handler_muted,
            retry,
            no_flow_overlap,
            summary,
            description,
            tag,
            paused_until,
            cron_version
        "#,
        payload.enabled,
        authed.email,
        path,
        w_id
    )
    .fetch_optional(&mut *tx)
    .await?;

    let schedule = not_found_if_none(schedule_o, "Schedule", path)?;

    clear_schedule(&mut tx, path, &w_id).await?;

    handle_deployment_metadata(
        &authed.email,
        &authed.username,
        &db,
        &w_id,
        DeployedObject::Schedule { path: path.to_string() },
        None,
        true,
    )
    .await?;

    audit_log(
        &mut *tx,
        &authed,
        "schedule.setenabled",
        ActionKind::Update,
        &w_id,
        Some(path),
        Some([("enabled", payload.enabled.to_string().as_ref())].into()),
    )
    .await?;

    if payload.enabled {
        tx = push_scheduled_job(&db, tx, &schedule, None).await?;
    }
    tx.commit().await?;

    Ok(format!(
        "succesfully updated schedule at path {} to status {}",
        path, payload.enabled
    ))
}

// pub async fn do_catchup(
//     authed: ApiAuthed,
//     Extension(db): Extension<DB>,
//     Extension(user_db): Extension<UserDB>,
// //     Path((w_id, path)): Path<(String, StripPath)>,
//     Json(payload): Json<SetEnabled>,
// ) -> Result<String> {
//     let mut tx: QueueTransaction<'_, rsmq_async::MultiplexedRsmq> =
//         (user_db.begin(&authed).await?).into();
//     let path = path.to_path();
//     let schedule_o = sqlx::query_as!(
//         Schedule,
//         "UPDATE schedule SET enabled = $1, email = $2 WHERE path = $3 AND workspace_id = $4 RETURNING *",
//         &payload.enabled,
//         authed.email,
//         path,
//         w_id
//     )
//     .fetch_optional(&mut *tx)
//     .await?;

//     let schedule = not_found_if_none(schedule_o, "Schedule", path)?;

//     clear_schedule(&mut tx, path, &w_id).await?;

//     audit_log(
//         &mut *tx,
//         &authed,
//         "schedule.setenabled",
//         ActionKind::Update,
//         &w_id,
//         Some(path),
//         Some([("enabled", payload.enabled.to_string().as_ref())].into()),
//     )
//     .await?;

//     if payload.enabled {
//         tx = push_scheduled_job(&db, tx, &schedule, None).await?;
//     }
//     tx.commit().await?;

//     Ok(format!(
//         "succesfully updated schedule at path {} to status {}",
//         path, payload.enabled
//     ))
// }

async fn delete_schedule(
    authed: ApiAuthed,
    Extension(db): Extension<DB>,
    Extension(user_db): Extension<UserDB>,
    Path((w_id, path)): Path<(String, StripPath)>,
) -> Result<String> {
    let path = path.to_path();
    check_scopes(&authed, || format!("schedules:write:{}", path))?;
    let mut tx = user_db.begin(&authed).await?;

    clear_schedule(&mut tx, path, &w_id).await?;
    let exists = sqlx::query_scalar!(
        "SELECT 1 FROM schedule WHERE path = $1 AND workspace_id = $2",
        path,
        w_id
    )
    .fetch_optional(&mut *tx)
    .await?
    .flatten();

    if exists.is_none() {
        return Err(windmill_common::error::Error::NotFound(format!(
            "Schedule {} not found",
            path
        )));
    }

    let del = sqlx::query_scalar!(
        "DELETE FROM schedule WHERE path = $1 AND workspace_id = $2 RETURNING 1",
        path,
        w_id
    )
    .fetch_optional(&mut *tx)
    .await?
    .flatten();

    if del.is_none() {
        return Err(windmill_common::error::Error::NotAuthorized(format!(
            "Not authorized to delete schedule {}",
            path
        )));
    }

    handle_deployment_metadata(
        &authed.email,
        &authed.username,
        &db,
        &w_id,
        DeployedObject::Schedule { path: path.to_string() },
        Some(format!("Schedule '{}' deleted", path)),
        true,
    )
    .await?;

    audit_log(
        &mut *tx,
        &authed,
        "schedule.delete",
        ActionKind::Delete,
        &w_id,
        Some(path),
        None,
    )
    .await?;

    tx.commit().await?;

    Ok(format!("schedule {} deleted", path))
}

async fn set_default_error_handler(
    authed: ApiAuthed,
    Extension(db): Extension<DB>,
    Path(w_id): Path<String>,
    Json(payload): Json<ErrorOrRecoveryHandler>,
) -> Result<()> {
    require_super_admin(&db, &authed.email).await?;
    let (key, value) = match payload.handler_type {
        HandlerType::Error => {
            let key = format!("default_error_handler_{}", w_id);
            if let Some(payload_path) = payload.path.as_ref() {
                let value = serde_json::json!({
                    "wsErrorHandlerMuted": payload.workspace_handler_muted,
                    "errorHandlerPath": payload_path,
                    "errorHandlerExtraArgs": payload.extra_args,
                    "failedTimes": payload.number_of_occurence,
                    "failedExact": payload.number_of_occurence_exact,
                });
                (key, Some(value))
            } else {
                (key, None)
            }
        }
        HandlerType::Recovery => {
            let key = format!("default_recovery_handler_{}", w_id);
            if let Some(payload_path) = payload.path.as_ref() {
                let value = serde_json::json!({
                    "recoveryHandlerPath": payload_path,
                    "recoveryHandlerExtraArgs": payload.extra_args,
                    "recoveredTimes": payload.number_of_occurence,
                });
                (key, Some(value))
            } else {
                (key, None)
            }
        }
        HandlerType::Success => {
            let key = format!("default_success_handler_{}", w_id);
            if let Some(payload_path) = payload.path.as_ref() {
                let value = serde_json::json!({
                    "successHandlerPath": payload_path,
                    "successHandlerExtraArgs": payload.extra_args,
                });
                (key, Some(value))
            } else {
                (key, None)
            }
        }
    };

    if let Some(value_content) = value {
        set_global_setting_internal(&db, key, value_content).await?;
    } else {
        delete_global_setting(&db, key.as_str()).await?;
    }

    if payload.override_existing {
        let updated_schedules: Vec<String>;
        match payload.handler_type {
            HandlerType::Error => {
                if payload.path.is_some() {
                    updated_schedules = sqlx::query_scalar!(
                        "UPDATE schedule SET ws_error_handler_muted = $1, on_failure = $2, on_failure_extra_args = $3, on_failure_times = $4, on_failure_exact = $5 WHERE workspace_id = $6 RETURNING path",
                        payload.workspace_handler_muted,
                        payload.path,
                        payload.extra_args,
                        payload.number_of_occurence,
                        payload.number_of_occurence_exact,
                        w_id,
                    )
                    .fetch_all(&db)
                    .await?;
                } else {
                    updated_schedules = sqlx::query_scalar!(
                        "UPDATE schedule SET ws_error_handler_muted = false, on_failure = NULL, on_failure_extra_args = NULL, on_failure_times = NULL, on_failure_exact = NULL WHERE workspace_id = $1 RETURNING path",
                        w_id,
                    )
                    .fetch_all(&db)
                    .await?;
                }
            }
            HandlerType::Recovery => {
                if payload.path.is_some() {
                    updated_schedules = sqlx::query_scalar!(
                        "UPDATE schedule SET on_recovery = $1, on_recovery_extra_args = $2, on_recovery_times = $3 WHERE workspace_id = $4 RETURNING path",
                        payload.path,
                        payload.extra_args,
                        payload.number_of_occurence,
                        w_id,
                    )
                    .fetch_all(&db)
                    .await?;
                } else {
                    updated_schedules = sqlx::query_scalar!(
                        "UPDATE schedule SET on_recovery = NULL, on_recovery_extra_args = NULL, on_recovery_times = NULL WHERE workspace_id = $1 RETURNING path",
                        w_id,
                    )
                    .fetch_all(&db)
                    .await?;
                }
            }
            HandlerType::Success => {
                if payload.path.is_some() {
                    updated_schedules = sqlx::query_scalar!(
                        "UPDATE schedule SET on_success = $1, on_success_extra_args = $2 WHERE workspace_id = $3 RETURNING path",
                        payload.path,
                        payload.extra_args,
                        w_id,
                    )
                    .fetch_all(&db)
                    .await?;
                } else {
                    updated_schedules = sqlx::query_scalar!(
                        "UPDATE schedule SET on_success = NULL, on_success_extra_args = NULL WHERE workspace_id = $1 RETURNING path",
                        w_id,
                    )
                    .fetch_all(&db)
                    .await?;
                }
            }
        }
        for updated_schedule_path in updated_schedules {
            handle_deployment_metadata(
                &authed.email,
                &authed.username,
                &db,
                &w_id,
                DeployedObject::Schedule { path: updated_schedule_path },
                None,
                true,
            )
            .await?;
        }
    }
    Ok(())
}

async fn check_flow_conflict<'c>(
    tx: &mut Transaction<'c, Postgres>,
    w_id: &str,
    path: &str,
    is_flow: bool,
    script_path: &str,
) -> Result<()> {
    if path != script_path || !is_flow {
        let exists_flow = sqlx::query_scalar!(
            "SELECT EXISTS (SELECT 1 FROM flow WHERE path = $1 AND workspace_id = $2)",
            path,
            w_id
        )
        .fetch_one(&mut **tx)
        .await?
        .unwrap_or(false);
        if exists_flow {
            return Err(Error::BadRequest(format!(
                "The path is the same as a flow, it can only trigger that flow.
            However the provided path is: {script_path} and is_flow is {is_flow}"
            )));
        };
    }
    Ok(())
}

#[derive(Deserialize)]
pub struct EditSchedule {
    pub schedule: String,
    pub timezone: String,
    pub args: Option<serde_json::Value>,
    pub summary: Option<String>,
    pub description: Option<String>,
    pub on_failure: Option<String>,
    pub on_failure_times: Option<i32>,
    pub on_failure_exact: Option<bool>,
    pub on_failure_extra_args: Option<serde_json::Value>,
    pub on_recovery: Option<String>,
    pub on_recovery_times: Option<i32>,
    pub on_recovery_extra_args: Option<serde_json::Value>,
    pub on_success: Option<String>,
    pub on_success_extra_args: Option<serde_json::Value>,
    pub ws_error_handler_muted: Option<bool>,
    pub retry: Option<serde_json::Value>,
    pub no_flow_overlap: Option<bool>,
    pub tag: Option<String>,
    pub paused_until: Option<DateTime<Utc>>,
    pub cron_version: Option<String>,
}

pub async fn clear_schedule<'c>(
    tx: &mut Transaction<'c, Postgres>,
    path: &str,
    w_id: &str,
) -> Result<()> {
    tracing::info!("Clearing schedule {}", path);
    sqlx::query!(
        "WITH to_delete AS (
            SELECT id FROM v2_job_queue
                JOIN v2_job j USING (id)
            WHERE trigger_kind = 'schedule'
                AND trigger = $1
                AND j.workspace_id = $2
                AND flow_step_id IS NULL
                AND running = false
            FOR UPDATE
        ), deleted AS (
            DELETE FROM v2_job_queue
            WHERE id IN (SELECT id FROM to_delete)
            RETURNING id
        ) DELETE FROM v2_job WHERE id IN (SELECT id FROM deleted)",
        path,
        w_id
    )
    .execute(&mut **tx)
    .await?;
    Ok(())
}

#[derive(Deserialize)]
pub struct SetEnabled {
    pub enabled: bool,
}

// #[derive(Deserialize)]
// pub struct Catchup {
//     pub from: DateTime<Utc>,
//     pub to: Option<DateTime<Utc>>,
// }<|MERGE_RESOLUTION|>--- conflicted
+++ resolved
@@ -7,14 +7,10 @@
  */
 
 use crate::{
-<<<<<<< HEAD
     db::{ApiAuthed, DB},
     settings::{delete_global_setting, set_global_setting_internal},
     users::maybe_refresh_folders,
     utils::{check_scopes, require_super_admin},
-=======
-    db::{ApiAuthed, DB}, settings::{delete_global_setting, set_global_setting_internal}, users::maybe_refresh_folders, utils::require_super_admin
->>>>>>> 83564564
 };
 use axum::{
     extract::{Extension, Path, Query},
