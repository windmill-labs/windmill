/*
 * Author: Ruben Fiszel
 * Copyright: Windmill Labs, Inc 2022
 * This file and its contents are licensed under the AGPLv3 License.
 * Please see the included NOTICE for copyright information and
 * LICENSE-AGPL for a copy of the license.
 */
<<<<<<< HEAD

use std::fmt::Display;

=======
>>>>>>> 1c620db0
use axum::{body::Body, response::Response};
use regex::Regex;
use serde::{Deserialize, Deserializer};
use sqlx::{Postgres, Transaction};
#[cfg(feature = "enterprise")]
use windmill_common::worker::CLOUD_HOSTED;
use windmill_common::{
    auth::{is_devops_email, is_super_admin_email},
    error::{self, Error},
    DB,
};

#[cfg(feature = "enterprise")]
use windmill_common::error::JsonResult;

#[cfg(feature = "enterprise")]
use axum::Json;

#[derive(Deserialize)]
pub struct WithStarredInfoQuery {
    pub with_starred_info: Option<bool>,
}

#[derive(Deserialize)]
#[serde(rename_all = "lowercase")]
pub enum RunnableKind {
    Script,
    Flow,
}

impl Display for RunnableKind {
    fn fmt(&self, f: &mut std::fmt::Formatter<'_>) -> std::fmt::Result {
        let runnable_kind = match self {
            RunnableKind::Script => "script",
            RunnableKind::Flow => "flow"
        };
        write!(f, "{}", runnable_kind)
    }
}

pub async fn require_super_admin(db: &DB, email: &str) -> error::Result<()> {
    let is_admin = is_super_admin_email(db, email).await?;

    if !is_admin {
        Err(Error::NotAuthorized(
            "This endpoint requires the caller to be a super admin".to_owned(),
        ))
    } else {
        Ok(())
    }
}

pub async fn require_devops_role(db: &DB, email: &str) -> error::Result<()> {
    let is_devops = is_devops_email(db, email).await?;

    if is_devops {
        Ok(())
    } else {
        Err(Error::NotAuthorized(
            "This endpoint requires the caller to have the `devops` role".to_string(),
        ))
    }
}

lazy_static::lazy_static! {
    pub static ref INVALID_USERNAME_CHARS: Regex = Regex::new(r"[^A-Za-z0-9_]").unwrap();
}

pub async fn generate_instance_wide_unique_username<'c>(
    tx: &mut Transaction<'c, Postgres>,
    email: &str,
) -> error::Result<String> {
    let mut username = email.split('@').next().unwrap().to_string();

    username = INVALID_USERNAME_CHARS
        .replace_all(&mut username, "")
        .to_string();

    if username.is_empty() {
        username = "user".to_string()
    }

    let base_username = username.clone();
    let mut username_conflict = true;
    let mut i = 1;
    while username_conflict {
        if i > 1000 {
            return Err(Error::internal_err(format!(
                "too many username conflicts for {}",
                email
            )));
        }
        if i > 1 {
            username = format!("{}{}", base_username, i)
        }
        username_conflict = sqlx::query_scalar!(
                "SELECT EXISTS(SELECT 1 FROM usr WHERE username = $1 and email != $2 UNION SELECT 1 FROM password WHERE username = $1 UNION SELECT 1 FROM pending_user WHERE username = $1)",
                &username,
                &email
            )
            .fetch_one(&mut **tx)
            .await?
            .unwrap_or(false);
        i += 1;
    }

    Ok(username)
}

pub async fn generate_instance_username_for_all_users(db: &DB) -> error::Result<()> {
    let mut tx = db.begin().await?;
    // get users that have a no instance username and either 1 or 0 workspace usernames
    let users = sqlx::query!(r#"SELECT p.email as "email!", u.username as "username?" FROM password p LEFT JOIN usr u ON p.email = u.email WHERE p.username IS NULL AND (SELECT COUNT(DISTINCT username) FROM usr WHERE email = p.email) <= 1"#)
        .fetch_all(&mut *tx)
        .await?;

    for user in users {
        let username = if let Some(username) = user.username {
            // if has workspace username, check that username is unique
            let username_conflict = sqlx::query_scalar!(
                "SELECT EXISTS(SELECT 1 FROM usr WHERE username = $1 and email != $2 UNION SELECT 1 FROM password WHERE username = $1 UNION SELECT 1 FROM pending_user WHERE username = $1)",
                &username,
                &user.email
            ).fetch_one(&mut *tx).await?.unwrap_or(false);

            if !username_conflict {
                username
            } else {
                generate_instance_wide_unique_username(&mut tx, &user.email).await?
            }
        } else {
            generate_instance_wide_unique_username(&mut tx, &user.email).await?
        };

        sqlx::query!(
            "UPDATE password SET username = $1 WHERE email = $2",
            &username,
            &user.email
        )
        .execute(&mut *tx)
        .await?;
    }

    tx.commit().await?;
    Ok(())
}

pub async fn get_instance_username_or_create_pending<'c>(
    tx: &mut Transaction<'c, Postgres>,
    email: &str,
) -> error::Result<String> {
    let user = sqlx::query_scalar!("SELECT username FROM password WHERE email = $1", email)
        .fetch_optional(&mut **tx)
        .await?;

    if let Some(opt_username) = user {
        if let Some(username) = opt_username {
            Ok(username)
        } else {
            Err(Error::BadRequest(format!("No instance-wide username found for {email}. The user has different usernames for different workspaces. Ask the instance administrator to solve the conflict in the instance settings.")))
        }
    } else {
        let pending_username =
            sqlx::query_scalar!("SELECT username FROM pending_user WHERE email = $1", email)
                .fetch_optional(&mut **tx)
                .await?;

        if let Some(username) = pending_username {
            Ok(username)
        } else {
            let username = generate_instance_wide_unique_username(&mut *tx, email).await?;

            sqlx::query!(
                "INSERT INTO pending_user (email, username) VALUES ($1, $2)",
                email,
                username
            )
            .execute(&mut **tx)
            .await
            .map_err(|e| Error::internal_err(format!("creating pending user: {e:#}")))?;

            Ok(username)
        }
    }
}

pub fn content_plain(body: Body) -> Response {
    use axum::http::header;
    Response::builder()
        .header(header::CONTENT_TYPE, "text/plain")
        .body(body)
        .unwrap()
}

#[allow(unused)]
pub fn non_empty_str<'de, D>(deserializer: D) -> Result<Option<String>, D::Error>
where
    D: Deserializer<'de>,
{
    let o: Option<String> = Option::deserialize(deserializer)?;
    Ok(o.filter(|s| !s.trim().is_empty()))
}

use serde::Serialize;

#[derive(Serialize)]
pub struct CriticalAlert {
    id: i32,
    alert_type: String,
    message: String,
    created_at: chrono::DateTime<chrono::Utc>,
    acknowledged: Option<bool>,
    workspace_id: Option<String>,
}

#[cfg(feature = "enterprise")]
#[derive(Deserialize, Debug)]
pub struct AlertQueryParams {
    pub page: Option<i32>,
    pub page_size: Option<i32>,
    pub acknowledged: Option<bool>,
}

#[cfg(feature = "enterprise")]
pub async fn get_critical_alerts(
    db: DB,
    params: AlertQueryParams,
    workspace_id: Option<String>,
) -> JsonResult<serde_json::Value> {
    // Returning total rows and total pages
    let page = params.page.unwrap_or(1).max(1);
    let page_size = params.page_size.unwrap_or(10).min(100) as i64;
    let offset = ((page - 1) * page_size as i32) as i64;

    // Count total rows
    let total_rows = if let Some(workspace_id) = &workspace_id {
        if params.acknowledged.is_none() {
            sqlx::query_scalar!(
                "SELECT COUNT(*)
                 FROM alerts
                 WHERE workspace_id = $1",
                workspace_id
            )
            .fetch_one(&db)
            .await?
        } else {
            sqlx::query_scalar!(
                "SELECT COUNT(*)
                 FROM alerts
                 WHERE workspace_id = $1 AND COALESCE(acknowledged_workspace, false) = $2",
                workspace_id,
                params.acknowledged
            )
            .fetch_one(&db)
            .await?
        }
    } else {
        if params.acknowledged.is_none() {
            sqlx::query_scalar!(
                "SELECT COUNT(*)
                 FROM alerts"
            )
            .fetch_one(&db)
            .await?
        } else {
            sqlx::query_scalar!(
                "SELECT COUNT(*)
                 FROM alerts
                 WHERE COALESCE(acknowledged, false) = $1",
                params.acknowledged
            )
            .fetch_one(&db)
            .await?
        }
    };

    // Fetch paginated rows
    let alerts = if let Some(workspace_id) = workspace_id {
        // `workspace_id` is provided => workspace admin
        if params.acknowledged.is_none() {
            // Case: return all rows where `workspace_id` matches
            sqlx::query_as!(
                CriticalAlert,
                "SELECT id, alert_type, message, created_at, COALESCE(acknowledged_workspace, false) AS acknowledged, workspace_id
                 FROM alerts
                 WHERE workspace_id = $1
                 ORDER BY created_at DESC
                 LIMIT $2 OFFSET $3",
                workspace_id,
                page_size,
                offset
            )
            .fetch_all(&db)
            .await?
        } else {
            // Case: return rows where `acknowledged_workspace` matches `params.acknowledged`
            sqlx::query_as!(
                CriticalAlert,
                "SELECT id, alert_type, message, created_at, COALESCE(acknowledged_workspace, false) AS acknowledged, workspace_id
                 FROM alerts
                 WHERE workspace_id = $1 AND COALESCE(acknowledged_workspace, false) = $2
                 ORDER BY created_at DESC
                 LIMIT $3 OFFSET $4",
                workspace_id,
                params.acknowledged,
                page_size,
                offset
            )
            .fetch_all(&db)
            .await?
        }
    } else {
        // `workspace_id` is not provided => superadmin
        if params.acknowledged.is_none() {
            // Case: Return all rows unfiltered with global acknowledged as acknowledged
            sqlx::query_as!(
                CriticalAlert,
                "SELECT id, alert_type, message, created_at, COALESCE(acknowledged, false) AS acknowledged, workspace_id
                 FROM alerts
                 ORDER BY created_at DESC
                 LIMIT $1 OFFSET $2",
                page_size,
                offset
            )
            .fetch_all(&db)
            .await?
        } else {
            // Case: Return rows where global acknowledged matches params.acknowledged
            sqlx::query_as!(
                CriticalAlert,
                "SELECT id, alert_type, message, created_at, COALESCE(acknowledged, false) AS acknowledged, workspace_id
                 FROM alerts
                 WHERE COALESCE(acknowledged, false) = $1
                 ORDER BY created_at DESC
                 LIMIT $2 OFFSET $3",
                params.acknowledged,
                page_size,
                offset
            )
            .fetch_all(&db)
            .await?
        }
    };

    let total_rows = total_rows.unwrap_or(0);
    let total_pages = ((total_rows as f64) / (page_size as f64)).ceil() as i64;

    Ok(Json(serde_json::json!({
        "alerts": alerts,
        "total_rows": total_rows,
        "total_pages": total_pages
    })))
}

#[cfg(feature = "enterprise")]
pub async fn acknowledge_critical_alert(
    db: DB,
    workspace_id: Option<String>,
    id: i32,
) -> error::Result<String> {
    sqlx::query!(
        "UPDATE alerts
         SET
           acknowledged = true,
           acknowledged_workspace = CASE
             WHEN $3 THEN
               CASE
                 WHEN $2::text IS NOT NULL AND workspace_id = $2 THEN true
                 ELSE acknowledged_workspace
               END
             ELSE true
           END
         WHERE id = $1",
        id,
        workspace_id,
        *CLOUD_HOSTED
    )
    .execute(&db)
    .await?;

    tracing::info!(
        "Acknowledged critical alert with id: {}{}",
        id,
        workspace_id.map_or_else(|| "".to_string(), |w| format!(" for workspace_id: {}", w))
    );
    Ok("Critical alert acknowledged".to_string())
}

#[cfg(feature = "enterprise")]
pub async fn acknowledge_all_critical_alerts(
    db: DB,
    workspace_id: Option<String>,
) -> error::Result<String> {
    sqlx::query!(
        "UPDATE alerts 
         SET
           acknowledged = true,
           acknowledged_workspace = CASE
             WHEN $2 THEN
               CASE
                 WHEN $1::text IS NOT NULL THEN true
                 ELSE acknowledged_workspace
               END
             ELSE true
           END
         WHERE ($1::text IS NOT NULL AND workspace_id = $1)
            OR ($1::text IS NULL)",
        workspace_id,
        *CLOUD_HOSTED
    )
    .execute(&db)
    .await?;

    tracing::info!(
        "Acknowledged all unacknowledged critical alerts{}",
        workspace_id.map_or_else(|| "".to_string(), |w| format!(" for workspace_id: {}", w))
    );
    Ok("All unacknowledged critical alerts acknowledged".to_string())
}

#[cfg(feature = "http_trigger")]
#[derive(Clone)]
pub struct ExpiringCacheEntry<T> {
    pub value: T,
    pub expiry: std::time::Instant,
}<|MERGE_RESOLUTION|>--- conflicted
+++ resolved
@@ -5,12 +5,9 @@
  * Please see the included NOTICE for copyright information and
  * LICENSE-AGPL for a copy of the license.
  */
-<<<<<<< HEAD
 
 use std::fmt::Display;
 
-=======
->>>>>>> 1c620db0
 use axum::{body::Body, response::Response};
 use regex::Regex;
 use serde::{Deserialize, Deserializer};
