/*
 * Author: Ruben Fiszel
 * Copyright: Windmill Labs, Inc 2022
 * This file and its contents are licensed under the AGPLv3 License.
 * Please see the included NOTICE for copyright information and
 * LICENSE-AGPL for a copy of the license.
 */

use crate::{
    db::{ApiAuthed, DB},
    schedule::clear_schedule,
    triggers::{
        get_triggers_count_internal, list_tokens_internal, TriggersCount, TruncatedTokenWithEmail,
    },
    users::{maybe_refresh_folders, require_owner_of_path, AuthCache},
    utils::WithStarredInfoQuery,
    webhook_util::{WebhookMessage, WebhookShared},
    HTTP_CLIENT,
};
#[cfg(all(feature = "enterprise", feature = "parquet"))]
use axum::extract::Multipart;

use axum::{
    extract::{Extension, Path, Query},
    response::IntoResponse,
    routing::{get, post},
    Json, Router,
};
use hyper::StatusCode;
use serde::{Deserialize, Serialize};
use serde_json::json;
use serde_json::value::RawValue;
use sql_builder::prelude::*;
use sqlx::{FromRow, Postgres, Transaction};
use std::{
    collections::{hash_map::DefaultHasher, HashMap},
    hash::{Hash, Hasher},
    sync::Arc,
};
use windmill_audit::audit_ee::audit_log;
use windmill_audit::ActionKind;

#[cfg(all(feature = "enterprise", feature = "parquet"))]
use windmill_common::error::to_anyhow;

use windmill_common::{
    db::UserDB,
    error::{Error, JsonResult, Result},
    jobs::JobPayload,
    schedule::Schedule,
    scripts::{
        to_i64, HubScript, ListScriptQuery, ListableScript, NewScript, Schema, Script, ScriptHash,
        ScriptHistory, ScriptHistoryUpdate, ScriptKind, ScriptLang, ScriptWithStarred,
    },
    users::username_to_permissioned_as,
    utils::{
        not_found_if_none, paginate, query_elems_from_hub, require_admin, Pagination, StripPath,
    },
    worker::to_raw_value,
    HUB_BASE_URL,
};
use windmill_git_sync::{handle_deployment_metadata, DeployedObject};
use windmill_parser_ts::remove_pinned_imports;
use windmill_queue::{schedule::push_scheduled_job, PushIsolationLevel, QueueTransaction};

const MAX_HASH_HISTORY_LENGTH_STORED: usize = 20;

#[derive(Serialize, sqlx::FromRow)]
pub struct ScriptWDraft {
    pub hash: ScriptHash,
    pub path: String,
    pub summary: String,
    pub description: String,
    pub content: String,
    pub language: ScriptLang,
    pub kind: ScriptKind,
    pub tag: Option<String>,
    #[serde(skip_serializing_if = "Option::is_none")]
    pub draft: Option<sqlx::types::Json<Box<RawValue>>>,
    pub schema: Option<Schema>,
    #[serde(skip_serializing_if = "Option::is_none")]
    pub draft_only: Option<bool>,
    #[serde(skip_serializing_if = "Option::is_none")]
    pub envs: Option<Vec<String>>,
    #[serde(skip_serializing_if = "Option::is_none")]
    pub concurrent_limit: Option<i32>,
    #[serde(skip_serializing_if = "Option::is_none")]
    pub concurrency_time_window_s: Option<i32>,
    #[serde(skip_serializing_if = "Option::is_none")]
    pub cache_ttl: Option<i32>,
    #[serde(skip_serializing_if = "Option::is_none")]
    pub dedicated_worker: Option<bool>,
    #[serde(skip_serializing_if = "Option::is_none")]
    pub ws_error_handler_muted: Option<bool>,
    #[serde(skip_serializing_if = "Option::is_none")]
    pub priority: Option<i16>,
    #[serde(skip_serializing_if = "Option::is_none")]
    pub restart_unless_cancelled: Option<bool>,
    #[serde(skip_serializing_if = "Option::is_none")]
    pub delete_after_use: Option<bool>,
    #[serde(skip_serializing_if = "Option::is_none")]
    pub timeout: Option<i32>,
    #[serde(skip_serializing_if = "Option::is_none")]
    pub concurrency_key: Option<String>,
    #[serde(skip_serializing_if = "Option::is_none")]
    pub visible_to_runner_only: Option<bool>,
    #[serde(skip_serializing_if = "Option::is_none")]
    pub no_main_func: Option<bool>,
    #[serde(skip_serializing_if = "Option::is_none")]
    pub has_preprocessor: Option<bool>,
}

pub fn global_service() -> Router {
    Router::new()
        .route("/hub/top", get(get_top_hub_scripts))
        .route("/hub/get/*path", get(get_hub_script_by_path))
        .route("/hub/get_full/*path", get(get_full_hub_script_by_path))
}

pub fn global_unauthed_service() -> Router {
    Router::new()
        .route(
            "/tokened_raw/:workspace/:token/*path",
            get(get_tokened_raw_script_by_path),
        )
        .route("/empty_ts/*path", get(get_empty_ts_script_by_path))
}

pub fn workspaced_service() -> Router {
    Router::new()
        .route("/list", get(list_scripts))
        .route("/list_search", get(list_search_scripts))
        .route("/create", post(create_script))
        .route("/create_snapshot", post(create_snapshot_script))
        .route("/archive/p/*path", post(archive_script_by_path))
        .route("/get/draft/*path", get(get_script_by_path_w_draft))
        .route("/get/p/*path", get(get_script_by_path))
        .route("/get_triggers_count/*path", get(get_triggers_count))
        .route("/list_tokens/*path", get(list_tokens))
        .route("/raw/p/*path", get(raw_script_by_path))
        .route("/raw_unpinned/p/*path", get(raw_script_by_path_unpinned))
        .route("/exists/p/*path", get(exists_script_by_path))
        .route("/archive/h/:hash", post(archive_script_by_hash))
        .route("/delete/h/:hash", post(delete_script_by_hash))
        .route("/delete/p/*path", post(delete_script_by_path))
        .route("/get/h/:hash", get(get_script_by_hash))
        .route("/raw/h/:hash", get(raw_script_by_hash))
        .route("/deployment_status/h/:hash", get(get_deployment_status))
        .route("/list_paths", get(list_paths))
        .route(
            "/toggle_workspace_error_handler/p/*path",
            post(toggle_workspace_error_handler),
        )
        .route("/history/p/*path", get(get_script_history))
        .route("/get_latest_version/*path", get(get_latest_version))
        .route(
            "/history_update/h/:hash/p/*path",
            post(update_script_history),
        )
}

#[derive(Serialize, FromRow)]
pub struct SearchScript {
    path: String,
    content: String,
}
async fn list_search_scripts(
    authed: ApiAuthed,
    Path(w_id): Path<String>,
    Extension(user_db): Extension<UserDB>,
) -> JsonResult<Vec<SearchScript>> {
    let mut tx = user_db.begin(&authed).await?;
    #[cfg(feature = "enterprise")]
    let n = 1000;

    #[cfg(not(feature = "enterprise"))]
    let n = 10;

    let rows = sqlx::query_as!(
        SearchScript,
        "SELECT path, content from script WHERE workspace_id = $1 AND archived = false LIMIT $2",
        &w_id,
        n
    )
    .fetch_all(&mut *tx)
    .await?
    .into_iter()
    .collect::<Vec<_>>();
    tx.commit().await?;
    Ok(Json(rows))
}

async fn list_scripts(
    authed: ApiAuthed,
    Extension(user_db): Extension<UserDB>,
    Path(w_id): Path<String>,
    Query(pagination): Query<Pagination>,
    Query(lq): Query<ListScriptQuery>,
) -> JsonResult<Vec<ListableScript>> {
    let (per_page, offset) = paginate(pagination);

    let mut sqlb = SqlBuilder::select_from("script as o")
        .fields(&[
            "hash",
            "o.path",
            "summary",
            "COALESCE(draft.created_at, o.created_at) as created_at",
            "archived",
            "extra_perms",
            "CASE WHEN lock_error_logs IS NOT NULL THEN true ELSE false END as has_deploy_errors",
            "language",
            "favorite.path IS NOT NULL as starred",
            "tag",
            "draft.path IS NOT NULL as has_draft",
            "draft_only",
            "ws_error_handler_muted",
            "no_main_func",
            "codebase IS NOT NULL as use_codebase"
        ])
        .left()
        .join("favorite")
        .on(
            "favorite.favorite_kind = 'script' AND favorite.workspace_id = o.workspace_id AND favorite.path = o.path AND favorite.usr = ?"
                .bind(&authed.username),
        )
        .left()
        .join("draft")
        .on(
            "draft.path = o.path AND draft.workspace_id = o.workspace_id AND draft.typ = 'script'"
        )
        .order_desc("favorite.path IS NOT NULL")
        .order_by("created_at", lq.order_desc.unwrap_or(true))
        .and_where("o.workspace_id = ?".bind(&w_id))
        .offset(offset)
        .limit(per_page)
        .clone();

    if !lq.include_without_main.unwrap_or(false) || authed.is_operator {
        sqlb.and_where("o.no_main_func IS NOT TRUE");
    }

    if !lq.include_draft_only.unwrap_or(false) || authed.is_operator {
        sqlb.and_where("draft_only IS NOT TRUE");
    }

    if lq.show_archived.unwrap_or(false) {
        sqlb.and_where_eq(
            "o.created_at",
            "(select max(created_at) from script where o.path = path 
            AND workspace_id = ?)"
                .bind(&w_id),
        );
        sqlb.and_where_eq("archived", true);
    } else {
        sqlb.and_where_eq("archived", false);
    }
    if let Some(ps) = &lq.path_start {
        sqlb.and_where_like_left("o.path", ps);
    }
    if let Some(p) = &lq.path_exact {
        sqlb.and_where_eq("o.path", "?".bind(p));
    }
    if let Some(cb) = &lq.created_by {
        sqlb.and_where_eq("created_by", "?".bind(cb));
    }
    if let Some(ph) = &lq.first_parent_hash {
        sqlb.and_where_eq("parent_hashes[1]", &ph.0);
    }
    if let Some(ph) = &lq.last_parent_hash {
        sqlb.and_where_eq("parent_hashes[array_upper(parent_hashes, 1)]", &ph.0);
    }
    if let Some(ph) = &lq.parent_hash {
        sqlb.and_where_eq("any(parent_hashes)", &ph.0);
    }
    if let Some(it) = &lq.is_template {
        sqlb.and_where_eq("is_template", it);
    }
    if let Some(kinds_val) = &lq.kinds {
        let lowercased_kinds: Vec<String> = kinds_val
            .split(",")
            .map(&str::to_lowercase)
            .map(sql_builder::quote)
            .collect();
        if lowercased_kinds.len() > 0 {
            sqlb.and_where_in("kind", lowercased_kinds.as_slice());
        }
    }
    if lq.starred_only.unwrap_or(false) {
        sqlb.and_where_is_not_null("favorite.path");
    }

    if lq.with_deployment_msg.unwrap_or(false) {
        sqlb.join("deployment_metadata dm")
            .left()
            .on("dm.script_hash = o.hash")
            .fields(&["dm.deployment_msg"]);
    }

    let sql = sqlb.sql().map_err(|e| Error::InternalErr(e.to_string()))?;
    let mut tx = user_db.begin(&authed).await?;
    let rows = sqlx::query_as::<_, ListableScript>(&sql)
        .fetch_all(&mut *tx)
        .await?;
    tx.commit().await?;
    Ok(Json(rows))
}

#[derive(Deserialize)]
struct TopHubScriptsQuery {
    limit: Option<i64>,
    app: Option<String>,
    kind: Option<String>,
}

async fn get_top_hub_scripts(
    Query(query): Query<TopHubScriptsQuery>,
    Extension(db): Extension<DB>,
) -> impl IntoResponse {
    let mut query_params = vec![];
    if let Some(query_limit) = query.limit {
        query_params.push(("limit", query_limit.to_string().clone()));
    }
    if let Some(query_app) = query.app {
        query_params.push(("app", query_app.to_string().clone()));
    }
    if let Some(query_kind) = query.kind {
        query_params.push(("kind", query_kind.to_string().clone()));
    }

    let (status_code, headers, response) = query_elems_from_hub(
        &HTTP_CLIENT,
        &format!("{}/scripts/top", *HUB_BASE_URL.read().await),
        Some(query_params),
        &db,
    )
    .await?;
    Ok::<_, Error>((status_code, headers, response))
}

fn hash_script(ns: &NewScript) -> i64 {
    let mut dh = DefaultHasher::new();
    ns.hash(&mut dh);
    dh.finish() as i64
}

#[cfg(not(all(feature = "enterprise", feature = "parquet")))]
async fn create_snapshot_script() -> Result<(StatusCode, String)> {
    Err(Error::BadRequest("Upgrade to EE to use bundle".to_string()))
}

#[cfg(all(feature = "enterprise", feature = "parquet"))]
async fn create_snapshot_script(
    authed: ApiAuthed,
    Extension(user_db): Extension<UserDB>,
    Extension(rsmq): Extension<Option<rsmq_async::MultiplexedRsmq>>,
    Extension(webhook): Extension<WebhookShared>,
    Extension(db): Extension<DB>,
    Path(w_id): Path<String>,
    mut multipart: Multipart,
) -> Result<(StatusCode, String)> {
    let mut script_hash = None;
    let mut tx = None;
    let mut uploaded = false;

    while let Some(field) = multipart.next_field().await.unwrap() {
        let name = field.name().unwrap().to_string();
        let data = field.bytes().await.unwrap();
        if name == "script" {
            let ns: NewScript = Some(serde_json::from_slice(&data).map_err(to_anyhow)?).unwrap();
            let is_tar = ns.codebase.as_ref().is_some_and(|x| x.ends_with(".tar"));

            let (new_hash, ntx) = create_script_internal(
                ns,
                w_id.clone(),
                authed.clone(),
                db.clone(),
                rsmq.clone(),
                user_db.clone(),
                webhook.clone(),
            )
            .await?;
            let nh = new_hash.to_string();
            script_hash = Some(if is_tar { format!("{nh}.tar") } else { nh });
            tx = Some(ntx);
        }
        if name == "file" {
            let hash = script_hash.as_ref().ok_or_else(|| {
                Error::BadRequest(
                    "script need to be passed first in the multipart upload".to_string(),
                )
            })?;

            uploaded = true;
            if let Some(os) = windmill_common::s3_helpers::OBJECT_STORE_CACHE_SETTINGS
                .read()
                .await
                .clone()
            {
                let path = windmill_common::s3_helpers::bundle(&w_id, &hash);
                if let Err(e) = os
                    .put(&object_store::path::Path::from(path.clone()), data.into())
                    .await
                {
                    tracing::info!("Failed to put snapshot to s3 at {path}: {:?}", e);
                    return Err(Error::ExecutionErr(format!("Failed to put {path} to s3")));
                }
            } else {
                return Err(Error::BadConfig("Object store is required for snapshot script and is not configured for servers".to_string()));
            }
        }
        // println!("Length of `{}` is {} bytes", name, data.len());
    }
    if !uploaded {
        return Err(Error::BadRequest("No file uploaded".to_string()));
    }
    if script_hash.is_none() {
        return Err(Error::BadRequest(
            "No script found in the uploaded file".to_string(),
        ));
    }

    tx.unwrap().commit().await?;
    return Ok((StatusCode::CREATED, format!("{}", script_hash.unwrap())));
}

async fn create_script(
    authed: ApiAuthed,
    Extension(user_db): Extension<UserDB>,
    Extension(rsmq): Extension<Option<rsmq_async::MultiplexedRsmq>>,
    Extension(webhook): Extension<WebhookShared>,
    Extension(db): Extension<DB>,
    Path(w_id): Path<String>,
    Json(ns): Json<NewScript>,
) -> Result<(StatusCode, String)> {
    let (hash, tx) = create_script_internal(ns, w_id, authed, db, rsmq, user_db, webhook).await?;
    tx.commit().await?;
    Ok((StatusCode::CREATED, format!("{}", hash)))
}

async fn create_script_internal<'c>(
    ns: NewScript,
    w_id: String,
    authed: ApiAuthed,
    db: sqlx::Pool<Postgres>,
    rsmq: Option<rsmq_async::MultiplexedRsmq>,
    user_db: UserDB,
    webhook: WebhookShared,
) -> Result<(
    ScriptHash,
    QueueTransaction<'c, rsmq_async::MultiplexedRsmq>,
)> {
    let codebase = ns.codebase.as_ref();
    #[cfg(not(feature = "enterprise"))]
    if ns.ws_error_handler_muted.is_some_and(|val| val) {
        return Err(Error::BadRequest(
            "Muting the error handler for certain script is only available in enterprise version"
                .to_string(),
        ));
    }
    let script_path = ns.path.clone();
    let hash = ScriptHash(hash_script(&ns));
    let authed = maybe_refresh_folders(&ns.path, &w_id, authed, &db).await;
    let mut tx: QueueTransaction<'_, _> = (rsmq.clone(), user_db.begin(&authed).await?).into();
    if sqlx::query_scalar!(
        "SELECT 1 FROM script WHERE hash = $1 AND workspace_id = $2",
        hash.0,
        &w_id
    )
    .fetch_optional(&mut tx)
    .await?
    .is_some()
    {
        return Err(Error::BadRequest(
            "A script with same hash (hence same path, description, summary, content) already \
             exists!"
                .to_owned(),
        ));
    };
    let clashing_script = sqlx::query_as::<_, Script>(
        "SELECT * FROM script WHERE path = $1 AND archived = false AND workspace_id = $2",
    )
    .bind(&ns.path)
    .bind(&w_id)
    .fetch_optional(&mut tx)
    .await?;
    struct ParentInfo {
        p_hashes: Vec<i64>,
        perms: serde_json::Value,
        p_path: String,
    }
    let parent_hashes_and_perms: Option<ParentInfo> = match (&ns.parent_hash, clashing_script) {
        (None, None) => Ok(None),
        (None, Some(s)) if !s.draft_only.unwrap_or(false) => Err(Error::BadRequest(format!(
            "Path conflict for {} with non-archived hash {}",
            &ns.path, &s.hash
        ))),
        (None, Some(s)) => {
            sqlx::query!(
                "DELETE FROM script WHERE hash = $1 AND workspace_id = $2",
                s.hash.0,
                &w_id
            )
            .execute(&mut tx)
            .await?;
            Ok(None)
        }
        (Some(p_hash), o) => {
            if sqlx::query_scalar!(
                "SELECT 1 FROM script WHERE hash = $1 AND workspace_id = $2",
                p_hash.0,
                &w_id
            )
            .fetch_optional(&mut tx)
            .await?
            .is_none()
            {
                return Err(Error::BadRequest(
                    "The parent hash does not seem to exist".to_owned(),
                ));
            };

            let clashing_hash_o = sqlx::query_scalar!(
                "SELECT hash FROM script WHERE parent_hashes[1] = $1 AND workspace_id = $2",
                p_hash.0,
                &w_id
            )
            .fetch_optional(&mut tx)
            .await?;

            if let Some(clashing_hash) = clashing_hash_o {
                return Err(Error::BadRequest(format!(
                    "A script with hash {} with same parent_hash has been found. However, the \
                         lineage must be linear: no 2 scripts can have the same parent",
                    ScriptHash(clashing_hash)
                )));
            };

            let ScriptWithStarred { script: ps, .. } =
                get_script_by_hash_internal(tx.transaction_mut(), &w_id, p_hash, None).await?;

            if ps.path != ns.path {
                require_owner_of_path(&authed, &ps.path)?;
            }

            let ph = {
                let v = ps.parent_hashes.map(|x| x.0).unwrap_or_default();
                let mut v: Vec<i64> = v
                    .into_iter()
                    .take(MAX_HASH_HISTORY_LENGTH_STORED - 1)
                    .collect();
                v.insert(0, p_hash.0);
                v
            };
            let r: Result<Option<ParentInfo>> = match o {
                Some(clashing_script)
                    if clashing_script.path == ns.path && clashing_script.hash.0 != p_hash.0 =>
                {
                    Err(Error::BadRequest(format!(
                        "Path conflict for {} with non-archived hash {}",
                        &ns.path, &clashing_script.hash
                    )))
                }
                Some(_) | None => Ok(Some(ParentInfo {
                    p_hashes: ph,
                    perms: ps.extra_perms,
                    p_path: ps.path,
                })),
            };
            sqlx::query!(
                "UPDATE script SET archived = true WHERE hash = $1 AND workspace_id = $2",
                p_hash.0,
                &w_id
            )
            .execute(&mut tx)
            .await?;
            r
        }
    }?;
    let p_hashes = parent_hashes_and_perms.as_ref().map(|v| &v.p_hashes[..]);
    let extra_perms = parent_hashes_and_perms
        .as_ref()
        .map(|v| v.perms.clone())
        .unwrap_or(json!({}));
    let lock = if ns.codebase.is_some() {
        Some(String::new())
    } else if !(ns.language == ScriptLang::Python3
        || ns.language == ScriptLang::Go
        || ns.language == ScriptLang::Bun
        || ns.language == ScriptLang::Bunnative
        || ns.language == ScriptLang::Deno
        || ns.language == ScriptLang::Rust
        || ns.language == ScriptLang::Ansible
        || ns.language == ScriptLang::Php)
    {
        Some(String::new())
    } else {
        ns.lock
            .and_then(|e| if e.is_empty() { None } else { Some(e) })
    };

    let needs_lock_gen = lock.is_none() && codebase.is_none();
    let envs = ns.envs.as_ref().map(|x| x.as_slice());
    let envs = if ns.envs.is_none() || ns.envs.as_ref().unwrap().is_empty() {
        None
    } else {
        envs
    };

    let lang = if &ns.language == &ScriptLang::Bun || &ns.language == &ScriptLang::Bunnative {
        let anns = windmill_common::worker::TypeScriptAnnotations::parse(&ns.content);
        if anns.native {
            ScriptLang::Bunnative
        } else {
            ScriptLang::Bun
        }
    } else {
        ns.language.clone()
    };
    sqlx::query!(
        "INSERT INTO script (workspace_id, hash, path, parent_hashes, summary, description, \
         content, created_by, schema, is_template, extra_perms, lock, language, kind, tag, \
         draft_only, envs, concurrent_limit, concurrency_time_window_s, cache_ttl, \
         dedicated_worker, ws_error_handler_muted, priority, restart_unless_cancelled, \
         delete_after_use, timeout, concurrency_key, visible_to_runner_only, no_main_func, codebase, has_preprocessor) \
         VALUES ($1, $2, $3, $4, $5, $6, $7, $8, $9::text::json, $10, $11, $12, $13, $14, $15, $16, $17, $18, $19, $20, $21, $22, $23, $24, $25, $26, $27, $28, $29, $30, $31)",
        &w_id,
        &hash.0,
        ns.path,
        p_hashes,
        ns.summary,
        ns.description,
        &ns.content,
        &authed.username,
        ns.schema.and_then(|x| serde_json::to_string(&x.0).ok()),
        ns.is_template.unwrap_or(false),
        extra_perms,
        lock,
        lang as ScriptLang,
        ns.kind.unwrap_or(ScriptKind::Script) as ScriptKind,
        ns.tag,
        ns.draft_only,
        envs,
        ns.concurrent_limit,
        ns.concurrency_time_window_s,
        ns.cache_ttl,
        ns.dedicated_worker,
        ns.ws_error_handler_muted.unwrap_or(false),
        ns.priority,
        ns.restart_unless_cancelled,
        ns.delete_after_use,
        ns.timeout,
        ns.concurrency_key,
        ns.visible_to_runner_only,
        ns.no_main_func,
        codebase,
        ns.has_preprocessor,
    )
    .execute(&mut tx)
    .await?;
    let p_path_opt = parent_hashes_and_perms.as_ref().map(|x| x.p_path.clone());
    if let Some(ref p_path) = p_path_opt {
        sqlx::query!(
            "DELETE FROM draft WHERE path = $1 AND workspace_id = $2 AND typ = 'script'",
            p_path,
            &w_id
        )
        .execute(&mut tx)
        .await?;

        let mut schedulables = sqlx::query_as::<_, Schedule>(
            "UPDATE schedule SET script_path = $1 WHERE script_path = $2 AND path != $2 AND workspace_id = $3 AND is_flow IS false RETURNING *")
            .bind(&ns.path)
            .bind(&p_path)
            .bind(&w_id)
        .fetch_all(&mut tx)
        .await?;

        let schedule = sqlx::query_as::<_, Schedule>(
            "UPDATE schedule SET path = $1, script_path = $1 WHERE path = $2 AND workspace_id = $3 AND is_flow IS false RETURNING *")
            .bind(&ns.path)
            .bind(&p_path)
            .bind(&w_id)
        .fetch_optional(&mut tx)
        .await?;

        if let Some(schedule) = schedule {
            schedulables.push(schedule);
        }

        for schedule in schedulables {
            clear_schedule(tx.transaction_mut(), &schedule.path, &w_id).await?;

            if schedule.enabled {
                tx = push_scheduled_job(&db, tx, &schedule, None).await?;
            }
        }
    } else {
        sqlx::query!(
            "DELETE FROM draft WHERE path = $1 AND workspace_id = $2 AND typ = 'script'",
            ns.path,
            &w_id
        )
        .execute(&mut tx)
        .await?;
    }
    if p_hashes.is_some() && !p_hashes.unwrap().is_empty() {
        audit_log(
            &mut tx,
            &authed,
            "scripts.update",
            ActionKind::Update,
            &w_id,
            Some(&ns.path),
            Some([("hash", hash.to_string().as_str())].into()),
        )
        .await?;
        webhook.send_message(
            w_id.clone(),
            WebhookMessage::UpdateScript {
                workspace: w_id.clone(),
                path: ns.path.clone(),
                hash: hash.to_string(),
            },
        );
    } else {
        audit_log(
            &mut tx,
            &authed,
            "scripts.create",
            ActionKind::Create,
            &w_id,
            Some(&ns.path),
            Some(
                [
                    ("workspace", w_id.as_str()),
                    ("hash", hash.to_string().as_str()),
                ]
                .into(),
            ),
        )
        .await?;
        webhook.send_message(
            w_id.clone(),
            WebhookMessage::CreateScript {
                workspace: w_id.clone(),
                path: ns.path.clone(),
                hash: hash.to_string(),
            },
        );
    }

    let permissioned_as = username_to_permissioned_as(&authed.username);
    if needs_lock_gen {
        let tag = if ns.dedicated_worker.is_some_and(|x| x) {
            Some(format!("{}:{}", &w_id, &ns.path,))
        } else if ns.tag.as_ref().is_some_and(|x| x.contains("$args[")) {
            None
        } else {
            ns.tag
        };

        let mut args: HashMap<String, Box<serde_json::value::RawValue>> = HashMap::new();
        if let Some(dm) = ns.deployment_message {
            args.insert("deployment_message".to_string(), to_raw_value(&dm));
        }
        if let Some(ref p_path) = p_path_opt {
            args.insert("parent_path".to_string(), to_raw_value(&p_path));
        }

        let tx = PushIsolationLevel::Transaction(tx);
        let (_, new_tx) = windmill_queue::push(
            &db,
            tx,
            &w_id,
            JobPayload::Dependencies {
                hash,
                language: ns.language,
                path: ns.path,
                dedicated_worker: ns.dedicated_worker,
            },
            windmill_queue::PushArgs::from(&args),
            &authed.username,
            &authed.email,
            permissioned_as,
            None,
            None,
            None,
            None,
            None,
            false,
            false,
            None,
            true,
            tag,
            None,
            None,
            None,
            Some(&authed.clone().into()),
        )
        .await?;
        Ok((hash, new_tx))
    } else {
        handle_deployment_metadata(
            &authed.email,
            &authed.username,
            &db,
            &w_id,
            DeployedObject::Script {
                hash: hash.clone(),
                path: script_path.clone(),
                parent_path: p_path_opt,
            },
            ns.deployment_message,
            rsmq,
            false,
        )
        .await?;
        Ok((hash, tx))
    }
}

pub async fn get_hub_script_by_path(
    Path(path): Path<StripPath>,
    Extension(db): Extension<DB>,
) -> Result<String> {
    windmill_common::scripts::get_hub_script_by_path(path, &HTTP_CLIENT, &db).await
}

pub async fn get_full_hub_script_by_path(
    Path(path): Path<StripPath>,
    Extension(db): Extension<DB>,
) -> JsonResult<HubScript> {
    Ok(Json(
        windmill_common::scripts::get_full_hub_script_by_path(path, &HTTP_CLIENT, Some(&db))
            .await?,
    ))
}

async fn get_script_by_path(
    authed: ApiAuthed,
    Extension(user_db): Extension<UserDB>,
    Path((w_id, path)): Path<(String, StripPath)>,
    Query(query): Query<WithStarredInfoQuery>,
) -> JsonResult<ScriptWithStarred> {
    let path = path.to_path();
    let mut tx = user_db.begin(&authed).await?;

    let script_o = if query.with_starred_info.unwrap_or(false) {
        sqlx::query_as::<_, ScriptWithStarred>(
            "SELECT s.*, favorite.path IS NOT NULL as starred
            FROM script s
            LEFT JOIN favorite
            ON favorite.favorite_kind = 'script' 
                AND favorite.workspace_id = s.workspace_id 
                AND favorite.path = s.path 
                AND favorite.usr = $3
            WHERE s.path = $1
                AND s.workspace_id = $2
                AND s.created_at = (SELECT max(created_at) FROM script WHERE path = $1 AND workspace_id = $2)",
        )
        .bind(path)
        .bind(w_id)
        .bind(&authed.username)
        .fetch_optional(&mut *tx)
        .await?
    } else {
        sqlx::query_as::<_, ScriptWithStarred>(
            "SELECT *, NULL as starred FROM script WHERE path = $1 AND workspace_id = $2 \
             AND created_at = (SELECT max(created_at) FROM script WHERE path = $1 AND \
             workspace_id = $2)",
        )
        .bind(path)
        .bind(w_id)
        .fetch_optional(&mut *tx)
        .await?
    };
    tx.commit().await?;

    let script = not_found_if_none(script_o, "Script", path)?;
    Ok(Json(script))
}

async fn list_tokens(
    Extension(db): Extension<DB>,
    Path((w_id, path)): Path<(String, StripPath)>,
) -> JsonResult<Vec<TruncatedTokenWithEmail>> {
    let path = path.to_path();
    list_tokens_internal(&db, &w_id, &path, false).await
}

async fn get_triggers_count(
    Extension(db): Extension<DB>,
    Path((w_id, path)): Path<(String, StripPath)>,
) -> JsonResult<TriggersCount> {
    let path = path.to_path();
    get_triggers_count_internal(&db, &w_id, &path, false).await
}

async fn get_script_by_path_w_draft(
    authed: ApiAuthed,
    Extension(user_db): Extension<UserDB>,
    Path((w_id, path)): Path<(String, StripPath)>,
) -> JsonResult<ScriptWDraft> {
    let path = path.to_path();
    let mut tx = user_db.begin(&authed).await?;

    let script_o = sqlx::query_as::<_, ScriptWDraft>(
        "SELECT hash, script.path, summary, description, content, language, kind, tag, schema, draft_only, envs, concurrent_limit, concurrency_time_window_s, cache_ttl, ws_error_handler_muted, draft.value as draft, dedicated_worker, priority, restart_unless_cancelled, delete_after_use, timeout, concurrency_key, visible_to_runner_only, no_main_func, has_preprocessor FROM script LEFT JOIN draft ON 
         script.path = draft.path AND script.workspace_id = draft.workspace_id AND draft.typ = 'script'
         WHERE script.path = $1 AND script.workspace_id = $2 \
         AND script.created_at = (SELECT max(created_at) FROM script WHERE path = $1 AND \
         workspace_id = $2)",
    )
    .bind(path)
    .bind(w_id)
    .fetch_optional(&mut *tx)
    .await?;
    tx.commit().await?;

    let script = not_found_if_none(script_o, "Script", path)?;
    Ok(Json(script))
}

async fn get_script_history(
    authed: ApiAuthed,
    Extension(user_db): Extension<UserDB>,
    Path((w_id, path)): Path<(String, StripPath)>,
) -> JsonResult<Vec<ScriptHistory>> {
    let mut tx = user_db.begin(&authed).await?;
    let query_result = sqlx::query!(
        "SELECT s.hash as hash, dm.deployment_msg as deployment_msg 
        FROM script s LEFT JOIN deployment_metadata dm ON s.hash = dm.script_hash
        WHERE s.workspace_id = $1 AND s.path = $2
        ORDER by created_at DESC",
        w_id,
        path.to_path(),
    )
    .fetch_all(&mut *tx)
    .await?;
    tx.commit().await?;

    let result: Vec<ScriptHistory> = query_result
        .into_iter()
        .map(|row| ScriptHistory {
            script_hash: ScriptHash(row.hash),
            deployment_msg: row.deployment_msg,
        })
        .collect();
    return Ok(Json(result));
}

async fn get_latest_version(
    authed: ApiAuthed,
    Extension(user_db): Extension<UserDB>,
    Path((w_id, path)): Path<(String, StripPath)>,
<<<<<<< HEAD
) -> JsonResult<Option<ScriptHistory>> {
    let mut tx = user_db.begin(&authed).await?;
    let row_o = sqlx::query!(
=======
) -> JsonResult<ScriptHistory> {
    let mut tx = user_db.begin(&authed).await?;
    let row = sqlx::query!(
>>>>>>> ce80d6b0
        "SELECT s.hash as hash, dm.deployment_msg as deployment_msg 
        FROM script s LEFT JOIN deployment_metadata dm ON s.hash = dm.script_hash
        WHERE s.workspace_id = $1 AND s.path = $2
        ORDER by created_at DESC",
        w_id,
        path.to_path(),
    )
<<<<<<< HEAD
    .fetch_optional(&mut *tx)
    .await?;
    tx.commit().await?;

    if let Some(row) = row_o {
        let result = ScriptHistory {
            script_hash: ScriptHash(row.hash),
            deployment_msg: row.deployment_msg, //
        };
        return Ok(Json(Some(result)));
    } else {
        return Ok(Json(None));
    }
=======
    .fetch_one(&mut *tx)
    .await?;
    tx.commit().await?;

    let result = ScriptHistory {
        script_hash: ScriptHash(row.hash),
        deployment_msg: row.deployment_msg, //
    };
    return Ok(Json(result));
>>>>>>> ce80d6b0
}

async fn update_script_history(
    authed: ApiAuthed,
    Extension(user_db): Extension<UserDB>,
    Path((w_id, script_hash, script_path)): Path<(String, ScriptHash, StripPath)>,
    Json(script_history_update): Json<ScriptHistoryUpdate>,
) -> Result<()> {
    let mut tx = user_db.begin(&authed).await?;
    sqlx::query!(
        "INSERT INTO deployment_metadata (workspace_id, path, script_hash, deployment_msg) VALUES ($1, $2, $3, $4) ON CONFLICT (workspace_id, script_hash) WHERE script_hash IS NOT NULL DO UPDATE SET deployment_msg = $4",
        w_id,
        script_path.to_path(),
        script_hash.0,
        script_history_update.deployment_msg,
    )
    .fetch_optional(&mut *tx)
    .await?;
    tx.commit().await?;
    return Ok(());
}

async fn list_paths(
    authed: ApiAuthed,
    Extension(user_db): Extension<UserDB>,
    Path(w_id): Path<String>,
) -> JsonResult<Vec<String>> {
    let mut tx = user_db.begin(&authed).await?;

    let scripts = sqlx::query_scalar!(
        "SELECT distinct(path) FROM script WHERE  workspace_id = $1",
        w_id
    )
    .fetch_all(&mut *tx)
    .await?;
    tx.commit().await?;

    Ok(Json(scripts))
}

#[derive(Deserialize)]
pub struct ToggleWorkspaceErrorHandler {
    #[cfg(feature = "enterprise")]
    pub muted: Option<bool>,
}

#[cfg(not(feature = "enterprise"))]
async fn toggle_workspace_error_handler(
    _authed: ApiAuthed,
    Extension(_user_db): Extension<UserDB>,
    Path((_w_id, _path)): Path<(String, StripPath)>,
    Json(_req): Json<ToggleWorkspaceErrorHandler>,
) -> Result<String> {
    return Err(Error::BadRequest(
        "Muting the error handler for certain script is only available in enterprise version"
            .to_string(),
    ));
}

#[cfg(feature = "enterprise")]
async fn toggle_workspace_error_handler(
    authed: ApiAuthed,
    Extension(user_db): Extension<UserDB>,
    Path((w_id, path)): Path<(String, StripPath)>,
    Json(req): Json<ToggleWorkspaceErrorHandler>,
) -> Result<String> {
    let mut tx = user_db.begin(&authed).await?;

    let error_handler_maybe: Option<String> = sqlx::query_scalar!(
        "SELECT error_handler FROM workspace_settings WHERE workspace_id = $1",
        w_id
    )
    .fetch_optional(&mut *tx)
    .await?
    .unwrap_or(None);

    match error_handler_maybe {
        Some(_) => {
            sqlx::query_scalar!(
                "UPDATE script SET ws_error_handler_muted = $3 WHERE workspace_id = $2 AND path = $1 AND created_at = (SELECT max(created_at) FROM script WHERE path = $1 AND workspace_id = $2)",
                path.to_path(),
                w_id,
                req.muted,
            )
            .execute(&mut *tx)
            .await?;
            tx.commit().await?;
            Ok("".to_string())
        }
        None => {
            tx.commit().await?;
            Err(Error::ExecutionErr(
                "Workspace error handler needs to be defined".to_string(),
            ))
        }
    }
}

async fn get_tokened_raw_script_by_path(
    Extension(user_db): Extension<UserDB>,
    Path((w_id, token, path)): Path<(String, String, StripPath)>,
    Extension(cache): Extension<Arc<AuthCache>>,
) -> Result<String> {
    let authed = cache
        .get_authed(Some(w_id.clone()), &token)
        .await
        .ok_or_else(|| Error::NotAuthorized("Invalid token".to_string()))?;
    return raw_script_by_path(authed, Extension(user_db), Path((w_id, path))).await;
}

async fn get_empty_ts_script_by_path() -> String {
    return String::new();
}

async fn raw_script_by_path(
    authed: ApiAuthed,
    Extension(user_db): Extension<UserDB>,
    Path((w_id, path)): Path<(String, StripPath)>,
) -> Result<String> {
    raw_script_by_path_internal(path, user_db, authed, w_id, false).await
}

async fn raw_script_by_path_unpinned(
    authed: ApiAuthed,
    Extension(user_db): Extension<UserDB>,
    Path((w_id, path)): Path<(String, StripPath)>,
) -> Result<String> {
    raw_script_by_path_internal(path, user_db, authed, w_id, true).await
}

async fn raw_script_by_path_internal(
    path: StripPath,
    user_db: UserDB,
    authed: ApiAuthed,
    w_id: String,
    unpin: bool,
) -> Result<String> {
    let path = path.to_path();
    if !path.ends_with(".py")
        && !path.ends_with(".ts")
        && !path.ends_with(".go")
        && !path.ends_with(".sh")
    {
        return Err(Error::BadRequest(format!(
            "Path must ends with a .py, .ts, .go. or .sh extension: {}",
            path
        )));
    }
    let path = path
        .trim_end_matches(".py")
        .trim_end_matches(".bun.ts")
        .trim_end_matches(".deno.ts")
        .trim_end_matches(".ts")
        .trim_end_matches(".go")
        .trim_end_matches(".sh");
    let mut tx = user_db.begin(&authed).await?;

    let content_o = sqlx::query_scalar!(
        "SELECT content FROM script WHERE path = $1 AND workspace_id = $2 \
         AND
         created_at = (SELECT max(created_at) FROM script WHERE path = $1 AND archived = false AND \
         workspace_id = $2)",
        path,
        w_id
    )
    .fetch_optional(&mut *tx)
    .await?;
    tx.commit().await?;

    let content = not_found_if_none(content_o, "Script", path)?;

    if unpin {
        return Ok(remove_pinned_imports(&content)?);
    } else {
        return Ok(content);
    }
}

async fn exists_script_by_path(
    Extension(db): Extension<DB>,
    Path((w_id, path)): Path<(String, StripPath)>,
) -> JsonResult<bool> {
    let path = path.to_path();

    let exists = sqlx::query_scalar!(
        "SELECT EXISTS(SELECT 1 FROM script WHERE path = $1 AND workspace_id = $2 AND
         created_at = (SELECT max(created_at) FROM script WHERE path = $1 AND workspace_id = $2))",
        path,
        w_id
    )
    .fetch_one(&db)
    .await?
    .unwrap_or(false);

    Ok(Json(exists))
}

async fn get_script_by_hash_internal<'c>(
    db: &mut Transaction<'c, Postgres>,
    workspace_id: &str,
    hash: &ScriptHash,
    with_starred_info_for_username: Option<&str>,
) -> Result<ScriptWithStarred> {
    let script_o = if let Some(username) = with_starred_info_for_username {
        sqlx::query_as::<_, ScriptWithStarred>(
            "SELECT s.*, favorite.path IS NOT NULL as starred
            FROM script s
            LEFT JOIN favorite 
            ON favorite.favorite_kind = 'script' 
                AND favorite.workspace_id = s.workspace_id 
                AND favorite.path = s.path 
                AND favorite.usr = $1 
            WHERE s.hash = $2 AND s.workspace_id = $3",
        )
        .bind(&username)
        .bind(hash)
        .bind(workspace_id)
        .fetch_optional(&mut **db)
        .await?
    } else {
        sqlx::query_as::<_, ScriptWithStarred>(
            "SELECT *, NULL as starred FROM script WHERE hash = $1 AND workspace_id = $2",
        )
        .bind(hash)
        .bind(workspace_id)
        .fetch_optional(&mut **db)
        .await?
    };

    let script = not_found_if_none(script_o, "Script", hash.to_string())?;
    Ok(script)
}

async fn get_script_by_hash(
    Extension(db): Extension<DB>,
    Path((w_id, hash)): Path<(String, ScriptHash)>,
    Query(query): Query<WithStarredInfoQuery>,
    Extension(authed): Extension<ApiAuthed>,
) -> JsonResult<ScriptWithStarred> {
    let mut tx = db.begin().await?;
    let r = get_script_by_hash_internal(
        &mut tx,
        &w_id,
        &hash,
        query.with_starred_info.and_then(|x| {
            if x {
                Some(authed.username.as_str())
            } else {
                None
            }
        }),
    )
    .await?;
    tx.commit().await?;

    Ok(Json(r))
}

async fn raw_script_by_hash(
    Extension(db): Extension<DB>,
    Path((w_id, hash_str)): Path<(String, String)>,
) -> Result<String> {
    let mut tx = db.begin().await?;
    let hash = ScriptHash(to_i64(hash_str.strip_suffix(".ts").ok_or_else(|| {
        Error::BadRequest("Raw script path must end with .ts".to_string())
    })?)?);
    let r = get_script_by_hash_internal(&mut tx, &w_id, &hash, None).await?;
    tx.commit().await?;

    Ok(r.script.content)
}

#[derive(FromRow, Serialize)]
struct DeploymentStatus {
    lock: Option<String>,
    lock_error_logs: Option<String>,
}
async fn get_deployment_status(
    Extension(db): Extension<DB>,
    Path((w_id, hash)): Path<(String, ScriptHash)>,
) -> JsonResult<DeploymentStatus> {
    let mut tx = db.begin().await?;
    let status_o: Option<DeploymentStatus> = sqlx::query_as!(
        DeploymentStatus,
        "SELECT lock, lock_error_logs FROM script WHERE hash = $1 AND workspace_id = $2",
        hash.0,
        w_id,
    )
    .fetch_optional(&mut *tx)
    .await?;

    let status = not_found_if_none(status_o, "DeploymentStatus", hash.to_string())?;

    tx.commit().await?;
    Ok(Json(status))
}

pub async fn require_is_writer(authed: &ApiAuthed, path: &str, w_id: &str, db: DB) -> Result<()> {
    return crate::users::require_is_writer(
        authed,
        path,
        w_id,
        db,
        "SELECT extra_perms FROM script WHERE path = $1 AND workspace_id = $2 \
             AND created_at = (SELECT max(created_at) FROM script WHERE path = $1 AND \
             workspace_id = $2)",
        "script",
    )
    .await;
}

async fn archive_script_by_path(
    authed: ApiAuthed,
    Extension(webhook): Extension<WebhookShared>,
    Extension(user_db): Extension<UserDB>,
    Extension(db): Extension<DB>,
    Extension(rsmq): Extension<Option<rsmq_async::MultiplexedRsmq>>,
    Path((w_id, path)): Path<(String, StripPath)>,
) -> Result<()> {
    let path = path.to_path();
    let mut tx = user_db.begin(&authed).await?;

    require_owner_of_path(&authed, path)?;

    let hash: i64 = sqlx::query_scalar!(
        "UPDATE script SET archived = true WHERE path = $1 AND workspace_id = $2 RETURNING hash",
        path,
        &w_id
    )
    .fetch_one(&db)
    .await
    .map_err(|e| Error::InternalErr(format!("archiving script in {w_id}: {e:#}")))?;
    audit_log(
        &mut *tx,
        &authed,
        "scripts.archive",
        ActionKind::Delete,
        &w_id,
        Some(&ScriptHash(hash).to_string()),
        Some([("workspace", w_id.as_str())].into()),
    )
    .await?;
    tx.commit().await?;

    handle_deployment_metadata(
        &authed.email,
        &authed.username,
        &db,
        &w_id,
        DeployedObject::Script {
            hash: ScriptHash(0), // dummy hash as it will not get inserted in db
            path: path.to_string(),
            parent_path: Some(path.to_string()),
        },
        Some(format!("Script '{}' archived", path)),
        rsmq,
        true,
    )
    .await?;

    webhook.send_message(
        w_id.clone(),
        WebhookMessage::DeleteScript { workspace: w_id, hash: hash.to_string() },
    );

    Ok(())
}

async fn archive_script_by_hash(
    authed: ApiAuthed,
    Extension(user_db): Extension<UserDB>,
    Extension(webhook): Extension<WebhookShared>,
    Path((w_id, hash)): Path<(String, ScriptHash)>,
) -> JsonResult<Script> {
    let mut tx = user_db.begin(&authed).await?;

    let script = sqlx::query_as::<_, Script>(
        "UPDATE script SET archived = true WHERE hash = $1 RETURNING *",
    )
    .bind(&hash.0)
    .fetch_one(&mut *tx)
    .await
    .map_err(|e| Error::InternalErr(format!("archiving script in {w_id}: {e:#}")))?;

    audit_log(
        &mut *tx,
        &authed,
        "scripts.archive",
        ActionKind::Delete,
        &w_id,
        Some(&hash.to_string()),
        Some([("workspace", w_id.as_str())].into()),
    )
    .await?;
    tx.commit().await?;

    webhook.send_message(
        w_id.clone(),
        WebhookMessage::DeleteScript { workspace: w_id, hash: hash.to_string() },
    );

    Ok(Json(script))
}

async fn delete_script_by_hash(
    authed: ApiAuthed,
    Extension(user_db): Extension<UserDB>,
    Extension(webhook): Extension<WebhookShared>,
    Extension(db): Extension<DB>,
    Path((w_id, hash)): Path<(String, ScriptHash)>,
) -> JsonResult<Script> {
    let mut tx = user_db.begin(&authed).await?;

    require_admin(authed.is_admin, &authed.username)?;
    let script = sqlx::query_as::<_, Script>(
        "UPDATE script SET content = '', archived = true, deleted = true, lock = '', schema = null WHERE hash = $1 AND \
         workspace_id = $2 RETURNING *",
    )
    .bind(&hash.0)
    .bind(&w_id)
    .fetch_one(&db)
    .await
    .map_err(|e| Error::InternalErr(format!("deleting script by hash {w_id}: {e:#}")))?;

    audit_log(
        &mut *tx,
        &authed,
        "scripts.delete",
        ActionKind::Delete,
        &w_id,
        Some(&hash.to_string()),
        Some([("workspace", w_id.as_str())].into()),
    )
    .await?;
    tx.commit().await?;

    webhook.send_message(
        w_id.clone(),
        WebhookMessage::DeleteScript { workspace: w_id, hash: hash.to_string() },
    );

    Ok(Json(script))
}

async fn delete_script_by_path(
    authed: ApiAuthed,
    Extension(user_db): Extension<UserDB>,
    Extension(webhook): Extension<WebhookShared>,
    Extension(db): Extension<DB>,
    Extension(rsmq): Extension<Option<rsmq_async::MultiplexedRsmq>>,
    Path((w_id, path)): Path<(String, StripPath)>,
) -> JsonResult<String> {
    let path = path.to_path();

    if path == "u/admin/hub_sync" && w_id == "admins" {
        return Err(Error::BadRequest(
            "Cannot delete the global setup app".to_string(),
        ));
    }
    let mut tx = user_db.begin(&authed).await?;

    let draft_only = sqlx::query_scalar!(
        "SELECT draft_only FROM script WHERE path = $1 AND workspace_id = $2",
        path,
        w_id
    )
    .fetch_one(&db)
    .await?
    .unwrap_or(false);

    if !draft_only {
        require_admin(authed.is_admin, &authed.username)?;
    }

    let script = sqlx::query_scalar!(
        "DELETE FROM script WHERE path = $1 AND workspace_id = $2 RETURNING path",
        path,
        w_id
    )
    .fetch_one(&db)
    .await
    .map_err(|e| Error::InternalErr(format!("deleting script by path {w_id}: {e:#}")))?;

    sqlx::query!(
        "DELETE FROM draft WHERE path = $1 AND workspace_id = $2 AND typ = 'script'",
        path,
        w_id
    )
    .execute(&db)
    .await?;

    audit_log(
        &mut *tx,
        &authed,
        "scripts.delete",
        ActionKind::Delete,
        &w_id,
        Some(&path),
        Some([("workspace", w_id.as_str())].into()),
    )
    .await?;
    tx.commit().await?;

    handle_deployment_metadata(
        &authed.email,
        &authed.username,
        &db,
        &w_id,
        DeployedObject::Script {
            hash: ScriptHash(0), // Temporary value as it will get removed right after
            path: path.to_string(),
            parent_path: Some(path.to_string()),
        },
        Some(format!("Script '{}' deleted", path)),
        rsmq,
        true,
    )
    .await?;

    sqlx::query!(
        "DELETE FROM deployment_metadata WHERE path = $1 AND workspace_id = $2 AND script_hash IS NOT NULL",
        path,
        w_id
    )
    .execute(&db)
    .await
    .map_err(|e| {
        Error::InternalErr(format!(
            "error deleting deployment metadata for script with path {path} in workspace {w_id}: {e:#}"
        ))
    })?;

    webhook.send_message(
        w_id.clone(),
        WebhookMessage::DeleteScriptPath { workspace: w_id, path: path.to_string() },
    );

    Ok(Json(script))
}<|MERGE_RESOLUTION|>--- conflicted
+++ resolved
@@ -953,15 +953,10 @@
     authed: ApiAuthed,
     Extension(user_db): Extension<UserDB>,
     Path((w_id, path)): Path<(String, StripPath)>,
-<<<<<<< HEAD
 ) -> JsonResult<Option<ScriptHistory>> {
     let mut tx = user_db.begin(&authed).await?;
     let row_o = sqlx::query!(
-=======
-) -> JsonResult<ScriptHistory> {
-    let mut tx = user_db.begin(&authed).await?;
-    let row = sqlx::query!(
->>>>>>> ce80d6b0
+
         "SELECT s.hash as hash, dm.deployment_msg as deployment_msg 
         FROM script s LEFT JOIN deployment_metadata dm ON s.hash = dm.script_hash
         WHERE s.workspace_id = $1 AND s.path = $2
@@ -969,7 +964,7 @@
         w_id,
         path.to_path(),
     )
-<<<<<<< HEAD
+
     .fetch_optional(&mut *tx)
     .await?;
     tx.commit().await?;
@@ -983,17 +978,7 @@
     } else {
         return Ok(Json(None));
     }
-=======
-    .fetch_one(&mut *tx)
-    .await?;
-    tx.commit().await?;
-
-    let result = ScriptHistory {
-        script_hash: ScriptHash(row.hash),
-        deployment_msg: row.deployment_msg, //
-    };
-    return Ok(Json(result));
->>>>>>> ce80d6b0
+
 }
 
 async fn update_script_history(
