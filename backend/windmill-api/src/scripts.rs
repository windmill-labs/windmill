/*
 * Author: Ruben Fiszel
 * Copyright: Windmill Labs, Inc 2022
 * This file and its contents are licensed under the AGPLv3 License.
 * Please see the included NOTICE for copyright information and
 * LICENSE-AGPL for a copy of the license.
 */

use sql_builder::prelude::*;
use windmill_audit::{audit_log, ActionKind};
use windmill_parser::MainArgSignature;

use crate::{
    db::{UserDB, DB},
    schedule::clear_schedule,
    users::{maybe_refresh_folders, require_owner_of_path, Authed},
    webhook_util::{WebhookMessage, WebhookShared},
    HTTP_CLIENT,
};
use axum::{
    extract::{Extension, Path, Query},
    routing::{get, post},
    Json, Router,
};
use hyper::StatusCode;
use serde::Serialize;
use serde_json::json;
use sql_builder::SqlBuilder;
use sqlx::{FromRow, Postgres, Transaction};
use std::{
    collections::hash_map::DefaultHasher,
    hash::{Hash, Hasher},
};
use windmill_common::{
    error::{Error, JsonResult, Result},
    schedule::Schedule,
    scripts::{
        to_i64, HubScript, ListScriptQuery, ListableScript, NewScript, Script, ScriptHash,
        ScriptKind, ScriptLang,
    },
    users::username_to_permissioned_as,
    utils::{
        list_elems_from_hub, not_found_if_none, paginate, require_admin, Pagination, StripPath,
    },
};
use windmill_queue::{self, schedule::push_scheduled_job, QueueTransaction};

const MAX_HASH_HISTORY_LENGTH_STORED: usize = 20;

pub fn global_service() -> Router {
    Router::new()
        .route(
            "/python/tojsonschema",
            post(parse_python_code_to_jsonschema),
        )
        .route("/deno/tojsonschema", post(parse_deno_code_to_jsonschema))
        .route("/go/tojsonschema", post(parse_go_code_to_jsonschema))
        .route("/bash/tojsonschema", post(parse_bash_code_to_jsonschema))
        .route("/hub/list", get(list_hub_scripts))
        .route("/hub/get/*path", get(get_hub_script_by_path))
        .route("/hub/get_full/*path", get(get_full_hub_script_by_path))
}

pub fn workspaced_service() -> Router {
    Router::new()
        .route("/list", get(list_scripts))
        .route("/create", post(create_script))
        .route("/archive/p/*path", post(archive_script_by_path))
        .route("/get/p/*path", get(get_script_by_path))
        .route("/raw/p/*path", get(raw_script_by_path))
        .route("/exists/p/*path", get(exists_script_by_path))
        .route("/archive/h/:hash", post(archive_script_by_hash))
        .route("/delete/h/:hash", post(delete_script_by_hash))
        .route("/delete/p/*path", post(delete_script_by_path))
        .route("/get/h/:hash", get(get_script_by_hash))
        .route("/raw/h/:hash", get(raw_script_by_hash))
        .route("/deployment_status/h/:hash", get(get_deployment_status))
        .route("/list_paths", get(list_paths))
}
async fn list_scripts(
    authed: Authed,
    Extension(user_db): Extension<UserDB>,
    Path(w_id): Path<String>,
    Query(pagination): Query<Pagination>,
    Query(lq): Query<ListScriptQuery>,
) -> JsonResult<Vec<ListableScript>> {
    let (per_page, offset) = paginate(pagination);

    let mut sqlb = SqlBuilder::select_from("script as o")
        .fields(&[
            "o.workspace_id",
            "hash",
            "o.path",
            "array_remove(array[parent_hashes[1]], NULL) as parent_hashes",
            "summary",
            "description",
            "created_by",
            "created_at",
            "archived",
            "deleted",
            "is_template",
            "extra_perms",
            "CASE WHEN lock_error_logs IS NOT NULL THEN 'error' ELSE null END as lock_error_logs",
            "language",
            "kind",
            "favorite.path IS NOT NULL as starred",
        ])
        .left()
        .join("favorite")
        .on(
            "favorite.favorite_kind = 'script' AND favorite.workspace_id = o.workspace_id AND favorite.path = o.path AND favorite.usr = ?"
                .bind(&authed.username),
        )
        .order_desc("favorite.path IS NOT NULL")
        .order_by("created_at", lq.order_desc.unwrap_or(true))
        .and_where("o.workspace_id = ?".bind(&w_id))
        .offset(offset)
        .limit(per_page)
        .clone();

    if lq.show_archived.unwrap_or(false) {
        sqlb.and_where_eq(
            "created_at",
            "(select max(created_at) from script where o.path = path 
            AND workspace_id = ?)"
                .bind(&w_id),
        );
        sqlb.and_where_eq("archived", true);
    } else {
        sqlb.and_where_eq("archived", false);
    }
    if let Some(ps) = &lq.path_start {
        sqlb.and_where_like_left("path", "?".bind(ps));
    }
    if let Some(p) = &lq.path_exact {
        sqlb.and_where_eq("path", "?".bind(p));
    }
    if let Some(cb) = &lq.created_by {
        sqlb.and_where_eq("created_by", "?".bind(cb));
    }
    if let Some(ph) = &lq.first_parent_hash {
        sqlb.and_where_eq("parent_hashes[1]", &ph.0);
    }
    if let Some(ph) = &lq.last_parent_hash {
        sqlb.and_where_eq("parent_hashes[array_upper(parent_hashes, 1)]", &ph.0);
    }
    if let Some(ph) = &lq.parent_hash {
        sqlb.and_where_eq("any(parent_hashes)", &ph.0);
    }
    if let Some(it) = &lq.is_template {
        sqlb.and_where_eq("is_template", it);
    }
    if let Some(k) = &lq.kind {
        sqlb.and_where_eq("kind", "?".bind(&k.to_lowercase()));
    }
    if lq.starred_only.unwrap_or(false) {
        sqlb.and_where_is_not_null("favorite.path");
    }

    let sql = sqlb.sql().map_err(|e| Error::InternalErr(e.to_string()))?;
    let mut tx = user_db.begin(&authed).await?;
    let rows = sqlx::query_as::<_, ListableScript>(&sql)
        .fetch_all(&mut tx)
        .await?;
    tx.commit().await?;
    Ok(Json(rows))
}

async fn list_hub_scripts(Authed { email, .. }: Authed) -> JsonResult<serde_json::Value> {
    let asks = list_elems_from_hub(
        &HTTP_CLIENT,
        "https://hub.windmill.dev/searchData?approved=true",
        &email,
    )
    .await?;
    Ok(Json(asks))
}

fn hash_script(ns: &NewScript) -> i64 {
    let mut dh = DefaultHasher::new();
    ns.hash(&mut dh);
    dh.finish() as i64
}

async fn create_script(
    authed: Authed,
    Extension(user_db): Extension<UserDB>,
    Extension(rsmq): Extension<Option<rsmq_async::MultiplexedRsmq>>,
    Extension(webhook): Extension<WebhookShared>,
    Extension(db): Extension<DB>,
    Path(w_id): Path<String>,
    Json(ns): Json<NewScript>,
) -> Result<(StatusCode, String)> {
    let hash = ScriptHash(hash_script(&ns));
<<<<<<< HEAD
    let mut tx: QueueTransaction<'_, _> = (rsmq, user_db.begin(&authed).await?).into();
=======
    let authed = maybe_refresh_folders(&ns.path, &w_id, authed, &db).await;
    let mut tx = user_db.begin(&authed).await?;
>>>>>>> 7f9050b2

    if sqlx::query_scalar!(
        "SELECT 1 FROM script WHERE hash = $1 AND workspace_id = $2",
        hash.0,
        &w_id
    )
    .fetch_optional(tx.transaction_mut())
    .await?
    .is_some()
    {
        return Err(Error::BadRequest(
            "A script with same hash (hence same path, description, summary, content) already \
             exists!"
                .to_owned(),
        ));
    };

    let clashing_script = sqlx::query_as::<_, Script>(
        "SELECT * FROM script WHERE path = $1 AND archived = false AND workspace_id = $2",
    )
    .bind(&ns.path)
    .bind(&w_id)
    .fetch_optional(&mut tx)
    .await?;

    struct ParentInfo {
        p_hashes: Vec<i64>,
        perms: serde_json::Value,
        p_path: String,
    }
    let parent_hashes_and_perms: Option<ParentInfo> = match (&ns.parent_hash, clashing_script) {
        (None, None) => Ok(None),
        (None, Some(s)) => Err(Error::BadRequest(format!(
            "Path conflict for {} with non-archived hash {}",
            &ns.path, &s.hash
        ))),
        (Some(p_hash), o) => {
            if sqlx::query_scalar!(
                "SELECT 1 FROM script WHERE hash = $1 AND workspace_id = $2",
                p_hash.0,
                &w_id
            )
            .fetch_optional(&mut tx)
            .await?
            .is_none()
            {
                return Err(Error::BadRequest(
                    "The parent hash does not seem to exist".to_owned(),
                ));
            };

            let clashing_hash_o = sqlx::query_scalar!(
                "SELECT hash FROM script WHERE parent_hashes[1] = $1 AND workspace_id = $2",
                p_hash.0,
                &w_id
            )
            .fetch_optional(&mut tx)
            .await?;

            if let Some(clashing_hash) = clashing_hash_o {
                return Err(Error::BadRequest(format!(
                    "A script with hash {} with same parent_hash has been found. However, the \
                         lineage must be linear: no 2 scripts can have the same parent",
                    ScriptHash(clashing_hash)
                )));
            };

            let ps = get_script_by_hash_internal(tx.transaction_mut(), &w_id, p_hash).await?;

            if ps.path != ns.path {
                if !authed.is_admin {
                    require_owner_of_path(&w_id, &authed.username, &authed.groups, &ps.path, &db)
                        .await?;
                }
            }

            let ph = {
                let v = ps.parent_hashes.map(|x| x.0).unwrap_or_default();
                let mut v: Vec<i64> = v
                    .into_iter()
                    .take(MAX_HASH_HISTORY_LENGTH_STORED - 1)
                    .collect();
                v.insert(0, p_hash.0);
                v
            };
            let r: Result<Option<ParentInfo>> = match o {
                Some(clashing_script)
                    if clashing_script.path == ns.path && clashing_script.hash.0 != p_hash.0 =>
                {
                    Err(Error::BadRequest(format!(
                        "Path conflict for {} with non-archived hash {}",
                        &ns.path, &clashing_script.hash
                    )))
                }
                Some(_) | None => Ok(Some(ParentInfo {
                    p_hashes: ph,
                    perms: ps.extra_perms,
                    p_path: ps.path,
                })),
            };
            sqlx::query!(
                "UPDATE script SET archived = true WHERE hash = $1 AND workspace_id = $2",
                p_hash.0,
                &w_id
            )
            .execute(&mut tx)
            .await?;
            r
        }
    }?;

    let p_hashes = parent_hashes_and_perms.as_ref().map(|v| &v.p_hashes[..]);
    let extra_perms = parent_hashes_and_perms
        .as_ref()
        .map(|v| v.perms.clone())
        .unwrap_or(json!({}));

    let lock = if ns.language == ScriptLang::Bash || ns.language == ScriptLang::Deno {
        Some(String::new())
    } else {
        ns.lock
            .as_ref()
            .map(|x| x.join("\n"))
            .and_then(|e| if e.is_empty() { None } else { Some(e) })
    };

    let needs_lock_gen = lock.is_none();
    //::text::json is to ensure we use serde_json with preserve order
    sqlx::query!(
        "INSERT INTO script (workspace_id, hash, path, parent_hashes, summary, description, \
         content, created_by, schema, is_template, extra_perms, lock, language, kind) \
         VALUES ($1, $2, $3, $4, $5, $6, $7, $8, $9::text::json, $10, $11, $12, $13, $14)",
        &w_id,
        &hash.0,
        ns.path,
        p_hashes,
        ns.summary,
        ns.description,
        &ns.content,
        &authed.username,
        ns.schema.and_then(|x| serde_json::to_string(&x.0).ok()),
        ns.is_template.unwrap_or(false),
        extra_perms,
        lock,
        ns.language: ScriptLang,
        ns.kind.unwrap_or(ScriptKind::Script): ScriptKind,
    )
    .execute(&mut tx)
    .await?;

    if let Some(p_path) = parent_hashes_and_perms.as_ref().map(|x| x.p_path.clone()) {
        let schedulables = sqlx::query_as!(
        Schedule,
            "UPDATE schedule SET script_path = $1 WHERE script_path = $2 AND workspace_id = $3 AND is_flow IS false RETURNING *",
            ns.path,
            p_path,
            w_id,
        )
        .fetch_all(&mut tx)
        .await?;

        for schedule in schedulables {
            clear_schedule(tx.transaction_mut(), &schedule.path, false).await?;

            if schedule.enabled {
                tx = push_scheduled_job(tx, schedule).await?;
            }
        }
    }

    if p_hashes.is_some() && !p_hashes.unwrap().is_empty() {
        audit_log(
            &mut tx,
            &authed.username,
            "scripts.update",
            ActionKind::Update,
            &w_id,
            Some(&ns.path),
            Some([("hash", hash.to_string().as_str())].into()),
        )
        .await?;
        webhook.send_message(
            w_id.clone(),
            WebhookMessage::UpdateScript {
                workspace: w_id.clone(),
                path: ns.path.clone(),
                hash: hash.to_string(),
            },
        );
    } else {
        audit_log(
            &mut tx,
            &authed.username,
            "scripts.create",
            ActionKind::Create,
            &w_id,
            Some(&ns.path),
            Some(
                [
                    ("workspace", w_id.as_str()),
                    ("hash", hash.to_string().as_str()),
                ]
                .into(),
            ),
        )
        .await?;
        webhook.send_message(
            w_id.clone(),
            WebhookMessage::CreateScript {
                workspace: w_id.clone(),
                path: ns.path.clone(),
                hash: hash.to_string(),
            },
        );
    }

    if needs_lock_gen {
        let dependencies = match ns.language {
            ScriptLang::Python3 => {
                windmill_parser_py::parse_python_imports(&ns.content)?.join("\n")
            }
            _ => ns.content,
        };
        let (_, new_tx) = windmill_queue::push(
            tx,
            &w_id,
            windmill_queue::JobPayload::Dependencies { hash, dependencies, language: ns.language },
            serde_json::Map::new(),
            &authed.username,
            &authed.email,
            username_to_permissioned_as(&authed.username),
            None,
            None,
            None,
            None,
            false,
            false,
            None,
            true,
        )
        .await?;
        tx = new_tx;
    }

    tx.commit().await?;

    Ok((StatusCode::CREATED, format!("{}", hash)))
}

pub async fn get_hub_script_by_path(authed: Authed, Path(path): Path<StripPath>) -> Result<String> {
    windmill_common::scripts::get_hub_script_by_path(&authed.email, path, &HTTP_CLIENT).await
}

pub async fn get_full_hub_script_by_path(
    Authed { email, .. }: Authed,
    Path(path): Path<StripPath>,
) -> JsonResult<HubScript> {
    Ok(Json(
        windmill_common::scripts::get_full_hub_script_by_path(&email, path, &HTTP_CLIENT).await?,
    ))
}

async fn get_script_by_path(
    authed: Authed,
    Extension(user_db): Extension<UserDB>,
    Path((w_id, path)): Path<(String, StripPath)>,
) -> JsonResult<Script> {
    let path = path.to_path();
    let mut tx = user_db.begin(&authed).await?;

    let script_o = sqlx::query_as::<_, Script>(
        "SELECT * FROM script WHERE path = $1 AND workspace_id = $2 \
         AND created_at = (SELECT max(created_at) FROM script WHERE path = $1 AND \
         workspace_id = $2)",
    )
    .bind(path)
    .bind(w_id)
    .fetch_optional(&mut tx)
    .await?;
    tx.commit().await?;

    let script = not_found_if_none(script_o, "Script", path)?;
    Ok(Json(script))
}

async fn list_paths(
    authed: Authed,
    Extension(user_db): Extension<UserDB>,
    Path(w_id): Path<String>,
) -> JsonResult<Vec<String>> {
    let mut tx = user_db.begin(&authed).await?;

    let scripts = sqlx::query_scalar!(
        "SELECT distinct(path) FROM script WHERE  workspace_id = $1",
        w_id
    )
    .fetch_all(&mut tx)
    .await?;
    tx.commit().await?;

    Ok(Json(scripts))
}

async fn raw_script_by_path(
    authed: Authed,
    Extension(user_db): Extension<UserDB>,
    Path((w_id, path)): Path<(String, StripPath)>,
) -> Result<String> {
    let path = path.to_path().split(".").next().unwrap_or_default();
    let mut tx = user_db.begin(&authed).await?;

    let content_o = sqlx::query_scalar!(
        "SELECT content FROM script WHERE path = $1 AND workspace_id = $2 \
         AND
         created_at = (SELECT max(created_at) FROM script WHERE path = $1 AND archived = false AND \
         workspace_id = $2)",
        path,
        w_id
    )
    .fetch_optional(&mut tx)
    .await?;
    tx.commit().await?;

    let content = not_found_if_none(content_o, "Script", path)?;
    Ok(content)
}

async fn exists_script_by_path(
    Extension(db): Extension<DB>,
    Path((w_id, path)): Path<(String, StripPath)>,
) -> JsonResult<bool> {
    let path = path.to_path();

    let exists = sqlx::query_scalar!(
        "SELECT EXISTS(SELECT 1 FROM script WHERE path = $1 AND workspace_id = $2 AND
         created_at = (SELECT max(created_at) FROM script WHERE path = $1 AND workspace_id = $2))",
        path,
        w_id
    )
    .fetch_one(&db)
    .await?
    .unwrap_or(false);

    Ok(Json(exists))
}

async fn get_script_by_hash_internal<'c>(
    db: &mut Transaction<'c, Postgres>,
    workspace_id: &str,
    hash: &ScriptHash,
) -> Result<Script> {
    let script_o =
        sqlx::query_as::<_, Script>("SELECT * FROM script WHERE hash = $1 AND workspace_id = $2")
            .bind(hash)
            .bind(workspace_id)
            .fetch_optional(db)
            .await?;

    let script = not_found_if_none(script_o, "Script", hash.to_string())?;
    Ok(script)
}

async fn get_script_by_hash(
    Extension(db): Extension<DB>,
    Path((w_id, hash)): Path<(String, ScriptHash)>,
) -> JsonResult<Script> {
    let mut tx = db.begin().await?;
    let r = get_script_by_hash_internal(&mut tx, &w_id, &hash).await?;
    tx.commit().await?;

    Ok(Json(r))
}

async fn raw_script_by_hash(
    Extension(db): Extension<DB>,
    Path((w_id, hash_str)): Path<(String, String)>,
) -> Result<String> {
    let mut tx = db.begin().await?;
    let hash = ScriptHash(to_i64(hash_str.strip_suffix(".ts").ok_or_else(|| {
        Error::BadRequest("Raw script path must end with .ts".to_string())
    })?)?);
    let r = get_script_by_hash_internal(&mut tx, &w_id, &hash).await?;
    tx.commit().await?;

    Ok(r.content)
}

#[derive(FromRow, Serialize)]
struct DeploymentStatus {
    lock: Option<String>,
    lock_error_logs: Option<String>,
}
async fn get_deployment_status(
    Extension(db): Extension<DB>,
    Path((w_id, hash)): Path<(String, ScriptHash)>,
) -> JsonResult<DeploymentStatus> {
    let mut tx = db.begin().await?;
    let status_o: Option<DeploymentStatus> = sqlx::query_as!(
        DeploymentStatus,
        "SELECT lock, lock_error_logs FROM script WHERE hash = $1 AND workspace_id = $2",
        hash.0,
        w_id,
    )
    .fetch_optional(&mut tx)
    .await?;

    let status = not_found_if_none(status_o, "DeploymentStatus", hash.to_string())?;

    tx.commit().await?;
    Ok(Json(status))
}

async fn archive_script_by_path(
    authed: Authed,
    Extension(webhook): Extension<WebhookShared>,
    Extension(user_db): Extension<UserDB>,
    Extension(db): Extension<DB>,
    Path((w_id, path)): Path<(String, StripPath)>,
) -> Result<()> {
    let path = path.to_path();
    let mut tx = user_db.begin(&authed).await?;

    let hash: i64 = sqlx::query_scalar!(
        "UPDATE script SET archived = true WHERE path = $1 AND workspace_id = $2 RETURNING hash",
        path,
        &w_id
    )
    .fetch_one(&db)
    .await
    .map_err(|e| Error::InternalErr(format!("archiving script in {w_id}: {e}")))?;
    audit_log(
        &mut tx,
        &authed.username,
        "scripts.archive",
        ActionKind::Delete,
        &w_id,
        Some(&ScriptHash(hash).to_string()),
        Some([("workspace", w_id.as_str())].into()),
    )
    .await?;
    tx.commit().await?;
    webhook.send_message(
        w_id.clone(),
        WebhookMessage::DeleteScript { workspace: w_id, hash: hash.to_string() },
    );

    Ok(())
}

async fn archive_script_by_hash(
    authed: Authed,
    Extension(user_db): Extension<UserDB>,
    Extension(webhook): Extension<WebhookShared>,
    Path((w_id, hash)): Path<(String, ScriptHash)>,
) -> JsonResult<Script> {
    let mut tx = user_db.begin(&authed).await?;

    let script = sqlx::query_as::<_, Script>(
        "UPDATE script SET archived = true WHERE hash = $1 RETURNING *",
    )
    .bind(&hash.0)
    .fetch_one(&mut tx)
    .await
    .map_err(|e| Error::InternalErr(format!("archiving script in {w_id}: {e}")))?;

    audit_log(
        &mut tx,
        &authed.username,
        "scripts.archive",
        ActionKind::Delete,
        &w_id,
        Some(&hash.to_string()),
        Some([("workspace", w_id.as_str())].into()),
    )
    .await?;
    tx.commit().await?;

    webhook.send_message(
        w_id.clone(),
        WebhookMessage::DeleteScript { workspace: w_id, hash: hash.to_string() },
    );

    Ok(Json(script))
}

async fn delete_script_by_hash(
    authed: Authed,
    Extension(user_db): Extension<UserDB>,
    Extension(webhook): Extension<WebhookShared>,
    Extension(db): Extension<DB>,
    Path((w_id, hash)): Path<(String, ScriptHash)>,
) -> JsonResult<Script> {
    let mut tx = user_db.begin(&authed).await?;

    require_admin(authed.is_admin, &authed.username)?;
    let script = sqlx::query_as::<_, Script>(
        "UPDATE script SET content = '', archived = true, deleted = true, lock = '', schema = null WHERE hash = $1 AND \
         workspace_id = $2 RETURNING *",
    )
    .bind(&hash.0)
    .bind(&w_id)
    .fetch_one(&db)
    .await
    .map_err(|e| Error::InternalErr(format!("deleting script by hash {w_id}: {e}")))?;

    audit_log(
        &mut tx,
        &authed.username,
        "scripts.delete",
        ActionKind::Delete,
        &w_id,
        Some(&hash.to_string()),
        Some([("workspace", w_id.as_str())].into()),
    )
    .await?;
    tx.commit().await?;

    webhook.send_message(
        w_id.clone(),
        WebhookMessage::DeleteScript { workspace: w_id, hash: hash.to_string() },
    );

    Ok(Json(script))
}

async fn delete_script_by_path(
    authed: Authed,
    Extension(user_db): Extension<UserDB>,
    Extension(webhook): Extension<WebhookShared>,
    Extension(db): Extension<DB>,
    Path((w_id, path)): Path<(String, StripPath)>,
) -> JsonResult<String> {
    let mut tx = user_db.begin(&authed).await?;
    let path = path.to_path();

    require_admin(authed.is_admin, &authed.username)?;
    let script = sqlx::query_scalar!(
        "DELETE FROM script WHERE path = $1 AND workspace_id = $2 RETURNING path",
        path,
        w_id
    )
    .fetch_one(&db)
    .await
    .map_err(|e| Error::InternalErr(format!("deleting script by path {w_id}: {e}")))?;

    audit_log(
        &mut tx,
        &authed.username,
        "scripts.delete",
        ActionKind::Delete,
        &w_id,
        Some(&path),
        Some([("workspace", w_id.as_str())].into()),
    )
    .await?;
    tx.commit().await?;

    webhook.send_message(
        w_id.clone(),
        WebhookMessage::DeleteScriptPath { workspace: w_id, path: path.to_string() },
    );

    Ok(Json(script))
}

#[derive(Debug, Serialize)]
#[serde(tag = "type")]
enum SigParsing {
    Valid(MainArgSignature),
    Invalid { error: String },
}

fn result_to_sig_parsing(result: Result<MainArgSignature>) -> Json<SigParsing> {
    match result {
        Ok(sig) => Json(SigParsing::Valid(sig)),
        Err(e) => Json(SigParsing::Invalid { error: e.to_string() }),
    }
}

async fn parse_python_code_to_jsonschema(Json(code): Json<String>) -> Json<SigParsing> {
    result_to_sig_parsing(windmill_parser_py::parse_python_signature(&code))
}

async fn parse_deno_code_to_jsonschema(Json(code): Json<String>) -> Json<SigParsing> {
    result_to_sig_parsing(windmill_parser_ts::parse_deno_signature(&code))
}
async fn parse_go_code_to_jsonschema(Json(code): Json<String>) -> Json<SigParsing> {
    result_to_sig_parsing(windmill_parser_go::parse_go_sig(&code))
}

async fn parse_bash_code_to_jsonschema(Json(code): Json<String>) -> Json<SigParsing> {
    result_to_sig_parsing(windmill_parser_bash::parse_bash_sig(&code))
}<|MERGE_RESOLUTION|>--- conflicted
+++ resolved
@@ -192,12 +192,8 @@
     Json(ns): Json<NewScript>,
 ) -> Result<(StatusCode, String)> {
     let hash = ScriptHash(hash_script(&ns));
-<<<<<<< HEAD
+    let authed = maybe_refresh_folders(&ns.path, &w_id, authed, &db).await;
     let mut tx: QueueTransaction<'_, _> = (rsmq, user_db.begin(&authed).await?).into();
-=======
-    let authed = maybe_refresh_folders(&ns.path, &w_id, authed, &db).await;
-    let mut tx = user_db.begin(&authed).await?;
->>>>>>> 7f9050b2
 
     if sqlx::query_scalar!(
         "SELECT 1 FROM script WHERE hash = $1 AND workspace_id = $2",
