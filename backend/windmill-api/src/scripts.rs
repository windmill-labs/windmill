--- conflicted
+++ resolved
@@ -41,11 +41,8 @@
 use windmill_common::{
     assets::{clear_asset_usage, insert_asset_usage, AssetUsageKind, AssetWithAltAccessType},
     error::to_anyhow,
-<<<<<<< HEAD
     scripts::hash_script,
-=======
     utils::WarnAfterExt,
->>>>>>> 86f41ffc
     worker::CLOUD_HOSTED,
 };
 
