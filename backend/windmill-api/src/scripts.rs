--- conflicted
+++ resolved
@@ -637,9 +637,8 @@
         ns.language.clone()
     };
 
-<<<<<<< HEAD
     let validate_schema = should_validate_schema(&ns.content, &ns.language);
-=======
+
     let (no_main_func, has_preprocessor) = match lang {
         ScriptLang::Bun | ScriptLang::Bunnative | ScriptLang::Deno | ScriptLang::Nativets => {
             let args = windmill_parser_ts::parse_deno_signature(&ns.content, true, true, None)?;
@@ -651,7 +650,6 @@
         }
         _ => (ns.no_main_func, ns.has_preprocessor),
     };
->>>>>>> 2ea589a1
 
     sqlx::query!(
         "INSERT INTO script (workspace_id, hash, path, parent_hashes, summary, description, \
