/*
 * Author: Ruben Fiszel
 * Copyright: Windmill Labs, Inc 2022
 * This file and its contents are licensed under the AGPLv3 License.
 * Please see the included NOTICE for copyright information and
 * LICENSE-AGPL for a copy of the license.
 */

use crate::{
    db::{ApiAuthed, DB}, users::{maybe_refresh_folders, require_owner_of_path}, webhook_util::{WebhookMessage, WebhookShared}
};

use axum::{
    extract::{Extension, Path, Query},
    routing::{delete, get, post},
    Json, Router,
};
use hyper::StatusCode;
use serde_json::Value;

use windmill_audit::audit_oss::{audit_log, AuditAuthorable};
use windmill_audit::ActionKind;
use windmill_common::{
    db::UserDB, error::{Error, JsonResult, Result}, utils::{not_found_if_none, paginate, Pagination, StripPath}, variables::{
        build_crypt, get_reserved_variables, ContextualVariable, CreateVariable, ListableVariable,
<<<<<<< HEAD
    }
=======
    },
    worker::CLOUD_HOSTED,
>>>>>>> 91a5a549
};

use lazy_static::lazy_static;
use serde::Deserialize;
use sqlx::{Postgres, Transaction};
use windmill_common::variables::{decrypt, encrypt};
use windmill_git_sync::{handle_deployment_metadata, DeployedObject};

lazy_static! {
    pub static ref SECRET_SALT: Option<String> = std::env::var("SECRET_SALT").ok();
}

pub fn workspaced_service() -> Router {
    Router::new()
        .route("/list", get(list_variables))
        .route("/list_contextual", get(list_contextual_variables))
        .route("/get/*path", get(get_variable))
        .route("/get_value/*path", get(get_value))
        .route("/exists/*path", get(exists_variable))
        .route("/update/*path", post(update_variable))
        .route("/delete/*path", delete(delete_variable))
        .route("/create", post(create_variable))
        .route("/encrypt", post(encrypt_value))
}

async fn list_contextual_variables(
    Path(w_id): Path<String>,
    ApiAuthed { username, email, .. }: ApiAuthed,
    Extension(db): Extension<DB>,
) -> JsonResult<Vec<ContextualVariable>> {
    Ok(Json(
        get_reserved_variables(
            &db.into(),
            &w_id,
            "q1A0qcPuO00yxioll7iph76N9CJDqn",
            &email,
            &username,
            "017e0ad5-f499-73b6-5488-92a61c5196dd",
            format!("u/{username}").as_str(),
            Some("u/user/script_path".to_string()),
            Some("017e0ad5-f499-73b6-5488-92a61c5196dd".to_string()),
            Some("u/user/encapsulating_flow_path".to_string()),
            Some("u/user/triggering_flow_path".to_string()),
            Some("c".to_string()),
            Some("017e0ad5-f499-73b6-5488-92a61c5196dd".to_string()),
            Some(chrono::offset::Utc::now()),
        )
        .await
        .to_vec(),
    ))
}

#[derive(Deserialize)]
struct ListVariableQuery {
    path_start: Option<String>,
}

async fn list_variables(
    authed: ApiAuthed,
    Extension(user_db): Extension<UserDB>,
    Path(w_id): Path<String>,
    Query(lq): Query<ListVariableQuery>,
    Query(pagination): Query<Pagination>,
) -> JsonResult<Vec<ListableVariable>> {
    let (per_page, offset) = paginate(pagination);

    let mut tx = user_db.begin(&authed).await?;

    let rows = sqlx::query_as::<_, ListableVariable>(
        "SELECT variable.workspace_id, variable.path, CASE WHEN is_secret IS TRUE THEN null ELSE variable.value::text END as value, 
         is_secret, variable.description, variable.extra_perms, account, is_oauth, (now() > account.expires_at) as is_expired,
         account.refresh_error,
         resource.path IS NOT NULL as is_linked,
         account.refresh_token != '' as is_refreshed,
         variable.expires_at
         from variable
         LEFT JOIN account ON variable.account = account.id AND account.workspace_id = $1
         LEFT JOIN resource ON resource.path = variable.path AND resource.workspace_id = $1
         WHERE variable.workspace_id = $1 AND variable.path NOT LIKE 'u/' || $2 || '/secret_arg/%' 
            AND variable.path LIKE $3 || '%'
         ORDER BY path
         LIMIT $4 OFFSET $5
",
    )
    .bind(&w_id)
    .bind(&authed.username)
    .bind(&lq.path_start.unwrap_or_default())
    .bind(per_page as i32)
    .bind(offset as i32)
    .fetch_all(&mut *tx)
    .await?;

    tx.commit().await?;
    Ok(Json(rows))
}

#[derive(Deserialize)]
struct GetVariableQuery {
    decrypt_secret: Option<bool>,
    include_encrypted: Option<bool>,
}

async fn get_variable(
    authed: ApiAuthed,
    Extension(user_db): Extension<UserDB>,
    Extension(db): Extension<DB>,
    Query(q): Query<GetVariableQuery>,
    Path((w_id, path)): Path<(String, StripPath)>,
) -> JsonResult<ListableVariable> {
    let path = path.to_path();
    let mut tx = user_db.begin(&authed).await?;

    let variable_o = sqlx::query_as::<_, ListableVariable>(
        "SELECT variable.*, (now() > account.expires_at) as is_expired, account.refresh_error,
        resource.path IS NOT NULL as is_linked,
        account.refresh_token != '' as is_refreshed
        from variable
        LEFT JOIN account ON variable.account = account.id
        LEFT JOIN resource ON resource.path = variable.path AND resource.workspace_id = $2
        WHERE variable.path = $1 AND variable.workspace_id = $2
        LIMIT 1",
    )
    .bind(&path)
    .bind(&w_id)
    .fetch_optional(&mut *tx)
    .await?;

    let variable = if let Some(variable) = variable_o {
        variable
    } else {
        explain_variable_perm_error(&path, &w_id, &db).await?;
        unreachable!()
    };

    let decrypt_secret = q.decrypt_secret.unwrap_or(true);

    let r = if variable.is_secret {
        if decrypt_secret {
            audit_log(
                &mut *tx,
                &authed,
                "variables.decrypt_secret",
                ActionKind::Execute,
                &w_id,
                Some(&variable.path),
                None,
            )
            .await?;
        }

        let value = variable.value.unwrap_or_else(|| "".to_string());
        ListableVariable {
            value: if variable.is_expired.unwrap_or(false) && variable.account.is_some() {
                #[cfg(feature = "oauth2")]
                {
                    Some(
                        crate::oauth2_oss::_refresh_token(
                            tx,
                            &variable.path,
                            &w_id,
                            variable.account.unwrap(),
                            &db,
                        )
                        .await?,
                    )
                }
                #[cfg(not(feature = "oauth2"))]
                return Err(Error::internal_err("Require oauth2 feature".to_string()));
            } else if !value.is_empty() && decrypt_secret {
                let _ = tx.commit().await;
                let mc = build_crypt(&db, &w_id).await?;
                Some(decrypt(&mc, value)?)
            } else if q.include_encrypted.unwrap_or(false) {
                Some(value)
            } else {
                None
            },
            ..variable
        }
    } else {
        variable
    };

    Ok(Json(r))
}

async fn get_value(
    authed: ApiAuthed,
    Extension(user_db): Extension<UserDB>,
    Extension(db): Extension<DB>,

    Path((w_id, path)): Path<(String, StripPath)>,
) -> JsonResult<String> {
    let path = path.to_path();
    let tx = user_db.begin(&authed).await?;
    return get_value_internal(tx, &db, &w_id, &path, &authed)
        .await
        .map(Json);
}

async fn explain_variable_perm_error(
    path: &str,
    w_id: &str,
    db: &sqlx::Pool<Postgres>,
) -> windmill_common::error::Result<()> {
    let extra_perms = sqlx::query_scalar!(
        "SELECT extra_perms from variable WHERE path = $1 AND workspace_id = $2",
        path,
        w_id
    )
    .fetch_optional(db)
    .await?
    .ok_or_else(|| Error::NotFound(format!("Variable {} not found", path)))?;
    if path.starts_with("f/") {
        let folder = path.split("/").nth(1).ok_or_else(|| {
            Error::BadRequest(format!(
                "path {} should have at least 2 components separated by /",
                path
            ))
        })?;
        let folder_extra_perms = sqlx::query_scalar!(
            "SELECT extra_perms from folder WHERE name = $1 AND workspace_id = $2",
            folder,
            w_id
        )
        .fetch_optional(db)
        .await?;
        return Err(Error::NotAuthorized(format!(
            "Variable exists but you don't have access to it:\nvariable perms: {}\nfolder perms: {}",
            serde_json::to_string_pretty(&extra_perms).unwrap_or_default(), serde_json::to_string_pretty(&folder_extra_perms).unwrap_or_default()
        )));
    } else {
        return Err(Error::NotAuthorized(format!(
            "Variable exists but you don't have access to it:\nvariable perms: {}",
            serde_json::to_string_pretty(&extra_perms).unwrap_or_default()
        )));
    }
}

async fn exists_variable(
    Extension(db): Extension<DB>,
    Path((w_id, path)): Path<(String, StripPath)>,
) -> JsonResult<bool> {
    let path = path.to_path();

    let exists = sqlx::query_scalar!(
        "SELECT EXISTS(SELECT 1 FROM variable WHERE path = $1 AND workspace_id = $2)",
        path,
        w_id
    )
    .fetch_one(&db)
    .await?
    .unwrap_or(false);

    Ok(Json(exists))
}

async fn check_path_conflict(db: &DB, w_id: &str, path: &str) -> Result<()> {
    let exists = sqlx::query_scalar!(
        "SELECT EXISTS(SELECT 1 FROM variable WHERE path = $1 AND workspace_id = $2)",
        path,
        w_id
    )
    .fetch_one(db)
    .await?
    .unwrap_or(false);
    if exists {
        return Err(Error::BadRequest(format!(
            "Variable {} already exists",
            path
        )));
    }
    return Ok(());
}

async fn create_variable(
    authed: ApiAuthed,
    Extension(db): Extension<DB>,
    Extension(user_db): Extension<UserDB>,
    Extension(webhook): Extension<WebhookShared>,
    Path(w_id): Path<String>,
    Query(AlreadyEncrypted { already_encrypted }): Query<AlreadyEncrypted>,
    Json(variable): Json<CreateVariable>,
) -> Result<(StatusCode, String)> {
    if *CLOUD_HOSTED {
        let nb_variables = sqlx::query_scalar!(
            "SELECT COUNT(*) FROM variable WHERE workspace_id = $1",
            &w_id
        )
        .fetch_one(&db)
        .await?;
        if nb_variables.unwrap_or(0) >= 10000 {
            return Err(Error::BadRequest(
                    "You have reached the maximum number of variables (10000) on cloud. Contact support@windmill.dev to increase the limit"
                        .to_string(),
                ));
        }
    }
    let authed = maybe_refresh_folders(&variable.path, &w_id, authed, &db).await;

    check_path_conflict(&db, &w_id, &variable.path).await?;
    let value = if variable.is_secret && !already_encrypted.unwrap_or(false) {
        let mc = build_crypt(&db, &w_id).await?;
        encrypt(&mc, &variable.value)
    } else {
        variable.value
    };

    let mut tx = user_db.begin(&authed).await?;

    sqlx::query!(
        "INSERT INTO variable
            (workspace_id, path, value, is_secret, description, account, is_oauth, expires_at)
            VALUES ($1, $2, $3, $4, $5, $6, $7, $8)",
        &w_id,
        variable.path,
        value,
        variable.is_secret,
        variable.description,
        variable.account,
        variable.is_oauth.unwrap_or(false),
        variable.expires_at
    )
    .execute(&mut *tx)
    .await?;

    audit_log(
        &mut *tx,
        &authed,
        "variables.create",
        ActionKind::Create,
        &w_id,
        Some(&variable.path),
        None,
    )
    .await?;

    tx.commit().await?;

    handle_deployment_metadata(
        &authed.email,
        &authed.username,
        &db,
        &w_id,
        DeployedObject::Variable { path: variable.path.clone(), parent_path: None },
        Some(format!("Variable '{}' created", variable.path.clone())),
        true,
    )
    .await?;

    webhook.send_message(
        w_id.clone(),
        WebhookMessage::CreateVariable { workspace: w_id, path: variable.path.clone() },
    );

    Ok((
        StatusCode::CREATED,
        format!("variable {} created", variable.path),
    ))
}

async fn encrypt_value(
    Extension(db): Extension<DB>,
    Path(w_id): Path<String>,
    Json(variable): Json<String>,
) -> Result<String> {
    let mc = build_crypt(&db, &w_id).await?;
    let value = encrypt(&mc, &variable);

    Ok(value)
}

async fn delete_variable(
    authed: ApiAuthed,
    Extension(db): Extension<DB>,
    Extension(user_db): Extension<UserDB>,
    Extension(webhook): Extension<WebhookShared>,
    Path((w_id, path)): Path<(String, StripPath)>,
) -> Result<String> {
    let path = path.to_path();
    let mut tx = user_db.begin(&authed).await?;

    sqlx::query!(
        "DELETE FROM variable WHERE path = $1 AND workspace_id = $2",
        path,
        w_id
    )
    .execute(&mut *tx)
    .await?;
    sqlx::query!(
        "DELETE FROM resource WHERE path = $1 AND workspace_id = $2",
        path,
        w_id
    )
    .execute(&mut *tx)
    .await?;
    audit_log(
        &mut *tx,
        &authed,
        "variables.delete",
        ActionKind::Delete,
        &w_id,
        Some(path),
        None,
    )
    .await?;

    tx.commit().await?;

    handle_deployment_metadata(
        &authed.email,
        &authed.username,
        &db,
        &w_id,
        DeployedObject::Variable { path: path.to_string(), parent_path: Some(path.to_string()) },
        Some(format!("Variable '{}' deleted", path)),
        true,
    )
    .await?;

    webhook.send_message(
        w_id.clone(),
        WebhookMessage::DeleteVariable { workspace: w_id, path: path.to_owned() },
    );

    Ok(format!("variable {} deleted", path))
}

#[derive(Deserialize)]
struct EditVariable {
    path: Option<String>,
    value: Option<String>,
    is_secret: Option<bool>,
    description: Option<String>,
    account: Option<i32>,
}

#[derive(Deserialize)]
struct AlreadyEncrypted {
    already_encrypted: Option<bool>,
}

async fn update_variable(
    authed: ApiAuthed,
    Extension(db): Extension<DB>,
    Extension(user_db): Extension<UserDB>,
    Extension(webhook): Extension<WebhookShared>,
    Path((w_id, path)): Path<(String, StripPath)>,
    Query(AlreadyEncrypted { already_encrypted }): Query<AlreadyEncrypted>,
    Json(ns): Json<EditVariable>,
) -> Result<String> {
    use sql_builder::prelude::*;

    let path = path.to_path();
    let authed = maybe_refresh_folders(&path, &w_id, authed, &db).await;

    let mut sqlb = SqlBuilder::update_table("variable");
    sqlb.and_where_eq("path", "?".bind(&path));
    sqlb.and_where_eq("workspace_id", "?".bind(&w_id));

    if let Some(npath) = &ns.path {
        sqlb.set_str("path", npath);
    }
    let ns_value_is_none = ns.value.is_none();
    if let Some(nvalue) = ns.value {
        let is_secret = if ns.is_secret.is_some() {
            ns.is_secret.unwrap()
        } else {
            sqlx::query_scalar!(
                "SELECT is_secret from variable WHERE path = $1 AND workspace_id = $2",
                &path,
                &w_id
            )
            .fetch_optional(&db)
            .await?
            .unwrap_or(false)
        };

        let value = if is_secret && !already_encrypted.unwrap_or(false) {
            let mc = build_crypt(&db, &w_id).await?;
            encrypt(&mc, &nvalue)
        } else {
            nvalue
        };
        sqlb.set_str("value", &value);
    }

    if let Some(desc) = ns.description {
        sqlb.set_str("description", &desc);
    }

    if let Some(account_id) = ns.account {
        sqlb.set_str("account", account_id);
    }

    if let Some(nbool) = ns.is_secret {
        let old_secret = sqlx::query_scalar!(
            "SELECT is_secret from variable WHERE path = $1 AND workspace_id = $2",
            &path,
            &w_id
        )
        .fetch_optional(&db)
        .await?
        .unwrap_or(false);
        if old_secret != nbool && ns_value_is_none {
            return Err(Error::BadRequest(
                "cannot change is_secret without updating value too".to_string(),
            ));
        }
        sqlb.set_str("is_secret", nbool);
    }
    sqlb.returning("path");

    // Get old account_id if we're updating the account field
    let old_account_id = if ns.account.is_some() {
        sqlx::query_scalar!(
            "SELECT account FROM variable WHERE path = $1 AND workspace_id = $2",
            &path,
            &w_id
        )
        .fetch_optional(&db)
        .await?
        .flatten()
    } else {
        None
    };

    let mut tx: Transaction<'_, Postgres> = user_db.begin(&authed).await?;

    if let Some(npath) = ns.path {
        if npath != path {
            check_path_conflict(&db, &w_id, &npath).await?;
            require_owner_of_path(&authed, path)?;

            let mut v = sqlx::query_scalar!(
                "SELECT value FROM resource  WHERE path = $1 AND workspace_id = $2",
                path,
                w_id
            )
            .fetch_optional(&mut *tx)
            .await?
            .flatten();

            if let Some(old_v) = v {
                v = Some(replace_path(
                    old_v,
                    &format!("$var:{path}"),
                    &format!("$var:{npath}"),
                ))
            }

            sqlx::query!(
                "UPDATE resource SET path = $1, value = $2, edited_at = now() WHERE path = $3 AND workspace_id = $4",
                npath,
                v,
                path,
                w_id
            )
            .execute(&mut *tx)
            .await?;
        }
    }

    let sql = sqlb.sql().map_err(|e| Error::internal_err(e.to_string()))?;

    let npath_o: Option<String> = sqlx::query_scalar(&sql).fetch_optional(&mut *tx).await?;

    let npath = not_found_if_none(npath_o, "Variable", path)?;

    audit_log(
        &mut *tx,
        &authed,
        "variables.update",
        ActionKind::Update,
        &w_id,
        Some(path),
        None,
    )
    .await?;

    // Clean up old account if it's no longer referenced and different from new account
    if let Some(old_acc_id) = old_account_id {
        if ns.account.is_some() && ns.account != Some(old_acc_id) {
            // Check if old account is still referenced by other variables or resources
            let account_still_used = sqlx::query_scalar!(
                "SELECT EXISTS(SELECT 1 FROM variable WHERE account = $1 AND workspace_id = $2)",
                old_acc_id,
                &w_id
            )
            .fetch_one(&mut *tx)
            .await?
            .unwrap_or(true);

            if !account_still_used {
                // Delete the orphaned account
                sqlx::query!(
                    "DELETE FROM account WHERE id = $1 AND workspace_id = $2",
                    old_acc_id,
                    &w_id
                )
                .execute(&mut *tx)
                .await?;
            }
        }
    }

    tx.commit().await?;

    handle_deployment_metadata(
        &authed.email,
        &authed.username,
        &db,
        &w_id,
        DeployedObject::Variable { path: npath.clone(), parent_path: Some(path.to_string()) },
        None,
        true,
    )
    .await?;

    webhook.send_message(
        w_id.clone(),
        WebhookMessage::UpdateVariable {
            workspace: w_id,
            old_path: path.to_owned(),
            new_path: npath.clone(),
        },
    );

    Ok(format!("variable {} updated (npath: {:?})", path, npath))
}

fn replace_path(v: serde_json::Value, path: &str, npath: &str) -> Value {
    match v {
        Value::Object(v) => Value::Object(
            v.into_iter()
                .map(|(k, v)| (k, replace_path(v, path, npath)))
                .collect(),
        ),
        Value::Array(arr) => Value::Array(
            arr.into_iter()
                .map(|v| replace_path(v, path, npath))
                .collect(),
        ),
        Value::String(s) if s == path => Value::String(npath.to_owned()),
        _ => v,
    }
}

pub async fn get_value_internal<'c>(
    mut tx: Transaction<'c, Postgres>,
    db: &DB,
    w_id: &str,
    path: &str,
    audit_author: &impl AuditAuthorable,
) -> Result<String> {
    let variable_o = sqlx::query!(
        "SELECT value, account, (now() > account.expires_at) as is_expired, is_secret, path from variable
        LEFT JOIN account ON variable.account = account.id WHERE variable.path = $1 AND variable.workspace_id = $2", path, w_id
    )
    .fetch_optional(&mut *tx)
    .await?;

    let variable = if let Some(variable) = variable_o {
        variable
    } else {
        explain_variable_perm_error(path, w_id, db).await?;
        unreachable!()
    };

    let r = if variable.is_secret {
        audit_log(
            &mut *tx,
            audit_author,
            "variables.decrypt_secret",
            ActionKind::Execute,
            &w_id,
            Some(&variable.path),
            None,
        )
        .await?;
        let value = variable.value;
        if variable.is_expired.unwrap_or(false) && variable.account.is_some() {
            #[cfg(feature = "oauth2")]
            {
                crate::oauth2_oss::_refresh_token(
                    tx,
                    &variable.path,
                    &w_id,
                    variable.account.unwrap(),
                    db,
                )
                .await?
            }
            #[cfg(not(feature = "oauth2"))]
            return Err(Error::internal_err("Require oauth2 feature".to_string()));
        } else if !value.is_empty() {
            tx.commit().await?;
            let mc = build_crypt(&db, &w_id).await?;
            decrypt(&mc, value)?
        } else {
            "".to_string()
        }
    } else {
        variable.value
    };

    Ok(r)
}

pub async fn get_variable_or_self(path: String, db: &DB, w_id: &str) -> Result<String> {
    if !path.starts_with("$var:") {
        return Ok(path);
    }
    let path = path.strip_prefix("$var:").unwrap().to_string();

    let record = sqlx::query!(
        "SELECT value, is_secret 
         FROM variable 
         WHERE path = $1 AND workspace_id = $2",
        &path,
        &w_id
    )
    .fetch_optional(db)
    .await?;

    if let Some(record) = record {
        let mut value = record.value;
        if record.is_secret {
            let mc = build_crypt(db, w_id).await?;
            value = decrypt(&mc, value)?;
        }

        Ok(value)
    } else {
        Err(Error::NotFound(format!(
            "Variable not found when resolving `$var:{}`",
            path
        )))
    }
}<|MERGE_RESOLUTION|>--- conflicted
+++ resolved
@@ -23,12 +23,8 @@
 use windmill_common::{
     db::UserDB, error::{Error, JsonResult, Result}, utils::{not_found_if_none, paginate, Pagination, StripPath}, variables::{
         build_crypt, get_reserved_variables, ContextualVariable, CreateVariable, ListableVariable,
-<<<<<<< HEAD
-    }
-=======
     },
     worker::CLOUD_HOSTED,
->>>>>>> 91a5a549
 };
 
 use lazy_static::lazy_static;
