--- conflicted
+++ resolved
@@ -920,16 +920,7 @@
     let flow_status = parent_flow
         .flow_status()
         .ok_or_else(|| anyhow::anyhow!("unable to find the flow status in the flow job"))?;
-<<<<<<< HEAD
-
     conditionally_require_authed_user(authed, flow_status)?;
-=======
-    let flow_value = parent_flow
-        .raw_flow()
-        .ok_or_else(|| anyhow::anyhow!("unable to find the flow value in the flow job"))?;
-
-    conditionally_require_authed_user(authed, job_id, flow_status, flow_value)?;
->>>>>>> 94420683
 
     let exists = sqlx::query_scalar!(
         r#"
@@ -1105,16 +1096,7 @@
     let flow_status = parent_flow
         .flow_status()
         .ok_or_else(|| anyhow::anyhow!("unable to find the flow status in the flow job"))?;
-<<<<<<< HEAD
-
     conditionally_require_authed_user(authed, flow_status)?;
-=======
-    let flow_value = parent_flow
-        .raw_flow()
-        .ok_or_else(|| anyhow::anyhow!("unable to find the flow value in the flow job"))?;
-
-    conditionally_require_authed_user(authed, job, flow_status, flow_value)?;
->>>>>>> 94420683
 
     let (mut tx, cjob) = windmill_queue::cancel_job(
         &whom,
@@ -1199,24 +1181,12 @@
     let flow_status = flow
         .flow_status()
         .ok_or_else(|| anyhow::anyhow!("unable to find the flow status in the flow job"))?;
-<<<<<<< HEAD
-=======
-    let flow_value = flow
-        .raw_flow()
-        .ok_or_else(|| anyhow::anyhow!("unable to find the flow value in the flow job"))?;
-
->>>>>>> 94420683
     let flow_module_status = flow_status
         .modules
         .iter()
         .find(|p| p.job() == Some(job))
         .ok_or_else(|| anyhow::anyhow!("unable to find the module"))?;
-
-<<<<<<< HEAD
     conditionally_require_authed_user(authed, flow_status.clone())?;
-=======
-    conditionally_require_authed_user(authed, job, flow_status.clone(), flow_value)?;
->>>>>>> 94420683
 
     let approvers_from_status = match flow_module_status {
         FlowStatusModule::Success { approvers, .. } => approvers.to_owned(),
@@ -1248,7 +1218,6 @@
 
 fn conditionally_require_authed_user(
     authed: Option<ApiAuthed>,
-<<<<<<< HEAD
     flow_status: FlowStatus,
 ) -> error::Result<()> {
     let approval_conditions_opt = flow_status.approval_conditions;
@@ -1259,31 +1228,6 @@
     let approval_conditions = approval_conditions_opt.unwrap();
 
     if approval_conditions.user_auth_required {
-=======
-    job: Uuid,
-    flow_status: FlowStatus,
-    flow_value: FlowValue,
-) -> error::Result<()> {
-    let flow_module_status = flow_status
-        .modules
-        .iter()
-        .find(|p| p.job() == Some(job))
-        .ok_or_else(|| anyhow::anyhow!("unable to find the module"))?;
-
-    // Check if user is authed and fail if it's required by the flow
-    let raw_flow_module = flow_value
-        .modules
-        .iter()
-        .find(|m| m.id == flow_module_status.id())
-        .ok_or_else(|| anyhow::anyhow!("unable to find the module in the raw flow"))?;
-    let user_auth_required_for_approval = raw_flow_module
-        .suspend
-        .as_ref()
-        .map(|s| s.user_auth_required)
-        .flatten()
-        .unwrap_or(false);
-    if user_auth_required_for_approval {
->>>>>>> 94420683
         #[cfg(not(feature = "enterprise"))]
         return Err(Error::BadRequest(
             "Approvals for logged in users is an enterprise only feature".to_string(),
@@ -1296,7 +1240,6 @@
         }
     }
     if authed.is_some() && !authed.as_ref().unwrap().username.eq("admin") {
-<<<<<<< HEAD
         if !approval_conditions.user_groups_required.is_empty() {
             #[cfg(not(feature = "enterprise"))]
             return Err(Error::BadRequest(
@@ -1313,41 +1256,6 @@
                 let error_msg = format!("Only users from one of the following groups are allowed to approve this workflow: {}", 
                     approval_conditions.user_groups_required.join(", "));
                 return Err(Error::PermissionDenied(error_msg));
-=======
-        let required_groups = raw_flow_module
-            .suspend
-            .as_ref()
-            .map(|s| s.user_groups_required.clone())
-            .flatten();
-        if required_groups.is_none() {
-            return Ok(());
-        }
-        match required_groups.unwrap() {
-            InputTransform::Static { value } => {
-                let required_groups_or_empty = serde_json::from_value::<Vec<String>>(value)
-                    .expect("Unable to deserialize group names");
-                if !required_groups_or_empty.is_empty() {
-                    #[cfg(not(feature = "enterprise"))]
-                    return Err(Error::BadRequest(
-                        "Approvals for users in certain user groups is an enterprise only feature"
-                            .to_string(),
-                    ));
-                    #[cfg(feature = "enterprise")]
-                    if true {
-                        for required_group in required_groups_or_empty.iter() {
-                            if authed.as_ref().unwrap().groups.contains(&required_group) {
-                                return Ok(());
-                            }
-                        }
-                        let error_msg = format!("Only users from one of the following groups are allowed to approve this workflow: {}", 
-                            required_groups_or_empty.join(", "));
-                        return Err(Error::PermissionDenied(error_msg));
-                    }
-                }
-            }
-            InputTransform::Javascript { expr: _ } => {
-                return Err(Error::InternalErr("Not yet implemented".to_string()))
->>>>>>> 94420683
             }
         }
     }
