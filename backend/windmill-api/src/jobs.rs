--- conflicted
+++ resolved
@@ -28,11 +28,8 @@
 use windmill_common::scripts::PREVIEW_IS_CODEBASE_HASH;
 use windmill_common::variables::get_workspace_key;
 
-<<<<<<< HEAD
 use crate::concurrency_groups::join_concurrency_key;
-=======
 use crate::add_webhook_allowed_origin;
->>>>>>> da03a45d
 use crate::db::ApiAuthed;
 
 use crate::{
@@ -1257,13 +1254,8 @@
 
                 if let Some(job_running) = job_running {
                     append_logs(
-<<<<<<< HEAD
-                        j.id,
+                        &j.id,
                         w_id,
-=======
-                        &j.id,
-                        w_id.clone(),
->>>>>>> da03a45d
                         format!("canceled by {username}: cancel_all"),
                         db.clone(),
                     )
