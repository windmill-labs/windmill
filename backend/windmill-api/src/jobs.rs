/*
 * Author: Ruben Fiszel
 * Copyright: Windmill Labs, Inc 2022
 * This file and its contents are licensed under the AGPLv3 License.
 * Please see the included NOTICE for copyright information and
 * LICENSE-AGPL for a copy of the license.
 */

use axum::body::Body;
use axum::extract::Request;
use axum::http::HeaderValue;
#[cfg(feature = "deno_core")]
use deno_core::{op2, serde_v8, v8, JsRuntime, OpState};
use futures::{StreamExt, TryFutureExt};
use http::{HeaderMap, HeaderName};
use itertools::Itertools;
use quick_cache::sync::Cache;
use serde_json::value::RawValue;
use serde_json::Value;
use sqlx::Pool;
use std::collections::HashMap;
use std::hash::{DefaultHasher, Hash, Hasher};
use std::ops::{Deref, DerefMut};
use std::str::FromStr;
use std::time::Instant;
use tokio::io::AsyncReadExt;
use tower::ServiceBuilder;
use url::Url;
#[cfg(all(feature = "enterprise", feature = "smtp"))]
use windmill_common::auth::is_super_admin_email;
use windmill_common::auth::TOKEN_PREFIX_LEN;
use windmill_common::db::UserDbWithAuthed;
use windmill_common::error::JsonResult;
use windmill_common::flow_conversations::add_message_to_conversation_tx;
use windmill_common::flow_status::{JobResult, RestartedFrom};
use windmill_common::jobs::{
    check_tag_available_for_workspace_internal, format_completed_job_result, format_result,
    ConcurrencySettings, ConcurrencySettingsWithCustom, DebouncingSettings, DynamicInput,
    JobTriggerKind, ENTRYPOINT_OVERRIDE,
};
use windmill_common::s3_helpers::{upload_artifact_to_store, BundleFormat};
use windmill_common::triggers::TriggerMetadata;
use windmill_common::utils::{RunnableKind, WarnAfterExt};
use windmill_common::worker::{Connection, CLOUD_HOSTED, TMP_DIR};
use windmill_common::workspace_dependencies::{
    RawWorkspaceDependencies, MIN_VERSION_WORKSPACE_DEPENDENCIES,
};
use windmill_common::DYNAMIC_INPUT_CACHE;
#[cfg(all(feature = "enterprise", feature = "smtp"))]
use windmill_common::{email_oss::send_email_html, server::load_smtp_config};

use windmill_common::variables::get_workspace_key;

use crate::triggers::trigger_helpers::{FlowId, ScriptId};
use crate::{
    add_webhook_allowed_origin,
    args::{self, RawWebhookArgs},
    auth::{OptTokened, Tokened},
    concurrency_groups::join_concurrency_key,
    db::{ApiAuthed, DB},
    triggers::trigger_helpers::RunnableId,
    users::{get_scope_tags, require_owner_of_path, OptAuthed},
    utils::{check_scopes, content_plain, require_super_admin},
};
use anyhow::Context;
use axum::{
    extract::{FromRequest, Json, Path, Query},
    response::{IntoResponse, Response},
    routing::{get, post},
    Extension, Router,
};
use base64::Engine;
use chrono::Utc;
use hmac::Mac;
use hyper::StatusCode;
use serde::{de::DeserializeOwned, Deserialize, Serialize};
use sql_builder::prelude::*;
use sqlx::types::JsonRawValue;
use sqlx::{types::Uuid, FromRow, Postgres, Transaction};
use tower_http::cors::{Any, CorsLayer};
use urlencoding::encode;
use windmill_audit::audit_oss::{audit_log, AuditAuthor};
use windmill_audit::ActionKind;

use windmill_common::worker::to_raw_value;

use windmill_common::{
    cache,
    db::UserDB,
    error::{self, to_anyhow, Error},
    flow_status::{Approval, FlowStatus, FlowStatusModule},
    flows::{add_virtual_items_if_necessary, resolve_maybe_value, FlowValue},
    jobs::{script_path_to_payload, CompletedJob, JobKind, JobPayload, QueuedJob, RawCode},
    oauth2::HmacSha256,
    scripts::{ScriptHash, ScriptLang},
    users::username_to_permissioned_as,
    utils::{
        not_found_if_none, now_from_db, paginate, paginate_without_limits, require_admin,
        Pagination, StripPath,
    },
};

use windmill_common::{
    get_flow_version_info_from_version, get_latest_deployed_hash_for_path,
    get_latest_flow_version_info_for_path, get_script_info_for_hash, utils::empty_as_none,
    FlowVersionInfo, ScriptHashInfo, BASE_URL,
};
use windmill_queue::{
    cancel_job, get_result_and_success_by_id_from_flow, job_is_complete, push, PushArgs,
    PushArgsOwned, PushIsolationLevel,
};

use crate::flow_conversations;
use windmill_common::flow_conversations::MessageType;

pub fn workspaced_service() -> Router {
    let cors = CorsLayer::new()
        .allow_methods([http::Method::GET, http::Method::POST])
        .allow_headers([http::header::CONTENT_TYPE, http::header::AUTHORIZATION])
        .allow_origin(Any);

    // Cloud events abuse control headers
    let ce_headers =
        ServiceBuilder::new().layer(axum::middleware::from_fn(add_webhook_allowed_origin));

    Router::new()
        .route(
            "/run/f/*script_path",
            post(run_flow_by_path)
                .head(|| async { "" })
                .layer(cors.clone())
                .layer(ce_headers.clone()),
        )
        .route(
            "/run/fv/:version",
            post(run_flow_by_version)
                .head(|| async { "" })
                .layer(cors.clone())
                .layer(ce_headers.clone()),
        )
        .route(
            "/run/batch_rerun_jobs",
            post(batch_rerun_jobs)
                .head(|| async { "" })
                .layer(cors.clone())
                .layer(ce_headers.clone()),
        )
        .route(
            "/run/workflow_as_code/:job_id/:entrypoint",
            post(run_workflow_as_code)
                .head(|| async { "" })
                .layer(cors.clone())
                .layer(ce_headers.clone()),
        )
        .route(
            "/restart/f/:job_id/from/:step_id",
            post(restart_flow).head(|| async { "" }).layer(cors.clone()),
        )
        .route(
            "/restart/f/:job_id/from/:step_id/:branch_of_iteration_n",
            post(restart_flow).head(|| async { "" }).layer(cors.clone()),
        )
        .route(
            "/run/p/*script_path",
            post(run_script_by_path)
                .head(|| async { "" })
                .layer(cors.clone())
                .layer(ce_headers.clone()),
        )
        .route(
            "/run_wait_result/p/*script_path",
            post(run_wait_result_script_by_path)
                .get(run_wait_result_job_by_path_get)
                .head(|| async { "" })
                .layer(cors.clone())
                .layer(ce_headers.clone()),
        )
        .route(
            "/run_wait_result/h/:hash",
            post(run_wait_result_script_by_hash)
                .head(|| async { "" })
                .layer(cors.clone())
                .layer(ce_headers.clone()),
        )
        .route(
            "/run_wait_result/f/*script_path",
            post(run_wait_result_flow_by_path)
                .get(run_wait_result_flow_by_path_get)
                .head(|| async { "" })
                .layer(cors.clone())
                .layer(ce_headers.clone()),
        )
        .route(
            "/run_wait_result/fv/:version",
            post(run_wait_result_flow_by_version)
                .get(run_wait_result_flow_by_version_get)
                .head(|| async { "" })
                .layer(cors.clone())
                .layer(ce_headers.clone()),
        )
        .route(
            "/run_and_stream/f/*script_path",
            get(stream_flow_by_path)
                .post(stream_flow_by_path)
                .head(|| async { "" })
                .layer(cors.clone())
                .layer(ce_headers.clone()),
        )
        .route(
            "/run_and_stream/fv/:version",
            get(stream_flow_by_version)
                .post(stream_flow_by_version)
                .head(|| async { "" })
                .layer(cors.clone())
                .layer(ce_headers.clone()),
        )
        .route(
            "/run_and_stream/p/*script_path",
            get(stream_script_by_path)
                .post(stream_script_by_path)
                .head(|| async { "" })
                .layer(cors.clone())
                .layer(ce_headers.clone()),
        )
        .route(
            "/run_and_stream/h/:hash",
            get(stream_script_by_hash)
                .post(stream_script_by_hash)
                .head(|| async { "" })
                .layer(cors.clone())
                .layer(ce_headers.clone()),
        )
        .route(
            "/run/h/:hash",
            post(run_job_by_hash)
                .head(|| async { "" })
                .layer(cors.clone())
                .layer(ce_headers.clone()),
        )
        .route("/run/preview", post(run_preview_script))
        .route(
            "/run_wait_result/preview",
            post(run_wait_result_preview_script),
        )
        .route(
            "/run/preview_bundle",
            post(run_bundle_preview_script).layer(axum::extract::DefaultBodyLimit::disable()),
        )
        .route("/add_batch_jobs/:n", post(add_batch_jobs))
        .route("/run/preview_flow", post(run_preview_flow_job))
        .route(
            "/run_wait_result/preview_flow",
            post(run_wait_result_preview_flow),
        )
        .route("/run/dynamic_select", post(run_dynamic_select))
        .route("/list", get(list_jobs))
        .route(
            "/list_selected_job_groups",
            // We use post because sending a huge array as a query param can produce
            // URLs that may be too long
            post(list_selected_job_groups),
        )
        .route("/list_filtered_uuids", get(list_filtered_job_uuids))
        .route("/queue/list", get(list_queue_jobs))
        .route("/queue/export", get(crate::jobs_export::export_queued_jobs))
        .route(
            "/queue/import",
            post(crate::jobs_export::import_queued_jobs),
        )
        .route("/queue/count", get(count_queue_jobs))
        .route("/queue/list_filtered_uuids", get(list_filtered_uuids))
        .route("/queue/position/:timestamp", get(get_queue_position))
        .route("/queue/scheduled_for/:id", get(get_scheduled_for))
        .route("/queue/cancel_selection", post(cancel_selection))
        .route("/completed/count", get(count_completed_jobs))
        .route("/completed/count_jobs", get(count_completed_jobs_detail))
        .route(
            "/completed/list",
            get(list_completed_jobs).layer(cors.clone()),
        )
        .route(
            "/completed/export",
            get(crate::jobs_export::export_completed_jobs).layer(cors.clone()),
        )
        .route(
            "/completed/import",
            post(crate::jobs_export::import_completed_jobs).layer(cors.clone()),
        )
        .route("/delete", post(crate::jobs_export::delete_jobs))
        .route(
            "/completed/get/:id",
            get(get_completed_job).layer(cors.clone()),
        )
        .route(
            "/completed/get_result/:id",
            get(get_completed_job_result).layer(cors.clone()),
        )
        .route(
            "/completed/get_result_maybe/:id",
            get(get_completed_job_result_maybe).layer(cors.clone()),
        )
        .route(
            "/completed/delete/:id",
            post(delete_completed_job).layer(cors.clone()),
        )
        .route(
            "/flow/resume/:id",
            post(resume_suspended_flow_as_owner).layer(cors.clone()),
        )
        .route(
            "/job_signature/:job_id/:resume_id",
            get(create_job_signature).layer(cors.clone()),
        )
        .route(
            "/flow/user_states/:job_id/:key",
            get(get_flow_user_state)
                .post(set_flow_user_state)
                .layer(cors.clone()),
        )
        .route(
            "/resume_urls/:job_id/:resume_id",
            get(get_resume_urls).layer(cors.clone()),
        )
        .route(
            "/result_by_id/:job_id/:node_id",
            get(get_result_by_id).layer(cors.clone()),
        )
        .route(
            "/flow_env_by_flow_job_id/:flow_job_id/:var_name",
            get(get_flow_env_by_flow_job_id).layer(cors.clone()),
        )
        .route("/run/dependencies", post(run_dependencies_job))
        .route("/run/flow_dependencies", post(run_flow_dependencies_job))
        .route(
            "/send_email_with_instance_smtp",
            post(send_email_with_instance_smtp),
        )
}

pub fn workspace_unauthed_service() -> Router {
    Router::new()
        .route(
            "/resume/:job_id/:resume_id/:secret",
            get(resume_suspended_job),
        )
        .route(
            "/resume/:job_id/:resume_id/:secret",
            post(resume_suspended_job),
        )
        .route(
            "/cancel/:job_id/:resume_id/:secret",
            get(cancel_suspended_job),
        )
        .route(
            "/cancel/:job_id/:resume_id/:secret",
            post(cancel_suspended_job),
        )
        .route(
            "/get_flow/:job_id/:resume_id/:secret",
            get(get_suspended_job_flow),
        )
        .route("/get_root_job_id/:id", get(get_root_job))
        .route("/get/:id", get(get_job))
        .route("/get_logs/:id", get(get_job_logs))
        .route(
            "/get_completed_logs_tail/:id",
            get(get_completed_job_logs_tail),
        )
        .route("/get_args/:id", get(get_args))
        .route("/queue/get_started_at_by_ids", post(get_started_at_by_ids))
        .route("/get_flow_debug_info/:id", get(get_flow_job_debug_info))
        .route("/completed/get/:id", get(get_completed_job))
        .route("/completed/get_result/:id", get(get_completed_job_result))
        .route(
            "/completed/get_result_maybe/:id",
            get(get_completed_job_result_maybe),
        )
        .route("/getupdate/:id", get(get_job_update))
        .route("/getupdate_sse/:id", get(get_job_update_sse))
        .route("/get_log_file/*file_path", get(get_log_file))
        .route("/queue/cancel/:id", post(cancel_job_api))
        .route(
            "/queue/cancel_persistent/*script_path",
            post(cancel_persistent_script_api),
        )
        .route("/queue/force_cancel/:id", post(force_cancel))
}

pub fn global_root_service() -> Router {
    Router::new()
        .route("/db_clock", get(get_db_clock))
        .route("/completed/count_by_tag", get(count_by_tag))
}

#[derive(Deserialize)]
struct JsonPath {
    pub json_path: Option<String>,
    pub suspended_job: Option<Uuid>,
    pub resume_id: Option<u32>,
    pub secret: Option<String>,
    pub approver: Option<String>,
}
async fn get_result_by_id(
    authed: ApiAuthed,
    tokened: Tokened,
    Extension(db): Extension<DB>,
    Path((w_id, flow_id, node_id)): Path<(String, Uuid, String)>,
    Query(JsonPath { json_path, .. }): Query<JsonPath>,
) -> windmill_common::error::JsonResult<Box<JsonRawValue>> {
    let res =
        windmill_queue::get_result_by_id(db.clone(), w_id.clone(), flow_id, node_id, json_path)
            .await?;

    log_job_view(&db, Some(&authed), Some(&tokened.token), &w_id, &flow_id).await?;

    Ok(Json(res))
}

async fn get_root_job(
    Extension(db): Extension<DB>,
    Path((w_id, id)): Path<(String, Uuid)>,
) -> windmill_common::error::JsonResult<String> {
    let res = compute_root_job_for_flow(&db, &w_id, id).await?;
    Ok(Json(res))
}

async fn get_flow_env_by_flow_job_id(
    authed: ApiAuthed,
    tokened: Tokened,
    Extension(db): Extension<DB>,
    Path((w_id, flow_job_id, var_name)): Path<(String, Uuid, String)>,
    Query(JsonPath { json_path, .. }): Query<JsonPath>,
) -> windmill_common::error::JsonResult<Box<JsonRawValue>> {
    let flow_env = sqlx::query_scalar!(
            r#"
                SELECT 
                    CASE 
                        WHEN flow_version.id IS NOT NULL THEN
                            (flow_version.value -> 'flow_env' -> $3) #> $4
                        ELSE
                            (root_job.raw_flow -> 'flow_env' -> $3) #> $4
                    END AS "flow_env: sqlx::types::Json<Box<RawValue>>"
                FROM 
                    v2_job current_job
                JOIN 
                    v2_job root_job ON root_job.id = COALESCE(current_job.root_job, current_job.flow_innermost_root_job, current_job.parent_job, current_job.id)
                    AND root_job.workspace_id = current_job.workspace_id
                LEFT JOIN
                    flow_version ON flow_version.id = root_job.runnable_id
                    AND flow_version.path = root_job.runnable_path
                    AND flow_version.workspace_id = root_job.workspace_id
            WHERE 
                    current_job.id = $1 AND 
                    current_job.workspace_id = $2"#,
            flow_job_id,
            w_id,
            var_name,
            json_path
                .as_ref()
                .map(|x| x.split(".").collect::<Vec<_>>())
                .unwrap_or_default() as Vec<&str>,
        )
        .fetch_optional(&db)
        .await?
        .map(|r| r.map(|x| x.0))
        .flatten()
        .unwrap_or_else(|| to_raw_value(&serde_json::Value::Null));

    log_job_view(
        &db,
        Some(&authed),
        Some(&tokened.token),
        &w_id,
        &flow_job_id,
    )
    .await?;
    Ok(Json(flow_env))
}

async fn compute_root_job_for_flow(db: &DB, w_id: &str, job_id: Uuid) -> error::Result<String> {
    let root_job = sqlx::query_scalar!(
            r#"SELECT COALESCE(root_job, flow_innermost_root_job, parent_job, id) as "root_job!" FROM v2_job WHERE id = $1 AND workspace_id = $2"#,
            job_id,
            w_id
        )
        .fetch_one(db)
        .await?;

    Ok(root_job.to_string())
}

async fn get_db_clock(Extension(db): Extension<DB>) -> windmill_common::error::JsonResult<i64> {
    Ok(Json(now_from_db(&db).await?.timestamp_millis()))
}

async fn cancel_job_api(
    OptAuthed(opt_authed): OptAuthed,
    opt_tokened: OptTokened,
    Extension(db): Extension<DB>,
    Path((w_id, id)): Path<(String, Uuid)>,
    Json(CancelJob { reason }): Json<CancelJob>,
) -> error::Result<String> {
    let tx = db.begin().await?;

    let audit_author: AuditAuthor = match opt_authed.as_ref() {
        Some(authed) => (authed).into(),
        None => AuditAuthor {
            username: "anonymous".to_string(),
            username_override: None,
            email: "anonymous".to_string(),
            token_prefix: opt_tokened
                .token
                .map(|s| s[0..TOKEN_PREFIX_LEN].to_string()),
        },
    };
    let (mut tx, job_option) = tokio::time::timeout(
        std::time::Duration::from_secs(120),
        windmill_queue::cancel_job(
            &audit_author.username,
            reason,
            id,
            &w_id,
            tx,
            &db,
            false,
            opt_authed.is_none(),
        ),
    )
    .await
    .map_err(|e| {
        Error::internal_err(format!(
            "timeout after 120s while cancelling job {id} in {w_id}: {e:#}"
        ))
    })??;

    if let Some(id) = job_option {
        audit_log(
            &mut *tx,
            &audit_author,
            "jobs.cancel",
            ActionKind::Delete,
            &w_id,
            Some(&id.to_string()),
            None,
        )
        .await?;
        tx.commit().await?;
        Ok(id.to_string())
    } else {
        tx.commit().await?;
        if job_is_complete(&db, id, &w_id).await.unwrap_or(false) {
            return Ok(format!("queued job id {} is already completed", id));
        } else {
            return Err(error::Error::NotFound(format!(
                "queued job id {} does not exist",
                id
            )));
        }
    }
}

async fn cancel_persistent_script_api(
    OptAuthed(opt_authed): OptAuthed,
    Extension(db): Extension<DB>,
    Path((w_id, script_path)): Path<(String, StripPath)>,
    Json(CancelJob { reason }): Json<CancelJob>,
) -> error::Result<()> {
    let audit_author: AuditAuthor = match opt_authed {
        Some(authed) => (&authed).into(),
        None => {
            return Err(Error::BadRequest(format!(
                "Cancelling persistent script require to be logged in and member of {w_id}"
            )))
        }
    };

    let cancelled_job_ids = windmill_queue::cancel_persistent_script_jobs(
        &audit_author.username,
        reason,
        script_path.to_path(),
        &w_id,
        &db,
    )
    .await?;

    audit_log(
        &db,
        &audit_author,
        "jobs.cancel_persistent",
        ActionKind::Delete,
        &w_id,
        Some(script_path.to_path()),
        Some(
            [(
                "job_ids",
                cancelled_job_ids
                    .into_iter()
                    .map(|uuid: Uuid| uuid.to_string())
                    .collect::<Vec<_>>()
                    .join(",")
                    .as_str(),
            )]
            .into(),
        ),
    )
    .await?;
    Ok(())
}

async fn force_cancel(
    OptAuthed(opt_authed): OptAuthed,
    tokened: OptTokened,
    Extension(db): Extension<DB>,
    Path((w_id, id)): Path<(String, Uuid)>,
    Json(CancelJob { reason }): Json<CancelJob>,
) -> error::Result<String> {
    let tx = db.begin().await?;

    let audit_author: AuditAuthor = match opt_authed.as_ref() {
        Some(authed) => (authed).into(),
        None => AuditAuthor {
            username: "anonymous".to_string(),
            username_override: None,
            email: "anonymous".to_string(),
            token_prefix: tokened.token.map(|t| t[0..TOKEN_PREFIX_LEN].to_string()),
        },
    };

    let (mut tx, job_option) = tokio::time::timeout(
        std::time::Duration::from_secs(120),
        windmill_queue::cancel_job(
            &audit_author.username,
            reason,
            id,
            &w_id,
            tx,
            &db,
            true,
            opt_authed.is_none(),
        ),
    )
    .await
    .map_err(|e| {
        Error::internal_err(format!(
            "timeout after 120s while cancelling job {id} in {w_id}: {e:#}"
        ))
    })??;

    if let Some(id) = job_option {
        audit_log(
            &mut *tx,
            &audit_author,
            "jobs.force_cancel",
            ActionKind::Delete,
            &w_id,
            Some(&id.to_string()),
            None,
        )
        .await?;
        tx.commit().await?;
        Ok(id.to_string())
    } else {
        tx.commit().await?;
        if job_is_complete(&db, id, &w_id).await.unwrap_or(false) {
            return Ok(format!("queued job id {} is already completed", id));
        } else {
            return Err(error::Error::NotFound(format!(
                "queued job id {} does not exist",
                id
            )));
        }
    }
}

#[derive(Serialize)]
struct QueuePosition {
    position: Option<i64>,
}

async fn get_queue_position(
    _authed: ApiAuthed,
    Extension(db): Extension<DB>,
    Path((_w_id, scheduled_for)): Path<(String, i64)>,
) -> error::Result<Json<QueuePosition>> {
    // First check if the job exists and is in queue

    // Count jobs that are scheduled before this job and are not suspended
    let count: i64 = sqlx::query_scalar!(
        "SELECT COUNT(*) as count
                FROM v2_job_queue
                WHERE scheduled_for < to_timestamp($1::bigint / 1000.0)
                AND running = false
                AND suspend_until IS NULL",
        scheduled_for,
    )
    .fetch_one(&db)
    .await?
    .unwrap_or(0);

    Ok(Json(QueuePosition { position: Some(count + 1) }))
}

async fn get_scheduled_for(
    _authed: ApiAuthed,
    Extension(db): Extension<DB>,
    Path((w_id, id)): Path<(String, Uuid)>,
) -> error::Result<Json<i64>> {
    let scheduled_for = sqlx::query_scalar!(
        "SELECT scheduled_for FROM v2_job_queue WHERE id = $1 AND workspace_id = $2",
        id,
        w_id,
    )
    .fetch_optional(&db)
    .await?;

    let scheduled_for = not_found_if_none(scheduled_for, "QueuedJob", &id.to_string())?;
    Ok(Json(scheduled_for.timestamp_millis()))
}

async fn get_flow_job_debug_info(
    OptAuthed(opt_authed): OptAuthed,
    tokened_o: OptTokened,
    Extension(db): Extension<DB>,
    Path((w_id, id)): Path<(String, Uuid)>,
) -> error::Result<Response> {
    let job = GetQuery::new()
        .fetch_queued((&db).into(), &id, &w_id)
        .await?;
    if let Some(job) = job {
        let is_flow = job.is_flow();
        if job.is_flow_step || !is_flow {
            return Err(error::Error::BadRequest(
                "This endpoint is only for root flow jobs".to_string(),
            ));
        }
        let leaf_jobs: HashMap<String, JobResult> = job
            .leaf_jobs
            .clone()
            .and_then(|x| serde_json::from_value(x).ok())
            .unwrap_or_else(HashMap::new);
        let mut jobs = HashMap::new();
        let id = job.id.clone();
        jobs.insert("root_job".to_string(), Job::QueuedJob(job));

        let mut job_ids = vec![];
        let jobs_with_root = sqlx::query_scalar!(
            "SELECT id FROM v2_job WHERE workspace_id = $1 and flow_innermost_root_job = $2",
            &w_id,
            &id,
        )
        .fetch_all(&db)
        .await?;

        for job in jobs_with_root {
            job_ids.push(job);
        }

        for job in leaf_jobs.iter() {
            match job.1 {
                JobResult::ListJob(jobs) => job_ids.extend(jobs.to_owned()),
                JobResult::SingleJob(job) => job_ids.push(job.clone()),
            }
        }
        for job_id in job_ids {
            let job = GetQuery::new()
                .with_auth(&opt_authed)
                .fetch(&db, &job_id, &w_id)
                .await;
            if let Ok(job) = job {
                jobs.insert(job.id().to_string(), job);
            }
        }

        log_job_view(
            &db,
            opt_authed.as_ref(),
            tokened_o.token.as_deref(),
            &w_id,
            &id,
        )
        .await?;

        Ok(Json(jobs).into_response())
    } else {
        Err(error::Error::NotFound(format!(
            "QueuedJob {} not found",
            id
        )))
    }
}

async fn list_selected_job_groups(
    authed: ApiAuthed,
    Extension(user_db): Extension<UserDB>,
    Path(w_id): Path<String>,
    Json(uuids): Json<Vec<Uuid>>,
) -> error::Result<Response> {
    let mut tx = user_db.begin(&authed).await?;

    let results = sqlx::query_scalar!(
            r#"SELECT jsonb_build_object(
                'kind', jb.kind,
                'script_path', jb.runnable_path,
                'latest_schema', COALESCE(
                    (SELECT DISTINCT ON (s.path) s.schema FROM script s WHERE s.workspace_id = $1 AND s.path = jb.runnable_path AND jb.kind = 'script' ORDER BY s.path, s.created_at DESC),
                    (SELECT flow_version.schema FROM flow LEFT JOIN flow_version ON flow_version.id = flow.versions[array_upper(flow.versions, 1)] WHERE flow.workspace_id = $1 AND flow.path = jb.runnable_path AND jb.kind = 'flow')
                ),
                'schemas', ARRAY(
                    SELECT jsonb_build_object(
                        'script_hash', LPAD(TO_HEX(COALESCE(s.hash, f.id)), 16, '0'),
                        'job_ids', ARRAY_AGG(DISTINCT j.id),
                        'schema', (ARRAY_AGG(COALESCE(s.schema, f.schema)))[1]
                    ) FROM v2_job j
                    LEFT JOIN script s ON s.hash = j.runnable_id AND j.kind = 'script'
                    LEFT JOIN flow_version f ON f.id = j.runnable_id AND j.kind = 'flow'
                    WHERE j.id = ANY(ARRAY_AGG(jb.id))
                    GROUP BY COALESCE(s.hash, f.id)
                )
            ) FROM v2_job jb
            WHERE (jb.kind = 'flow' OR jb.kind = 'script')
                AND jb.workspace_id = $1 AND jb.id = ANY($2)
            GROUP BY jb.kind, jb.runnable_path"#,
            &w_id,
            &uuids
        )
        .fetch_all(&mut *tx)
        .await?;

    tx.commit().await?;

    Ok(Json(results).into_response())
}

#[derive(Deserialize)]
struct GetJobQuery {
    pub no_logs: Option<bool>,
    pub no_code: Option<bool>,
}

async fn get_job(
    OptAuthed(opt_authed): OptAuthed,
    opt_tokened: OptTokened,
    Extension(db): Extension<DB>,
    Path((w_id, id)): Path<(String, Uuid)>,
    Query(GetJobQuery { no_logs, no_code }): Query<GetJobQuery>,
) -> error::Result<Response> {
    let tags = opt_authed
        .as_ref()
        .map(|authed| get_scope_tags(authed))
        .flatten();

    let mut get = GetQuery::new()
        .with_auth(&opt_authed)
        .with_in_tags(tags.as_ref());

    if no_code.unwrap_or(false) {
        get = get.without_code();
    }

    if no_logs.unwrap_or(false) {
        get = get.without_logs();
    }
    let mut job = get.fetch(&db, &id, &w_id).await?;
    job.fetch_outstanding_wait_time(&db).await?;

    log_job_view(
        &db,
        opt_authed.as_ref(),
        opt_tokened.token.as_deref(),
        &w_id,
        &id,
    )
    .await?;

    Ok(Json(job).into_response())
}

macro_rules! get_job_query {
        ("v2_job_completed", $($opts:tt)*) => {
            get_job_query!(
                @impl "v2_job_completed", ($($opts)*),
                "v2_job_completed.duration_ms, v2_job_completed.completed_at, CASE WHEN status = 'success' OR status = 'skipped' THEN true ELSE false END as success, result_columns, deleted, status = 'skipped' as is_skipped, result->'wm_labels' as labels, \
                CASE WHEN result is null or pg_column_size(result) < 90000 THEN result ELSE '\"WINDMILL_TOO_BIG\"'::jsonb END as result",
                "",
            )
        };
        ("v2_job_queue", $($opts:tt)*) => {
            get_job_query!(
                @impl "v2_job_queue", ($($opts)*),
                "scheduled_for, running, ping as last_ping, suspend, suspend_until, same_worker, pre_run_error, visible_to_owner, \
                flow_innermost_root_job  AS root_job, flow_leaf_jobs AS leaf_jobs, concurrent_limit, concurrency_time_window_s, timeout, flow_step_id, cache_ttl,\
                script_entrypoint_override",
                "LEFT JOIN v2_job_runtime ON v2_job_runtime.id = v2_job_queue.id LEFT JOIN v2_job_status ON v2_job_status.id = v2_job_queue.id",
            )
        };
        (@impl $table:literal, (with_logs: $with_logs:expr, $($rest:tt)*), $additional_fields:literal, $additional_joins:literal, $($args:tt)*) => {
            if $with_logs {
                get_job_query!(@impl $table, ($($rest)*), $additional_fields, $additional_joins, logs = "right(job_logs.logs, 20000)", $($args)*)
            } else {
                get_job_query!(@impl $table, ($($rest)*), $additional_fields, $additional_joins, logs = "null", $($args)*)
            }
        };
        (@impl $table:literal, (with_code: $with_code:expr, $($rest:tt)*), $additional_fields:literal, $additional_joins:literal, $($args:tt)*) => {
            if $with_code {
                get_job_query!(@impl $table, ($($rest)*), $additional_fields, $additional_joins, lock = "raw_lock", code = "raw_code", $($args)*)
            } else {
                get_job_query!(@impl $table, ($($rest)*), $additional_fields, $additional_joins, lock = "null", code = "null", $($args)*)
            }
        };
        (@impl $table:literal, (with_flow: $with_flow:expr, $($rest:tt)*), $additional_fields:literal, $additional_joins:literal, $($args:tt)*) => {
            if $with_flow {
                get_job_query!(@impl $table, ($($rest)*), $additional_fields, $additional_joins, flow = "raw_flow", $($args)*)
            } else {
                get_job_query!(@impl $table, ($($rest)*), $additional_fields, $additional_joins, flow = "null", $($args)*)
            }
        };
        (@impl $table:literal, (), $additional_fields:literal, $additional_joins:literal, $($args:tt)*) => {
            const_format::formatcp!(
                "SELECT \
                {table}.id, {table}.workspace_id, parent_job, v2_job.created_by, v2_job.created_at, started_at, v2_job.runnable_id as script_hash, v2_job.runnable_path as script_path, \
                CASE WHEN args is null THEN NULL
                WHEN pg_column_size(args) < 90000 THEN
                    CASE WHEN jsonb_typeof(args) = 'object' THEN args
                    ELSE jsonb_build_object('value', args)
                    END
                ELSE '{{\"reason\": \"WINDMILL_TOO_BIG\"}}'::jsonb END as args, flow_status, workflow_as_code_status, \
                {logs} as logs, {code} as raw_code, canceled_by is not null as canceled, canceled_by, canceled_reason, kind as job_kind, \
                CASE WHEN trigger_kind = 'schedule'::job_trigger_kind THEN trigger END AS schedule_path, permissioned_as, \
                {flow} as raw_flow, flow_step_id IS NOT NULL AS is_flow_step, script_lang as language, \
                {lock} as raw_lock, permissioned_as_email as email, visible_to_owner, memory_peak as mem_peak, v2_job.tag, v2_job.priority, preprocessed, worker,\
                {additional_fields} \
                FROM {table}
                INNER JOIN v2_job ON v2_job.id = {table}.id \
                {additional_joins} \
                LEFT JOIN job_logs ON {table}.id = job_id \
                WHERE {table}.id = $1 AND {table}.workspace_id = $2 AND ($3::text[] IS NULL OR v2_job.tag = ANY($3))",
                table = $table,
                additional_fields = $additional_fields,
                additional_joins = $additional_joins,
                $($args)*
            )
        }
    }

#[derive(Copy, Clone)]
struct GetQuery<'a> {
    with_logs: bool,
    with_code: bool,
    with_flow: bool,
    with_auth: Option<&'a Option<ApiAuthed>>,
    with_in_tags: Option<&'a Vec<&'a str>>,
}

impl<'a> GetQuery<'a> {
    fn new() -> Self {
        Self {
            with_logs: true,
            with_code: true,
            with_flow: true,
            with_auth: None,
            with_in_tags: None,
        }
    }

    fn without_logs(self) -> Self {
        Self { with_logs: false, ..self }
    }

    fn without_code(self) -> Self {
        Self { with_code: false, ..self }
    }

    fn without_flow(self) -> Self {
        Self { with_flow: false, ..self }
    }

    fn with_auth(self, auth: &'a Option<ApiAuthed>) -> Self {
        Self { with_auth: Some(auth), ..self }
    }

    fn with_in_tags(self, in_tags: Option<&'a Vec<&str>>) -> Self {
        Self { with_in_tags: in_tags, ..self }
    }

    fn check_auth(&self, email: Option<&str>) -> error::Result<()> {
        if let Some(email) = email {
            if self.with_auth.is_some_and(|x| x.is_none()) && email != "anonymous" {
                return Err(Error::BadRequest(
                    "As a non logged in user, you can only see jobs ran by anonymous users"
                        .to_string(),
                ));
            }
        }
        Ok(())
    }

    /// Resolve job raw values.
    /// This fetch the raw values from the cache and update the job accordingly.
    ///
    /// # Details
    /// Most of the raw values (code, lock and flow) had been removed from the `job`, `queue` and
    /// `completed_job` tables. Only remains ones for "preview" jobs (i.e. [`JobKind::Preview`],
    /// [`JobKind::FlowPreview`] and [`JobKind::Dependencies`]). [`JobKind::Flow`] as well but only
    /// when pushed from an un-updated workers.
    /// This function is used to make the above change transparent for the API, as the returned jobs
    /// will have the raw values as if they were still in the tables.
    async fn resolve_raw_values<T: JobCommon>(
        &self,
        db: &DB,
        id: Uuid,
        hash: Option<ScriptHash>,
        job: &mut JobExtended<T>,
    ) {
        let (raw_code, raw_lock, raw_flow) = (
            job.raw_code.take(),
            job.raw_lock.take(),
            job.raw_flow.take(),
        );
        if self.with_flow {
            // Try to fetch the flow from the cache, fallback to the preview flow.
            // NOTE: This could check for the job kinds instead of the `or_else` but it's not
            // necessary as `fetch_flow` return early if the job kind is not a preview one.
            cache::job::fetch_flow(db, job.job_kind(), hash)
                .or_else(|_| cache::job::fetch_preview_flow(db, &id, raw_flow))
                .await
                .ok()
                .inspect(|data| job.raw_flow = Some(sqlx::types::Json(data.raw_flow.clone())));
        }
        if self.with_code && job.job_kind() == &JobKind::Preview {
            // Try to fetch the code from the cache, fallback to the preview code.
            // NOTE: This could check for the job kinds instead of the `or_else` but it's not
            // necessary as `fetch_script` return early if the job kind is not a preview one.
            let conn = Connection::from(db.clone());
            cache::job::fetch_script(db.clone(), job.job_kind(), hash)
                .or_else(|_| cache::job::fetch_preview_script(&conn, &id, raw_lock, raw_code))
                .await
                .ok()
                .inspect(|data| {
                    (job.raw_lock, job.raw_code) = (data.lock.clone(), Some(data.code.clone()))
                });
        }
    }

    async fn fetch_queued(
        self,
        db: &DB,
        job_id: &Uuid,
        workspace_id: &str,
    ) -> error::Result<Option<JobExtended<QueuedJob>>> {
        let query = get_job_query!("v2_job_queue",
            with_logs: self.with_logs,
            with_code: self.with_code,
            with_flow: self.with_flow,
        );
        let query = sqlx::query_as::<_, JobExtended<QueuedJob>>(query)
            .bind(job_id)
            .bind(workspace_id)
            .bind(self.with_in_tags);

        let mut job = query.fetch_optional(db).await?;

        self.check_auth(job.as_ref().map(|job| job.created_by.as_str()))?;
        if let Some(job) = job.as_mut() {
            self.resolve_raw_values(&db, job.id, job.script_hash, job)
                .await;
        }
        if self.with_flow {
            job = resolve_maybe_value(db, workspace_id, self.with_code, job, |job| {
                job.raw_flow.as_mut()
            })
            .await?;
        }
        Ok(job)
    }

    async fn fetch_completed(
        self,
        db: &DB,
        job_id: &Uuid,
        workspace_id: &str,
    ) -> error::Result<Option<JobExtended<CompletedJob>>> {
        let query = get_job_query!("v2_job_completed",
            with_logs: self.with_logs,
            with_code: self.with_code,
            with_flow: self.with_flow,
        );

        // tracing::info!("query: {}", query);
        let query = sqlx::query_as::<_, JobExtended<CompletedJob>>(query)
            .bind(job_id)
            .bind(workspace_id)
            .bind(self.with_in_tags);

        let mut cjob = query.fetch_optional(db).await?;

        self.check_auth(cjob.as_ref().map(|job| job.created_by.as_str()))?;
        if let Some(job) = cjob.as_mut() {
            self.resolve_raw_values(db, job.id, job.script_hash, job)
                .await;
        }

        if self.with_flow {
            cjob = resolve_maybe_value(db, workspace_id, self.with_code, cjob, |job| {
                job.raw_flow.as_mut()
            })
            .await?;
        }

        if let Some(mut cjob) = cjob {
            cjob.inner = format_completed_job_result(cjob.inner);
            return Ok(Some(cjob));
        }
        Ok(cjob)
    }

    async fn fetch(self, db: &DB, job_id: &Uuid, workspace_id: &str) -> error::Result<Job> {
        let cjob = self
            .fetch_completed(db.into(), job_id, workspace_id)
            .await?
            .map(Job::CompletedJob);

        match cjob {
            Some(cjob) => Ok(cjob),
            None => {
                let job_maybe = self
                    .fetch_queued(db.into(), job_id, workspace_id)
                    .await?
                    .map(Job::QueuedJob);
                // potential race condition here, if the job was in queue and completed right after the fetch completed, so we need to check one last time
                if let Some(job) = job_maybe {
                    return Ok(job);
                } else {
                    let cjob2 = self
                        .fetch_completed(db.into(), job_id, workspace_id)
                        .await?
                        .map(Job::CompletedJob);
                    not_found_if_none(cjob2, "Job", job_id.to_string())
                }
            }
        }
    }
}

#[cfg(all(feature = "smtp", feature = "enterprise"))]
async fn send_workspace_trigger_failure_email_notification(
    db: &Pool<Postgres>,
    w_id: &str,
    job_id: &Uuid,
    trigger_path: Option<&str>,
    runnable_path: Option<&str>,
    email_recipients: &Vec<String>,
    error: &Value,
) -> Result<String, Error> {
    let smtp_config = match load_smtp_config(db).await? {
        Some(config) => config,
        None => {
            tracing::info!(
                "SMTP not configured, skipping workspace trigger failure email notification"
            );
            return Err(anyhow::anyhow!(
                "SMTP not configured, skipping workspace trigger failure email notification"
            )
            .into());
        }
    };

    let runnable_path = runnable_path.as_deref().unwrap_or("Unknown");

    let (trigger_kind, trigger_path) = if let Some(trigger_path) = trigger_path.as_deref() {
        match trigger_path.split_once('/') {
            Some((trigger_kind, trigger_path)) => {
                tracing::debug!(
                    "Workspace trigger job {} is a {:?} trigger",
                    &job_id,
                    trigger_kind
                );
                (Some(trigger_kind), Some(trigger_path))
            }
            _ => (None, None),
        }
    } else {
        (None, None)
    };

    let base_url = BASE_URL.read().await;
    let job_url = format!("{}/run/{}?workspace={}", base_url, &job_id, w_id);
    let trigger_kind_str = trigger_kind.unwrap_or("Unknown").to_string().to_uppercase();

    let subject = format!(
        "Windmill Job Failed: {} in workspace {}",
        runnable_path, w_id
    );

    let error_details = serde_json::to_string_pretty(&error)
        .unwrap_or_else(|_| format!("Unable to serialize error: {:?}", error));

    let trigger_info = if trigger_kind.is_some() && trigger_path.is_some() {
        format!(
            r#"
        <div class="section">
        <span class="label">Trigger path:</span> {}
        </div>

        <div class="section">
        <span class="label">Trigger Type:</span> {}
        </div>"#,
            trigger_path.unwrap(),
            trigger_kind_str
        )
    } else {
        String::new()
    };

    let email_title = if trigger_kind.is_some() {
        format!("Windmill Trigger Job {} Failed", &job_id)
    } else {
        format!("Windmill Job {} Failed", &job_id)
    };

    let content = format!(
        r#"
    <!DOCTYPE html>
    <html>
    <head>
        <meta charset="UTF-8">
        <style>
        body {{ font-family: Arial, sans-serif; color: #333; }}
        h1 {{ color: #c0392b; }}
        .section {{ margin-bottom: 20px; }}
        .label {{ font-weight: bold; }}
        pre {{ background-color: #f4f4f4; padding: 10px; border-radius: 4px; overflow-x: auto; }}
        a.button {{
            display: inline-block;
            padding: 10px 15px;
            margin-top: 10px;
            color: #fff;
            background-color: #2980b9;
            text-decoration: none;
            border-radius: 5px;
        }}
        </style>
    </head>
    <body>
        <h1>{}</h1>

        <div class="section">
        <span class="label">Workspace:</span> {}
        </div>
    {}
        <div class="section">
        <span class="label">Script/Flow Path:</span> {}
        </div>

        <div class="section">
        <span class="label">Job ID:</span> {}
        </div>

        <div class="section">
        <span class="label">Error Details:</span>
        <pre>{}</pre>
        </div>

        <a href="{}" class="button">View Job Details</a>
    </body>
    </html>
    "#,
        email_title, w_id, trigger_info, runnable_path, &job_id, error_details, job_url
    );

    if let Err(e) = send_email_html(
        &subject,
        &content,
        email_recipients.to_owned(),
        smtp_config,
        None,
    )
    .await
    {
        let err_msg = format!(
                "Failed to send workspace email notification for trigger failure (trigger kind: {}, job ID: {}): {}",
                trigger_kind_str,
                &job_id,
                e
            );
        return Err(Error::internal_err(err_msg));
    }
    let success_msg = format!(
        "Job ID '{}' failed. An email with error details has been sent to {:?}.",
        &job_id, email_recipients
    );
    tracing::info!("{}", &success_msg);
    Ok(success_msg)
}

#[derive(Debug, Serialize, Deserialize)]
struct SendEmail {
    job_id: Uuid,
    #[serde(default, deserialize_with = "empty_as_none")]
    trigger_path: Option<String>,
    #[serde(default, deserialize_with = "empty_as_none")]
    runnable_path: Option<String>,
    #[serde(default, deserialize_with = "empty_as_none")]
    email_recipients: Option<Vec<String>>,
    error: Value,
}

#[cfg(all(feature = "enterprise", feature = "smtp"))]
async fn send_email_with_instance_smtp(
    authed: ApiAuthed,
    Extension(db): Extension<DB>,
    Path(w_id): Path<String>,
    Json(send_email): Json<SendEmail>,
) -> error::Result<Json<String>> {
    use windmill_common::jobs::EMAIL_ERROR_HANDLER_USER_EMAIL;

    if *CLOUD_HOSTED {
        tracing::warn!(
                "Workspace trigger failure email notification is not available for cloud hosted Windmill",
            );
        return Err(anyhow::anyhow!("Feature not supported in cloud hosted windmill").into());
    }

    if send_email.email_recipients.is_none() {
        use windmill_common::utils::report_critical_error;

        tracing::error!("No recipient to send the error");
        report_critical_error(
            "No recipient to send the error".to_string(),
            db.clone(),
            Some(&w_id),
            None,
        )
        .await;
        return Err(anyhow::anyhow!("No recipient to send the error").into());
    }

    if authed.email == EMAIL_ERROR_HANDLER_USER_EMAIL
        || is_super_admin_email(&db, &authed.email).await?
    {
        let resp = send_workspace_trigger_failure_email_notification(
            &db,
            &w_id,
            &send_email.job_id,
            send_email.trigger_path.as_deref(),
            send_email.runnable_path.as_deref(),
            &send_email.email_recipients.unwrap(),
            &send_email.error,
        )
        .await?;

        return Ok(Json(resp));
    }

    return Err(Error::NotAuthorized(
        "Only super admin or whitelisted token can access email workspace error handler feature"
            .to_string(),
    ));
}

#[cfg(not(all(feature = "enterprise", feature = "smtp")))]
async fn send_email_with_instance_smtp(
    _authed: ApiAuthed,
    Extension(_db): Extension<DB>,
    Path(_w_id): Path<String>,
    Json(_send_email): Json<SendEmail>,
) -> error::Result<Json<String>> {
    tracing::warn!("SMTP is not enabled, skipping workspace trigger failure email notification",);

    return Err(anyhow::anyhow!("SMTP is not enabled").into());
}

#[cfg(all(feature = "enterprise", feature = "parquet"))]
async fn get_logs_from_store(
    log_offset: i32,
    logs: &str,
    log_file_index: &Option<Vec<String>>,
) -> Option<error::Result<Body>> {
    if log_offset > 0 {
        if let Some(file_index) = log_file_index.clone() {
            tracing::debug!("Getting logs from store: {file_index:?}");
            if let Some(os) = windmill_common::s3_helpers::get_object_store().await {
                tracing::debug!("object store client present, streaming from there");

                let logs = logs.to_string();
                let stream = async_stream::stream! {
                    yield Ok(bytes::Bytes::from(
                        r#"to remove ansi colors, use: | sed 's/\x1B\[[0-9;]\{1,\}[A-Za-z]//g'
                "#
                        .to_string(),
                    ));
                    for file_p in file_index.clone() {
                        let file_p_2 = file_p.clone();
                        let file = os.get(&object_store::path::Path::from(file_p)).await;
                        if let Ok(file) = file {
                            if let Ok(bytes) = file.bytes().await {
                                yield Ok(bytes::Bytes::from(bytes)) as object_store::Result<bytes::Bytes>;
                            }
                        } else {
                            tracing::debug!("error getting file from store: {file_p_2}: {}", file.err().unwrap());
                        }
                    }

                    yield Ok(bytes::Bytes::from(logs))
                };
                return Some(Ok(Body::from_stream(stream)));
            } else {
                tracing::debug!("object store client not present, cannot stream logs from store");
            }
        }
    }
    return None;
}

async fn get_logs_from_disk(
    log_offset: i32,
    logs: &str,
    log_file_index: &Option<Vec<String>>,
) -> Option<error::Result<Body>> {
    if log_offset > 0 {
        if let Some(file_index) = log_file_index.clone() {
            for file_p in &file_index {
                if !tokio::fs::metadata(format!("{TMP_DIR}/{file_p}"))
                    .await
                    .is_ok()
                {
                    return None;
                }
            }

            let logs = logs.to_string();
            let stream = async_stream::stream! {
                yield Ok(bytes::Bytes::from(
                    r#"to remove ansi colors, use: | sed 's/\x1B\[[0-9;]\{1,\}[A-Za-z]//g'
            "#.to_string(),
                ));
                for file_p in file_index.clone() {
                    let mut file = tokio::fs::File::open(format!("{TMP_DIR}/{file_p}")).await.map_err(to_anyhow)?;
                    let mut buffer = Vec::new();
                    file.read_to_end(&mut buffer).await.map_err(to_anyhow)?;
                    yield Ok(bytes::Bytes::from(buffer)) as anyhow::Result<bytes::Bytes>;
                }

                yield Ok(bytes::Bytes::from(logs))
            };
            return Some(Ok(Body::from_stream(stream)));
        }
    }
    return None;
}

async fn get_completed_job_logs_tail(
    OptAuthed(opt_authed): OptAuthed,
    Extension(db): Extension<DB>,
    Path((w_id, id)): Path<(String, Uuid)>,
) -> error::JsonResult<String> {
    let tags = opt_authed
        .as_ref()
        .map(|authed| get_scope_tags(authed).map(|v| v.iter().map(|s| s.to_string()).collect_vec()))
        .flatten();

    let record = sqlx::query!(
            "SELECT created_by AS \"created_by!\", coalesce(job_logs.logs, '') as logs
            FROM v2_job
            LEFT JOIN job_logs ON job_logs.job_id = v2_job.id
            WHERE v2_job.id = $1 AND v2_job.workspace_id = $2 AND ($3::text[] IS NULL OR v2_job.tag = ANY($3))
            ORDER BY job_logs.log_offset DESC
            LIMIT 100",
            id,
            w_id,
            tags.as_ref().map(|v| v.as_slice())
        )
        .fetch_optional(&db)
        .await?;

    if let Some(record) = record {
        if opt_authed.is_none() && record.created_by != "anonymous" {
            return Err(Error::BadRequest(
                "As a non logged in user, you can only see jobs ran by anonymous users".to_string(),
            ));
        }

        let logs = record.logs.unwrap_or_default();
        Ok(Json(logs))
    } else {
        Err(Error::NotFound("Job not found".to_string()).into())
    }
}
#[derive(Debug, Deserialize)]
struct QueryJobLogs {
    remove_ansi_warnings: Option<bool>,
}

async fn get_job_logs(
    OptAuthed(opt_authed): OptAuthed,
    opt_tokened: OptTokened,
    Extension(db): Extension<DB>,
    Path((w_id, id)): Path<(String, Uuid)>,
    Query(query_job_logs): Query<QueryJobLogs>,
) -> error::Result<Response> {
    // let audit_author: AuditAuthor = match opt_authed {
    //     Some(authed) => (&authed).into(),
    //     None => {
    //         return Err(Error::BadRequest(format!(
    //             "Cancelling script require to be logged in and member of {w_id}"
    //         )))
    //     }
    // };

    let tags = opt_authed
        .as_ref()
        .map(|authed| get_scope_tags(authed).map(|v| v.iter().map(|s| s.to_string()).collect_vec()))
        .flatten();

    let record = sqlx::query!(
            "SELECT j.created_by AS \"created_by\", coalesce(job_logs.logs, '') as logs, COALESCE(job_logs.log_offset, 0) as log_offset, job_logs.log_file_index
            FROM v2_job j
            LEFT JOIN job_logs ON job_logs.job_id = j.id
            WHERE j.id = $1 AND j.workspace_id = $2 AND ($3::text[] IS NULL OR j.tag = ANY($3))",
            id,
            w_id,
            tags.as_ref().map(|v| v.as_slice())
        )
        .fetch_optional(&db)
        .await?;

    if let Some(record) = record {
        if opt_authed.is_none() && record.created_by != "anonymous" {
            return Err(Error::BadRequest(
                "As a non logged in user, you can only see jobs ran by anonymous users".to_string(),
            ));
        }
        let logs = record.logs.unwrap_or_default();

        log_job_view(
            &db,
            opt_authed.as_ref(),
            opt_tokened.token.as_deref(),
            &w_id,
            &id,
        )
        .await?;

        #[cfg(all(feature = "enterprise", feature = "parquet"))]
        if let Some(r) = get_logs_from_store(
            record.log_offset.unwrap_or(0),
            &logs,
            &record.log_file_index,
        )
        .await
        {
            return r.map(content_plain);
        }
        if let Some(r) = get_logs_from_disk(
            record.log_offset.unwrap_or(0),
            &logs,
            &record.log_file_index,
        )
        .await
        {
            return r.map(content_plain);
        }
        let logs = if query_job_logs.remove_ansi_warnings.unwrap_or(false) {
            logs
        } else {
            format!(
                "to remove ansi colors, use: | sed 's/\\x1B\\[[0-9;]\\{{1,\\}}[A-Za-z]//g'\n{}",
                logs
            )
        };
        Ok(content_plain(Body::from(logs)))
    } else {
        let text = sqlx::query!(
                "SELECT j.created_by AS \"created_by!\", CONCAT(coalesce(job_logs.logs, '')) as logs, coalesce(job_logs.log_offset, 0) as log_offset, job_logs.log_file_index
                FROM v2_job j
                LEFT JOIN job_logs ON job_logs.job_id = j.id
                WHERE j.id = $1 AND j.workspace_id = $2 AND ($3::text[] IS NULL OR j.tag = ANY($3))",
                id,
                w_id,
                tags.as_ref().map(|v| v.as_slice())
            )
            .fetch_optional(&db)
            .await?;
        let text = not_found_if_none(text, "Job Logs", id.to_string())?;

        if opt_authed.is_none() && text.created_by != "anonymous" {
            return Err(Error::BadRequest(
                "As a non logged in user, you can only see jobs ran by anonymous users".to_string(),
            ));
        }
        let logs = text.logs.unwrap_or_default();

        log_job_view(
            &db,
            opt_authed.as_ref(),
            opt_tokened.token.as_deref(),
            &w_id,
            &id,
        )
        .await?;

        #[cfg(all(feature = "enterprise", feature = "parquet"))]
        if let Some(r) =
            get_logs_from_store(text.log_offset.unwrap_or(0), &logs, &text.log_file_index).await
        {
            return r.map(content_plain);
        }
        if let Some(r) =
            get_logs_from_disk(text.log_offset.unwrap_or(0), &logs, &text.log_file_index).await
        {
            return r.map(content_plain);
        }

        let logs = format!(
            "to remove ansi colors, use: | sed 's/\\x1B\\[[0-9;]\\{{1,\\}}[A-Za-z]//g'\n{}",
            logs
        );
        Ok(content_plain(Body::from(logs)))
    }
}

async fn get_args(
    OptAuthed(opt_authed): OptAuthed,
    opt_tokened: OptTokened,
    Extension(db): Extension<DB>,
    Path((w_id, id)): Path<(String, Uuid)>,
) -> JsonResult<Box<RawValue>> {
    let tags = opt_authed
        .as_ref()
        .map(|authed| get_scope_tags(authed))
        .flatten();
    let record = sqlx::query!(
            "SELECT j.created_by AS \"created_by!\", j.args as \"args: sqlx::types::Json<Box<RawValue>>\"
            FROM v2_job j
            WHERE j.id = $1 AND j.workspace_id = $2 AND ($3::text[] IS NULL OR j.tag = ANY($3))",
            id,
            &w_id,
            tags.as_ref().map(|v| v.as_slice()) as Option<&[&str]>,
        )
        .fetch_optional(&db)
        .await?;

    if let Some(record) = record {
        if opt_authed.is_none() && record.created_by != "anonymous" {
            return Err(Error::BadRequest(
                "As a non logged in user, you can only see jobs ran by anonymous users".to_string(),
            ));
        }

        log_job_view(
            &db,
            opt_authed.as_ref(),
            opt_tokened.token.as_deref(),
            &w_id,
            &id,
        )
        .await?;

        Ok(Json(record.args.map(|x| x.0).unwrap_or_default()))
    } else {
        let record = sqlx::query!(
                "SELECT created_by AS \"created_by!\", args as \"args: sqlx::types::Json<Box<RawValue>>\"
                FROM v2_job
                WHERE id = $1 AND workspace_id = $2 AND ($3::text[] IS NULL OR tag = ANY($3))",
                id,
                &w_id,
                tags.as_ref().map(|v| v.as_slice()) as Option<&[&str]>,
            )
            .fetch_optional(&db)
            .await?;
        let record = not_found_if_none(record, "Job Args", id.to_string())?;
        if opt_authed.is_none() && record.created_by != "anonymous" {
            return Err(Error::BadRequest(
                "As a non logged in user, you can only see jobs ran by anonymous users".to_string(),
            ));
        }

        log_job_view(
            &db,
            opt_authed.as_ref(),
            opt_tokened.token.as_deref(),
            &w_id,
            &id,
        )
        .await?;

        Ok(Json(record.args.map(|x| x.0).unwrap_or_default()))
    }
}

async fn get_started_at_by_ids(
    Extension(db): Extension<DB>,
    Json(mut ids): Json<Vec<Uuid>>,
) -> JsonResult<Vec<Option<chrono::DateTime<chrono::Utc>>>> {
    ids.truncate(100);

    let started_at = sqlx::query!(
        "SELECT id, started_at FROM v2_job_queue WHERE id = ANY($1)",
        ids.as_slice()
    )
    .fetch_all(&db)
    .await?;

    let as_map = started_at
        .iter()
        .map(|x| (x.id, x.started_at))
        .collect::<HashMap<_, _>>();

    let mut r = Vec::new();
    for id in ids {
        r.push(as_map.get(&id).map(|x| x.clone()).unwrap_or_default());
    }

    Ok(Json(r))
}

#[derive(Debug, sqlx::FromRow, Serialize)]
pub struct ListableCompletedJob {
    pub r#type: String,
    pub workspace_id: String,
    pub id: Uuid,
    #[serde(skip_serializing_if = "Option::is_none")]
    pub parent_job: Option<Uuid>,
    pub created_by: String,
    pub created_at: chrono::DateTime<chrono::Utc>,
    pub started_at: Option<chrono::DateTime<chrono::Utc>>,
    pub duration_ms: i64,
    pub success: bool,
    #[serde(skip_serializing_if = "Option::is_none")]
    pub script_hash: Option<ScriptHash>,
    #[serde(skip_serializing_if = "Option::is_none")]
    pub script_path: Option<String>,
    pub deleted: bool,
    #[serde(skip_serializing_if = "Option::is_none")]
    pub raw_code: Option<String>,
    pub canceled: bool,
    #[serde(skip_serializing_if = "Option::is_none")]
    pub canceled_by: Option<String>,
    #[serde(skip_serializing_if = "Option::is_none")]
    pub canceled_reason: Option<String>,
    pub job_kind: JobKind,
    #[serde(skip_serializing_if = "Option::is_none")]
    pub schedule_path: Option<String>,
    pub permissioned_as: String,
    #[serde(skip_serializing_if = "Option::is_none")]
    pub flow_status: Option<serde_json::Value>,
    #[serde(skip_serializing_if = "Option::is_none")]
    pub raw_flow: Option<serde_json::Value>,
    pub is_flow_step: bool,
    #[serde(skip_serializing_if = "Option::is_none")]
    pub language: Option<ScriptLang>,
    pub is_skipped: bool,
    pub email: String,
    pub visible_to_owner: bool,
    #[serde(skip_serializing_if = "Option::is_none")]
    pub mem_peak: Option<i32>,
    pub tag: String,
    #[serde(skip_serializing_if = "Option::is_none")]
    pub priority: Option<i16>,
    #[serde(skip_serializing_if = "Option::is_none")]
    pub labels: Option<serde_json::Value>,
}

#[derive(Debug, Deserialize, Clone, Default)]
pub struct RunJobQuery {
    pub scheduled_for: Option<chrono::DateTime<chrono::Utc>>,
    pub scheduled_in_secs: Option<i64>,
    pub parent_job: Option<Uuid>,
    pub root_job: Option<Uuid>,
    pub invisible_to_owner: Option<bool>,
    pub queue_limit: Option<i64>,
    pub payload: Option<String>,
    pub job_id: Option<Uuid>,
    pub tag: Option<String>,
    pub timeout: Option<i32>,
    pub cache_ttl: Option<i32>,
    pub skip_preprocessor: Option<bool>,
    pub poll_delay_ms: Option<u64>,
    pub memory_id: Option<Uuid>,
    pub suspended_mode: Option<bool>,
}

impl RunJobQuery {
    async fn get_scheduled_for<'c>(
        &self,
        db: &DB,
    ) -> error::Result<Option<chrono::DateTime<chrono::Utc>>> {
        if let Some(scheduled_for) = self.scheduled_for {
            Ok(Some(scheduled_for))
        } else if let Some(scheduled_in_secs) = self.scheduled_in_secs {
            let now = now_from_db(db).await?;
            Ok(Some(
                now + chrono::Duration::try_seconds(scheduled_in_secs).unwrap_or_default(),
            ))
        } else {
            Ok(None)
        }
    }

    fn payload_as_args(&self) -> error::Result<HashMap<String, Box<RawValue>>> {
        let payload_r = self.payload.clone().map(decode_payload).map(|x| {
            x.map_err(|e| {
                error::Error::internal_err(format!("Impossible to decode query payload: {e:#?}"))
            })
        });

        let payload_as_args = if let Some(payload) = payload_r {
            payload?
        } else {
            HashMap::new()
        };

        Ok(payload_as_args)
    }
}

#[derive(Deserialize, Clone)]
pub struct ListQueueQuery {
    pub script_path_start: Option<String>,
    pub script_path_exact: Option<String>,
    pub script_hash: Option<String>,
    pub created_by: Option<String>,
    pub started_before: Option<chrono::DateTime<chrono::Utc>>,
    pub started_after: Option<chrono::DateTime<chrono::Utc>>,
    pub created_before: Option<chrono::DateTime<chrono::Utc>>,
    pub created_after: Option<chrono::DateTime<chrono::Utc>>,
    pub created_or_started_before: Option<chrono::DateTime<chrono::Utc>>,
    pub created_or_started_after: Option<chrono::DateTime<chrono::Utc>>,
    pub running: Option<bool>,
    pub schedule_path: Option<String>,
    pub parent_job: Option<String>,
    pub order_desc: Option<bool>,
    pub job_kinds: Option<String>,
    pub suspended: Option<bool>,
    pub worker: Option<String>,
    // filter by matching a subset of the args using base64 encoded json subset
    pub args: Option<String>,
    pub tag: Option<String>,
    pub scheduled_for_before_now: Option<bool>,
    pub all_workspaces: Option<bool>,
    pub is_flow_step: Option<bool>,
    pub has_null_parent: Option<bool>,
    pub is_not_schedule: Option<bool>,
    pub concurrency_key: Option<String>,
    pub allow_wildcards: Option<bool>,
    pub trigger_kind: Option<JobTriggerKind>,
    pub trigger_path: Option<String>,
}

impl From<ListCompletedQuery> for ListQueueQuery {
    fn from(lcq: ListCompletedQuery) -> Self {
        Self {
            script_path_start: lcq.script_path_start,
            script_path_exact: lcq.script_path_exact,
            script_hash: lcq.script_hash,
            created_by: lcq.created_by,
            started_before: lcq.started_before,
            started_after: lcq.started_after,
            created_before: lcq.created_before_queue.or(lcq.created_before),
            created_after: lcq.created_after_queue.or(lcq.created_after),
            created_or_started_before: lcq.created_or_started_before,
            created_or_started_after: lcq.created_or_started_after,
            worker: lcq.worker,
            running: lcq.running,
            parent_job: lcq.parent_job,
            order_desc: lcq.order_desc,
            job_kinds: lcq.job_kinds,
            suspended: lcq.suspended,
            args: lcq.args,
            tag: lcq.tag,
            schedule_path: lcq.schedule_path,
            scheduled_for_before_now: lcq.scheduled_for_before_now,
            all_workspaces: lcq.all_workspaces,
            is_flow_step: lcq.is_flow_step,
            has_null_parent: lcq.has_null_parent,
            is_not_schedule: lcq.is_not_schedule,
            concurrency_key: lcq.concurrency_key,
            allow_wildcards: lcq.allow_wildcards,
            trigger_kind: lcq.trigger_kind,
            trigger_path: lcq.trigger_path,
        }
    }
}

pub fn filter_list_queue_query(
    mut sqlb: SqlBuilder,
    lq: &ListQueueQuery,
    w_id: &str,
    join_outstanding_wait_times: bool,
) -> SqlBuilder {
    sqlb.join("v2_job").on_eq("v2_job_queue.id", "v2_job.id");

    if join_outstanding_wait_times {
        sqlb.left()
            .join("outstanding_wait_time")
            .on_eq("v2_job_queue.id", "outstanding_wait_time.job_id");
    }

    if w_id != "admins" || !lq.all_workspaces.is_some_and(|x| x) {
        sqlb.and_where_eq("v2_job_queue.workspace_id", "?".bind(&w_id));
    }

    if let Some(w) = &lq.worker {
        if lq.allow_wildcards.unwrap_or(false) {
            sqlb.and_where_like_left("v2_job_queue.worker", w.replace("*", "%"));
        } else {
            sqlb.and_where_eq("v2_job_queue.worker", "?".bind(w));
        }
    }

    if let Some(ps) = &lq.script_path_start {
        sqlb.and_where_like_left("runnable_path", ps);
    }
    if let Some(p) = &lq.script_path_exact {
        sqlb.and_where_eq("runnable_path", "?".bind(p));
    }
    if let Some(p) = &lq.schedule_path {
        sqlb.and_where_eq("trigger", "?".bind(p));
        sqlb.and_where_eq("trigger_kind", "'schedule'");
    }
    if let Some(h) = &lq.script_hash {
        sqlb.and_where_eq("runnable_id", "?".bind(h));
    }
    if let Some(cb) = &lq.created_by {
        sqlb.and_where_eq("created_by", "?".bind(cb));
    }
    if let Some(t) = &lq.tag {
        if lq.allow_wildcards.unwrap_or(false) {
            sqlb.and_where_like_left("v2_job.tag", t.replace("*", "%"));
        } else {
            sqlb.and_where_eq("v2_job.tag", "?".bind(t));
        }
    }

    if let Some(r) = &lq.running {
        sqlb.and_where_eq("running", &r);
    }
    if let Some(pj) = &lq.parent_job {
        sqlb.and_where_eq("parent_job", "?".bind(pj));
    }
    if let Some(dt) = &lq.started_before {
        sqlb.and_where_le("started_at", "?".bind(&dt.to_rfc3339()));
    }
    if let Some(dt) = &lq.started_after {
        sqlb.and_where_ge("started_at", "?".bind(&dt.to_rfc3339()));
    }
    if let Some(fs) = &lq.is_flow_step {
        if *fs {
            sqlb.and_where_is_not_null("flow_step_id");
        } else {
            sqlb.and_where_is_null("flow_step_id");
        }
    }
    if let Some(fs) = &lq.has_null_parent {
        if *fs {
            sqlb.and_where_is_null("parent_job");
        }
    }

    if let Some(dt) = &lq.created_before {
        sqlb.and_where_le("v2_job.created_at", "?".bind(&dt.to_rfc3339()));
    }
    if let Some(dt) = &lq.created_after {
        sqlb.and_where_ge("v2_job.created_at", "?".bind(&dt.to_rfc3339()));
    }

    if let Some(dt) = &lq.created_or_started_after {
        let ts = dt.timestamp_millis();
        sqlb.and_where(format!("(started_at IS NOT NULL AND started_at >= to_timestamp({}  / 1000.0)) OR (started_at IS NULL AND v2_job.created_at >= to_timestamp({}  / 1000.0))", ts, ts));
    }

    if let Some(dt) = &lq.created_or_started_before {
        let ts = dt.timestamp_millis();
        sqlb.and_where(format!("(started_at IS NOT NULL AND started_at < to_timestamp({}  / 1000.0)) OR (started_at IS NULL AND v2_job.created_at < to_timestamp({}  / 1000.0))", ts, ts));
    }

    if let Some(s) = &lq.suspended {
        if *s {
            sqlb.and_where_gt("suspend", 0);
        } else {
            sqlb.and_where_is_null("suspend_until");
        }
    }

    if let Some(jk) = &lq.job_kinds {
        sqlb.and_where_in(
            "kind",
            &jk.split(',').into_iter().map(quote).collect::<Vec<_>>(),
        );
    }

    if let Some(args) = &lq.args {
        sqlb.and_where("args @> ?".bind(&args.replace("'", "''")));
    }

    if lq.scheduled_for_before_now.is_some_and(|x| x) {
        sqlb.and_where_le("scheduled_for", "now()");
    }

    if lq.is_not_schedule.unwrap_or(false) {
        sqlb.and_where("trigger_kind IS DISTINCT FROM 'schedule'");
    }

    if let Some(tk) = &lq.trigger_kind {
        sqlb.and_where_eq("trigger_kind", "?".bind(&format!("{}", tk)));
    }

    if let Some(tp) = &lq.trigger_path {
        sqlb.and_where_eq("trigger", "?".bind(tp));
    }

    sqlb
}

pub fn list_queue_jobs_query(
    w_id: &str,
    lq: &ListQueueQuery,
    fields: &[&str],
    pagination: Pagination,
    join_outstanding_wait_times: bool,
    tags: Option<Vec<&str>>,
) -> SqlBuilder {
    let (limit, offset) = paginate_without_limits(pagination);
    let mut sqlb = SqlBuilder::select_from("v2_job_queue")
        .fields(fields)
        .order_by("v2_job.created_at", lq.order_desc.unwrap_or(true))
        .limit(limit)
        .offset(offset)
        .clone();

    if let Some(tags) = tags {
        sqlb.and_where_in(
            "v2_job.tag",
            &tags.iter().map(|x| quote(x)).collect::<Vec<_>>(),
        );
    }

    filter_list_queue_query(sqlb, lq, w_id, join_outstanding_wait_times)
}

#[derive(Serialize, FromRow)]
struct ListableQueuedJob {
    pub id: Uuid,
    pub running: bool,
    pub created_by: String,
    pub created_at: chrono::DateTime<chrono::Utc>,
    pub started_at: Option<chrono::DateTime<chrono::Utc>>,
    pub scheduled_for: chrono::DateTime<chrono::Utc>,
    pub script_hash: Option<ScriptHash>,
    pub script_path: Option<String>,
    pub args: Option<serde_json::Value>,
    pub job_kind: JobKind,
    pub schedule_path: Option<String>,
    pub is_flow_step: bool,
    pub language: Option<ScriptLang>,
    pub email: String,
    pub suspend: Option<i32>,
    pub tag: String,
    pub priority: Option<i16>,
    pub workspace_id: String,
}

async fn list_queue_jobs(
    authed: ApiAuthed,
    Extension(user_db): Extension<UserDB>,
    Path(w_id): Path<String>,
    Query(pagination): Query<Pagination>,
    Query(lq): Query<ListQueueQuery>,
) -> error::JsonResult<Vec<ListableQueuedJob>> {
    let sql = list_queue_jobs_query(
        &w_id,
        &lq,
        &[
            "v2_job.id",
            "v2_job_queue.running",
            "v2_job.created_by",
            "v2_job.created_at",
            "v2_job_queue.started_at",
            "v2_job_queue.scheduled_for",
            "v2_job.runnable_id as script_hash",
            "v2_job.runnable_path as script_path",
            "null as args",
            "v2_job.kind as job_kind",
            "CASE WHEN v2_job.trigger_kind = 'schedule' THEN v2_job.trigger END as schedule_path",
            "v2_job.permissioned_as",
            "v2_job.flow_step_id IS NOT NULL as is_flow_step",
            "v2_job.script_lang as language",
            "v2_job.permissioned_as_email as email",
            "v2_job_queue.suspend",
            "v2_job.tag",
            "v2_job.priority",
            "v2_job.workspace_id",
        ],
        pagination,
        false,
        get_scope_tags(&authed),
    )
    .sql()?;
    let mut tx = user_db.begin(&authed).await?;
    let jobs = sqlx::query_as::<_, ListableQueuedJob>(&sql)
        .fetch_all(&mut *tx)
        .await?;
    tx.commit().await?;
    Ok(Json(jobs))
}

pub async fn cancel_jobs(
    jobs: Vec<Uuid>,
    db: &DB,
    username: &str,
    w_id: &str,
    force_cancel: bool,
) -> error::JsonResult<Vec<Uuid>> {
    let mut uuids = vec![];
    tracing::info!("Cancelling jobs: {:?}", jobs);
    let mut tx = db.begin().await?;
    let trivial_jobs =  sqlx::query!("INSERT INTO v2_job_completed AS cj
<<<<<<< HEAD
                    ( workspace_id
                    , id
                    , duration_ms
                    , result
                    , canceled_by
                    , canceled_reason
                    , flow_status
                    , status
                    , worker
                    )
                    SELECT  q.workspace_id
                    , q.id
                    , 0
                    , $4
                    , $1
                    , 'cancel all'
                    , (SELECT flow_status FROM v2_job_status WHERE id = q.id)
                    , 'canceled'::job_status
                    , worker
            FROM v2_job_queue q
                JOIN v2_job USING (id)
            WHERE q.id = any($2) AND running = false AND parent_job IS NULL AND q.workspace_id = $3 AND trigger IS NULL
                FOR UPDATE SKIP LOCKED
            ON CONFLICT (id) DO NOTHING RETURNING id AS \"id!\"", username, &jobs, w_id, serde_json::json!({"error": { "message": format!("Job canceled: cancel all by {username}"), "name": "Canceled", "reason": "cancel all", "canceler": username}}))
            .fetch_all(&mut *tx)
            .await?.into_iter().map(|x| x.id).collect::<Vec<Uuid>>();
=======
                   ( workspace_id
                   , id
                   , duration_ms
                   , result
                   , canceled_by
                   , canceled_reason
                   , flow_status
                   , status
                   , worker
                )
                SELECT  q.workspace_id
                   , q.id
                   , 0
                   , $4
                   , $1
                   , 'cancel all'
                   , (SELECT flow_status FROM v2_job_status WHERE id = q.id)
                   , 'canceled'::job_status
                   , worker
        FROM v2_job_queue q
            JOIN v2_job USING (id)
        WHERE q.id = any($2) AND running = false AND parent_job IS NULL AND q.workspace_id = $3 AND trigger_kind IS DISTINCT FROM 'schedule'
            FOR UPDATE SKIP LOCKED
        ON CONFLICT (id) DO NOTHING RETURNING id AS \"id!\"", username, &jobs, w_id, serde_json::json!({"error": { "message": format!("Job canceled: cancel all by {username}"), "name": "Canceled", "reason": "cancel all", "canceler": username}}))
        .fetch_all(&mut *tx)
        .await?.into_iter().map(|x| x.id).collect::<Vec<Uuid>>();
>>>>>>> 1dfb0f00

    sqlx::query!(
        "DELETE FROM v2_job_queue WHERE id = any($1) AND workspace_id = $2",
        &trivial_jobs,
        w_id
    )
    .execute(&mut *tx)
    .await?;
    tx.commit().await?;

    // sqlx::query!(
    //     "UPDATE queue SET canceled = true, canceled_by = $1, canceled_reason = 'cancelled all by user' WHERE id IN (SELECT id FROM queue where id = any($2) AND workspace_id = $3 AND schedule_path IS NULL FOR UPDATE SKIP LOCKED) RETURNING id",
    //     username,
    //     &jobs,
    //     w_id
    // ).execute(db).await?;
    for job_id in jobs.into_iter() {
        if trivial_jobs.contains(&job_id) {
            continue;
        }
        match tokio::time::timeout(tokio::time::Duration::from_secs(5), async move {
            let tx = db.begin().await?;
            let (tx, _) = windmill_queue::cancel_job(
                username,
                None,
                job_id.clone(),
                w_id,
                tx,
                db,
                force_cancel,
                false,
            )
            .await?;
            tx.commit().await?;
            Ok::<_, anyhow::Error>(())
        })
        .await
        {
            Ok(result) => match result {
                Ok(_) => {
                    uuids.push(job_id);
                }
                Err(e) => {
                    tracing::error!("Failed to cancel job {:?}: {:?}", job_id, e);
                }
            },
            Err(_) => {
                tracing::error!(
                    "Timeout while trying to cancel job {:?} after 5 seconds",
                    job_id
                );
            }
        }
    }

    uuids.extend(trivial_jobs);

    Ok(Json(uuids))
}

#[derive(Deserialize)]
pub struct CancelSelectionQuery {
    force_cancel: Option<bool>,
}

async fn cancel_selection(
    authed: ApiAuthed,
    Extension(db): Extension<DB>,
    Extension(user_db): Extension<UserDB>,
    Path(w_id): Path<String>,
    Query(query): Query<CancelSelectionQuery>,
    Json(jobs): Json<Vec<Uuid>>,
) -> error::JsonResult<Vec<Uuid>> {
    let mut tx = user_db.begin(&authed).await?;
    let tags = get_scope_tags(&authed).map(|v| v.iter().map(|s| s.to_string()).collect_vec());
    let jobs_to_cancel = sqlx::query_scalar!(
            "SELECT j.id AS \"id!\" FROM v2_job j LEFT JOIN v2_job_queue q USING (id) WHERE j.id = ANY($1) AND j.trigger_kind IS DISTINCT FROM 'schedule'::job_trigger_kind AND ($2::text[] IS NULL OR j.tag = ANY($2))",
            &jobs,
            tags.as_ref().map(|v| v.as_slice())
        )
        .fetch_all(&mut *tx)
        .await?;
    tx.commit().await?;

    cancel_jobs(
        jobs_to_cancel,
        &db,
        authed.username.as_str(),
        w_id.as_str(),
        query.force_cancel.unwrap_or(false),
    )
    .await
}

async fn list_filtered_job_uuids(
    authed: ApiAuthed,
    Extension(db): Extension<DB>,
    Path(w_id): Path<String>,
    Query(lq): Query<ListCompletedQuery>,
) -> error::JsonResult<Vec<Uuid>> {
    require_admin(authed.is_admin, &authed.username)?;

    let mut sqlb = list_completed_jobs_query(
        w_id.as_str(),
        None,
        0,
        &lq,
        &["v2_job.id"],
        false,
        get_scope_tags(&authed),
    );
    let sqlb2 = list_queue_jobs_query(
        w_id.as_str(),
        &lq.into(),
        &["v2_job.id"],
        Pagination { page: None, per_page: None },
        false,
        get_scope_tags(&authed),
    );
    let query = sqlb.union_all(sqlb2.subquery()?).subquery()?;
    let ids = sqlx::query_scalar(query.as_str()).fetch_all(&db).await?;
    Ok(Json(ids))
}

async fn list_filtered_uuids(
    authed: ApiAuthed,
    Extension(db): Extension<DB>,

    Path(w_id): Path<String>,
    Query(lq): Query<ListQueueQuery>,
) -> error::JsonResult<Vec<Uuid>> {
    require_admin(authed.is_admin, &authed.username)?;

    let mut sqlb = SqlBuilder::select_from("v2_job_queue")
        .fields(&["v2_job_queue.id"])
        .clone();

    sqlb = join_concurrency_key(lq.concurrency_key.as_ref(), sqlb);

    sqlb.and_where_ne("v2_job.trigger_kind", "'schedule'")
        .or_where_is_null("v2_job.trigger_kind");

    if let Some(tags) = get_scope_tags(&authed) {
        sqlb.and_where_in(
            "v2_job.tag",
            &tags.iter().map(|x| quote(x)).collect::<Vec<_>>(),
        );
    }

    sqlb = filter_list_queue_query(sqlb, &lq, w_id.as_str(), false);

    let sql = sqlb.query()?;
    let jobs = sqlx::query_scalar(sql.as_str()).fetch_all(&db).await?;

    Ok(Json(jobs))
}

#[derive(Serialize)]
struct QueueStats {
    database_length: i64,
    suspended: Option<i64>,
}

#[derive(Deserialize)]
pub struct CountQueueJobsQuery {
    all_workspaces: Option<bool>,
    tags: Option<String>,
}

async fn count_queue_jobs(
    Extension(db): Extension<DB>,
    Path(w_id): Path<String>,
    Query(cq): Query<CountQueueJobsQuery>,
) -> error::JsonResult<QueueStats> {
    let tags = cq
        .tags
        .map(|t| t.split(',').map(|s| s.to_string()).collect::<Vec<_>>());
    Ok(Json(
            sqlx::query_as!(
                QueueStats,
                "SELECT coalesce(COUNT(*) FILTER(WHERE q.suspend = 0 AND q.running = false), 0) as \"database_length!\", coalesce(COUNT(*) FILTER(WHERE q.suspend > 0), 0) as \"suspended!\" FROM v2_job_queue q JOIN v2_job j USING (id) WHERE (j.workspace_id = $1 OR $2) AND q.scheduled_for <= now() AND ($3::text[] IS NULL OR j.tag = ANY($3))",
                w_id,
                w_id == "admins" && cq.all_workspaces.unwrap_or(false),
                tags.as_ref().map(|v| v.as_slice())
            )
            .fetch_one(&db)
            .await?,
        ))
}

#[derive(Deserialize)]
pub struct CountCompletedJobsQuery {
    completed_after_s_ago: Option<i64>,
    success: Option<bool>,
    tags: Option<String>,
    all_workspaces: Option<bool>,
}

async fn count_completed_jobs_detail(
    Extension(db): Extension<DB>,
    Path(w_id): Path<String>,
    Query(query): Query<CountCompletedJobsQuery>,
) -> error::JsonResult<i64> {
    let mut sqlb = SqlBuilder::select_from("v2_job_completed");
    //FOR RLS
    sqlb.join("v2_job USING (id)");
    sqlb.field("COUNT(*) as count");

    if !query.all_workspaces.unwrap_or(false) {
        sqlb.and_where_eq("v2_job.workspace_id", "?".bind(&w_id));
    }

    if let Some(after_s_ago) = query.completed_after_s_ago {
        let after = Utc::now() - chrono::Duration::seconds(after_s_ago);
        sqlb.and_where_gt("ended_at", "?".bind(&after.to_rfc3339()));
    }

    if let Some(success) = query.success {
        if success {
            sqlb.and_where_eq("status", "'success'")
                .or_where_eq("status", "'skipped'");
        } else {
            sqlb.and_where_ne("status", "'success'")
                .and_where_ne("status", "'skipped'");
        }
    }

    if let Some(tags) = query.tags {
        sqlb.and_where_in(
            "v2_job.tag",
            &tags
                .split(",")
                .map(|t| format!("'{}'", t))
                .collect::<Vec<_>>(),
        );
    }

    let sql = sqlb.sql()?;
    let stats = sqlx::query_scalar::<_, i64>(&sql).fetch_one(&db).await?;

    Ok(Json(stats))
}

async fn count_completed_jobs(
    Extension(db): Extension<DB>,
    Path(w_id): Path<String>,
) -> error::JsonResult<QueueStats> {
    Ok(Json(
            sqlx::query_as!(
                QueueStats,
                "SELECT coalesce(COUNT(*), 0) as \"database_length!\", null::bigint as suspended FROM v2_job_completed WHERE workspace_id = $1",
                w_id
            )
            .fetch_one(&db)
            .await?,
        ))
}

async fn list_jobs(
    authed: ApiAuthed,
    Extension(user_db): Extension<UserDB>,
    Path(w_id): Path<String>,
    Query(pagination): Query<Pagination>,
    Query(lq): Query<ListCompletedQuery>,
) -> error::JsonResult<Vec<Job>> {
    let (per_page, offset) = paginate(pagination);
    let lqc = lq.clone();

    if offset > 0 {
        tracing::warn!("offset is not 0, but is ignored for list_jobs. Use created_before or completed_before instead.");
    }

    if lq.success.is_some() && lq.running.is_some_and(|x| x) {
        return Err(error::Error::BadRequest(
            "cannot specify both success and running".to_string(),
        ));
    }
    let sqlc = if lq.running.is_none() {
        Some(list_completed_jobs_query(
            &w_id,
            Some(per_page),
            0,
            &ListCompletedQuery { order_desc: Some(true), ..lqc },
            UnifiedJob::completed_job_fields(),
            true,
            get_scope_tags(&authed),
        ))
    } else {
        None
    };

    let sql = if lq.success.is_none()
        && lq.label.is_none()
        && lq.created_before.is_none()
        && lq.started_before.is_none()
        && lq.created_or_started_before.is_none()
        && lq.completed_before.is_none()
    {
        let mut sqlq = list_queue_jobs_query(
            &w_id,
            &ListQueueQuery { order_desc: Some(true), ..lq.into() },
            UnifiedJob::queued_job_fields(),
            Pagination { per_page: None, page: None },
            true,
            get_scope_tags(&authed),
        );

        if let Some(sqlc) = sqlc {
            format!("{} UNION ALL {}", &sqlq.subquery()?, &sqlc.subquery()?,)
        } else {
            sqlq.limit(per_page).offset(offset).query()?
        }
    } else {
        if sqlc.is_none() {
            return Err(error::Error::BadRequest(
                "cannot specify success, label, created_or_started_before, or starte
                    d_before with running"
                    .to_string(),
            ));
        }
        sqlc.unwrap().limit(per_page).offset(offset).query()?
    };
    // tracing::info!("sql: {}", &sql);
    let mut tx: Transaction<'_, Postgres> = user_db.begin(&authed).await?;

    let jobs: Vec<UnifiedJob> = sqlx::query_as(&sql)
        .fetch_all(&mut *tx)
        .warn_after_seconds_with_sql(5, format!("list_jobs: {}", sql))
        .await?;
    tx.commit().await?;

    Ok(Json(jobs.into_iter().map(From::from).collect()))
}

pub async fn resume_suspended_flow_as_owner(
    authed: ApiAuthed,
    Extension(db): Extension<DB>,
    Path((_w_id, flow_id)): Path<(String, Uuid)>,
    QueryOrBody(value): QueryOrBody<serde_json::Value>,
) -> error::Result<StatusCode> {
    let mut tx = db.begin().await?;

    let (flow, job_id) = get_suspended_flow_info(flow_id, &mut tx).await?;

    let flow_path = flow.script_path.as_deref().unwrap_or_else(|| "");
    require_owner_of_path(&authed, flow_path)?;
    check_scopes(&authed, || format!("jobs:run:flows:{}", flow_path))?;

    let value = value.unwrap_or(serde_json::Value::Null);

    insert_resume_job(
        0,
        job_id,
        &flow,
        value,
        Some(authed.username),
        true,
        &mut tx,
    )
    .await?;

    resume_immediately_if_relevant(flow, job_id, &mut tx).await?;

    tx.commit().await?;
    Ok(StatusCode::CREATED)
}

pub async fn resume_suspended_job(
    authed: Option<ApiAuthed>,
    opt_tokened: OptTokened,
    Extension(db): Extension<DB>,
    Path((w_id, job_id, resume_id, secret)): Path<(String, Uuid, u32, String)>,
    Query(approver): Query<QueryApprover>,
    QueryOrBody(value): QueryOrBody<serde_json::Value>,
) -> error::Result<StatusCode> {
    resume_suspended_job_internal(
        value,
        db,
        w_id,
        job_id,
        resume_id,
        approver,
        secret,
        authed,
        opt_tokened,
        true,
    )
    .await
}

async fn resume_suspended_job_internal(
    value: Option<serde_json::Value>,
    db: sqlx::Pool<Postgres>,
    w_id: String,
    job_id: Uuid,
    resume_id: u32,
    approver: QueryApprover,
    secret: String,
    authed: Option<ApiAuthed>,
    opt_tokened: OptTokened,
    approved: bool,
) -> Result<StatusCode, Error> {
    let value = value.unwrap_or(serde_json::Value::Null);
    verify_suspended_secret(&w_id, &db, job_id, resume_id, &approver, secret).await?;

    let parent_flow_info = get_suspended_parent_flow_info(job_id, &db).await?;
    let parent_flow = GetQuery::new()
        .without_logs()
        .without_code()
        .without_flow()
        .fetch(&db, &parent_flow_info.id, &w_id)
        .await?;
    let flow_status = parent_flow
        .flow_status()
        .ok_or_else(|| anyhow::anyhow!("unable to find the flow status in the flow job"))?;

    let trigger_email = match &parent_flow {
        Job::CompletedJob(job) => &job.email,
        Job::QueuedJob(job) => &job.email,
    };
    conditionally_require_authed_user(authed.clone(), flow_status, trigger_email)?;

    let exists = sqlx::query_scalar!(
        r#"
            SELECT EXISTS (SELECT 1 FROM resume_job WHERE id = $1)
            "#,
        Uuid::from_u128(job_id.as_u128() ^ resume_id as u128),
    )
    .fetch_one(&db)
    .await?
    .unwrap_or(false);

    if exists {
        return Err(anyhow::anyhow!("resume request already sent").into());
    }

    let approver = if authed.as_ref().is_none()
        || (approver
            .approver
            .clone()
            .is_some_and(|x| x != "".to_string()))
    {
        approver.approver
    } else {
        authed.as_ref().map(|x| x.username.clone())
    };
    let mut tx: Transaction<'_, Postgres> = db.begin().await?;

    insert_resume_job(
        resume_id,
        job_id,
        &parent_flow_info,
        value,
        approver.clone(),
        approved,
        &mut tx,
    )
    .await?;

    if !approved {
        sqlx::query!(
            "UPDATE v2_job_queue SET suspend = 0 WHERE id = $1",
            parent_flow_info.id
        )
        .execute(&mut *tx)
        .await?;
    } else {
        resume_immediately_if_relevant(parent_flow_info, job_id, &mut tx).await?;
    }

    let approver = approver.unwrap_or_else(|| "anonymous".to_string());

    let audit_author = match authed {
        Some(authed) => (&authed).into(),
        None => AuditAuthor {
            email: approver.clone(),
            username: approver.clone(),
            username_override: None,
            token_prefix: opt_tokened
                .token
                .map(|s| s[0..TOKEN_PREFIX_LEN].to_string()),
        },
    };
    audit_log(
        &mut *tx,
        &audit_author,
        "jobs.suspend_resume",
        ActionKind::Update,
        &w_id,
        Some(
            &serde_json::json!({
                "approved": approved,
                "job_id": job_id,
                "details": if approved {
                    format!("Approved by {}", &approver)
                } else {
                    format!("Cancelled by {}", &approver)
                }
            })
            .to_string(),
        ),
        None,
    )
    .await?;
    tx.commit().await?;
    Ok(StatusCode::CREATED)
}

async fn verify_suspended_secret(
    w_id: &String,
    db: &DB,
    job_id: Uuid,
    resume_id: u32,
    approver: &QueryApprover,
    secret: String,
) -> Result<(), Error> {
    let key = get_workspace_key(w_id, db).await?;
    let mut mac = HmacSha256::new_from_slice(key.as_bytes()).map_err(to_anyhow)?;
    mac.update(job_id.as_bytes());
    mac.update(resume_id.to_be_bytes().as_ref());
    if let Some(approver) = approver.approver.clone() {
        mac.update(approver.as_bytes());
    }
    mac.verify_slice(hex::decode(secret)?.as_ref())
        .map_err(|_| anyhow::anyhow!("Invalid signature"))?;
    Ok(())
}

/* If the flow is currently waiting to be resumed (`FlowStatusModule::WaitingForEvents`)
 * the suspend column must be set to the number of resume messages waited on.
 *
 * The flow's queue row is locked in this transaction because to avoid race conditions around
 * the suspend column.
 * That is, a job needs one event but it hasn't arrived, a worker counts zero events before
 * entering WaitingForEvents.  Then this message arrives but the job isn't in WaitingForEvents
 * yet so the suspend counter isn't updated.  Then the job enters WaitingForEvents expecting
 * one event to arrive based on the count that is no longer correct. */
async fn resume_immediately_if_relevant<'c>(
    flow: FlowInfo,
    job_id: Uuid,
    tx: &mut Transaction<'c, Postgres>,
) -> error::Result<()> {
    Ok(
        if let Some(suspend) = (0 < flow.suspend).then(|| flow.suspend - 1) {
            let status =
                serde_json::from_value::<FlowStatus>(flow.flow_status.context("no flow status")?)
                    .context("deserialize flow status")?;
            if matches!(status.current_step(), Some(FlowStatusModule::WaitingForEvents { job, .. }) if job == &job_id)
            {
                sqlx::query!(
                    "UPDATE v2_job_queue SET suspend = $1 WHERE id = $2",
                    suspend,
                    flow.id,
                )
                .execute(&mut **tx)
                .await?;
            }
        },
    )
}

async fn insert_resume_job<'c>(
    resume_id: u32,
    job_id: Uuid,
    flow: &FlowInfo,
    value: serde_json::Value,
    approver: Option<String>,
    approved: bool,
    tx: &mut Transaction<'c, Postgres>,
) -> error::Result<()> {
    sqlx::query!(
        r#"
            INSERT INTO resume_job
                        (id, resume_id, job, flow, value, approver, approved)
                VALUES ($1, $2, $3, $4, $5, $6, $7)
            "#,
        Uuid::from_u128(job_id.as_u128() ^ resume_id as u128),
        resume_id as i32,
        job_id,
        flow.id,
        value,
        approver,
        approved
    )
    .execute(&mut **tx)
    .await?;
    Ok(())
}

#[derive(sqlx::FromRow)]
struct FlowInfo {
    id: Uuid,
    flow_status: Option<serde_json::Value>,
    suspend: i32,
    script_path: Option<String>,
}

async fn get_suspended_parent_flow_info(job_id: Uuid, db: &DB) -> error::Result<FlowInfo> {
    let flow = sqlx::query_as!(
        FlowInfo,
        r#"
            SELECT q.id, f.flow_status, q.suspend, j.runnable_path AS script_path
            FROM v2_job_queue q
                JOIN v2_job j USING (id)
                JOIN v2_job_status f USING (id)
            WHERE id = ( SELECT parent_job FROM v2_job WHERE id = $1 )
            FOR UPDATE
            "#,
        job_id,
    )
    .fetch_optional(db)
    .await?
    .ok_or_else(|| anyhow::anyhow!("parent flow job not found"))?;
    Ok(flow)
}

async fn get_suspended_flow_info<'c>(
    job_id: Uuid,
    tx: &mut Transaction<'c, Postgres>,
) -> error::Result<(FlowInfo, Uuid)> {
    let flow = sqlx::query_as!(
            FlowInfo,
            r#"
            SELECT j.id AS "id!", COALESCE(s.flow_status, s.workflow_as_code_status) as flow_status, q.suspend AS "suspend!", j.runnable_path as script_path
            FROM v2_job_queue q JOIN v2_job j USING (id) LEFT JOIN v2_job_status s USING (id)
            WHERE j.id = $1
            "#,
            job_id,
        )
        .fetch_optional(&mut **tx)
        .await?
        .ok_or_else(|| anyhow::anyhow!("parent flow job not found"))?;
    let job_id = flow
        .flow_status
        .as_ref()
        .and_then(|v| serde_json::from_value::<FlowStatus>(v.clone()).ok())
        .and_then(|s| match s.modules.get(s.step as usize) {
            Some(FlowStatusModule::WaitingForEvents { job, .. }) => Some(job.to_owned()),
            _ => None,
        });

    if let Some(job_id) = job_id {
        Ok((flow, job_id))
    } else {
        Err(anyhow::anyhow!("the flow is not in a suspended state anymore").into())
    }
}

pub async fn cancel_suspended_job(
    authed: Option<ApiAuthed>,
    opt_tokened: OptTokened,
    Extension(db): Extension<DB>,
    Path((w_id, job_id, resume_id, secret)): Path<(String, Uuid, u32, String)>,
    Query(approver): Query<QueryApprover>,
    QueryOrBody(value): QueryOrBody<serde_json::Value>,
) -> error::Result<StatusCode> {
    resume_suspended_job_internal(
        value,
        db,
        w_id,
        job_id,
        resume_id,
        approver,
        secret,
        authed,
        opt_tokened,
        false,
    )
    .await
}

#[derive(Serialize)]
pub struct SuspendedJobFlow {
    pub job: Job,
    pub approvers: Vec<Approval>,
}

#[derive(Deserialize, Debug)]
pub struct QueryApprover {
    pub approver: Option<String>,
}

pub async fn get_suspended_job_flow(
    authed: Option<ApiAuthed>,
    opt_tokened: OptTokened,
    Extension(db): Extension<DB>,
    Path((w_id, job, resume_id, secret)): Path<(String, Uuid, u32, String)>,
    Query(approver): Query<QueryApprover>,
) -> error::Result<Response> {
    verify_suspended_secret(&w_id, &db, job, resume_id, &approver, secret).await?;

    let flow_id = sqlx::query_scalar!(
        r#"
            SELECT parent_job
            FROM v2_job
            WHERE id = $1 AND workspace_id = $2
            "#,
        job,
        w_id
    )
    .fetch_optional(&db)
    .await?
    .flatten()
    .ok_or_else(|| anyhow::anyhow!("parent flow job not found"))?;

    let flow = GetQuery::new()
        .without_logs()
        .without_code()
        .fetch(&db, &flow_id, &w_id)
        .await?;

    let flow_status = flow
        .flow_status()
        .ok_or_else(|| anyhow::anyhow!("unable to find the flow status in the flow job"))?;
    let flow_module_status = flow_status
        .modules
        .iter()
        .find(|p| p.job() == Some(job))
        .ok_or_else(|| anyhow::anyhow!("unable to find the module"))?;

    let trigger_email = match &flow {
        Job::CompletedJob(job) => &job.email,
        Job::QueuedJob(job) => &job.email,
    };
    conditionally_require_authed_user(authed.clone(), flow_status.clone(), trigger_email)?;

    let approvers_from_status = match flow_module_status {
        FlowStatusModule::Success { approvers, .. } => approvers.to_owned(),
        _ => vec![],
    };
    let approvers = if approvers_from_status.is_empty() {
        sqlx::query!(
            r#"
                SELECT resume_id, approver
                FROM resume_job
                WHERE job = $1
                "#,
            job,
        )
        .fetch_all(&db)
        .await?
        .into_iter()
        .map(|x| Approval {
            resume_id: x.resume_id as u16,
            approver: x.approver.unwrap_or_else(|| "anonymous".to_string()),
        })
        .collect()
    } else {
        approvers_from_status
    };

    log_job_view(
        &db,
        authed.as_ref(),
        opt_tokened.token.as_deref(),
        &w_id,
        &job,
    )
    .await?;

    Ok(Json(SuspendedJobFlow { job: flow, approvers }).into_response())
}

fn conditionally_require_authed_user(
    _authed: Option<ApiAuthed>,
    flow_status: FlowStatus,
    _trigger_email: &str,
) -> error::Result<()> {
    let approval_conditions_opt = flow_status.approval_conditions;

    if approval_conditions_opt.is_none() {
        return Ok(());
    }
    let approval_conditions = approval_conditions_opt.unwrap();

    if approval_conditions.user_auth_required {
        {
            #[cfg(not(feature = "enterprise"))]
            return Err(Error::BadRequest(
                "Approvals for logged in users is an enterprise only feature".to_string(),
            ));

            #[cfg(feature = "enterprise")]
            {
                if _authed.is_none() {
                    return Err(Error::NotAuthorized(
                        "Only logged in users can approve this flow step".to_string(),
                    ));
                }

                let authed = _authed.unwrap();
                if !authed.is_admin {
                    if approval_conditions.self_approval_disabled && authed.email.eq(_trigger_email)
                    {
                        return Err(Error::PermissionDenied(
                            "Self-approval is disabled for this flow step".to_string(),
                        ));
                    }

                    if !approval_conditions.user_groups_required.is_empty() {
                        #[cfg(feature = "enterprise")]
                        {
                            for required_group in approval_conditions.user_groups_required.iter() {
                                if authed.groups.contains(&required_group) {
                                    return Ok(());
                                }
                            }
                            let error_msg = format!(
                                    "Only users from one of the following groups are allowed to approve this workflow: {}",
                                    approval_conditions.user_groups_required.join(", ")
                                );
                            return Err(Error::PermissionDenied(error_msg));
                        }
                    }
                }
            }
        }
    }
    Ok(())
}

pub async fn create_job_signature(
    _authed: ApiAuthed,
    Extension(db): Extension<DB>,
    Path((w_id, job_id, resume_id)): Path<(String, Uuid, u32)>,
    Query(approver): Query<QueryApprover>,
) -> error::Result<String> {
    let key = get_workspace_key(&w_id, &db).await?;
    create_signature(key, job_id, resume_id, approver.approver)
}

pub async fn get_flow_user_state(
    authed: ApiAuthed,
    Extension(user_db): Extension<UserDB>,
    Path((w_id, job_id, key)): Path<(String, Uuid, String)>,
) -> error::JsonResult<Option<serde_json::Value>> {
    let mut tx = user_db.begin(&authed).await?;
    let r = sqlx::query_scalar!(
        r#"
            SELECT COALESCE(s.flow_status, s.workflow_as_code_status)->'user_states'->$1
            FROM v2_job_queue q LEFT JOIN v2_job_status s USING (id)
            WHERE q.id = $2 AND q.workspace_id = $3
            "#,
        key,
        job_id,
        w_id
    )
    .fetch_optional(&mut *tx)
    .await?
    .flatten();
    Ok(Json(r))
}

pub async fn set_flow_user_state(
    authed: ApiAuthed,
    Extension(user_db): Extension<UserDB>,
    Path((w_id, job_id, key)): Path<(String, Uuid, String)>,
    Json(value): Json<serde_json::Value>,
) -> error::Result<String> {
    let mut tx = user_db.begin(&authed).await?;
    let r = sqlx::query_scalar!(
            r#"
            UPDATE v2_job_status f SET flow_status = JSONB_SET(flow_status,  ARRAY['user_states'], JSONB_SET(COALESCE(flow_status->'user_states', '{}'::jsonb), ARRAY[$1], $2))
            FROM v2_job j
            WHERE f.id = $3 AND f.id = j.id AND j.workspace_id = $4 AND kind IN ('flow', 'flowpreview', 'flownode') RETURNING 1
            "#,
            key,
            value,
            job_id,
            w_id
        )
        .fetch_optional(&mut *tx)
        .await?
        .flatten();
    if r.is_none() {
        return Err(Error::NotFound("Flow job not found".to_string()));
    }
    tx.commit().await?;
    Ok("Flow job state updated".to_string())
}

fn create_signature(
    key: String,
    job_id: Uuid,
    resume_id: u32,
    approver: Option<String>,
) -> Result<String, Error> {
    let mut mac = HmacSha256::new_from_slice(key.as_bytes()).map_err(to_anyhow)?;
    mac.update(job_id.as_bytes());
    mac.update(resume_id.to_be_bytes().as_ref());
    if let Some(approver) = approver {
        mac.update(approver.as_bytes());
    }
    Ok(hex::encode(mac.finalize().into_bytes()))
}

#[allow(non_snake_case)]
#[derive(Serialize, Debug)]
pub struct ResumeUrls {
    pub approvalPage: String,
    pub cancel: String,
    pub resume: String,
}

fn build_resume_url(
    op: &str,
    w_id: &str,
    job_id: &Uuid,
    resume_id: &u32,
    signature: &str,
    approver: &str,
    base_url: &str,
) -> String {
    format!("{base_url}/api/w/{w_id}/jobs_u/{op}/{job_id}/{resume_id}/{signature}{approver}")
}

pub async fn get_resume_urls(
    _authed: ApiAuthed,
    Extension(db): Extension<DB>,
    Path((w_id, job_id, resume_id)): Path<(String, Uuid, u32)>,
    Query(approver): Query<QueryApprover>,
) -> error::JsonResult<ResumeUrls> {
    get_resume_urls_internal(
        Extension(db),
        Path((w_id, job_id, resume_id)),
        Query(approver),
    )
    .await
}

pub async fn get_resume_urls_internal(
    Extension(db): Extension<DB>,
    Path((w_id, job_id, resume_id)): Path<(String, Uuid, u32)>,
    Query(approver): Query<QueryApprover>,
) -> error::JsonResult<ResumeUrls> {
    let key = get_workspace_key(&w_id, &db).await?;
    let signature = create_signature(key, job_id, resume_id, approver.approver.clone())?;
    let approver = approver
        .approver
        .as_ref()
        .map(|x| format!("?approver={}", encode(x)))
        .unwrap_or_else(String::new);

    let base_url_str = BASE_URL.read().await.clone();
    let base_url = base_url_str.as_str();
    let res = ResumeUrls {
        approvalPage: format!(
            "{base_url}/approve/{w_id}/{job_id}/{resume_id}/{signature}{approver}"
        ),
        cancel: build_resume_url(
            "cancel", &w_id, &job_id, &resume_id, &signature, &approver, &base_url,
        ),
        resume: build_resume_url(
            "resume", &w_id, &job_id, &resume_id, &signature, &approver, &base_url,
        ),
    };

    Ok(Json(res))
}

#[derive(sqlx::FromRow, Debug, Serialize)]
pub struct JobExtended<T: JobCommon> {
    #[sqlx(flatten)]
    #[serde(flatten)]
    inner: T,

    #[serde(skip_serializing_if = "Option::is_none")]
    pub raw_code: Option<String>,
    #[serde(skip_serializing_if = "Option::is_none")]
    pub raw_lock: Option<String>,
    #[serde(skip_serializing_if = "Option::is_none")]
    pub raw_flow: Option<sqlx::types::Json<Box<RawValue>>>,

    #[serde(skip_serializing_if = "Option::is_none")]
    pub worker: Option<String>,

    #[sqlx(skip)]
    #[serde(skip_serializing_if = "Option::is_none")]
    pub self_wait_time_ms: Option<i64>,
    #[sqlx(skip)]
    #[serde(skip_serializing_if = "Option::is_none")]
    pub aggregate_wait_time_ms: Option<i64>,
}

pub trait JobCommon {
    fn job_kind(&self) -> &JobKind;
}

impl JobCommon for QueuedJob {
    fn job_kind(&self) -> &JobKind {
        &self.job_kind
    }
}

impl JobCommon for CompletedJob {
    fn job_kind(&self) -> &JobKind {
        &self.job_kind
    }
}

impl<T: JobCommon> JobExtended<T> {
    pub fn new(
        self_wait_time_ms: Option<i64>,
        aggregate_wait_time_ms: Option<i64>,
        inner: T,
    ) -> Self {
        Self {
            inner,
            raw_code: None,
            raw_lock: None,
            raw_flow: None,
            worker: None,
            self_wait_time_ms,
            aggregate_wait_time_ms,
        }
    }
}

impl<T: JobCommon> Deref for JobExtended<T> {
    type Target = T;

    fn deref(&self) -> &Self::Target {
        &self.inner
    }
}

impl<T: JobCommon> DerefMut for JobExtended<T> {
    fn deref_mut(&mut self) -> &mut Self::Target {
        &mut self.inner
    }
}

#[derive(Serialize, Debug)]
#[serde(tag = "type")]
pub enum Job {
    QueuedJob(JobExtended<QueuedJob>),
    CompletedJob(JobExtended<CompletedJob>),
}

impl Job {
    pub fn created_by(&self) -> &str {
        match self {
            Job::QueuedJob(job) => &job.created_by,
            Job::CompletedJob(job) => &job.created_by,
        }
    }

    pub fn append_to_logs(&mut self, logs: &str) {
        match self {
            Job::QueuedJob(job) => {
                if let Some(ref mut l) = job.logs {
                    l.push_str(logs);
                } else {
                    job.logs = Some(logs.to_string());
                }
            }
            Job::CompletedJob(job) => {
                if let Some(ref mut l) = job.logs {
                    l.push_str(logs);
                } else {
                    job.logs = Some(logs.to_string());
                }
            }
        }
    }

    pub fn log_len(&self) -> Option<usize> {
        match self {
            Job::QueuedJob(job) => job.logs.as_ref().map(|l| l.len()),
            Job::CompletedJob(job) => job.logs.as_ref().map(|l| l.len()),
        }
    }

    pub fn logs(&self) -> Option<String> {
        match self {
            Job::QueuedJob(job) => job.logs.clone(),
            Job::CompletedJob(job) => job.logs.clone(),
        }
    }
    pub fn flow_status(&self) -> Option<FlowStatus> {
        match self {
            Job::QueuedJob(job) => job
                .flow_status
                .as_ref()
                .map(|rf| serde_json::from_str(rf.0.get()).ok())
                .flatten(),
            Job::CompletedJob(job) => job
                .flow_status
                .as_ref()
                .map(|rf| serde_json::from_str(rf.0.get()).ok())
                .flatten(),
        }
    }
    pub fn is_flow_step(&self) -> bool {
        match self {
            Job::QueuedJob(job) => job.is_flow_step,
            Job::CompletedJob(job) => job.is_flow_step,
        }
    }

    pub fn is_flow(&self) -> bool {
        self.job_kind().is_flow()
    }

    pub fn job_kind(&self) -> &JobKind {
        match self {
            Job::QueuedJob(job) => &job.job_kind,
            Job::CompletedJob(job) => &job.job_kind,
        }
    }

    pub fn id(&self) -> Uuid {
        match self {
            Job::QueuedJob(job) => job.id,
            Job::CompletedJob(job) => job.id,
        }
    }

    pub fn workspace_id(&self) -> &String {
        match self {
            Job::QueuedJob(job) => &job.workspace_id,
            Job::CompletedJob(job) => &job.workspace_id,
        }
    }

    pub fn script_path(&self) -> &str {
        match self {
            Job::QueuedJob(job) => job.script_path.as_ref(),
            Job::CompletedJob(job) => job.script_path.as_ref(),
        }
        .map(String::as_str)
        .unwrap_or("tmp/main")
    }

    pub fn args(&self) -> Option<&sqlx::types::Json<HashMap<String, Box<RawValue>>>> {
        match self {
            Job::QueuedJob(job) => job.args.as_ref(),
            Job::CompletedJob(job) => job.args.as_ref(),
        }
    }

    pub fn full_path_with_workspace(&self) -> String {
        format!(
            "{}/{}/{}",
            self.workspace_id(),
            if self.is_flow() { "flow" } else { "script" },
            self.script_path(),
        )
    }

    pub async fn concurrency_key(
        &self,
        db: &Pool<Postgres>,
    ) -> Result<Option<String>, sqlx::Error> {
        sqlx::query_scalar!(
            "SELECT key FROM concurrency_key WHERE job_id = $1",
            self.id()
        )
        .fetch_optional(db)
        .await
    }

    pub async fn fetch_outstanding_wait_time(
        &mut self,
        db: &Pool<Postgres>,
    ) -> Result<(), sqlx::Error> {
        let r = sqlx::query!(
                "SELECT self_wait_time_ms, aggregate_wait_time_ms FROM outstanding_wait_time WHERE job_id = $1",
                self.id()
            )
            .fetch_optional(db)
            .await?;

        let (self_wait_time, aggregate_wait_time) = r
            .map(|x| (x.self_wait_time_ms, x.aggregate_wait_time_ms))
            .unwrap_or((None, None));

        match self {
            Job::QueuedJob(job) => {
                job.self_wait_time_ms = self_wait_time;
                job.aggregate_wait_time_ms = aggregate_wait_time;
            }
            Job::CompletedJob(job) => {
                job.self_wait_time_ms = self_wait_time;
                job.aggregate_wait_time_ms = aggregate_wait_time;
            }
        }
        Ok(())
    }
}

#[derive(sqlx::FromRow)]
pub struct UnifiedJob {
    pub workspace_id: String,
    pub typ: String,
    pub id: Uuid,
    pub parent_job: Option<Uuid>,
    pub created_by: String,
    pub created_at: chrono::DateTime<chrono::Utc>,
    pub started_at: Option<chrono::DateTime<chrono::Utc>>,
    pub completed_at: Option<chrono::DateTime<chrono::Utc>>,
    pub scheduled_for: Option<chrono::DateTime<chrono::Utc>>,
    pub running: Option<bool>,
    pub script_hash: Option<ScriptHash>,
    pub script_path: Option<String>,
    pub duration_ms: Option<i64>,
    pub success: Option<bool>,
    pub deleted: bool,
    pub canceled: bool,
    pub canceled_by: Option<String>,
    pub job_kind: JobKind,
    pub schedule_path: Option<String>,
    pub permissioned_as: String,
    pub is_flow_step: bool,
    pub language: Option<ScriptLang>,
    pub is_skipped: bool,
    pub email: String,
    pub visible_to_owner: bool,
    pub suspend: Option<i32>,
    pub mem_peak: Option<i32>,
    pub tag: String,
    pub concurrent_limit: Option<i32>,
    pub concurrency_time_window_s: Option<i32>,
    pub priority: Option<i16>,
    pub labels: Option<serde_json::Value>,
    pub self_wait_time_ms: Option<i64>,
    pub aggregate_wait_time_ms: Option<i64>,
    pub preprocessed: Option<bool>,
    pub worker: Option<String>,
}

const CJ_FIELDS: &[&str] = &[
    "'CompletedJob' as typ",
    "v2_job_completed.id",
    "v2_job_completed.workspace_id",
    "v2_job.parent_job",
    "v2_job.created_by",
    "v2_job.created_at",
    "v2_job_completed.started_at",
    "null as scheduled_for",
    "v2_job_completed.completed_at",
    "null as running",
    "v2_job.runnable_id as script_hash",
    "v2_job.runnable_path as script_path",
    "null as args",
    "v2_job_completed.duration_ms",
    "v2_job_completed.status = 'success' OR v2_job_completed.status = 'skipped' as success",
    "false as deleted",
    "v2_job_completed.status = 'canceled' as canceled",
    "v2_job_completed.canceled_by",
    "v2_job.kind as job_kind",
    "CASE WHEN v2_job.trigger_kind = 'schedule' THEN v2_job.trigger END as schedule_path",
    "v2_job.permissioned_as",
    "v2_job.flow_step_id IS NOT NULL as is_flow_step",
    "v2_job.script_lang as language",
    "v2_job_completed.status = 'skipped' as is_skipped",
    "v2_job.permissioned_as_email as email",
    "v2_job.visible_to_owner",
    "null as suspend",
    "v2_job_completed.memory_peak as mem_peak",
    "v2_job.tag",
    "null as concurrent_limit",
    "null as concurrency_time_window_s",
    "v2_job.priority",
    "v2_job_completed.result->'wm_labels' as labels",
    "self_wait_time_ms",
    "aggregate_wait_time_ms",
    "v2_job.preprocessed",
    "v2_job_completed.worker",
];

const QJ_FIELDS: &[&str] = &[
    "'QueuedJob' as typ",
    "v2_job_queue.id",
    "v2_job_queue.workspace_id",
    "v2_job.parent_job",
    "v2_job.created_by",
    "v2_job_queue.created_at",
    "v2_job_queue.started_at",
    "v2_job_queue.scheduled_for",
    "null as completed_at",
    "v2_job_queue.running",
    "v2_job.runnable_id as script_hash",
    "v2_job.runnable_path as script_path",
    "null as args",
    "null as duration_ms",
    "null as success",
    "false as deleted",
    "v2_job_queue.canceled_by IS NOT NULL as canceled",
    "v2_job_queue.canceled_by",
    "v2_job.kind as job_kind",
    "CASE WHEN v2_job.trigger_kind = 'schedule' THEN v2_job.trigger END as schedule_path",
    "v2_job.permissioned_as",
    "v2_job.flow_step_id IS NOT NULL as is_flow_step",
    "v2_job.script_lang as language",
    "false as is_skipped",
    "v2_job.permissioned_as_email as email",
    "v2_job.visible_to_owner",
    "v2_job_queue.suspend",
    "null as mem_peak",
    "v2_job.tag",
    "v2_job.concurrent_limit",
    "v2_job.concurrency_time_window_s",
    "v2_job.priority",
    "null as labels",
    "self_wait_time_ms",
    "aggregate_wait_time_ms",
    "v2_job.preprocessed",
    "v2_job_queue.worker",
];

impl UnifiedJob {
    pub fn completed_job_fields() -> &'static [&'static str] {
        CJ_FIELDS
    }
    pub fn queued_job_fields() -> &'static [&'static str] {
        QJ_FIELDS
    }
}

impl<'a> From<UnifiedJob> for Job {
    fn from(uj: UnifiedJob) -> Self {
        match uj.typ.as_ref() {
            "CompletedJob" => Job::CompletedJob(JobExtended::new(
                uj.self_wait_time_ms,
                uj.aggregate_wait_time_ms,
                CompletedJob {
                    workspace_id: uj.workspace_id,
                    id: uj.id,
                    parent_job: uj.parent_job,
                    created_by: uj.created_by,
                    created_at: uj.created_at,
                    started_at: uj.started_at,
                    completed_at: uj.completed_at,
                    duration_ms: uj.duration_ms.unwrap(),
                    success: uj.success.unwrap(),
                    script_hash: uj.script_hash,
                    script_path: uj.script_path,
                    args: None,
                    result: None,
                    result_columns: None,
                    logs: None,
                    flow_status: None,
                    workflow_as_code_status: None,
                    deleted: uj.deleted,
                    canceled: uj.canceled,
                    canceled_by: uj.canceled_by,
                    canceled_reason: None,
                    job_kind: uj.job_kind,
                    schedule_path: uj.schedule_path,
                    permissioned_as: uj.permissioned_as,
                    is_flow_step: uj.is_flow_step,
                    language: uj.language,
                    is_skipped: uj.is_skipped,
                    email: uj.email,
                    visible_to_owner: uj.visible_to_owner,
                    mem_peak: uj.mem_peak,
                    tag: uj.tag,
                    priority: uj.priority,
                    labels: uj.labels,
                    preprocessed: uj.preprocessed,
                },
            )),
            "QueuedJob" => Job::QueuedJob(JobExtended::new(
                uj.self_wait_time_ms,
                uj.aggregate_wait_time_ms,
                QueuedJob {
                    workspace_id: uj.workspace_id,
                    id: uj.id,
                    parent_job: uj.parent_job,
                    created_by: uj.created_by,
                    created_at: uj.created_at,
                    started_at: uj.started_at,
                    script_hash: uj.script_hash,
                    script_path: uj.script_path,
                    args: None,
                    running: uj.running.unwrap(),
                    scheduled_for: uj.scheduled_for.unwrap(),
                    logs: None,
                    flow_status: None,
                    workflow_as_code_status: None,
                    canceled: uj.canceled,
                    canceled_by: uj.canceled_by,
                    canceled_reason: None,
                    last_ping: None,
                    job_kind: uj.job_kind,
                    schedule_path: uj.schedule_path,
                    permissioned_as: uj.permissioned_as,
                    is_flow_step: uj.is_flow_step,
                    language: uj.language,
                    script_entrypoint_override: None,
                    same_worker: false,
                    pre_run_error: None,
                    email: uj.email,
                    visible_to_owner: uj.visible_to_owner,
                    suspend: uj.suspend,
                    mem_peak: uj.mem_peak,
                    root_job: None,
                    leaf_jobs: None,
                    tag: uj.tag,
                    concurrent_limit: uj.concurrent_limit,
                    concurrency_time_window_s: uj.concurrency_time_window_s,
                    timeout: None,
                    flow_step_id: None,
                    cache_ttl: None,
                    priority: uj.priority,
                    preprocessed: uj.preprocessed,
                },
            )),
            t => panic!("job type {} not valid", t),
        }
    }
}
#[derive(Deserialize)]
struct CancelJob {
    reason: Option<String>,
}

#[derive(Debug, Deserialize)]
#[serde(rename_all = "lowercase")]
enum PreviewKind {
    Code,
    Identity,
    Noop,
    Bundle,
    Tarbundle,
    ScriptHash,
}

#[derive(Debug, Deserialize)]
struct Preview {
    content: Option<String>,
    kind: Option<PreviewKind>,
    script_hash: Option<String>,
    path: Option<String>,
    args: Option<HashMap<String, Box<JsonRawValue>>>,
    language: Option<ScriptLang>,
    tag: Option<String>,
    dedicated_worker: Option<bool>,
    lock: Option<String>,
    format: Option<String>,
}

#[derive(Deserialize)]
pub struct WorkflowTask {
    pub args: Option<HashMap<String, Box<JsonRawValue>>>,
}

#[derive(Deserialize)]
struct PreviewFlow {
    value: FlowValue,
    path: Option<String>,
    args: Option<HashMap<String, Box<JsonRawValue>>>,
    tag: Option<String>,
    restarted_from: Option<RestartedFrom>,
}

#[derive(Debug, Deserialize)]
struct DynamicSelectRequest {
    pub entrypoint_function: String,
    pub args: Option<HashMap<String, Box<JsonRawValue>>>,
    pub runnable_ref: DynamicSelectRunnableRef,
}

#[derive(Debug, Deserialize)]
#[serde(tag = "source")]
pub enum DynamicSelectRunnableRef {
    #[serde(rename = "deployed")]
    Deployed { path: String, runnable_kind: RunnableKind },
    #[serde(rename = "inline")]
    Inline { code: String, lang: Option<ScriptLang> },
}

pub struct QueryOrBody<D>(pub Option<D>);

#[axum::async_trait]
impl<S, D> FromRequest<S, axum::body::Body> for QueryOrBody<D>
where
    D: DeserializeOwned,
    S: Send + Sync,
{
    type Rejection = Response;

    async fn from_request(
        req: Request<axum::body::Body>,
        state: &S,
    ) -> std::result::Result<Self, Self::Rejection> {
        return if req.method() == axum::http::Method::GET {
            let Query(InPayload { payload }) = Query::from_request(req, state)
                .await
                .map_err(IntoResponse::into_response)?;
            payload
                .map(|p| {
                    decode_payload(p)
                        .map(QueryOrBody)
                        .map_err(|err| (StatusCode::BAD_REQUEST, format!("{err:#?}")))
                        .map_err(IntoResponse::into_response)
                })
                .unwrap_or(Ok(QueryOrBody(None)))
        } else {
            Json::from_request(req, state)
                .await
                .map(|Json(v)| QueryOrBody(Some(v)))
                .map_err(IntoResponse::into_response)
        };

        #[derive(Deserialize)]
        struct InPayload {
            payload: Option<String>,
        }
    }
}

fn decode_payload<D: DeserializeOwned>(t: String) -> anyhow::Result<D> {
    let vec = base64::engine::general_purpose::STANDARD
        .decode(t)
        .context("invalid base64")?;
    serde_json::from_slice(vec.as_slice()).context("invalid json")
}

pub fn add_raw_string(
    raw_string: Option<String>,
    mut args: serde_json::Map<String, serde_json::Value>,
) -> serde_json::Map<String, serde_json::Value> {
    if let Some(raw_string) = raw_string {
        args.insert(
            "raw_string".to_string(),
            serde_json::Value::String(raw_string),
        );
    }
    return args;
}

pub async fn check_tag_available_for_workspace(
    db: &DB,
    w_id: &str,
    tag: &Option<String>,
    authed: &ApiAuthed,
) -> error::Result<()> {
    if let Some(tag) = tag.as_deref().filter(|t| !t.is_empty()) {
        let tags = get_scope_tags(authed);
        check_tag_available_for_workspace_internal(&db, w_id, tag, &authed.email, tags).await
    } else {
        Ok(())
    }
}

#[cfg(feature = "enterprise")]
pub async fn check_license_key_valid() -> error::Result<()> {
    use windmill_common::ee_oss::LICENSE_KEY_VALID;

    let valid = *LICENSE_KEY_VALID.read().await;
    if !valid {
        return Err(Error::BadRequest(
            "License key is not valid. Go to your superadmin settings to update your license key."
                .to_string(),
        ));
    }
    Ok(())
}

use windmill_common::flows::InputTransform;

#[derive(Deserialize)]
struct BatchReRunJobsBodyArgs {
    job_ids: Vec<Uuid>,
    script_options_by_path: HashMap<String, BatchReRunOptions>,
    flow_options_by_path: HashMap<String, BatchReRunOptions>,
}

#[derive(Deserialize)]
struct BatchReRunOptions {
    input_transforms: Option<HashMap<String, InputTransform>>,
    use_latest_version: Option<bool>,
}

#[derive(sqlx::FromRow, Serialize, Clone)]
struct BatchReRunQueryReturnType {
    id: Uuid,
    kind: JobKind,
    script_path: String,
    script_hash: ScriptHash,
    input: serde_json::Value,
    scheduled_for: chrono::DateTime<Utc>,
    #[serde(skip_serializing_if = "Option::is_none")]
    schema: Option<serde_json::Value>,
}

#[cfg(feature = "deno_core")]
#[op2]
#[string]
fn get_deno_core_job_value(state: &mut OpState) -> Option<String> {
    let obj = state.borrow::<BatchReRunQueryReturnType>();
    let str = serde_json::to_string(&obj).ok()?;
    Some(str)
}

#[cfg(feature = "deno_core")]
async fn batch_rerun_compute_js_expression(
    expr: String,
    job: BatchReRunQueryReturnType,
) -> error::Result<Box<RawValue>> {
    let ext = deno_core::Extension {
        name: "batch_rerun_arg_transform_ext",
        ops: vec![get_deno_core_job_value()].into(),
        ..Default::default()
    };
    let mut isolate =
        JsRuntime::new(deno_core::RuntimeOptions { extensions: vec![ext], ..Default::default() });

    {
        let op_state = isolate.op_state();
        let mut op_state = op_state.borrow_mut();
        op_state.put(BatchReRunQueryReturnType { schema: None, ..job });
    }
    isolate
        .execute_script(
            "<batch_rerun_arg_transform>",
            "let job = JSON.parse(Deno.core.ops.get_deno_core_job_value());",
        )
        .map_err(|e| Error::ExecutionErr(e.to_string()))?;

    // Run user expr
    let result = isolate
        .execute_script("<batch_rerun_arg_transform>", expr)
        .map_err(|e| Error::ExecutionErr(e.to_string()))?;
    let mut scope = isolate.handle_scope();
    let result = v8::Local::new(&mut scope, result);
    let result: serde_json::Value =
        serde_v8::from_v8(&mut scope, result).map_err(|e| Error::ExecutionErr(e.to_string()))?;
    let result = JsonRawValue::from_string(result.to_string())?;
    Ok(result)
}

async fn batch_rerun_jobs(
    authed: ApiAuthed,
    Extension(db): Extension<DB>,
    Extension(user_db): Extension<UserDB>,
    Path(w_id): Path<String>,
    Json(body): Json<BatchReRunJobsBodyArgs>,
) -> error::Result<Response> {
    check_scopes(&authed, || format!("jobs:run"))?;
    let stream = batch_rerun_jobs_inner(authed, db, user_db, w_id, body);

    let body = axum::body::Body::from_stream(stream.map(Result::<_, std::convert::Infallible>::Ok));

    Ok(Response::builder()
        .status(201)
        .header("Content-Type", "text/event-stream")
        .header("Cache-Control", "no-cache")
        .body(body)
        .unwrap())
}

fn batch_rerun_jobs_inner(
    authed: ApiAuthed,
    db: DB,
    user_db: UserDB,
    w_id: String,
    body: BatchReRunJobsBodyArgs,
) -> impl futures::Stream<Item = String> {
    let (tx, rx) = tokio::sync::mpsc::channel(10);
    tokio::spawn(async move {
        let mut job_stream = sqlx::query_as!(
                BatchReRunQueryReturnType,
                r#"SELECT
                        j.id,
                        j.kind AS "kind: _",
                        COALESCE(s.path, f.path) AS "script_path!",
                        COALESCE(s.hash, f.id) AS "script_hash!: _",
                        COALESCE(jc.started_at, jq.scheduled_for, make_date(1970, 1, 1)) AS "scheduled_for!: _",
                        args AS input,
                        COALESCE(s.schema, f.schema) AS "schema: _"
                    FROM v2_job j
                    LEFT JOIN script s ON j.runnable_id = s.hash AND j.kind = 'script'
                    LEFT JOIN flow_version f ON j.runnable_id = f.id AND j.runnable_path = f.path AND j.kind = 'flow'
                    LEFT JOIN v2_job_completed jc ON jc.id = j.id
                    LEFT JOIN v2_job_queue jq ON jq.id = j.id
                    WHERE j.id = ANY($1)
                        AND j.workspace_id = $2
                        AND COALESCE(s.hash, f.id) IS NOT NULL
                        AND COALESCE(s.path, f.path) IS NOT NULL"#,
                &body.job_ids,
                w_id
            ).fetch(&db);
        while let Some(Ok(job)) = job_stream.next().await {
            let job_result =
                batch_rerun_handle_job(&job, &authed, &db, &user_db, &w_id, &body).await;
            let send_to_stream_result = tx
                .send(match job_result {
                    Ok(uuid) => format!("{}\n", uuid),
                    Err(err) => format!("Error: {}\n", err.to_string()),
                })
                .await;
            match send_to_stream_result {
                Ok(_) => {}
                Err(e) => tracing::error!("Couldn't re-run job {}: {}", job.id, e.to_string()),
            }
        }
    });
    tokio_stream::wrappers::ReceiverStream::new(rx)
}

async fn batch_rerun_handle_job(
    job: &BatchReRunQueryReturnType,
    authed: &ApiAuthed,
    db: &DB,
    user_db: &UserDB,
    w_id: &String,
    body: &BatchReRunJobsBodyArgs,
) -> error::Result<String> {
    let options = if matches!(job.kind, JobKind::Script) {
        &body.script_options_by_path
    } else {
        &body.flow_options_by_path
    }
    .get(&job.script_path);

    let mut args: HashMap<String, Box<RawValue>> = serde_json::from_value(job.input.clone())?;
    let use_latest_version = options.and_then(|o| o.use_latest_version).unwrap_or(false);
    let input_transforms = options
        .and_then(|o| o.input_transforms.as_ref())
        .map(|t| t.iter())
        .into_iter()
        .flatten();

    let latest_schema;
    let schema = if use_latest_version {
        latest_schema = sqlx::query_scalar!(
                r#"SELECT COALESCE(
                    (SELECT DISTINCT ON (s.path) s.schema FROM script s WHERE s.path = jb.runnable_path AND jb.kind = 'script' ORDER BY s.path, s.created_at DESC),
                    (SELECT flow_version.schema FROM flow LEFT JOIN flow_version ON flow_version.id = flow.versions[array_upper(flow.versions, 1)] WHERE flow.path = jb.runnable_path AND jb.kind = 'flow')
                ) FROM v2_job jb
                WHERE jb.id = $1 AND jb.workspace_id = $2
                GROUP BY jb.kind, jb.runnable_path"#,
                &job.id,
                &w_id
            ).fetch_optional(db).await?.flatten();
        latest_schema.as_ref()
    } else {
        job.schema.as_ref()
    };
    let schema = schema
        .and_then(serde_json::Value::as_object)
        .and_then(|s| s.get("properties"))
        .and_then(serde_json::Value::as_object);
    for (property_name, transform) in input_transforms {
        let schema_has_key = schema
            .map(|s| s.contains_key(property_name))
            .unwrap_or(false);
        if !schema_has_key {
            continue;
        }
        match transform {
            InputTransform::Static { value } => {
                args.insert(property_name.clone(), value.clone());
            }
            InputTransform::Javascript { expr } => {
                #[cfg(not(feature = "deno_core"))]
                Err(error::Error::ExecutionErr(
                    format!("deno_core feature is not activated, cannot evaluate: {expr}")
                        .to_string(),
                ))?;

                #[cfg(feature = "deno_core")]
                args.insert(
                    property_name.clone(),
                    batch_rerun_compute_js_expression(expr.clone(), job.clone()).await?,
                );
            }
            InputTransform::Ai => {}
        }
    }

    // Call appropriate function to push job to queue
    match job.kind {
        JobKind::Flow => {
            let result = push_flow_job_by_path_into_queue(
                authed.clone(),
                db.clone(),
                None,
                user_db.clone(),
                w_id.clone(),
                StripPath(job.script_path.clone()),
                RunJobQuery { skip_preprocessor: Some(true), ..Default::default() },
                PushArgsOwned { extra: None, args },
                None,
            )
            .await;
            if let Ok((uuid, _, _)) = result {
                return Ok(uuid.to_string());
            }
        }
        JobKind::Script => {
            let result = if use_latest_version {
                push_script_job_by_path_into_queue(
                    authed.clone(),
                    db.clone(),
                    None,
                    user_db.clone(),
                    w_id.clone(),
                    StripPath(job.script_path.clone()),
                    RunJobQuery { skip_preprocessor: Some(true), ..Default::default() },
                    PushArgsOwned { extra: None, args },
                    None,
                )
                .await
                .map(|r| r.0)
            } else {
                run_job_by_hash_inner(
                    authed.clone(),
                    db.clone(),
                    user_db.clone(),
                    w_id.clone(),
                    job.script_hash,
                    RunJobQuery { skip_preprocessor: Some(true), ..Default::default() },
                    PushArgsOwned { extra: None, args },
                    None,
                )
                .await
                .map(|r| r.0)
            };
            if let Ok(uuid) = result {
                return Ok(uuid.to_string());
            }
        }
        _ => {}
    }
    Err(error::Error::ExecutionErr(
        format!("Couldn't re-run job {}", job.id).to_string(),
    ))
}

/// Set the memory_id in flow_status for agent memory persistence
async fn set_flow_memory_id(
    tx: &mut sqlx::Transaction<'_, sqlx::Postgres>,
    job_id: Uuid,
    memory_id: Uuid,
) -> error::Result<()> {
    sqlx::query!(
        "UPDATE v2_job_status
         SET flow_status = jsonb_set(
             flow_status,
             '{memory_id}',
             to_jsonb($2::uuid)
         )
         WHERE id = $1",
        job_id,
        memory_id
    )
    .execute(&mut **tx)
    .await?;
    Ok(())
}

/// Apply flow-specific query parameters after job creation
pub async fn process_flow_run_query_params(
    tx: &mut sqlx::Transaction<'_, sqlx::Postgres>,
    job_id: Uuid,
    run_query: &RunJobQuery,
) -> error::Result<()> {
    // Set memory_id if provided (for agent memory)
    if let Some(memory_id) = run_query.memory_id {
        set_flow_memory_id(tx, job_id, memory_id).await?;
    }
    Ok(())
}

async fn handle_chat_conversation_messages(
    tx: &mut sqlx::Transaction<'_, sqlx::Postgres>,
    authed: &ApiAuthed,
    w_id: &str,
    flow_path: &str,
    run_query: &RunJobQuery,
    user_message_raw: Option<&Box<serde_json::value::RawValue>>,
) -> error::Result<()> {
    let memory_id = run_query.memory_id.ok_or_else(|| {
        windmill_common::error::Error::BadRequest(
            "memory_id is required for chat-enabled flows".to_string(),
        )
    })?;

    let user_message_raw = user_message_raw.ok_or_else(|| {
        windmill_common::error::Error::BadRequest(
            "user_message argument is required for chat-enabled flows".to_string(),
        )
    })?;

    // Deserialize the RawValue to get the actual string without quotes
    let user_message: String = serde_json::from_str(user_message_raw.get()).map_err(|e| {
        windmill_common::error::Error::BadRequest(format!(
            "Failed to deserialize user_message: {}",
            e
        ))
    })?;

    // Create conversation with provided ID (or get existing one)
    flow_conversations::get_or_create_conversation_with_id(
        tx,
        w_id,
        flow_path,
        &authed.username,
        &user_message,
        memory_id,
    )
    .await?;

    // Create user message
    add_message_to_conversation_tx(
        tx,
        memory_id,
        None,
        &user_message,
        MessageType::User,
        None,
        true,
    )
    .await?;

    Ok(())
}

pub async fn run_flow_by_path(
    authed: ApiAuthed,
    Extension(db): Extension<DB>,
    Extension(user_db): Extension<UserDB>,
    Path((w_id, flow_path)): Path<(String, StripPath)>,
    Query(run_query): Query<RunJobQuery>,
    args: RawWebhookArgs,
) -> error::Result<(StatusCode, String)> {
    let args = args
        .to_args_from_runnable(
            &authed,
            &db,
            &w_id,
            RunnableId::from_flow_path(flow_path.to_path()),
            run_query.skip_preprocessor,
        )
        .await?;

    let (uuid, _, _) = push_flow_job_by_path_into_queue(
        authed, db, None, user_db, w_id, flow_path, run_query, args, None,
    )
    .await?;

    Ok((StatusCode::CREATED, uuid.to_string()))
}

pub async fn run_flow<'c>(
    authed: &ApiAuthed,
    db: &DB,
    tx_o: Option<sqlx::Transaction<'c, sqlx::Postgres>>,
    user_db: UserDB,
    w_id: &str,
    flow_path: &str,
    flow_version_info: FlowVersionInfo,
    run_query: RunJobQuery,
    args: PushArgsOwned,
    trigger: Option<TriggerMetadata>,
) -> error::Result<(
    Uuid,
    Option<String>,
    Option<sqlx::Transaction<'c, sqlx::Postgres>>,
)> {
    let FlowVersionInfo {
        version,
        tag,
        dedicated_worker,
        has_preprocessor,
        chat_input_enabled,
        on_behalf_of_email,
        edited_by,
        early_return,
        ..
    } = flow_version_info;

    let tag = run_query.tag.clone().or(tag);

    check_tag_available_for_workspace(&db, &w_id, &tag, &authed).await?;
    let scheduled_for = run_query.get_scheduled_for(&db).await?;

    let return_tx = tx_o.is_some();

    let (email, permissioned_as, push_authed, tx) = if let Some(tx) = tx_o {
        (
            &authed.email,
            username_to_permissioned_as(&authed.username),
            Some(authed.clone().into()),
            PushIsolationLevel::Transaction(tx),
        )
    } else if let Some(on_behalf_of_email) = on_behalf_of_email.as_ref() {
        (
            on_behalf_of_email,
            username_to_permissioned_as(&edited_by),
            None,
            PushIsolationLevel::IsolatedRoot(db.clone()),
        )
    } else {
        (
            &authed.email,
            username_to_permissioned_as(&authed.username),
            Some(authed.clone().into()),
            PushIsolationLevel::Isolated(user_db.clone(), authed.clone().into()),
        )
    };

    let (uuid, mut tx) = push(
        &db,
        tx,
        &w_id,
        JobPayload::Flow {
            path: flow_path.to_string(),
            dedicated_worker,
            version,
            apply_preprocessor: !run_query.skip_preprocessor.unwrap_or(false)
                && has_preprocessor.unwrap_or(false),
        },
        PushArgs { args: &args.args, extra: args.extra },
        authed.display_username(),
        email,
        permissioned_as,
        authed.token_prefix.as_deref(),
        scheduled_for,
        None,
        run_query.parent_job,
        None,
        run_query.root_job,
        run_query.job_id,
        false,
        false,
        None,
        !run_query.invisible_to_owner.unwrap_or(false),
        tag,
        None,
        None,
        None,
        push_authed.as_ref(),
        false,
        None,
        None,
        trigger,
        run_query.suspended_mode,
    )
    .await?;

    // Set memory_id if provided (for agent memory)
    if let Some(memory_id) = run_query.memory_id {
        set_flow_memory_id(&mut tx, uuid, memory_id).await?;
    }

    // Handle conversation messages for chat-enabled flows
    if chat_input_enabled.unwrap_or(false) {
        handle_chat_conversation_messages(
            &mut tx,
            &authed,
            &w_id,
            &flow_path.to_string(),
            &run_query,
            args.args.get("user_message"),
        )
        .await?;
    }

    // If we were given a transaction, return it; otherwise commit it
    if return_tx {
        Ok((uuid, early_return, Some(tx)))
    } else {
        tx.commit().await?;
        Ok((uuid, early_return, None))
    }
}

pub async fn run_flow_and_wait_result(
    authed: &ApiAuthed,
    db: &DB,
    user_db: UserDB,
    w_id: &str,
    flow_path: &str,
    flow_version_info: FlowVersionInfo,
    run_query: RunJobQuery,
    args: PushArgsOwned,
    trigger: Option<TriggerMetadata>,
) -> error::Result<Response> {
    let (uuid, early_return, _) = run_flow(
        authed,
        db,
        None,
        user_db,
        w_id,
        flow_path,
        flow_version_info,
        run_query,
        args,
        trigger,
    )
    .await?;

    run_wait_result(&db, uuid, w_id, early_return, &authed.username).await
}

pub async fn push_flow_job_by_path_into_queue<'c>(
    authed: ApiAuthed,
    db: DB,
    tx_o: Option<sqlx::Transaction<'c, sqlx::Postgres>>,
    user_db: UserDB,
    w_id: String,
    flow_path: StripPath,
    run_query: RunJobQuery,
    args: PushArgsOwned,
    trigger: Option<TriggerMetadata>,
) -> error::Result<(
    Uuid,
    Option<String>,
    Option<sqlx::Transaction<'c, sqlx::Postgres>>,
)> {
    #[cfg(feature = "enterprise")]
    check_license_key_valid().await?;

    let flow_path = flow_path.to_path();
    check_scopes(&authed, || format!("jobs:run:flows:{flow_path}"))?;

    let userdb_authed = UserDbWithAuthed { db: user_db.clone(), authed: &authed.to_authed_ref() };

    let flow_version_info =
        get_latest_flow_version_info_for_path(Some(userdb_authed), &db, &w_id, &flow_path, true)
            .await?;

    run_flow(
        &authed,
        &db,
        tx_o,
        user_db,
        &w_id,
        flow_path,
        flow_version_info,
        run_query,
        args,
        trigger,
    )
    .await
}

pub async fn run_flow_by_version(
    authed: ApiAuthed,
    Extension(db): Extension<DB>,
    Extension(user_db): Extension<UserDB>,
    Path((w_id, version)): Path<(String, i64)>,
    Query(run_query): Query<RunJobQuery>,
    args: RawWebhookArgs,
) -> error::Result<(StatusCode, String)> {
    let args = args
        .to_args_from_runnable(
            &authed,
            &db,
            &w_id,
            RunnableId::from_flow_version(version),
            run_query.skip_preprocessor,
        )
        .await?;

    let (uuid, _) =
        run_flow_by_version_inner(authed, db, user_db, w_id, version, run_query, args, None)
            .await?;

    Ok((StatusCode::CREATED, uuid.to_string()))
}

pub async fn run_flow_by_version_inner(
    authed: ApiAuthed,
    db: DB,
    user_db: UserDB,
    w_id: String,
    version: i64,
    run_query: RunJobQuery,
    args: PushArgsOwned,
    trigger: Option<TriggerMetadata>,
) -> error::Result<(Uuid, Option<String>)> {
    #[cfg(feature = "enterprise")]
    check_license_key_valid().await?;

    let flow_path = sqlx::query_scalar!(
        r#"
            SELECT 
                path 
            FROM 
                flow_version 
            WHERE 
                id = $1 AND 
                workspace_id = $2
            "#,
        version,
        &w_id
    )
    .fetch_one(&db)
    .await?;

    check_scopes(&authed, || format!("jobs:run:flows:{flow_path}"))?;

    let flow_version_info =
        get_flow_version_info_from_version(&db, version, &w_id, &flow_path).await?;

    let (uuid, early_return, _) = run_flow(
        &authed,
        &db,
        None,
        user_db,
        &w_id,
        &flow_path,
        flow_version_info,
        run_query,
        args,
        trigger,
    )
    .await?;

    Ok((uuid, early_return))
}

#[cfg(not(feature = "enterprise"))]
pub async fn restart_flow(
    _authed: ApiAuthed,
    Extension(_db): Extension<DB>,
    Extension(_user_db): Extension<UserDB>,
    Path((_w_id, _job_id, _step_id, _branch_or_iteration_n)): Path<(
        String,
        Uuid,
        String,
        Option<usize>,
    )>,
    Query(_run_query): Query<RunJobQuery>,
) -> error::Result<(StatusCode, String)> {
    return Err(Error::BadRequest(
        "Restarting a flow is a feature only available in enterprise version".to_string(),
    ));
}

#[cfg(feature = "enterprise")]
pub async fn restart_flow(
    authed: ApiAuthed,
    Extension(db): Extension<DB>,
    Extension(user_db): Extension<UserDB>,
    Path((w_id, job_id, step_id, branch_or_iteration_n)): Path<(
        String,
        Uuid,
        String,
        Option<usize>,
    )>,
    Query(run_query): Query<RunJobQuery>,
) -> error::Result<(StatusCode, String)> {
    check_license_key_valid().await?;

    let mut tx = user_db.clone().begin(&authed).await?;
    let completed_job = sqlx::query!(
            "SELECT
                j.runnable_path as script_path, j.args AS \"args: sqlx::types::Json<HashMap<String, Box<RawValue>>>\",
                j.tag AS \"tag!\", j.priority
            FROM v2_job j
            WHERE j.id = $1 and j.workspace_id = $2",
            job_id,
            &w_id,
        )
        .fetch_optional(&mut *tx)
        .await?
        .with_context(|| "Unable to find completed job with the given job UUID")?;
    drop(tx);

    let flow_path = completed_job
        .script_path
        .with_context(|| "No flow path set for completed flow job")?;
    check_scopes(&authed, || format!("jobs:run:flows:{flow_path}"))?;

    let ehm = HashMap::new();
    let push_args = completed_job
        .args
        .as_ref()
        .map(|json| PushArgs { args: &json.0, extra: None })
        .unwrap_or_else(|| PushArgs::from(&ehm));

    let scheduled_for = run_query.get_scheduled_for(&db).await?;

    let tx = PushIsolationLevel::Isolated(user_db, authed.clone().into());

    let (uuid, tx) = push(
        &db,
        tx,
        &w_id,
        JobPayload::RestartedFlow { completed_job_id: job_id, step_id, branch_or_iteration_n },
        push_args,
        &authed.username,
        &authed.email,
        username_to_permissioned_as(&authed.username),
        authed.token_prefix.as_deref(),
        scheduled_for,
        None,
        run_query.parent_job,
        None,
        run_query.root_job,
        run_query.job_id,
        false,
        false,
        None,
        !run_query.invisible_to_owner.unwrap_or(false),
        Some(completed_job.tag),
        None,
        None,
        completed_job.priority,
        Some(&authed.clone().into()),
        false,
        None,
        None,
        None,
        run_query.suspended_mode,
    )
    .await?;
    tx.commit().await?;
    Ok((StatusCode::CREATED, uuid.to_string()))
}

pub async fn run_script_by_path(
    authed: ApiAuthed,
    Extension(db): Extension<DB>,
    Extension(user_db): Extension<UserDB>,
    Path((w_id, script_path)): Path<(String, StripPath)>,
    Query(run_query): Query<RunJobQuery>,
    args: RawWebhookArgs,
) -> error::Result<(StatusCode, String)> {
    let args = args
        .to_args_from_runnable(
            &authed,
            &db,
            &w_id,
            RunnableId::from_script_path(script_path.to_path()),
            run_query.skip_preprocessor,
        )
        .await?;

    let (uuid, _, _) = push_script_job_by_path_into_queue(
        authed,
        db,
        None,
        user_db,
        w_id,
        script_path,
        run_query,
        args,
        None,
    )
    .await?;

    Ok((StatusCode::CREATED, uuid.to_string()))
}

pub async fn push_script_job_by_path_into_queue<'c>(
    authed: ApiAuthed,
    db: DB,
    tx_o: Option<sqlx::Transaction<'c, sqlx::Postgres>>,
    user_db: UserDB,
    w_id: String,
    script_path: StripPath,
    run_query: RunJobQuery,
    args: PushArgsOwned,
    trigger: Option<TriggerMetadata>,
) -> error::Result<(
    Uuid,
    Option<bool>,
    Option<sqlx::Transaction<'c, sqlx::Postgres>>,
)> {
    #[cfg(feature = "enterprise")]
    check_license_key_valid().await?;

    let script_path = script_path.to_path();
    check_scopes(&authed, || format!("jobs:run:scripts:{script_path}"))?;

    let userdb_authed = UserDbWithAuthed { db: user_db.clone(), authed: &authed.to_authed_ref() };
    let (job_payload, tag, delete_after_use, timeout, on_behalf_of) = script_path_to_payload(
        script_path,
        Some(userdb_authed),
        db.clone(),
        &w_id,
        run_query.skip_preprocessor,
    )
    .await?;
    let scheduled_for = run_query.get_scheduled_for(&db).await?;

    let tag = run_query.tag.clone().or(tag);
    check_tag_available_for_workspace(&db, &w_id, &tag, &authed).await?;

    let return_tx = tx_o.is_some();

    let (email, permissioned_as, push_authed, tx) = if let Some(tx) = tx_o {
        (
            authed.email.as_str(),
            username_to_permissioned_as(&authed.username),
            Some(authed.clone().into()),
            PushIsolationLevel::Transaction(tx),
        )
    } else if let Some(on_behalf_of) = on_behalf_of.as_ref() {
        (
            on_behalf_of.email.as_str(),
            on_behalf_of.permissioned_as.clone(),
            None,
            PushIsolationLevel::IsolatedRoot(db.clone()),
        )
    } else {
        (
            authed.email.as_str(),
            username_to_permissioned_as(&authed.username),
            Some(authed.clone().into()),
            PushIsolationLevel::Isolated(user_db, authed.clone().into()),
        )
    };

    let (uuid, tx) = push(
        &db,
        tx,
        &w_id,
        job_payload,
        PushArgs { args: &args.args, extra: args.extra },
        authed.display_username(),
        email,
        permissioned_as,
        authed.token_prefix.as_deref(),
        scheduled_for,
        None,
        run_query.parent_job,
        None,
        run_query.root_job,
        run_query.job_id,
        false,
        false,
        None,
        !run_query.invisible_to_owner.unwrap_or(false),
        tag,
        timeout,
        None,
        // If the job has a parent job, set priority to 2 as it may be ran synchronously and block a current worker until being executed. Flow steps have a priority of 1 so this is higher.
        if run_query.parent_job.is_some() || run_query.root_job.is_some() {
            Some(2)
        } else {
            None
        },
        push_authed.as_ref(),
        false,
        None,
        None,
        trigger,
        run_query.suspended_mode,
    )
    .await?;

    // If we were given a transaction, return it; otherwise commit it
    if return_tx {
        Ok((uuid, delete_after_use, Some(tx)))
    } else {
        tx.commit().await?;
        Ok((uuid, delete_after_use, None))
    }
}

#[derive(Deserialize)]
pub struct WorkflowAsCodeQuery {
    pub skip_update: Option<bool>,
}

pub async fn run_workflow_as_code(
    authed: ApiAuthed,
    Extension(db): Extension<DB>,
    Extension(user_db): Extension<UserDB>,
    Path((w_id, job_id, entrypoint)): Path<(String, Uuid, String)>,
    Query(run_query): Query<RunJobQuery>,
    Query(wkflow_query): Query<WorkflowAsCodeQuery>,
    Json(task): Json<WorkflowTask>,
) -> error::Result<(StatusCode, String)> {
    #[cfg(feature = "enterprise")]
    check_license_key_valid().await?;
    check_tag_available_for_workspace(&db, &w_id, &run_query.tag, &authed).await?;
    check_scopes(&authed, || format!("jobs:run"))?;

    let mut i = 1;

    if *CLOUD_HOSTED {
        tracing::info!("workflow_as_code_tracing id {i} ");
        i += 1;
    }

    if *CLOUD_HOSTED {
        tracing::info!("workflow_as_code_tracing id {i} ");
        i += 1;
    }

    let job = GetQuery::new()
        .without_logs()
        .fetch_queued(&db, &job_id, &w_id)
        .await?;

    if *CLOUD_HOSTED {
        tracing::info!("workflow_as_code_tracing id {i} ");
        i += 1;
    }

    let job = not_found_if_none(job, "Queued Job", &job_id.to_string())?;
    let JobExtended { inner: job, raw_code, raw_lock, .. } = job;
    let (job_payload, tag, _delete_after_use, timeout, on_behalf_of) = match job.job_kind {
        JobKind::Preview => (
            JobPayload::Code(RawCode {
                hash: None,
                content: raw_code.unwrap_or_default(),
                path: job.script_path,
                language: job.language.unwrap_or_else(|| ScriptLang::Deno),
                lock: raw_lock,
                concurrency_settings: windmill_common::jobs::ConcurrencySettingsWithCustom {
                    custom_concurrency_key: windmill_queue::custom_concurrency_key(&db, &job.id)
                        .await
                        .map_err(to_anyhow)?,
                    concurrent_limit: job.concurrent_limit,
                    concurrency_time_window_s: job.concurrency_time_window_s,
                },
                cache_ttl: job.cache_ttl,
                dedicated_worker: None,
                // TODO(debouncing): enable for this mode
                debouncing_settings: DebouncingSettings::default(),
            }),
            Some(job.tag.clone()),
            None,
            run_query.timeout,
            None,
        ),
        JobKind::Script => {
            let userdb_authed =
                UserDbWithAuthed { db: user_db.clone(), authed: &authed.to_authed_ref() };
            script_path_to_payload(
                job.script_path(),
                Some(userdb_authed),
                db.clone(),
                &w_id,
                run_query.skip_preprocessor,
            )
            .await?
        }
        _ => return Err(anyhow::anyhow!("Not supported").into()),
    };

    if *CLOUD_HOSTED {
        tracing::info!("workflow_as_code_tracing id {i} ");
        i += 1;
    }

    let mut extra = HashMap::new();
    extra.insert(ENTRYPOINT_OVERRIDE.to_string(), to_raw_value(&entrypoint));

    let args = PushArgs { args: &task.args.unwrap_or_else(HashMap::new), extra: Some(extra) };
    let scheduled_for = run_query.get_scheduled_for(&db).await?;

    let tag = run_query.tag.clone().or(tag).or(Some(job.tag));

    if *CLOUD_HOSTED {
        tracing::info!("workflow_as_code_tracing id {i} ");
        i += 1;
    }

    if *CLOUD_HOSTED {
        tracing::info!("workflow_as_code_tracing id {i} ");
        i += 1;
    }

    let (email, permissioned_as, push_authed, tx) =
        if let Some(on_behalf_of) = on_behalf_of.as_ref() {
            (
                on_behalf_of.email.as_str(),
                on_behalf_of.permissioned_as.clone(),
                None,
                PushIsolationLevel::IsolatedRoot(db.clone()),
            )
        } else {
            (
                authed.email.as_str(),
                username_to_permissioned_as(&authed.username),
                Some(authed.clone().into()),
                PushIsolationLevel::Isolated(user_db, authed.clone().into()),
            )
        };

    let (uuid, mut tx) = push(
        &db,
        tx,
        &w_id,
        job_payload,
        PushArgs { args: &args.args, extra: args.extra },
        authed.display_username(),
        email,
        permissioned_as,
        authed.token_prefix.as_deref(),
        scheduled_for,
        None,
        Some(job_id),
        None,
        job.root_job.or(Some(job_id)),
        run_query.job_id,
        false,
        false,
        None,
        !run_query.invisible_to_owner.unwrap_or(false),
        tag,
        timeout,
        None,
        None,
        push_authed.as_ref(),
        false,
        None,
        None,
        None,
        None,
    )
    .await?;

    if *CLOUD_HOSTED {
        tracing::info!("workflow_as_code_tracing id {i} ");
        i += 1;
    }

    if !wkflow_query.skip_update.unwrap_or(false) {
        sqlx::query!(
            "INSERT INTO v2_job_status (id, workflow_as_code_status)
                VALUES ($1, JSONB_SET('{}'::JSONB, array[$2], $3))
                ON CONFLICT (id) DO UPDATE SET
                    workflow_as_code_status = JSONB_SET(
                        COALESCE(v2_job_status.workflow_as_code_status, '{}'::JSONB),
                        array[$2],
                        $3
                    )",
            job_id,
            uuid.to_string(),
            serde_json::json!({ "scheduled_for": Utc::now(), "name": entrypoint }),
        )
        .execute(&mut *tx)
        .await?;
    } else {
        tracing::info!("Skipping update of flow status for job {job_id} in workspace {w_id}");
        sqlx::query!(
            "INSERT INTO v2_job_status (id, workflow_as_code_status) VALUES ($1, '{}'::JSONB)
                ON CONFLICT (id) DO NOTHING",
            job_id,
        )
        .execute(&mut *tx)
        .await?;
    }

    if *CLOUD_HOSTED {
        tracing::info!("workflow_as_code_tracing id {i} ");
        i += 1;
    }

    tx.commit().await?;

    if *CLOUD_HOSTED {
        tracing::info!("workflow_as_code_tracing id {i} ");
    }

    Ok((StatusCode::CREATED, uuid.to_string()))
}

struct Guard {
    done: bool,
    id: Uuid,
    w_id: String,
    db: DB,
    username: String,
}

impl Drop for Guard {
    fn drop(&mut self) {
        if !&self.done {
            let id = self.id;
            let w_id = self.w_id.clone();
            let db = self.db.clone();
            let username = self.username.clone();

            tracing::info!("http connection broke, marking job {id} as canceled");
            tokio::spawn(async move {
                let cancel_f = async {
                    let tx = db.begin().await?;
                    let (tx, _) = cancel_job(
                        &username,
                        Some("http connection broke".to_string()),
                        id,
                        &w_id,
                        tx,
                        &db,
                        false,
                        false,
                    )
                    .await?;
                    tx.commit().await?;
                    Ok::<_, anyhow::Error>(())
                };

                if let Err(e) = cancel_f.await {
                    tracing::error!(
                        "Error marking job as canceled after http connection broke: {e}"
                    );
                }
            });
        }
    }
}

use std::sync::Arc;
use tokio::sync::RwLock;

lazy_static::lazy_static! {
    pub static ref TIMEOUT_WAIT_RESULT: Arc<RwLock<Option<u64>>> = Arc::new(RwLock::new(
        std::env::var("TIMEOUT_WAIT_RESULT")
            .ok()
            .and_then(|x| x.parse::<u64>().ok())
    ));
}

#[derive(Deserialize)]
pub struct WindmillCompositeResult {
    windmill_status_code: Option<u16>,
    windmill_content_type: Option<String>,
    windmill_headers: Option<HashMap<String, String>>,
    result: Option<Box<RawValue>>,
}

pub async fn run_wait_result_internal(
    db: &DB,
    uuid: Uuid,
    w_id: &str,
    node_id_for_empty_return: Option<String>,
    username: &str,
) -> error::Result<(Box<RawValue>, bool)> {
    let mut result = None;
    let mut success = false;
    let timeout = TIMEOUT_WAIT_RESULT.read().await.clone().unwrap_or(600);
    let timeout_ms = if timeout <= 0 {
        2000
    } else {
        (timeout * 1000) as u64
    };

    let mut g = Guard {
        done: false,
        id: uuid,
        w_id: w_id.to_string(),
        db: db.clone(),
        username: username.to_string(),
    };

    let fast_poll_duration = *WAIT_RESULT_FAST_POLL_DURATION_SECS as u64 * 1000;
    let mut accumulated_delay = 0 as u64;

    loop {
        if let Some(node_id_for_empty_return) = node_id_for_empty_return.as_ref() {
            let result_and_success = get_result_and_success_by_id_from_flow(
                &db,
                w_id,
                &uuid,
                node_id_for_empty_return,
                None,
            )
            .await
            .ok();
            if let Some((r, s)) = result_and_success {
                result = Some(r);
                success = s;
            }
        }

        if result.is_none() {
            let row = sqlx::query!(
                "
                    SELECT
                        result AS \"result: sqlx::types::Json<Box<RawValue>>\",
                        result_columns,
                        status = 'success' AS \"success!\"
                    FROM 
                        v2_job_completed
                    WHERE 
                        id = $1 AND 
                        workspace_id = $2
                    ",
                uuid,
                &w_id
            )
            .fetch_optional(db)
            .await?;
            if let Some(mut raw_result) = row {
                format_result(
                    raw_result.result_columns.as_ref(),
                    raw_result.result.as_mut(),
                );
                result = raw_result.result.map(|x| x.0);
                success = raw_result.success;
            }
        }

        if result.is_some() {
            break;
        }

        let delay = if accumulated_delay <= fast_poll_duration {
            *WAIT_RESULT_FAST_POLL_INTERVAL_MS
        } else {
            *WAIT_RESULT_SLOW_POLL_INTERVAL_MS
        };
        accumulated_delay += delay;
        if accumulated_delay > timeout_ms {
            break;
        };
        tokio::time::sleep(core::time::Duration::from_millis(delay)).await;
    }

    if let Some(result) = result {
        g.done = true;
        Ok((result, success))
    } else {
        Err(Error::ExecutionErr(format!("timeout after {}s", timeout)))
    }
}

pub fn result_to_response(result: Box<RawValue>, success: bool) -> error::Result<Response> {
    let composite_result = serde_json::from_str::<WindmillCompositeResult>(result.get());
    match composite_result {
        Ok(WindmillCompositeResult {
            windmill_status_code,
            windmill_content_type,
            windmill_headers,
            result: result_value,
        }) => {
            if windmill_content_type.is_none()
                && windmill_status_code.is_none()
                && windmill_headers.is_none()
            {
                return Ok((
                    if success {
                        StatusCode::OK
                    } else {
                        StatusCode::INTERNAL_SERVER_ERROR
                    },
                    Json(result),
                )
                    .into_response());
            }

            let status_code_or_default = windmill_status_code
                .map(|val| match StatusCode::from_u16(val) {
                    Ok(sc) => Ok(sc),
                    Err(_) => Err(Error::ExecutionErr("Invalid status code".to_string())),
                })
                .unwrap_or_else(|| {
                    if !success {
                        Ok(StatusCode::INTERNAL_SERVER_ERROR)
                    } else if result_value.is_some() {
                        Ok(StatusCode::OK)
                    } else {
                        Ok(StatusCode::NO_CONTENT)
                    }
                })?;

            let mut headers = HeaderMap::new();

            if let Some(windmill_headers) = windmill_headers {
                for (k, v) in windmill_headers {
                    let k = HeaderName::from_str(k.as_str()).map_err(|err| {
                        Error::internal_err(format!("Invalid header name {k}: {err}"))
                    })?;
                    let v = HeaderValue::from_str(v.as_str()).map_err(|err| {
                        Error::internal_err(format!("Invalid header value {v}: {err}"))
                    })?;
                    headers.insert(k, v);
                }
            }

            if let Some(content_type) = windmill_content_type {
                let serialized_json_result = result_value
                    .map(|val| val.get().to_owned())
                    .unwrap_or_else(String::new);
                // if the `result` was just a single string, the below removes the surrounding quotes by parsing it as a string.
                // it falls back to the original serialized JSON if it doesn't work.
                let serialized_result =
                    serde_json::from_str::<String>(serialized_json_result.as_str())
                        .ok()
                        .unwrap_or(serialized_json_result);
                headers.insert(
                    http::header::CONTENT_TYPE,
                    HeaderValue::from_str(content_type.as_str()).map_err(|err| {
                        Error::internal_err(format!("Invalid content type {content_type}: {err}"))
                    })?,
                );
                return Ok((status_code_or_default, headers, serialized_result).into_response());
            }
            if let Some(result_value) = result_value {
                return Ok((status_code_or_default, headers, Json(result_value)).into_response());
            } else {
                Ok((status_code_or_default, headers).into_response())
            }
        }
        _ => Ok((
            if success {
                StatusCode::OK
            } else {
                StatusCode::INTERNAL_SERVER_ERROR
            },
            Json(result),
        )
            .into_response()),
    }
}

pub async fn run_wait_result(
    db: &DB,
    uuid: Uuid,
    w_id: &str,
    node_id_for_empty_return: Option<String>,
    username: &str,
) -> error::Result<Response> {
    let (result, success) =
        run_wait_result_internal(db, uuid, w_id, node_id_for_empty_return, username).await?;

    result_to_response(result, success)
}

pub async fn delete_job_metadata_after_use(db: &DB, job_uuid: Uuid) -> Result<(), Error> {
    sqlx::query!(
        "UPDATE v2_job SET args = '{}'::jsonb WHERE id = $1",
        job_uuid,
    )
    .execute(db)
    .await?;
    sqlx::query!(
        "UPDATE v2_job_completed SET result = '{}'::jsonb WHERE id = $1",
        job_uuid,
    )
    .execute(db)
    .await?;
    sqlx::query!(
        "UPDATE job_logs SET logs = '##DELETED##' WHERE job_id = $1",
        job_uuid,
    )
    .execute(db)
    .await?;
    Ok(())
}

pub async fn check_queue_too_long(db: &DB, queue_limit: Option<i64>) -> error::Result<()> {
    if let Some(limit) = queue_limit {
        let count = sqlx::query_scalar!(
                "SELECT COUNT(*) FROM v2_job_queue q WHERE q.canceled_by IS NULL AND (q.scheduled_for <= now()
            OR (q.suspend_until IS NOT NULL
                AND (q.suspend <= 0 OR q.suspend_until <= now())))",
            )
            .fetch_one(db)
            .await?
            .unwrap_or(0);

        if count > queue_limit.unwrap() {
            return Err(Error::internal_err(format!(
                "Number of queued job is too high: {count} > {limit}"
            )));
        }
    }
    Ok(())
}

lazy_static::lazy_static! {
    pub static ref QUEUE_LIMIT_WAIT_RESULT: Option<i64> = std::env::var("QUEUE_LIMIT_WAIT_RESULT")
        .ok()
        .and_then(|x| x.parse().ok());
    pub static ref WAIT_RESULT_FAST_POLL_INTERVAL_MS: u64 = std::env::var("WAIT_RESULT_FAST_POLL_INTERVAL_MS")
        .ok()
        .and_then(|x| x.parse().ok())
        .unwrap_or(50);
    pub static ref WAIT_RESULT_FAST_POLL_DURATION_SECS: u16 = std::env::var("WAIT_RESULT_FAST_POLL_DURATION_SECS")
        .ok()
        .and_then(|x| x.parse().ok())
        .unwrap_or(2);
    pub static ref WAIT_RESULT_SLOW_POLL_INTERVAL_MS: u64 = std::env::var("WAIT_RESULT_SLOW_POLL_INTERVAL_MS")
        .ok()
        .and_then(|x| x.parse().ok())
        .unwrap_or(200);

    static ref JOB_VIEW_AUDIT_LOGS: bool = std::env::var("JOB_VIEW_AUDIT_LOGS")
        .ok()
        .and_then(|x| x.parse().ok())
        .unwrap_or(false);

    static ref JOB_VIEW_CACHE: JobViewCache = JobViewCache::new(50000);
}

struct JobViewCache {
    cache: Cache<String, std::time::Instant>,
}

impl JobViewCache {
    fn new(items_capacity: usize) -> Self {
        Self { cache: Cache::new(items_capacity) }
    }
    fn get_or_insert(&self, key: &str) -> Option<std::time::Instant> {
        match self.cache.get(key) {
            Some(t) if t < std::time::Instant::now() => {
                self.cache.insert(
                    key.to_string(),
                    std::time::Instant::now() + std::time::Duration::from_secs(60),
                );
                None
            }
            v => {
                self.cache.insert(
                    key.to_string(),
                    std::time::Instant::now() + std::time::Duration::from_secs(60),
                );
                v
            }
        }
    }
}

async fn log_job_view(
    db: &DB,
    opt_authed: Option<&ApiAuthed>,
    opt_token: Option<&str>,
    w_id: &str,
    job_id: &Uuid,
) -> error::Result<()> {
    if *JOB_VIEW_AUDIT_LOGS {
        let audit_author = match opt_authed {
            Some(authed) => AuditAuthor::from(authed),
            None => AuditAuthor {
                username: "anonymous".to_string(),
                username_override: None,
                email: "anonymous".to_string(),
                token_prefix: opt_token.map(|t| t[0..TOKEN_PREFIX_LEN].to_string()),
            },
        };
        if JOB_VIEW_CACHE
            .get_or_insert(&format!("{}_{}", job_id, audit_author.email))
            .is_none()
        {
            audit_log(
                db,
                &audit_author,
                "jobs.view",
                ActionKind::Execute,
                w_id,
                Some(&job_id.to_string()),
                None,
            )
            .await?;
        };
    }

    Ok(())
}

pub async fn run_wait_result_job_by_path_get(
    method: hyper::http::Method,
    authed: ApiAuthed,
    Extension(user_db): Extension<UserDB>,
    Extension(db): Extension<DB>,
    Path((w_id, script_path)): Path<(String, StripPath)>,
    Query(run_query): Query<RunJobQuery>,
    args: RawWebhookArgs,
) -> error::Result<Response> {
    #[cfg(feature = "enterprise")]
    check_license_key_valid().await?;

    let script_path = script_path.to_path();
    check_scopes(&authed, || format!("jobs:run:scripts:{script_path}"))?;

    if method == http::Method::HEAD {
        return Ok(Json(serde_json::json!("")).into_response());
    }

    let payload_as_args = run_query.payload_as_args()?;

    let mut args = args.process_args(&authed, &db, &w_id, None).await?;
    args.body = args::Body::HashMap(payload_as_args);

    let args = args
        .to_args_from_runnable(
            &db,
            &w_id,
            RunnableId::from_script_path(script_path),
            run_query.skip_preprocessor,
        )
        .await?;

    check_queue_too_long(&db, QUEUE_LIMIT_WAIT_RESULT.or(run_query.queue_limit)).await?;

    let user_db_with_authed =
        UserDbWithAuthed { db: user_db.clone(), authed: &authed.to_authed_ref() };
    let (job_payload, tag, delete_after_use, timeout, on_behalf_authed) = script_path_to_payload(
        script_path,
        Some(user_db_with_authed),
        db.clone(),
        &w_id,
        run_query.skip_preprocessor,
    )
    .await?;

    let tag = run_query.tag.clone().or(tag);
    check_tag_available_for_workspace(&db, &w_id, &tag, &authed).await?;

    let (email, permissioned_as, push_authed, tx) =
        if let Some(on_behalf_of) = on_behalf_authed.as_ref() {
            (
                on_behalf_of.email.as_str(),
                on_behalf_of.permissioned_as.clone(),
                None,
                PushIsolationLevel::IsolatedRoot(db.clone()),
            )
        } else {
            (
                authed.email.as_str(),
                username_to_permissioned_as(&authed.username),
                Some(authed.clone().into()),
                PushIsolationLevel::Isolated(user_db, authed.clone().into()),
            )
        };

    let (uuid, tx) = push(
        &db,
        tx,
        &w_id,
        job_payload,
        PushArgs { args: &args.args, extra: args.extra },
        authed.display_username(),
        email,
        permissioned_as,
        authed.token_prefix.as_deref(),
        None,
        None,
        run_query.parent_job,
        None,
        run_query.root_job,
        run_query.job_id,
        false,
        false,
        None,
        !run_query.invisible_to_owner.unwrap_or(false),
        tag,
        timeout,
        None,
        None,
        push_authed.as_ref(),
        false,
        None,
        None,
        None,
        run_query.suspended_mode,
    )
    .await?;
    tx.commit().await?;

    let wait_result = run_wait_result(&db, uuid, &w_id, None, &authed.username).await;
    if delete_after_use.unwrap_or(false) {
        delete_job_metadata_after_use(&db, uuid).await?;
    }
    return wait_result;
}

pub async fn run_wait_result_flow_by_path_get(
    method: hyper::http::Method,
    authed: ApiAuthed,
    Extension(user_db): Extension<UserDB>,
    Extension(db): Extension<DB>,
    Path((w_id, flow_path)): Path<(String, StripPath)>,
    Query(run_query): Query<RunJobQuery>,
    args: RawWebhookArgs,
) -> error::Result<Response> {
    #[cfg(feature = "enterprise")]
    check_license_key_valid().await?;

    let path = flow_path.to_path();
    check_scopes(&authed, || format!("jobs:run:flows:{path}"))?;

    if method == http::Method::HEAD {
        return Ok(Json(serde_json::json!("")).into_response());
    }
    let payload_as_args = run_query.payload_as_args()?;

    let mut args = args.process_args(&authed, &db, &w_id, None).await?;
    args.body = args::Body::HashMap(payload_as_args);

    let args = args
        .to_args_from_runnable(
            &db,
            &w_id,
            RunnableId::from_flow_path(path),
            run_query.skip_preprocessor,
        )
        .await?;

    run_wait_result_flow_by_path_internal(db, run_query, flow_path, authed, user_db, args, w_id)
        .await
}

pub async fn run_wait_result_script_by_path(
    authed: ApiAuthed,
    Extension(user_db): Extension<UserDB>,
    Extension(db): Extension<DB>,
    Path((w_id, script_path)): Path<(String, StripPath)>,
    Query(run_query): Query<RunJobQuery>,
    args: RawWebhookArgs,
) -> error::Result<Response> {
    #[cfg(feature = "enterprise")]
    check_license_key_valid().await?;

    let path = script_path.to_path();
    check_scopes(&authed, || format!("jobs:run:scripts:{path}"))?;

    let args = args
        .to_args_from_runnable(
            &authed,
            &db,
            &w_id,
            RunnableId::from_script_path(path),
            run_query.skip_preprocessor,
        )
        .await?;

    run_wait_result_script_by_path_internal(db, run_query, script_path, authed, user_db, w_id, args)
        .await
}

pub async fn run_wait_result_script_by_path_internal(
    db: sqlx::Pool<Postgres>,
    run_query: RunJobQuery,
    script_path: StripPath,
    authed: ApiAuthed,
    user_db: UserDB,
    w_id: String,
    args: PushArgsOwned,
) -> error::Result<Response> {
    check_queue_too_long(&db, QUEUE_LIMIT_WAIT_RESULT.or(run_query.queue_limit)).await?;

    let db_authed = UserDbWithAuthed { db: user_db.clone(), authed: &authed.to_authed_ref() };
    let (job_payload, tag, delete_after_use, timeout, on_behalf_of) = script_path_to_payload(
        script_path.to_path(),
        Some(db_authed),
        db.clone(),
        &w_id,
        run_query.skip_preprocessor,
    )
    .await?;

    let tag = run_query.tag.clone().or(tag);
    check_tag_available_for_workspace(&db, &w_id, &tag, &authed).await?;

    let (email, permissioned_as, push_authed, tx) =
        if let Some(on_behalf_of) = on_behalf_of.as_ref() {
            (
                on_behalf_of.email.as_str(),
                on_behalf_of.permissioned_as.clone(),
                None,
                PushIsolationLevel::IsolatedRoot(db.clone()),
            )
        } else {
            (
                authed.email.as_str(),
                username_to_permissioned_as(&authed.username),
                Some(authed.clone().into()),
                PushIsolationLevel::Isolated(user_db, authed.clone().into()),
            )
        };

    let (uuid, tx) = push(
        &db,
        tx,
        &w_id,
        job_payload,
        PushArgs { args: &args.args, extra: args.extra },
        authed.display_username(),
        email,
        permissioned_as,
        authed.token_prefix.as_deref(),
        None,
        None,
        run_query.parent_job,
        None,
        run_query.root_job,
        run_query.job_id,
        false,
        false,
        None,
        !run_query.invisible_to_owner.unwrap_or(false),
        tag,
        timeout,
        None,
        None,
        push_authed.as_ref(),
        false,
        None,
        None,
        None,
        run_query.suspended_mode,
    )
    .await?;
    tx.commit().await?;

    let wait_result = run_wait_result(&db, uuid, &w_id, None, &authed.username).await;
    if delete_after_use.unwrap_or(false) {
        delete_job_metadata_after_use(&db, uuid).await?;
    }
    return wait_result;
}

pub async fn run_wait_result_script_by_hash(
    authed: ApiAuthed,
    Extension(user_db): Extension<UserDB>,
    Extension(db): Extension<DB>,
    Path((w_id, script_hash)): Path<(String, ScriptHash)>,
    Query(run_query): Query<RunJobQuery>,
    args: RawWebhookArgs,
) -> error::Result<Response> {
    #[cfg(feature = "enterprise")]
    check_license_key_valid().await?;

    let args = args
        .to_args_from_runnable(
            &authed,
            &db,
            &w_id,
            RunnableId::from_script_hash(script_hash),
            run_query.skip_preprocessor,
        )
        .await?;

    check_queue_too_long(&db, run_query.queue_limit).await?;

    let hash = script_hash.0;
    let userdb_authed = UserDbWithAuthed { db: user_db.clone(), authed: &authed.to_authed_ref() };
    let ScriptHashInfo {
        path,
        tag,
        concurrency_key,
        concurrent_limit,
        concurrency_time_window_s,
        debounce_key,
        debounce_delay_s,
        mut cache_ttl,
        language,
        dedicated_worker,
        priority,
        delete_after_use,
        timeout,
        has_preprocessor,
        on_behalf_of_email,
        created_by,
        ..
    } = get_script_info_for_hash(Some(userdb_authed), &db, &w_id, hash).await?;
    if let Some(run_query_cache_ttl) = run_query.cache_ttl {
        cache_ttl = Some(run_query_cache_ttl);
    }
    check_scopes(&authed, || format!("jobs:run:scripts:{path}"))?;

    let tag = run_query.tag.clone().or(tag);
    check_tag_available_for_workspace(&db, &w_id, &tag, &authed).await?;

    let (email, permissioned_as, push_authed, tx) = if let Some(email) = on_behalf_of_email.as_ref()
    {
        (
            email,
            username_to_permissioned_as(created_by.as_str()),
            None,
            PushIsolationLevel::IsolatedRoot(db.clone()),
        )
    } else {
        (
            &authed.email,
            username_to_permissioned_as(&authed.username),
            Some(authed.clone().into()),
            PushIsolationLevel::Isolated(user_db, authed.clone().into()),
        )
    };

    let (uuid, tx) = push(
        &db,
        tx,
        &w_id,
        JobPayload::ScriptHash {
            hash: ScriptHash(hash),
            path: path,
            concurrency_settings: windmill_common::jobs::ConcurrencySettingsWithCustom {
                custom_concurrency_key: concurrency_key,
                concurrent_limit: concurrent_limit,
                concurrency_time_window_s: concurrency_time_window_s,
            }
            .into(),
            debouncing_settings: DebouncingSettings {
                custom_key: debounce_key,
                delay_s: debounce_delay_s,
                ..Default::default() // TODO
            },
            cache_ttl,
            language,
            dedicated_worker,
            priority,
            apply_preprocessor: !run_query.skip_preprocessor.unwrap_or(false)
                && has_preprocessor.unwrap_or(false),
        },
        PushArgs { args: &args.args, extra: args.extra },
        authed.display_username(),
        email,
        permissioned_as,
        authed.token_prefix.as_deref(),
        None,
        None,
        run_query.parent_job,
        None,
        run_query.root_job,
        run_query.job_id,
        false,
        false,
        None,
        !run_query.invisible_to_owner.unwrap_or(false),
        tag,
        timeout,
        None,
        None,
        push_authed.as_ref(),
        false,
        None,
        None,
        None,
        run_query.suspended_mode,
    )
    .await?;
    tx.commit().await?;

    let wait_result = run_wait_result(&db, uuid, &w_id, None, &authed.username).await;
    if delete_after_use.unwrap_or(false) {
        delete_job_metadata_after_use(&db, uuid).await?;
    }
    return wait_result;
}

pub async fn run_wait_result_flow_by_path(
    authed: ApiAuthed,
    Extension(user_db): Extension<UserDB>,
    Extension(db): Extension<DB>,
    Path((w_id, flow_path)): Path<(String, StripPath)>,
    Query(run_query): Query<RunJobQuery>,
    args: RawWebhookArgs,
) -> error::Result<Response> {
    #[cfg(feature = "enterprise")]
    check_license_key_valid().await?;

    let path = flow_path.to_path();
    check_scopes(&authed, || format!("jobs:run:flows:{path}"))?;

    let args = args
        .to_args_from_runnable(
            &authed,
            &db,
            &w_id,
            RunnableId::from_flow_path(path),
            run_query.skip_preprocessor,
        )
        .await?;

    run_wait_result_flow_by_path_internal(db, run_query, flow_path, authed, user_db, args, w_id)
        .await
}

pub async fn stream_flow_by_path(
    authed: ApiAuthed,
    Extension(db): Extension<DB>,
    Extension(user_db): Extension<UserDB>,
    Path((w_id, flow_path)): Path<(String, StripPath)>,
    Query(run_query): Query<RunJobQuery>,
    method: hyper::http::Method,
    args: RawWebhookArgs,
) -> error::Result<Response> {
    stream_job(
        authed,
        db,
        user_db,
        w_id,
        RunnableId::from_flow_path(flow_path.to_path()),
        args,
        run_query,
        method == http::Method::GET,
    )
    .await
}

pub async fn stream_flow_by_version(
    authed: ApiAuthed,
    Extension(db): Extension<DB>,
    Extension(user_db): Extension<UserDB>,
    Path((w_id, version)): Path<(String, i64)>,
    Query(run_query): Query<RunJobQuery>,
    method: hyper::http::Method,
    args: RawWebhookArgs,
) -> error::Result<Response> {
    stream_job(
        authed,
        db,
        user_db,
        w_id,
        RunnableId::from_flow_version(version),
        args,
        run_query,
        method == http::Method::GET,
    )
    .await
}

pub async fn stream_script_by_path(
    authed: ApiAuthed,
    Extension(db): Extension<DB>,
    Extension(user_db): Extension<UserDB>,
    Path((w_id, script_path)): Path<(String, StripPath)>,
    Query(run_query): Query<RunJobQuery>,
    method: hyper::http::Method,
    args: RawWebhookArgs,
) -> error::Result<Response> {
    stream_job(
        authed,
        db,
        user_db,
        w_id,
        RunnableId::from_script_path(script_path.to_path()),
        args,
        run_query,
        method == http::Method::GET,
    )
    .await
}

pub async fn stream_script_by_hash(
    authed: ApiAuthed,
    Extension(db): Extension<DB>,
    Extension(user_db): Extension<UserDB>,
    Path((w_id, script_hash)): Path<(String, ScriptHash)>,
    Query(run_query): Query<RunJobQuery>,
    method: hyper::http::Method,
    args: RawWebhookArgs,
) -> error::Result<Response> {
    stream_job(
        authed,
        db,
        user_db,
        w_id,
        RunnableId::from_script_hash(script_hash),
        args,
        run_query,
        method == http::Method::GET,
    )
    .await
}

pub async fn stream_job(
    authed: ApiAuthed,
    db: DB,
    user_db: UserDB,
    w_id: String,
    runnable_id: RunnableId,
    args: RawWebhookArgs,
    run_query: RunJobQuery,
    is_get: bool,
) -> error::Result<Response> {
    let args = if is_get {
        let payload_as_args = run_query.payload_as_args()?;

        let mut args = args.process_args(&authed, &db, &w_id, None).await?;
        args.body = args::Body::HashMap(payload_as_args);

        let args = args
            .to_args_from_runnable(&db, &w_id, runnable_id.clone(), run_query.skip_preprocessor)
            .await?;
        args
    } else {
        args.to_args_from_runnable(
            &authed,
            &db,
            &w_id,
            runnable_id.clone(),
            run_query.skip_preprocessor,
        )
        .await?
    };

    let poll_delay_ms = run_query.poll_delay_ms;
    let uuid = match runnable_id {
        RunnableId::ScriptId(ScriptId::ScriptPath(script_path))
        | RunnableId::HubScript(script_path) => {
            let (uuid, _, _) = push_script_job_by_path_into_queue(
                authed.clone(),
                db.clone(),
                None,
                user_db,
                w_id.clone(),
                StripPath(script_path),
                run_query,
                args,
                None,
            )
            .await?;
            uuid
        }
        RunnableId::ScriptId(ScriptId::ScriptHash(script_hash)) => {
            run_job_by_hash_inner(
                authed.clone(),
                db.clone(),
                user_db,
                w_id.clone(),
                script_hash,
                run_query,
                args,
                None,
            )
            .await?
            .0
        }
        RunnableId::FlowId(FlowId::FlowPath(flow_path)) => {
            push_flow_job_by_path_into_queue(
                authed.clone(),
                db.clone(),
                None,
                user_db,
                w_id.clone(),
                StripPath(flow_path),
                run_query,
                args,
                None,
            )
            .await?
            .0
        }
        RunnableId::FlowId(FlowId::FlowVersion(version)) => {
            run_flow_by_version_inner(
                authed.clone(),
                db.clone(),
                user_db,
                w_id.clone(),
                version,
                run_query,
                args,
                None,
            )
            .await?
            .0
        }
    };

    let opt_authed = Some(authed.clone());
    let opt_tokened = OptTokened { token: None }; // ignored when authed is some
    let (tx, rx) = tokio::sync::mpsc::channel(32);

    let stream = tokio_stream::wrappers::ReceiverStream::new(rx).map(|x| {
        format!(
            "data: {}\n\n",
            serde_json::to_string(&x).unwrap_or_default()
        )
    });

    start_job_update_sse_stream(
        opt_authed,
        opt_tokened,
        db,
        w_id,
        uuid,
        None,
        None,
        None,
        None,
        Some(true),
        Some(true),
        None,
        None,
        tx,
        poll_delay_ms,
    );

    let body = axum::body::Body::from_stream(stream.map(Result::<_, std::convert::Infallible>::Ok));

    Ok(Response::builder()
        .status(200)
        .header("Content-Type", "text/event-stream")
        .header("Cache-Control", "no-cache")
        .header("Connection", "keep-alive")
        .body(body)
        .unwrap())
}

pub async fn run_wait_result_flow_by_path_internal(
    db: sqlx::Pool<Postgres>,
    run_query: RunJobQuery,
    flow_path: StripPath,
    authed: ApiAuthed,
    user_db: UserDB,
    args: PushArgsOwned,
    w_id: String,
) -> error::Result<Response> {
    check_queue_too_long(&db, run_query.queue_limit).await?;

    let flow_path = flow_path.to_path();

    let userdb_authed = UserDbWithAuthed { db: user_db.clone(), authed: &authed.to_authed_ref() };

    let flow_version_info =
        get_latest_flow_version_info_for_path(Some(userdb_authed), &db, &w_id, &flow_path, true)
            .await?;

    run_flow_and_wait_result(
        &authed,
        &db,
        user_db,
        &w_id,
        flow_path,
        flow_version_info,
        run_query,
        args,
        None,
    )
    .await
}

pub async fn run_wait_result_flow_by_version_get(
    method: hyper::http::Method,
    authed: ApiAuthed,
    Extension(user_db): Extension<UserDB>,
    Extension(db): Extension<DB>,
    Path((w_id, version)): Path<(String, i64)>,
    Query(run_query): Query<RunJobQuery>,
    args: RawWebhookArgs,
) -> error::Result<Response> {
    #[cfg(feature = "enterprise")]
    check_license_key_valid().await?;

    let flow_path = sqlx::query_scalar!(
        "SELECT path FROM flow_version WHERE id = $1 AND workspace_id = $2",
        version,
        &w_id
    )
    .fetch_one(&db)
    .await?;

    check_scopes(&authed, || format!("jobs:run:flows:{flow_path}"))?;

    if method == http::Method::HEAD {
        return Ok(Json(serde_json::json!("")).into_response());
    }

    let payload_as_args = run_query.payload_as_args()?;

    let mut args = args.process_args(&authed, &db, &w_id, None).await?;
    args.body = args::Body::HashMap(payload_as_args);

    let args = args
        .to_args_from_runnable(
            &db,
            &w_id,
            RunnableId::from_flow_version(version),
            run_query.skip_preprocessor,
        )
        .await?;

    let flow_version_info =
        get_flow_version_info_from_version(&db, version, &w_id, &flow_path).await?;

    run_flow_and_wait_result(
        &authed,
        &db,
        user_db,
        &w_id,
        &flow_path,
        flow_version_info,
        run_query,
        args,
        None,
    )
    .await
}

pub async fn run_wait_result_flow_by_version(
    authed: ApiAuthed,
    Extension(user_db): Extension<UserDB>,
    Extension(db): Extension<DB>,
    Path((w_id, version)): Path<(String, i64)>,
    Query(run_query): Query<RunJobQuery>,
    args: RawWebhookArgs,
) -> error::Result<Response> {
    #[cfg(feature = "enterprise")]
    check_license_key_valid().await?;

    let flow_path = sqlx::query_scalar!(
        r#"
                SELECT 
                    path 
                FROM 
                    flow_version 
                WHERE 
                    id = $1 AND 
                    workspace_id = $2
            "#,
        version,
        &w_id
    )
    .fetch_one(&db)
    .await?;

    check_scopes(&authed, || format!("jobs:run:flows:{flow_path}"))?;

    let args = args
        .to_args_from_runnable(
            &authed,
            &db,
            &w_id,
            RunnableId::from_flow_version(version),
            run_query.skip_preprocessor,
        )
        .await?;

    let flow_version_info =
        get_flow_version_info_from_version(&db, version, &w_id, &flow_path).await?;

    run_flow_and_wait_result(
        &authed,
        &db,
        user_db,
        &w_id,
        &flow_path,
        flow_version_info,
        run_query,
        args,
        None,
    )
    .await
}

async fn run_preview_script(
    authed: ApiAuthed,
    Extension(db): Extension<DB>,
    Extension(user_db): Extension<UserDB>,
    Path(w_id): Path<String>,
    Query(run_query): Query<RunJobQuery>,
    Json(preview): Json<Preview>,
) -> error::Result<(StatusCode, String)> {
    #[cfg(feature = "enterprise")]
    check_license_key_valid().await?;
    if authed.is_operator {
        return Err(error::Error::NotAuthorized(
            "Operators cannot run preview jobs for security reasons".to_string(),
        ));
    }
    let scheduled_for = run_query.get_scheduled_for(&db).await?;
    let tag = run_query.tag.clone().or(preview.tag.clone());
    check_tag_available_for_workspace(&db, &w_id, &tag, &authed).await?;
    let tx = PushIsolationLevel::Isolated(user_db.clone(), authed.clone().into());

    let (uuid, tx) = push(
        &db,
        tx,
        &w_id,
        match preview.kind {
            Some(PreviewKind::Identity) => JobPayload::Identity,
            Some(PreviewKind::Noop) => JobPayload::Noop,
            _ => JobPayload::Code(RawCode {
                hash: preview
                    .script_hash
                    .as_ref()
                    .and_then(|s| windmill_common::scripts::to_i64(s).ok()),
                content: preview.content.unwrap_or_default(),
                path: preview.path,
                language: preview.language.unwrap_or(ScriptLang::Deno),
                lock: preview.lock,
                concurrency_settings: ConcurrencySettingsWithCustom::default(), // TODO(gbouv): once I find out how to store limits in the content of a script, should be easy to plug limits here
                debouncing_settings: DebouncingSettings::default(), // TODO(pyra): same as for concurrency limits.
                cache_ttl: None,
                dedicated_worker: preview.dedicated_worker,
            }),
        },
        PushArgs::from(&preview.args.unwrap_or_default()),
        authed.display_username(),
        &authed.email,
        username_to_permissioned_as(&authed.username),
        authed.token_prefix.as_deref(),
        scheduled_for,
        None,
        None,
        None,
        None,
        run_query.job_id,
        false,
        false,
        None,
        true,
        tag,
        run_query.timeout,
        None,
        None,
        Some(&authed.clone().into()),
        false,
        None,
        None,
        None,
        None,
    )
    .await?;
    tx.commit().await?;

    Ok((StatusCode::CREATED, uuid.to_string()))
}

async fn run_wait_result_preview_script(
    authed: ApiAuthed,
    Extension(db): Extension<DB>,
    Extension(user_db): Extension<UserDB>,
    Path(w_id): Path<String>,
    Query(run_query): Query<RunJobQuery>,
    Json(preview): Json<Preview>,
) -> error::Result<Response> {
    let (_status_code, uuid) = run_preview_script(
        authed.clone(),
        Extension(db.clone()),
        Extension(user_db.clone()),
        Path(w_id.clone()),
        Query(run_query.clone()),
        Json(preview),
    )
    .await?;
    let uuid = uuid
        .parse::<Uuid>()
        .map_err(|_| Error::BadRequest("Invalid UUID".to_string()))?;
    let result = run_wait_result(&db, uuid, &w_id, None, &authed.username).await;
    return result;
}

async fn run_bundle_preview_script(
    authed: ApiAuthed,
    Extension(db): Extension<DB>,
    Extension(user_db): Extension<UserDB>,
    Path(w_id): Path<String>,
    Query(run_query): Query<RunJobQuery>,
    mut multipart: axum::extract::Multipart,
) -> error::Result<(StatusCode, String)> {
    if authed.is_operator {
        return Err(error::Error::NotAuthorized(
            "Operators cannot run preview jobs for security reasons".to_string(),
        ));
    }

    let mut job_id = None;
    let mut tx = None;
    let mut uploaded = false;
    let mut is_tar = false;
    let mut format = BundleFormat::Cjs;

    while let Some(field) = multipart.next_field().await.unwrap() {
        let name = field.name().unwrap().to_string();
        let data = field.bytes().await;
        let data = data.map_err(to_anyhow)?;
        if name == "preview" {
            let preview: Preview = serde_json::from_slice(&data).map_err(to_anyhow)?;
            format = preview
                .format
                .and_then(|s| BundleFormat::from_string(&s))
                .unwrap_or(BundleFormat::Cjs);

            let scheduled_for = run_query.get_scheduled_for(&db).await?;
            let tag = run_query.tag.clone().or(preview.tag.clone());
            check_tag_available_for_workspace(&db, &w_id, &tag, &authed).await?;
            let ltx = PushIsolationLevel::Isolated(user_db.clone(), authed.clone().into());

            let args = preview.args.unwrap_or_default();

            is_tar = match preview.kind {
                Some(PreviewKind::Tarbundle) => true,
                _ => false,
            };

            // tracing::info!("is_tar 1: {is_tar}");
            // hmap.insert("")
            let (uuid, ntx) = push(
                &db,
                ltx,
                &w_id,
                JobPayload::Code(RawCode {
                    hash: Some(windmill_common::scripts::codebase_to_hash(
                        is_tar,
                        format == BundleFormat::Esm,
                    )),
                    content: preview.content.unwrap_or_default(),
                    path: preview.path,
                    language: preview.language.unwrap_or(ScriptLang::Deno),
                    lock: preview.lock,
                    cache_ttl: None,
                    dedicated_worker: preview.dedicated_worker,
                    concurrency_settings: ConcurrencySettingsWithCustom::default(),
                    debouncing_settings: DebouncingSettings::default(),
                }),
                PushArgs::from(&args),
                authed.display_username(),
                &authed.email,
                username_to_permissioned_as(&authed.username),
                authed.token_prefix.as_deref(),
                scheduled_for,
                None,
                None,
                None,
                None,
                run_query.job_id,
                false,
                false,
                None,
                true,
                tag,
                run_query.timeout,
                None,
                None,
                Some(&authed.clone().into()),
                false,
                None,
                None,
                None,
                None,
            )
            .await?;
            job_id = Some(uuid);
            tx = Some(ntx);
        }
        if name == "file" {
            let mut id = job_id
                .as_ref()
                .ok_or_else(|| {
                    Error::BadRequest(
                        "script need to be passed first in the multipart upload".to_string(),
                    )
                })?
                .to_string();

            // tracing::info!("is_tar 2: {is_tar}");

            if format == BundleFormat::Esm {
                id = format!("{}.esm", id);
            }
            if is_tar {
                id = format!("{}.tar", id);
            }

            uploaded = true;

            let path = windmill_common::s3_helpers::bundle(&w_id, &id);
            upload_artifact_to_store(
                &path,
                data,
                &windmill_common::worker::ROOT_STANDALONE_BUNDLE_DIR,
            )
            .await?;
        }
        // println!("Length of `{}` is {} bytes", name, data.len());
    }
    if !uploaded {
        return Err(Error::BadRequest("No file uploaded".to_string()));
    }
    if job_id.is_none() {
        return Err(Error::BadRequest(
            "No script found in the uploaded file".to_string(),
        ));
    }

    tx.unwrap().commit().await?;

    Ok((StatusCode::CREATED, job_id.unwrap().to_string()))
}

#[derive(Deserialize, Debug)]
pub struct RunDependenciesRequest {
    pub raw_scripts: Vec<RawScriptForDependencies>,
    pub entrypoint: String,
    #[serde(default)]
    pub raw_workspace_dependencies: Option<RawWorkspaceDependencies>,
    #[serde(default)]
    pub raw_deps: Option<String>,
}

#[derive(Deserialize, Clone, Debug)]
pub struct RawScriptForDependencies {
    pub script_path: String,
    pub raw_code: Option<String>,
    pub language: ScriptLang,
}

#[derive(Serialize)]
pub struct RunDependenciesResponse {
    pub dependencies: String,
}

async fn run_dependencies_job(
    authed: ApiAuthed,
    Extension(db): Extension<DB>,
    Path(w_id): Path<String>,
    Json(req): Json<RunDependenciesRequest>,
) -> error::Result<Response> {
    check_scopes(&authed, || format!("jobs:run"))?;
    if authed.is_operator {
        return Err(error::Error::NotAuthorized(
            "Operators cannot run dependencies jobs for security reasons".to_string(),
        ));
    }

    if req.raw_deps.is_some() {
        return Err(error::Error::MigrationNeeded {
            feature: "cli is outdated".into(),
            version: MIN_VERSION_WORKSPACE_DEPENDENCIES.to_owned(),
            guide_url: Url::from_str(
                "https://www.windmill.dev/docs/core_concepts/workspace_dependencies/migration",
            )?,
        });
    }

    // Check if workers support workspace dependencies feature
    if req.raw_workspace_dependencies.is_some() {
        windmill_common::workspace_dependencies::min_version_supports_v0_workspace_dependencies()
            .await?;
    }

    if req.raw_scripts.len() != 1 || req.raw_scripts[0].script_path != req.entrypoint {
        return Err(error::Error::internal_err(
                "For now only a single raw script can be passed to this endpoint, and the entrypoint should be set to the script path".to_string(),
            ));
    }

    let RawScriptForDependencies {
        // unwrap
        script_path,
        raw_code,
        language,
    } = req.raw_scripts[0].clone();

    let mut hm = HashMap::new();
    req.raw_workspace_dependencies
        .map(|v| hm.insert("raw_workspace_dependencies".to_owned(), to_raw_value(&v)));

    let (uuid, tx) = push(
        &db,
        PushIsolationLevel::IsolatedRoot(db.clone()),
        &w_id,
        JobPayload::RawScriptDependencies {
            script_path,
            content: raw_code.unwrap_or_default(),
            language,
        },
        PushArgs { extra: Some(hm), args: &HashMap::new() },
        authed.display_username(),
        &authed.email,
        username_to_permissioned_as(&authed.username),
        authed.token_prefix.as_deref(),
        None,
        None,
        None,
        None,
        None,
        None,
        false,
        false,
        None,
        true,
        None,
        None,
        None,
        None,
        Some(&authed.clone().into()),
        false,
        None,
        None,
        None,
        None,
    )
    .await?;
    tx.commit().await?;

    let wait_result = run_wait_result(&db, uuid, &w_id, None, &authed.username).await;
    wait_result
}

#[derive(Deserialize)]
pub struct RunFlowDependenciesRequest {
    pub path: String,
    pub flow_value: FlowValue,
    #[serde(default)]
    pub raw_workspace_dependencies: Option<RawWorkspaceDependencies>,
    #[serde(default)]
    pub raw_deps: Option<HashMap<String, String>>,
}

#[derive(Serialize)]
pub struct RunFlowDependenciesResponse {
    pub dependencies: String,
}

async fn run_flow_dependencies_job(
    authed: ApiAuthed,
    Extension(db): Extension<DB>,
    Path(w_id): Path<String>,
    Json(req): Json<RunFlowDependenciesRequest>,
) -> error::Result<Response> {
    check_scopes(&authed, || format!("jobs:run"))?;
    if authed.is_operator {
        return Err(error::Error::NotAuthorized(
            "Operators cannot run dependencies jobs for security reasons".to_string(),
        ));
    }

    if req.raw_deps.is_some() {
        return Err(error::Error::MigrationNeeded {
            feature: "cli is outdated".into(),
            version: MIN_VERSION_WORKSPACE_DEPENDENCIES.to_owned(),
            guide_url: Url::from_str(
                "https://www.windmill.dev/docs/core_concepts/workspace_dependencies/migration",
            )?,
        });
    }

    // Check if workers support workspace dependencies feature
    if req.raw_workspace_dependencies.is_some() {
        windmill_common::workspace_dependencies::min_version_supports_v0_workspace_dependencies()
            .await?;
    }

    // Create args HashMap with skip_flow_update and raw_workspace_dependencies if present
    let mut args_map = HashMap::from([("skip_flow_update".to_string(), to_raw_value(&true))]);

    // Add raw_workspace_dependencies to args if present
    req.raw_workspace_dependencies
        .map(|v| args_map.insert("raw_workspace_dependencies".to_string(), to_raw_value(&v)));

    let (uuid, tx) = push(
        &db,
        PushIsolationLevel::IsolatedRoot(db.clone()),
        &w_id,
        JobPayload::RawFlowDependencies { path: req.path, flow_value: req.flow_value },
        PushArgs::from(&args_map),
        authed.display_username(),
        &authed.email,
        username_to_permissioned_as(&authed.username),
        authed.token_prefix.as_deref(),
        None,
        None,
        None,
        None,
        None,
        None,
        false,
        false,
        None,
        true,
        None,
        None,
        None,
        None,
        Some(&authed.clone().into()),
        false,
        None,
        None,
        None,
        None,
    )
    .await?;
    tx.commit().await?;

    let wait_result = run_wait_result(&db, uuid, &w_id, None, &authed.username).await;
    wait_result
}

#[derive(Deserialize)]
struct BatchRawScript {
    content: String,
    language: Option<ScriptLang>,
    lock: Option<String>,
}

#[derive(Deserialize)]
struct BatchInfo {
    kind: String,
    flow_value: Option<FlowValue>,
    path: Option<String>,
    rawscript: Option<BatchRawScript>,
    tag: Option<String>,
}

#[tracing::instrument(level = "trace", skip_all)]
async fn add_batch_jobs(
    authed: ApiAuthed,
    Extension(db): Extension<DB>,
    Extension(user_db): Extension<UserDB>,
    Path((w_id, n)): Path<(String, i32)>,
    Json(batch_info): Json<BatchInfo>,
) -> error::JsonResult<Vec<Uuid>> {
    require_super_admin(&db, &authed.email).await?;

    let (
        hash,
        path,
        job_kind,
        language,
        dedicated_worker,
        custom_concurrency_key,
        concurrent_limit,
        concurrent_time_window_s,
        timeout,
        raw_code,
        raw_lock,
        raw_flow,
        flow_status,
    ) = match batch_info.kind.as_str() {
        "script" => {
            if let Some(path) = batch_info.path {
                let db_authed =
                    UserDbWithAuthed { db: user_db.clone(), authed: &authed.to_authed_ref() };
                let ScriptHashInfo {
                        hash: script_hash,
                        concurrency_key,
                        concurrent_limit,
                        concurrency_time_window_s,
                        language,
                        dedicated_worker,
                        timeout,
                        .. // TODO: consider on_behalf_of_email and created_by for batch jobs
                    } = get_latest_deployed_hash_for_path(Some(db_authed), db.clone(), &w_id, &path).await?;
                (
                    Some(script_hash),
                    Some(path),
                    JobKind::Script,
                    Some(language),
                    dedicated_worker,
                    concurrency_key,
                    concurrent_limit,
                    concurrency_time_window_s,
                    timeout,
                    None,
                    None,
                    None,
                    None,
                )
            } else {
                Err(anyhow::anyhow!(
                    "Path is required if no value is not provided"
                ))?
            }
        }
        "rawscript" => {
            if let Some(rawscript) = batch_info.rawscript {
                (
                    None,
                    None,
                    JobKind::Preview,
                    rawscript.language,
                    None,
                    None,
                    None,
                    None,
                    None,
                    Some(rawscript.content),
                    rawscript.lock,
                    None,
                    None,
                )
            } else {
                Err(anyhow::anyhow!(
                    "rawscript is required for `rawscript` kind"
                ))?
            }
        }
        "flow" => {
            let (mut value, job_kind, path) = if let Some(value) = batch_info.flow_value {
                (value, JobKind::FlowPreview, None)
            } else if let Some(path) = batch_info.path {
                let mut tx = user_db.clone().begin(&authed).await?;
                let value_json = sqlx::query!(
                        "SELECT coalesce(flow_version_lite.value, flow_version.value) as \"value!: sqlx::types::Json<Box<RawValue>>\" FROM flow
                        LEFT JOIN flow_version
                            ON flow_version.id = flow.versions[array_upper(flow.versions, 1)]
                        LEFT JOIN flow_version_lite
                            ON flow_version_lite.id = flow_version.id
                        WHERE flow.path = $1 AND flow.workspace_id = $2 LIMIT 1",
                        &path, &w_id
                    )
                    .fetch_optional(&mut *tx)
                    .await?
                    .ok_or_else(|| Error::internal_err(format!("not found flow at path {:?}", path)))?;
                let value =
                    serde_json::from_str::<FlowValue>(value_json.value.get()).map_err(|err| {
                        Error::internal_err(format!(
                            "could not convert json to flow for {path}: {err:?}"
                        ))
                    })?;
                (value, JobKind::Flow, Some(path))
            } else {
                Err(anyhow::anyhow!(
                    "Path is required if no value is not provided"
                ))?
            };
            add_virtual_items_if_necessary(&mut value.modules);
            let flow_status = FlowStatus::new(&value);
            (
                None,                                                 // script_hash
                path,                                                 // script_path
                job_kind,                                             // job_kind
                None,                                                 // language
                None,                                                 // dedicated_worker
                value.concurrency_settings.concurrency_key.clone(),   // custom_concurrency_key
                value.concurrency_settings.concurrent_limit.clone(),  // concurrent_limit
                value.concurrency_settings.concurrency_time_window_s, // concurrency_time_window_s
                None,                                                 // timeout
                None,                                                 // raw_code
                None,                                                 // raw_lock
                Some(value),                                          // raw_flow
                Some(flow_status),                                    // flow_status
            )
        }
        "noop" => (
            None,
            None,
            JobKind::Noop,
            None,
            None,
            None,
            None,
            None,
            None,
            None,
            None,
            None,
            None,
        ),
        _ => {
            return Err(error::Error::BadRequest(format!(
                "Invalid batch kind: {}",
                batch_info.kind
            )))
        }
    };

    let language = language.unwrap_or(ScriptLang::Deno);

    let tag = if let Some(dedicated_worker) = dedicated_worker {
        if dedicated_worker && path.is_some() {
            format!("{}:{}", w_id, path.clone().unwrap())
        } else {
            format!("{}", language.as_str())
        }
    } else if let Some(tag) = batch_info.tag {
        tag
    } else {
        format!("{}", language.as_str())
    };

    let mut tx = user_db.begin(&authed).await?;

    let uuids = sqlx::query_scalar!(
            r#"WITH uuid_table as (
                select gen_random_uuid() as uuid from generate_series(1, $16)
            )
            INSERT INTO v2_job
                (id, workspace_id, raw_code, raw_lock, raw_flow, tag, runnable_id, runnable_path, kind,
                script_lang, created_by, permissioned_as, permissioned_as_email, concurrent_limit,
                concurrency_time_window_s, timeout, args)
                (SELECT uuid, $1, $2, $3, $4, $5, $6, $7, $8, $9, $10, $11, $12, $13, $14, $15,
                ('{ "uuid": "' || uuid || '" }')::jsonb FROM uuid_table)
            RETURNING id AS "id!""#,
            w_id,
            raw_code,
            raw_lock,
            raw_flow.map(sqlx::types::Json) as Option<sqlx::types::Json<FlowValue>>,
            tag,
            hash,
            path,
            job_kind.clone() as JobKind,
            language as ScriptLang,
            authed.username,
            username_to_permissioned_as(&authed.username),
            authed.email,
            concurrent_limit,
            concurrent_time_window_s,
            timeout,
            n,
        )
        .fetch_all(&mut *tx)
        .await?;

    let uuids = sqlx::query_scalar!(
        r#"WITH uuid_table as (
                select unnest($4::uuid[]) as uuid
            )
            INSERT INTO v2_job_queue
                (id, workspace_id, scheduled_for, tag)
                (SELECT uuid, $1, $2, $3 FROM uuid_table)
            RETURNING id"#,
        w_id,
        Utc::now(),
        tag,
        &uuids
    )
    .fetch_all(&mut *tx)
    .await?;

    sqlx::query!(
        "INSERT INTO v2_job_runtime (id, ping) SELECT unnest($1::uuid[]), null",
        &uuids,
    )
    .execute(&mut *tx)
    .await?;

    sqlx::query!(
            "INSERT INTO job_perms (job_id, email, username, is_admin, is_operator, folders, groups, workspace_id)
            SELECT unnest($1::uuid[]), $2, $3, $4, $5, $6, $7, $8",
            &uuids,
            authed.email,
            authed.username,
            authed.is_admin,
            authed.is_operator,
            &[],
            &[],
            w_id,
        )
        .execute(&mut *tx)
        .await?;

    if let Some(flow_status) = flow_status {
        sqlx::query!(
            "INSERT INTO v2_job_status (id, flow_status)
                SELECT unnest($1::uuid[]), $2",
            &uuids,
            sqlx::types::Json(flow_status) as sqlx::types::Json<FlowStatus>
        )
        .execute(&mut *tx)
        .await?;
    }

    if let Some(custom_concurrency_key) = custom_concurrency_key {
        sqlx::query!(
            "INSERT INTO concurrency_counter(concurrency_id, job_uuids)
                VALUES ($1, '{}'::jsonb)",
            &custom_concurrency_key
        )
        .execute(&mut *tx)
        .await?;
        sqlx::query!(
            "INSERT INTO concurrency_key (job_id, key) SELECT id, $1 FROM unnest($2::uuid[]) as id",
            custom_concurrency_key,
            &uuids
        )
        .execute(&mut *tx)
        .await?;
    }

    tx.commit().await?;

    Ok(Json(uuids))
}

async fn run_preview_flow_job(
    authed: ApiAuthed,
    Extension(db): Extension<DB>,
    Extension(user_db): Extension<UserDB>,
    Path(w_id): Path<String>,
    Query(run_query): Query<RunJobQuery>,
    Json(raw_flow): Json<PreviewFlow>,
) -> error::Result<(StatusCode, String)> {
    if authed.is_operator {
        return Err(error::Error::NotAuthorized(
            "Operators cannot run preview jobs for security reasons".to_string(),
        ));
    }
    let scheduled_for = run_query.get_scheduled_for(&db).await?;
    let tag = run_query.tag.clone().or(raw_flow.tag.clone());
    check_tag_available_for_workspace(&db, &w_id, &tag, &authed).await?;
    let tx = PushIsolationLevel::Isolated(user_db.clone(), authed.clone().into());

    let chat_input_enabled = raw_flow.value.chat_input_enabled.unwrap_or(false);
    let flow_path = raw_flow.path.clone().unwrap_or_default();
    let user_message = raw_flow
        .args
        .as_ref()
        .and_then(|args| args.get("user_message"))
        .cloned();

    let (uuid, mut tx) = push(
        &db,
        tx,
        &w_id,
        JobPayload::RawFlow {
            value: raw_flow.value,
            path: raw_flow.path,
            restarted_from: raw_flow.restarted_from,
        },
        PushArgs::from(&raw_flow.args.unwrap_or_default()),
        authed.display_username(),
        &authed.email,
        username_to_permissioned_as(&authed.username),
        authed.token_prefix.as_deref(),
        scheduled_for,
        None,
        None,
        None,
        None,
        run_query.job_id,
        false,
        false,
        None,
        true,
        tag,
        None,
        None,
        None,
        Some(&authed.clone().into()),
        false,
        None,
        None,
        None,
        None,
    )
    .await?;

    // Set memory_id if provided (for agent memory)
    if let Some(memory_id) = run_query.memory_id {
        set_flow_memory_id(&mut tx, uuid, memory_id).await?;
    }

    // Handle conversation messages for chat-enabled flows
    if chat_input_enabled {
        handle_chat_conversation_messages(
            &mut tx,
            &authed,
            &w_id,
            &flow_path,
            &run_query,
            user_message.as_ref(),
        )
        .await?;
    }

    tx.commit().await?;

    Ok((StatusCode::CREATED, uuid.to_string()))
}

async fn run_wait_result_preview_flow(
    authed: ApiAuthed,
    Extension(db): Extension<DB>,
    Extension(user_db): Extension<UserDB>,
    Path(w_id): Path<String>,
    Query(run_query): Query<RunJobQuery>,
    Json(raw_flow): Json<PreviewFlow>,
) -> error::Result<Response> {
    let (_status_code, uuid) = run_preview_flow_job(
        authed.clone(),
        Extension(db.clone()),
        Extension(user_db.clone()),
        Path(w_id.clone()),
        Query(run_query.clone()),
        Json(raw_flow),
    )
    .await?;
    let uuid = uuid
        .parse::<Uuid>()
        .map_err(|_| Error::BadRequest("Invalid UUID".to_string()))?;
    let result = run_wait_result(&db, uuid, &w_id, None, &authed.username).await;
    return result;
}

async fn run_dynamic_select(
    authed: ApiAuthed,
    Extension(db): Extension<DB>,
    Extension(user_db): Extension<UserDB>,
    Path(w_id): Path<String>,
    Query(run_query): Query<RunJobQuery>,
    Json(request): Json<DynamicSelectRequest>,
) -> error::Result<Response> {
    #[cfg(feature = "enterprise")]
    check_license_key_valid().await?;

    if matches!(
        request.runnable_ref,
        DynamicSelectRunnableRef::Inline { .. }
    ) && authed.is_operator
    {
        return Err(error::Error::NotAuthorized(
            "Operators cannot run preview jobs for security reasons".to_string(),
        ));
    }

    let dynamic_input: DynamicInput;

    match request.runnable_ref {
        DynamicSelectRunnableRef::Deployed { path, runnable_kind } => match runnable_kind {
            RunnableKind::Script => {
                let mut script_args = request.args.unwrap_or_default();
                script_args.insert(
                    "_ENTRYPOINT_OVERRIDE".to_string(),
                    serde_json::value::to_raw_value(&request.entrypoint_function)?,
                );

                let push_args = PushArgsOwned { extra: None, args: script_args.clone() };

                let (uuid, _, _) = push_script_job_by_path_into_queue(
                    authed.clone(),
                    db.clone(),
                    None,
                    user_db.clone(),
                    w_id.clone(),
                    StripPath(path),
                    run_query.clone(),
                    push_args.clone(),
                    None,
                )
                .await?;

                return Ok((StatusCode::CREATED, uuid.to_string()).into_response());
            }
            RunnableKind::Flow => {
                let mut conn = user_db.clone().begin(&authed).await?;

                let dynamic_input_res = match DYNAMIC_INPUT_CACHE.get(&format!("{}:{}", w_id, path))
                {
                    Some(cached) => cached.as_ref().clone(),
                    None => {
                        let dynamic_input = sqlx::query_scalar!(
                            r#"
                            SELECT 
                                schema 
                            FROM 
                                flow 
                            WHERE 
                                workspace_id = $1 AND 
                                path = $2
                        "#,
                            &w_id,
                            &path
                        )
                        .fetch_one(&mut *conn)
                        .await?
                        .and_then(|dynamic_input| {
                            Some(serde_json::from_value::<DynamicInput>(dynamic_input))
                        })
                        .transpose()?;

                        let Some(dynamic_input) = dynamic_input else {
                            return Err(Error::BadRequest(format!(
                                "Flow at path {} does not have a dynamic select schema",
                                path
                            )));
                        };

                        let dynamic_input_key =
                            windmill_common::jobs::generate_dynamic_input_key(&w_id, &path);
                        DYNAMIC_INPUT_CACHE
                            .insert(dynamic_input_key, Arc::new(dynamic_input.clone()));
                        dynamic_input
                    }
                };

                conn.commit().await?;

                dynamic_input = dynamic_input_res;
            }
        },
        DynamicSelectRunnableRef::Inline { code, lang: language } => {
            dynamic_input = DynamicInput {
                x_windmill_dyn_select_code: code,
                x_windmill_dyn_select_lang: language.unwrap_or_default(),
            };
        }
    }

    let scheduled_for = run_query.get_scheduled_for(&db).await?;
    let tx = PushIsolationLevel::Isolated(user_db.clone(), authed.clone().into());

    let (uuid, tx) = push(
        &db,
        tx,
        &w_id,
        JobPayload::Code(RawCode {
            hash: None,
            content: dynamic_input.x_windmill_dyn_select_code,
            path: None,
            language: dynamic_input.x_windmill_dyn_select_lang,
            lock: None,
            cache_ttl: None,
            dedicated_worker: None,
            concurrency_settings: ConcurrencySettings::default().into(),
            debouncing_settings: DebouncingSettings::default(),
        }),
        PushArgs::from(&request.args.unwrap_or_default()),
        authed.display_username(),
        &authed.email,
        username_to_permissioned_as(&authed.username),
        authed.token_prefix.as_deref(),
        scheduled_for,
        None,
        None,
        None,
        None,
        run_query.job_id,
        false,
        false,
        None,
        true,
        None,
        run_query.timeout,
        None,
        None,
        Some(&authed.clone().into()),
        false,
        None,
        None,
        None,
        None,
    )
    .await?;
    tx.commit().await?;

    Ok((StatusCode::CREATED, uuid.to_string()).into_response())
}

pub async fn run_job_by_hash(
    authed: ApiAuthed,
    Extension(db): Extension<DB>,
    Extension(user_db): Extension<UserDB>,
    Path((w_id, script_hash)): Path<(String, ScriptHash)>,
    Query(run_query): Query<RunJobQuery>,
    args: RawWebhookArgs,
) -> error::Result<(StatusCode, String)> {
    let args = args
        .to_args_from_runnable(
            &authed,
            &db,
            &w_id,
            RunnableId::from_script_hash(script_hash),
            run_query.skip_preprocessor,
        )
        .await?;

    let (uuid, _) = run_job_by_hash_inner(
        authed,
        db,
        user_db,
        w_id,
        script_hash,
        run_query,
        args,
        None,
    )
    .await?;

    Ok((StatusCode::CREATED, uuid.to_string()))
}

pub async fn run_job_by_hash_inner(
    authed: ApiAuthed,
    db: DB,
    user_db: UserDB,
    w_id: String,
    script_hash: ScriptHash,
    run_query: RunJobQuery,
    args: PushArgsOwned,
    trigger: Option<TriggerMetadata>,
) -> error::Result<(Uuid, Option<bool>)> {
    #[cfg(feature = "enterprise")]
    check_license_key_valid().await?;

    let hash = script_hash.0;
    let userdb_authed = UserDbWithAuthed { db: user_db.clone(), authed: &authed.to_authed_ref() };
    let ScriptHashInfo {
        path,
        tag,
        concurrency_key,
        concurrent_limit,
        concurrency_time_window_s,
        debounce_delay_s,
        debounce_key,
        mut cache_ttl,
        language,
        dedicated_worker,
        priority,
        timeout,
        has_preprocessor,
        on_behalf_of_email,
        created_by,
        delete_after_use,
        ..
    } = get_script_info_for_hash(Some(userdb_authed), &db, &w_id, hash).await?;

    check_scopes(&authed, || format!("jobs:run:scripts:{path}"))?;
    if let Some(run_query_cache_ttl) = run_query.cache_ttl {
        cache_ttl = Some(run_query_cache_ttl);
    }
    let scheduled_for = run_query.get_scheduled_for(&db).await?;
    let tag = run_query.tag.clone().or(tag);

    check_tag_available_for_workspace(&db, &w_id, &tag, &authed).await?;

    let (email, permissioned_as, push_authed, tx) = if let Some(email) = on_behalf_of_email.as_ref()
    {
        (
            email,
            username_to_permissioned_as(created_by.as_str()),
            None,
            PushIsolationLevel::IsolatedRoot(db.clone()),
        )
    } else {
        (
            &authed.email,
            username_to_permissioned_as(&authed.username),
            Some(authed.clone().into()),
            PushIsolationLevel::Isolated(user_db, authed.clone().into()),
        )
    };

    let (uuid, tx) = push(
        &db,
        tx,
        &w_id,
        JobPayload::ScriptHash {
            hash: ScriptHash(hash),
            path: path,
            concurrency_settings: ConcurrencySettings {
                concurrency_key,
                concurrent_limit,
                concurrency_time_window_s,
            },
            debouncing_settings: DebouncingSettings {
                custom_key: debounce_key,
                delay_s: debounce_delay_s,
                ..Default::default()
            },
            cache_ttl,
            language,
            dedicated_worker,
            priority,
            apply_preprocessor: !run_query.skip_preprocessor.unwrap_or(false)
                && has_preprocessor.unwrap_or(false),
        },
        PushArgs { args: &args.args, extra: args.extra },
        authed.display_username(),
        email,
        permissioned_as,
        authed.token_prefix.as_deref(),
        scheduled_for,
        None,
        run_query.parent_job,
        None,
        run_query.root_job,
        run_query.job_id,
        false,
        false,
        None,
        !run_query.invisible_to_owner.unwrap_or(false),
        tag,
        timeout,
        None,
        None,
        push_authed.as_ref(),
        false,
        None,
        None,
        trigger,
        run_query.suspended_mode,
    )
    .await?;
    tx.commit().await?;

    Ok((uuid, delete_after_use))
}

#[derive(Deserialize)]
pub struct JobUpdateQuery {
    pub running: Option<bool>,
    pub log_offset: Option<i32>,
    pub stream_offset: Option<i32>,
    pub get_progress: Option<bool>,
    pub no_logs: Option<bool>,
    pub only_result: Option<bool>,
    pub fast: Option<bool>,
    pub is_flow: Option<bool>,
    pub poll_delay_ms: Option<u64>,
}

#[derive(Serialize, Debug)]
pub struct JobUpdate {
    #[serde(skip_serializing_if = "Option::is_none")]
    pub running: Option<bool>,
    #[serde(skip_serializing_if = "Option::is_none")]
    pub completed: Option<bool>,
    #[serde(skip_serializing_if = "Option::is_none")]
    pub new_logs: Option<String>,
    #[serde(skip_serializing_if = "Option::is_none")]
    pub new_result_stream: Option<String>,
    #[serde(skip_serializing_if = "Option::is_none")]
    pub log_offset: Option<i32>,
    #[serde(skip_serializing_if = "Option::is_none")]
    pub stream_offset: Option<i32>,
    #[serde(skip_serializing_if = "Option::is_none")]
    pub mem_peak: Option<i32>,
    #[serde(skip_serializing_if = "Option::is_none")]
    pub progress: Option<i32>,
    #[serde(skip_serializing_if = "Option::is_none")]
    pub flow_status: Option<Box<serde_json::value::RawValue>>,
    #[serde(skip_serializing_if = "Option::is_none")]
    pub workflow_as_code_status: Option<Box<serde_json::value::RawValue>>,
    #[serde(skip_serializing_if = "Option::is_none")]
    pub job: Option<Job>,
    #[serde(skip_serializing_if = "Option::is_none")]
    pub only_result: Option<Box<serde_json::value::RawValue>>,
    #[serde(skip_serializing_if = "Option::is_none")]
    pub flow_stream_job_id: Option<Uuid>,
}

impl JobUpdate {
    pub fn hash_str(&self) -> String {
        let mut hasher = DefaultHasher::new();
        self.hash(&mut hasher);
        format!("{:x}", hasher.finish())
    }
}

impl Hash for JobUpdate {
    fn hash<H: Hasher>(&self, state: &mut H) {
        self.running.hash(state);
        self.completed.hash(state);
        self.log_offset.hash(state);
        self.mem_peak.hash(state);
        self.progress.hash(state);
        self.stream_offset.hash(state);
        self.flow_stream_job_id.hash(state);
        if !self.completed.unwrap_or(false) {
            self.flow_status.as_ref().map(|x| x.get().hash(state));
            self.workflow_as_code_status
                .as_ref()
                .map(|x| x.get().hash(state));
        }
    }
}

async fn get_log_file(Path((_w_id, file_p)): Path<(String, String)>) -> error::Result<Response> {
    let local_file = format!("{TMP_DIR}/logs/{file_p}");
    if tokio::fs::metadata(&local_file).await.is_ok() {
        let mut file = tokio::fs::File::open(local_file).await.map_err(to_anyhow)?;
        let mut buffer = Vec::new();
        file.read_to_end(&mut buffer).await.map_err(to_anyhow)?;
        let res = Response::builder()
            .header(http::header::CONTENT_TYPE, "text/plain")
            .body(Body::from(bytes::Bytes::from(buffer)))
            .unwrap();
        return Ok(res);
    }

    #[cfg(all(feature = "enterprise", feature = "parquet"))]
    if let Some(os) = windmill_common::s3_helpers::get_object_store().await {
        let file = os
            .get(&object_store::path::Path::from(format!("logs/{file_p}")))
            .await;
        if let Ok(file) = file {
            if let Ok(bytes) = file.bytes().await {
                use axum::http::header;
                let res = Response::builder()
                    .header(header::CONTENT_TYPE, "text/plain")
                    .body(Body::from(bytes::Bytes::from(bytes)))
                    .unwrap();
                return Ok(res);
            } else {
                return Err(error::Error::internal_err(format!(
                    "Error getting bytes from file: {}",
                    file_p
                )));
            }
        } else {
            return Err(error::Error::NotFound(format!(
                "File not found: {}",
                file_p
            )));
        }
    } else {
        return Err(error::Error::internal_err(format!(
                "Object store client not present and file not found on server logs volume at {local_file}"
            )));
    }

    #[cfg(not(all(feature = "enterprise", feature = "parquet")))]
        return Err(error::Error::NotFound(format!(
            "File not found on server logs volume /tmp/windmill/logs and no distributed logs s3 storage for {}",
            file_p
        )));
}

async fn get_job_update(
    OptAuthed(opt_authed): OptAuthed,
    opt_tokened: OptTokened,
    Extension(db): Extension<DB>,
    Path((w_id, job_id)): Path<(String, Uuid)>,
    Query(JobUpdateQuery {
        log_offset,
        stream_offset,
        get_progress,
        running,
        only_result,
        no_logs,
        is_flow,
        ..
    }): Query<JobUpdateQuery>,
) -> JsonResult<JobUpdate> {
    Ok(Json(
        get_job_update_data(
            &opt_authed,
            &opt_tokened,
            &db,
            &w_id,
            &job_id,
            log_offset,
            stream_offset,
            get_progress.unwrap_or(false),
            running,
            true,
            false,
            only_result,
            no_logs,
            is_flow,
            None,
        )
        .await?,
    ))
}

async fn get_job_update_sse(
    OptAuthed(opt_authed): OptAuthed,
    opt_tokened: OptTokened,
    Extension(db): Extension<DB>,
    Path((w_id, job_id)): Path<(String, Uuid)>,
    Query(JobUpdateQuery {
        log_offset,
        stream_offset,
        get_progress,
        running,
        no_logs,
        only_result,
        fast,
        is_flow,
        poll_delay_ms,
    }): Query<JobUpdateQuery>,
) -> error::Result<Response> {
    let (tx, rx) = tokio::sync::mpsc::channel(32);

    start_job_update_sse_stream(
        opt_authed,
        opt_tokened,
        db,
        w_id,
        job_id,
        log_offset,
        stream_offset,
        get_progress,
        running,
        only_result,
        fast,
        no_logs,
        is_flow,
        tx,
        poll_delay_ms,
    );

    let stream = tokio_stream::wrappers::ReceiverStream::new(rx).map(|x| {
        format!(
            "data: {}\n\n",
            serde_json::to_string(&x).unwrap_or_default()
        )
    });

    let body = axum::body::Body::from_stream(stream.map(Result::<_, std::convert::Infallible>::Ok));

    Ok(Response::builder()
        .status(200)
        .header("Content-Type", "text/event-stream")
        .header("Cache-Control", "no-cache")
        .header("Connection", "keep-alive")
        .body(body)
        .unwrap())
}

#[derive(Serialize)]
#[serde(tag = "type", rename_all = "lowercase")]
pub enum JobUpdateSSEStream {
    Update(JobUpdate),
    Error { error: String },
    NotFound,
    Timeout,
    Ping,
}

lazy_static::lazy_static! {
    pub static ref TIMEOUT_SSE_STREAM: u64 =
        std::env::var("TIMEOUT_SSE_STREAM").unwrap_or("60".to_string()).parse::<u64>().unwrap_or(60);
}

pub fn start_job_update_sse_stream(
    opt_authed: Option<ApiAuthed>,
    opt_tokened: OptTokened,
    db: DB,
    w_id: String,
    job_id: Uuid,
    initial_log_offset: Option<i32>,
    initial_stream_offset: Option<i32>,
    get_progress: Option<bool>,
    running: Option<bool>,
    only_result: Option<bool>,
    fast: Option<bool>,
    no_logs: Option<bool>,
    is_flow: Option<bool>,
    tx: tokio::sync::mpsc::Sender<JobUpdateSSEStream>,
    poll_delay_ms: Option<u64>,
) -> () {
    tokio::spawn(async move {
        let mut log_offset = initial_log_offset;
        let mut stream_offset = initial_stream_offset;
        let mut last_update_hash: Option<String> = None;
        let mut flow_stream_job_id = None;

        // Send initial update immediately
        let mut running = running;
        let mut mem_peak = 0;

        match get_job_update_data(
            &opt_authed,
            &opt_tokened,
            &db,
            &w_id,
            &job_id,
            log_offset,
            stream_offset,
            false,
            running,
            true,
            true,
            only_result,
            no_logs,
            is_flow,
            flow_stream_job_id,
        )
        .await
        {
            Ok(mut update) => {
                last_update_hash = Some(update.hash_str());
                let completion_sent = update.completed.unwrap_or(false);
                if running.is_some() && update.running.is_some_and(|x| x) {
                    running = Some(true);
                }
                if let Some(new_mem_peak) = update.mem_peak {
                    mem_peak = new_mem_peak;
                }
                if let Some(new_offset) = update.log_offset {
                    if new_offset != log_offset.unwrap_or(0) {
                        log_offset = Some(new_offset);
                    } else {
                        update.log_offset = None;
                    }
                }
                if let Some(new_stream_offset) = update.stream_offset {
                    if new_stream_offset != stream_offset.unwrap_or(0) {
                        stream_offset = Some(new_stream_offset);
                    } else {
                        update.stream_offset = None;
                    }
                }
                if update.flow_stream_job_id.is_some() {
                    flow_stream_job_id = update.flow_stream_job_id;
                }
                if tx.send(JobUpdateSSEStream::Update(update)).await.is_err() {
                    tracing::warn!("Failed to send initial job update for job {job_id}");
                    return;
                }
                if completion_sent {
                    return;
                }
            }
            Err(e) => {
                if tx
                    .send(JobUpdateSSEStream::Error { error: e.to_string() })
                    .await
                    .is_err()
                {
                    tracing::warn!("Failed to send initial job update for job {job_id}");
                    return;
                }
            }
        }

        let mut get_progress_m: bool = false;
        // Poll for updates every 1 second
        let mut i = 0;
        let start = Instant::now();
        let mut last_ping = Instant::now();
        let mut last_progress_check = Instant::now();
        loop {
            i += 1;

            #[allow(unused_mut)]
            let mut ms_duration = if i > 100 || !fast.unwrap_or(false) {
                3000
            } else if i > 10 {
                500
            } else {
                100
            };

            #[allow(unused_variables)]
            if let Some(poll_delay_ms) = poll_delay_ms {
                #[cfg(feature = "enterprise")]
                if poll_delay_ms < 50 {
                    tracing::warn!("Poll delay ms is less than 50, setting it to 50");
                    ms_duration = 50;
                } else {
                    ms_duration = poll_delay_ms;
                }

                #[cfg(not(feature = "enterprise"))]
                tracing::warn!("Settable poll delay requires EE");
            }

            if last_ping.elapsed().as_secs() > 5 {
                if tx.send(JobUpdateSSEStream::Ping).await.is_err() {
                    tracing::warn!("Failed to send job ping for job {job_id}");
                    return;
                }
                last_ping = Instant::now();
            }

            if start.elapsed().as_secs() > *TIMEOUT_SSE_STREAM {
                if tx.send(JobUpdateSSEStream::Timeout).await.is_err() {
                    tracing::warn!("Failed to send job timeout for job {job_id}");
                }
                return;
            }
            tokio::time::sleep(std::time::Duration::from_millis(ms_duration)).await;

            // Check progress if the user requested it, and check periodically if the job has progress
            // Once it has progress, we always check progress
            let check_progress = get_progress.unwrap_or(false)
                && (get_progress_m || last_progress_check.elapsed().as_secs() > 5);
            match get_job_update_data(
                &opt_authed,
                &opt_tokened,
                &db,
                &w_id,
                &job_id,
                log_offset,
                stream_offset,
                check_progress,
                running,
                false,
                true,
                only_result,
                no_logs,
                is_flow,
                flow_stream_job_id,
            )
            .await
            {
                Ok(mut update) => {
                    if running.is_some() && update.running.is_some_and(|x| x) {
                        running = Some(true);
                    }
                    if update.completed.is_some_and(|x| !x) {
                        update.completed = None;
                    }
                    if update.new_logs.as_ref().is_some_and(|x| x.is_empty()) {
                        update.new_logs = None;
                    }
                    if check_progress {
                        if update.progress.is_some() {
                            get_progress_m = true;
                        } else {
                            last_progress_check = Instant::now();
                        }
                    }

                    // if !only_result.unwrap_or(false) {
                    //     tracing::error!("update {:?}", update);
                    // }
                    let update_last_status = update.hash_str();
                    // Only send if the update has changed
                    if last_update_hash.as_ref() != Some(&update_last_status) {
                        // Update log offset if available
                        if let Some(new_offset) = update.log_offset {
                            if new_offset != log_offset.unwrap_or(0) {
                                // let logs = update.new_logs.clone().unwrap_or_default();
                                // tracing::error!(
                                //     "new_offset: {new_offset}; log_offset: {log_offset:?}; {} {logs}",
                                //     logs.len()
                                // );
                                log_offset = Some(new_offset);
                            } else {
                                update.log_offset = None;
                            }
                        }

                        if let Some(new_stream_offset) = update.stream_offset {
                            if new_stream_offset != stream_offset.unwrap_or(0) {
                                stream_offset = Some(new_stream_offset);
                            } else {
                                update.stream_offset = None;
                            }
                        }
                        if update.flow_stream_job_id.is_some() {
                            if flow_stream_job_id.is_none() {
                                flow_stream_job_id = update.flow_stream_job_id;
                            } else {
                                update.flow_stream_job_id = None;
                            }
                        }
                        if let Some(new_mem_peak) = update.mem_peak {
                            if new_mem_peak != mem_peak {
                                mem_peak = new_mem_peak;
                            } else {
                                update.mem_peak = None;
                            }
                        }
                        let completed = update.completed.unwrap_or(false);
                        if tx.send(JobUpdateSSEStream::Update(update)).await.is_err() {
                            break;
                        }
                        if completed {
                            break;
                        }

                        last_update_hash = Some(update_last_status);
                    }
                }
                Err(e) => {
                    tracing::error!("Error getting job update: {:?}", e);
                    if tx.send(JobUpdateSSEStream::NotFound).await.is_err() {
                        tracing::warn!("Failed to send job not found for job {job_id}");
                    }
                    return;
                }
            }
        }
    });
}

async fn get_flow_stream_delta(
    db: &DB,
    flow_stream_job_id: Option<Uuid>,
    stream_offset: Option<i32>,
) -> error::Result<Option<(Option<String>, Option<i32>)>> {
    if let Some(job_id) = flow_stream_job_id {
        let record = sqlx::query!(
            "
                SELECT 
                    string_agg(stream, '' order by idx asc) as stream, 
                    max(idx) + 1 as offset 
                FROM job_result_stream_v2
                WHERE job_id = $2 AND idx >= $1
                ",
            stream_offset.unwrap_or(0),
            job_id,
        )
        .fetch_optional(db)
        .await?;
        if let Some(record) = record {
            Ok(Some((record.stream, record.offset)))
        } else {
            Ok(None)
        }
    } else {
        Ok(None)
    }
}

async fn get_job_update_data(
    opt_authed: &Option<ApiAuthed>,
    opt_tokened: &OptTokened,
    db: &DB,
    w_id: &str,
    job_id: &Uuid,
    log_offset: Option<i32>,
    stream_offset: Option<i32>,
    get_progress: bool,
    running: Option<bool>,
    log_view: bool,
    get_full_job_on_completion: bool,
    only_result: Option<bool>,
    no_logs: Option<bool>,
    is_flow: Option<bool>,
    flow_stream_job_id: Option<Uuid>,
) -> error::Result<JobUpdate> {
    let tags = if log_view {
        log_job_view(
            db,
            opt_authed.as_ref(),
            opt_tokened.token.as_deref(),
            w_id,
            job_id,
        )
        .await?;
        opt_authed
            .as_ref()
            .map(|authed| get_scope_tags(authed))
            .flatten()
    } else {
        None
    };

    let ignore_flow_stream_job_id = is_flow.is_some_and(|x| !x) || flow_stream_job_id.is_some();

    if only_result.unwrap_or(false) {
        let (result, running, mut result_stream, mut new_stream_offset, new_flow_stream_job_id) =
            if let Some(tags) = tags {
                let r = sqlx::query!(
                    "
                    WITH result_stream AS (
                        SELECT 
                            string_agg(stream, '' order by idx asc) as stream, 
                            job_id, 
                            max(idx) + 1 as offset 
                        FROM job_result_stream_v2
                        WHERE job_id = $2 AND idx >= $3
                        GROUP BY job_id
                    )
                    SELECT 
                        jc.result as \"result: sqlx::types::Json<Box<RawValue>>\",
                        v2_job.tag,
                        v2_job_queue.running as \"running: Option<bool>\",
                        rs.stream AS \"result_stream: Option<String>\",
                        rs.offset AS stream_offset,
                        CASE WHEN $4 THEN NULL ELSE (COALESCE(js.flow_status, jc.flow_status)->>'stream_job')::uuid END as stream_job
                    FROM v2_job
                    LEFT JOIN v2_job_queue USING (id)
                    LEFT JOIN v2_job_completed jc USING (id)
                    LEFT JOIN v2_job_status js USING (id)
                    LEFT JOIN result_stream rs ON rs.job_id = $2
                    WHERE v2_job.id = $2 AND v2_job.workspace_id = $1",
                    w_id,
                    job_id,
                    stream_offset.unwrap_or(0),
                    ignore_flow_stream_job_id,
                )
                .fetch_optional(db)
                .await?
                .ok_or_else(|| Error::NotFound(format!("Job not found: {}", job_id)))?;

                if !tags.contains(&r.tag.as_str()) {
                    return Err(Error::NotAuthorized(format!(
                        "Job tag {} is not in the scope tags: {}",
                        r.tag,
                        tags.join(", ")
                    )));
                }
                let running = r.running.as_ref().map(|x| *x);
                (
                    r.result.map(|x| x.0),
                    running,
                    r.result_stream.flatten(),
                    r.stream_offset,
                    r.stream_job,
                )
            } else {
                if running.is_some_and(|x| !x) {
                    let r = sqlx::query!(
                        "
                        WITH result_stream AS (
                            SELECT 
                                string_agg(stream, '' order by idx asc) as stream, 
                                job_id, 
                                max(idx) + 1 as offset 
                            FROM job_result_stream_v2
                            WHERE job_id = $1 AND idx >= $3
                            GROUP BY job_id
                        )
                        SELECT
                            COALESCE(jc.result, jc.result) as \"result: sqlx::types::Json<Box<RawValue>>\",
                            jq.running as \"running: Option<bool>\",
                            rs.stream AS \"result_stream: Option<String>\",
                            rs.offset AS stream_offset,
                            CASE WHEN $4 THEN NULL ELSE (COALESCE(js.flow_status, jc.flow_status)->>'stream_job')::uuid END as stream_job
                        FROM (
                            SELECT $1::uuid as job_id, $2::text as workspace_id
                        ) base
                        LEFT JOIN v2_job_completed jc ON jc.id = base.job_id AND jc.workspace_id = base.workspace_id
                        LEFT JOIN v2_job_queue jq ON jq.id = base.job_id AND jq.workspace_id = base.workspace_id
                        LEFT JOIN v2_job_status js ON js.id = base.job_id
                        LEFT JOIN result_stream rs ON rs.job_id = base.job_id
                        WHERE base.job_id = $1",
                        job_id,
                        w_id,
                        stream_offset.unwrap_or(0),
                        ignore_flow_stream_job_id,
                    ).fetch_optional(db).await?;
                    if let Some(r) = r {
                        let running = r.running.as_ref().map(|x| *x);
                        (
                            r.result.map(|x| x.0),
                            running,
                            r.result_stream.flatten(),
                            r.stream_offset,
                            r.stream_job,
                        )
                    } else {
                        (None, None, None, None, None)
                    }
                } else {
                    let q = sqlx::query!(
                        "
                        WITH result_stream AS (
                            SELECT 
                                string_agg(stream, '' order by idx asc) as stream, 
                                job_id, 
                                max(idx) + 1 as offset 
                            FROM job_result_stream_v2
                            WHERE job_id = $2 AND idx >= $3
                            GROUP BY job_id
                        )
                        SELECT
                            COALESCE(jc.result, NULL) as \"result: sqlx::types::Json<Box<RawValue>>\",
                            rs.stream AS \"result_stream: Option<String>\",
                            rs.offset AS stream_offset,
                            COALESCE(js.flow_status, jc.flow_status) as \"flow_status: sqlx::types::Json<Box<RawValue>>\",
                            CASE WHEN $4 THEN NULL ELSE (COALESCE(js.flow_status, jc.flow_status)->>'stream_job')::uuid END as stream_job
                        FROM (
                            SELECT $2::uuid as job_id, $1::text as workspace_id
                        ) base
                        LEFT JOIN v2_job_completed jc ON jc.id = base.job_id AND jc.workspace_id = base.workspace_id
                        LEFT JOIN v2_job_status js ON js.id = base.job_id
                        LEFT JOIN result_stream rs ON rs.job_id = base.job_id
                        WHERE base.job_id = $2",
                        w_id,
                        job_id,
                        stream_offset.unwrap_or(0),
                        ignore_flow_stream_job_id,
                    )
                    .fetch_optional(db)
                    .await?;
                    if let Some(r) = q {
                        (
                            r.result.map(|x| x.0),
                            running,
                            r.result_stream.flatten(),
                            r.stream_offset,
                            r.stream_job,
                        )
                    } else {
                        (None, None, None, None, None)
                    }
                }
            };

        let flow_stream_job_id = flow_stream_job_id.or(new_flow_stream_job_id);

        let flow_stream_delta =
            get_flow_stream_delta(db, flow_stream_job_id, stream_offset).await?;

        if let Some((flow_result_stream, flow_stream_offset)) = flow_stream_delta {
            result_stream = flow_result_stream;
            new_stream_offset = flow_stream_offset;
        }

        Ok(JobUpdate {
            running,
            completed: if result.is_some() { Some(true) } else { None },
            log_offset: None,
            new_logs: None,
            new_result_stream: result_stream,
            stream_offset: new_stream_offset,
            mem_peak: None,
            progress: None,
            job: None,
            flow_status: None,
            workflow_as_code_status: None,
            only_result: result,
            flow_stream_job_id,
        })
    } else {
        let mut record = sqlx::query!(
                "
                WITH result_stream AS (
                    SELECT 
                        string_agg(stream, '' order by idx asc) as stream, 
                        job_id, 
                        max(idx) + 1 as offset 
                    FROM job_result_stream_v2
                    WHERE job_id = $3 AND idx >= $8
                    GROUP BY job_id
                )
                SELECT
                    c.id IS NOT NULL AS completed,
                    CASE
                        WHEN q.id IS NOT NULL THEN (CASE WHEN NOT $5 AND q.running THEN true ELSE null END)
                        ELSE false
                    END AS running,
                    CASE WHEN $7::BOOLEAN THEN NULL ELSE SUBSTR(logs, GREATEST($1 - log_offset, 0)) END AS logs,
                    rs.stream AS new_result_stream,
                    COALESCE(r.memory_peak, c.memory_peak) AS mem_peak,
                    COALESCE(c.flow_status, f.flow_status) AS \"flow_status: sqlx::types::Json<Box<RawValue>>\",
                    (COALESCE(c.flow_status, f.flow_status)->>'stream_job')::uuid AS stream_job,
                    COALESCE(c.workflow_as_code_status, f.workflow_as_code_status) AS \"workflow_as_code_status: sqlx::types::Json<Box<RawValue>>\",
                    CASE WHEN $7::BOOLEAN THEN NULL ELSE job_logs.log_offset + CHAR_LENGTH(job_logs.logs) + 1 END AS log_offset,
                    rs.offset AS stream_offset,
                    created_by AS \"created_by!\",
                    CASE WHEN $4::BOOLEAN THEN (
                        SELECT scalar_int FROM job_stats WHERE job_id = $3 AND metric_id = 'progress_perc'
                    ) END AS progress,
                    rs.stream AS \"result_stream: Option<String>\"
                FROM v2_job j
                    LEFT JOIN v2_job_queue q USING (id)
                    LEFT JOIN v2_job_runtime r USING (id)
                    LEFT JOIN v2_job_status f USING (id)
                    LEFT JOIN v2_job_completed c USING (id)
                    LEFT JOIN result_stream rs ON rs.job_id = $3
                    LEFT JOIN job_logs ON job_logs.job_id =  $3
                WHERE j.workspace_id = $2 AND j.id = $3
                AND ($6::text[] IS NULL OR j.tag = ANY($6))",
                log_offset,
                w_id,
                job_id,
                get_progress,
                running,
                tags.as_ref().map(|v| v.as_slice()) as Option<&[&str]>,
                no_logs.unwrap_or(false),
                stream_offset.unwrap_or(0),
            )
            .fetch_optional(db)
            .await?
            .ok_or_else(|| Error::NotFound(format!("Job not found: {}", job_id)))?;

        if opt_authed.is_none() && record.created_by != "anonymous" {
            return Err(Error::BadRequest(
                "As a non logged in user, you can only see jobs ran by anonymous users".to_string(),
            ));
        }

        let job = if record.completed.unwrap_or(false) && get_full_job_on_completion {
            let get = GetQuery::new()
                .with_auth(&opt_authed)
                .without_logs()
                .without_code();
            Some(get.fetch(&db, job_id, &w_id).await?)
        } else {
            None
        };

        let flow_stream_job_id = flow_stream_job_id.or(record.stream_job);

        let flow_stream_delta =
            get_flow_stream_delta(db, flow_stream_job_id, stream_offset).await?;

        if let Some((new_result_stream, stream_offset)) = flow_stream_delta {
            record.new_result_stream = new_result_stream;
            record.stream_offset = stream_offset;
        }

        Ok(JobUpdate {
            running: record.running,
            completed: record.completed,
            log_offset: record.log_offset,
            new_logs: record.logs,
            new_result_stream: record.new_result_stream,
            stream_offset: record.stream_offset,
            mem_peak: record.mem_peak,
            progress: record.progress,
            workflow_as_code_status: record
                .workflow_as_code_status
                .map(|x: sqlx::types::Json<Box<RawValue>>| x.0),
            job,
            flow_status: record
                .flow_status
                .map(|x: sqlx::types::Json<Box<RawValue>>| x.0),
            only_result: None,
            flow_stream_job_id,
        })
    }
}

pub fn filter_list_completed_query(
    mut sqlb: SqlBuilder,
    lq: &ListCompletedQuery,
    w_id: &str,
    join_outstanding_wait_times: bool,
) -> SqlBuilder {
    sqlb.join("v2_job")
        .on_eq("v2_job_completed.id", "v2_job.id");

    if join_outstanding_wait_times {
        sqlb.left()
            .join("outstanding_wait_time")
            .on_eq("v2_job_completed.id", "outstanding_wait_time.job_id");
    }

    if let Some(label) = &lq.label {
        if lq.allow_wildcards.unwrap_or(false) {
            let wh = format!(
                    "EXISTS (SELECT 1 FROM jsonb_array_elements_text(result->'wm_labels') label WHERE jsonb_typeof(result->'wm_labels') = 'array' AND label LIKE '{}')",
                    &label.replace("*", "%").replace("'", "''")
                );
            sqlb.and_where("result ? 'wm_labels'");
            sqlb.and_where(&wh);
        } else {
            let mut wh = format!("result->'wm_labels' ? ");
            wh.push_str(&format!("'{}'", &label.replace("'", "''")));
            sqlb.and_where("result ? 'wm_labels'");
            sqlb.and_where(&wh);
        }
    }

    if let Some(worker) = &lq.worker {
        if lq.allow_wildcards.unwrap_or(false) {
            sqlb.and_where_like_left("v2_job_completed.worker", worker.replace("*", "%"));
        } else {
            sqlb.and_where_eq("v2_job_completed.worker", "?".bind(worker));
        }
    }

    if w_id != "admins" || !lq.all_workspaces.is_some_and(|x| x) {
        sqlb.and_where_eq("v2_job_completed.workspace_id", "?".bind(&w_id))
            .and_where_eq("v2_job.workspace_id", "?".bind(&w_id));
    }

    if let Some(p) = &lq.schedule_path {
        sqlb.and_where_eq("trigger", "?".bind(p));
        sqlb.and_where_eq("trigger_kind", "'schedule'");
    }

    if let Some(ps) = &lq.script_path_start {
        sqlb.and_where_like_left("runnable_path", ps);
    }
    if let Some(p) = &lq.script_path_exact {
        sqlb.and_where_eq("runnable_path", "?".bind(p));
    }
    if let Some(h) = &lq.script_hash {
        sqlb.and_where_eq("runnable_id", "?".bind(h));
    }
    if let Some(t) = &lq.tag {
        if lq.allow_wildcards.unwrap_or(false) {
            sqlb.and_where_like_left("v2_job.tag", t.replace("*", "%"));
        } else {
            sqlb.and_where_eq("v2_job.tag", "?".bind(t));
        }
    }

    if let Some(cb) = &lq.created_by {
        sqlb.and_where_eq("created_by", "?".bind(cb));
    }
    if let Some(r) = &lq.success {
        if *r {
            sqlb.and_where_eq("status", "'success'")
                .or_where_eq("status", "'skipped'");
        } else {
            sqlb.and_where_eq("status", "'failure'")
                .or_where_eq("status", "'canceled'");
        }
    }
    if let Some(pj) = &lq.parent_job {
        sqlb.and_where_eq("parent_job", "?".bind(pj));
    }
    if let Some(dt) = &lq.started_before {
        sqlb.and_where_le("started_at", "?".bind(&dt.to_rfc3339()));
    }
    if let Some(dt) = &lq.started_after {
        sqlb.and_where_ge("started_at", "?".bind(&dt.to_rfc3339()));
    }

    if let Some(dt) = &lq.created_or_started_before {
        sqlb.and_where_le("started_at", "?".bind(&dt.to_rfc3339()));
    }
    if let Some(dt) = &lq.created_or_started_after {
        let ts = dt.to_rfc3339();
        sqlb.and_where(format!(
            "(created_at >= '{}' OR started_at >= '{}')",
            ts.replace("'", "''"),
            ts.replace("'", "''")
        ));
    }

    if let Some(dt) = &lq.created_before {
        sqlb.and_where_le("created_at", "?".bind(&dt.to_rfc3339()));
    }
    if let Some(dt) = &lq.created_after {
        sqlb.and_where_ge("created_at", "?".bind(&dt.to_rfc3339()));
    }

    if let Some(dt) = &lq.created_or_started_after_completed_jobs {
        sqlb.and_where_ge("started_at", "?".bind(&dt.to_rfc3339()));
    }

    if let Some(dt) = &lq.completed_after {
        sqlb.and_where_ge("completed_at", "?".bind(&dt.to_rfc3339()));
    }
    if let Some(dt) = &lq.completed_before {
        sqlb.and_where_le("completed_at", "?".bind(&dt.to_rfc3339()));
    }

    if let Some(sk) = &lq.is_skipped {
        if *sk {
            sqlb.and_where_eq("status", "'skipped'");
        } else {
            sqlb.and_where_ne("status", "'skipped'");
        }
    }
    if let Some(fs) = &lq.is_flow_step {
        if *fs {
            sqlb.and_where_is_not_null("flow_step_id");
        } else {
            sqlb.and_where_is_null("flow_step_id");
        }
    }
    if let Some(fs) = &lq.has_null_parent {
        if *fs {
            sqlb.and_where_is_null("parent_job");
        }
    }
    if let Some(jk) = &lq.job_kinds {
        sqlb.and_where_in(
            "kind",
            &jk.split(',').into_iter().map(quote).collect::<Vec<_>>(),
        );
    }

    if let Some(args) = &lq.args {
        sqlb.and_where("args @> ?".bind(&args.replace("'", "''")));
    }

    if let Some(result) = &lq.result {
        sqlb.and_where("result @> ?".bind(&result.replace("'", "''")));
    }

    if lq.is_not_schedule.unwrap_or(false) {
        sqlb.and_where("trigger_kind IS DISTINCT FROM 'schedule'");
    }

    if let Some(tk) = &lq.trigger_kind {
        sqlb.and_where_eq("trigger_kind", "?".bind(&format!("{}", tk)));
    }

    if let Some(tp) = &lq.trigger_path {
        sqlb.and_where_eq("trigger", "?".bind(tp));
    }

    sqlb
}

pub fn list_completed_jobs_query(
    w_id: &str,
    per_page: Option<usize>,
    offset: usize,
    lq: &ListCompletedQuery,
    fields: &[&str],
    join_outstanding_wait_times: bool,
    tags: Option<Vec<&str>>,
) -> SqlBuilder {
    let mut sqlb = SqlBuilder::select_from("v2_job_completed")
        .fields(fields)
        .order_by(
            if lq.completed_before.is_some() || lq.completed_after.is_some() {
                "v2_job_completed.completed_at"
            } else {
                "v2_job.created_at"
            },
            lq.order_desc.unwrap_or(true),
        )
        .offset(offset)
        .clone();
    if let Some(per_page) = per_page {
        sqlb.limit(per_page);
    }

    if let Some(tags) = tags {
        sqlb.and_where_in(
            "v2_job.tag",
            &tags.iter().map(|x| quote(x)).collect::<Vec<_>>(),
        );
    }

    filter_list_completed_query(sqlb, lq, w_id, join_outstanding_wait_times)
}
#[derive(Deserialize, Clone)]
pub struct ListCompletedQuery {
    pub script_path_start: Option<String>,
    pub script_path_exact: Option<String>,
    pub script_hash: Option<String>,
    pub created_by: Option<String>,
    pub started_before: Option<chrono::DateTime<chrono::Utc>>,
    pub started_after: Option<chrono::DateTime<chrono::Utc>>,
    pub created_before: Option<chrono::DateTime<chrono::Utc>>,
    pub created_after: Option<chrono::DateTime<chrono::Utc>>,
    pub created_or_started_before: Option<chrono::DateTime<chrono::Utc>>,
    pub created_or_started_after: Option<chrono::DateTime<chrono::Utc>>,
    pub created_or_started_after_completed_jobs: Option<chrono::DateTime<chrono::Utc>>,
    pub created_before_queue: Option<chrono::DateTime<chrono::Utc>>,
    pub created_after_queue: Option<chrono::DateTime<chrono::Utc>>,
    pub completed_after: Option<chrono::DateTime<chrono::Utc>>,
    pub completed_before: Option<chrono::DateTime<chrono::Utc>>,
    pub success: Option<bool>,
    pub running: Option<bool>,
    pub parent_job: Option<String>,
    pub order_desc: Option<bool>,
    pub job_kinds: Option<String>,
    pub is_skipped: Option<bool>,
    pub is_flow_step: Option<bool>,
    pub suspended: Option<bool>,
    pub schedule_path: Option<String>,
    // filter by matching a subset of the args using base64 encoded json subset
    pub args: Option<String>,
    // filter by matching a subset of the result using base64 encoded json subset
    pub result: Option<String>,
    pub tag: Option<String>,
    pub scheduled_for_before_now: Option<bool>,
    pub all_workspaces: Option<bool>,
    pub has_null_parent: Option<bool>,
    pub label: Option<String>,
    pub is_not_schedule: Option<bool>,
    pub concurrency_key: Option<String>,
    pub worker: Option<String>,
    pub allow_wildcards: Option<bool>,
    pub trigger_kind: Option<JobTriggerKind>,
    pub trigger_path: Option<String>,
}

async fn list_completed_jobs(
    authed: ApiAuthed,
    Extension(user_db): Extension<UserDB>,
    Path(w_id): Path<String>,
    Query(pagination): Query<Pagination>,
    Query(lq): Query<ListCompletedQuery>,
) -> error::JsonResult<Vec<ListableCompletedJob>> {
    let (per_page, offset) = paginate(pagination);

    let sql = list_completed_jobs_query(
        &w_id,
        Some(per_page),
        offset,
        &lq,
        &[
            "v2_job_completed.id",
            "v2_job_completed.workspace_id",
            "v2_job.parent_job",
            "v2_job.created_by",
            "v2_job.created_at",
            "v2_job_completed.started_at",
            "v2_job_completed.duration_ms",
            "v2_job_completed.status = 'success' OR v2_job_completed.status = 'skipped' as success",
            "v2_job.runnable_id as script_hash",
            "v2_job.runnable_path as script_path",
            "false as deleted",
            "v2_job_completed.status = 'canceled' as canceled",
            "v2_job_completed.canceled_by",
            "v2_job_completed.canceled_reason",
            "v2_job.kind as job_kind",
            "CASE WHEN v2_job.trigger_kind = 'schedule' THEN v2_job.trigger END as schedule_path",
            "v2_job.permissioned_as",
            "null as raw_code",
            "null as flow_status",
            "null as raw_flow",
            "v2_job.flow_step_id IS NOT NULL as is_flow_step",
            "v2_job.script_lang as language",
            "v2_job_completed.status = 'skipped' as is_skipped",
            "v2_job.permissioned_as_email as email",
            "v2_job.visible_to_owner",
            "v2_job_completed.memory_peak as mem_peak",
            "v2_job.tag",
            "v2_job.priority",
            "v2_job_completed.result->'wm_labels' as labels",
            "'CompletedJob' as type",
        ],
        false,
        get_scope_tags(&authed),
    )
    .sql()?;
    let mut tx = user_db.begin(&authed).await?;
    let jobs = sqlx::query_as::<_, ListableCompletedJob>(&sql)
        .fetch_all(&mut *tx)
        .await?;
    tx.commit().await?;
    Ok(Json(jobs))
}

async fn get_completed_job<'a>(
    OptAuthed(opt_authed): OptAuthed,
    opt_tokened: OptTokened,
    Extension(db): Extension<DB>,
    Path((w_id, id)): Path<(String, Uuid)>,
) -> error::Result<Response> {
    let tags = opt_authed
        .as_ref()
        .map(|authed| get_scope_tags(authed))
        .flatten();

    let job_o = GetQuery::new()
        .with_auth(&opt_authed)
        .with_in_tags(tags.as_ref())
        .fetch_completed(&db, &id, &w_id)
        .await?;

    let cj = not_found_if_none(job_o, "Completed Job", id.to_string())?;
    let response = Json(cj).into_response();
    // let extra_log = query_scalar!(
    //     "SELECT substr(logs, $1) as logs FROM large_logs WHERE workspace_id = $2 AND job_id = $3",
    //     log_offset - len,
    //     &w_id,
    //     &job_id
    // )
    // .fetch_optional(db)
    // .await.ok().flatten().flatten();

    log_job_view(
        &db,
        opt_authed.as_ref(),
        opt_tokened.token.as_deref(),
        &w_id,
        &id,
    )
    .await?;

    Ok(response)
}

#[derive(FromRow)]
pub struct RawResult {
    pub result: Option<sqlx::types::Json<Box<RawValue>>>,
    pub result_columns: Option<Vec<String>>,
    pub created_by: Option<String>,
}

async fn get_completed_job_result(
    OptAuthed(opt_authed): OptAuthed,
    opt_tokened: OptTokened,
    Extension(db): Extension<DB>,
    Path((w_id, id)): Path<(String, Uuid)>,
    Query(JsonPath { json_path, suspended_job, approver, resume_id, secret }): Query<JsonPath>,
) -> error::Result<Response> {
    let tags = opt_authed
        .as_ref()
        .map(|authed| get_scope_tags(authed))
        .flatten();
    let result_o = if let Some(json_path) = json_path {
        sqlx::query_as!(
            RawResult,
            "SELECT
                    result #> $3 AS \"result: sqlx::types::Json<Box<RawValue>>\",
                    result_columns,
                    created_by AS \"created_by!\"
                FROM v2_job_completed c
                    JOIN v2_job USING (id)
                WHERE c.id = $1 AND c.workspace_id = $2 AND ($4::text[] IS NULL OR tag = ANY($4))",
            id,
            &w_id,
            json_path.split(".").collect::<Vec<_>>() as Vec<&str>,
            tags.as_ref().map(|v| v.as_slice()) as Option<&[&str]>,
        )
        .fetch_optional(&db)
        .await?
    } else {
        sqlx::query_as!(
            RawResult,
            "SELECT
                    result AS \"result: sqlx::types::Json<Box<RawValue>>\",
                    result_columns,
                    created_by AS \"created_by!\"
                FROM v2_job_completed c
                    JOIN v2_job USING (id)
                WHERE c.id = $1 AND c.workspace_id = $2 AND ($3::text[] IS NULL OR tag = ANY($3))",
            id,
            &w_id,
            tags.as_ref().map(|v| v.as_slice()) as Option<&[&str]>,
        )
        .fetch_optional(&db)
        .await?
    };

    let mut raw_result = not_found_if_none(result_o, "Completed Job", id.to_string())?;

    if opt_authed.is_none() && raw_result.created_by.unwrap_or_default() != "anonymous" {
        match (suspended_job, resume_id, approver, secret) {
            (Some(suspended_job), Some(resume_id), approver, Some(secret)) => {
                let mut parent_job = id;
                while parent_job != suspended_job {
                    let p_job = sqlx::query_scalar!(
                        "SELECT parent_job FROM v2_job WHERE id = $1 AND workspace_id = $2",
                        parent_job,
                        &w_id
                    )
                    .fetch_optional(&db)
                    .await?
                    .flatten();
                    if let Some(p_job) = p_job {
                        parent_job = p_job;
                    } else {
                        return Err(Error::BadRequest("Approval secret of suspended job is not a parent of the job whose id's is being searched not found".to_string()));
                    }
                }
                verify_suspended_secret(
                    &w_id,
                    &db,
                    suspended_job,
                    resume_id,
                    &QueryApprover { approver },
                    secret,
                )
                .await?
            }
            _ => {
                return Err(Error::BadRequest(
                    "As a non logged in user, you can only see jobs ran by anonymous users"
                        .to_string(),
                ))
            }
        }
    }

    format_result(
        raw_result.result_columns.as_ref(),
        raw_result.result.as_mut(),
    );

    log_job_view(
        &db,
        opt_authed.as_ref(),
        opt_tokened.token.as_deref(),
        &w_id,
        &id,
    )
    .await?;

    Ok(Json(raw_result.result).into_response())
}

#[derive(Deserialize)]
struct CountByTagQuery {
    horizon_secs: Option<i64>,
    workspace_id: Option<String>,
}

#[derive(Serialize)]
struct TagCount {
    tag: String,
    count: i64,
}

async fn count_by_tag(
    ApiAuthed { email, .. }: ApiAuthed,
    Extension(db): Extension<DB>,
    Query(query): Query<CountByTagQuery>,
) -> JsonResult<Vec<TagCount>> {
    require_super_admin(&db, &email).await?;
    let horizon = query.horizon_secs.unwrap_or(3600); // Default to 1 hour if not specified

    let counts = sqlx::query_as!(
            TagCount,
            r#"
            SELECT j.tag as "tag!", COUNT(*) as "count!"
            FROM v2_job_completed c JOIN v2_job j USING (id)
            WHERE c.started_at > NOW() - make_interval(secs => $1) AND ($2::text IS NULL OR j.workspace_id = $2)
            GROUP BY j.tag
            ORDER BY "count!" DESC
            "#,
            horizon as f64,
            query.workspace_id
        )
        .fetch_all(&db)
        .await?;

    Ok(Json(counts))
}

#[derive(Serialize)]
struct CompletedJobResult {
    started: Option<bool>,
    success: Option<bool>,
    completed: bool,
    result: Option<sqlx::types::Json<Box<RawValue>>>,
}

#[derive(Deserialize)]
struct GetCompletedJobQuery {
    get_started: Option<bool>,
}

async fn get_completed_job_result_maybe(
    OptAuthed(opt_authed): OptAuthed,
    opt_tokened: OptTokened,
    Extension(db): Extension<DB>,
    Path((w_id, id)): Path<(String, Uuid)>,
    Query(GetCompletedJobQuery { get_started }): Query<GetCompletedJobQuery>,
) -> error::Result<Response> {
    let tags = opt_authed
        .as_ref()
        .map(|authed| get_scope_tags(authed))
        .flatten();
    let result_o = sqlx::query!(
        "SELECT
                result AS \"result: sqlx::types::Json<Box<RawValue>>\",
                result_columns,
                status = 'success' AS \"success!\",
                created_by AS \"created_by!\"
            FROM v2_job_completed c
                JOIN v2_job j USING (id)
            WHERE c.id = $1 AND c.workspace_id = $2 AND ($3::text[] IS NULL OR tag = ANY($3))",
        id,
        &w_id,
        tags.as_ref().map(|v| v.as_slice()) as Option<&[&str]>,
    )
    .fetch_optional(&db)
    .await?;

    if let Some(mut res) = result_o {
        format_result(res.result_columns.as_ref(), res.result.as_mut());
        if opt_authed.is_none() && res.created_by != "anonymous" {
            return Err(Error::BadRequest(
                "As a non logged in user, you can only see jobs ran by anonymous users".to_string(),
            ));
        }

        log_job_view(
            &db,
            opt_authed.as_ref(),
            opt_tokened.token.as_deref(),
            &w_id,
            &id,
        )
        .await?;

        Ok(Json(CompletedJobResult {
            started: Some(true),
            success: Some(res.success),
            completed: true,
            result: res.result,
        })
        .into_response())
    } else if get_started.is_some_and(|x| x) {
        let started = sqlx::query_scalar!(
            "SELECT running AS \"running!\" FROM v2_job_queue WHERE id = $1 AND workspace_id = $2",
            id,
            w_id
        )
        .fetch_optional(&db)
        .await?
        .unwrap_or(false);
        Ok(Json(CompletedJobResult {
            started: Some(started),
            completed: false,
            success: None,
            result: None,
        })
        .into_response())
    } else {
        Ok(Json(CompletedJobResult {
            started: None,
            completed: false,
            success: None,
            result: None,
        })
        .into_response())
    }
}

async fn delete_completed_job<'a>(
    authed: ApiAuthed,
    Tokened { token }: Tokened,
    Extension(user_db): Extension<UserDB>,
    Extension(db): Extension<DB>,
    Path((w_id, id)): Path<(String, Uuid)>,
) -> error::Result<Response> {
    let mut tx = user_db.begin(&authed).await?;

    require_admin(authed.is_admin, &authed.username)?;
    let tags = get_scope_tags(&authed);
    let job_o = sqlx::query_scalar!(
        "UPDATE v2_job_completed c SET
                    result = NULL,
                    deleted = TRUE
                FROM v2_job j
                WHERE c.id = $1
                    AND j.id = c.id
                    AND c.workspace_id = $2
                    AND ($3::TEXT[] IS NULL OR tag = ANY($3))
                RETURNING c.id
            ",
        id,
        &w_id,
        tags.as_ref().map(|v| v.as_slice()) as Option<&[&str]>,
    )
    .fetch_optional(&mut *tx)
    .await?;

    not_found_if_none(job_o, "Completed Job", id.to_string())?;

    sqlx::query!("UPDATE v2_job SET args = NULL WHERE id = $1", id)
        .execute(&mut *tx)
        .await?;
    sqlx::query!("DELETE FROM job_logs WHERE job_id = $1", id)
        .execute(&mut *tx)
        .await?;

    audit_log(
        &mut *tx,
        &authed,
        "jobs.delete",
        ActionKind::Delete,
        &w_id,
        Some(&id.to_string()),
        None,
    )
    .await?;

    tx.commit().await?;
    return get_completed_job(
        OptAuthed(Some(authed)),
        OptTokened { token: Some(token) },
        Extension(db),
        Path((w_id, id)),
    )
    .await;
}<|MERGE_RESOLUTION|>--- conflicted
+++ resolved
@@ -2114,34 +2114,6 @@
     tracing::info!("Cancelling jobs: {:?}", jobs);
     let mut tx = db.begin().await?;
     let trivial_jobs =  sqlx::query!("INSERT INTO v2_job_completed AS cj
-<<<<<<< HEAD
-                    ( workspace_id
-                    , id
-                    , duration_ms
-                    , result
-                    , canceled_by
-                    , canceled_reason
-                    , flow_status
-                    , status
-                    , worker
-                    )
-                    SELECT  q.workspace_id
-                    , q.id
-                    , 0
-                    , $4
-                    , $1
-                    , 'cancel all'
-                    , (SELECT flow_status FROM v2_job_status WHERE id = q.id)
-                    , 'canceled'::job_status
-                    , worker
-            FROM v2_job_queue q
-                JOIN v2_job USING (id)
-            WHERE q.id = any($2) AND running = false AND parent_job IS NULL AND q.workspace_id = $3 AND trigger IS NULL
-                FOR UPDATE SKIP LOCKED
-            ON CONFLICT (id) DO NOTHING RETURNING id AS \"id!\"", username, &jobs, w_id, serde_json::json!({"error": { "message": format!("Job canceled: cancel all by {username}"), "name": "Canceled", "reason": "cancel all", "canceler": username}}))
-            .fetch_all(&mut *tx)
-            .await?.into_iter().map(|x| x.id).collect::<Vec<Uuid>>();
-=======
                    ( workspace_id
                    , id
                    , duration_ms
@@ -2168,7 +2140,6 @@
         ON CONFLICT (id) DO NOTHING RETURNING id AS \"id!\"", username, &jobs, w_id, serde_json::json!({"error": { "message": format!("Job canceled: cancel all by {username}"), "name": "Canceled", "reason": "cancel all", "canceler": username}}))
         .fetch_all(&mut *tx)
         .await?.into_iter().map(|x| x.id).collect::<Vec<Uuid>>();
->>>>>>> 1dfb0f00
 
     sqlx::query!(
         "DELETE FROM v2_job_queue WHERE id = any($1) AND workspace_id = $2",
