--- conflicted
+++ resolved
@@ -6889,17 +6889,12 @@
     Ping,
 }
 
-<<<<<<< HEAD
-pub fn start_job_update_sse_stream(
-=======
 lazy_static::lazy_static! {
     pub static ref TIMEOUT_SSE_STREAM: u64 = 
         std::env::var("TIMEOUT_SSE_STREAM").unwrap_or("60".to_string()).parse::<u64>().unwrap_or(60);
 }
 
-
-fn start_job_update_sse_stream(
->>>>>>> f723a1fb
+pub fn start_job_update_sse_stream(
     opt_authed: Option<ApiAuthed>,
     opt_tokened: OptTokened,
     db: DB,
