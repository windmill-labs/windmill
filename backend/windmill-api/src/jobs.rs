--- conflicted
+++ resolved
@@ -5156,8 +5156,6 @@
             "Operators cannot run dependencies jobs for security reasons".to_string(),
         ));
     }
-<<<<<<< HEAD
-=======
 
     // Create args HashMap with skip_flow_update and raw_deps if present
     let mut args_map = HashMap::from([("skip_flow_update".to_string(), to_raw_value(&true))]);
@@ -5167,7 +5165,6 @@
         args_map.insert("raw_deps".to_string(), to_raw_value(raw_deps));
     }
 
->>>>>>> 9a0b75be
     let (uuid, tx) = push(
         &db,
         PushIsolationLevel::IsolatedRoot(db.clone()),
