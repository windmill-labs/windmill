--- conflicted
+++ resolved
@@ -4155,6 +4155,7 @@
     flow_version_info: FlowVersionInfo,
     run_query: RunJobQuery,
     args: PushArgsOwned,
+    trigger_kind: Option<JobTriggerKind>,
 ) -> error::Result<Response> {
     let (uuid, early_return) = run_flow(
         authed,
@@ -4165,6 +4166,7 @@
         flow_version_info,
         run_query,
         args,
+        trigger_kind,
     )
     .await?;
 
@@ -4179,6 +4181,7 @@
     flow_path: StripPath,
     run_query: RunJobQuery,
     args: PushArgsOwned,
+    trigger_kind: Option<JobTriggerKind>,
 ) -> error::Result<(Uuid, Option<String>)> {
     #[cfg(feature = "enterprise")]
     check_license_key_valid().await?;
@@ -4201,6 +4204,7 @@
         flow_version_info,
         run_query,
         args,
+        trigger_kind,
     )
     .await
 }
@@ -4224,7 +4228,8 @@
         .await?;
 
     let (uuid, _) =
-        run_flow_by_version_inner(authed, db, user_db, w_id, version, run_query, args).await?;
+        run_flow_by_version_inner(authed, db, user_db, w_id, version, run_query, args, None)
+            .await?;
 
     Ok((StatusCode::CREATED, uuid.to_string()))
 }
@@ -4237,6 +4242,7 @@
     version: i64,
     run_query: RunJobQuery,
     args: PushArgsOwned,
+    trigger_kind: Option<JobTriggerKind>,
 ) -> error::Result<(Uuid, Option<String>)> {
     #[cfg(feature = "enterprise")]
     check_license_key_valid().await?;
@@ -4271,6 +4277,7 @@
         flow_version_info,
         run_query,
         args,
+        trigger_kind,
     )
     .await
 }
@@ -5663,6 +5670,7 @@
                 version,
                 run_query,
                 args,
+                None
             )
             .await?
             .0
@@ -5737,6 +5745,7 @@
         flow_version_info,
         run_query,
         args,
+        None,
     )
     .await
 }
@@ -5789,44 +5798,11 @@
         &db,
         user_db,
         &w_id,
-<<<<<<< HEAD
         &flow_path,
         flow_version_info,
         run_query,
         args,
-=======
-        JobPayload::Flow {
-            path: flow_path.to_string(),
-            dedicated_worker,
-            version,
-            apply_preprocessor: !run_query.skip_preprocessor.unwrap_or(false)
-                && has_preprocessor.unwrap_or(false),
-        },
-        PushArgs { args: &args.args, extra: args.extra },
-        authed.display_username(),
-        email,
-        permissioned_as,
-        authed.token_prefix.as_deref(),
-        scheduled_for,
-        None,
-        run_query.parent_job,
-        None,
-        run_query.root_job,
-        run_query.job_id,
-        false,
-        false,
-        None,
-        !run_query.invisible_to_owner.unwrap_or(false),
-        tag,
-        None,
-        None,
-        None,
-        push_authed.as_ref(),
-        false,
-        None,
-        None,
-        None,
->>>>>>> 3dd293e4
+        None,
     )
     .await
 }
@@ -5882,6 +5858,7 @@
         flow_version_info,
         run_query,
         args,
+        None,
     )
     .await
 }
