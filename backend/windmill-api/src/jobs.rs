/*
 * Author: Ruben Fiszel
 * Copyright: Windmill Labs, Inc 2022
 * This file and its contents are licensed under the AGPLv3 License.
 * Please see the included NOTICE for copyright information and
 * LICENSE-AGPL for a copy of the license.
 */

use axum::body::Body;
use axum::extract::Request;
use axum::http::HeaderValue;
#[cfg(feature = "deno_core")]
use deno_core::{op2, serde_v8, v8, JsRuntime, OpState};
use futures::{StreamExt, TryFutureExt};
use http::{HeaderMap, HeaderName};
use itertools::Itertools;
use quick_cache::sync::Cache;
use serde_json::value::RawValue;
use sqlx::Pool;
use std::collections::HashMap;
use std::ops::{Deref, DerefMut};
use std::str::FromStr;
#[cfg(feature = "prometheus")]
use std::sync::atomic::Ordering;
use tokio::io::AsyncReadExt;
#[cfg(feature = "prometheus")]
use tokio::time::Instant;
use tower::ServiceBuilder;
use windmill_common::error::JsonResult;
use windmill_common::flow_status::{JobResult, RestartedFrom};
use windmill_common::jobs::{format_completed_job_result, format_result, ENTRYPOINT_OVERRIDE};
use windmill_common::worker::{Connection, CLOUD_HOSTED, TMP_DIR};

use windmill_common::scripts::PREVIEW_IS_CODEBASE_HASH;
use windmill_common::variables::get_workspace_key;

use crate::add_webhook_allowed_origin;
use crate::concurrency_groups::join_concurrency_key;
use crate::db::ApiAuthed;

use crate::trigger_helpers::RunnableId;
use crate::users::get_scope_tags;
use crate::utils::content_plain;
use crate::{
    args::{DecodeQueries, RawWebhookArgs},
    db::DB,
    users::{check_scopes, require_owner_of_path, OptAuthed},
    utils::require_super_admin,
};
use anyhow::Context;
use axum::{
    extract::{FromRequest, Json, Path, Query},
    response::{IntoResponse, Response},
    routing::{get, post},
    Extension, Router,
};
use base64::Engine;
use chrono::Utc;
use hmac::Mac;
use hyper::StatusCode;
use serde::{de::DeserializeOwned, Deserialize, Serialize};
use sql_builder::prelude::*;
use sqlx::types::JsonRawValue;
use sqlx::{types::Uuid, FromRow, Postgres, Transaction};
use tower_http::cors::{Any, CorsLayer};
use urlencoding::encode;
use windmill_audit::audit_ee::{audit_log, AuditAuthor};
use windmill_audit::ActionKind;
use windmill_common::worker::{to_raw_value, CUSTOM_TAGS_PER_WORKSPACE};
use windmill_common::{
    cache,
    db::UserDB,
    error::{self, to_anyhow, Error},
    flow_status::{Approval, FlowStatus, FlowStatusModule},
    flows::{add_virtual_items_if_necessary, resolve_maybe_value, FlowValue},
    jobs::{script_path_to_payload, CompletedJob, JobKind, JobPayload, QueuedJob, RawCode},
    oauth2::HmacSha256,
    scripts::{ScriptHash, ScriptLang},
    users::username_to_permissioned_as,
    utils::{
        not_found_if_none, now_from_db, paginate, paginate_without_limits, require_admin,
        Pagination, StripPath,
    },
};

#[cfg(all(feature = "enterprise", feature = "parquet"))]
use windmill_common::s3_helpers::OBJECT_STORE_CACHE_SETTINGS;
#[cfg(feature = "prometheus")]
use windmill_common::{METRICS_DEBUG_ENABLED, METRICS_ENABLED};

use windmill_common::{get_latest_deployed_hash_for_path, BASE_URL};
use windmill_queue::{
    cancel_job, get_result_and_success_by_id_from_flow, job_is_complete, push, PushArgs,
    PushArgsOwned, PushIsolationLevel,
};

#[cfg(feature = "prometheus")]
type Histo = prometheus::Histogram;

#[cfg(not(feature = "prometheus"))]
type Histo = ();

#[cfg(feature = "prometheus")]
fn setup_list_jobs_debug_metrics() -> Option<Histo> {
    let api_list_jobs_query_duration = if METRICS_DEBUG_ENABLED.load(Ordering::Relaxed)
        && METRICS_ENABLED.load(Ordering::Relaxed)
    {
        Some(
            prometheus::register_histogram!(prometheus::HistogramOpts::new(
                "api_list_jobs_query_duration",
                "Duration of listing jobs (query)",
            ))
            .expect("register prometheus metric"),
        )
    } else {
        None
    };

    api_list_jobs_query_duration
}

#[cfg(not(feature = "prometheus"))]
fn setup_list_jobs_debug_metrics() -> Option<Histo> {
    None
}

pub fn workspaced_service() -> Router {
    let cors = CorsLayer::new()
        .allow_methods([http::Method::GET, http::Method::POST])
        .allow_headers([http::header::CONTENT_TYPE, http::header::AUTHORIZATION])
        .allow_origin(Any);

    // Cloud events abuse control headers
    let ce_headers =
        ServiceBuilder::new().layer(axum::middleware::from_fn(add_webhook_allowed_origin));

    let api_list_jobs_query_duration = setup_list_jobs_debug_metrics();

    Router::new()
        .route(
            "/run/f/*script_path",
            post(run_flow_by_path)
                .head(|| async { "" })
                .layer(cors.clone())
                .layer(ce_headers.clone()),
        )
        .route(
            "/run/batch_rerun_jobs",
            post(batch_rerun_jobs)
                .head(|| async { "" })
                .layer(cors.clone())
                .layer(ce_headers.clone()),
        )
        .route(
            "/run/workflow_as_code/:job_id/:entrypoint",
            post(run_workflow_as_code)
                .head(|| async { "" })
                .layer(cors.clone())
                .layer(ce_headers.clone()),
        )
        .route(
            "/restart/f/:job_id/from/:step_id",
            post(restart_flow).head(|| async { "" }).layer(cors.clone()),
        )
        .route(
            "/restart/f/:job_id/from/:step_id/:branch_of_iteration_n",
            post(restart_flow).head(|| async { "" }).layer(cors.clone()),
        )
        .route(
            "/run/p/*script_path",
            post(run_script_by_path)
                .head(|| async { "" })
                .layer(cors.clone())
                .layer(ce_headers.clone()),
        )
        .route(
            "/run_wait_result/p/*script_path",
            post(run_wait_result_script_by_path)
                .get(run_wait_result_job_by_path_get)
                .head(|| async { "" })
                .layer(cors.clone())
                .layer(ce_headers.clone()),
        )
        .route(
            "/run_wait_result/h/:hash",
            post(run_wait_result_script_by_hash)
                .head(|| async { "" })
                .layer(cors.clone())
                .layer(ce_headers.clone()),
        )
        .route(
            "/run_wait_result/f/*script_path",
            post(run_wait_result_flow_by_path)
                .get(run_wait_result_flow_by_path_get)
                .head(|| async { "" })
                .layer(cors.clone())
                .layer(ce_headers.clone()),
        )
        .route(
            "/run/h/:hash",
            post(run_job_by_hash)
                .head(|| async { "" })
                .layer(cors.clone())
                .layer(ce_headers.clone()),
        )
        .route("/run/preview", post(run_preview_script))
        .route(
            "/run/preview_bundle",
            post(run_bundle_preview_script).layer(axum::extract::DefaultBodyLimit::disable()),
        )
        .route("/add_batch_jobs/:n", post(add_batch_jobs))
        .route("/run/preview_flow", post(run_preview_flow_job))
        .route(
            "/list",
            get(list_jobs).layer(Extension(api_list_jobs_query_duration)),
        )
        .route(
            "/list_selected_job_groups",
            // We use post because sending a huge array as a query param can produce
            // URLs that may be too long
            post(list_selected_job_groups),
        )
        .route("/list_filtered_uuids", get(list_filtered_job_uuids))
        .route("/queue/list", get(list_queue_jobs))
        .route("/queue/count", get(count_queue_jobs))
        .route("/queue/list_filtered_uuids", get(list_filtered_uuids))
        .route("/queue/cancel_selection", post(cancel_selection))
        .route("/completed/count", get(count_completed_jobs))
        .route("/completed/count_jobs", get(count_completed_jobs_detail))
        .route(
            "/completed/list",
            get(list_completed_jobs).layer(cors.clone()),
        )
        .route(
            "/completed/get/:id",
            get(get_completed_job).layer(cors.clone()),
        )
        .route(
            "/completed/get_result/:id",
            get(get_completed_job_result).layer(cors.clone()),
        )
        .route(
            "/completed/get_result_maybe/:id",
            get(get_completed_job_result_maybe).layer(cors.clone()),
        )
        .route(
            "/completed/delete/:id",
            post(delete_completed_job).layer(cors.clone()),
        )
        .route(
            "/flow/resume/:id",
            post(resume_suspended_flow_as_owner).layer(cors.clone()),
        )
        .route(
            "/job_signature/:job_id/:resume_id",
            get(create_job_signature).layer(cors.clone()),
        )
        .route(
            "/flow/user_states/:job_id/:key",
            get(get_flow_user_state)
                .post(set_flow_user_state)
                .layer(cors.clone()),
        )
        .route(
            "/resume_urls/:job_id/:resume_id",
            get(get_resume_urls).layer(cors.clone()),
        )
        .route(
            "/result_by_id/:job_id/:node_id",
            get(get_result_by_id).layer(cors.clone()),
        )
        .route("/run/dependencies", post(run_dependencies_job))
        .route("/run/flow_dependencies", post(run_flow_dependencies_job))
}

pub fn workspace_unauthed_service() -> Router {
    Router::new()
        .route(
            "/resume/:job_id/:resume_id/:secret",
            get(resume_suspended_job),
        )
        .route(
            "/resume/:job_id/:resume_id/:secret",
            post(resume_suspended_job),
        )
        .route(
            "/cancel/:job_id/:resume_id/:secret",
            get(cancel_suspended_job),
        )
        .route(
            "/cancel/:job_id/:resume_id/:secret",
            post(cancel_suspended_job),
        )
        .route(
            "/get_flow/:job_id/:resume_id/:secret",
            get(get_suspended_job_flow),
        )
        .route("/get_root_job_id/:id", get(get_root_job))
        .route("/get/:id", get(get_job))
        .route("/get_logs/:id", get(get_job_logs))
        .route("/get_args/:id", get(get_args))
        .route("/get_flow_debug_info/:id", get(get_flow_job_debug_info))
        .route("/completed/get/:id", get(get_completed_job))
        .route("/completed/get_result/:id", get(get_completed_job_result))
        .route(
            "/completed/get_result_maybe/:id",
            get(get_completed_job_result_maybe),
        )
        .route("/getupdate/:id", get(get_job_update))
        .route("/get_log_file/*file_path", get(get_log_file))
        .route("/queue/cancel/:id", post(cancel_job_api))
        .route(
            "/queue/cancel_persistent/*script_path",
            post(cancel_persistent_script_api),
        )
        .route("/queue/force_cancel/:id", post(force_cancel))
}

pub fn global_root_service() -> Router {
    Router::new()
        .route("/db_clock", get(get_db_clock))
        .route("/completed/count_by_tag", get(count_by_tag))
}

#[derive(Deserialize)]
struct JsonPath {
    pub json_path: Option<String>,
    pub suspended_job: Option<Uuid>,
    pub resume_id: Option<u32>,
    pub secret: Option<String>,
    pub approver: Option<String>,
}
async fn get_result_by_id(
    authed: ApiAuthed,
    Extension(db): Extension<DB>,
    Path((w_id, flow_id, node_id)): Path<(String, Uuid, String)>,
    Query(JsonPath { json_path, .. }): Query<JsonPath>,
) -> windmill_common::error::JsonResult<Box<JsonRawValue>> {
    let res =
        windmill_queue::get_result_by_id(db.clone(), w_id.clone(), flow_id, node_id, json_path)
            .await?;

    log_job_view(&db, Some(&authed), &w_id, &flow_id).await?;

    Ok(Json(res))
}

async fn get_root_job(
    Extension(db): Extension<DB>,
    Path((w_id, id)): Path<(String, Uuid)>,
) -> windmill_common::error::JsonResult<String> {
    let res = compute_root_job_for_flow(&db, &w_id, id).await?;
    Ok(Json(res))
}

async fn compute_root_job_for_flow(db: &DB, w_id: &str, mut job_id: Uuid) -> error::Result<String> {
    // TODO: use `root_job` ?
    loop {
        job_id = match sqlx::query_scalar!(
            "SELECT parent_job FROM v2_job WHERE id = $1 AND workspace_id = $2",
            job_id,
            w_id
        )
        .fetch_one(db)
        .await
        {
            Ok(Some(job_id)) => job_id,
            _ => return Ok(job_id.to_string()),
        }
    }
}

async fn get_db_clock(Extension(db): Extension<DB>) -> windmill_common::error::JsonResult<i64> {
    Ok(Json(now_from_db(&db).await?.timestamp_millis()))
}

async fn cancel_job_api(
    OptAuthed(opt_authed): OptAuthed,
    Extension(db): Extension<DB>,
    Path((w_id, id)): Path<(String, Uuid)>,
    Json(CancelJob { reason }): Json<CancelJob>,
) -> error::Result<String> {
    let tx = db.begin().await?;

    let audit_author: AuditAuthor = match opt_authed.as_ref() {
        Some(authed) => (authed).into(),
        None => AuditAuthor {
            username: "anonymous".to_string(),
            username_override: None,
            email: "anonymous".to_string(),
        },
    };
    let (mut tx, job_option) = tokio::time::timeout(
        std::time::Duration::from_secs(120),
        windmill_queue::cancel_job(
            &audit_author.username,
            reason,
            id,
            &w_id,
            tx,
            &db,
            false,
            opt_authed.is_none(),
        ),
    )
    .await
    .map_err(|e| {
        Error::internal_err(format!(
            "timeout after 120s while cancelling job {id} in {w_id}: {e:#}"
        ))
    })??;

    if let Some(id) = job_option {
        audit_log(
            &mut *tx,
            &audit_author,
            "jobs.cancel",
            ActionKind::Delete,
            &w_id,
            Some(&id.to_string()),
            None,
        )
        .await?;
        tx.commit().await?;
        Ok(id.to_string())
    } else {
        tx.commit().await?;
        if job_is_complete(&db, id, &w_id).await.unwrap_or(false) {
            return Ok(format!("queued job id {} is already completed", id));
        } else {
            return Err(error::Error::NotFound(format!(
                "queued job id {} does not exist",
                id
            )));
        }
    }
}

async fn cancel_persistent_script_api(
    OptAuthed(opt_authed): OptAuthed,
    Extension(db): Extension<DB>,
    Path((w_id, script_path)): Path<(String, StripPath)>,
    Json(CancelJob { reason }): Json<CancelJob>,
) -> error::Result<()> {
    let audit_author: AuditAuthor = match opt_authed {
        Some(authed) => (&authed).into(),
        None => {
            return Err(Error::BadRequest(format!(
                "Cancelling persistent script require to be logged in and member of {w_id}"
            )))
        }
    };

    let cancelled_job_ids = windmill_queue::cancel_persistent_script_jobs(
        &audit_author.username,
        reason,
        script_path.to_path(),
        &w_id,
        &db,
    )
    .await?;

    audit_log(
        &db,
        &audit_author,
        "jobs.cancel_persistent",
        ActionKind::Delete,
        &w_id,
        Some(script_path.to_path()),
        Some(
            [(
                "job_ids",
                cancelled_job_ids
                    .into_iter()
                    .map(|uuid: Uuid| uuid.to_string())
                    .collect::<Vec<_>>()
                    .join(",")
                    .as_str(),
            )]
            .into(),
        ),
    )
    .await?;
    Ok(())
}

async fn force_cancel(
    OptAuthed(opt_authed): OptAuthed,
    Extension(db): Extension<DB>,
    Path((w_id, id)): Path<(String, Uuid)>,
    Json(CancelJob { reason }): Json<CancelJob>,
) -> error::Result<String> {
    let tx = db.begin().await?;

    let audit_author: AuditAuthor = match opt_authed.as_ref() {
        Some(authed) => (authed).into(),
        None => AuditAuthor {
            username: "anonymous".to_string(),
            username_override: None,
            email: "anonymous".to_string(),
        },
    };

    let (mut tx, job_option) = tokio::time::timeout(
        std::time::Duration::from_secs(120),
        windmill_queue::cancel_job(
            &audit_author.username,
            reason,
            id,
            &w_id,
            tx,
            &db,
            true,
            opt_authed.is_none(),
        ),
    )
    .await
    .map_err(|e| {
        Error::internal_err(format!(
            "timeout after 120s while cancelling job {id} in {w_id}: {e:#}"
        ))
    })??;

    if let Some(id) = job_option {
        audit_log(
            &mut *tx,
            &audit_author,
            "jobs.force_cancel",
            ActionKind::Delete,
            &w_id,
            Some(&id.to_string()),
            None,
        )
        .await?;
        tx.commit().await?;
        Ok(id.to_string())
    } else {
        tx.commit().await?;
        if job_is_complete(&db, id, &w_id).await.unwrap_or(false) {
            return Ok(format!("queued job id {} is already completed", id));
        } else {
            return Err(error::Error::NotFound(format!(
                "queued job id {} does not exist",
                id
            )));
        }
    }
}

pub async fn get_path_tag_limits_cache_for_hash(
    mut tx: Transaction<'_, Postgres>,
    w_id: &str,
    hash: i64,
) -> error::Result<(
    String,
    Option<String>,
    Option<String>,
    Option<i32>,
    Option<i32>,
    Option<i32>,
    ScriptLang,
    Option<bool>,
    Option<i16>,
    Option<bool>,
    Option<i32>,
    Option<bool>,
    Option<String>,
    String,
)> {
    let script = sqlx::query!(
        "select path, tag, concurrency_key, concurrent_limit, concurrency_time_window_s, cache_ttl, language as \"language: ScriptLang\", dedicated_worker, priority, delete_after_use, timeout, has_preprocessor, on_behalf_of_email, created_by from script where hash = $1 AND workspace_id = $2",
        hash,
        w_id
    )
    .fetch_optional(&mut *tx)
    .await
    .map_err(|e| {
        Error::internal_err(format!(
            "querying getting path for hash {hash} in {w_id}: {e:#}"
        ))
    })?.ok_or_else(|| Error::NotFound(format!(
        "deployed script not found at hash {hash} in workspace {w_id}"
    )))?;
    Ok((
        script.path,
        script.tag,
        script.concurrency_key,
        script.concurrent_limit,
        script.concurrency_time_window_s,
        script.cache_ttl,
        script.language,
        script.dedicated_worker,
        script.priority,
        script.delete_after_use,
        script.timeout,
        script.has_preprocessor,
        script.on_behalf_of_email,
        script.created_by,
    ))
}

async fn get_flow_job_debug_info(
    OptAuthed(opt_authed): OptAuthed,
    Extension(db): Extension<DB>,
    Path((w_id, id)): Path<(String, Uuid)>,
) -> error::Result<Response> {
    let job = GetQuery::new()
        .fetch_queued((&db).into(), id, &w_id)
        .await?;
    if let Some(job) = job {
        let is_flow = job.is_flow();
        if job.is_flow_step || !is_flow {
            return Err(error::Error::BadRequest(
                "This endpoint is only for root flow jobs".to_string(),
            ));
        }
        let leaf_jobs: HashMap<String, JobResult> = job
            .leaf_jobs
            .clone()
            .and_then(|x| serde_json::from_value(x).ok())
            .unwrap_or_else(HashMap::new);
        let mut jobs = HashMap::new();
        let id = job.id.clone();
        jobs.insert("root_job".to_string(), Job::QueuedJob(job));

        let mut job_ids = vec![];
        let jobs_with_root = sqlx::query_scalar!(
            "SELECT id FROM v2_job WHERE workspace_id = $1 and flow_innermost_root_job = $2",
            &w_id,
            &id,
        )
        .fetch_all(&db)
        .await?;

        for job in jobs_with_root {
            job_ids.push(job);
        }

        for job in leaf_jobs.iter() {
            match job.1 {
                JobResult::ListJob(jobs) => job_ids.extend(jobs.to_owned()),
                JobResult::SingleJob(job) => job_ids.push(job.clone()),
            }
        }
        for job_id in job_ids {
            let job = GetQuery::new()
                .with_auth(&opt_authed)
                .fetch(&db, job_id, &w_id)
                .await;
            if let Ok(job) = job {
                jobs.insert(job.id().to_string(), job);
            }
        }

        log_job_view(&db, opt_authed.as_ref(), &w_id, &id).await?;

        Ok(Json(jobs).into_response())
    } else {
        Err(error::Error::NotFound(format!(
            "QueuedJob {} not found",
            id
        )))
    }
}

async fn list_selected_job_groups(
    authed: ApiAuthed,
    Extension(user_db): Extension<UserDB>,
    Path(w_id): Path<String>,
    Json(uuids): Json<Vec<Uuid>>,
) -> error::Result<Response> {
    let mut tx = user_db.begin(&authed).await?;

    let results = sqlx::query_scalar!(
        r#"SELECT jsonb_build_object(
            'kind', jb.kind,
            'script_path', jb.runnable_path,
            'latest_schema', COALESCE(
                (SELECT DISTINCT ON (s.path) s.schema FROM script s WHERE s.workspace_id = $1 AND s.path = jb.runnable_path AND jb.kind = 'script' ORDER BY s.path, s.created_at DESC),
                (SELECT flow_version.schema FROM flow LEFT JOIN flow_version ON flow_version.id = flow.versions[array_upper(flow.versions, 1)] WHERE flow.workspace_id = $1 AND flow.path = jb.runnable_path AND jb.kind = 'flow')
            ),
            'schemas', ARRAY(
                SELECT jsonb_build_object(
                    'script_hash', LPAD(TO_HEX(COALESCE(s.hash, f.id)), 16, '0'),
                    'job_ids', ARRAY_AGG(DISTINCT j.id),
                    'schema', (ARRAY_AGG(COALESCE(s.schema, f.schema)))[1]
                ) FROM v2_job j
                LEFT JOIN script s ON s.hash = j.runnable_id AND j.kind = 'script'
                LEFT JOIN flow_version f ON f.id = j.runnable_id AND j.kind = 'flow'
                WHERE j.id = ANY(ARRAY_AGG(jb.id))
                GROUP BY COALESCE(s.hash, f.id)
            )
        ) FROM v2_job jb
        WHERE (jb.kind = 'flow' OR jb.kind = 'script')
            AND jb.workspace_id = $1 AND jb.id = ANY($2)
        GROUP BY jb.kind, jb.runnable_path"#,
        &w_id,
        &uuids
    )
    .fetch_all(&mut *tx)
    .await?;

    tx.commit().await?;

    Ok(Json(results).into_response())
}

#[derive(Deserialize)]
struct GetJobQuery {
    pub no_logs: Option<bool>,
}

async fn get_job(
    OptAuthed(opt_authed): OptAuthed,
    Extension(db): Extension<DB>,
    Path((w_id, id)): Path<(String, Uuid)>,
    Query(GetJobQuery { no_logs }): Query<GetJobQuery>,
) -> error::Result<Response> {
    let tags = opt_authed
        .as_ref()
        .map(|authed| get_scope_tags(authed))
        .flatten();

    let mut get = GetQuery::new()
        .with_auth(&opt_authed)
        .with_in_tags(tags.as_ref());

    if no_logs.unwrap_or(false) {
        get = get.without_logs();
    }
    let mut job = get.fetch(&db, id, &w_id).await?;
    job.fetch_outstanding_wait_time(&db).await?;

    log_job_view(&db, opt_authed.as_ref(), &w_id, &id).await?;

    Ok(Json(job).into_response())
}

macro_rules! get_job_query {
    ("v2_job_completed", $($opts:tt)*) => {
        get_job_query!(
            @impl "v2_job_completed", ($($opts)*),
            "v2_job_completed.duration_ms, CASE WHEN status = 'success' OR status = 'skipped' THEN true ELSE false END as success, result_columns, deleted, status = 'skipped' as is_skipped, result->'wm_labels' as labels, \
            CASE WHEN result is null or pg_column_size(result) < 90000 THEN result ELSE '\"WINDMILL_TOO_BIG\"'::jsonb END as result",
            "",
        )
    };
    ("v2_job_queue", $($opts:tt)*) => {
        get_job_query!(
            @impl "v2_job_queue", ($($opts)*),
            "scheduled_for, running, ping as last_ping, suspend, suspend_until, same_worker, pre_run_error, visible_to_owner, \
            flow_innermost_root_job  AS root_job, flow_leaf_jobs AS leaf_jobs, concurrent_limit, concurrency_time_window_s, timeout, flow_step_id, cache_ttl,\
            script_entrypoint_override",
            "LEFT JOIN v2_job_runtime ON v2_job_runtime.id = v2_job_queue.id LEFT JOIN v2_job_status ON v2_job_status.id = v2_job_queue.id",
        )
    };
    (@impl $table:literal, (with_logs: $with_logs:expr, $($rest:tt)*), $additional_fields:literal, $additional_joins:literal, $($args:tt)*) => {
        if $with_logs {
            get_job_query!(@impl $table, ($($rest)*), $additional_fields, $additional_joins, logs = "right(job_logs.logs, 20000)", $($args)*)
        } else {
            get_job_query!(@impl $table, ($($rest)*), $additional_fields, $additional_joins, logs = "null", $($args)*)
        }
    };
    (@impl $table:literal, (with_code: $with_code:expr, $($rest:tt)*), $additional_fields:literal, $additional_joins:literal, $($args:tt)*) => {
        if $with_code {
            get_job_query!(@impl $table, ($($rest)*), $additional_fields, $additional_joins, lock = "raw_lock", code = "raw_code", $($args)*)
        } else {
            get_job_query!(@impl $table, ($($rest)*), $additional_fields, $additional_joins, lock = "null", code = "null", $($args)*)
        }
    };
    (@impl $table:literal, (with_flow: $with_flow:expr, $($rest:tt)*), $additional_fields:literal, $additional_joins:literal, $($args:tt)*) => {
        if $with_flow {
            get_job_query!(@impl $table, ($($rest)*), $additional_fields, $additional_joins, flow = "raw_flow", $($args)*)
        } else {
            get_job_query!(@impl $table, ($($rest)*), $additional_fields, $additional_joins, flow = "null", $($args)*)
        }
    };
    (@impl $table:literal, (), $additional_fields:literal, $additional_joins:literal, $($args:tt)*) => {
        const_format::formatcp!(
            "SELECT \
            {table}.id, {table}.workspace_id, parent_job, v2_job.created_by, v2_job.created_at, started_at, v2_job.runnable_id as script_hash, v2_job.runnable_path as script_path, \
            CASE WHEN args is null THEN NULL
            WHEN pg_column_size(args) < 90000 THEN 
                CASE WHEN jsonb_typeof(args) = 'object' THEN args
                ELSE jsonb_build_object('value', args)
                END
            ELSE '{{\"reason\": \"WINDMILL_TOO_BIG\"}}'::jsonb END as args, COALESCE(flow_status, workflow_as_code_status) AS flow_status, \
            {logs} as logs, {code} as raw_code, canceled_by is not null as canceled, canceled_by, canceled_reason, kind as job_kind, \
            CASE WHEN trigger_kind = 'schedule'::job_trigger_kind THEN trigger END AS schedule_path, permissioned_as, \
            {flow} as raw_flow, flow_step_id IS NOT NULL AS is_flow_step, script_lang as language, \
            {lock} as raw_lock, permissioned_as_email as email, visible_to_owner, memory_peak as mem_peak, v2_job.tag, v2_job.priority, preprocessed, worker,\
            {additional_fields} \
            FROM {table} 
            INNER JOIN v2_job ON v2_job.id = {table}.id \
            {additional_joins} \
            LEFT JOIN job_logs ON {table}.id = job_id \
            WHERE {table}.id = $1 AND {table}.workspace_id = $2 AND ($3::text[] IS NULL OR v2_job.tag = ANY($3))",
            table = $table,
            additional_fields = $additional_fields,
            additional_joins = $additional_joins,
            $($args)*
        )
    }
}

// CREATE OR REPLACE VIEW v2_as_queue AS
// SELECT
//     j.id,
//     j.workspace_id,
//     j.parent_job,
//     j.created_by,
//     j.created_at,
//     q.started_at,
//     q.scheduled_for,
//     q.running,
//     j.runnable_id              AS script_hash,
//     j.runnable_path            AS script_path,
//     j.args,
//     j.raw_code,
//     q.canceled_by IS NOT NULL  AS canceled,
//     q.canceled_by,
//     q.canceled_reason,
//     r.ping                     AS last_ping,
//     j.kind                     AS job_kind,
//     CASE WHEN j.trigger_kind = 'schedule'::job_trigger_kind THEN j.trigger END
//                                AS schedule_path,
//     j.permissioned_as,
//     COALESCE(s.flow_status, s.workflow_as_code_status) AS flow_status,
//     j.raw_flow,
//     j.flow_step_id IS NOT NULL AS is_flow_step,
//     j.script_lang              AS language,
//     q.suspend,
//     q.suspend_until,
//     j.same_worker,
//     j.raw_lock,
//     j.pre_run_error,
//     j.permissioned_as_email    AS email,
//     j.visible_to_owner,
//     r.memory_peak              AS mem_peak,
//     j.flow_innermost_root_job  AS root_job,
//     s.flow_leaf_jobs           AS leaf_jobs,
//     j.tag,
//     j.concurrent_limit,
//     j.concurrency_time_window_s,
//     j.timeout,
//     j.flow_step_id,
//     j.cache_ttl,
//     j.priority,
//     NULL::TEXT                 AS logs,
//     j.script_entrypoint_override,
//     j.preprocessed
// FROM v2_job_queue q
//      JOIN v2_job j USING (id)
//      LEFT JOIN v2_job_runtime r USING (id)
//      LEFT JOIN v2_job_status s USING (id)
// ;

// -- Add up migration script here
// CREATE OR REPLACE VIEW v2_as_completed_job AS
// SELECT
//     j.id,
//     j.workspace_id,
//     j.parent_job,
//     j.created_by,
//     j.created_at,
//     c.duration_ms,
//     c.status = 'success' OR c.status = 'skipped' AS success,
//     j.runnable_id              AS script_hash,
//     j.runnable_path            AS script_path,
//     j.args,
//     c.result,
//     FALSE                      AS deleted,
//     j.raw_code,
//     c.status = 'canceled'      AS canceled,
//     c.canceled_by,
//     c.canceled_reason,
//     j.kind                     AS job_kind,
//     CASE WHEN j.trigger_kind = 'schedule'::job_trigger_kind THEN j.trigger END
//                                AS schedule_path,
//     j.permissioned_as,
//     COALESCE(c.flow_status, c.workflow_as_code_status) AS flow_status,
//     j.raw_flow,
//     j.flow_step_id IS NOT NULL AS is_flow_step,
//     j.script_lang              AS language,
//     c.started_at,
//     c.status = 'skipped'       AS is_skipped,
//     j.raw_lock,
//     j.permissioned_as_email    AS email,
//     j.visible_to_owner,
//     c.memory_peak              AS mem_peak,
//     j.tag,
//     j.priority,
//     NULL::TEXT                 AS logs,
//     c.result_columns,
//     j.script_entrypoint_override,
//     j.preprocessed
// FROM v2_job_completed c
//      JOIN v2_job j USING (id)
// ;

#[derive(Copy, Clone)]
struct GetQuery<'a> {
    with_logs: bool,
    with_code: bool,
    with_flow: bool,
    with_auth: Option<&'a Option<ApiAuthed>>,
    with_in_tags: Option<&'a Vec<&'a str>>,
}

impl<'a> GetQuery<'a> {
    fn new() -> Self {
        Self {
            with_logs: true,
            with_code: true,
            with_flow: true,
            with_auth: None,
            with_in_tags: None,
        }
    }

    fn without_logs(self) -> Self {
        Self { with_logs: false, ..self }
    }

    fn without_code(self) -> Self {
        Self { with_code: false, ..self }
    }

    fn without_flow(self) -> Self {
        Self { with_flow: false, ..self }
    }

    fn with_auth(self, auth: &'a Option<ApiAuthed>) -> Self {
        Self { with_auth: Some(auth), ..self }
    }

    fn with_in_tags(self, in_tags: Option<&'a Vec<&str>>) -> Self {
        Self { with_in_tags: in_tags, ..self }
    }

    fn check_auth(&self, email: Option<&str>) -> error::Result<()> {
        if let Some(email) = email {
            if self.with_auth.is_some_and(|x| x.is_none()) && email != "anonymous" {
                return Err(Error::BadRequest(
                    "As a non logged in user, you can only see jobs ran by anonymous users"
                        .to_string(),
                ));
            }
        }
        Ok(())
    }

    /// Resolve job raw values.
    /// This fetch the raw values from the cache and update the job accordingly.
    ///
    /// # Details
    /// Most of the raw values (code, lock and flow) had been removed from the `job`, `queue` and
    /// `completed_job` tables. Only remains ones for "preview" jobs (i.e. [`JobKind::Preview`],
    /// [`JobKind::FlowPreview`] and [`JobKind::Dependencies`]). [`JobKind::Flow`] as well but only
    /// when pushed from an un-updated workers.
    /// This function is used to make the above change transparent for the API, as the returned jobs
    /// will have the raw values as if they were still in the tables.
    async fn resolve_raw_values<T>(
        &self,
        db: &DB,
        id: Uuid,
        kind: JobKind,
        hash: Option<ScriptHash>,
        job: &mut JobExtended<T>,
    ) {
        let (raw_code, raw_lock, raw_flow) = (
            job.raw_code.take(),
            job.raw_lock.take(),
            job.raw_flow.take(),
        );
        if self.with_flow {
            // Try to fetch the flow from the cache, fallback to the preview flow.
            // NOTE: This could check for the job kinds instead of the `or_else` but it's not
            // necessary as `fetch_flow` return early if the job kind is not a preview one.
            cache::job::fetch_flow(db, kind, hash)
                .or_else(|_| cache::job::fetch_preview_flow(db, &id, raw_flow))
                .await
                .ok()
                .inspect(|data| job.raw_flow = Some(sqlx::types::Json(data.raw_flow.clone())));
        }
        if self.with_code {
            // Try to fetch the code from the cache, fallback to the preview code.
            // NOTE: This could check for the job kinds instead of the `or_else` but it's not
            // necessary as `fetch_script` return early if the job kind is not a preview one.
            let conn = Connection::from(db.clone());
            cache::job::fetch_script(db.clone(), kind, hash)
                .or_else(|_| cache::job::fetch_preview_script(&conn, &id, raw_lock, raw_code))
                .await
                .ok()
                .inspect(|data| {
                    (job.raw_lock, job.raw_code) = (data.lock.clone(), Some(data.code.clone()))
                });
        }
    }

    async fn fetch_queued(
        self,
        db: &DB,
        job_id: Uuid,
        workspace_id: &str,
    ) -> error::Result<Option<JobExtended<QueuedJob>>> {
        let query = get_job_query!("v2_job_queue",
            with_logs: self.with_logs,
            with_code: self.with_code,
            with_flow: self.with_flow,
        );
        let query = sqlx::query_as::<_, JobExtended<QueuedJob>>(query)
            .bind(job_id)
            .bind(workspace_id)
            .bind(self.with_in_tags);

        let mut job = query.fetch_optional(db).await?;

        self.check_auth(job.as_ref().map(|job| job.created_by.as_str()))?;
        if let Some(job) = job.as_mut() {
            self.resolve_raw_values(&db, job.id, job.job_kind, job.script_hash, job)
                .await;
        }
        if self.with_flow {
            job = resolve_maybe_value(db, workspace_id, self.with_code, job, |job| {
                job.raw_flow.as_mut()
            })
            .await?;
        }
        Ok(job)
    }

    async fn fetch_completed(
        self,
        db: &DB,
        job_id: Uuid,
        workspace_id: &str,
    ) -> error::Result<Option<JobExtended<CompletedJob>>> {
        let query = get_job_query!("v2_job_completed",
            with_logs: self.with_logs,
            with_code: self.with_code,
            with_flow: self.with_flow,
        );

        // tracing::info!("query: {}", query);
        let query = sqlx::query_as::<_, JobExtended<CompletedJob>>(query)
            .bind(job_id)
            .bind(workspace_id)
            .bind(self.with_in_tags);

        let mut cjob = query.fetch_optional(db).await?;

        self.check_auth(cjob.as_ref().map(|job| job.created_by.as_str()))?;
        if let Some(job) = cjob.as_mut() {
            self.resolve_raw_values(db, job.id, job.job_kind, job.script_hash, job)
                .await;
        }

        if self.with_flow {
            cjob = resolve_maybe_value(db, workspace_id, self.with_code, cjob, |job| {
                job.raw_flow.as_mut()
            })
            .await?;
        }

        if let Some(mut cjob) = cjob {
            cjob.inner = format_completed_job_result(cjob.inner);
            return Ok(Some(cjob));
        }
        Ok(cjob)
    }

    async fn fetch(self, db: &DB, job_id: Uuid, workspace_id: &str) -> error::Result<Job> {
        let cjob = self
            .fetch_completed(db.into(), job_id, workspace_id)
            .await?
            .map(Job::CompletedJob);

        match cjob {
            Some(cjob) => Ok(cjob),
            None => {
                let job_maybe = self
                    .fetch_queued(db.into(), job_id, workspace_id)
                    .await?
                    .map(Job::QueuedJob);
                // potential race condition here, if the job was in queue and completed right after the fetch completed, so we need to check one last time
                if let Some(job) = job_maybe {
                    return Ok(job);
                } else {
                    let cjob2 = self
                        .fetch_completed(db.into(), job_id, workspace_id)
                        .await?
                        .map(Job::CompletedJob);
                    not_found_if_none(cjob2, "Job", job_id.to_string())
                }
            }
        }
    }
}

#[cfg(all(feature = "enterprise", feature = "parquet"))]
async fn get_logs_from_store(
    log_offset: i32,
    logs: &str,
    log_file_index: &Option<Vec<String>>,
) -> Option<error::Result<Body>> {
    if log_offset > 0 {
        if let Some(file_index) = log_file_index.clone() {
            tracing::debug!("Getting logs from store: {file_index:?}");
            if let Some(os) = OBJECT_STORE_CACHE_SETTINGS.read().await.clone() {
                tracing::debug!("object store client present, streaming from there");

                let logs = logs.to_string();
                let stream = async_stream::stream! {
                    yield Ok(bytes::Bytes::from(
                        r#"to remove ansi colors, use: | sed 's/\x1B\[[0-9;]\{1,\}[A-Za-z]//g'
                "#
                        .to_string(),
                    ));
                    for file_p in file_index.clone() {
                        let file_p_2 = file_p.clone();
                        let file = os.get(&object_store::path::Path::from(file_p)).await;
                        if let Ok(file) = file {
                            if let Ok(bytes) = file.bytes().await {
                                yield Ok(bytes::Bytes::from(bytes)) as object_store::Result<bytes::Bytes>;
                            }
                        } else {
                            tracing::debug!("error getting file from store: {file_p_2}: {}", file.err().unwrap());
                        }
                    }

                    yield Ok(bytes::Bytes::from(logs))
                };
                return Some(Ok(Body::from_stream(stream)));
            } else {
                tracing::debug!("object store client not present, cannot stream logs from store");
            }
        }
    }
    return None;
}

async fn get_logs_from_disk(
    log_offset: i32,
    logs: &str,
    log_file_index: &Option<Vec<String>>,
) -> Option<error::Result<Body>> {
    if log_offset > 0 {
        if let Some(file_index) = log_file_index.clone() {
            for file_p in &file_index {
                if !tokio::fs::metadata(format!("{TMP_DIR}/{file_p}"))
                    .await
                    .is_ok()
                {
                    return None;
                }
            }

            let logs = logs.to_string();
            let stream = async_stream::stream! {
                yield Ok(bytes::Bytes::from(
                    r#"to remove ansi colors, use: | sed 's/\x1B\[[0-9;]\{1,\}[A-Za-z]//g'
            "#.to_string(),
                ));
                for file_p in file_index.clone() {
                    let mut file = tokio::fs::File::open(format!("{TMP_DIR}/{file_p}")).await.map_err(to_anyhow)?;
                    let mut buffer = Vec::new();
                    file.read_to_end(&mut buffer).await.map_err(to_anyhow)?;
                    yield Ok(bytes::Bytes::from(buffer)) as anyhow::Result<bytes::Bytes>;
                }

                yield Ok(bytes::Bytes::from(logs))
            };
            return Some(Ok(Body::from_stream(stream)));
        }
    }
    return None;
}

async fn get_job_logs(
    OptAuthed(opt_authed): OptAuthed,
    Extension(db): Extension<DB>,
    Path((w_id, id)): Path<(String, Uuid)>,
) -> error::Result<Response> {
    // let audit_author: AuditAuthor = match opt_authed {
    //     Some(authed) => (&authed).into(),
    //     None => {
    //         return Err(Error::BadRequest(format!(
    //             "Cancelling script require to be logged in and member of {w_id}"
    //         )))
    //     }
    // };

    let tags = opt_authed
        .as_ref()
        .map(|authed| get_scope_tags(authed).map(|v| v.iter().map(|s| s.to_string()).collect_vec()))
        .flatten();

    let record = sqlx::query!(
        "SELECT created_by AS \"created_by!\", CONCAT(coalesce(v2_as_completed_job.logs, ''), coalesce(job_logs.logs, '')) as logs, job_logs.log_offset, job_logs.log_file_index
        FROM v2_as_completed_job 
        LEFT JOIN job_logs ON job_logs.job_id = v2_as_completed_job.id 
        WHERE v2_as_completed_job.id = $1 AND v2_as_completed_job.workspace_id = $2 AND ($3::text[] IS NULL OR v2_as_completed_job.tag = ANY($3))",
        id,
        w_id,
        tags.as_ref().map(|v| v.as_slice())
    )
    .fetch_optional(&db)
    .await?;

    if let Some(record) = record {
        if opt_authed.is_none() && record.created_by != "anonymous" {
            return Err(Error::BadRequest(
                "As a non logged in user, you can only see jobs ran by anonymous users".to_string(),
            ));
        }
        let logs = record.logs.unwrap_or_default();

        log_job_view(&db, opt_authed.as_ref(), &w_id, &id).await?;

        #[cfg(all(feature = "enterprise", feature = "parquet"))]
        if let Some(r) = get_logs_from_store(record.log_offset, &logs, &record.log_file_index).await
        {
            return r.map(content_plain);
        }
        if let Some(r) = get_logs_from_disk(record.log_offset, &logs, &record.log_file_index).await
        {
            return r.map(content_plain);
        }
        let logs = format!(
            "to remove ansi colors, use: | sed 's/\\x1B\\[[0-9;]\\{{1,\\}}[A-Za-z]//g'\n{}",
            logs
        );
        Ok(content_plain(Body::from(logs)))
    } else {
        let text = sqlx::query!(
            "SELECT created_by AS \"created_by!\", CONCAT(coalesce(v2_as_queue.logs, ''), coalesce(job_logs.logs, '')) as logs, coalesce(job_logs.log_offset, 0) as log_offset, job_logs.log_file_index
            FROM v2_as_queue 
            LEFT JOIN job_logs ON job_logs.job_id = v2_as_queue.id 
            WHERE v2_as_queue.id = $1 AND v2_as_queue.workspace_id = $2 AND ($3::text[] IS NULL OR v2_as_queue.tag = ANY($3))",
            id,
            w_id,
            tags.as_ref().map(|v| v.as_slice())
        )
        .fetch_optional(&db)
        .await?;
        let text = not_found_if_none(text, "Job Logs", id.to_string())?;

        if opt_authed.is_none() && text.created_by != "anonymous" {
            return Err(Error::BadRequest(
                "As a non logged in user, you can only see jobs ran by anonymous users".to_string(),
            ));
        }
        let logs = text.logs.unwrap_or_default();

        log_job_view(&db, opt_authed.as_ref(), &w_id, &id).await?;

        #[cfg(all(feature = "enterprise", feature = "parquet"))]
        if let Some(r) =
            get_logs_from_store(text.log_offset.unwrap_or(0), &logs, &text.log_file_index).await
        {
            return r.map(content_plain);
        }
        if let Some(r) =
            get_logs_from_disk(text.log_offset.unwrap_or(0), &logs, &text.log_file_index).await
        {
            return r.map(content_plain);
        }

        let logs = format!(
            "to remove ansi colors, use: | sed 's/\\x1B\\[[0-9;]\\{{1,\\}}[A-Za-z]//g'\n{}",
            logs
        );
        Ok(content_plain(Body::from(logs)))
    }
}

async fn get_args(
    OptAuthed(opt_authed): OptAuthed,
    Extension(db): Extension<DB>,
    Path((w_id, id)): Path<(String, Uuid)>,
) -> JsonResult<Box<RawValue>> {
    let tags = opt_authed
        .as_ref()
        .map(|authed| get_scope_tags(authed))
        .flatten();
    let record = sqlx::query!(
        "SELECT created_by AS \"created_by!\", args as \"args: sqlx::types::Json<Box<RawValue>>\"
        FROM v2_as_completed_job 
        WHERE id = $1 AND workspace_id = $2 AND ($3::text[] IS NULL OR tag = ANY($3))",
        id,
        &w_id,
        tags.as_ref().map(|v| v.as_slice()) as Option<&[&str]>,
    )
    .fetch_optional(&db)
    .await?;

    if let Some(record) = record {
        if opt_authed.is_none() && record.created_by != "anonymous" {
            return Err(Error::BadRequest(
                "As a non logged in user, you can only see jobs ran by anonymous users".to_string(),
            ));
        }

        log_job_view(&db, opt_authed.as_ref(), &w_id, &id).await?;

        Ok(Json(record.args.map(|x| x.0).unwrap_or_default()))
    } else {
        let record = sqlx::query!(
            "SELECT created_by AS \"created_by!\", args as \"args: sqlx::types::Json<Box<RawValue>>\"
            FROM v2_job
            WHERE id = $1 AND workspace_id = $2 AND ($3::text[] IS NULL OR tag = ANY($3))",
            id,
            &w_id,
            tags.as_ref().map(|v| v.as_slice()) as Option<&[&str]>,
        )
        .fetch_optional(&db)
        .await?;
        let record = not_found_if_none(record, "Job Args", id.to_string())?;
        if opt_authed.is_none() && record.created_by != "anonymous" {
            return Err(Error::BadRequest(
                "As a non logged in user, you can only see jobs ran by anonymous users".to_string(),
            ));
        }

        log_job_view(&db, opt_authed.as_ref(), &w_id, &id).await?;

        Ok(Json(record.args.map(|x| x.0).unwrap_or_default()))
    }
}

#[derive(Debug, sqlx::FromRow, Serialize)]
pub struct ListableCompletedJob {
    pub r#type: String,
    pub workspace_id: String,
    pub id: Uuid,
    #[serde(skip_serializing_if = "Option::is_none")]
    pub parent_job: Option<Uuid>,
    pub created_by: String,
    pub created_at: chrono::DateTime<chrono::Utc>,
    pub started_at: Option<chrono::DateTime<chrono::Utc>>,
    pub duration_ms: i64,
    pub success: bool,
    #[serde(skip_serializing_if = "Option::is_none")]
    pub script_hash: Option<ScriptHash>,
    #[serde(skip_serializing_if = "Option::is_none")]
    pub script_path: Option<String>,
    pub deleted: bool,
    #[serde(skip_serializing_if = "Option::is_none")]
    pub raw_code: Option<String>,
    pub canceled: bool,
    #[serde(skip_serializing_if = "Option::is_none")]
    pub canceled_by: Option<String>,
    #[serde(skip_serializing_if = "Option::is_none")]
    pub canceled_reason: Option<String>,
    pub job_kind: JobKind,
    #[serde(skip_serializing_if = "Option::is_none")]
    pub schedule_path: Option<String>,
    pub permissioned_as: String,
    #[serde(skip_serializing_if = "Option::is_none")]
    pub flow_status: Option<serde_json::Value>,
    #[serde(skip_serializing_if = "Option::is_none")]
    pub raw_flow: Option<serde_json::Value>,
    pub is_flow_step: bool,
    #[serde(skip_serializing_if = "Option::is_none")]
    pub language: Option<ScriptLang>,
    pub is_skipped: bool,
    pub email: String,
    pub visible_to_owner: bool,
    #[serde(skip_serializing_if = "Option::is_none")]
    pub mem_peak: Option<i32>,
    pub tag: String,
    #[serde(skip_serializing_if = "Option::is_none")]
    pub priority: Option<i16>,
    #[serde(skip_serializing_if = "Option::is_none")]
    pub labels: Option<serde_json::Value>,
}

#[derive(Deserialize, Clone, Default)]
pub struct RunJobQuery {
    pub scheduled_for: Option<chrono::DateTime<chrono::Utc>>,
    pub scheduled_in_secs: Option<i64>,
    pub parent_job: Option<Uuid>,
    pub root_job: Option<Uuid>,
    pub invisible_to_owner: Option<bool>,
    pub queue_limit: Option<i64>,
    pub payload: Option<String>,
    pub job_id: Option<Uuid>,
    pub tag: Option<String>,
    pub timeout: Option<i32>,
    pub cache_ttl: Option<i32>,
    pub skip_preprocessor: Option<bool>,
}

impl RunJobQuery {
    async fn get_scheduled_for<'c>(
        &self,
        db: &DB,
    ) -> error::Result<Option<chrono::DateTime<chrono::Utc>>> {
        if let Some(scheduled_for) = self.scheduled_for {
            Ok(Some(scheduled_for))
        } else if let Some(scheduled_in_secs) = self.scheduled_in_secs {
            let now = now_from_db(db).await?;
            Ok(Some(
                now + chrono::Duration::try_seconds(scheduled_in_secs).unwrap_or_default(),
            ))
        } else {
            Ok(None)
        }
    }
}

#[derive(Deserialize, Clone)]
pub struct ListQueueQuery {
    pub script_path_start: Option<String>,
    pub script_path_exact: Option<String>,
    pub script_hash: Option<String>,
    pub created_by: Option<String>,
    pub started_before: Option<chrono::DateTime<chrono::Utc>>,
    pub started_after: Option<chrono::DateTime<chrono::Utc>>,
    pub created_before: Option<chrono::DateTime<chrono::Utc>>,
    pub created_after: Option<chrono::DateTime<chrono::Utc>>,
    pub created_or_started_before: Option<chrono::DateTime<chrono::Utc>>,
    pub created_or_started_after: Option<chrono::DateTime<chrono::Utc>>,
    pub running: Option<bool>,
    pub schedule_path: Option<String>,
    pub parent_job: Option<String>,
    pub order_desc: Option<bool>,
    pub job_kinds: Option<String>,
    pub suspended: Option<bool>,
    pub worker: Option<String>,
    // filter by matching a subset of the args using base64 encoded json subset
    pub args: Option<String>,
    pub tag: Option<String>,
    pub scheduled_for_before_now: Option<bool>,
    pub all_workspaces: Option<bool>,
    pub is_flow_step: Option<bool>,
    pub has_null_parent: Option<bool>,
    pub is_not_schedule: Option<bool>,
    pub concurrency_key: Option<String>,
    pub allow_wildcards: Option<bool>,
}

impl From<ListCompletedQuery> for ListQueueQuery {
    fn from(lcq: ListCompletedQuery) -> Self {
        Self {
            script_path_start: lcq.script_path_start,
            script_path_exact: lcq.script_path_exact,
            script_hash: lcq.script_hash,
            created_by: lcq.created_by,
            started_before: lcq.started_before,
            started_after: lcq.started_after,
            created_before: lcq.created_before,
            created_after: lcq.created_after,
            created_or_started_before: lcq.created_or_started_before,
            created_or_started_after: lcq.created_or_started_after,
            worker: lcq.worker,
            running: lcq.running,
            parent_job: lcq.parent_job,
            order_desc: lcq.order_desc,
            job_kinds: lcq.job_kinds,
            suspended: lcq.suspended,
            args: lcq.args,
            tag: lcq.tag,
            schedule_path: lcq.schedule_path,
            scheduled_for_before_now: lcq.scheduled_for_before_now,
            all_workspaces: lcq.all_workspaces,
            is_flow_step: lcq.is_flow_step,
            has_null_parent: lcq.has_null_parent,
            is_not_schedule: lcq.is_not_schedule,
            concurrency_key: lcq.concurrency_key,
            allow_wildcards: lcq.allow_wildcards,
        }
    }
}

pub fn filter_list_queue_query(
    mut sqlb: SqlBuilder,
    lq: &ListQueueQuery,
    w_id: &str,
    join_outstanding_wait_times: bool,
) -> SqlBuilder {
    sqlb.join("v2_job").on_eq("v2_job_queue.id", "v2_job.id");

    if join_outstanding_wait_times {
        sqlb.left()
            .join("outstanding_wait_time")
            .on_eq("v2_job.id", "outstanding_wait_time.job_id");
    }

    if w_id != "admins" || !lq.all_workspaces.is_some_and(|x| x) {
        sqlb.and_where_eq("v2_job.workspace_id", "?".bind(&w_id));
    }

    if let Some(w) = &lq.worker {
        if lq.allow_wildcards.unwrap_or(false) {
            sqlb.and_where_like_left("v2_job_queue.worker", w.replace("*", "%"));
        } else {
            sqlb.and_where_eq("v2_job_queue.worker", "?".bind(w));
        }
    }

    if let Some(ps) = &lq.script_path_start {
        sqlb.and_where_like_left("runnable_path", ps);
    }
    if let Some(p) = &lq.script_path_exact {
        sqlb.and_where_eq("runnable_path", "?".bind(p));
    }
    if let Some(p) = &lq.schedule_path {
        sqlb.and_where_eq("trigger", "?".bind(p));
        sqlb.and_where_eq("trigger_kind", "'schedule'");
    }
    if let Some(h) = &lq.script_hash {
        sqlb.and_where_eq("runnable_id", "?".bind(h));
    }
    if let Some(cb) = &lq.created_by {
        sqlb.and_where_eq("created_by", "?".bind(cb));
    }
    if let Some(t) = &lq.tag {
        if lq.allow_wildcards.unwrap_or(false) {
            sqlb.and_where_like_left("v2_job.tag", t.replace("*", "%"));
        } else {
            sqlb.and_where_eq("v2_job.tag", "?".bind(t));
        }
    }

    if let Some(r) = &lq.running {
        sqlb.and_where_eq("running", &r);
    }
    if let Some(pj) = &lq.parent_job {
        sqlb.and_where_eq("parent_job", "?".bind(pj));
    }
    if let Some(dt) = &lq.started_before {
        sqlb.and_where_le("started_at", "?".bind(&dt.to_rfc3339()));
    }
    if let Some(dt) = &lq.started_after {
        sqlb.and_where_ge("started_at", "?".bind(&dt.to_rfc3339()));
    }
    if let Some(fs) = &lq.is_flow_step {
        if *fs {
            sqlb.and_where_is_not_null("flow_step_id");
        } else {
            sqlb.and_where_is_null("flow_step_id");
        }
    }
    if let Some(fs) = &lq.has_null_parent {
        if *fs {
            sqlb.and_where_is_null("parent_job");
        }
    }

    if let Some(dt) = &lq.created_before {
        sqlb.and_where_le("v2_job.created_at", "?".bind(&dt.to_rfc3339()));
    }
    if let Some(dt) = &lq.created_after {
        sqlb.and_where_ge("v2_job.created_at", "?".bind(&dt.to_rfc3339()));
    }

    if let Some(dt) = &lq.created_or_started_after {
        let ts = dt.timestamp_millis();
        sqlb.and_where(format!("(started_at IS NOT NULL AND started_at >= to_timestamp({}  / 1000.0)) OR (started_at IS NULL AND v2_job.created_at >= to_timestamp({}  / 1000.0))", ts, ts));
    }

    if let Some(dt) = &lq.created_or_started_before {
        let ts = dt.timestamp_millis();
        sqlb.and_where(format!("(started_at IS NOT NULL AND started_at < to_timestamp({}  / 1000.0)) OR (started_at IS NULL AND v2_job.created_at < to_timestamp({}  / 1000.0))", ts, ts));
    }

    if let Some(s) = &lq.suspended {
        if *s {
            sqlb.and_where_gt("suspend", 0);
        } else {
            sqlb.and_where_is_null("suspend_until");
        }
    }

    if let Some(jk) = &lq.job_kinds {
        sqlb.and_where_in(
            "kind",
            &jk.split(',').into_iter().map(quote).collect::<Vec<_>>(),
        );
    }

    if let Some(args) = &lq.args {
        sqlb.and_where("args @> ?".bind(&args.replace("'", "''")));
    }

    if lq.scheduled_for_before_now.is_some_and(|x| x) {
        sqlb.and_where_le("scheduled_for", "now()");
    }

    if lq.is_not_schedule.unwrap_or(false) {
        sqlb.and_where("trigger_kind != 'schedule'")
            .or_where("trigger_kind IS NULL");
    }

    sqlb
}

pub fn list_queue_jobs_query(
    w_id: &str,
    lq: &ListQueueQuery,
    fields: &[&str],
    pagination: Pagination,
    join_outstanding_wait_times: bool,
    tags: Option<Vec<&str>>,
) -> SqlBuilder {
    let (limit, offset) = paginate_without_limits(pagination);
    let mut sqlb = SqlBuilder::select_from("v2_job_queue")
        .fields(fields)
        .order_by("v2_job.created_at", lq.order_desc.unwrap_or(true))
        .limit(limit)
        .offset(offset)
        .clone();

    if let Some(tags) = tags {
        sqlb.and_where_in(
            "v2_job.tag",
            &tags.iter().map(|x| quote(x)).collect::<Vec<_>>(),
        );
    }

    filter_list_queue_query(sqlb, lq, w_id, join_outstanding_wait_times)
}

#[derive(Serialize, FromRow)]
struct ListableQueuedJob {
    pub id: Uuid,
    pub running: bool,
    pub created_by: String,
    pub created_at: chrono::DateTime<chrono::Utc>,
    pub started_at: Option<chrono::DateTime<chrono::Utc>>,
    pub scheduled_for: chrono::DateTime<chrono::Utc>,
    pub script_hash: Option<ScriptHash>,
    pub script_path: Option<String>,
    pub args: Option<serde_json::Value>,
    pub job_kind: JobKind,
    pub schedule_path: Option<String>,
    pub is_flow_step: bool,
    pub language: Option<ScriptLang>,
    pub email: String,
    pub suspend: Option<i32>,
    pub tag: String,
    pub priority: Option<i16>,
    pub workspace_id: String,
}

async fn list_queue_jobs(
    authed: ApiAuthed,
    Extension(user_db): Extension<UserDB>,
    Path(w_id): Path<String>,
    Query(pagination): Query<Pagination>,
    Query(lq): Query<ListQueueQuery>,
) -> error::JsonResult<Vec<ListableQueuedJob>> {
    let sql = list_queue_jobs_query(
        &w_id,
        &lq,
        &[
            "v2_job.id",
            "v2_job_queue.running",
            "v2_job.created_by",
            "v2_job.created_at",
            "v2_job_queue.started_at",
            "v2_job_queue.scheduled_for",
            "v2_job.runnable_id as script_hash",
            "v2_job.runnable_path as script_path",
            "null as args",
            "v2_job.kind as job_kind",
            "CASE WHEN v2_job.trigger_kind = 'schedule' THEN v2_job.trigger END as schedule_path",
            "v2_job.permissioned_as",
            "v2_job.flow_step_id IS NOT NULL as is_flow_step",
            "v2_job.script_lang as language",
            "v2_job.permissioned_as_email as email",
            "v2_job_queue.suspend",
            "v2_job.tag",
            "v2_job.priority",
            "v2_job.workspace_id",
        ],
        pagination,
        false,
        get_scope_tags(&authed),
    )
    .sql()?;
    let mut tx = user_db.begin(&authed).await?;
    let jobs = sqlx::query_as::<_, ListableQueuedJob>(&sql)
        .fetch_all(&mut *tx)
        .await?;
    tx.commit().await?;
    Ok(Json(jobs))
}

async fn cancel_jobs(
    jobs: Vec<Uuid>,
    db: &DB,
    username: &str,
    w_id: &str,
) -> error::JsonResult<Vec<Uuid>> {
    let mut uuids = vec![];
    let mut tx = db.begin().await?;
    let trivial_jobs =  sqlx::query!("INSERT INTO v2_job_completed AS cj
                   ( workspace_id
                   , id
                   , duration_ms
                   , result
                   , canceled_by
                   , canceled_reason
                   , flow_status
                   , status
                   , worker
                )
                SELECT  q.workspace_id
                   , q.id
                   , 0
                   , $4
                   , $1
                   , 'cancel all'
                   , (SELECT flow_status FROM v2_job_status WHERE id = q.id)
                   , 'canceled'::job_status
                   , worker
        FROM v2_job_queue q
            JOIN v2_job USING (id)
        WHERE q.id = any($2) AND running = false AND parent_job IS NULL AND q.workspace_id = $3 AND trigger IS NULL
            FOR UPDATE SKIP LOCKED
        ON CONFLICT (id) DO NOTHING RETURNING id AS \"id!\"", username, &jobs, w_id, serde_json::json!({"error": { "message": format!("Job canceled: cancel all by {username}"), "name": "Canceled", "reason": "cancel all", "canceler": username}}))
        .fetch_all(&mut *tx)
        .await?.into_iter().map(|x| x.id).collect::<Vec<Uuid>>();

    sqlx::query!(
        "DELETE FROM v2_job_queue WHERE id = any($1) AND workspace_id = $2",
        &trivial_jobs,
        w_id
    )
    .execute(&mut *tx)
    .await?;
    tx.commit().await?;

    // sqlx::query!(
    //     "UPDATE queue SET canceled = true, canceled_by = $1, canceled_reason = 'cancelled all by user' WHERE id IN (SELECT id FROM queue where id = any($2) AND workspace_id = $3 AND schedule_path IS NULL FOR UPDATE SKIP LOCKED) RETURNING id",
    //     username,
    //     &jobs,
    //     w_id
    // ).execute(db).await?;
    for job_id in jobs.into_iter() {
        if trivial_jobs.contains(&job_id) {
            continue;
        }
        match tokio::time::timeout(tokio::time::Duration::from_secs(5), async move {
            let tx = db.begin().await?;
            let (tx, _) = windmill_queue::cancel_job(
                username,
                None,
                job_id.clone(),
                w_id,
                tx,
                db,
                false,
                false,
            )
            .await?;
            tx.commit().await?;
            Ok::<_, anyhow::Error>(())
        })
        .await
        {
            Ok(result) => match result {
                Ok(_) => {
                    uuids.push(job_id);
                }
                Err(e) => {
                    tracing::error!("Failed to cancel job {:?}: {:?}", job_id, e);
                }
            },
            Err(_) => {
                tracing::error!(
                    "Timeout while trying to cancel job {:?} after 5 seconds",
                    job_id
                );
            }
        }
    }

    uuids.extend(trivial_jobs);

    Ok(Json(uuids))
}

async fn cancel_selection(
    authed: ApiAuthed,
    Extension(db): Extension<DB>,
    Extension(user_db): Extension<UserDB>,
    Path(w_id): Path<String>,
    Json(jobs): Json<Vec<Uuid>>,
) -> error::JsonResult<Vec<Uuid>> {
    let mut tx = user_db.begin(&authed).await?;
    let tags = get_scope_tags(&authed).map(|v| v.iter().map(|s| s.to_string()).collect_vec());
    let jobs_to_cancel = sqlx::query_scalar!(
        "SELECT id AS \"id!\" FROM v2_as_queue WHERE id = ANY($1) AND schedule_path IS NULL AND ($2::text[] IS NULL OR tag = ANY($2))",
        &jobs,
        tags.as_ref().map(|v| v.as_slice())
    )
    .fetch_all(&mut *tx)
    .await?;
    tx.commit().await?;

    cancel_jobs(jobs_to_cancel, &db, authed.username.as_str(), w_id.as_str()).await
}

async fn list_filtered_job_uuids(
    authed: ApiAuthed,
    Extension(db): Extension<DB>,
    Path(w_id): Path<String>,
    Query(lq): Query<ListCompletedQuery>,
) -> error::JsonResult<Vec<Uuid>> {
    require_admin(authed.is_admin, &authed.username)?;
    check_scopes(&authed, || format!("jobs:listjobs"))?;

    let mut sqlb = list_completed_jobs_query(
        w_id.as_str(),
        None,
        0,
        &lq,
        &["v2_job.id"],
        false,
        get_scope_tags(&authed),
    );
    let sqlb2 = list_queue_jobs_query(
        w_id.as_str(),
        &lq.into(),
        &["v2_job.id"],
        Pagination { page: None, per_page: None },
        false,
        get_scope_tags(&authed),
    );
    let query = sqlb.union_all(sqlb2.subquery()?).subquery()?;
    let ids = sqlx::query_scalar(query.as_str()).fetch_all(&db).await?;
    Ok(Json(ids))
}

async fn list_filtered_uuids(
    authed: ApiAuthed,
    Extension(db): Extension<DB>,

    Path(w_id): Path<String>,
    Query(lq): Query<ListQueueQuery>,
) -> error::JsonResult<Vec<Uuid>> {
    require_admin(authed.is_admin, &authed.username)?;

    let mut sqlb = SqlBuilder::select_from("v2_job_queue")
        .fields(&["v2_job_queue.id"])
        .clone();

    sqlb = join_concurrency_key(lq.concurrency_key.as_ref(), sqlb);

    sqlb.and_where_ne("v2_job.trigger_kind", "'schedule'")
        .or_where_is_null("v2_job.trigger_kind");

    if let Some(tags) = get_scope_tags(&authed) {
        sqlb.and_where_in(
            "v2_job.tag",
            &tags.iter().map(|x| quote(x)).collect::<Vec<_>>(),
        );
    }

    sqlb = filter_list_queue_query(sqlb, &lq, w_id.as_str(), false);

    let sql = sqlb.query()?;
    let jobs = sqlx::query_scalar(sql.as_str()).fetch_all(&db).await?;

    Ok(Json(jobs))
}

#[derive(Serialize)]
struct QueueStats {
    database_length: i64,
    suspended: Option<i64>,
}

#[derive(Deserialize)]
pub struct CountQueueJobsQuery {
    all_workspaces: Option<bool>,
    tags: Option<String>,
}

async fn count_queue_jobs(
    Extension(db): Extension<DB>,
    Path(w_id): Path<String>,
    Query(cq): Query<CountQueueJobsQuery>,
) -> error::JsonResult<QueueStats> {
    let tags = cq
        .tags
        .map(|t| t.split(',').map(|s| s.to_string()).collect::<Vec<_>>());
    Ok(Json(
        sqlx::query_as!(
            QueueStats,
            "SELECT coalesce(COUNT(*) FILTER(WHERE suspend = 0 AND running = false), 0) as \"database_length!\", coalesce(COUNT(*) FILTER(WHERE suspend > 0), 0) as \"suspended!\" FROM v2_as_queue WHERE (workspace_id = $1 OR $2) AND scheduled_for <= now() AND ($3::text[] IS NULL OR tag = ANY($3))",
            w_id,
            w_id == "admins" && cq.all_workspaces.unwrap_or(false),
            tags.as_ref().map(|v| v.as_slice())
        )
        .fetch_one(&db)
        .await?,
    ))
}

#[derive(Deserialize)]
pub struct CountCompletedJobsQuery {
    completed_after_s_ago: Option<i64>,
    success: Option<bool>,
    tags: Option<String>,
    all_workspaces: Option<bool>,
}

async fn count_completed_jobs_detail(
    Extension(db): Extension<DB>,
    Path(w_id): Path<String>,
    Query(query): Query<CountCompletedJobsQuery>,
) -> error::JsonResult<i64> {
    let mut sqlb = SqlBuilder::select_from("v2_job_completed");
    //FOR RLS
    sqlb.join("v2_job USING (id)");
    sqlb.field("COUNT(*) as count");

    if !query.all_workspaces.unwrap_or(false) {
        sqlb.and_where_eq("v2_job.workspace_id", "?".bind(&w_id));
    }

    if let Some(after_s_ago) = query.completed_after_s_ago {
        let after = Utc::now() - chrono::Duration::seconds(after_s_ago);
        sqlb.and_where_gt("ended_at", "?".bind(&after.to_rfc3339()));
    }

    if let Some(success) = query.success {
        if success {
            sqlb.and_where_eq("status", "'success'")
                .or_where_eq("status", "'skipped'");
        } else {
            sqlb.and_where_ne("status", "'success'")
                .and_where_ne("status", "'skipped'");
        }
    }

    if let Some(tags) = query.tags {
        sqlb.and_where_in(
            "v2_job.tag",
            &tags
                .split(",")
                .map(|t| format!("'{}'", t))
                .collect::<Vec<_>>(),
        );
    }

    let sql = sqlb.sql()?;
    let stats = sqlx::query_scalar::<_, i64>(&sql).fetch_one(&db).await?;

    Ok(Json(stats))
}

async fn count_completed_jobs(
    Extension(db): Extension<DB>,
    Path(w_id): Path<String>,
) -> error::JsonResult<QueueStats> {
    Ok(Json(
        sqlx::query_as!(
            QueueStats,
            "SELECT coalesce(COUNT(*), 0) as \"database_length!\", null::bigint as suspended FROM v2_job_completed WHERE workspace_id = $1",
            w_id
        )
        .fetch_one(&db)
        .await?,
    ))
}

async fn list_jobs(
    authed: ApiAuthed,
    Extension(user_db): Extension<UserDB>,
    Path(w_id): Path<String>,
    Query(pagination): Query<Pagination>,
    Query(lq): Query<ListCompletedQuery>,
    Extension(_api_list_jobs_query_duration): Extension<Option<Histo>>,
) -> error::JsonResult<Vec<Job>> {
    check_scopes(&authed, || format!("jobs:listjobs"))?;

    let limit = pagination.per_page.unwrap_or(1000);
    let (per_page, offset) = paginate(pagination);
    let lqc = lq.clone();

    if lq.success.is_some() && lq.running.is_some_and(|x| x) {
        return Err(error::Error::BadRequest(
            "cannot specify both success and running".to_string(),
        ));
    }
    let sqlc = if lq.running.is_none() {
        Some(list_completed_jobs_query(
            &w_id,
            Some(per_page + offset),
            0,
            &ListCompletedQuery { order_desc: Some(true), ..lqc },
            UnifiedJob::completed_job_fields(),
            true,
            get_scope_tags(&authed),
        ))
    } else {
        None
    };

    let sql = if lq.success.is_none()
        && lq.label.is_none()
        && lq.created_or_started_before.is_none()
        && lq.started_before.is_none()
    {
        let mut sqlq = list_queue_jobs_query(
            &w_id,
            &ListQueueQuery { order_desc: Some(true), ..lq.into() },
            UnifiedJob::queued_job_fields(),
            Pagination { per_page: Some(limit), page: None },
            true,
            get_scope_tags(&authed),
        );

        if let Some(sqlc) = sqlc {
            format!(
                "{} UNION ALL {} LIMIT {} OFFSET {};",
                &sqlq.subquery()?,
                &sqlc.subquery()?,
                per_page,
                offset
            )
        } else {
            sqlq.limit(per_page).offset(offset).query()?
        }
    } else {
        if sqlc.is_none() {
            return Err(error::Error::BadRequest(
                "cannot specify success, label, created_or_started_before, or starte
                d_before with running"
                    .to_string(),
            ));
        }
        sqlc.unwrap().limit(per_page).offset(offset).query()?
    };
    let mut tx: Transaction<'_, Postgres> = user_db.begin(&authed).await?;

    #[cfg(feature = "prometheus")]
    let start = Instant::now();

    #[cfg(feature = "prometheus")]
    if _api_list_jobs_query_duration.is_some() || true {
        tracing::info!("list_jobs query: {}", sql);
    }

    let jobs: Vec<UnifiedJob> = sqlx::query_as(&sql).fetch_all(&mut *tx).await?;
    tx.commit().await?;

    #[cfg(feature = "prometheus")]
    if let Some(api_list_jobs_query_duration) = _api_list_jobs_query_duration {
        let duration = start.elapsed().as_secs_f64();
        api_list_jobs_query_duration.observe(duration);
        tracing::info!("list_jobs query took {}s: {}", duration, sql);
    }

    Ok(Json(jobs.into_iter().map(From::from).collect()))
}

pub async fn resume_suspended_flow_as_owner(
    authed: ApiAuthed,
    Extension(db): Extension<DB>,
    Path((_w_id, flow_id)): Path<(String, Uuid)>,
    QueryOrBody(value): QueryOrBody<serde_json::Value>,
) -> error::Result<StatusCode> {
    check_scopes(&authed, || format!("jobs:resumeflow"))?;
    let value = value.unwrap_or(serde_json::Value::Null);
    let mut tx = db.begin().await?;

    let (flow, job_id) = get_suspended_flow_info(flow_id, &mut tx).await?;

    require_owner_of_path(
        &authed,
        &flow.script_path.clone().unwrap_or_else(|| String::new()),
    )?;

    insert_resume_job(
        0,
        job_id,
        &flow,
        value,
        Some(authed.username),
        true,
        &mut tx,
    )
    .await?;

    resume_immediately_if_relevant(flow, job_id, &mut tx).await?;

    tx.commit().await?;
    Ok(StatusCode::CREATED)
}

pub async fn resume_suspended_job(
    authed: Option<ApiAuthed>,
    Extension(db): Extension<DB>,
    Path((w_id, job_id, resume_id, secret)): Path<(String, Uuid, u32, String)>,
    Query(approver): Query<QueryApprover>,
    QueryOrBody(value): QueryOrBody<serde_json::Value>,
) -> error::Result<StatusCode> {
    resume_suspended_job_internal(
        value, db, w_id, job_id, resume_id, approver, secret, authed, true,
    )
    .await
}

async fn resume_suspended_job_internal(
    value: Option<serde_json::Value>,
    db: sqlx::Pool<Postgres>,
    w_id: String,
    job_id: Uuid,
    resume_id: u32,
    approver: QueryApprover,
    secret: String,
    authed: Option<ApiAuthed>,
    approved: bool,
) -> Result<StatusCode, Error> {
    let value = value.unwrap_or(serde_json::Value::Null);
    verify_suspended_secret(&w_id, &db, job_id, resume_id, &approver, secret).await?;

    let parent_flow_info = get_suspended_parent_flow_info(job_id, &db).await?;
    let parent_flow = GetQuery::new()
        .without_logs()
        .without_code()
        .without_flow()
        .fetch(&db, parent_flow_info.id, &w_id)
        .await?;
    let flow_status = parent_flow
        .flow_status()
        .ok_or_else(|| anyhow::anyhow!("unable to find the flow status in the flow job"))?;

    let trigger_email = match &parent_flow {
        Job::CompletedJob(job) => &job.email,
        Job::QueuedJob(job) => &job.email,
    };
    conditionally_require_authed_user(authed.clone(), flow_status, trigger_email)?;

    let exists = sqlx::query_scalar!(
        r#"
        SELECT EXISTS (SELECT 1 FROM resume_job WHERE id = $1)
        "#,
        Uuid::from_u128(job_id.as_u128() ^ resume_id as u128),
    )
    .fetch_one(&db)
    .await?
    .unwrap_or(false);

    if exists {
        return Err(anyhow::anyhow!("resume request already sent").into());
    }

    let approver = if authed.as_ref().is_none()
        || (approver
            .approver
            .clone()
            .is_some_and(|x| x != "".to_string()))
    {
        approver.approver
    } else {
        authed.as_ref().map(|x| x.username.clone())
    };
    let mut tx: Transaction<'_, Postgres> = db.begin().await?;

    insert_resume_job(
        resume_id,
        job_id,
        &parent_flow_info,
        value,
        approver.clone(),
        approved,
        &mut tx,
    )
    .await?;

    if !approved {
        sqlx::query!(
            "UPDATE v2_job_queue SET suspend = 0 WHERE id = $1",
            parent_flow_info.id
        )
        .execute(&mut *tx)
        .await?;
    } else {
        resume_immediately_if_relevant(parent_flow_info, job_id, &mut tx).await?;
    }

    let approver = approver.unwrap_or_else(|| "anonymous".to_string());

    let audit_author = match authed {
        Some(authed) => (&authed).into(),
        None => AuditAuthor {
            email: approver.clone(),
            username: approver.clone(),
            username_override: None,
        },
    };
    audit_log(
        &mut *tx,
        &audit_author,
        "jobs.suspend_resume",
        ActionKind::Update,
        &w_id,
        Some(
            &serde_json::json!({
                "approved": approved,
                "job_id": job_id,
                "details": if approved {
                    format!("Approved by {}", &approver)
                } else {
                    format!("Cancelled by {}", &approver)
                }
            })
            .to_string(),
        ),
        None,
    )
    .await?;
    tx.commit().await?;
    Ok(StatusCode::CREATED)
}

async fn verify_suspended_secret(
    w_id: &String,
    db: &DB,
    job_id: Uuid,
    resume_id: u32,
    approver: &QueryApprover,
    secret: String,
) -> Result<(), Error> {
    let key = get_workspace_key(w_id, db).await?;
    let mut mac = HmacSha256::new_from_slice(key.as_bytes()).map_err(to_anyhow)?;
    mac.update(job_id.as_bytes());
    mac.update(resume_id.to_be_bytes().as_ref());
    if let Some(approver) = approver.approver.clone() {
        mac.update(approver.as_bytes());
    }
    mac.verify_slice(hex::decode(secret)?.as_ref())
        .map_err(|_| anyhow::anyhow!("Invalid signature"))?;
    Ok(())
}

/* If the flow is currently waiting to be resumed (`FlowStatusModule::WaitingForEvents`)
 * the suspend column must be set to the number of resume messages waited on.
 *
 * The flow's queue row is locked in this transaction because to avoid race conditions around
 * the suspend column.
 * That is, a job needs one event but it hasn't arrived, a worker counts zero events before
 * entering WaitingForEvents.  Then this message arrives but the job isn't in WaitingForEvents
 * yet so the suspend counter isn't updated.  Then the job enters WaitingForEvents expecting
 * one event to arrive based on the count that is no longer correct. */
async fn resume_immediately_if_relevant<'c>(
    flow: FlowInfo,
    job_id: Uuid,
    tx: &mut Transaction<'c, Postgres>,
) -> error::Result<()> {
    Ok(
        if let Some(suspend) = (0 < flow.suspend).then(|| flow.suspend - 1) {
            let status =
                serde_json::from_value::<FlowStatus>(flow.flow_status.context("no flow status")?)
                    .context("deserialize flow status")?;
            if matches!(status.current_step(), Some(FlowStatusModule::WaitingForEvents { job, .. }) if job == &job_id)
            {
                sqlx::query!(
                    "UPDATE v2_job_queue SET suspend = $1 WHERE id = $2",
                    suspend,
                    flow.id,
                )
                .execute(&mut **tx)
                .await?;
            }
        },
    )
}

async fn insert_resume_job<'c>(
    resume_id: u32,
    job_id: Uuid,
    flow: &FlowInfo,
    value: serde_json::Value,
    approver: Option<String>,
    approved: bool,
    tx: &mut Transaction<'c, Postgres>,
) -> error::Result<()> {
    sqlx::query!(
        r#"
        INSERT INTO resume_job
                    (id, resume_id, job, flow, value, approver, approved)
             VALUES ($1, $2, $3, $4, $5, $6, $7)
        "#,
        Uuid::from_u128(job_id.as_u128() ^ resume_id as u128),
        resume_id as i32,
        job_id,
        flow.id,
        value,
        approver,
        approved
    )
    .execute(&mut **tx)
    .await?;
    Ok(())
}

#[derive(sqlx::FromRow)]
struct FlowInfo {
    id: Uuid,
    flow_status: Option<serde_json::Value>,
    suspend: i32,
    script_path: Option<String>,
}

async fn get_suspended_parent_flow_info(job_id: Uuid, db: &DB) -> error::Result<FlowInfo> {
    let flow = sqlx::query_as!(
        FlowInfo,
        r#"
        SELECT q.id, f.flow_status, q.suspend, j.runnable_path AS script_path
        FROM v2_job_queue q
            JOIN v2_job j USING (id)
            JOIN v2_job_status f USING (id)
        WHERE id = ( SELECT parent_job FROM v2_job WHERE id = $1 )
        FOR UPDATE
        "#,
        job_id,
    )
    .fetch_optional(db)
    .await?
    .ok_or_else(|| anyhow::anyhow!("parent flow job not found"))?;
    Ok(flow)
}

async fn get_suspended_flow_info<'c>(
    job_id: Uuid,
    tx: &mut Transaction<'c, Postgres>,
) -> error::Result<(FlowInfo, Uuid)> {
    let flow = sqlx::query_as!(
        FlowInfo,
        r#"
        SELECT id AS "id!", flow_status, suspend AS "suspend!", script_path
        FROM v2_as_queue
        WHERE id = $1
        "#,
        job_id,
    )
    .fetch_optional(&mut **tx)
    .await?
    .ok_or_else(|| anyhow::anyhow!("parent flow job not found"))?;
    let job_id = flow
        .flow_status
        .as_ref()
        .and_then(|v| serde_json::from_value::<FlowStatus>(v.clone()).ok())
        .and_then(|s| match s.modules.get(s.step as usize) {
            Some(FlowStatusModule::WaitingForEvents { job, .. }) => Some(job.to_owned()),
            _ => None,
        });

    if let Some(job_id) = job_id {
        Ok((flow, job_id))
    } else {
        Err(anyhow::anyhow!("the flow is not in a suspended state anymore").into())
    }
}

pub async fn cancel_suspended_job(
    authed: Option<ApiAuthed>,
    Extension(db): Extension<DB>,
    Path((w_id, job_id, resume_id, secret)): Path<(String, Uuid, u32, String)>,
    Query(approver): Query<QueryApprover>,
    QueryOrBody(value): QueryOrBody<serde_json::Value>,
) -> error::Result<StatusCode> {
    resume_suspended_job_internal(
        value, db, w_id, job_id, resume_id, approver, secret, authed, false,
    )
    .await
}

#[derive(Serialize)]
pub struct SuspendedJobFlow {
    pub job: Job,
    pub approvers: Vec<Approval>,
}

#[derive(Deserialize, Debug)]
pub struct QueryApprover {
    pub approver: Option<String>,
}

pub async fn get_suspended_job_flow(
    authed: Option<ApiAuthed>,
    Extension(db): Extension<DB>,
    Path((w_id, job, resume_id, secret)): Path<(String, Uuid, u32, String)>,
    Query(approver): Query<QueryApprover>,
) -> error::Result<Response> {
    verify_suspended_secret(&w_id, &db, job, resume_id, &approver, secret).await?;

    let flow_id = sqlx::query_scalar!(
        r#"
        SELECT parent_job
        FROM v2_job
        WHERE id = $1 AND workspace_id = $2
        "#,
        job,
        w_id
    )
    .fetch_optional(&db)
    .await?
    .flatten()
    .ok_or_else(|| anyhow::anyhow!("parent flow job not found"))?;

    let flow = GetQuery::new()
        .without_logs()
        .without_code()
        .fetch(&db, flow_id, &w_id)
        .await?;

    let flow_status = flow
        .flow_status()
        .ok_or_else(|| anyhow::anyhow!("unable to find the flow status in the flow job"))?;
    let flow_module_status = flow_status
        .modules
        .iter()
        .find(|p| p.job() == Some(job))
        .ok_or_else(|| anyhow::anyhow!("unable to find the module"))?;

    let trigger_email = match &flow {
        Job::CompletedJob(job) => &job.email,
        Job::QueuedJob(job) => &job.email,
    };
    conditionally_require_authed_user(authed.clone(), flow_status.clone(), trigger_email)?;

    let approvers_from_status = match flow_module_status {
        FlowStatusModule::Success { approvers, .. } => approvers.to_owned(),
        _ => vec![],
    };
    let approvers = if approvers_from_status.is_empty() {
        sqlx::query!(
            r#"
            SELECT resume_id, approver
            FROM resume_job
            WHERE job = $1
            "#,
            job,
        )
        .fetch_all(&db)
        .await?
        .into_iter()
        .map(|x| Approval {
            resume_id: x.resume_id as u16,
            approver: x.approver.unwrap_or_else(|| "anonymous".to_string()),
        })
        .collect()
    } else {
        approvers_from_status
    };

    log_job_view(&db, authed.as_ref(), &w_id, &job).await?;

    Ok(Json(SuspendedJobFlow { job: flow, approvers }).into_response())
}

fn conditionally_require_authed_user(
    _authed: Option<ApiAuthed>,
    flow_status: FlowStatus,
    _trigger_email: &str,
) -> error::Result<()> {
    let approval_conditions_opt = flow_status.approval_conditions;

    if approval_conditions_opt.is_none() {
        return Ok(());
    }
    let approval_conditions = approval_conditions_opt.unwrap();

    if approval_conditions.user_auth_required {
        {
            #[cfg(not(feature = "enterprise"))]
            return Err(Error::BadRequest(
                "Approvals for logged in users is an enterprise only feature".to_string(),
            ));

            #[cfg(feature = "enterprise")]
            {
                if _authed.is_none() {
                    return Err(Error::NotAuthorized(
                        "Only logged in users can approve this flow step".to_string(),
                    ));
                }

                let authed = _authed.unwrap();
                if !authed.is_admin {
                    if approval_conditions.self_approval_disabled && authed.email.eq(_trigger_email)
                    {
                        return Err(Error::PermissionDenied(
                            "Self-approval is disabled for this flow step".to_string(),
                        ));
                    }

                    if !approval_conditions.user_groups_required.is_empty() {
                        #[cfg(feature = "enterprise")]
                        {
                            for required_group in approval_conditions.user_groups_required.iter() {
                                if authed.groups.contains(&required_group) {
                                    return Ok(());
                                }
                            }
                            let error_msg = format!(
                                "Only users from one of the following groups are allowed to approve this workflow: {}",
                                approval_conditions.user_groups_required.join(", ")
                            );
                            return Err(Error::PermissionDenied(error_msg));
                        }
                    }
                }
            }
        }
    }
    Ok(())
}

pub async fn create_job_signature(
    _authed: ApiAuthed,
    Extension(db): Extension<DB>,
    Path((w_id, job_id, resume_id)): Path<(String, Uuid, u32)>,
    Query(approver): Query<QueryApprover>,
) -> error::Result<String> {
    let key = get_workspace_key(&w_id, &db).await?;
    create_signature(key, job_id, resume_id, approver.approver)
}

pub async fn get_flow_user_state(
    authed: ApiAuthed,
    Extension(user_db): Extension<UserDB>,
    Path((w_id, job_id, key)): Path<(String, Uuid, String)>,
) -> error::JsonResult<Option<serde_json::Value>> {
    let mut tx = user_db.begin(&authed).await?;
    let r = sqlx::query_scalar!(
        r#"
        SELECT flow_status->'user_states'->$1
        FROM v2_as_queue
        WHERE id = $2 AND workspace_id = $3
        "#,
        key,
        job_id,
        w_id
    )
    .fetch_optional(&mut *tx)
    .await?
    .flatten();
    Ok(Json(r))
}

pub async fn set_flow_user_state(
    authed: ApiAuthed,
    Extension(user_db): Extension<UserDB>,
    Path((w_id, job_id, key)): Path<(String, Uuid, String)>,
    Json(value): Json<serde_json::Value>,
) -> error::Result<String> {
    let mut tx = user_db.begin(&authed).await?;
    let r = sqlx::query_scalar!(
        r#"
        UPDATE v2_job_status f SET flow_status = JSONB_SET(flow_status,  ARRAY['user_states'], JSONB_SET(COALESCE(flow_status->'user_states', '{}'::jsonb), ARRAY[$1], $2))
        FROM v2_job j
        WHERE f.id = $3 AND f.id = j.id AND j.workspace_id = $4 AND kind IN ('flow', 'flowpreview', 'flownode') RETURNING 1
        "#,
        key,
        value,
        job_id,
        w_id
    )
    .fetch_optional(&mut *tx)
    .await?
    .flatten();
    if r.is_none() {
        return Err(Error::NotFound("Flow job not found".to_string()));
    }
    tx.commit().await?;
    Ok("Flow job state updated".to_string())
}

fn create_signature(
    key: String,
    job_id: Uuid,
    resume_id: u32,
    approver: Option<String>,
) -> Result<String, Error> {
    let mut mac = HmacSha256::new_from_slice(key.as_bytes()).map_err(to_anyhow)?;
    mac.update(job_id.as_bytes());
    mac.update(resume_id.to_be_bytes().as_ref());
    if let Some(approver) = approver {
        mac.update(approver.as_bytes());
    }
    Ok(hex::encode(mac.finalize().into_bytes()))
}

#[allow(non_snake_case)]
#[derive(Serialize, Debug)]
pub struct ResumeUrls {
    pub approvalPage: String,
    pub cancel: String,
    pub resume: String,
}

fn build_resume_url(
    op: &str,
    w_id: &str,
    job_id: &Uuid,
    resume_id: &u32,
    signature: &str,
    approver: &str,
    base_url: &str,
) -> String {
    format!("{base_url}/api/w/{w_id}/jobs_u/{op}/{job_id}/{resume_id}/{signature}{approver}")
}

pub async fn get_resume_urls(
    _authed: ApiAuthed,
    Extension(db): Extension<DB>,
    Path((w_id, job_id, resume_id)): Path<(String, Uuid, u32)>,
    Query(approver): Query<QueryApprover>,
) -> error::JsonResult<ResumeUrls> {
    get_resume_urls_internal(
        Extension(db),
        Path((w_id, job_id, resume_id)),
        Query(approver),
    )
    .await
}

pub async fn get_resume_urls_internal(
    Extension(db): Extension<DB>,
    Path((w_id, job_id, resume_id)): Path<(String, Uuid, u32)>,
    Query(approver): Query<QueryApprover>,
) -> error::JsonResult<ResumeUrls> {
    let key = get_workspace_key(&w_id, &db).await?;
    let signature = create_signature(key, job_id, resume_id, approver.approver.clone())?;
    let approver = approver
        .approver
        .as_ref()
        .map(|x| format!("?approver={}", encode(x)))
        .unwrap_or_else(String::new);

    let base_url_str = BASE_URL.read().await.clone();
    let base_url = base_url_str.as_str();
    let res = ResumeUrls {
        approvalPage: format!(
            "{base_url}/approve/{w_id}/{job_id}/{resume_id}/{signature}{approver}"
        ),
        cancel: build_resume_url(
            "cancel", &w_id, &job_id, &resume_id, &signature, &approver, &base_url,
        ),
        resume: build_resume_url(
            "resume", &w_id, &job_id, &resume_id, &signature, &approver, &base_url,
        ),
    };

    Ok(Json(res))
}

#[derive(sqlx::FromRow, Debug, Serialize)]
pub struct JobExtended<T> {
    #[sqlx(flatten)]
    #[serde(flatten)]
    inner: T,

    #[serde(skip_serializing_if = "Option::is_none")]
    pub raw_code: Option<String>,
    #[serde(skip_serializing_if = "Option::is_none")]
    pub raw_lock: Option<String>,
    #[serde(skip_serializing_if = "Option::is_none")]
    pub raw_flow: Option<sqlx::types::Json<Box<RawValue>>>,

    #[serde(skip_serializing_if = "Option::is_none")]
    pub worker: Option<String>,

    #[sqlx(skip)]
    #[serde(skip_serializing_if = "Option::is_none")]
    pub self_wait_time_ms: Option<i64>,
    #[sqlx(skip)]
    #[serde(skip_serializing_if = "Option::is_none")]
    pub aggregate_wait_time_ms: Option<i64>,
}

impl<T> JobExtended<T> {
    pub fn new(
        self_wait_time_ms: Option<i64>,
        aggregate_wait_time_ms: Option<i64>,
        inner: T,
    ) -> Self {
        Self {
            inner,
            raw_code: None,
            raw_lock: None,
            raw_flow: None,
            worker: None,
            self_wait_time_ms,
            aggregate_wait_time_ms,
        }
    }
}

impl<T> Deref for JobExtended<T> {
    type Target = T;

    fn deref(&self) -> &Self::Target {
        &self.inner
    }
}

impl<T> DerefMut for JobExtended<T> {
    fn deref_mut(&mut self) -> &mut Self::Target {
        &mut self.inner
    }
}

#[derive(Serialize, Debug)]
#[serde(tag = "type")]
pub enum Job {
    QueuedJob(JobExtended<QueuedJob>),
    CompletedJob(JobExtended<CompletedJob>),
}

impl Job {
    pub fn created_by(&self) -> &str {
        match self {
            Job::QueuedJob(job) => &job.created_by,
            Job::CompletedJob(job) => &job.created_by,
        }
    }

    pub fn append_to_logs(&mut self, logs: &str) {
        match self {
            Job::QueuedJob(job) => {
                if let Some(ref mut l) = job.logs {
                    l.push_str(logs);
                } else {
                    job.logs = Some(logs.to_string());
                }
            }
            Job::CompletedJob(job) => {
                if let Some(ref mut l) = job.logs {
                    l.push_str(logs);
                } else {
                    job.logs = Some(logs.to_string());
                }
            }
        }
    }

    pub fn log_len(&self) -> Option<usize> {
        match self {
            Job::QueuedJob(job) => job.logs.as_ref().map(|l| l.len()),
            Job::CompletedJob(job) => job.logs.as_ref().map(|l| l.len()),
        }
    }

    pub fn logs(&self) -> Option<String> {
        match self {
            Job::QueuedJob(job) => job.logs.clone(),
            Job::CompletedJob(job) => job.logs.clone(),
        }
    }
    pub fn flow_status(&self) -> Option<FlowStatus> {
        match self {
            Job::QueuedJob(job) => job
                .flow_status
                .as_ref()
                .map(|rf| serde_json::from_str(rf.0.get()).ok())
                .flatten(),
            Job::CompletedJob(job) => job
                .flow_status
                .as_ref()
                .map(|rf| serde_json::from_str(rf.0.get()).ok())
                .flatten(),
        }
    }
    pub fn is_flow_step(&self) -> bool {
        match self {
            Job::QueuedJob(job) => job.is_flow_step,
            Job::CompletedJob(job) => job.is_flow_step,
        }
    }

    pub fn is_flow(&self) -> bool {
        self.job_kind().is_flow()
    }

    pub fn job_kind(&self) -> &JobKind {
        match self {
            Job::QueuedJob(job) => &job.job_kind,
            Job::CompletedJob(job) => &job.job_kind,
        }
    }

    pub fn id(&self) -> Uuid {
        match self {
            Job::QueuedJob(job) => job.id,
            Job::CompletedJob(job) => job.id,
        }
    }

    pub fn workspace_id(&self) -> &String {
        match self {
            Job::QueuedJob(job) => &job.workspace_id,
            Job::CompletedJob(job) => &job.workspace_id,
        }
    }

    pub fn script_path(&self) -> &str {
        match self {
            Job::QueuedJob(job) => job.script_path.as_ref(),
            Job::CompletedJob(job) => job.script_path.as_ref(),
        }
        .map(String::as_str)
        .unwrap_or("tmp/main")
    }

    pub fn args(&self) -> Option<&sqlx::types::Json<HashMap<String, Box<RawValue>>>> {
        match self {
            Job::QueuedJob(job) => job.args.as_ref(),
            Job::CompletedJob(job) => job.args.as_ref(),
        }
    }

    pub fn full_path_with_workspace(&self) -> String {
        format!(
            "{}/{}/{}",
            self.workspace_id(),
            if self.is_flow() { "flow" } else { "script" },
            self.script_path(),
        )
    }

    pub async fn concurrency_key(
        &self,
        db: &Pool<Postgres>,
    ) -> Result<Option<String>, sqlx::Error> {
        sqlx::query_scalar!(
            "SELECT key FROM concurrency_key WHERE job_id = $1",
            self.id()
        )
        .fetch_optional(db)
        .await
    }

    pub async fn fetch_outstanding_wait_time(
        &mut self,
        db: &Pool<Postgres>,
    ) -> Result<(), sqlx::Error> {
        let r = sqlx::query!(
            "SELECT self_wait_time_ms, aggregate_wait_time_ms FROM outstanding_wait_time WHERE job_id = $1",
            self.id()
        )
        .fetch_optional(db)
        .await?;

        let (self_wait_time, aggregate_wait_time) = r
            .map(|x| (x.self_wait_time_ms, x.aggregate_wait_time_ms))
            .unwrap_or((None, None));

        match self {
            Job::QueuedJob(job) => {
                job.self_wait_time_ms = self_wait_time;
                job.aggregate_wait_time_ms = aggregate_wait_time;
            }
            Job::CompletedJob(job) => {
                job.self_wait_time_ms = self_wait_time;
                job.aggregate_wait_time_ms = aggregate_wait_time;
            }
        }
        Ok(())
    }
}

#[derive(sqlx::FromRow)]
pub struct UnifiedJob {
    pub workspace_id: String,
    pub typ: String,
    pub id: Uuid,
    pub parent_job: Option<Uuid>,
    pub created_by: String,
    pub created_at: chrono::DateTime<chrono::Utc>,
    pub started_at: Option<chrono::DateTime<chrono::Utc>>,
    pub scheduled_for: Option<chrono::DateTime<chrono::Utc>>,
    pub running: Option<bool>,
    pub script_hash: Option<ScriptHash>,
    pub script_path: Option<String>,
    pub duration_ms: Option<i64>,
    pub success: Option<bool>,
    pub deleted: bool,
    pub canceled: bool,
    pub canceled_by: Option<String>,
    pub job_kind: JobKind,
    pub schedule_path: Option<String>,
    pub permissioned_as: String,
    pub is_flow_step: bool,
    pub language: Option<ScriptLang>,
    pub is_skipped: bool,
    pub email: String,
    pub visible_to_owner: bool,
    pub suspend: Option<i32>,
    pub mem_peak: Option<i32>,
    pub tag: String,
    pub concurrent_limit: Option<i32>,
    pub concurrency_time_window_s: Option<i32>,
    pub priority: Option<i16>,
    pub labels: Option<serde_json::Value>,
    pub self_wait_time_ms: Option<i64>,
    pub aggregate_wait_time_ms: Option<i64>,
    pub preprocessed: Option<bool>,
    pub worker: Option<String>,
}

const CJ_FIELDS: &[&str] = &[
    "'CompletedJob' as typ",
    "v2_job.id",
    "v2_job.workspace_id",
    "v2_job.parent_job",
    "v2_job.created_by",
    "v2_job.created_at",
    "v2_job_completed.started_at",
    "null as scheduled_for",
    "null as running",
    "v2_job.runnable_id as script_hash",
    "v2_job.runnable_path as script_path",
    "null as args",
    "v2_job_completed.duration_ms",
    "v2_job_completed.status = 'success' OR v2_job_completed.status = 'skipped' as success",
    "false as deleted",
    "v2_job_completed.status = 'canceled' as canceled",
    "v2_job_completed.canceled_by",
    "v2_job.kind as job_kind",
    "CASE WHEN v2_job.trigger_kind = 'schedule' THEN v2_job.trigger END as schedule_path",
    "v2_job.permissioned_as",
    "v2_job.flow_step_id IS NOT NULL as is_flow_step",
    "v2_job.script_lang as language",
    "v2_job_completed.status = 'skipped' as is_skipped",
    "v2_job.permissioned_as_email as email",
    "v2_job.visible_to_owner",
    "null as suspend",
    "v2_job_completed.memory_peak as mem_peak",
    "v2_job.tag",
    "null as concurrent_limit",
    "null as concurrency_time_window_s",
    "v2_job.priority",
    "v2_job_completed.result->'wm_labels' as labels",
    "self_wait_time_ms",
    "aggregate_wait_time_ms",
    "v2_job.preprocessed",
    "v2_job_completed.worker",
];

const QJ_FIELDS: &[&str] = &[
    "'QueuedJob' as typ",
    "v2_job.id",
    "v2_job.workspace_id",
    "v2_job.parent_job",
    "v2_job.created_by",
    "v2_job.created_at",
    "v2_job_queue.started_at",
    "v2_job_queue.scheduled_for",
    "v2_job_queue.running",
    "v2_job.runnable_id as script_hash",
    "v2_job.runnable_path as script_path",
    "null as args",
    "null as duration_ms",
    "null as success",
    "false as deleted",
    "v2_job_queue.canceled_by IS NOT NULL as canceled",
    "v2_job_queue.canceled_by",
    "v2_job.kind as job_kind",
    "CASE WHEN v2_job.trigger_kind = 'schedule' THEN v2_job.trigger END as schedule_path",
    "v2_job.permissioned_as",
    "v2_job.flow_step_id IS NOT NULL as is_flow_step",
    "v2_job.script_lang as language",
    "false as is_skipped",
    "v2_job.permissioned_as_email as email",
    "v2_job.visible_to_owner",
    "v2_job_queue.suspend",
    "null as mem_peak",
    "v2_job.tag",
    "v2_job.concurrent_limit",
    "v2_job.concurrency_time_window_s",
    "v2_job.priority",
    "null as labels",
    "self_wait_time_ms",
    "aggregate_wait_time_ms",
    "v2_job.preprocessed",
    "v2_job_queue.worker",
];

impl UnifiedJob {
    pub fn completed_job_fields() -> &'static [&'static str] {
        CJ_FIELDS
    }
    pub fn queued_job_fields() -> &'static [&'static str] {
        QJ_FIELDS
    }
}

impl<'a> From<UnifiedJob> for Job {
    fn from(uj: UnifiedJob) -> Self {
        match uj.typ.as_ref() {
            "CompletedJob" => Job::CompletedJob(JobExtended::new(
                uj.self_wait_time_ms,
                uj.aggregate_wait_time_ms,
                CompletedJob {
                    workspace_id: uj.workspace_id,
                    id: uj.id,
                    parent_job: uj.parent_job,
                    created_by: uj.created_by,
                    created_at: uj.created_at,
                    started_at: uj.started_at,
                    duration_ms: uj.duration_ms.unwrap(),
                    success: uj.success.unwrap(),
                    script_hash: uj.script_hash,
                    script_path: uj.script_path,
                    args: None,
                    result: None,
                    result_columns: None,
                    logs: None,
                    flow_status: None,
                    deleted: uj.deleted,
                    canceled: uj.canceled,
                    canceled_by: uj.canceled_by,
                    canceled_reason: None,
                    job_kind: uj.job_kind,
                    schedule_path: uj.schedule_path,
                    permissioned_as: uj.permissioned_as,
                    is_flow_step: uj.is_flow_step,
                    language: uj.language,
                    is_skipped: uj.is_skipped,
                    email: uj.email,
                    visible_to_owner: uj.visible_to_owner,
                    mem_peak: uj.mem_peak,
                    tag: uj.tag,
                    priority: uj.priority,
                    labels: uj.labels,
                    preprocessed: uj.preprocessed,
                },
            )),
            "QueuedJob" => Job::QueuedJob(JobExtended::new(
                uj.self_wait_time_ms,
                uj.aggregate_wait_time_ms,
                QueuedJob {
                    workspace_id: uj.workspace_id,
                    id: uj.id,
                    parent_job: uj.parent_job,
                    created_by: uj.created_by,
                    created_at: uj.created_at,
                    started_at: uj.started_at,
                    script_hash: uj.script_hash,
                    script_path: uj.script_path,
                    args: None,
                    running: uj.running.unwrap(),
                    scheduled_for: uj.scheduled_for.unwrap(),
                    logs: None,
                    flow_status: None,
                    canceled: uj.canceled,
                    canceled_by: uj.canceled_by,
                    canceled_reason: None,
                    last_ping: None,
                    job_kind: uj.job_kind,
                    schedule_path: uj.schedule_path,
                    permissioned_as: uj.permissioned_as,
                    is_flow_step: uj.is_flow_step,
                    language: uj.language,
                    script_entrypoint_override: None,
                    same_worker: false,
                    pre_run_error: None,
                    email: uj.email,
                    visible_to_owner: uj.visible_to_owner,
                    suspend: uj.suspend,
                    mem_peak: uj.mem_peak,
                    root_job: None,
                    leaf_jobs: None,
                    tag: uj.tag,
                    concurrent_limit: uj.concurrent_limit,
                    concurrency_time_window_s: uj.concurrency_time_window_s,
                    timeout: None,
                    flow_step_id: None,
                    cache_ttl: None,
                    priority: uj.priority,
                    preprocessed: uj.preprocessed,
                },
            )),
            t => panic!("job type {} not valid", t),
        }
    }
}
#[derive(Deserialize)]
struct CancelJob {
    reason: Option<String>,
}

#[derive(Deserialize)]
#[serde(rename_all = "lowercase")]
enum PreviewKind {
    Code,
    Identity,
    Noop,
    Bundle,
    Tarbundle,
    ScriptHash,
}

#[derive(Deserialize)]
struct Preview {
    content: Option<String>,
    kind: Option<PreviewKind>,
    script_hash: Option<String>,
    path: Option<String>,
    args: Option<HashMap<String, Box<JsonRawValue>>>,
    language: Option<ScriptLang>,
    tag: Option<String>,
    dedicated_worker: Option<bool>,
    lock: Option<String>,
}

#[derive(Deserialize)]
pub struct WorkflowTask {
    pub args: Option<HashMap<String, Box<JsonRawValue>>>,
}

#[derive(Deserialize)]
struct PreviewFlow {
    value: FlowValue,
    path: Option<String>,
    args: Option<HashMap<String, Box<JsonRawValue>>>,
    tag: Option<String>,
    restarted_from: Option<RestartedFrom>,
}

pub struct QueryOrBody<D>(pub Option<D>);

#[axum::async_trait]
impl<S, D> FromRequest<S, axum::body::Body> for QueryOrBody<D>
where
    D: DeserializeOwned,
    S: Send + Sync,
{
    type Rejection = Response;

    async fn from_request(
        req: Request<axum::body::Body>,
        state: &S,
    ) -> std::result::Result<Self, Self::Rejection> {
        return if req.method() == axum::http::Method::GET {
            let Query(InPayload { payload }) = Query::from_request(req, state)
                .await
                .map_err(IntoResponse::into_response)?;
            payload
                .map(|p| {
                    decode_payload(p)
                        .map(QueryOrBody)
                        .map_err(|err| (StatusCode::BAD_REQUEST, format!("{err:#?}")))
                        .map_err(IntoResponse::into_response)
                })
                .unwrap_or(Ok(QueryOrBody(None)))
        } else {
            Json::from_request(req, state)
                .await
                .map(|Json(v)| QueryOrBody(Some(v)))
                .map_err(IntoResponse::into_response)
        };

        #[derive(Deserialize)]
        struct InPayload {
            payload: Option<String>,
        }
    }
}

fn decode_payload<D: DeserializeOwned>(t: String) -> anyhow::Result<D> {
    let vec = base64::engine::general_purpose::URL_SAFE
        .decode(t)
        .context("invalid base64")?;
    serde_json::from_slice(vec.as_slice()).context("invalid json")
}

pub fn add_raw_string(
    raw_string: Option<String>,
    mut args: serde_json::Map<String, serde_json::Value>,
) -> serde_json::Map<String, serde_json::Value> {
    if let Some(raw_string) = raw_string {
        args.insert(
            "raw_string".to_string(),
            serde_json::Value::String(raw_string),
        );
    }
    return args;
}

async fn check_tag_available_for_workspace(
    w_id: &str,
    tag: &Option<String>,
    authed: &ApiAuthed,
) -> error::Result<()> {
    if let Some(tag) = tag {
        if tag == "" {
            return Ok(());
        }

        let tags = get_scope_tags(authed);

        if let Some(tags) = tags {
            if !tags.contains(&tag.as_str()) {
                return Err(Error::BadRequest(format!(
                    "Tag {tag} is not available in your scope"
                )));
            }
        }

        let custom_tags_per_w = CUSTOM_TAGS_PER_WORKSPACE.read().await;
        if custom_tags_per_w.0.contains(&tag.to_string()) {
            Ok(())
        } else if custom_tags_per_w.1.contains_key(tag)
            && custom_tags_per_w
                .1
                .get(tag)
                .unwrap()
                .contains(&w_id.to_string())
        {
            Ok(())
        } else {
            return Err(error::Error::BadRequest(format!(
                "Tag {tag} cannot be used on workspace {w_id}: (CUSTOM_TAGS: {:?})",
                custom_tags_per_w
            )));
        }
    } else {
        Ok(())
    }
}

#[cfg(feature = "enterprise")]
pub async fn check_license_key_valid() -> error::Result<()> {
    use windmill_common::ee::LICENSE_KEY_VALID;

    let valid = *LICENSE_KEY_VALID.read().await;
    if !valid {
        return Err(Error::BadRequest(
            "License key is not valid. Go to your superadmin settings to update your license key."
                .to_string(),
        ));
    }
    Ok(())
}

use windmill_common::flows::InputTransform;

#[derive(Deserialize)]
struct BatchReRunJobsBodyArgs {
    job_ids: Vec<Uuid>,
    script_options_by_path: HashMap<String, BatchReRunOptions>,
    flow_options_by_path: HashMap<String, BatchReRunOptions>,
}

#[derive(Deserialize)]
struct BatchReRunOptions {
    input_transforms: Option<HashMap<String, InputTransform>>,
    use_latest_version: Option<bool>,
}

#[derive(sqlx::FromRow, Serialize, Clone)]
struct BatchReRunQueryReturnType {
    id: Uuid,
    kind: JobKind,
    script_path: String,
    script_hash: ScriptHash,
    input: serde_json::Value,
    scheduled_for: chrono::DateTime<Utc>,
    #[serde(skip_serializing_if = "Option::is_none")]
    schema: Option<serde_json::Value>,
}

#[cfg(feature = "deno_core")]
#[op2]
#[string]
fn get_deno_core_job_value(state: &mut OpState) -> Option<String> {
    let obj = state.borrow::<BatchReRunQueryReturnType>();
    let str = serde_json::to_string(&obj).ok()?;
    Some(str)
}

#[cfg(feature = "deno_core")]
async fn batch_rerun_compute_js_expression(
    expr: String,
    job: BatchReRunQueryReturnType,
) -> error::Result<Box<RawValue>> {
    let ext = deno_core::Extension {
        name: "batch_rerun_arg_transform_ext",
        ops: vec![get_deno_core_job_value()].into(),
        ..Default::default()
    };
    let mut isolate =
        JsRuntime::new(deno_core::RuntimeOptions { extensions: vec![ext], ..Default::default() });

    {
        let op_state = isolate.op_state();
        let mut op_state = op_state.borrow_mut();
        op_state.put(BatchReRunQueryReturnType { schema: None, ..job });
    }
    isolate
        .execute_script(
            "<batch_rerun_arg_transform>",
            "let job = JSON.parse(Deno.core.ops.get_deno_core_job_value());",
        )
        .map_err(|e| Error::ExecutionErr(e.to_string()))?;

    // Run user expr
    let result = isolate
        .execute_script("<batch_rerun_arg_transform>", expr)
        .map_err(|e| Error::ExecutionErr(e.to_string()))?;
    let mut scope = isolate.handle_scope();
    let result = v8::Local::new(&mut scope, result);
    let result: serde_json::Value =
        serde_v8::from_v8(&mut scope, result).map_err(|e| Error::ExecutionErr(e.to_string()))?;
    let result = JsonRawValue::from_string(result.to_string())?;
    Ok(result)
}

async fn batch_rerun_jobs(
    authed: ApiAuthed,
    Extension(db): Extension<DB>,
    Extension(user_db): Extension<UserDB>,
    Path(w_id): Path<String>,
    Json(body): Json<BatchReRunJobsBodyArgs>,
) -> Response {
    let stream = batch_rerun_jobs_inner(authed, db, user_db, w_id, body);

    let body = axum::body::Body::from_stream(stream.map(Result::<_, std::convert::Infallible>::Ok));

    Response::builder()
        .status(201)
        .header("Content-Type", "text/event-stream")
        .header("Cache-Control", "no-cache")
        .body(body)
        .unwrap()
}

fn batch_rerun_jobs_inner(
    authed: ApiAuthed,
    db: DB,
    user_db: UserDB,
    w_id: String,
    body: BatchReRunJobsBodyArgs,
) -> impl futures::Stream<Item = String> {
    let (tx, rx) = tokio::sync::mpsc::channel(10);
    tokio::spawn(async move {
        let mut job_stream = sqlx::query_as!(
            BatchReRunQueryReturnType,
            r#"SELECT 
                    j.id,
                    j.kind AS "kind: _",
                    COALESCE(s.path, f.path) AS "script_path!",
                    COALESCE(s.hash, f.id) AS "script_hash!: _",
                    COALESCE(jc.started_at, jq.scheduled_for, make_date(1970, 1, 1)) AS "scheduled_for!: _",
                    args AS input,
                    COALESCE(s.schema, f.schema) AS "schema: _"
                FROM v2_job j
                LEFT JOIN script s ON j.runnable_id = s.hash AND j.kind = 'script'
                LEFT JOIN flow_version f ON j.runnable_id = f.id AND j.runnable_path = f.path AND j.kind = 'flow'
                LEFT JOIN v2_job_completed jc ON jc.id = j.id
                LEFT JOIN v2_job_queue jq ON jq.id = j.id
                WHERE j.id = ANY($1)
                    AND j.workspace_id = $2
                    AND COALESCE(s.hash, f.id) IS NOT NULL
                    AND COALESCE(s.path, f.path) IS NOT NULL"#,
            &body.job_ids,
            w_id
        ).fetch(&db);
        while let Some(Ok(job)) = job_stream.next().await {
            let job_result =
                batch_rerun_handle_job(&job, &authed, &db, &user_db, &w_id, &body).await;
            let send_to_stream_result = tx
                .send(match job_result {
                    Ok(uuid) => format!("{}\n", uuid),
                    Err(err) => format!("Error: {}\n", err.to_string()),
                })
                .await;
            match send_to_stream_result {
                Ok(_) => {}
                Err(e) => tracing::error!("Couldn't re-run job {}: {}", job.id, e.to_string()),
            }
        }
    });
    tokio_stream::wrappers::ReceiverStream::new(rx)
}

async fn batch_rerun_handle_job(
    job: &BatchReRunQueryReturnType,
    authed: &ApiAuthed,
    db: &DB,
    user_db: &UserDB,
    w_id: &String,
    body: &BatchReRunJobsBodyArgs,
) -> error::Result<String> {
    let options = if matches!(job.kind, JobKind::Script) {
        &body.script_options_by_path
    } else {
        &body.flow_options_by_path
    }
    .get(&job.script_path);

    let mut args: HashMap<String, Box<RawValue>> = serde_json::from_value(job.input.clone())?;
    let use_latest_version = options.and_then(|o| o.use_latest_version).unwrap_or(false);
    let input_transforms = options
        .and_then(|o| o.input_transforms.as_ref())
        .map(|t| t.iter())
        .into_iter()
        .flatten();

    let latest_schema;
    let schema = if use_latest_version {
        latest_schema = sqlx::query_scalar!(
            r#"SELECT COALESCE(
                (SELECT DISTINCT ON (s.path) s.schema FROM script s WHERE s.path = jb.runnable_path AND jb.kind = 'script' ORDER BY s.path, s.created_at DESC),
                (SELECT flow_version.schema FROM flow LEFT JOIN flow_version ON flow_version.id = flow.versions[array_upper(flow.versions, 1)] WHERE flow.path = jb.runnable_path AND jb.kind = 'flow')
            ) FROM v2_job jb
            WHERE jb.id = $1 AND jb.workspace_id = $2
            GROUP BY jb.kind, jb.runnable_path"#,
            &job.id,
            &w_id
        ).fetch_optional(db).await?.flatten();
        latest_schema.as_ref()
    } else {
        job.schema.as_ref()
    };
    let schema = schema
        .and_then(serde_json::Value::as_object)
        .and_then(|s| s.get("properties"))
        .and_then(serde_json::Value::as_object);
    for (property_name, transform) in input_transforms {
        let schema_has_key = schema
            .map(|s| s.contains_key(property_name))
            .unwrap_or(false);
        if !schema_has_key {
            continue;
        }
        match transform {
            InputTransform::Static { value } => {
                args.insert(property_name.clone(), value.clone());
            }
            InputTransform::Javascript { expr } => {
                #[cfg(not(feature = "deno_core"))]
                Err(error::Error::ExecutionErr(
                    format!("deno_core feature is not activated, cannot evaluate: {expr}")
                        .to_string(),
                ))?;

                #[cfg(feature = "deno_core")]
                args.insert(
                    property_name.clone(),
                    batch_rerun_compute_js_expression(expr.clone(), job.clone()).await?,
                );
            }
        }
    }

    // Call appropriate function to push job to queue
    match job.kind {
        JobKind::Flow => {
            let result = run_flow_by_path_inner(
                authed.clone(),
                db.clone(),
                user_db.clone(),
                w_id.clone(),
                StripPath(job.script_path.clone()),
                RunJobQuery { ..Default::default() },
                PushArgsOwned { extra: None, args },
                None,
            )
            .await;
            if let Ok((_, uuid)) = result {
                return Ok(uuid);
            }
        }
        JobKind::Script => {
            let result = if use_latest_version {
                run_script_by_path_inner(
                    authed.clone(),
                    db.clone(),
                    user_db.clone(),
                    w_id.clone(),
                    StripPath(job.script_path.clone()),
                    RunJobQuery { ..Default::default() },
                    PushArgsOwned { extra: None, args },
                    None,
                )
                .await
            } else {
                run_job_by_hash_inner(
                    authed.clone(),
                    db.clone(),
                    user_db.clone(),
                    w_id.clone(),
                    job.script_hash,
                    RunJobQuery { ..Default::default() },
                    PushArgsOwned { extra: None, args },
                    None,
                )
                .await
            };
            if let Ok((_, uuid)) = result {
                return Ok(uuid);
            }
        }
        _ => {}
    }
    Err(error::Error::ExecutionErr(
        format!("Couldn't re-run job {}", job.id).to_string(),
    ))
}

pub async fn run_flow_by_path(
    authed: ApiAuthed,
    Extension(db): Extension<DB>,
    Extension(user_db): Extension<UserDB>,
    Path((w_id, flow_path)): Path<(String, StripPath)>,
    Query(run_query): Query<RunJobQuery>,
    args: RawWebhookArgs,
) -> error::Result<(StatusCode, String)> {
    let args = args
        .to_args_from_runnable(
            &authed,
            &db,
            &w_id,
            RunnableId::from_flow_path(&flow_path.0),
            run_query.skip_preprocessor,
        )
        .await?;

    run_flow_by_path_inner(authed, db, user_db, w_id, flow_path, run_query, args).await
}

pub async fn run_flow_by_path_inner(
    authed: ApiAuthed,
    db: DB,
    user_db: UserDB,
    w_id: String,
    flow_path: StripPath,
    run_query: RunJobQuery,
    args: PushArgsOwned,
) -> error::Result<(StatusCode, String)> {
    #[cfg(feature = "enterprise")]
    check_license_key_valid().await?;
    let flow_path = flow_path.to_path();
    check_scopes(&authed, || format!("run:flow/{flow_path}"))?;

    let mut tx = user_db.clone().begin(&authed).await?;
    let (tag, dedicated_worker, has_preprocessor, on_behalf_of_email, edited_by) = sqlx::query!(
        "SELECT tag, dedicated_worker, flow_version.value->>'preprocessor_module' IS NOT NULL as has_preprocessor, on_behalf_of_email, edited_by
        FROM flow 
        LEFT JOIN flow_version
            ON flow_version.id = flow.versions[array_upper(flow.versions, 1)]
        WHERE flow.path = $1 and flow.workspace_id = $2",
        flow_path,
        w_id
    )
    .fetch_optional(&mut *tx)
    .await?
    .map(|x| (x.tag, x.dedicated_worker, x.has_preprocessor, x.on_behalf_of_email, x.edited_by))
    .ok_or_else(|| {
        Error::NotFound(format!(
            "flow not found at path {flow_path} in workspace {w_id}"
        ))
    })?;
    drop(tx);

    let tag = run_query.tag.clone().or(tag);

    check_tag_available_for_workspace(&w_id, &tag, &authed).await?;
    let scheduled_for = run_query.get_scheduled_for(&db).await?;

    let (email, permissioned_as, push_authed, tx) =
        if let Some(on_behalf_of_email) = on_behalf_of_email.as_ref() {
            (
                on_behalf_of_email,
                username_to_permissioned_as(&edited_by),
                None,
                PushIsolationLevel::IsolatedRoot(db.clone()),
            )
        } else {
            (
                &authed.email,
                username_to_permissioned_as(&authed.username),
                Some(authed.clone().into()),
                PushIsolationLevel::Isolated(user_db, authed.clone().into()),
            )
        };

    let (uuid, tx) = push(
        &db,
        tx,
        &w_id,
        JobPayload::Flow {
            path: flow_path.to_string(),
            dedicated_worker,
            apply_preprocessor: !run_query.skip_preprocessor.unwrap_or(false)
                && has_preprocessor.unwrap_or(false),
        },
        PushArgs { args: &args.args, extra: args.extra },
        authed.display_username(),
        email,
        permissioned_as,
        scheduled_for,
        None,
        run_query.parent_job,
        run_query.root_job.or(run_query.parent_job),
        run_query.job_id,
        false,
        false,
        None,
        !run_query.invisible_to_owner.unwrap_or(false),
        tag,
        None,
        None,
        None,
        push_authed.as_ref(),
    )
    .await?;
    tx.commit().await?;
    Ok((StatusCode::CREATED, uuid.to_string()))
}

#[cfg(not(feature = "enterprise"))]
pub async fn restart_flow(
    _authed: ApiAuthed,
    Extension(_db): Extension<DB>,
    Extension(_user_db): Extension<UserDB>,
    Path((_w_id, _job_id, _step_id, _branch_or_iteration_n)): Path<(
        String,
        Uuid,
        String,
        Option<usize>,
    )>,
    Query(_run_query): Query<RunJobQuery>,
) -> error::Result<(StatusCode, String)> {
    return Err(Error::BadRequest(
        "Restarting a flow is a feature only available in enterprise version".to_string(),
    ));
}

#[cfg(feature = "enterprise")]
pub async fn restart_flow(
    authed: ApiAuthed,
    Extension(db): Extension<DB>,
    Extension(user_db): Extension<UserDB>,
    Path((w_id, job_id, step_id, branch_or_iteration_n)): Path<(
        String,
        Uuid,
        String,
        Option<usize>,
    )>,
    Query(run_query): Query<RunJobQuery>,
) -> error::Result<(StatusCode, String)> {
    check_license_key_valid().await?;

    let mut tx = user_db.clone().begin(&authed).await?;
    let completed_job = sqlx::query!(
        "SELECT
            script_path, args AS \"args: sqlx::types::Json<HashMap<String, Box<RawValue>>>\",
            tag AS \"tag!\", priority
        FROM v2_as_completed_job
        WHERE id = $1 and workspace_id = $2",
        job_id,
        &w_id,
    )
    .fetch_optional(&mut *tx)
    .await?
    .with_context(|| "Unable to find completed job with the given job UUID")?;
    drop(tx);

    let flow_path = completed_job
        .script_path
        .with_context(|| "No flow path set for completed flow job")?;
    check_scopes(&authed, || format!("run:flow/{flow_path}"))?;

    let ehm = HashMap::new();
    let push_args = completed_job
        .args
        .as_ref()
        .map(|json| PushArgs { args: &json.0, extra: None })
        .unwrap_or_else(|| PushArgs::from(&ehm));

    let scheduled_for = run_query.get_scheduled_for(&db).await?;

    let tx = PushIsolationLevel::Isolated(user_db, authed.clone().into());

    let (uuid, tx) = push(
        &db,
        tx,
        &w_id,
        JobPayload::RestartedFlow { completed_job_id: job_id, step_id, branch_or_iteration_n },
        push_args,
        &authed.username,
        &authed.email,
        username_to_permissioned_as(&authed.username),
        scheduled_for,
        None,
        run_query.parent_job,
        run_query.root_job.or(run_query.parent_job),
        run_query.job_id,
        false,
        false,
        None,
        !run_query.invisible_to_owner.unwrap_or(false),
        Some(completed_job.tag),
        None,
        None,
        completed_job.priority,
        Some(&authed.clone().into()),
    )
    .await?;
    tx.commit().await?;
    Ok((StatusCode::CREATED, uuid.to_string()))
}

pub async fn run_script_by_path(
    authed: ApiAuthed,
    Extension(db): Extension<DB>,
    Extension(user_db): Extension<UserDB>,
    Path((w_id, script_path)): Path<(String, StripPath)>,
    Query(run_query): Query<RunJobQuery>,
    args: RawWebhookArgs,
) -> error::Result<(StatusCode, String)> {
    let args = args
        .to_args_from_runnable(
            &authed,
            &db,
            &w_id,
            RunnableId::from_script_path(&script_path.0),
            run_query.skip_preprocessor,
        )
        .await?;

    run_script_by_path_inner(authed, db, user_db, w_id, script_path, run_query, args).await
}

pub async fn run_script_by_path_inner(
    authed: ApiAuthed,
    db: DB,
    user_db: UserDB,
    w_id: String,
    script_path: StripPath,
    run_query: RunJobQuery,
    args: PushArgsOwned,
) -> error::Result<(StatusCode, String)> {
    #[cfg(feature = "enterprise")]
    check_license_key_valid().await?;

    let script_path = script_path.to_path();

    check_scopes(&authed, || format!("run:script/{script_path}"))?;

    let mut tx = user_db.clone().begin(&authed).await?;
    let (job_payload, tag, _delete_after_use, timeout, on_behalf_of) =
        script_path_to_payload(script_path, &mut *tx, &w_id, run_query.skip_preprocessor).await?;
    drop(tx);
    let scheduled_for = run_query.get_scheduled_for(&db).await?;

    let tag = run_query.tag.clone().or(tag);
    check_tag_available_for_workspace(&w_id, &tag, &authed).await?;

    let (email, permissioned_as, push_authed, tx) =
        if let Some(on_behalf_of) = on_behalf_of.as_ref() {
            (
                on_behalf_of.email.as_str(),
                on_behalf_of.permissioned_as.clone(),
                None,
                PushIsolationLevel::IsolatedRoot(db.clone()),
            )
        } else {
            (
                authed.email.as_str(),
                username_to_permissioned_as(&authed.username),
                Some(authed.clone().into()),
                PushIsolationLevel::Isolated(user_db, authed.clone().into()),
            )
        };

    let (uuid, tx) = push(
        &db,
        tx,
        &w_id,
        job_payload,
        PushArgs { args: &args.args, extra: args.extra },
        authed.display_username(),
        email,
        permissioned_as,
        scheduled_for,
        None,
        run_query.parent_job,
        run_query.root_job.or(run_query.parent_job),
        run_query.job_id,
        false,
        false,
        None,
        !run_query.invisible_to_owner.unwrap_or(false),
        tag,
        timeout,
        None,
        None,
        push_authed.as_ref(),
    )
    .await?;
    tx.commit().await?;
    Ok((StatusCode::CREATED, uuid.to_string()))
}

#[derive(Deserialize)]
pub struct WorkflowAsCodeQuery {
    pub skip_update: Option<bool>,
}

pub async fn run_workflow_as_code(
    authed: ApiAuthed,
    Extension(db): Extension<DB>,
    Extension(user_db): Extension<UserDB>,
    Path((w_id, job_id, entrypoint)): Path<(String, Uuid, String)>,
    Query(run_query): Query<RunJobQuery>,
    Query(wkflow_query): Query<WorkflowAsCodeQuery>,
    Json(task): Json<WorkflowTask>,
) -> error::Result<(StatusCode, String)> {
    let mut i = 1;

    if *CLOUD_HOSTED {
        tracing::info!("workflow_as_code_tracing id {i} ");
        i += 1;
    }

    #[cfg(feature = "enterprise")]
    check_license_key_valid().await?;
    check_tag_available_for_workspace(&w_id, &run_query.tag, &authed).await?;

    if *CLOUD_HOSTED {
        tracing::info!("workflow_as_code_tracing id {i} ");
        i += 1;
    }

    let job = GetQuery::new()
        .without_logs()
        .fetch_queued(&db, job_id, &w_id)
        .await?;

    if *CLOUD_HOSTED {
        tracing::info!("workflow_as_code_tracing id {i} ");
        i += 1;
    }

    let job = not_found_if_none(job, "Queued Job", &job_id.to_string())?;
    let JobExtended { inner: job, raw_code, raw_lock, .. } = job;
    let (job_payload, tag, _delete_after_use, timeout, on_behalf_of) = match job.job_kind {
        JobKind::Preview => (
            JobPayload::Code(RawCode {
                hash: None,
                content: raw_code.unwrap_or_default(),
                path: job.script_path,
                language: job.language.unwrap_or_else(|| ScriptLang::Deno),
                lock: raw_lock,
                custom_concurrency_key: windmill_queue::custom_concurrency_key(&db, &job.id)
                    .await
                    .map_err(to_anyhow)?,
                concurrent_limit: job.concurrent_limit,
                concurrency_time_window_s: job.concurrency_time_window_s,
                cache_ttl: job.cache_ttl,
                dedicated_worker: None,
            }),
            Some(job.tag.clone()),
            None,
            run_query.timeout,
            None,
        ),
        JobKind::Script => {
            let mut tx = user_db.clone().begin(&authed).await?;
            script_path_to_payload(
                job.script_path(),
                &mut *tx,
                &w_id,
                run_query.skip_preprocessor,
            )
            .await?
        }
        _ => return Err(anyhow::anyhow!("Not supported").into()),
    };

    if *CLOUD_HOSTED {
        tracing::info!("workflow_as_code_tracing id {i} ");
        i += 1;
    }

    let mut extra = HashMap::new();
    extra.insert(ENTRYPOINT_OVERRIDE.to_string(), to_raw_value(&entrypoint));

    let args = PushArgs { args: &task.args.unwrap_or_else(HashMap::new), extra: Some(extra) };
    let scheduled_for = run_query.get_scheduled_for(&db).await?;

    let tag = run_query.tag.clone().or(tag).or(Some(job.tag));

    if *CLOUD_HOSTED {
        tracing::info!("workflow_as_code_tracing id {i} ");
        i += 1;
    }

    if *CLOUD_HOSTED {
        tracing::info!("workflow_as_code_tracing id {i} ");
        i += 1;
    }

    let (email, permissioned_as, push_authed, tx) =
        if let Some(on_behalf_of) = on_behalf_of.as_ref() {
            (
                on_behalf_of.email.as_str(),
                on_behalf_of.permissioned_as.clone(),
                None,
                PushIsolationLevel::IsolatedRoot(db.clone()),
            )
        } else {
            (
                authed.email.as_str(),
                username_to_permissioned_as(&authed.username),
                Some(authed.clone().into()),
                PushIsolationLevel::Isolated(user_db, authed.clone().into()),
            )
        };

    let (uuid, mut tx) = push(
        &db,
        tx,
        &w_id,
        job_payload,
        PushArgs { args: &args.args, extra: args.extra },
        authed.display_username(),
        email,
        permissioned_as,
        scheduled_for,
        None,
        Some(job_id),
        job.root_job.or(Some(job_id)),
        run_query.job_id,
        false,
        false,
        None,
        !run_query.invisible_to_owner.unwrap_or(false),
        tag,
        timeout,
        None,
        None,
        push_authed.as_ref(),
    )
    .await?;

    if *CLOUD_HOSTED {
        tracing::info!("workflow_as_code_tracing id {i} ");
        i += 1;
    }

    if !wkflow_query.skip_update.unwrap_or(false) {
        sqlx::query!(
            "INSERT INTO v2_job_status (id, workflow_as_code_status)
            VALUES ($1, JSONB_SET('{}'::JSONB, array[$2], $3))
            ON CONFLICT (id) DO UPDATE SET
                workflow_as_code_status = JSONB_SET(
                    COALESCE(v2_job_status.workflow_as_code_status, '{}'::JSONB), 
                    array[$2],
                    $3
                )",
            job_id,
            uuid.to_string(),
            serde_json::json!({ "scheduled_for": Utc::now(), "name": entrypoint }),
        )
        .execute(&mut *tx)
        .await?;
    } else {
        tracing::info!("Skipping update of flow status for job {job_id} in workspace {w_id}");
        sqlx::query!(
            "INSERT INTO v2_job_status (id, workflow_as_code_status) VALUES ($1, '{}'::JSONB)
            ON CONFLICT (id) DO NOTHING",
            job_id,
        )
        .execute(&mut *tx)
        .await?;
    }

    if *CLOUD_HOSTED {
        tracing::info!("workflow_as_code_tracing id {i} ");
        i += 1;
    }

    tx.commit().await?;

    if *CLOUD_HOSTED {
        tracing::info!("workflow_as_code_tracing id {i} ");
    }

    Ok((StatusCode::CREATED, uuid.to_string()))
}

struct Guard {
    done: bool,
    id: Uuid,
    w_id: String,
    db: DB,
    username: String,
}

impl Drop for Guard {
    fn drop(&mut self) {
        if !&self.done {
            let id = self.id;
            let w_id = self.w_id.clone();
            let db = self.db.clone();
            let username = self.username.clone();

            tracing::info!("http connection broke, marking job {id} as canceled");
            tokio::spawn(async move {
                let cancel_f = async {
                    let tx = db.begin().await?;
                    let (tx, _) = cancel_job(
                        &username,
                        Some("http connection broke".to_string()),
                        id,
                        &w_id,
                        tx,
                        &db,
                        false,
                        false,
                    )
                    .await?;
                    tx.commit().await?;
                    Ok::<_, anyhow::Error>(())
                };

                if let Err(e) = cancel_f.await {
                    tracing::error!(
                        "Error marking job as canceled after http connection broke: {e}"
                    );
                }
            });
        }
    }
}

use std::sync::Arc;
use tokio::sync::RwLock;

lazy_static::lazy_static! {
    pub static ref TIMEOUT_WAIT_RESULT: Arc<RwLock<Option<u64>>> = Arc::new(RwLock::new(
        std::env::var("TIMEOUT_WAIT_RESULT")
            .ok()
            .and_then(|x| x.parse::<u64>().ok())
    ));
}

#[derive(Deserialize)]
pub struct WindmillCompositeResult {
    windmill_status_code: Option<u16>,
    windmill_content_type: Option<String>,
    windmill_headers: Option<HashMap<String, String>>,
    result: Option<Box<RawValue>>,
}

pub async fn run_wait_result_internal(
    db: &DB,
    uuid: Uuid,
    w_id: String,
    node_id_for_empty_return: Option<String>,
    username: &str,
) -> error::Result<(Box<RawValue>, bool)> {
    let mut result = None;
    let mut success = false;
    let timeout = TIMEOUT_WAIT_RESULT.read().await.clone().unwrap_or(600);
    let timeout_ms = if timeout <= 0 {
        2000
    } else {
        (timeout * 1000) as u64
    };

    let mut g = Guard {
        done: false,
        id: uuid,
        w_id: w_id.clone(),
        db: db.clone(),
        username: username.to_string(),
    };

    let fast_poll_duration = *WAIT_RESULT_FAST_POLL_DURATION_SECS as u64 * 1000;
    let mut accumulated_delay = 0 as u64;

    loop {
        if let Some(node_id_for_empty_return) = node_id_for_empty_return.as_ref() {
            let result_and_success = get_result_and_success_by_id_from_flow(
                &db,
                &w_id,
                &uuid,
                node_id_for_empty_return,
                None,
            )
            .await
            .ok();
            if let Some((r, s)) = result_and_success {
                result = Some(r);
                success = s;
            }
        }

        if result.is_none() {
            let row = sqlx::query!(
                "SELECT
                    result AS \"result: sqlx::types::Json<Box<RawValue>>\",
                    result_columns,
                    status = 'success' AS \"success!\"
                FROM v2_job_completed
                WHERE id = $1 AND workspace_id = $2",
                uuid,
                &w_id
            )
            .fetch_optional(db)
            .await?;
            if let Some(mut raw_result) = row {
                format_result(
                    raw_result.result_columns.as_ref(),
                    raw_result.result.as_mut(),
                );
                result = raw_result.result.map(|x| x.0);
                success = raw_result.success;
            }
        }

        if result.is_some() {
            break;
        }

        let delay = if accumulated_delay <= fast_poll_duration {
            *WAIT_RESULT_FAST_POLL_INTERVAL_MS
        } else {
            *WAIT_RESULT_SLOW_POLL_INTERVAL_MS
        };
        accumulated_delay += delay;
        if accumulated_delay > timeout_ms {
            break;
        };
        tokio::time::sleep(core::time::Duration::from_millis(delay)).await;
    }

    if let Some(result) = result {
        g.done = true;
        Ok((result, success))
    } else {
        Err(Error::ExecutionErr(format!("timeout after {}s", timeout)))
    }
}

pub async fn run_wait_result(
    db: &DB,
    uuid: Uuid,
    w_id: String,
    node_id_for_empty_return: Option<String>,
    username: &str,
) -> error::Result<Response> {
    let (result, success) =
        run_wait_result_internal(db, uuid, w_id, node_id_for_empty_return, username).await?;

    let composite_result = serde_json::from_str::<WindmillCompositeResult>(result.get());
    match composite_result {
        Ok(WindmillCompositeResult {
            windmill_status_code,
            windmill_content_type,
            windmill_headers,
            result: result_value,
        }) => {
            if windmill_content_type.is_none()
                && windmill_status_code.is_none()
                && windmill_headers.is_none()
            {
                return Ok((
                    if success {
                        StatusCode::OK
                    } else {
                        StatusCode::INTERNAL_SERVER_ERROR
                    },
                    Json(result),
                )
                    .into_response());
            }

            let status_code_or_default = windmill_status_code
                .map(|val| match StatusCode::from_u16(val) {
                    Ok(sc) => Ok(sc),
                    Err(_) => Err(Error::ExecutionErr("Invalid status code".to_string())),
                })
                .unwrap_or_else(|| {
                    if !success {
                        Ok(StatusCode::INTERNAL_SERVER_ERROR)
                    } else if result_value.is_some() {
                        Ok(StatusCode::OK)
                    } else {
                        Ok(StatusCode::NO_CONTENT)
                    }
                })?;

            let mut headers = HeaderMap::new();

            if let Some(windmill_headers) = windmill_headers {
                for (k, v) in windmill_headers {
                    let k = HeaderName::from_str(k.as_str()).map_err(|err| {
                        Error::internal_err(format!("Invalid header name {k}: {err}"))
                    })?;
                    let v = HeaderValue::from_str(v.as_str()).map_err(|err| {
                        Error::internal_err(format!("Invalid header value {v}: {err}"))
                    })?;
                    headers.insert(k, v);
                }
            }

            if let Some(content_type) = windmill_content_type {
                let serialized_json_result = result_value
                    .map(|val| val.get().to_owned())
                    .unwrap_or_else(String::new);
                // if the `result` was just a single string, the below removes the surrounding quotes by parsing it as a string.
                // it falls back to the original serialized JSON if it doesn't work.
                let serialized_result =
                    serde_json::from_str::<String>(serialized_json_result.as_str())
                        .ok()
                        .unwrap_or(serialized_json_result);
                headers.insert(
                    http::header::CONTENT_TYPE,
                    HeaderValue::from_str(content_type.as_str()).map_err(|err| {
                        Error::internal_err(format!("Invalid content type {content_type}: {err}"))
                    })?,
                );
                return Ok((status_code_or_default, headers, serialized_result).into_response());
            }
            if let Some(result_value) = result_value {
                return Ok((status_code_or_default, headers, Json(result_value)).into_response());
            } else {
                Ok((status_code_or_default, headers).into_response())
            }
        }
        _ => Ok((
            if success {
                StatusCode::OK
            } else {
                StatusCode::INTERNAL_SERVER_ERROR
            },
            Json(result),
        )
            .into_response()),
    }
}

async fn delete_job_metadata_after_use(db: &DB, job_uuid: Uuid) -> Result<(), Error> {
    sqlx::query!(
        "UPDATE v2_job SET args = '{}'::jsonb WHERE id = $1",
        job_uuid,
    )
    .execute(db)
    .await?;
    sqlx::query!(
        "UPDATE v2_job_completed SET result = '{}'::jsonb WHERE id = $1",
        job_uuid,
    )
    .execute(db)
    .await?;
    sqlx::query!(
        "UPDATE job_logs SET logs = '##DELETED##' WHERE job_id = $1",
        job_uuid,
    )
    .execute(db)
    .await?;
    Ok(())
}

pub async fn check_queue_too_long(db: &DB, queue_limit: Option<i64>) -> error::Result<()> {
    if let Some(limit) = queue_limit {
        let count = sqlx::query_scalar!(
            "SELECT COUNT(*) FROM v2_as_queue WHERE  canceled = false AND (scheduled_for <= now()
        OR (suspend_until IS NOT NULL
            AND (   suspend <= 0
                 OR suspend_until <= now())))",
        )
        .fetch_one(db)
        .await?
        .unwrap_or(0);

        if count > queue_limit.unwrap() {
            return Err(Error::internal_err(format!(
                "Number of queued job is too high: {count} > {limit}"
            )));
        }
    }
    Ok(())
}

lazy_static::lazy_static! {
    pub static ref QUEUE_LIMIT_WAIT_RESULT: Option<i64> = std::env::var("QUEUE_LIMIT_WAIT_RESULT")
        .ok()
        .and_then(|x| x.parse().ok());
    pub static ref WAIT_RESULT_FAST_POLL_INTERVAL_MS: u64 = std::env::var("WAIT_RESULT_FAST_POLL_INTERVAL_MS")
        .ok()
        .and_then(|x| x.parse().ok())
        .unwrap_or(50);
    pub static ref WAIT_RESULT_FAST_POLL_DURATION_SECS: u16 = std::env::var("WAIT_RESULT_FAST_POLL_DURATION_SECS")
        .ok()
        .and_then(|x| x.parse().ok())
        .unwrap_or(2);
    pub static ref WAIT_RESULT_SLOW_POLL_INTERVAL_MS: u64 = std::env::var("WAIT_RESULT_SLOW_POLL_INTERVAL_MS")
        .ok()
        .and_then(|x| x.parse().ok())
        .unwrap_or(200);

    static ref JOB_VIEW_AUDIT_LOGS: bool = std::env::var("JOB_VIEW_AUDIT_LOGS")
        .ok()
        .and_then(|x| x.parse().ok())
        .unwrap_or(false);

    static ref JOB_VIEW_CACHE: JobViewCache = JobViewCache::new(50000);
}

struct JobViewCache {
    cache: Cache<String, std::time::Instant>,
}

impl JobViewCache {
    fn new(items_capacity: usize) -> Self {
        Self { cache: Cache::new(items_capacity) }
    }
    fn get_or_insert(&self, key: &str) -> Option<std::time::Instant> {
        match self.cache.get(key) {
            Some(t) if t < std::time::Instant::now() => {
                self.cache.insert(
                    key.to_string(),
                    std::time::Instant::now() + std::time::Duration::from_secs(60),
                );
                None
            }
            v => {
                self.cache.insert(
                    key.to_string(),
                    std::time::Instant::now() + std::time::Duration::from_secs(60),
                );
                v
            }
        }
    }
}

async fn log_job_view(
    db: &DB,
    opt_authed: Option<&ApiAuthed>,
    w_id: &str,
    job_id: &Uuid,
) -> error::Result<()> {
    if *JOB_VIEW_AUDIT_LOGS {
        let audit_author = match opt_authed {
            Some(authed) => AuditAuthor::from(authed),
            None => AuditAuthor {
                username: "anonymous".to_string(),
                username_override: None,
                email: "anonymous".to_string(),
            },
        };
        if JOB_VIEW_CACHE
            .get_or_insert(&format!("{}_{}", job_id, audit_author.email))
            .is_none()
        {
            audit_log(
                db,
                &audit_author,
                "jobs.view",
                ActionKind::Execute,
                w_id,
                Some(&job_id.to_string()),
                None,
            )
            .await?;
        };
    }

    Ok(())
}

pub async fn run_wait_result_job_by_path_get(
    method: hyper::http::Method,
    authed: ApiAuthed,
    Extension(user_db): Extension<UserDB>,
    Extension(db): Extension<DB>,
    Path((w_id, script_path)): Path<(String, StripPath)>,
    Query(run_query): Query<RunJobQuery>,
    DecodeQueries(queries): DecodeQueries,
) -> error::Result<Response> {
    #[cfg(feature = "enterprise")]
    check_license_key_valid().await?;

    if method == http::Method::HEAD {
        return Ok(Json(serde_json::json!("")).into_response());
    }
    let payload_r = run_query.payload.map(decode_payload).map(|x| {
        x.map_err(|e| Error::internal_err(format!("Impossible to decode query payload: {e:#?}")))
    });

    let mut payload_args = if let Some(payload) = payload_r {
        payload?
    } else {
        HashMap::new()
    };
    queries.iter().for_each(|(k, v)| {
        payload_args.insert(k.to_string(), v.clone());
    });

    let inner_args: HashMap<String, Box<RawValue>> = HashMap::new();
    let args = PushArgs { extra: Some(payload_args), args: &inner_args };

    check_queue_too_long(&db, QUEUE_LIMIT_WAIT_RESULT.or(run_query.queue_limit)).await?;
    let script_path = script_path.to_path();
    check_scopes(&authed, || format!("run:script/{script_path}"))?;

    let mut tx = user_db.clone().begin(&authed).await?;
    let (job_payload, tag, delete_after_use, timeout, on_behalf_authed) =
        script_path_to_payload(script_path, &mut *tx, &w_id, run_query.skip_preprocessor).await?;
    drop(tx);

    let tag = run_query.tag.clone().or(tag);
    check_tag_available_for_workspace(&w_id, &tag, &authed).await?;

    let (email, permissioned_as, push_authed, tx) =
        if let Some(on_behalf_of) = on_behalf_authed.as_ref() {
            (
                on_behalf_of.email.as_str(),
                on_behalf_of.permissioned_as.clone(),
                None,
                PushIsolationLevel::IsolatedRoot(db.clone()),
            )
        } else {
            (
                authed.email.as_str(),
                username_to_permissioned_as(&authed.username),
                Some(authed.clone().into()),
                PushIsolationLevel::Isolated(user_db, authed.clone().into()),
            )
        };

    let (uuid, tx) = push(
        &db,
        tx,
        &w_id,
        job_payload,
        PushArgs { args: &args.args, extra: args.extra },
        authed.display_username(),
        email,
        permissioned_as,
        None,
        None,
        run_query.parent_job,
        run_query.root_job.or(run_query.parent_job),
        run_query.job_id,
        false,
        false,
        None,
        !run_query.invisible_to_owner.unwrap_or(false),
        tag,
        timeout,
        None,
        None,
        push_authed.as_ref(),
    )
    .await?;
    tx.commit().await?;

    let wait_result = run_wait_result(&db, uuid, w_id, None, &authed.username).await;
    if delete_after_use.unwrap_or(false) {
        delete_job_metadata_after_use(&db, uuid).await?;
    }
    return wait_result;
}

pub async fn run_wait_result_flow_by_path_get(
    method: hyper::http::Method,
    authed: ApiAuthed,
    Extension(user_db): Extension<UserDB>,
    Extension(db): Extension<DB>,
    Path((w_id, flow_path)): Path<(String, StripPath)>,
    Query(run_query): Query<RunJobQuery>,
    DecodeQueries(queries): DecodeQueries,
) -> error::Result<Response> {
    #[cfg(feature = "enterprise")]
    check_license_key_valid().await?;

    if method == http::Method::HEAD {
        return Ok(Json(serde_json::json!("")).into_response());
    }
    let payload_r = run_query.payload.clone().map(decode_payload).map(|x| {
        x.map_err(|e| {
            error::Error::internal_err(format!("Impossible to decode query payload: {e:#?}"))
        })
    });

    let mut payload_args = if let Some(payload) = payload_r {
        payload?
    } else {
        HashMap::new()
    };

    queries.iter().for_each(|(k, v)| {
        payload_args.insert(k.to_string(), v.clone());
    });

    let args = PushArgsOwned { extra: Some(payload_args), args: HashMap::new() };

    run_wait_result_flow_by_path_internal(db, run_query, flow_path, authed, user_db, args, w_id)
        .await
}

pub async fn run_wait_result_script_by_path(
    authed: ApiAuthed,
    Extension(user_db): Extension<UserDB>,
    Extension(db): Extension<DB>,
    Path((w_id, script_path)): Path<(String, StripPath)>,
    Query(run_query): Query<RunJobQuery>,
    args: RawWebhookArgs,
) -> error::Result<Response> {
    #[cfg(feature = "enterprise")]
    check_license_key_valid().await?;

    let args = args
        .to_args_from_runnable(
            &authed,
            &db,
            &w_id,
            RunnableId::from_script_path(&script_path.0),
            run_query.skip_preprocessor,
        )
        .await?;

    run_wait_result_script_by_path_internal(db, run_query, script_path, authed, user_db, w_id, args)
        .await
}

pub async fn run_wait_result_script_by_path_internal(
    db: sqlx::Pool<Postgres>,
    run_query: RunJobQuery,
    script_path: StripPath,
    authed: ApiAuthed,
    user_db: UserDB,
    w_id: String,
    args: PushArgsOwned,
) -> error::Result<Response> {
    check_queue_too_long(&db, QUEUE_LIMIT_WAIT_RESULT.or(run_query.queue_limit)).await?;
    let script_path = script_path.to_path();
    check_scopes(&authed, || format!("run:script/{script_path}"))?;

    let mut tx = user_db.clone().begin(&authed).await?;
    let (job_payload, tag, delete_after_use, timeout, on_behalf_of) =
        script_path_to_payload(script_path, &mut *tx, &w_id, run_query.skip_preprocessor).await?;

    let tag = run_query.tag.clone().or(tag);
    check_tag_available_for_workspace(&w_id, &tag, &authed).await?;

    let (email, permissioned_as, push_authed, tx) =
        if let Some(on_behalf_of) = on_behalf_of.as_ref() {
            (
                on_behalf_of.email.as_str(),
                on_behalf_of.permissioned_as.clone(),
                None,
                PushIsolationLevel::IsolatedRoot(db.clone()),
            )
        } else {
            (
                authed.email.as_str(),
                username_to_permissioned_as(&authed.username),
                Some(authed.clone().into()),
                PushIsolationLevel::Isolated(user_db, authed.clone().into()),
            )
        };

    let (uuid, tx) = push(
        &db,
        tx,
        &w_id,
        job_payload,
        PushArgs { args: &args.args, extra: args.extra },
        authed.display_username(),
        email,
        permissioned_as,
        None,
        None,
        run_query.parent_job,
        run_query.root_job.or(run_query.parent_job),
        run_query.job_id,
        false,
        false,
        None,
        !run_query.invisible_to_owner.unwrap_or(false),
        tag,
        timeout,
        None,
        None,
        push_authed.as_ref(),
    )
    .await?;
    tx.commit().await?;

    let wait_result = run_wait_result(&db, uuid, w_id, None, &authed.username).await;
    if delete_after_use.unwrap_or(false) {
        delete_job_metadata_after_use(&db, uuid).await?;
    }
    return wait_result;
}

pub async fn run_wait_result_script_by_hash(
    authed: ApiAuthed,
    Extension(user_db): Extension<UserDB>,
    Extension(db): Extension<DB>,
    Path((w_id, script_hash)): Path<(String, ScriptHash)>,
    Query(run_query): Query<RunJobQuery>,
    args: RawWebhookArgs,
) -> error::Result<Response> {
    #[cfg(feature = "enterprise")]
    check_license_key_valid().await?;

<<<<<<< HEAD
    let args = args
        .to_args_from_runnable(
            &authed,
            &db,
            &w_id,
            RunnableId::from_script_hash(script_hash),
            run_query.skip_preprocessor,
        )
        .await?;

=======
    let args = args.to_push_args_owned(&authed, &db, &w_id).await?;
>>>>>>> 4fd05612
    check_queue_too_long(&db, run_query.queue_limit).await?;

    let hash = script_hash.0;
    let (
        path,
        tag,
        custom_concurrency_key,
        concurrent_limit,
        concurrency_time_window_s,
        mut cache_ttl,
        language,
        dedicated_worker,
        priority,
        delete_after_use,
        timeout,
        has_preprocessor,
        on_behalf_of_email,
        created_by,
    ) = get_path_tag_limits_cache_for_hash(user_db.clone().begin(&authed).await?, &w_id, hash)
        .await?;
    if let Some(run_query_cache_ttl) = run_query.cache_ttl {
        cache_ttl = Some(run_query_cache_ttl);
    }
    check_scopes(&authed, || format!("run:script/{path}"))?;

    let tag = run_query.tag.clone().or(tag);
    check_tag_available_for_workspace(&w_id, &tag, &authed).await?;

    let (email, permissioned_as, push_authed, tx) = if let Some(email) = on_behalf_of_email.as_ref()
    {
        (
            email,
            username_to_permissioned_as(created_by.as_str()),
            None,
            PushIsolationLevel::IsolatedRoot(db.clone()),
        )
    } else {
        (
            &authed.email,
            username_to_permissioned_as(&authed.username),
            Some(authed.clone().into()),
            PushIsolationLevel::Isolated(user_db, authed.clone().into()),
        )
    };

    let (uuid, tx) = push(
        &db,
        tx,
        &w_id,
        JobPayload::ScriptHash {
            hash: ScriptHash(hash),
            path: path,
            custom_concurrency_key,
            concurrent_limit: concurrent_limit,
            concurrency_time_window_s: concurrency_time_window_s,
            cache_ttl,
            language,
            dedicated_worker,
            priority,
            apply_preprocessor: !run_query.skip_preprocessor.unwrap_or(false)
                && has_preprocessor.unwrap_or(false),
        },
        PushArgs { args: &args.args, extra: args.extra },
        authed.display_username(),
        email,
        permissioned_as,
        None,
        None,
        run_query.parent_job,
        run_query.root_job.or(run_query.parent_job),
        run_query.job_id,
        false,
        false,
        None,
        !run_query.invisible_to_owner.unwrap_or(false),
        tag,
        timeout,
        None,
        None,
        push_authed.as_ref(),
    )
    .await?;
    tx.commit().await?;

    let wait_result = run_wait_result(&db, uuid, w_id, None, &authed.username).await;
    if delete_after_use.unwrap_or(false) {
        delete_job_metadata_after_use(&db, uuid).await?;
    }
    return wait_result;
}

pub async fn run_wait_result_flow_by_path(
    authed: ApiAuthed,
    Extension(user_db): Extension<UserDB>,
    Extension(db): Extension<DB>,
    Path((w_id, flow_path)): Path<(String, StripPath)>,
    Query(run_query): Query<RunJobQuery>,
    args: RawWebhookArgs,
) -> error::Result<Response> {
    #[cfg(feature = "enterprise")]
    check_license_key_valid().await?;

    let args = args
        .to_args_from_runnable(
            &authed,
            &db,
            &w_id,
            RunnableId::from_flow_path(&flow_path.0),
            run_query.skip_preprocessor,
        )
        .await?;

    run_wait_result_flow_by_path_internal(db, run_query, flow_path, authed, user_db, args, w_id)
        .await
}

pub async fn run_wait_result_flow_by_path_internal(
    db: sqlx::Pool<Postgres>,
    run_query: RunJobQuery,
    flow_path: StripPath,
    authed: ApiAuthed,
    user_db: UserDB,
    args: PushArgsOwned,
    w_id: String,
) -> error::Result<Response> {
    check_queue_too_long(&db, run_query.queue_limit).await?;

    let flow_path = flow_path.to_path();
    check_scopes(&authed, || format!("run:flow/{flow_path}"))?;

    let scheduled_for = run_query.get_scheduled_for(&db).await?;

    let mut tx = user_db.clone().begin(&authed).await?;
    let (tag, dedicated_worker, early_return, has_preprocessor, on_behalf_of_email, edited_by) = sqlx::query!(
        "SELECT tag, dedicated_worker, flow_version.value->>'early_return' as early_return, flow_version.value->>'preprocessor_module' IS NOT NULL as has_preprocessor, on_behalf_of_email, edited_by
        FROM flow 
        LEFT JOIN flow_version
            ON flow_version.id = flow.versions[array_upper(flow.versions, 1)]
        WHERE flow.path = $1 and flow.workspace_id = $2",
        flow_path,
        w_id
    )
    .fetch_optional(&mut *tx)
    .await?
    .map(|x| (x.tag, x.dedicated_worker, x.early_return, x.has_preprocessor, x.on_behalf_of_email, x.edited_by))
    .ok_or_else(|| {
        Error::NotFound(format!(
            "flow not found at path {flow_path} in workspace {w_id}"
        ))
    })?;

    let tag = run_query.tag.clone().or(tag);
    check_tag_available_for_workspace(&w_id, &tag, &authed).await?;

    let (email, permissioned_as, push_authed, tx) =
        if let Some(on_behalf_of_email) = on_behalf_of_email.as_ref() {
            (
                on_behalf_of_email,
                username_to_permissioned_as(&edited_by),
                None,
                PushIsolationLevel::IsolatedRoot(db.clone()),
            )
        } else {
            (
                &authed.email,
                username_to_permissioned_as(&authed.username),
                Some(authed.clone().into()),
                PushIsolationLevel::Isolated(user_db, authed.clone().into()),
            )
        };

    let (uuid, tx) = push(
        &db,
        tx,
        &w_id,
        JobPayload::Flow {
            path: flow_path.to_string(),
            dedicated_worker,
            apply_preprocessor: !run_query.skip_preprocessor.unwrap_or(false)
                && has_preprocessor.unwrap_or(false),
        },
        PushArgs { args: &args.args, extra: args.extra },
        authed.display_username(),
        email,
        permissioned_as,
        scheduled_for,
        None,
        run_query.parent_job,
        run_query.root_job.or(run_query.parent_job),
        run_query.job_id,
        false,
        false,
        None,
        !run_query.invisible_to_owner.unwrap_or(false),
        tag,
        None,
        None,
        None,
        push_authed.as_ref(),
    )
    .await?;
    tx.commit().await?;

    run_wait_result(&db, uuid, w_id, early_return, &authed.username).await
}

async fn run_preview_script(
    authed: ApiAuthed,
    Extension(db): Extension<DB>,
    Extension(user_db): Extension<UserDB>,
    Path(w_id): Path<String>,
    Query(run_query): Query<RunJobQuery>,
    Json(preview): Json<Preview>,
) -> error::Result<(StatusCode, String)> {
    #[cfg(feature = "enterprise")]
    check_license_key_valid().await?;

    check_scopes(&authed, || format!("jobs:runscript"))?;
    if authed.is_operator {
        return Err(error::Error::NotAuthorized(
            "Operators cannot run preview jobs for security reasons".to_string(),
        ));
    }
    let scheduled_for = run_query.get_scheduled_for(&db).await?;
    let tag = run_query.tag.clone().or(preview.tag.clone());
    check_tag_available_for_workspace(&w_id, &tag, &authed).await?;
    let tx = PushIsolationLevel::Isolated(user_db.clone(), authed.clone().into());

    let (uuid, tx) = push(
        &db,
        tx,
        &w_id,
        match preview.kind {
            Some(PreviewKind::Identity) => JobPayload::Identity,
            Some(PreviewKind::Noop) => JobPayload::Noop,
            _ => JobPayload::Code(RawCode {
                hash: preview
                    .script_hash
                    .as_ref()
                    .and_then(|s| windmill_common::scripts::to_i64(s).ok()),
                content: preview.content.unwrap_or_default(),
                path: preview.path,
                language: preview.language.unwrap_or(ScriptLang::Deno),
                lock: preview.lock,
                custom_concurrency_key: None,
                concurrent_limit: None, // TODO(gbouv): once I find out how to store limits in the content of a script, should be easy to plug limits here
                concurrency_time_window_s: None, // TODO(gbouv): same as above
                cache_ttl: None,
                dedicated_worker: preview.dedicated_worker,
            }),
        },
        PushArgs::from(&preview.args.unwrap_or_default()),
        authed.display_username(),
        &authed.email,
        username_to_permissioned_as(&authed.username),
        scheduled_for,
        None,
        None,
        None,
        run_query.job_id,
        false,
        false,
        None,
        true,
        tag,
        run_query.timeout,
        None,
        None,
        Some(&authed.clone().into()),
    )
    .await?;
    tx.commit().await?;

    Ok((StatusCode::CREATED, uuid.to_string()))
}

async fn run_bundle_preview_script(
    authed: ApiAuthed,
    Extension(db): Extension<DB>,
    Extension(user_db): Extension<UserDB>,
    Path(w_id): Path<String>,
    Query(run_query): Query<RunJobQuery>,
    mut multipart: axum::extract::Multipart,
) -> error::Result<(StatusCode, String)> {
    use windmill_common::scripts::PREVIEW_IS_TAR_CODEBASE_HASH;

    check_scopes(&authed, || format!("jobs:runscript"))?;
    if authed.is_operator {
        return Err(error::Error::NotAuthorized(
            "Operators cannot run preview jobs for security reasons".to_string(),
        ));
    }

    let mut job_id = None;
    let mut tx = None;
    let mut uploaded = false;
    let mut is_tar = false;

    while let Some(field) = multipart.next_field().await.unwrap() {
        let name = field.name().unwrap().to_string();
        let data = field.bytes().await;
        let data = data.map_err(to_anyhow)?;
        if name == "preview" {
            let preview: Preview = serde_json::from_slice(&data).map_err(to_anyhow)?;

            let scheduled_for = run_query.get_scheduled_for(&db).await?;
            let tag = run_query.tag.clone().or(preview.tag.clone());
            check_tag_available_for_workspace(&w_id, &tag, &authed).await?;
            let ltx = PushIsolationLevel::Isolated(user_db.clone(), authed.clone().into());

            let args = preview.args.unwrap_or_default();

            is_tar = match preview.kind {
                Some(PreviewKind::Tarbundle) => true,
                _ => false,
            };

            // tracing::info!("is_tar 1: {is_tar}");
            // hmap.insert("")
            let (uuid, ntx) = push(
                &db,
                ltx,
                &w_id,
                JobPayload::Code(RawCode {
                    hash: if is_tar {
                        Some(PREVIEW_IS_TAR_CODEBASE_HASH)
                    } else {
                        Some(PREVIEW_IS_CODEBASE_HASH)
                    },
                    content: preview.content.unwrap_or_default(),
                    path: preview.path,
                    language: preview.language.unwrap_or(ScriptLang::Deno),
                    lock: preview.lock,
                    concurrent_limit: None,
                    concurrency_time_window_s: None,
                    cache_ttl: None,
                    dedicated_worker: preview.dedicated_worker,
                    custom_concurrency_key: None,
                }),
                PushArgs::from(&args),
                authed.display_username(),
                &authed.email,
                username_to_permissioned_as(&authed.username),
                scheduled_for,
                None,
                None,
                None,
                run_query.job_id,
                false,
                false,
                None,
                true,
                tag,
                run_query.timeout,
                None,
                None,
                Some(&authed.clone().into()),
            )
            .await?;
            job_id = Some(uuid);
            tx = Some(ntx);
        }
        if name == "file" {
            let mut id = job_id
                .as_ref()
                .ok_or_else(|| {
                    Error::BadRequest(
                        "script need to be passed first in the multipart upload".to_string(),
                    )
                })?
                .to_string();

            // tracing::info!("is_tar 2: {is_tar}");

            if is_tar {
                id = format!("{}.tar", id);
            }

            uploaded = true;

            #[cfg(all(feature = "enterprise", feature = "parquet"))]
            let object_store = windmill_common::s3_helpers::OBJECT_STORE_CACHE_SETTINGS
                .read()
                .await
                .clone();

            #[cfg(not(all(feature = "enterprise", feature = "parquet")))]
            let object_store: Option<()> = None;

            if &windmill_common::utils::MODE_AND_ADDONS.mode
                == &windmill_common::utils::Mode::Standalone
                && object_store.is_none()
            {
                std::fs::create_dir_all(
                    windmill_common::worker::ROOT_STANDALONE_BUNDLE_DIR.clone(),
                )?;
                windmill_common::worker::write_file_bytes(
                    &windmill_common::worker::ROOT_STANDALONE_BUNDLE_DIR,
                    &id,
                    &data,
                )?;
            } else {
                #[cfg(not(all(feature = "enterprise", feature = "parquet")))]
                {
                    return Err(Error::ExecutionErr("codebase is an EE feature".to_string()));
                }

                #[cfg(all(feature = "enterprise", feature = "parquet"))]
                if let Some(os) = object_store {
                    check_license_key_valid().await?;

                    let path = windmill_common::s3_helpers::bundle(&w_id, &id);
                    if let Err(e) = os
                        .put(&object_store::path::Path::from(path.clone()), data.into())
                        .await
                    {
                        tracing::info!("Failed to put snapshot to s3 at {path}: {:?}", e);
                        return Err(Error::ExecutionErr(format!("Failed to put {path} to s3")));
                    }
                } else {
                    return Err(Error::BadConfig("Object store is required for snapshot script and is not configured for servers".to_string()));
                }
            }
        }
        // println!("Length of `{}` is {} bytes", name, data.len());
    }
    if !uploaded {
        return Err(Error::BadRequest("No file uploaded".to_string()));
    }
    if job_id.is_none() {
        return Err(Error::BadRequest(
            "No script found in the uploaded file".to_string(),
        ));
    }

    tx.unwrap().commit().await?;

    Ok((StatusCode::CREATED, job_id.unwrap().to_string()))
}

#[derive(Deserialize)]
pub struct RunDependenciesRequest {
    pub raw_scripts: Vec<RawScriptForDependencies>,
    pub entrypoint: String,
    pub raw_deps: Option<String>,
}

#[derive(Deserialize, Clone)]
pub struct RawScriptForDependencies {
    pub script_path: String,
    pub raw_code: Option<String>,
    pub language: ScriptLang,
}

#[derive(Serialize)]
pub struct RunDependenciesResponse {
    pub dependencies: String,
}

async fn run_dependencies_job(
    authed: ApiAuthed,
    Extension(db): Extension<DB>,
    Path(w_id): Path<String>,
    Json(req): Json<RunDependenciesRequest>,
) -> error::Result<Response> {
    if authed.is_operator {
        return Err(error::Error::NotAuthorized(
            "Operators cannot run dependencies jobs for security reasons".to_string(),
        ));
    }

    if req.raw_scripts.len() != 1 || req.raw_scripts[0].script_path != req.entrypoint {
        return Err(error::Error::internal_err(
            "For now only a single raw script can be passed to this endpoint, and the entrypoint should be set to the script path".to_string(),
        ));
    }
    let raw_script = req.raw_scripts[0].clone();
    let script_path = raw_script.script_path;
    let ehm = HashMap::new();
    let raw_code = raw_script.raw_code.unwrap_or_else(|| "".to_string());
    let language = raw_script.language;

    let (args, raw_code) = if let Some(deps) = req.raw_deps {
        let mut hm = HashMap::new();
        hm.insert(
            "raw_deps".to_string(),
            JsonRawValue::from_string("true".to_string()).unwrap(),
        );
        if language == ScriptLang::Bun {
            let annotation = windmill_common::worker::TypeScriptAnnotations::parse(&raw_code);
            hm.insert(
                "npm_mode".to_string(),
                JsonRawValue::from_string(annotation.npm.to_string()).unwrap(),
            );
        }
        (PushArgs { extra: Some(hm), args: &ehm }, deps)
    } else {
        (PushArgs::from(&ehm), raw_code)
    };

    let (uuid, tx) = push(
        &db,
        PushIsolationLevel::IsolatedRoot(db.clone()),
        &w_id,
        JobPayload::RawScriptDependencies {
            script_path: script_path,
            content: raw_code,
            language: language,
        },
        args,
        authed.display_username(),
        &authed.email,
        username_to_permissioned_as(&authed.username),
        None,
        None,
        None,
        None,
        None,
        false,
        false,
        None,
        true,
        None,
        None,
        None,
        None,
        Some(&authed.clone().into()),
    )
    .await?;
    tx.commit().await?;

    let wait_result = run_wait_result(&db, uuid, w_id, None, &authed.username).await;
    wait_result
}

#[derive(Deserialize)]
pub struct RunFlowDependenciesRequest {
    pub path: String,
    pub flow_value: FlowValue,
}

#[derive(Serialize)]
pub struct RunFlowDependenciesResponse {
    pub dependencies: String,
}

async fn run_flow_dependencies_job(
    authed: ApiAuthed,
    Extension(db): Extension<DB>,
    Path(w_id): Path<String>,
    Json(req): Json<RunFlowDependenciesRequest>,
) -> error::Result<Response> {
    if authed.is_operator {
        return Err(error::Error::NotAuthorized(
            "Operators cannot run dependencies jobs for security reasons".to_string(),
        ));
    }

    let (uuid, tx) = push(
        &db,
        PushIsolationLevel::IsolatedRoot(db.clone()),
        &w_id,
        JobPayload::RawFlowDependencies { path: req.path, flow_value: req.flow_value },
        PushArgs::from(&HashMap::from([(
            "skip_flow_update".to_string(),
            to_raw_value(&true),
        )])),
        authed.display_username(),
        &authed.email,
        username_to_permissioned_as(&authed.username),
        None,
        None,
        None,
        None,
        None,
        false,
        false,
        None,
        true,
        None,
        None,
        None,
        None,
        Some(&authed.clone().into()),
    )
    .await?;
    tx.commit().await?;

    let wait_result = run_wait_result(&db, uuid, w_id, None, &authed.username).await;
    wait_result
}

#[derive(Deserialize)]
struct BatchRawScript {
    content: String,
    language: Option<ScriptLang>,
    lock: Option<String>,
}

#[derive(Deserialize)]
struct BatchInfo {
    kind: String,
    flow_value: Option<FlowValue>,
    path: Option<String>,
    rawscript: Option<BatchRawScript>,
    tag: Option<String>,
}

#[tracing::instrument(level = "trace", skip_all)]
async fn add_batch_jobs(
    authed: ApiAuthed,
    Extension(db): Extension<DB>,
    Extension(user_db): Extension<UserDB>,
    Path((w_id, n)): Path<(String, i32)>,
    Json(batch_info): Json<BatchInfo>,
) -> error::JsonResult<Vec<Uuid>> {
    require_super_admin(&db, &authed.email).await?;

    let (
        hash,
        path,
        job_kind,
        language,
        dedicated_worker,
        custom_concurrency_key,
        concurrent_limit,
        concurrent_time_window_s,
        timeout,
        raw_code,
        raw_lock,
        raw_flow,
        flow_status,
    ) = match batch_info.kind.as_str() {
        "script" => {
            if let Some(path) = batch_info.path {
                let mut tx = user_db.clone().begin(&authed).await?;
                let (
                    script_hash,
                    _tag,
                    custom_concurrency_key,
                    concurrent_limit,
                    concurrency_time_window_s,
                    _cache_ttl,
                    language,
                    dedicated_worker,
                    _priority,
                    _delete_after_use,
                    timeout,
                    _,
                    _, // TODO: consider on_behalf_of_email and created_by for batch jobs
                    _, // ------------------------------------------
                ) = get_latest_deployed_hash_for_path(&mut *tx, &w_id, &path).await?;
                (
                    Some(script_hash),
                    Some(path),
                    JobKind::Script,
                    Some(language),
                    dedicated_worker,
                    custom_concurrency_key,
                    concurrent_limit,
                    concurrency_time_window_s,
                    timeout,
                    None,
                    None,
                    None,
                    None,
                )
            } else {
                Err(anyhow::anyhow!(
                    "Path is required if no value is not provided"
                ))?
            }
        }
        "rawscript" => {
            if let Some(rawscript) = batch_info.rawscript {
                (
                    None,
                    None,
                    JobKind::Preview,
                    rawscript.language,
                    None,
                    None,
                    None,
                    None,
                    None,
                    Some(rawscript.content),
                    rawscript.lock,
                    None,
                    None,
                )
            } else {
                Err(anyhow::anyhow!(
                    "rawscript is required for `rawscript` kind"
                ))?
            }
        }
        "flow" => {
            let (mut value, job_kind, path) = if let Some(value) = batch_info.flow_value {
                (value, JobKind::FlowPreview, None)
            } else if let Some(path) = batch_info.path {
                let mut tx = user_db.clone().begin(&authed).await?;
                let value_json = sqlx::query!(
                    "SELECT coalesce(flow_version_lite.value, flow_version.value) as \"value!: sqlx::types::Json<Box<RawValue>>\" FROM flow 
                    LEFT JOIN flow_version
                        ON flow_version.id = flow.versions[array_upper(flow.versions, 1)]
                    LEFT JOIN flow_version_lite 
                        ON flow_version_lite.id = flow_version.id
                    WHERE flow.path = $1 AND flow.workspace_id = $2 LIMIT 1",
                    &path, &w_id
                )
                .fetch_optional(&mut *tx)
                .await?
                .ok_or_else(|| Error::internal_err(format!("not found flow at path {:?}", path)))?;
                let value =
                    serde_json::from_str::<FlowValue>(value_json.value.get()).map_err(|err| {
                        Error::internal_err(format!(
                            "could not convert json to flow for {path}: {err:?}"
                        ))
                    })?;
                (value, JobKind::Flow, Some(path))
            } else {
                Err(anyhow::anyhow!(
                    "Path is required if no value is not provided"
                ))?
            };
            add_virtual_items_if_necessary(&mut value.modules);
            let flow_status = FlowStatus::new(&value);
            (
                None,                            // script_hash
                path,                            // script_path
                job_kind,                        // job_kind
                None,                            // language
                None,                            // dedicated_worker
                value.concurrency_key.clone(),   // custom_concurrency_key
                value.concurrent_limit.clone(),  // concurrent_limit
                value.concurrency_time_window_s, // concurrency_time_window_s
                None,                            // timeout
                None,                            // raw_code
                None,                            // raw_lock
                Some(value),                     // raw_flow
                Some(flow_status),               // flow_status
            )
        }
        "noop" => (
            None,
            None,
            JobKind::Noop,
            None,
            None,
            None,
            None,
            None,
            None,
            None,
            None,
            None,
            None,
        ),
        _ => {
            return Err(error::Error::BadRequest(format!(
                "Invalid batch kind: {}",
                batch_info.kind
            )))
        }
    };

    let language = language.unwrap_or(ScriptLang::Deno);

    let tag = if let Some(dedicated_worker) = dedicated_worker {
        if dedicated_worker && path.is_some() {
            format!("{}:{}", w_id, path.clone().unwrap())
        } else {
            format!("{}", language.as_str())
        }
    } else if let Some(tag) = batch_info.tag {
        tag
    } else {
        format!("{}", language.as_str())
    };

    let mut tx = user_db.begin(&authed).await?;

    let uuids = sqlx::query_scalar!(
        r#"WITH uuid_table as (
            select gen_random_uuid() as uuid from generate_series(1, $16)
        )
        INSERT INTO v2_job
            (id, workspace_id, raw_code, raw_lock, raw_flow, tag, runnable_id, runnable_path, kind,
             script_lang, created_by, permissioned_as, permissioned_as_email, concurrent_limit,
             concurrency_time_window_s, timeout, args)
            (SELECT uuid, $1, $2, $3, $4, $5, $6, $7, $8, $9, $10, $11, $12, $13, $14, $15,
             ('{ "uuid": "' || uuid || '" }')::jsonb FROM uuid_table)
        RETURNING id AS "id!""#,
        w_id,
        raw_code,
        raw_lock,
        raw_flow.map(sqlx::types::Json) as Option<sqlx::types::Json<FlowValue>>,
        tag,
        hash.map(|h| h.0),
        path,
        job_kind.clone() as JobKind,
        language as ScriptLang,
        authed.username,
        username_to_permissioned_as(&authed.username),
        authed.email,
        concurrent_limit,
        concurrent_time_window_s,
        timeout,
        n,
    )
    .fetch_all(&mut *tx)
    .await?;

    let uuids = sqlx::query_scalar!(
        r#"WITH uuid_table as (
            select unnest($4::uuid[]) as uuid
        )
        INSERT INTO v2_job_queue
            (id, workspace_id, scheduled_for, tag)
            (SELECT uuid, $1, $2, $3 FROM uuid_table) 
        RETURNING id"#,
        w_id,
        Utc::now(),
        tag,
        &uuids
    )
    .fetch_all(&mut *tx)
    .await?;

    sqlx::query!(
        "INSERT INTO v2_job_runtime (id, ping) SELECT unnest($1::uuid[]), null",
        &uuids,
    )
    .execute(&mut *tx)
    .await?;

    sqlx::query!(
        "INSERT INTO job_perms (job_id, email, username, is_admin, is_operator, folders, groups, workspace_id) 
        SELECT unnest($1::uuid[]), $2, $3, $4, $5, $6, $7, $8",
        &uuids,
        authed.email,
        authed.username,
        authed.is_admin,
        authed.is_operator,
        &[],
        &[],
        w_id,
    )
    .execute(&mut *tx)
    .await?;

    if let Some(flow_status) = flow_status {
        sqlx::query!(
            "INSERT INTO v2_job_status (id, flow_status)
            SELECT unnest($1::uuid[]), $2",
            &uuids,
            sqlx::types::Json(flow_status) as sqlx::types::Json<FlowStatus>
        )
        .execute(&mut *tx)
        .await?;
    }

    if let Some(custom_concurrency_key) = custom_concurrency_key {
        sqlx::query!(
            "INSERT INTO concurrency_counter(concurrency_id, job_uuids) 
             VALUES ($1, '{}'::jsonb)",
            &custom_concurrency_key
        )
        .execute(&mut *tx)
        .await?;
        sqlx::query!(
            "INSERT INTO concurrency_key (job_id, key) SELECT id, $1 FROM unnest($2::uuid[]) as id",
            custom_concurrency_key,
            &uuids
        )
        .execute(&mut *tx)
        .await?;
    }

    tx.commit().await?;

    Ok(Json(uuids))
}

async fn run_preview_flow_job(
    authed: ApiAuthed,
    Extension(db): Extension<DB>,
    Extension(user_db): Extension<UserDB>,
    Path(w_id): Path<String>,
    Query(run_query): Query<RunJobQuery>,
    Json(raw_flow): Json<PreviewFlow>,
) -> error::Result<(StatusCode, String)> {
    check_scopes(&authed, || format!("jobs:runflow"))?;
    if authed.is_operator {
        return Err(error::Error::NotAuthorized(
            "Operators cannot run preview jobs for security reasons".to_string(),
        ));
    }
    let scheduled_for = run_query.get_scheduled_for(&db).await?;
    let tag = run_query.tag.clone().or(raw_flow.tag.clone());
    check_tag_available_for_workspace(&w_id, &tag, &authed).await?;
    let tx = PushIsolationLevel::Isolated(user_db.clone(), authed.clone().into());

    let (uuid, tx) = push(
        &db,
        tx,
        &w_id,
        JobPayload::RawFlow {
            value: raw_flow.value,
            path: raw_flow.path,
            restarted_from: raw_flow.restarted_from,
        },
        PushArgs::from(&raw_flow.args.unwrap_or_default()),
        authed.display_username(),
        &authed.email,
        username_to_permissioned_as(&authed.username),
        scheduled_for,
        None,
        None,
        None,
        run_query.job_id,
        false,
        false,
        None,
        true,
        tag,
        None,
        None,
        None,
        Some(&authed.clone().into()),
    )
    .await?;
    tx.commit().await?;

    Ok((StatusCode::CREATED, uuid.to_string()))
}

pub async fn run_job_by_hash(
    authed: ApiAuthed,
    Extension(db): Extension<DB>,
    Extension(user_db): Extension<UserDB>,
    Path((w_id, script_hash)): Path<(String, ScriptHash)>,
    Query(run_query): Query<RunJobQuery>,
    args: RawWebhookArgs,
) -> error::Result<(StatusCode, String)> {
    let args = args
        .to_args_from_runnable(
            &authed,
            &db,
            &w_id,
            RunnableId::from_script_hash(script_hash),
            run_query.skip_preprocessor,
        )
        .await?;

    run_job_by_hash_inner(authed, db, user_db, w_id, script_hash, run_query, args).await
}

pub async fn run_job_by_hash_inner(
    authed: ApiAuthed,
    db: DB,
    user_db: UserDB,
    w_id: String,
    script_hash: ScriptHash,
    run_query: RunJobQuery,
    args: PushArgsOwned,
) -> error::Result<(StatusCode, String)> {
    #[cfg(feature = "enterprise")]
    check_license_key_valid().await?;

    let hash = script_hash.0;
    let (
        path,
        tag,
        custom_concurrency_key,
        concurrent_limit,
        concurrency_time_window_s,
        mut cache_ttl,
        language,
        dedicated_worker,
        priority,
        _delete_after_use, // not taken into account in async endpoints
        timeout,
        has_preprocessor,
        on_behalf_of_email,
        created_by,
    ) = get_path_tag_limits_cache_for_hash(user_db.clone().begin(&authed).await?, &w_id, hash)
        .await?;
    check_scopes(&authed, || format!("run:script/{path}"))?;
    if let Some(run_query_cache_ttl) = run_query.cache_ttl {
        cache_ttl = Some(run_query_cache_ttl);
    }
    let scheduled_for = run_query.get_scheduled_for(&db).await?;
    let tag = run_query.tag.clone().or(tag);

    check_tag_available_for_workspace(&w_id, &tag, &authed).await?;

    let (email, permissioned_as, push_authed, tx) = if let Some(email) = on_behalf_of_email.as_ref()
    {
        (
            email,
            username_to_permissioned_as(created_by.as_str()),
            None,
            PushIsolationLevel::IsolatedRoot(db.clone()),
        )
    } else {
        (
            &authed.email,
            username_to_permissioned_as(&authed.username),
            Some(authed.clone().into()),
            PushIsolationLevel::Isolated(user_db, authed.clone().into()),
        )
    };

    let (uuid, tx) = push(
        &db,
        tx,
        &w_id,
        JobPayload::ScriptHash {
            hash: ScriptHash(hash),
            path: path,
            custom_concurrency_key,
            concurrent_limit: concurrent_limit,
            concurrency_time_window_s: concurrency_time_window_s,
            cache_ttl,
            language,
            dedicated_worker,
            priority,
            apply_preprocessor: !run_query.skip_preprocessor.unwrap_or(false)
                && has_preprocessor.unwrap_or(false),
        },
        PushArgs { args: &args.args, extra: args.extra },
        authed.display_username(),
        email,
        permissioned_as,
        scheduled_for,
        None,
        run_query.parent_job,
        run_query.root_job.or(run_query.parent_job),
        run_query.job_id,
        false,
        false,
        None,
        !run_query.invisible_to_owner.unwrap_or(false),
        tag,
        timeout,
        None,
        None,
        push_authed.as_ref(),
    )
    .await?;
    tx.commit().await?;

    Ok((StatusCode::CREATED, uuid.to_string()))
}

#[derive(Deserialize)]
pub struct JobUpdateQuery {
    pub running: bool,
    pub log_offset: i32,
    pub get_progress: Option<bool>,
}

#[derive(Serialize)]
pub struct JobUpdate {
    pub running: Option<bool>,
    pub completed: Option<bool>,
    pub new_logs: Option<String>,
    pub log_offset: Option<i32>,
    pub mem_peak: Option<i32>,
    pub progress: Option<i32>,
    pub flow_status: Option<Box<serde_json::value::RawValue>>,
}

async fn get_log_file(Path((_w_id, file_p)): Path<(String, String)>) -> error::Result<Response> {
    let local_file = format!("{TMP_DIR}/logs/{file_p}");
    if tokio::fs::metadata(&local_file).await.is_ok() {
        let mut file = tokio::fs::File::open(local_file).await.map_err(to_anyhow)?;
        let mut buffer = Vec::new();
        file.read_to_end(&mut buffer).await.map_err(to_anyhow)?;
        let res = Response::builder()
            .header(http::header::CONTENT_TYPE, "text/plain")
            .body(Body::from(bytes::Bytes::from(buffer)))
            .unwrap();
        return Ok(res);
    }

    #[cfg(all(feature = "enterprise", feature = "parquet"))]
    if let Some(os) = OBJECT_STORE_CACHE_SETTINGS.read().await.clone() {
        let file = os
            .get(&object_store::path::Path::from(format!("logs/{file_p}")))
            .await;
        if let Ok(file) = file {
            if let Ok(bytes) = file.bytes().await {
                use axum::http::header;
                let res = Response::builder()
                    .header(header::CONTENT_TYPE, "text/plain")
                    .body(Body::from(bytes::Bytes::from(bytes)))
                    .unwrap();
                return Ok(res);
            } else {
                return Err(error::Error::internal_err(format!(
                    "Error getting bytes from file: {}",
                    file_p
                )));
            }
        } else {
            return Err(error::Error::NotFound(format!(
                "File not found: {}",
                file_p
            )));
        }
    } else {
        return Err(error::Error::internal_err(format!(
            "Object store client not present and file not found on server logs volume at {local_file}"
        )));
    }

    #[cfg(not(all(feature = "enterprise", feature = "parquet")))]
    return Err(error::Error::NotFound(format!(
        "File not found on server logs volume /tmp/windmill/logs and no distributed logs s3 storage for {}",
        file_p
    )));
}

async fn get_job_update(
    OptAuthed(opt_authed): OptAuthed,
    Extension(db): Extension<DB>,
    Path((w_id, job_id)): Path<(String, Uuid)>,
    Query(JobUpdateQuery { log_offset, get_progress, running }): Query<JobUpdateQuery>,
) -> JsonResult<JobUpdate> {
    let record = sqlx::query!(
        "SELECT
            c.id IS NOT NULL AS completed,
            CASE 
                WHEN q.id IS NOT NULL THEN (CASE WHEN NOT $5 AND q.running THEN true ELSE null END)
                ELSE false
            END AS running,
            SUBSTR(logs, GREATEST($1 - log_offset, 0)) AS logs,
            COALESCE(r.memory_peak, c.memory_peak) AS mem_peak,
            CASE
                -- flow step:
                WHEN flow_step_id IS NOT NULL THEN NULL
                -- completed:
                WHEN c.id IS NOT NULL THEN COALESCE(
                    c.workflow_as_code_status || c.flow_status,
                    c.workflow_as_code_status,
                    c.flow_status
                )
                -- not completed:
                ELSE COALESCE(
                    f.workflow_as_code_status || f.flow_status,
                    f.workflow_as_code_status,
                    f.flow_status
                )
            END AS \"flow_status: sqlx::types::Json<Box<RawValue>>\",
            job_logs.log_offset + CHAR_LENGTH(job_logs.logs) + 1 AS log_offset,
            created_by AS \"created_by!\",
            CASE WHEN $4::BOOLEAN THEN (
                SELECT scalar_int FROM job_stats WHERE job_id = $3 AND metric_id = 'progress_perc'
            ) END AS progress
        FROM v2_job j
            LEFT JOIN v2_job_queue q USING (id)
            LEFT JOIN v2_job_runtime r USING (id)
            LEFT JOIN v2_job_status f USING (id)
            LEFT JOIN v2_job_completed c USING (id)
            LEFT JOIN job_logs ON job_logs.job_id =  $3
        WHERE j.workspace_id = $2 AND j.id = $3",
        log_offset,
        &w_id,
        job_id,
        get_progress.unwrap_or(false),
        running,
    )
    .fetch_optional(&db)
    .await?
    .ok_or_else(|| Error::NotFound(format!("Job not found: {}", job_id)))?;

    if opt_authed.is_none() && record.created_by != "anonymous" {
        return Err(Error::BadRequest(
            "As a non logged in user, you can only see jobs ran by anonymous users".to_string(),
        ));
    }
    log_job_view(&db, opt_authed.as_ref(), &w_id, &job_id).await?;
    Ok(Json(JobUpdate {
        running: record.running,
        completed: record.completed,
        log_offset: record.log_offset,
        new_logs: record.logs,
        mem_peak: record.mem_peak,
        progress: record.progress,
        flow_status: record
            .flow_status
            .map(|x: sqlx::types::Json<Box<RawValue>>| x.0),
    }))
}

pub fn filter_list_completed_query(
    mut sqlb: SqlBuilder,
    lq: &ListCompletedQuery,
    w_id: &str,
    join_outstanding_wait_times: bool,
) -> SqlBuilder {
    sqlb.join("v2_job")
        .on_eq("v2_job_completed.id", "v2_job.id");

    if join_outstanding_wait_times {
        sqlb.left()
            .join("outstanding_wait_time")
            .on_eq("v2_job.id", "outstanding_wait_time.job_id");
    }

    if let Some(label) = &lq.label {
        if lq.allow_wildcards.unwrap_or(false) {
            let wh = format!(
                "EXISTS (SELECT 1 FROM jsonb_array_elements_text(result->'wm_labels') label WHERE jsonb_typeof(result->'wm_labels') = 'array' AND label LIKE '{}')",
                &label.replace("*", "%").replace("'", "''")
            );
            sqlb.and_where("result ? 'wm_labels'");
            sqlb.and_where(&wh);
        } else {
            let mut wh = format!("result->'wm_labels' ? ");
            wh.push_str(&format!("'{}'", &label.replace("'", "''")));
            sqlb.and_where("result ? 'wm_labels'");
            sqlb.and_where(&wh);
        }
    }

    if let Some(worker) = &lq.worker {
        if lq.allow_wildcards.unwrap_or(false) {
            sqlb.and_where_like_left("v2_job_completed.worker", worker.replace("*", "%"));
        } else {
            sqlb.and_where_eq("v2_job_completed.worker", "?".bind(worker));
        }
    }

    if w_id != "admins" || !lq.all_workspaces.is_some_and(|x| x) {
        sqlb.and_where_eq("v2_job.workspace_id", "?".bind(&w_id));
    }

    if let Some(p) = &lq.schedule_path {
        sqlb.and_where_eq("trigger", "?".bind(p));
        sqlb.and_where_eq("trigger_kind", "'schedule'");
    }

    if let Some(ps) = &lq.script_path_start {
        sqlb.and_where_like_left("runnable_path", ps);
    }
    if let Some(p) = &lq.script_path_exact {
        sqlb.and_where_eq("runnable_path", "?".bind(p));
    }
    if let Some(h) = &lq.script_hash {
        sqlb.and_where_eq("runnable_id", "?".bind(h));
    }
    if let Some(t) = &lq.tag {
        if lq.allow_wildcards.unwrap_or(false) {
            sqlb.and_where_like_left("v2_job.tag", t.replace("*", "%"));
        } else {
            sqlb.and_where_eq("v2_job.tag", "?".bind(t));
        }
    }

    if let Some(cb) = &lq.created_by {
        sqlb.and_where_eq("created_by", "?".bind(cb));
    }
    if let Some(r) = &lq.success {
        if *r {
            sqlb.and_where_eq("status", "'success'")
                .or_where_eq("status", "'skipped'");
        } else {
            sqlb.and_where_eq("status", "'failure'")
                .or_where_eq("status", "'canceled'");
        }
    }
    if let Some(pj) = &lq.parent_job {
        sqlb.and_where_eq("parent_job", "?".bind(pj));
    }
    if let Some(dt) = &lq.started_before {
        sqlb.and_where_le("started_at", "?".bind(&dt.to_rfc3339()));
    }
    if let Some(dt) = &lq.started_after {
        sqlb.and_where_ge("started_at", "?".bind(&dt.to_rfc3339()));
    }

    if let Some(dt) = &lq.created_or_started_before {
        sqlb.and_where_le("started_at", "?".bind(&dt.to_rfc3339()));
    }
    if let Some(dt) = &lq.created_or_started_after {
        sqlb.and_where_ge("started_at", "?".bind(&dt.to_rfc3339()));
    }

    if let Some(dt) = &lq.created_before {
        sqlb.and_where_le("created_at", "?".bind(&dt.to_rfc3339()));
    }
    if let Some(dt) = &lq.created_after {
        sqlb.and_where_ge("created_at", "?".bind(&dt.to_rfc3339()));
    }

    if let Some(dt) = &lq.created_or_started_after_completed_jobs {
        sqlb.and_where_ge("started_at", "?".bind(&dt.to_rfc3339()));
    }

    if let Some(sk) = &lq.is_skipped {
        if *sk {
            sqlb.and_where_eq("status", "'skipped'");
        } else {
            sqlb.and_where_ne("status", "'skipped'");
        }
    }
    if let Some(fs) = &lq.is_flow_step {
        if *fs {
            sqlb.and_where_is_not_null("flow_step_id");
        } else {
            sqlb.and_where_is_null("flow_step_id");
        }
    }
    if let Some(fs) = &lq.has_null_parent {
        if *fs {
            sqlb.and_where_is_null("parent_job");
        }
    }
    if let Some(jk) = &lq.job_kinds {
        sqlb.and_where_in(
            "kind",
            &jk.split(',').into_iter().map(quote).collect::<Vec<_>>(),
        );
    }

    if let Some(args) = &lq.args {
        sqlb.and_where("args @> ?".bind(&args.replace("'", "''")));
    }

    if let Some(result) = &lq.result {
        sqlb.and_where("result @> ?".bind(&result.replace("'", "''")));
    }

    if lq.is_not_schedule.unwrap_or(false) {
        sqlb.and_where("trigger_kind != 'schedule'")
            .or_where("trigger_kind IS NULL");
    }

    sqlb
}

pub fn list_completed_jobs_query(
    w_id: &str,
    per_page: Option<usize>,
    offset: usize,
    lq: &ListCompletedQuery,
    fields: &[&str],
    join_outstanding_wait_times: bool,
    tags: Option<Vec<&str>>,
) -> SqlBuilder {
    let mut sqlb = SqlBuilder::select_from("v2_job_completed")
        .fields(fields)
        .order_by("v2_job.created_at", lq.order_desc.unwrap_or(true))
        .offset(offset)
        .clone();
    if let Some(per_page) = per_page {
        sqlb.limit(per_page);
    }

    if let Some(tags) = tags {
        sqlb.and_where_in(
            "v2_job.tag",
            &tags.iter().map(|x| quote(x)).collect::<Vec<_>>(),
        );
    }

    filter_list_completed_query(sqlb, lq, w_id, join_outstanding_wait_times)
}
#[derive(Deserialize, Clone)]
pub struct ListCompletedQuery {
    pub script_path_start: Option<String>,
    pub script_path_exact: Option<String>,
    pub script_hash: Option<String>,
    pub created_by: Option<String>,
    pub started_before: Option<chrono::DateTime<chrono::Utc>>,
    pub started_after: Option<chrono::DateTime<chrono::Utc>>,
    pub created_before: Option<chrono::DateTime<chrono::Utc>>,
    pub created_after: Option<chrono::DateTime<chrono::Utc>>,
    pub created_or_started_before: Option<chrono::DateTime<chrono::Utc>>,
    pub created_or_started_after: Option<chrono::DateTime<chrono::Utc>>,
    pub created_or_started_after_completed_jobs: Option<chrono::DateTime<chrono::Utc>>,
    pub success: Option<bool>,
    pub running: Option<bool>,
    pub parent_job: Option<String>,
    pub order_desc: Option<bool>,
    pub job_kinds: Option<String>,
    pub is_skipped: Option<bool>,
    pub is_flow_step: Option<bool>,
    pub suspended: Option<bool>,
    pub schedule_path: Option<String>,
    // filter by matching a subset of the args using base64 encoded json subset
    pub args: Option<String>,
    // filter by matching a subset of the result using base64 encoded json subset
    pub result: Option<String>,
    pub tag: Option<String>,
    pub scheduled_for_before_now: Option<bool>,
    pub all_workspaces: Option<bool>,
    pub has_null_parent: Option<bool>,
    pub label: Option<String>,
    pub is_not_schedule: Option<bool>,
    pub concurrency_key: Option<String>,
    pub worker: Option<String>,
    pub allow_wildcards: Option<bool>,
}

async fn list_completed_jobs(
    authed: ApiAuthed,
    Extension(user_db): Extension<UserDB>,
    Path(w_id): Path<String>,
    Query(pagination): Query<Pagination>,
    Query(lq): Query<ListCompletedQuery>,
) -> error::JsonResult<Vec<ListableCompletedJob>> {
    check_scopes(&authed, || format!("jobs:listjobs"))?;

    let (per_page, offset) = paginate(pagination);

    let sql = list_completed_jobs_query(
        &w_id,
        Some(per_page),
        offset,
        &lq,
        &[
            "v2_job.id",
            "v2_job.workspace_id",
            "v2_job.parent_job",
            "v2_job.created_by",
            "v2_job.created_at",
            "v2_job_completed.started_at",
            "v2_job_completed.duration_ms",
            "v2_job_completed.status = 'success' OR v2_job_completed.status = 'skipped' as success",
            "v2_job.runnable_id as script_hash",
            "v2_job.runnable_path as script_path",
            "false as deleted",
            "v2_job_completed.status = 'canceled' as canceled",
            "v2_job_completed.canceled_by",
            "v2_job_completed.canceled_reason",
            "v2_job.kind as job_kind",
            "CASE WHEN v2_job.trigger_kind = 'schedule' THEN v2_job.trigger END as schedule_path",
            "v2_job.permissioned_as",
            "null as raw_code",
            "null as flow_status",
            "null as raw_flow",
            "v2_job.flow_step_id IS NOT NULL as is_flow_step",
            "v2_job.script_lang as language",
            "v2_job_completed.status = 'skipped' as is_skipped",
            "v2_job.permissioned_as_email as email",
            "v2_job.visible_to_owner",
            "v2_job_completed.memory_peak as mem_peak",
            "v2_job.tag",
            "v2_job.priority",
            "v2_job_completed.result->'wm_labels' as labels",
            "'CompletedJob' as type",
        ],
        false,
        get_scope_tags(&authed),
    )
    .sql()?;
    let mut tx = user_db.begin(&authed).await?;
    let jobs = sqlx::query_as::<_, ListableCompletedJob>(&sql)
        .fetch_all(&mut *tx)
        .await?;
    tx.commit().await?;
    Ok(Json(jobs))
}

async fn get_completed_job<'a>(
    OptAuthed(opt_authed): OptAuthed,
    Extension(db): Extension<DB>,
    Path((w_id, id)): Path<(String, Uuid)>,
) -> error::Result<Response> {
    let tags = opt_authed
        .as_ref()
        .map(|authed| get_scope_tags(authed))
        .flatten();

    let job_o = GetQuery::new()
        .with_auth(&opt_authed)
        .with_in_tags(tags.as_ref())
        .fetch_completed(&db, id, &w_id)
        .await?;

    let cj = not_found_if_none(job_o, "Completed Job", id.to_string())?;
    let response = Json(cj).into_response();
    // let extra_log = query_scalar!(
    //     "SELECT substr(logs, $1) as logs FROM large_logs WHERE workspace_id = $2 AND job_id = $3",
    //     log_offset - len,
    //     &w_id,
    //     &job_id
    // )
    // .fetch_optional(db)
    // .await.ok().flatten().flatten();

    log_job_view(&db, opt_authed.as_ref(), &w_id, &id).await?;

    Ok(response)
}

#[derive(FromRow)]
pub struct RawResult {
    pub result: Option<sqlx::types::Json<Box<RawValue>>>,
    pub result_columns: Option<Vec<String>>,
    pub created_by: Option<String>,
}

async fn get_completed_job_result(
    OptAuthed(opt_authed): OptAuthed,
    Extension(db): Extension<DB>,
    Path((w_id, id)): Path<(String, Uuid)>,
    Query(JsonPath { json_path, suspended_job, approver, resume_id, secret }): Query<JsonPath>,
) -> error::Result<Response> {
    let tags = opt_authed
        .as_ref()
        .map(|authed| get_scope_tags(authed))
        .flatten();
    let result_o = if let Some(json_path) = json_path {
        sqlx::query_as!(
            RawResult,
            "SELECT
                result #> $3 AS \"result: sqlx::types::Json<Box<RawValue>>\",
                result_columns,
                created_by AS \"created_by!\"
            FROM v2_job_completed c
                JOIN v2_job USING (id)
            WHERE c.id = $1 AND c.workspace_id = $2 AND ($4::text[] IS NULL OR tag = ANY($4))",
            id,
            &w_id,
            json_path.split(".").collect::<Vec<_>>() as Vec<&str>,
            tags.as_ref().map(|v| v.as_slice()) as Option<&[&str]>,
        )
        .fetch_optional(&db)
        .await?
    } else {
        sqlx::query_as!(
            RawResult,
            "SELECT
                result AS \"result: sqlx::types::Json<Box<RawValue>>\",
                result_columns,
                created_by AS \"created_by!\"
            FROM v2_job_completed c
                JOIN v2_job USING (id)
            WHERE c.id = $1 AND c.workspace_id = $2 AND ($3::text[] IS NULL OR tag = ANY($3))",
            id,
            &w_id,
            tags.as_ref().map(|v| v.as_slice()) as Option<&[&str]>,
        )
        .fetch_optional(&db)
        .await?
    };

    let mut raw_result = not_found_if_none(result_o, "Completed Job", id.to_string())?;

    if opt_authed.is_none() && raw_result.created_by.unwrap_or_default() != "anonymous" {
        match (suspended_job, resume_id, approver, secret) {
            (Some(suspended_job), Some(resume_id), approver, Some(secret)) => {
                let mut parent_job = id;
                while parent_job != suspended_job {
                    let p_job = sqlx::query_scalar!(
                        "SELECT parent_job FROM v2_job WHERE id = $1 AND workspace_id = $2",
                        parent_job,
                        &w_id
                    )
                    .fetch_optional(&db)
                    .await?
                    .flatten();
                    if let Some(p_job) = p_job {
                        parent_job = p_job;
                    } else {
                        return Err(Error::BadRequest("Approval secret of suspended job is not a parent of the job whose id's is being searched not found".to_string()));
                    }
                }
                verify_suspended_secret(
                    &w_id,
                    &db,
                    suspended_job,
                    resume_id,
                    &QueryApprover { approver },
                    secret,
                )
                .await?
            }
            _ => {
                return Err(Error::BadRequest(
                    "As a non logged in user, you can only see jobs ran by anonymous users"
                        .to_string(),
                ))
            }
        }
    }

    format_result(
        raw_result.result_columns.as_ref(),
        raw_result.result.as_mut(),
    );

    log_job_view(&db, opt_authed.as_ref(), &w_id, &id).await?;

    Ok(Json(raw_result.result).into_response())
}

#[derive(Deserialize)]
struct CountByTagQuery {
    horizon_secs: Option<i64>,
    workspace_id: Option<String>,
}

#[derive(Serialize)]
struct TagCount {
    tag: String,
    count: i64,
}

async fn count_by_tag(
    ApiAuthed { email, .. }: ApiAuthed,
    Extension(db): Extension<DB>,
    Query(query): Query<CountByTagQuery>,
) -> JsonResult<Vec<TagCount>> {
    require_super_admin(&db, &email).await?;
    let horizon = query.horizon_secs.unwrap_or(3600); // Default to 1 hour if not specified

    let counts = sqlx::query_as!(
        TagCount,
        r#"
        SELECT tag as "tag!", COUNT(*) as "count!"
        FROM v2_as_completed_job
        WHERE started_at > NOW() - make_interval(secs => $1) AND ($2::text IS NULL OR workspace_id = $2)
        GROUP BY tag
        ORDER BY "count!" DESC
        "#,
        horizon as f64,
        query.workspace_id
    )
    .fetch_all(&db)
    .await?;

    Ok(Json(counts))
}

#[derive(Serialize)]
struct CompletedJobResult {
    started: Option<bool>,
    success: Option<bool>,
    completed: bool,
    result: Option<sqlx::types::Json<Box<RawValue>>>,
}

#[derive(Deserialize)]
struct GetCompletedJobQuery {
    get_started: Option<bool>,
}

async fn get_completed_job_result_maybe(
    OptAuthed(opt_authed): OptAuthed,
    Extension(db): Extension<DB>,
    Path((w_id, id)): Path<(String, Uuid)>,
    Query(GetCompletedJobQuery { get_started }): Query<GetCompletedJobQuery>,
) -> error::Result<Response> {
    let tags = opt_authed
        .as_ref()
        .map(|authed| get_scope_tags(authed))
        .flatten();
    let result_o = sqlx::query!(
        "SELECT
            result AS \"result: sqlx::types::Json<Box<RawValue>>\",
            result_columns,
            status = 'success' AS \"success!\",
            created_by AS \"created_by!\"
        FROM v2_job_completed c
            JOIN v2_job j USING (id)
        WHERE c.id = $1 AND c.workspace_id = $2 AND ($3::text[] IS NULL OR tag = ANY($3))",
        id,
        &w_id,
        tags.as_ref().map(|v| v.as_slice()) as Option<&[&str]>,
    )
    .fetch_optional(&db)
    .await?;

    if let Some(mut res) = result_o {
        format_result(res.result_columns.as_ref(), res.result.as_mut());
        if opt_authed.is_none() && res.created_by != "anonymous" {
            return Err(Error::BadRequest(
                "As a non logged in user, you can only see jobs ran by anonymous users".to_string(),
            ));
        }

        log_job_view(&db, opt_authed.as_ref(), &w_id, &id).await?;

        Ok(Json(CompletedJobResult {
            started: Some(true),
            success: Some(res.success),
            completed: true,
            result: res.result,
        })
        .into_response())
    } else if get_started.is_some_and(|x| x) {
        let started = sqlx::query_scalar!(
            "SELECT running AS \"running!\" FROM v2_job_queue WHERE id = $1 AND workspace_id = $2",
            id,
            w_id
        )
        .fetch_optional(&db)
        .await?
        .unwrap_or(false);
        Ok(Json(CompletedJobResult {
            started: Some(started),
            completed: false,
            success: None,
            result: None,
        })
        .into_response())
    } else {
        Ok(Json(CompletedJobResult {
            started: None,
            completed: false,
            success: None,
            result: None,
        })
        .into_response())
    }
}

async fn delete_completed_job<'a>(
    authed: ApiAuthed,
    Extension(user_db): Extension<UserDB>,
    Extension(db): Extension<DB>,
    Path((w_id, id)): Path<(String, Uuid)>,
) -> error::Result<Response> {
    check_scopes(&authed, || format!("jobs:deletejob"))?;

    let mut tx = user_db.begin(&authed).await?;

    require_admin(authed.is_admin, &authed.username)?;
    let tags = get_scope_tags(&authed);
    let job_o = sqlx::query_scalar!(
        "UPDATE v2_job_completed c SET
                result = NULL,
                deleted = TRUE
            FROM v2_job j
            WHERE c.id = $1
                AND j.id = c.id
                AND c.workspace_id = $2
                AND ($3::TEXT[] IS NULL OR tag = ANY($3))
            RETURNING c.id
        ",
        id,
        &w_id,
        tags.as_ref().map(|v| v.as_slice()) as Option<&[&str]>,
    )
    .fetch_optional(&mut *tx)
    .await?;

    not_found_if_none(job_o, "Completed Job", id.to_string())?;

    sqlx::query!("UPDATE v2_job SET args = NULL WHERE id = $1", id)
        .execute(&mut *tx)
        .await?;
    sqlx::query!("DELETE FROM job_logs WHERE job_id = $1", id)
        .execute(&mut *tx)
        .await?;

    audit_log(
        &mut *tx,
        &authed,
        "jobs.delete",
        ActionKind::Delete,
        &w_id,
        Some(&id.to_string()),
        None,
    )
    .await?;

    tx.commit().await?;
    return get_completed_job(OptAuthed(Some(authed)), Extension(db), Path((w_id, id))).await;
}<|MERGE_RESOLUTION|>--- conflicted
+++ resolved
@@ -4618,7 +4618,6 @@
     #[cfg(feature = "enterprise")]
     check_license_key_valid().await?;
 
-<<<<<<< HEAD
     let args = args
         .to_args_from_runnable(
             &authed,
@@ -4629,9 +4628,6 @@
         )
         .await?;
 
-=======
-    let args = args.to_push_args_owned(&authed, &db, &w_id).await?;
->>>>>>> 4fd05612
     check_queue_too_long(&db, run_query.queue_limit).await?;
 
     let hash = script_hash.0;
