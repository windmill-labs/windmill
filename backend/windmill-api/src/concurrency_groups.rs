use crate::{
    db::{ApiAuthed, DB},
    jobs::{
        filter_list_completed_query, filter_list_queue_query, Job, ListCompletedQuery,
        ListQueueQuery, UnifiedJob,
    },
    utils::check_scopes,
};
use axum::extract::Path;
use axum::routing::{delete, get};
use axum::{extract::Query, Extension, Json};
use serde::Deserialize;

use axum::Router;

use serde::Serialize;
use sql_builder::bind::Bind;
use sql_builder::SqlBuilder;
use uuid::Uuid;
use windmill_common::db::UserDB;
use windmill_common::error::Error::PermissionDenied;
use windmill_common::error::{self, JsonResult};
use windmill_common::utils::require_admin;

pub fn global_service() -> Router {
    Router::new()
        .route("/list", get(list_concurrency_groups))
        .route("/prune/*concurrency_key", delete(prune_concurrency_group))
        .route("/:job_id/key", get(get_concurrency_key))
}

pub fn workspaced_service() -> Router {
    Router::new().route("/list_jobs", get(get_concurrent_intervals))
}

#[derive(Serialize)]
pub struct ConcurrencyGroups {
    concurrency_key: String,
    total_running: i64,
}

async fn list_concurrency_groups(
    authed: ApiAuthed,
    Extension(db): Extension<DB>,
) -> JsonResult<Vec<ConcurrencyGroups>> {
    require_admin(authed.is_admin, &authed.username)?;

    let concurrency_counts = sqlx::query_as::<_, (String, i64)>(
        "SELECT concurrency_id, (select COUNT(*) from jsonb_object_keys(job_uuids)) as n_job_uuids FROM concurrency_counter",
    ).fetch_all(&db)
    .await?;

    let mut concurrency_groups: Vec<ConcurrencyGroups> = vec![];
    for (concurrency_key, count) in concurrency_counts {
        concurrency_groups.push(ConcurrencyGroups {
            concurrency_key: concurrency_key.clone(),
            total_running: count,
        })
    }

    return Ok(Json(concurrency_groups));
}

async fn prune_concurrency_group(
    authed: ApiAuthed,
    Extension(db): Extension<DB>,
    Path(concurrency_key): Path<String>,
) -> JsonResult<()> {
    if !authed.is_admin {
        return Err(PermissionDenied(
            "Only administrators can delete concurrency groups".to_string(),
        ));
    }
    let mut tx = db.begin().await?;

    let concurrency_group = sqlx::query_as::<_, (String, i64)>(
        "SELECT concurrency_id, (select COUNT(*) from jsonb_object_keys(job_uuids)) as n_job_uuids FROM concurrency_counter WHERE concurrency_id = $1 FOR UPDATE",
    )
    .bind(concurrency_key.clone())
    .fetch_optional(&mut *tx)
    .await?;

    let n_job_uuids = concurrency_group.map(|cg| cg.1).unwrap_or_default();

    if n_job_uuids > 0 {
        tx.commit().await?;
        return Err(error::Error::internal_err(
            "Concurrency group is currently in use, unable to remove it. Retry later.".to_string(),
        ));
    }

    sqlx::query!(
        "DELETE FROM concurrency_counter WHERE concurrency_id = $1",
        concurrency_key.clone(),
    )
    .execute(&mut *tx)
    .await?;

    sqlx::query!(
        "DELETE FROM concurrency_key WHERE key = $1",
        concurrency_key.clone(),
    )
    .execute(&mut *tx)
    .await?;

    tx.commit().await?;
    Ok(Json(()))
}

#[derive(Serialize)]
struct ExtendedJobs {
    jobs: Vec<Job>,
    obscured_jobs: Vec<ObscuredJob>,
    omitted_obscured_jobs: bool,
}

#[derive(Serialize)]
struct ObscuredJob {
    typ: String,
    started_at: Option<chrono::DateTime<chrono::Utc>>,
    duration_ms: Option<i64>,
}
#[derive(Deserialize)]
struct ExtendedJobsParams {
    row_limit: Option<i64>,
}

pub fn join_concurrency_key<'c>(
    concurrency_key: Option<&String>,
    mut sqlb: SqlBuilder,
) -> SqlBuilder {
    if let Some(key) = concurrency_key {
        sqlb.join("concurrency_key")
            .on_eq("id", "concurrency_key.job_id")
            .and_where_eq("key", "?".bind(key));
    }

    sqlb
}

async fn get_concurrent_intervals(
    authed: ApiAuthed,
    Extension(db): Extension<DB>,
    Extension(user_db): Extension<UserDB>,
    Path(w_id): Path<String>,
    Query(iq): Query<ExtendedJobsParams>,
    Query(lq): Query<ListCompletedQuery>,
) -> JsonResult<ExtendedJobs> {
    check_scopes(&authed, || format!("jobs:read"))?;

    if lq.success.is_some() && lq.running.is_some_and(|x| x) {
        return Err(error::Error::BadRequest(
            "cannot specify both success and running".to_string(),
        ));
    }

    let row_limit = iq.row_limit.unwrap_or(1000);

    let lq = ListCompletedQuery { order_desc: Some(true), ..lq };
    let lqc = lq.clone();
    let lqq: ListQueueQuery = lqc.into();
<<<<<<< HEAD
    let mut sqlb_q = SqlBuilder::select_from("v2_job_queue q JOIN v2_job USING (id) LEFT JOIN v2_job_runtime r USING (id) LEFT JOIN v2_job_status s USING (id)")
=======
    let mut sqlb_q = SqlBuilder::select_from("v2_job_queue")
>>>>>>> f7b5595d
        .fields(UnifiedJob::queued_job_fields())
        .order_by("created_at", lq.order_desc.unwrap_or(true))
        .limit(row_limit)
        .clone();
<<<<<<< HEAD
    let mut sqlb_c = SqlBuilder::select_from("v2_job_completed c JOIN v2_job USING (id)")
=======
    let mut sqlb_c = SqlBuilder::select_from("v2_job_completed")
>>>>>>> f7b5595d
        .fields(UnifiedJob::completed_job_fields())
        .order_by("completed_at", lq.order_desc.unwrap_or(true))
        .limit(row_limit)
        .clone();
<<<<<<< HEAD
    let mut sqlb_q_user = SqlBuilder::select_from("v2_job_queue q JOIN v2_job USING (id)")
        .fields(&["v2_job.id"])
        .order_by("created_at", lq.order_desc.unwrap_or(true))
        .limit(row_limit)
        .clone();
    let mut sqlb_c_user = SqlBuilder::select_from("v2_job_completed c JOIN v2_job USING (id)")
        .fields(&["v2_job.id"])
        .order_by("started_at", lq.order_desc.unwrap_or(true))
=======
    let mut sqlb_q_user = SqlBuilder::select_from("v2_job_queue")
        .fields(&["id"])
        .order_by("created_at", lq.order_desc.unwrap_or(true))
        .limit(row_limit)
        .clone();
    let mut sqlb_c_user = SqlBuilder::select_from("v2_job_completed")
        .fields(&["id"])
        .order_by("completed_at", lq.order_desc.unwrap_or(true))
>>>>>>> f7b5595d
        .limit(row_limit)
        .clone();

    sqlb_q = join_concurrency_key(lq.concurrency_key.as_ref(), sqlb_q);
    sqlb_c = join_concurrency_key(lq.concurrency_key.as_ref(), sqlb_c);
    sqlb_q_user = join_concurrency_key(lq.concurrency_key.as_ref(), sqlb_q_user);
    sqlb_c_user = join_concurrency_key(lq.concurrency_key.as_ref(), sqlb_c_user);

    let should_fetch_obscured_jobs = match lq {
        ListCompletedQuery {
            script_path_start: None,
            script_path_exact: None,
            script_hash: None,
            created_by: None,
            success: None,
            running: None,
            parent_job: None,
            is_skipped: None | Some(false),
            suspended: None,
            schedule_path: None,
            args: None,
            result: None,
            tag: None,
            has_null_parent: None,
            worker: None,
            label: None,
            scheduled_for_before_now: _,
            is_not_schedule: _,
            started_before: _,
            started_after: _,
            created_before: _,
            created_after: _,
            created_before_queue: _,
            created_after_queue: _,
            completed_after: _,
            completed_before: _,
            created_or_started_before: _,
            created_or_started_after: _,
            created_or_started_after_completed_jobs: _,
            order_desc: _,
            job_kinds: _,
            is_flow_step: _,
            all_workspaces: _,
            concurrency_key: Some(_),
            allow_wildcards: None,
        } => true,
        _ => false,
    };

    // When we have a concurrency key defined, fetch jobs from other workspaces
    // as obscured unless we're in the admins workspace. This is to show the
    // potential concurrency races without showing jobs that don't belong to
    // the workspace.
    // To avoid infering information through filtering, don't return obscured
    // jobs if the filters are too specific
    if should_fetch_obscured_jobs && w_id != "admins" {
        // Get the obscured jobs from all workspaces (concurrency key could be global)
        let (sqlb_q, sqlb_c) = (
            filter_list_queue_query(
                sqlb_q,
                &ListQueueQuery { all_workspaces: Some(true), ..lqq.clone() },
                "admins",
                true,
            ),
            filter_list_completed_query(
                sqlb_c,
                &ListCompletedQuery { all_workspaces: Some(true), ..lq.clone() },
                "admins",
                true,
            ),
        );

        sqlb_q_user = filter_list_queue_query(sqlb_q_user, &lqq, w_id.as_str(), true);
        sqlb_c_user = filter_list_completed_query(sqlb_c_user, &lq, w_id.as_str(), true);

        let sql_q_user = sqlb_q_user.query()?;
        let sql_c_user = sqlb_c_user.query()?;
        let sql_q = sqlb_q.query()?;
        let sql_c = sqlb_c.query()?;

        // This first transaction uses the user_db to know which uuids are
        // accessible to the user.
        let mut tx = user_db.begin(&authed).await?;
        let running_jobs_user: Vec<Uuid> = if lq.success.is_none() {
            sqlx::query_scalar(&sql_q_user).fetch_all(&mut *tx).await?
        } else {
            vec![]
        };
        let completed_jobs_user: Vec<Uuid> = if lq.running.is_none() {
            sqlx::query_scalar(&sql_c_user).fetch_all(&mut *tx).await?
        } else {
            vec![]
        };
        tx.commit().await?;

        // This second transaction uses the db, so it will fetch information
        // potentially forbidden to the user. It must be obscured before
        // returning it
        let running_jobs_db: Vec<UnifiedJob> = if lq.success.is_none() {
            sqlx::query_as(&sql_q).fetch_all(&db).await?
        } else {
            vec![]
        };
        let completed_jobs_db: Vec<UnifiedJob> = if lq.running.is_none() {
            sqlx::query_as(&sql_c).fetch_all(&db).await?
        } else {
            vec![]
        };

        let obscured_jobs = running_jobs_db
            .iter()
            .filter(|j| !running_jobs_user.iter().any(|id| j.id == *id))
            .chain(
                completed_jobs_db
                    .iter()
                    .filter(|j| !completed_jobs_user.iter().any(|id| j.id == *id)),
            )
            .map(|j| ObscuredJob {
                typ: j.typ.clone(),
                started_at: j.started_at,
                duration_ms: j.duration_ms,
            })
            .collect();

        let jobs = running_jobs_db
            .into_iter()
            .filter(|j| running_jobs_user.iter().any(|id| j.id == *id))
            .chain(
                completed_jobs_db
                    .into_iter()
                    .filter(|j| completed_jobs_user.iter().any(|id| j.id == *id)),
            )
            .map(From::from)
            .collect();

        Ok(Json(ExtendedJobs {
            jobs,
            obscured_jobs,
            omitted_obscured_jobs: !should_fetch_obscured_jobs,
        }))
    } else {
        sqlb_q = filter_list_queue_query(sqlb_q, &lqq, w_id.as_str(), true);
        sqlb_c = filter_list_completed_query(sqlb_c, &lq, w_id.as_str(), true);
        let sql_q = sqlb_q.query()?;
        let sql_c = sqlb_c.query()?;

        let mut tx = user_db.begin(&authed).await?;
        let running_jobs: Vec<UnifiedJob> = if lq.success.is_none() {
            sqlx::query_as(&sql_q).fetch_all(&mut *tx).await?
        } else {
            vec![]
        };
        let completed_jobs: Vec<UnifiedJob> = if lq.running.is_none() {
            sqlx::query_as(&sql_c).fetch_all(&mut *tx).await?
        } else {
            vec![]
        };
        tx.commit().await?;

        let jobs = running_jobs
            .into_iter()
            .chain(completed_jobs.into_iter())
            .map(From::from)
            .collect();

        Ok(Json(ExtendedJobs {
            jobs,
            obscured_jobs: vec![],
            omitted_obscured_jobs: !should_fetch_obscured_jobs,
        }))
    }
}

async fn get_concurrency_key(
    Extension(db): Extension<DB>,
    Path(job_id): Path<Uuid>,
) -> JsonResult<Option<String>> {
    let key = sqlx::query_scalar!("SELECT key FROM concurrency_key WHERE job_id = $1", job_id)
        .fetch_optional(&db)
        .await?;
    Ok(Json(key))
}<|MERGE_RESOLUTION|>--- conflicted
+++ resolved
@@ -159,34 +159,16 @@
     let lq = ListCompletedQuery { order_desc: Some(true), ..lq };
     let lqc = lq.clone();
     let lqq: ListQueueQuery = lqc.into();
-<<<<<<< HEAD
-    let mut sqlb_q = SqlBuilder::select_from("v2_job_queue q JOIN v2_job USING (id) LEFT JOIN v2_job_runtime r USING (id) LEFT JOIN v2_job_status s USING (id)")
-=======
     let mut sqlb_q = SqlBuilder::select_from("v2_job_queue")
->>>>>>> f7b5595d
         .fields(UnifiedJob::queued_job_fields())
         .order_by("created_at", lq.order_desc.unwrap_or(true))
         .limit(row_limit)
         .clone();
-<<<<<<< HEAD
-    let mut sqlb_c = SqlBuilder::select_from("v2_job_completed c JOIN v2_job USING (id)")
-=======
     let mut sqlb_c = SqlBuilder::select_from("v2_job_completed")
->>>>>>> f7b5595d
         .fields(UnifiedJob::completed_job_fields())
         .order_by("completed_at", lq.order_desc.unwrap_or(true))
         .limit(row_limit)
         .clone();
-<<<<<<< HEAD
-    let mut sqlb_q_user = SqlBuilder::select_from("v2_job_queue q JOIN v2_job USING (id)")
-        .fields(&["v2_job.id"])
-        .order_by("created_at", lq.order_desc.unwrap_or(true))
-        .limit(row_limit)
-        .clone();
-    let mut sqlb_c_user = SqlBuilder::select_from("v2_job_completed c JOIN v2_job USING (id)")
-        .fields(&["v2_job.id"])
-        .order_by("started_at", lq.order_desc.unwrap_or(true))
-=======
     let mut sqlb_q_user = SqlBuilder::select_from("v2_job_queue")
         .fields(&["id"])
         .order_by("created_at", lq.order_desc.unwrap_or(true))
@@ -195,7 +177,6 @@
     let mut sqlb_c_user = SqlBuilder::select_from("v2_job_completed")
         .fields(&["id"])
         .order_by("completed_at", lq.order_desc.unwrap_or(true))
->>>>>>> f7b5595d
         .limit(row_limit)
         .clone();
 
