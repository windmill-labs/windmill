use axum::Json;
use serde::{Deserialize, Serialize};
use sqlx::FromRow;
use windmill_common::error::JsonResult;

use crate::db::DB;

#[derive(Serialize, Deserialize, Debug)]
pub struct TriggerPrimarySchedule {
    schedule: String,
}

#[derive(Serialize, Deserialize, Debug)]
pub struct TriggersCount {
    primary_schedule: Option<TriggerPrimarySchedule>,
    schedule_count: i64,
    http_routes_count: i64,
    webhook_count: i64,
    email_count: i64,
    websocket_count: i64,
    kafka_count: i64,
<<<<<<< HEAD
    database_count: i64
=======
    nats_count: i64,
>>>>>>> 7255ad81
}
pub(crate) async fn get_triggers_count_internal(
    db: &DB,
    w_id: &str,
    path: &str,
    is_flow: bool,
) -> JsonResult<TriggersCount> {
    let primary_schedule = sqlx::query_scalar!(
        "SELECT schedule FROM schedule WHERE path = $1 AND script_path = $1 AND is_flow = $2 AND workspace_id = $3",
        path,
        is_flow,
        w_id
    )
    .fetch_optional(db)
    .await?;

    let schedule_count = sqlx::query_scalar!(
        "SELECT COUNT(*) FROM schedule WHERE script_path = $1 AND is_flow = $2 AND workspace_id = $3",
        path,
        is_flow,
        w_id
    )
    .fetch_one(db)
    .await?
    .unwrap_or(0);

    let http_routes_count = sqlx::query_scalar!(
        "SELECT COUNT(*) FROM http_trigger WHERE script_path = $1 AND is_flow = $2 AND workspace_id = $3",
        path,
        is_flow,
        w_id
    )
    .fetch_one(db)
    .await?
    .unwrap_or(0);

    let websocket_count = sqlx::query_scalar!(
        "SELECT COUNT(*) FROM websocket_trigger WHERE script_path = $1 AND is_flow = $2 AND workspace_id = $3",
        path,
        is_flow,
        w_id
    )
    .fetch_one(db)
    .await?
    .unwrap_or(0);

    let kafka_count = sqlx::query_scalar!(
        "SELECT COUNT(*) FROM kafka_trigger WHERE script_path = $1 AND is_flow = $2 AND workspace_id = $3",
        path,
        is_flow,
        w_id
    )
    .fetch_one(db)
    .await?
    .unwrap_or(0);

<<<<<<< HEAD
    let database_count = sqlx::query_scalar!(
        "SELECT COUNT(*) FROM database_trigger WHERE script_path = $1 AND is_flow = $2 AND workspace_id = $3",
=======
    let nats_count = sqlx::query_scalar!(
        "SELECT COUNT(*) FROM nats_trigger WHERE script_path = $1 AND is_flow = $2 AND workspace_id = $3",
>>>>>>> 7255ad81
        path,
        is_flow,
        w_id
    )
    .fetch_one(db)
    .await?
    .unwrap_or(0);

    let webhook_count = (if is_flow {
        sqlx::query_scalar!(
            "SELECT COUNT(*) FROM token WHERE label LIKE 'webhook-%' AND workspace_id = $1 AND scopes @> ARRAY['run:flow/' || $2]::text[]",
            w_id,
            path,
        )

    } else {
        sqlx::query_scalar!(
            "SELECT COUNT(*) FROM token WHERE label LIKE 'webhook-%' AND workspace_id = $1 AND scopes @> ARRAY['run:' || $2]::text[]",
            w_id,
            path,
        )
    }).fetch_one(db)
    .await?
    .unwrap_or(0);

    let email_count = (if is_flow {
        sqlx::query_scalar!(
            "SELECT COUNT(*) FROM token WHERE label LIKE 'email-%' AND workspace_id = $1 AND scopes @> ARRAY['run:flow/' || $2]::text[]",
            w_id,
            path,
        )

    } else {
        sqlx::query_scalar!(
            "SELECT COUNT(*) FROM token WHERE label LIKE 'email-%' AND workspace_id = $1 AND scopes @> ARRAY['run:script/' || $2]::text[]",
            w_id,
            path,
        )
    }).fetch_one(db)
    .await?
    .unwrap_or(0);

    Ok(Json(TriggersCount {
        primary_schedule: primary_schedule.map(|s| TriggerPrimarySchedule { schedule: s }),
        schedule_count,
        http_routes_count,
        webhook_count,
        email_count,
        websocket_count,
        kafka_count,
<<<<<<< HEAD
        database_count
=======
        nats_count,
>>>>>>> 7255ad81
    }))
}

#[derive(FromRow, Serialize)]
pub struct TruncatedTokenWithEmail {
    pub label: Option<String>,
    pub token_prefix: Option<String>,
    pub expiration: Option<chrono::DateTime<chrono::Utc>>,
    pub created_at: chrono::DateTime<chrono::Utc>,
    pub last_used_at: chrono::DateTime<chrono::Utc>,
    pub scopes: Option<Vec<String>>,
    pub email: Option<String>,
}

pub async fn list_tokens_internal(
    db: &DB,
    w_id: &str,
    path: &str,
    is_flow: bool,
) -> JsonResult<Vec<TruncatedTokenWithEmail>> {
    let tokens = if is_flow {
        sqlx::query_as!(
        TruncatedTokenWithEmail,
        "SELECT label, concat(substring(token for 10)) as token_prefix, expiration, created_at, last_used_at, scopes, email FROM token WHERE workspace_id = $1 AND scopes @> ARRAY['run:flow/' || $2]::text[]",
        w_id, path).fetch_all(db)
        .await?
    } else {
        sqlx::query_as!(
            TruncatedTokenWithEmail,
            "SELECT label, concat(substring(token for 10)) as token_prefix, expiration, created_at, last_used_at, scopes, email FROM token WHERE workspace_id = $1 AND scopes @> ARRAY['run:script/' || $2]::text[]",
            w_id, path)
        .fetch_all(db)
        .await?
    };
    Ok(Json(tokens))
}<|MERGE_RESOLUTION|>--- conflicted
+++ resolved
@@ -19,11 +19,8 @@
     email_count: i64,
     websocket_count: i64,
     kafka_count: i64,
-<<<<<<< HEAD
+    nats_count: i64,
     database_count: i64
-=======
-    nats_count: i64,
->>>>>>> 7255ad81
 }
 pub(crate) async fn get_triggers_count_internal(
     db: &DB,
@@ -80,13 +77,18 @@
     .await?
     .unwrap_or(0);
 
-<<<<<<< HEAD
+    let nats_count = sqlx::query_scalar!(
+        "SELECT COUNT(*) FROM nats_trigger WHERE script_path = $1 AND is_flow = $2 AND workspace_id = $3",
+        path,
+        is_flow,
+        w_id
+    )
+    .fetch_one(db)
+    .await?
+    .unwrap_or(0);
+
     let database_count = sqlx::query_scalar!(
         "SELECT COUNT(*) FROM database_trigger WHERE script_path = $1 AND is_flow = $2 AND workspace_id = $3",
-=======
-    let nats_count = sqlx::query_scalar!(
-        "SELECT COUNT(*) FROM nats_trigger WHERE script_path = $1 AND is_flow = $2 AND workspace_id = $3",
->>>>>>> 7255ad81
         path,
         is_flow,
         w_id
@@ -137,11 +139,8 @@
         email_count,
         websocket_count,
         kafka_count,
-<<<<<<< HEAD
+        nats_count,
         database_count
-=======
-        nats_count,
->>>>>>> 7255ad81
     }))
 }
 
