/*
 * Author: Ruben Fiszel
 * Copyright: Windmill Labs, Inc 2022
 * This file and its contents are licensed under the AGPLv3 License.
 * Please see the included NOTICE for copyright information and
 * LICENSE-AGPL for a copy of the license.
 */

use hyper::StatusCode;
use sql_builder::prelude::*;

use axum::{
    extract::{Extension, Path, Query},
    routing::{delete, get, post},
    Json, Router,
};
use sql_builder::SqlBuilder;
use sqlx::{Postgres, Transaction};
use windmill_audit::{audit_log, ActionKind};
use windmill_common::{
    error::{self, to_anyhow, Error, JsonResult, Result},
    flows::{Flow, ListFlowQuery, ListableFlow, NewFlow},
    schedule::Schedule,
    utils::{
        http_get_from_hub, list_elems_from_hub, not_found_if_none, paginate, Pagination, StripPath,
    },
};
use windmill_queue::{push, schedule::push_scheduled_job, JobPayload, QueueTransaction};

use crate::{
    db::{UserDB, DB},
    schedule::clear_schedule,
    users::{maybe_refresh_folders, require_owner_of_path, Authed},
    webhook_util::{WebhookMessage, WebhookShared},
    HTTP_CLIENT,
};

pub fn workspaced_service() -> Router {
    Router::new()
        .route("/list", get(list_flows))
        .route("/create", post(create_flow))
        .route("/update/*path", post(update_flow))
        .route("/archive/*path", post(archive_flow_by_path))
        .route("/delete/*path", delete(delete_flow_by_path))
        .route("/get/*path", get(get_flow_by_path))
        .route("/exists/*path", get(exists_flow_by_path))
        .route("/list_paths", get(list_paths))
}

pub fn global_service() -> Router {
    Router::new()
        .route("/hub/list", get(list_hub_flows))
        .route("/hub/get/:id", get(get_hub_flow_by_id))
}

async fn list_flows(
    authed: Authed,
    Extension(user_db): Extension<UserDB>,
    Path(w_id): Path<String>,
    Query(pagination): Query<Pagination>,
    Query(lq): Query<ListFlowQuery>,
) -> JsonResult<Vec<ListableFlow>> {
    let (per_page, offset) = paginate(pagination);

    let mut sqlb = SqlBuilder::select_from("flow as o")
        .fields(&[
            "o.workspace_id",
            "o.path",
            "summary",
            "description",
            "edited_by",
            "edited_at",
            "archived",
            "extra_perms",
            "favorite.path IS NOT NULL as starred",
        ])
        .left()
        .join("favorite")
        .on(
            "favorite.favorite_kind = 'flow' AND favorite.workspace_id = o.workspace_id AND favorite.path = o.path AND favorite.usr = ?"
                .bind(&authed.username),
        )
        .order_desc("favorite.path IS NOT NULL")
        .order_by("edited_at", lq.order_desc.unwrap_or(true))
        .and_where("o.workspace_id = ?".bind(&w_id))
        .offset(offset)
        .limit(per_page)
        .clone();

    if !lq.show_archived.unwrap_or(false) {
        sqlb.and_where_eq("archived", false);
    }
    if let Some(ps) = &lq.path_start {
        sqlb.and_where_like_left("path", "?".bind(ps));
    }
    if let Some(p) = &lq.path_exact {
        sqlb.and_where_eq("path", "?".bind(p));
    }
    if let Some(cb) = &lq.edited_by {
        sqlb.and_where_eq("edited_by", "?".bind(cb));
    }
    if lq.starred_only.unwrap_or(false) {
        sqlb.and_where_is_not_null("favorite.path");
    }

    let sql = sqlb.sql().map_err(|e| Error::InternalErr(e.to_string()))?;
    let mut tx = user_db.begin(&authed).await?;
    let rows = sqlx::query_as::<_, ListableFlow>(&sql)
        .fetch_all(&mut tx)
        .await?;
    tx.commit().await?;
    Ok(Json(rows))
}

async fn list_hub_flows(Authed { email, .. }: Authed) -> JsonResult<serde_json::Value> {
    let flows = list_elems_from_hub(
        &HTTP_CLIENT,
        "https://hub.windmill.dev/searchFlowData?approved=true",
        &email,
    )
    .await?;
    Ok(Json(flows))
}

async fn list_paths(
    authed: Authed,
    Extension(user_db): Extension<UserDB>,
    Path(w_id): Path<String>,
) -> JsonResult<Vec<String>> {
    let mut tx = user_db.begin(&authed).await?;

    let flows = sqlx::query_scalar!(
        "SELECT distinct(path) FROM flow WHERE  workspace_id = $1",
        w_id
    )
    .fetch_all(&mut tx)
    .await?;
    tx.commit().await?;

    Ok(Json(flows))
}

pub async fn get_hub_flow_by_id(
    Authed { email, .. }: Authed,
    Path(id): Path<i32>,
) -> JsonResult<serde_json::Value> {
    let value = http_get_from_hub(
        &HTTP_CLIENT,
        &format!("https://hub.windmill.dev/flows/{id}/json"),
        &email,
        false,
    )
    .await?
    .json()
    .await
    .map_err(to_anyhow)?;
    Ok(Json(value))
}

async fn check_path_conflict<'c>(
    tx: &mut Transaction<'c, Postgres>,
    w_id: &str,
    path: &str,
) -> Result<()> {
    let exists = sqlx::query_scalar!(
        "SELECT EXISTS(SELECT 1 FROM flow WHERE path = $1 AND workspace_id = $2)",
        path,
        w_id
    )
    .fetch_one(tx)
    .await?
    .unwrap_or(false);
    if exists {
        return Err(Error::BadRequest(format!("Flow {} already exists", path)));
    }
    return Ok(());
}

async fn create_flow(
    authed: Authed,
    Extension(db): Extension<DB>,
    Extension(user_db): Extension<UserDB>,
    Extension(rsmq): Extension<Option<rsmq_async::MultiplexedRsmq>>,
    Extension(webhook): Extension<WebhookShared>,
    Path(w_id): Path<String>,
    Json(nf): Json<NewFlow>,
) -> Result<(StatusCode, String)> {
    // cron::Schedule::from_str(&ns.schedule).map_err(|e| error::Error::BadRequest(e.to_string()))?;
<<<<<<< HEAD
    let mut tx: QueueTransaction<'_, _> = (rsmq, user_db.clone().begin(&authed).await?).into();
=======
    let authed = maybe_refresh_folders(&nf.path, &w_id, authed, &db).await;

    let mut tx = user_db.clone().begin(&authed).await?;
>>>>>>> 7f9050b2

    check_path_conflict(tx.transaction_mut(), &w_id, &nf.path).await?;
    check_schedule_conflict(tx.transaction_mut(), &w_id, &nf.path).await?;

    sqlx::query!(
        "INSERT INTO flow (workspace_id, path, summary, description, value, edited_by, edited_at, \
         schema, dependency_job) VALUES ($1, $2, $3, $4, $5, $6, now(), $7::text::json, NULL)",
        w_id,
        nf.path,
        nf.summary,
        nf.description,
        nf.value,
        &authed.username,
        nf.schema.and_then(|x| serde_json::to_string(&x.0).ok()),
    )
    .execute(&mut tx)
    .await?;

    audit_log(
        &mut tx,
        &authed.username,
        "flows.create",
        ActionKind::Create,
        &w_id,
        Some(&nf.path.to_string()),
        Some(
            [Some(("flow", nf.path.as_str()))]
                .into_iter()
                .flatten()
                .collect(),
        ),
    )
    .await?;

    webhook.send_message(
        w_id.clone(),
        WebhookMessage::CreateFlow { workspace: w_id.clone(), path: nf.path.clone() },
    );

    let (dependency_job_uuid, mut tx) = push(
        tx,
        &w_id,
        JobPayload::FlowDependencies { path: nf.path.clone() },
        serde_json::Map::new(),
        &authed.username,
        &authed.email,
        windmill_common::users::username_to_permissioned_as(&authed.username),
        None,
        None,
        None,
        None,
        false,
        false,
        None,
        true,
    )
    .await?;

    sqlx::query!(
        "UPDATE flow SET dependency_job = $1 WHERE path = $2 AND workspace_id = $3",
        dependency_job_uuid,
        nf.path,
        w_id
    )
    .execute(&mut tx)
    .await?;
    tx.commit().await?;

    Ok((StatusCode::CREATED, nf.path.to_string()))
}

async fn check_schedule_conflict<'c>(
    tx: &mut Transaction<'c, Postgres>,
    w_id: &str,
    path: &str,
) -> error::Result<()> {
    let exists_flow = sqlx::query_scalar!(
        "SELECT EXISTS (SELECT 1 FROM schedule WHERE path = $1 AND workspace_id = $2 AND path != \
         script_path)",
        path,
        w_id
    )
    .fetch_one(tx)
    .await?
    .unwrap_or(false);
    if exists_flow {
        return Err(error::Error::BadConfig(format!(
            "A flow cannot have the same path as a schedule if the schedule does not trigger that \
             same flow: {path}",
        )));
    };
    Ok(())
}

async fn update_flow(
    authed: Authed,
    Extension(user_db): Extension<UserDB>,
    Extension(rsmq): Extension<Option<rsmq_async::MultiplexedRsmq>>,
    Extension(db): Extension<DB>,
    Extension(webhook): Extension<WebhookShared>,
    Path((w_id, flow_path)): Path<(String, StripPath)>,
    Json(nf): Json<NewFlow>,
) -> Result<String> {
<<<<<<< HEAD
    let mut tx: QueueTransaction<'_, _> = (rsmq, user_db.clone().begin(&authed).await?).into();

    let flow_path = flow_path.to_path();
    check_schedule_conflict(tx.transaction_mut(), &w_id, flow_path).await?;
=======
    let flow_path = flow_path.to_path();
    let authed = maybe_refresh_folders(&flow_path, &w_id, authed, &db).await;

    let mut tx = user_db.clone().begin(&authed).await?;

    check_schedule_conflict(&mut tx, &w_id, flow_path).await?;
>>>>>>> 7f9050b2

    let schema = nf.schema.map(|x| x.0);
    let old_dep_job = sqlx::query_scalar!(
        "SELECT dependency_job FROM flow WHERE path = $1 AND workspace_id = $2",
        flow_path,
        w_id
    )
    .fetch_optional(&mut tx)
    .await?;
    let old_dep_job = not_found_if_none(old_dep_job, "Flow", flow_path)?;
    sqlx::query!(
        "UPDATE flow SET path = $1, summary = $2, description = $3, value = $4, edited_by = $5, \
         edited_at = now(), schema = $6::text::json, dependency_job = NULL WHERE path = $7 AND workspace_id = $8",
        nf.path,
        nf.summary,
        nf.description,
        nf.value,
        &authed.username,
        schema.and_then(|x| serde_json::to_string(&x).ok()),
        flow_path,
        w_id,
    )
    .execute(&mut tx)
    .await?;

    if nf.path != flow_path {
        check_schedule_conflict(tx.transaction_mut(), &w_id, &nf.path).await?;

        if !authed.is_admin {
            require_owner_of_path(&w_id, &authed.username, &authed.groups, &flow_path, &db).await?;
        }

        let mut schedulables: Vec<Schedule> = sqlx::query_as!(
            Schedule,
                "UPDATE schedule SET script_path = $1 WHERE script_path = $2 AND path != $2 AND workspace_id = $3 AND is_flow IS true RETURNING *",
                nf.path,
                flow_path,
                w_id,
            )
            .fetch_all(&mut tx)
            .await?;

        let schedule = sqlx::query_as!(Schedule,
            "UPDATE schedule SET path = $1, script_path = $1 WHERE path = $2 AND workspace_id = $3 AND is_flow IS true RETURNING *",
            nf.path,
            flow_path,
            w_id,
        )
        .fetch_optional(&mut tx)
        .await?;

        if let Some(schedule) = schedule {
            schedulables.push(schedule);
        }

        for schedule in schedulables.into_iter() {
            // TODO: Why is this in the loop in the first place? Seems like it's just doing nothing after the first iteration? Should this use schedule.path?
            clear_schedule(tx.transaction_mut(), flow_path, true).await?;

            if schedule.enabled {
                tx = push_scheduled_job(tx, schedule).await?;
            }
        }

        audit_log(
            &mut tx,
            &authed.username,
            "flows.update",
            ActionKind::Create,
            &w_id,
            Some(&nf.path.to_string()),
            Some(
                [Some(("flow", nf.path.as_str()))]
                    .into_iter()
                    .flatten()
                    .collect(),
            ),
        )
        .await?;
    }

    webhook.send_message(
        w_id.clone(),
        WebhookMessage::UpdateFlow {
            workspace: w_id.clone(),
            old_path: flow_path.to_owned(),
            new_path: nf.path.clone(),
        },
    );

    let (dependency_job_uuid, mut tx) = push(
        tx,
        &w_id,
        JobPayload::FlowDependencies { path: nf.path.clone() },
        serde_json::Map::new(),
        &authed.username,
        &authed.email,
        windmill_common::users::username_to_permissioned_as(&authed.username),
        None,
        None,
        None,
        None,
        false,
        false,
        None,
        true,
    )
    .await?;
    sqlx::query!(
        "UPDATE flow SET dependency_job = $1 WHERE path = $2 AND workspace_id = $3",
        dependency_job_uuid,
        nf.path,
        w_id
    )
    .execute(&mut tx)
    .await?;
    if let Some(old_dep_job) = old_dep_job {
        sqlx::query!(
            "UPDATE queue SET canceled = true WHERE id = $1",
            old_dep_job
        )
        .execute(&mut tx)
        .await?;
    }
    tx.commit().await?;
    Ok(nf.path.to_string())
}

async fn get_flow_by_path(
    authed: Authed,
    Extension(user_db): Extension<UserDB>,
    Path((w_id, path)): Path<(String, StripPath)>,
) -> JsonResult<Flow> {
    let path = path.to_path();
    let mut tx = user_db.begin(&authed).await?;

    let flow_o =
        sqlx::query_as::<_, Flow>("SELECT * FROM flow WHERE path = $1 AND workspace_id = $2")
            .bind(path)
            .bind(w_id)
            .fetch_optional(&mut tx)
            .await?;
    tx.commit().await?;

    let flow = not_found_if_none(flow_o, "Flow", path)?;
    Ok(Json(flow))
}

async fn exists_flow_by_path(
    Extension(db): Extension<DB>,
    Path((w_id, path)): Path<(String, StripPath)>,
) -> JsonResult<bool> {
    let path = path.to_path();

    let exists = sqlx::query_scalar!(
        "SELECT EXISTS(SELECT 1 FROM flow WHERE path = $1 AND workspace_id = $2)",
        path,
        w_id
    )
    .fetch_one(&db)
    .await?
    .unwrap_or(false);

    Ok(Json(exists))
}

async fn archive_flow_by_path(
    authed: Authed,
    Extension(user_db): Extension<UserDB>,
    Extension(webhook): Extension<WebhookShared>,
    Path((w_id, path)): Path<(String, StripPath)>,
) -> Result<String> {
    let path = path.to_path();
    let mut tx = user_db.begin(&authed).await?;

    sqlx::query!(
        "UPDATE flow SET archived = true WHERE path = $1 AND workspace_id = $2",
        path,
        &w_id
    )
    .execute(&mut tx)
    .await?;

    audit_log(
        &mut tx,
        &authed.username,
        "flows.archive",
        ActionKind::Delete,
        &w_id,
        Some(path),
        Some([("workspace", w_id.as_str())].into()),
    )
    .await?;
    tx.commit().await?;
    webhook.send_message(
        w_id.clone(),
        WebhookMessage::ArchiveFlow { workspace: w_id, path: path.to_owned() },
    );

    Ok(format!("Flow {path} archived"))
}

async fn delete_flow_by_path(
    authed: Authed,
    Extension(user_db): Extension<UserDB>,
    Extension(webhook): Extension<WebhookShared>,
    Path((w_id, path)): Path<(String, StripPath)>,
) -> Result<String> {
    let path = path.to_path();
    let mut tx = user_db.begin(&authed).await?;

    sqlx::query!(
        "DELETE FROM flow WHERE path = $1 AND workspace_id = $2",
        path,
        &w_id
    )
    .execute(&mut tx)
    .await?;

    audit_log(
        &mut tx,
        &authed.username,
        "flows.delete",
        ActionKind::Delete,
        &w_id,
        Some(path),
        Some([("workspace", w_id.as_str())].into()),
    )
    .await?;
    tx.commit().await?;
    webhook.send_message(
        w_id.clone(),
        WebhookMessage::DeleteFlow { workspace: w_id, path: path.to_owned() },
    );

    Ok(format!("Flow {path} deleted"))
}

#[cfg(test)]
mod tests {

    use std::{collections::HashMap, time::Duration};

    use windmill_common::{
        flows::{
            ConstantDelay, ExponentialDelay, FlowModule, FlowModuleValue, FlowValue,
            InputTransform, Retry, StopAfterIf,
        },
        scripts,
    };

    const SECOND: Duration = Duration::from_secs(1);

    #[test]
    fn flowmodule_serde() {
        let fv = FlowValue {
            modules: vec![
                FlowModule {
                    id: "a".to_string(),
                    value: FlowModuleValue::Script {
                        path: "test".to_string(),
                        input_transforms: [(
                            "test".to_string(),
                            InputTransform::Static { value: serde_json::json!("test2") },
                        )]
                        .into(),
                        hash: None,
                    },
                    stop_after_if: None,
                    summary: None,
                    suspend: Default::default(),
                    retry: None,
                    sleep: None,
                },
                FlowModule {
                    id: "b".to_string(),
                    value: FlowModuleValue::RawScript {
                        input_transforms: HashMap::new(),
                        content: "test".to_string(),
                        language: scripts::ScriptLang::Deno,
                        path: None,
                        lock: None,
                    },
                    stop_after_if: Some(StopAfterIf {
                        expr: "foo = 'bar'".to_string(),
                        skip_if_stopped: false,
                    }),
                    summary: None,
                    suspend: Default::default(),
                    retry: None,
                    sleep: None,
                },
                FlowModule {
                    id: "c".to_string(),
                    value: FlowModuleValue::ForloopFlow {
                        iterator: InputTransform::Static { value: serde_json::json!([1, 2, 3]) },
                        modules: vec![],
                        skip_failures: true,
                        parallel: false,
                    },
                    stop_after_if: Some(StopAfterIf {
                        expr: "previous.isEmpty()".to_string(),
                        skip_if_stopped: false,
                    }),
                    summary: None,
                    suspend: Default::default(),
                    retry: None,
                    sleep: None,
                },
            ],
            failure_module: Some(FlowModule {
                id: "d".to_string(),
                value: FlowModuleValue::Script {
                    path: "test".to_string(),
                    input_transforms: HashMap::new(),
                    hash: None,
                },
                stop_after_if: Some(StopAfterIf {
                    expr: "previous.isEmpty()".to_string(),
                    skip_if_stopped: false,
                }),
                summary: None,
                suspend: Default::default(),
                retry: None,
                sleep: None,
            }),
            same_worker: false,
        };
        let expect = serde_json::json!({
          "modules": [
            {
              "id": "a",
              "value": {
                "input_transforms": {
                    "test": {
                      "type": "static",
                      "value": "test2"
                    }
                  },
                "type": "script",
                "path": "test"
              },
            },
            {
              "id": "b",
              "value": {
                "input_transforms": {},
                "type": "rawscript",
                "content": "test",
                "language": "deno"
              },
              "stop_after_if": {
                  "expr": "foo = 'bar'",
                  "skip_if_stopped": false
              }
            },
            {
              "id": "c",
              "value": {
                "type": "forloopflow",
                "iterator": {
                  "type": "static",
                  "value": [
                    1,
                    2,
                    3
                  ]
                },
                "parallel": false,
                "skip_failures": true,
                "modules": []
              },
              "stop_after_if": {
                  "expr": "previous.isEmpty()",
                  "skip_if_stopped": false,
              }
            }
          ],
          "failure_module": {
            "id": "d",
            "value": {
              "input_transforms": {},
              "type": "script",
              "path": "test"
            },
            "stop_after_if": {
                "expr": "previous.isEmpty()",
                "skip_if_stopped": false
            }
          }
        });
        assert_eq!(dbg!(serde_json::json!(fv)), dbg!(expect));
    }

    #[test]
    fn retry_serde() {
        assert_eq!(Retry::default(), serde_json::from_str(r#"{}"#).unwrap());

        assert_eq!(
            Retry::default(),
            serde_json::from_str(
                r#"
                {
                  "constant": {
                    "seconds": 0
                  },
                  "exponential": {
                    "multiplier": 1,
                    "seconds": 0
                  }
                }
                "#
            )
            .unwrap()
        );

        assert_eq!(
            Retry {
                constant: Default::default(),
                exponential: ExponentialDelay { attempts: 0, multiplier: 1, seconds: 123 }
            },
            serde_json::from_str(
                r#"
                {
                  "constant": {},
                  "exponential": { "seconds": 123 }
                }
                "#
            )
            .unwrap()
        );
    }

    #[test]
    fn retry_exponential() {
        let retry = Retry {
            constant: ConstantDelay::default(),
            exponential: ExponentialDelay { attempts: 3, multiplier: 4, seconds: 3 },
        };
        assert_eq!(
            vec![
                Some(12 * SECOND),
                Some(36 * SECOND),
                Some(108 * SECOND),
                None
            ],
            (0..4)
                .map(|previous_attempts| retry.interval(previous_attempts))
                .collect::<Vec<_>>()
        );

        assert_eq!(Some(108 * SECOND), retry.max_interval());
    }

    #[test]
    fn retry_both() {
        let retry = Retry {
            constant: ConstantDelay { attempts: 2, seconds: 4 },
            exponential: ExponentialDelay { attempts: 2, multiplier: 1, seconds: 3 },
        };
        assert_eq!(
            vec![
                Some(4 * SECOND),
                Some(4 * SECOND),
                Some(27 * SECOND),
                Some(81 * SECOND),
                None,
            ],
            (0..5)
                .map(|previous_attempts| retry.interval(previous_attempts))
                .collect::<Vec<_>>()
        );

        assert_eq!(Some(81 * SECOND), retry.max_interval());
    }
}<|MERGE_RESOLUTION|>--- conflicted
+++ resolved
@@ -186,13 +186,9 @@
     Json(nf): Json<NewFlow>,
 ) -> Result<(StatusCode, String)> {
     // cron::Schedule::from_str(&ns.schedule).map_err(|e| error::Error::BadRequest(e.to_string()))?;
-<<<<<<< HEAD
+    let authed = maybe_refresh_folders(&nf.path, &w_id, authed, &db).await;
+
     let mut tx: QueueTransaction<'_, _> = (rsmq, user_db.clone().begin(&authed).await?).into();
-=======
-    let authed = maybe_refresh_folders(&nf.path, &w_id, authed, &db).await;
-
-    let mut tx = user_db.clone().begin(&authed).await?;
->>>>>>> 7f9050b2
 
     check_path_conflict(tx.transaction_mut(), &w_id, &nf.path).await?;
     check_schedule_conflict(tx.transaction_mut(), &w_id, &nf.path).await?;
@@ -296,19 +292,12 @@
     Path((w_id, flow_path)): Path<(String, StripPath)>,
     Json(nf): Json<NewFlow>,
 ) -> Result<String> {
-<<<<<<< HEAD
-    let mut tx: QueueTransaction<'_, _> = (rsmq, user_db.clone().begin(&authed).await?).into();
-
-    let flow_path = flow_path.to_path();
-    check_schedule_conflict(tx.transaction_mut(), &w_id, flow_path).await?;
-=======
     let flow_path = flow_path.to_path();
     let authed = maybe_refresh_folders(&flow_path, &w_id, authed, &db).await;
 
-    let mut tx = user_db.clone().begin(&authed).await?;
+    let mut tx: QueueTransaction<'_, _> = (rsmq, user_db.clone().begin(&authed).await?).into();
 
     check_schedule_conflict(&mut tx, &w_id, flow_path).await?;
->>>>>>> 7f9050b2
 
     let schema = nf.schema.map(|x| x.0);
     let old_dep_job = sqlx::query_scalar!(
