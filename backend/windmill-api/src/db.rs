/*
 * Author: Ruben Fiszel
 * Copyright: Windmill Labs, Inc 2022
 * This file and its contents are licensed under the AGPLv3 License.
 * Please see the included NOTICE for copyright information and
 * LICENSE-AGPL for a copy of the license.
 */

use futures::FutureExt;
use sqlx::{
    migrate::{Migrate, MigrateError},
    pool::PoolConnection,
    Executor, PgConnection, Pool, Postgres,
};

use tokio::task::JoinHandle;
use windmill_audit::audit_oss::{AuditAuthor, AuditAuthorable};
<<<<<<< HEAD
pub use windmill_common::db::DB;
=======
use windmill_common::utils::generate_lock_id;
>>>>>>> 97ed4a53
use windmill_common::{
    db::{Authable, Authed},
    error::Error,
};

async fn current_database(conn: &mut PgConnection) -> Result<String, MigrateError> {
    // language=SQL
    Ok(sqlx::query_scalar("SELECT current_database()")
        .fetch_one(conn)
        .await?)
}

lazy_static::lazy_static! {
    pub static ref OVERRIDDEN_MIGRATIONS: std::collections::HashMap<i64, String> = vec![(20221207103910, include_str!(
                        "../../custom_migrations/create_workspace_without_md5.sql"
                    ).to_string()),
                    (20240216100535, include_str!(
                        "../../migrations/20240216100535_improve_policies.up.sql"
                    ).replace("public.", "")),
                    (20240403083110, include_str!(
                        "../../migrations/20240403083110_remove_team_id_constraint.up.sql"
                    ).replace("public.", "")),
                    (20240613150524, include_str!(
                        "../../migrations/20240613150524_add_job_perms.up.sql"
                    ).replace("public.", "")),
                    (20250102145420, include_str!(
                        "../../migrations/20250102145420_more_captures.up.sql"
                    ).replace("public.", "")),
                    (20250429211554, include_str!(
                        "../../migrations/20250429211554_create_indices_on_queue.up.sql"
                    ).replace("public.", "")),
                    (20241006144414, include_str!(
                        "../../custom_migrations/grant_all_current_schema.sql"
                    ).to_string()),
                    (20221105003256, "DELETE FROM workspace_invite WHERE workspace_id = 'demo' AND email = 'ruben@windmill.dev';".to_string()),
                    (20221123151919, "".to_string()),
                    ].into_iter().collect();
}

pub struct CustomMigrator {
    inner: PoolConnection<Postgres>,
}
impl Migrate for CustomMigrator {
    fn ensure_migrations_table(
        &mut self,
    ) -> futures::prelude::future::BoxFuture<'_, Result<(), sqlx::migrate::MigrateError>> {
        self.inner.ensure_migrations_table()
    }

    fn dirty_version(
        &mut self,
    ) -> futures::prelude::future::BoxFuture<'_, Result<Option<i64>, sqlx::migrate::MigrateError>>
    {
        self.inner.dirty_version()
    }

    fn list_applied_migrations(
        &mut self,
    ) -> futures::prelude::future::BoxFuture<
        '_,
        Result<Vec<sqlx::migrate::AppliedMigration>, sqlx::migrate::MigrateError>,
    > {
        self.inner.list_applied_migrations()
    }

    fn lock(
        &mut self,
    ) -> futures::prelude::future::BoxFuture<'_, Result<(), sqlx::migrate::MigrateError>> {
        async {
            if std::env::var("SKIP_PG_LOCK").is_ok() {
                tracing::info!("Skipping PG lock acquisition");
                return Ok(());
            }

            let pid = sqlx::query_scalar!("SELECT pg_backend_pid()")
                .fetch_one(&mut *self.inner)
                .await?;
            tracing::info!("Acquiring global PG lock for potential migration with pid: {pid:?}");
            let database_name = current_database(&mut *self.inner).await?;
            let lock_id = generate_lock_id(&database_name);

            let mut r = false;

            while !r {
                r = sqlx::query_scalar!("SELECT pg_try_advisory_lock($1)", lock_id)
                    .fetch_one(&mut *self.inner)
                    .await
                    .map_err(|e| {
                        tracing::error!("Error acquiring lock: {e:#}");
                        sqlx::migrate::MigrateError::Execute(e)
                    })?
                    .unwrap_or(false);
                if !r {
                    tracing::info!("PG migration lock already acquired by another server or worker, a migration is in progress, this may take a long time if you have many jobs and be normal, rechecking in 5s.");
                    tokio::time::sleep(std::time::Duration::from_secs(5)).await;
                }
            }
            tracing::info!("Acquired global PG lock");

            return Ok(());
        }
        .boxed()
    }

    fn unlock(
        &mut self,
    ) -> futures::prelude::future::BoxFuture<'_, Result<(), sqlx::migrate::MigrateError>> {
        async {
            if std::env::var("SKIP_PG_UNLOCK").is_ok() {
                tracing::info!("Skipping PG lock release");
                return Ok(());
            }
            tracing::info!("Releasing PG lock");
            let database_name = current_database(&mut *self.inner).await?;
            let lock_id = generate_lock_id(&database_name);
            let _ = sqlx::query("SELECT pg_advisory_unlock($1)")
                .bind(lock_id)
                .execute(&mut *self.inner)
                .await?;

            tracing::info!("Released PG lock");
            Ok(())
        }
        .boxed()
    }

    fn apply<'e: 'm, 'm>(
        &'e mut self,
        migration: &'m sqlx::migrate::Migration,
    ) -> futures::prelude::future::BoxFuture<
        'm,
        Result<std::time::Duration, sqlx::migrate::MigrateError>,
    > {
        async {
            tracing::info!(
                "Started applying migration {}: {}",
                migration.version,
                migration.description
            );


            if let Some(migration_sql) = OVERRIDDEN_MIGRATIONS.get(&migration.version) {
                tracing::info!("Using custom migration for version {}", migration.version);

                self.inner
                    .execute(&**migration_sql)
                    .await?;
                let _ = sqlx::query(
                    r#"
                INSERT INTO _sqlx_migrations ( version, description, success, checksum, execution_time )
                VALUES ( $1, $2, TRUE, $3, -1 ) ON CONFLICT DO NOTHING
                            "#,
                )
                .bind(migration.version)
                .bind(&*migration.description)
                .bind(&*migration.checksum)
                .execute(&mut *self.inner)
                .await?;
                return Ok(std::time::Duration::from_secs(0));
            } else {
                let r = self.inner.apply(migration).await;
                tracing::info!("Finished applying migration {}", migration.version);
                return r;
            }
        }
        .boxed()
    }

    fn revert<'e: 'm, 'm>(
        &'e mut self,
        migration: &'m sqlx::migrate::Migration,
    ) -> futures::prelude::future::BoxFuture<
        'm,
        Result<std::time::Duration, sqlx::migrate::MigrateError>,
    > {
        self.inner.revert(migration)
    }
}

pub async fn migrate(db: &DB) -> Result<Option<JoinHandle<()>>, Error> {
    let migrator = db.acquire().await?;
    let mut custom_migrator = CustomMigrator { inner: migrator };

    if let Err(err) = sqlx::query!("DELETE FROM _sqlx_migrations WHERE version=20250131115248")
        .execute(db)
        .await
    {
        tracing::info!("Could not remove sqlx migration with version=20250131115248: {err:#}");
    }

    // Remove the migration `v2_fix_no_runtime` in favor of `v2_fix_no_runtime_2`.
    if let Err(err) = sqlx::query!("DELETE FROM _sqlx_migrations WHERE version=20250201145632")
        .execute(db)
        .await
    {
        tracing::info!("Could not remove sqlx migration with version=20250201145632: {err:#}");
    }

    // New version of `v2_as_queue` and `v2_as_completed_job` VIEWs.
    if let Err(err) = sqlx::query!(
        "DELETE FROM _sqlx_migrations WHERE version=20250201145630 OR version=20250201145631"
    )
    .execute(db)
    .await
    {
        tracing::info!("Could not remove sqlx migration with version=[20250201145630, 20250201145631] : {err:#}");
    }

    match sqlx::migrate!("../migrations")
        .run_direct(&mut custom_migrator)
        .await
    {
        Ok(_) => Ok(()),
        Err(sqlx::migrate::MigrateError::VersionMissing(e)) => {
            tracing::error!("Database had been applied more migrations than this container.
            This usually mean than another container on a more recent version migrated the database and this one is on an earlier version.
            Please update the container to latest. Not critical, but may cause issues if migration introduced a breaking change. Version missing: {e:#}");
            custom_migrator.unlock().await?;
            Ok(())
        }
        Err(err) => Err(err),
    }?;

    return crate::live_migrations::custom_migrations(&mut custom_migrator, db).await;
}

#[derive(Clone, Debug, Default, Hash, Eq, PartialEq)]
pub struct ApiAuthed {
    pub email: String,
    pub username: String,
    pub is_admin: bool,
    pub is_operator: bool,
    pub groups: Vec<String>,
    // (folder name, can write, is owner)
    pub folders: Vec<(String, bool, bool)>,
    pub scopes: Option<Vec<String>>,
    pub username_override: Option<String>,
    pub token_prefix: Option<String>,
}

impl From<ApiAuthed> for Authed {
    fn from(value: ApiAuthed) -> Self {
        Self {
            email: value.email,
            username: value.username,
            is_admin: value.is_admin,
            is_operator: value.is_operator,
            groups: value.groups,
            folders: value.folders,
            scopes: value.scopes,
            token_prefix: value.token_prefix,
        }
    }
}

impl From<Authed> for ApiAuthed {
    fn from(value: Authed) -> Self {
        Self {
            email: value.email,
            username: value.username,
            is_admin: value.is_admin,
            is_operator: value.is_operator,
            groups: value.groups,
            folders: value.folders,
            scopes: value.scopes,
            username_override: None, // Authed doesn't have this field, so default to None
            token_prefix: value.token_prefix,
        }
    }
}

impl From<&ApiAuthed> for AuditAuthor {
    fn from(value: &ApiAuthed) -> Self {
        Self {
            email: value.email.clone(),
            username: value.username.clone(),
            username_override: value.username_override.clone(),
            token_prefix: value.token_prefix.clone(),
        }
    }
}

impl ApiAuthed {
    pub fn display_username(&self) -> &str {
        self.username_override.as_ref().unwrap_or(&self.username)
    }
}

impl AuditAuthorable for ApiAuthed {
    fn username(&self) -> &str {
        self.username.as_str()
    }
    fn email(&self) -> &str {
        self.email.as_str()
    }
    fn username_override(&self) -> Option<&str> {
        self.username_override.as_deref()
    }
    fn token_prefix(&self) -> Option<&str> {
        self.token_prefix.as_deref()
    }
}

impl Authable for ApiAuthed {
    fn is_admin(&self) -> bool {
        self.is_admin
    }

    fn is_operator(&self) -> bool {
        self.is_operator
    }

    fn groups(&self) -> &[String] {
        &self.groups
    }

    fn folders(&self) -> &[(String, bool, bool)] {
        &self.folders
    }

    fn scopes(&self) -> Option<&[std::string::String]> {
        self.scopes.as_ref().map(|x| x.as_slice())
    }

    fn email(&self) -> &str {
        &self.email
    }

    fn username(&self) -> &str {
        &self.username
    }
}<|MERGE_RESOLUTION|>--- conflicted
+++ resolved
@@ -10,19 +10,16 @@
 use sqlx::{
     migrate::{Migrate, MigrateError},
     pool::PoolConnection,
-    Executor, PgConnection, Pool, Postgres,
+    Executor, PgConnection, Postgres,
 };
 
 use tokio::task::JoinHandle;
 use windmill_audit::audit_oss::{AuditAuthor, AuditAuthorable};
-<<<<<<< HEAD
 pub use windmill_common::db::DB;
-=======
-use windmill_common::utils::generate_lock_id;
->>>>>>> 97ed4a53
 use windmill_common::{
     db::{Authable, Authed},
     error::Error,
+    utils::generate_lock_id,
 };
 
 async fn current_database(conn: &mut PgConnection) -> Result<String, MigrateError> {
