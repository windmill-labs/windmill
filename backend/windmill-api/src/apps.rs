--- conflicted
+++ resolved
@@ -775,7 +775,6 @@
     Ok(hx)
 }
 
-<<<<<<< HEAD
 macro_rules! process_app_multipart {
     ($authed:expr, $user_db:expr, $db:expr, $w_id:expr, $path:expr, $multipart:expr, $internal_fn:expr) => {
         async {
@@ -865,7 +864,8 @@
         WebhookMessage::CreateApp { workspace: w_id, path: path.clone() },
     );
     Ok((StatusCode::CREATED, path))
-=======
+}
+
 async fn list_paths_from_workspace_runnable(
     authed: ApiAuthed,
     Extension(user_db): Extension<UserDB>,
@@ -886,7 +886,6 @@
     .await?;
     tx.commit().await?;
     Ok(Json(runnables))
->>>>>>> 7a4f64b9
 }
 
 async fn create_app(
