use std::{collections::HashMap, sync::Arc};

/*
 * Author: Ruben Fiszel
 * Copyright: Windmill Labs, Inc 2022
 * This file and its contents are licensed under the AGPLv3 License.
 * Please see the included NOTICE for copyright information and
 * LICENSE-AGPL for a copy of the license.
 */
use crate::{
    auth::OptTokened,
    db::{ApiAuthed, DB},
    resources::get_resource_value_interpolated_internal,
    users::{require_owner_of_path, OptAuthed},
    utils::{check_scopes, WithStarredInfoQuery},
    webhook_util::{WebhookMessage, WebhookShared},
    HTTP_CLIENT,
};
#[cfg(feature = "parquet")]
use crate::{
    job_helpers_oss::{
        download_s3_file_internal, get_random_file_name, get_s3_resource,
        get_workspace_s3_resource_and_check_paths, upload_file_from_req, DownloadFileQuery,
    },
    users::fetch_api_authed_from_permissioned_as,
};
use axum::response::Response;
use axum::{
    body::Body,
    extract::{Extension, Json, Multipart, Path, Query},
    response::IntoResponse,
    routing::{delete, get, post},
    Router,
};
use futures::future::{FutureExt, TryFutureExt};
use hyper::StatusCode;
#[cfg(feature = "parquet")]
use itertools::Itertools;
use lazy_static::lazy_static;
use magic_crypt::MagicCryptTrait;
#[cfg(feature = "parquet")]
use object_store::{Attribute, Attributes};
#[cfg(feature = "parquet")]
use regex::Regex;
use serde::{Deserialize, Serialize};
use serde_json::{json, value::RawValue};
use sha2::{Digest, Sha256};
use sql_builder::{bind::Bind, SqlBuilder};
use sqlx::{types::Uuid, FromRow};
use std::str;
use windmill_audit::audit_oss::audit_log;
use windmill_audit::ActionKind;
use windmill_common::{
    apps::{AppScriptId, ListAppQuery, APP_WORKSPACED_ROUTE},
    auth::TOKEN_PREFIX_LEN,
    cache::{self, future::FutureCachedExt},
    db::UserDB,
    error::{to_anyhow, Error, JsonResult, Result},
    jobs::{get_payload_tag_from_prefixed_path, JobPayload, RawCode},
    users::username_to_permissioned_as,
    utils::{
        http_get_from_hub, not_found_if_none, paginate, query_elems_from_hub, require_admin,
        Pagination, RunnableKind, StripPath, WarnAfterExt,
    },
    variables::{build_crypt, build_crypt_with_key_suffix, encrypt},
    worker::{to_raw_value, CLOUD_HOSTED},
    HUB_BASE_URL,
};

use windmill_git_sync::{handle_deployment_metadata, DeployedObject};
use windmill_queue::{push, PushArgs, PushArgsOwned, PushIsolationLevel};

#[cfg(feature = "parquet")]
use hmac::Mac;
#[cfg(feature = "parquet")]
use windmill_common::{
    jwt,
    oauth2::HmacSha256,
    s3_helpers::{build_object_store_client, S3Object, S3Permission},
    variables::get_workspace_key,
};

pub fn workspaced_service() -> Router {
    Router::new()
        .route("/list", get(list_apps))
        .route("/list_search", get(list_search_apps))
        .route("/get/p/*path", get(get_app))
        .route("/get/lite/*path", get(get_app_lite))
        .route("/get/draft/*path", get(get_app_w_draft))
        .route("/secret_of/*path", get(get_secret_id))
        .route(
            "/secret_of_latest_version/*path",
            get(get_latest_version_secret_id),
        )
        .route("/get/v/*id", get(get_app_by_id))
        .route("/get_data/v/*id", get(get_raw_app_data))
        .route("/exists/*path", get(exists_app))
        .route("/update/*path", post(update_app))
        .route("/update_raw/*path", post(update_app_raw))
        .route("/delete/*path", delete(delete_app))
        .route("/create", post(create_app))
        .route("/create_raw", post(create_app_raw))
        .route("/history/p/*path", get(get_app_history))
        .route("/get_latest_version/*path", get(get_latest_version))
        .route("/history_update/a/:id/v/:version", post(update_app_history))
        .route(
            "/list_paths_from_workspace_runnable/:runnable_kind/*path",
            get(list_paths_from_workspace_runnable),
        )
        .route("/custom_path_exists/*custom_path", get(custom_path_exists))
        .route("/sign_s3_objects", post(sign_s3_objects))
}

pub fn unauthed_service() -> Router {
    Router::new()
        .route("/execute_component/*path", post(execute_component))
        .route("/upload_s3_file/*path", post(upload_s3_file_from_app))
        .route("/delete_s3_file", delete(delete_s3_file_from_app))
        .route("/download_s3_file/*path", get(download_s3_file_from_app))
        .route("/public_app/:secret", get(get_public_app_by_secret))
        .route("/public_resource/*path", get(get_public_resource))
}
pub fn global_service() -> Router {
    Router::new()
        .route("/hub/list", get(list_hub_apps))
        .route("/hub/get/:id", get(get_hub_app_by_id))
}

#[derive(FromRow, Deserialize, Serialize)]
pub struct ListableApp {
    pub id: i64,
    pub workspace_id: String,
    pub path: String,
    pub summary: String,
    pub version: i64,
    pub extra_perms: serde_json::Value,
    pub execution_mode: String,
    pub starred: bool,
    pub edited_at: Option<chrono::DateTime<chrono::Utc>>,
    pub has_draft: bool,
    #[serde(skip_serializing_if = "Option::is_none")]
    pub draft_only: Option<bool>,
    #[sqlx(default)]
    #[serde(skip_serializing_if = "Option::is_none")]
    pub deployment_msg: Option<String>,
    #[serde(skip_serializing_if = "is_false")]
    pub raw_app: bool,
}

fn is_false(b: &bool) -> bool {
    !b
}

// #[derive(FromRow, Serialize, Deserialize)]
// pub struct AppVersion {
//     pub id: i64,
//     pub app_id: Uuid,
//     pub value: sqlx::types::Json<Box<RawValue>>,
//     pub created_by: String,
//     pub created_at: chrono::DateTime<chrono::Utc>,
// }

#[derive(Debug, Serialize, Deserialize, FromRow)]
pub struct AppWithLastVersion {
    pub id: i64,
    pub path: String,
    pub summary: String,
    pub policy: sqlx::types::Json<Box<RawValue>>,
    pub versions: Vec<i64>,
    pub value: sqlx::types::Json<Box<RawValue>>,
    pub created_by: String,
    pub created_at: chrono::DateTime<chrono::Utc>,
    pub extra_perms: Option<serde_json::Value>,
    #[serde(skip_serializing_if = "Option::is_none")]
    pub custom_path: Option<String>,
}

#[derive(Serialize, FromRow)]
pub struct AppWithLastVersionAndStarred {
    #[sqlx(flatten)]
    #[serde(flatten)]
    pub app: AppWithLastVersion,
    #[serde(skip_serializing_if = "Option::is_none")]
    pub starred: Option<bool>,
}

#[derive(Serialize, Deserialize, FromRow)]
pub struct AppWithLastVersionAndDraft {
    #[sqlx(flatten)]
    #[serde(flatten)]
    pub app: AppWithLastVersion,
    #[serde(skip_serializing_if = "Option::is_none")]
    pub draft: Option<sqlx::types::Json<Box<RawValue>>>,
    #[serde(skip_serializing_if = "Option::is_none")]
    pub draft_only: Option<bool>,
}

#[derive(Serialize)]
pub struct AppHistory {
    pub app_id: i64,
    pub version: i64,
    #[serde(skip_serializing_if = "Option::is_none")]
    pub deployment_msg: Option<String>,
}

#[derive(Deserialize)]
pub struct AppHistoryUpdate {
    pub deployment_msg: Option<String>,
}

pub type StaticFields = HashMap<String, Box<RawValue>>;
pub type OneOfFields = HashMap<String, Vec<Box<RawValue>>>;
pub type AllowUserResources = Vec<String>;

#[derive(Serialize, Deserialize, Debug, PartialEq, Copy, Clone, Default)]
#[serde(rename_all = "lowercase")]
pub enum ExecutionMode {
    #[default]
    Anonymous,
    Publisher,
    Viewer,
}

#[derive(Serialize, Deserialize, Debug, Clone, Default)]
pub struct PolicyTriggerableInputs {
    static_inputs: StaticFields,
    one_of_inputs: OneOfFields,
    #[serde(default)]
    allow_user_resources: AllowUserResources,
}

#[derive(Serialize, Deserialize, Debug, Clone)]
pub struct S3Input {
    allowed_resources: Vec<String>,
    allow_user_resources: bool,
    allow_workspace_resource: bool,
    file_key_regex: String,
}

#[derive(Serialize, Deserialize, Debug, Clone)]
pub struct S3Key {
    s3_path: String,
    #[serde(skip_serializing_if = "Option::is_none")]
    storage: Option<String>,
}

#[derive(Serialize, Deserialize, Debug, Clone, Default)]
pub struct Policy {
    pub on_behalf_of: Option<String>,
    pub on_behalf_of_email: Option<String>,
    //paths:
    // - script/<path>
    // - flow/<path>
    // - rawscript/<sha256>
    #[serde(skip_serializing_if = "Option::is_none")]
    pub triggerables: Option<HashMap<String, StaticFields>>,
    #[serde(skip_serializing_if = "Option::is_none")]
    pub triggerables_v2: Option<HashMap<String, PolicyTriggerableInputs>>,
    pub execution_mode: ExecutionMode,
    pub s3_inputs: Option<Vec<S3Input>>,
    pub allowed_s3_keys: Option<Vec<S3Key>>,
}

#[derive(Deserialize)]
pub struct CreateApp {
    pub path: String,
    pub summary: String,
    pub value: sqlx::types::Json<Box<RawValue>>,
    pub policy: Policy,
    pub draft_only: Option<bool>,
    pub deployment_message: Option<String>,
    pub custom_path: Option<String>,
}

#[derive(Serialize, Deserialize)]
pub struct EditApp {
    pub path: Option<String>,
    pub summary: Option<String>,
    pub value: Option<sqlx::types::Json<Box<RawValue>>>,
    pub policy: Option<Policy>,
    pub deployment_message: Option<String>,
    pub custom_path: Option<String>,
}

#[derive(Serialize, FromRow)]
pub struct SearchApp {
    path: String,
    value: sqlx::types::Json<Box<RawValue>>,
}
async fn list_search_apps(
    authed: ApiAuthed,
    Path(w_id): Path<String>,
    Extension(user_db): Extension<UserDB>,
) -> JsonResult<Vec<SearchApp>> {
    #[cfg(feature = "enterprise")]
    let n = 1000;

    #[cfg(not(feature = "enterprise"))]
    let n = 3;
    let mut tx = user_db.begin(&authed).await?;

    let rows = sqlx::query_as::<_, SearchApp>(
        "SELECT path, app_version.value from app LEFT JOIN app_version ON app_version.id = versions[array_upper(versions, 1)]  WHERE workspace_id = $1 LIMIT $2",
    )
    .bind(&w_id)
    .bind(n)
    .fetch_all(&mut *tx)
    .await?
    .into_iter()
    .collect::<Vec<_>>();
    tx.commit().await?;
    Ok(Json(rows))
}

async fn list_apps(
    authed: ApiAuthed,
    Extension(user_db): Extension<UserDB>,
    Path(w_id): Path<String>,
    Query(pagination): Query<Pagination>,
    Query(lq): Query<ListAppQuery>,
) -> JsonResult<Vec<ListableApp>> {
    let (per_page, offset) = paginate(pagination);

    let mut sqlb = SqlBuilder::select_from("app")
        .fields(&[
            "app.id",
            "app.workspace_id",
            "app.path",
            "app.summary",
            "app.versions[array_upper(app.versions, 1)] as version",
            "app.policy->>'execution_mode' as execution_mode",
            "app_version.created_at as edited_at",
            "app.extra_perms",
            "favorite.path IS NOT NULL as starred",
            "draft.path IS NOT NULL as has_draft",
            "draft_only",
            "app_version.raw_app",
        ])
        .left()
        .join("favorite")
        .on(
            "favorite.favorite_kind = 'app' AND favorite.workspace_id = app.workspace_id AND favorite.path = app.path AND favorite.usr = ?"
                .bind(&authed.username),
        )
        .left()
        .join("app_version")
        .on(
            "app_version.id = versions[array_upper(versions, 1)]"
        )
        .left()
        .join("draft")
        .on(
            "draft.path = app.path AND draft.workspace_id = app.workspace_id AND draft.typ = 'app'"
        )
        .order_desc("favorite.path IS NOT NULL")
        .order_by("app_version.created_at", true)
        .and_where("app.workspace_id = ?".bind(&w_id))
        .offset(offset)
        .limit(per_page)
        .clone();

    if lq.starred_only.unwrap_or(false) {
        sqlb.and_where_is_not_null("favorite.path");
    }

    if let Some(path_start) = &lq.path_start {
        sqlb.and_where_like_left("app.path", path_start);
    }

    if let Some(path_exact) = &lq.path_exact {
        sqlb.and_where_eq("app.path", "?".bind(path_exact));
    }

    if !lq.include_draft_only.unwrap_or(false) || authed.is_operator {
        sqlb.and_where("app.draft_only IS NOT TRUE");
    }

    if lq.with_deployment_msg.unwrap_or(false) {
        sqlb.join("deployment_metadata dm")
            .left()
            .on("dm.app_version = app.versions[array_upper(app.versions, 1)]")
            .fields(&["dm.deployment_msg"]);
    }

    let sql = sqlb.sql().map_err(|e| Error::internal_err(e.to_string()))?;
    let mut tx = user_db.begin(&authed).await?;
    let rows = sqlx::query_as::<_, ListableApp>(&sql)
        .fetch_all(&mut *tx)
        .await?;

    tx.commit().await?;

    Ok(Json(rows))
}

async fn get_raw_app_data(
    Path((w_id, secret_with_ext)): Path<(String, String)>,
    Extension(db): Extension<DB>,
) -> Result<Response> {
    #[cfg(all(feature = "enterprise", feature = "parquet"))]
    let object_store = windmill_common::s3_helpers::get_object_store().await;

    // tracing::info!("secret_with_ext: {}", secret_with_ext);
    let mut splitted = secret_with_ext.split('.');
    let secret_id = splitted.next().unwrap_or("");

    if secret_id.is_empty() {
        return Err(Error::BadRequest("Invalid secret".to_string()));
    }

    let id = get_id_from_secret(
        &db,
        &w_id,
        secret_id.to_string(),
        Some(BUNDLE_SECRET_PREFIX),
    )
    .await?;

    let file_type = splitted.next().unwrap_or("");
    let file_type = if file_type == "css" {
        "css"
    } else if file_type == "js" {
        "js"
    } else {
        return Err(Error::BadRequest(
            "Invalid file type, only .css and .js are supported".to_string(),
        ));
    };
    // tracing::info!("file_type: {}", file_type);

    #[allow(unused_assignments)]
    let mut body: Option<Body> = None;
    #[cfg(all(feature = "enterprise", feature = "parquet"))]
    if let Some(os) = object_store {
        let path = format!("/app_bundles/{}/{}.{}", w_id, id, file_type);
        let stream = os
            .get(&object_store::path::Path::from(path))
            .await?
            .bytes()
            .await?;
        tracing::info!("stream: {}", stream.len());
        body = Some(Body::from(stream));
    }

    if body.is_none() {
        let get_raw_app_file = sqlx::query_scalar!(
            "SELECT data FROM app_bundles WHERE app_version_id = $1 AND file_type = $2 AND w_id = $3",
            id,
            file_type,
            &w_id,
        )
        .fetch_optional(&db)
        .await?;
        if let Some(file) = get_raw_app_file {
            body = Some(Body::from(file));
        }
    }

    if let Some(body) = body {
        // let stream = tokio_util::io::ReaderStream::new(file);
        let res = Response::builder().header(
            http::header::CONTENT_TYPE,
            if file_type == "css" {
                "text/css"
            } else {
                "text/javascript"
            },
        );
        Ok(res.body(body).unwrap())
    } else {
        return Err(Error::NotFound("File not found".to_string()));
    }
}

// async fn get_app_version(
//     authed: ApiAuthed,
//     Extension(user_db): Extension<UserDB>,
//     Path((w_id, path)): Path<(String, StripPath)>,
// ) -> JsonResult<i64> {
//     let path = path.to_path();
//     let mut tx = user_db.begin(&authed).await?;

//     let version_o = sqlx::query_scalar!(
//         "SELECT app.versions[array_upper(app.versions, 1)] as version FROM app
//             WHERE app.path = $1 AND app.workspace_id = $2",
//         path,
//         &w_id,
//     )
//     .fetch_optional(&mut *tx)
//     .await?
//     .flatten();
//     tx.commit().await?;

//     let version = not_found_if_none(version_o, "App", path)?;
//     Ok(Json(version))
// }

async fn get_app(
    authed: ApiAuthed,
    Extension(user_db): Extension<UserDB>,
    Path((w_id, path)): Path<(String, StripPath)>,
    Query(query): Query<WithStarredInfoQuery>,
) -> JsonResult<AppWithLastVersionAndStarred> {
    let path = path.to_path();
    check_scopes(&authed, || format!("apps:read:{}", path))?;
    let mut tx = user_db.begin(&authed).await?;

    let app_o = if query.with_starred_info.unwrap_or(false) {
        sqlx::query_as::<_, AppWithLastVersionAndStarred>(
            "SELECT app.id, app.path, app.summary, app.versions, app.policy, app.custom_path,
            app.extra_perms, app_version.value, 
            app_version.created_at, app_version.created_by, favorite.path IS NOT NULL as starred
            FROM app
            JOIN app_version
            ON app_version.id = app.versions[array_upper(app.versions, 1)]
            LEFT JOIN favorite
            ON favorite.favorite_kind = 'app' 
                AND favorite.workspace_id = app.workspace_id 
                AND favorite.path = app.path 
                AND favorite.usr = $3
            WHERE app.path = $1 AND app.workspace_id = $2",
        )
        .bind(path.to_owned())
        .bind(&w_id)
        .bind(&authed.username)
        .fetch_optional(&mut *tx)
        .await?
    } else {
        sqlx::query_as::<_, AppWithLastVersionAndStarred>(
            "SELECT app.id, app.path, app.summary, app.versions, app.policy, app.custom_path,
            app.extra_perms, app_version.value, 
            app_version.created_at, app_version.created_by, NULL as starred
            FROM app, app_version
            WHERE app.path = $1 AND app.workspace_id = $2 AND app_version.id = app.versions[array_upper(app.versions, 1)]",
        )
        .bind(path.to_owned())
        .bind(&w_id)
        .fetch_optional(&mut *tx)
        .await?
    };
    tx.commit().await?;

    let app = not_found_if_none(app_o, "App", path)?;
    Ok(Json(app))
}

async fn get_app_lite(
    authed: ApiAuthed,
    Extension(user_db): Extension<UserDB>,
    Path((w_id, path)): Path<(String, StripPath)>,
) -> JsonResult<AppWithLastVersion> {
    let path = path.to_path();
    check_scopes(&authed, || format!("apps:read:{}", path))?;
    let mut tx = user_db.begin(&authed).await?;

    let app_o = sqlx::query_as::<_, AppWithLastVersion>(
        "SELECT app.id, app.path, app.summary, app.versions, app.policy, app.custom_path,
        app.extra_perms, coalesce(app_version_lite.value::json, app_version.value) as value, 
        app_version.created_at, app_version.created_by, NULL as starred
        FROM app, app_version
        LEFT JOIN app_version_lite ON app_version_lite.id = app_version.id
        WHERE app.path = $1 AND app.workspace_id = $2 AND app_version.id = app.versions[array_upper(app.versions, 1)]",
    )
    .bind(path.to_owned())
    .bind(&w_id)
    .fetch_optional(&mut *tx)
    .await?;

    tx.commit().await?;

    let app = not_found_if_none(app_o, "App", path)?;
    Ok(Json(app))
}

async fn get_app_w_draft(
    authed: ApiAuthed,
    Extension(user_db): Extension<UserDB>,
    Path((w_id, path)): Path<(String, StripPath)>,
) -> JsonResult<AppWithLastVersionAndDraft> {
    let path = path.to_path();
    check_scopes(&authed, || format!("apps:read:{}", path))?;
    let mut tx = user_db.begin(&authed).await?;

    let app_o = sqlx::query_as::<_, AppWithLastVersionAndDraft>(
        r#"
        SELECT 
            app.id, 
            app.path, 
            app.summary, 
            app.versions, 
            app.policy, 
            app.custom_path,
            app.extra_perms, 
            app_version.value,
            app_version.created_at, 
            app_version.created_by,
            app.draft_only,
            draft.value AS "draft"
        FROM app
        INNER JOIN app_version 
            ON app_version.id = app.versions[array_upper(app.versions, 1)]
        LEFT JOIN draft 
            ON app.path = draft.path 
        AND draft.workspace_id = $2 
        AND draft.typ = 'app'
        WHERE app.path = $1 
        AND app.workspace_id = $2
    "#,
    )
    .bind(path.to_owned())
    .bind(&w_id)
    .fetch_optional(&mut *tx)
    .await?;

    tx.commit().await?;

    let app = not_found_if_none(app_o, "App", path)?;
    Ok(Json(app))
}

async fn get_app_history(
    authed: ApiAuthed,
    Extension(user_db): Extension<UserDB>,
    Path((w_id, path)): Path<(String, StripPath)>,
) -> JsonResult<Vec<AppHistory>> {
    let path = path.to_path();
    check_scopes(&authed, || format!("apps:read:{}", &path))?;
    let mut tx = user_db.begin(&authed).await?;
    let query_result = sqlx::query!(
        "SELECT a.id as app_id, av.id as version_id, dm.deployment_msg as deployment_msg
        FROM app a LEFT JOIN app_version av ON a.id = av.app_id LEFT JOIN deployment_metadata dm ON av.id = dm.app_version
        WHERE a.workspace_id = $1 AND a.path = $2
        ORDER BY created_at DESC",
        w_id,
        path,
    ).fetch_all(&mut *tx).await?;
    tx.commit().await?;

    let result: Vec<AppHistory> = query_result
        .into_iter()
        .map(|row| AppHistory {
            app_id: row.app_id,
            version: row.version_id,
            deployment_msg: row.deployment_msg,
        })
        .collect();
    return Ok(Json(result));
}

async fn get_latest_version(
    authed: ApiAuthed,
    Extension(user_db): Extension<UserDB>,
    Path((w_id, path)): Path<(String, StripPath)>,
) -> JsonResult<Option<AppHistory>> {
    let path = path.to_path();
    check_scopes(&authed, || format!("apps:read:{}", path))?;
    let mut tx = user_db.begin(&authed).await?;
    let row = sqlx::query!(
        "SELECT a.id as app_id, av.id as version_id, dm.deployment_msg as deployment_msg
        FROM app a LEFT JOIN app_version av ON a.id = av.app_id LEFT JOIN deployment_metadata dm ON av.id = dm.app_version
        WHERE a.workspace_id = $1 AND a.path = $2
        ORDER BY created_at DESC",
        w_id,
        path,
    ).fetch_optional(&mut *tx).await?;
    tx.commit().await?;

    if let Some(row) = row {
        let result = AppHistory {
            app_id: row.app_id,
            version: row.version_id,
            deployment_msg: row.deployment_msg,
        };

        return Ok(Json(Some(result)));
    } else {
        return Ok(Json(None));
    }
}

async fn update_app_history(
    authed: ApiAuthed,
    Extension(user_db): Extension<UserDB>,
    Path((w_id, app_id, app_version)): Path<(String, i64, i64)>,
    Json(app_history_update): Json<AppHistoryUpdate>,
) -> Result<()> {
    let mut tx = user_db.begin(&authed).await?;
    let app_path = sqlx::query_scalar!("SELECT path FROM app WHERE id = $1", app_id)
        .fetch_optional(&mut *tx)
        .await?;

    let Some(app_path) = app_path else {
        tx.commit().await?;
        return Err(Error::NotFound(
            format!("App with ID {app_id} not found").to_string(),
        ));
    };

    check_scopes(&authed, || format!("apps:write:{}", &app_path))?;

    sqlx::query!(
        "INSERT INTO deployment_metadata (workspace_id, path, app_version, deployment_msg) VALUES ($1, $2, $3, $4) ON CONFLICT (workspace_id, path, app_version) WHERE app_version IS NOT NULL DO UPDATE SET deployment_msg = EXCLUDED.deployment_msg",
        w_id,
        app_path,
        app_version,
        app_history_update.deployment_msg,
    )
    .fetch_optional(&mut *tx)
    .await?;
    tx.commit().await?;
    return Ok(());
}

async fn custom_path_exists(
    Extension(db): Extension<DB>,
    Path((w_id, custom_path)): Path<(String, String)>,
) -> JsonResult<bool> {
    let as_workspaced_route = *APP_WORKSPACED_ROUTE.read().await;

    let exists =
        sqlx::query_scalar!(
            "SELECT EXISTS(SELECT 1 FROM app WHERE custom_path = $1 AND ($2::TEXT IS NULL OR workspace_id = $2))",
            custom_path,
            if *CLOUD_HOSTED || as_workspaced_route { Some(&w_id) } else { None }
        )
        .fetch_one(&db)
        .await?.unwrap_or(false);
    Ok(Json(exists))
}

async fn get_app_by_id(
    authed: ApiAuthed,
    Extension(user_db): Extension<UserDB>,
    Path((w_id, id)): Path<(String, i64)>,
) -> JsonResult<AppWithLastVersion> {
    let mut tx = user_db.begin(&authed).await?;

    let app_o = sqlx::query_as::<_, AppWithLastVersion>(
        "SELECT app.id, app.path, app.summary, app.versions, app.policy, app.custom_path,
        app.extra_perms, app_version.value, 
        app_version.created_at, app_version.created_by from app, app_version 
        WHERE app_version.id = $1 AND app.id = app_version.app_id AND app.workspace_id = $2",
    )
    .bind(&id)
    .bind(&w_id)
    .fetch_optional(&mut *tx)
    .await?;
    tx.commit().await?;

    let app = not_found_if_none(app_o, "App", id.to_string())?;

    check_scopes(&authed, || format!("apps:read:{}", &app.path))?;

    Ok(Json(app))
}

async fn get_public_app_by_secret(
    OptAuthed(opt_authed): OptAuthed,
    Extension(user_db): Extension<UserDB>,
    Extension(db): Extension<DB>,
    Path((w_id, secret)): Path<(String, String)>,
) -> JsonResult<AppWithLastVersion> {
    let id = get_id_from_secret(&db, &w_id, secret, None).await?;

    let app_o = sqlx::query_as::<_, AppWithLastVersion>(
        "SELECT app.id, app.path, app.summary, app.versions, app.policy, app.custom_path,
        null as extra_perms, coalesce(app_version_lite.value::json, app_version.value::json) as value,
        app_version.created_at, app_version.created_by from app, app_version 
        LEFT JOIN app_version_lite ON app_version_lite.id = app_version.id
        WHERE app.id = $1 AND app.workspace_id = $2 AND app_version.id = app.versions[array_upper(app.versions, 1)]")
        .bind(&id)
        .bind(&w_id)
    .fetch_optional(&db)
    .await?;

    let app = not_found_if_none(app_o, "App", id.to_string())?;

    let policy = serde_json::from_str::<Policy>(app.policy.0.get()).map_err(to_anyhow)?;

    if matches!(policy.execution_mode, ExecutionMode::Anonymous) {
        return Ok(Json(app));
    }

    if opt_authed.is_none() {
        {
            return Err(Error::NotAuthorized(
                "App visibility does not allow public access and you are not logged in".to_string(),
            ));
        }
    } else {
        let authed = opt_authed.unwrap();
        let mut tx = user_db.begin(&authed).await?;
        let is_visible = sqlx::query_scalar!(
            "SELECT EXISTS(SELECT 1 FROM app WHERE id = $1 AND workspace_id = $2)",
            id,
            &w_id
        )
        .fetch_one(&mut *tx)
        .await?;
        tx.commit().await?;
        if !is_visible.unwrap_or(false) {
            return Err(Error::NotAuthorized(
                "App visibility does not allow public access and you are logged in but you have no read-access to that app".to_string(),
            ));
        }
    }

    Ok(Json(app))
}

async fn get_id_from_secret(
    db: &DB,
    w_id: &str,
    secret: String,
    prefix: Option<&str>,
) -> Result<i64> {
    let mc = build_crypt(db, w_id).await?;
    let decrypted = mc
        .decrypt_bytes_to_bytes(&(hex::decode(secret)?))
        .map_err(|e| Error::internal_err(e.to_string()))?;
    let mut bytes = str::from_utf8(&decrypted).map_err(to_anyhow)?;
    if let Some(prefix) = prefix {
        if !bytes.starts_with(prefix) {
            return Err(Error::BadRequest("Invalid secret".to_string()));
        }
        bytes = bytes.strip_prefix(prefix).unwrap_or("");
    }
    let id: i64 = bytes.parse().map_err(to_anyhow)?;
    Ok(id)
}

async fn get_public_resource(
    Extension(db): Extension<DB>,
    Path((w_id, path)): Path<(String, StripPath)>,
) -> JsonResult<Option<serde_json::Value>> {
    let path = path.to_path();

    let res = if path.starts_with("f/app_themes/") {
        sqlx::query_scalar!(
            "SELECT value from resource WHERE path = $1 AND workspace_id = $2",
            path.to_owned(),
            &w_id
        )
        .fetch_optional(&db)
        .await?
    } else {
        sqlx::query_scalar!(
            "SELECT value from resource WHERE path = $1 AND workspace_id = $2 AND resource_type = 'json_schema'",
            path.to_owned(),
            &w_id
        )
        .fetch_optional(&db)
        .await?
    };

    Ok(Json(res.flatten()))
}

async fn get_secret_id(
    authed: ApiAuthed,
    Extension(user_db): Extension<UserDB>,
    Extension(db): Extension<DB>,
    Path((w_id, path)): Path<(String, StripPath)>,
) -> Result<String> {
    let path = path.to_path();
    check_scopes(&authed, || format!("apps:read:{}", path))?;
    let mut tx = user_db.begin(&authed).await?;

    let id_o = sqlx::query_scalar!(
        "SELECT app.id FROM app
        WHERE app.path = $1 AND app.workspace_id = $2",
        path,
        &w_id
    )
    .fetch_optional(&mut *tx)
    .await?;
    tx.commit().await?;

    let id = not_found_if_none(id_o, "App", path.to_string())?;

    let mc = build_crypt(&db, &w_id).await?;

    let hx = hex::encode(mc.encrypt_str_to_bytes(id.to_string()));

    Ok(hx)
}

const BUNDLE_SECRET_PREFIX: &str = "bundle_";

async fn get_latest_version_secret_id(
    authed: ApiAuthed,
    Extension(user_db): Extension<UserDB>,
    Extension(db): Extension<DB>,
    Path((w_id, path)): Path<(String, StripPath)>,
) -> Result<String> {
    let path = path.to_path();
    check_scopes(&authed, || format!("apps:read:{}", path))?;
    let mut tx = user_db.begin(&authed).await?;

    let id_o = sqlx::query_scalar!(
        "SELECT app.versions[array_upper(app.versions, 1)] FROM app
        WHERE app.path = $1 AND app.workspace_id = $2",
        path,
        &w_id
    )
    .fetch_optional(&mut *tx)
    .await?
    .flatten();

    tx.commit().await?;

    let id = not_found_if_none(id_o, "App", path.to_string())?;

    let mc = build_crypt(&db, &w_id).await?;

    let hx = hex::encode(mc.encrypt_str_to_bytes(format!("{}{}", BUNDLE_SECRET_PREFIX, id)));

    Ok(hx)
}

async fn store_raw_app_file<'a>(
    w_id: &str,
    id: &i64,
    file_type: &str,
    data: bytes::Bytes,
    tx: &mut sqlx::Transaction<'a, sqlx::Postgres>,
) -> Result<()> {
    #[cfg(all(feature = "enterprise", feature = "parquet"))]
    {
        let object_store = windmill_common::s3_helpers::get_object_store().await;

        let path: String = format!("/app_bundles/{}/{}.{}", w_id, id, file_type);

        if let Some(os) = object_store {
            if let Err(e) = os
                .put(&object_store::path::Path::from(path.clone()), data.into())
                .await
            {
                tracing::error!("Failed to put snapshot to s3 at {path}: {:?}", e);
                return Err(windmill_common::error::Error::ExecutionErr(format!(
                    "Failed to put {path} to s3"
                )));
            }
            tracing::info!("Successfully put snapshot to s3 at {path}");
            return Ok(());
        }
    }

    sqlx::query!(
        "INSERT INTO app_bundles (app_version_id, w_id, file_type, data) VALUES ($1, $2, $3, $4)",
        id,
        w_id,
        file_type,
        data.to_vec()
    )
    .execute(&mut **tx)
    .await?;

    Ok(())
}
macro_rules! process_app_multipart {
    ($authed:expr, $user_db:expr, $db:expr, $w_id:expr, $path:expr, $multipart:expr, $internal_fn:expr) => {
        async {
            let mut saved_app = None;
            let mut uploaded_js = false;

            let mut multipart = $multipart;
            while let Some(field) = multipart.next_field().await.unwrap() {
                let name = field.name().unwrap().to_string();
                let data = field.bytes().await.unwrap();
                if name == "app" {
                    let app = serde_json::from_slice(&data).map_err(to_anyhow)?;
                    let (ntx, npath, nid) = $internal_fn(
                        $authed.clone(),
                        $db.clone(),
                        $user_db.clone(),
                        $w_id,
                        $path,
                        true,
                        app,
                    )
                    .await?;
                    saved_app = Some((npath, nid, ntx));
                } else if name == "js" {
                    if let Some((_npath, id, tx)) = saved_app.as_mut() {
                        store_raw_app_file($w_id, &id, "js", data, tx).await?;
                        uploaded_js = true;
                    } else {
                        return Err(Error::BadRequest(
                            "App payload need to be created first".to_string(),
                        ));
                    }
                } else if name == "css" {
                    if let Some((_npath, id, tx)) = saved_app.as_mut() {
                        store_raw_app_file($w_id, &id, "css", data, tx).await?;
                    } else {
                        return Err(Error::BadRequest(
                            "App payload need to be created first".to_string(),
                        ));
                    }
                } else {
                    return Err(Error::BadRequest(format!("Unsupported field: {}", name)));
                }
            }
            if !uploaded_js {
                return Err(Error::BadRequest("js or css file not uploaded".to_string()));
            }
            if let Some((npath, id, tx)) = saved_app {
                tx.commit().await?;
                Ok((npath, id))
            } else {
                Err(Error::BadRequest("App not created".to_string()))
            }
        }
    };
}

async fn create_app_raw<'a>(
    authed: ApiAuthed,
    Extension(user_db): Extension<UserDB>,
    Extension(db): Extension<DB>,
    Extension(webhook): Extension<WebhookShared>,
    Path(w_id): Path<String>,
    multipart: Multipart,
) -> Result<(StatusCode, String)> {
    let (path, _id) = process_app_multipart!(
        authed,
        user_db,
        db,
        &w_id,
        "",
        multipart,
        |authed, db, user_db, w_id, _path, raw_app, app| create_app_internal(
            authed, db, user_db, w_id, raw_app, app
        )
    )
    .await?;

    check_scopes(&authed, || format!("apps:write:{}", path))?;

    webhook.send_message(
        w_id.clone(),
        WebhookMessage::CreateApp { workspace: w_id, path: path.clone() },
    );
    Ok((StatusCode::CREATED, path))
}

async fn list_paths_from_workspace_runnable(
    authed: ApiAuthed,
    Extension(user_db): Extension<UserDB>,
    Path((w_id, runnable_kind, path)): Path<(String, RunnableKind, StripPath)>,
) -> JsonResult<Vec<String>> {
    let mut tx = user_db.begin(&authed).await?;
    let runnables = sqlx::query_scalar!(
        r#"SELECT a.path
            FROM workspace_runnable_dependencies wru 
            JOIN app a
                ON wru.app_path = a.path AND wru.workspace_id = a.workspace_id
            WHERE wru.runnable_path = $1 AND wru.runnable_is_flow = $2 AND wru.workspace_id = $3"#,
        path.to_path(),
        matches!(runnable_kind, RunnableKind::Flow),
        w_id
    )
    .fetch_all(&mut *tx)
    .await?;
    tx.commit().await?;
    Ok(Json(runnables))
}

async fn create_app(
    authed: ApiAuthed,
    Extension(user_db): Extension<UserDB>,
    Extension(db): Extension<DB>,
    Extension(webhook): Extension<WebhookShared>,
    Path(w_id): Path<String>,
    Json(app): Json<CreateApp>,
) -> Result<(StatusCode, String)> {
    let path = app.path.clone();
    check_scopes(&authed, || format!("apps:write:{}", &path))?;

    let (new_tx, _path, _id) = create_app_internal(authed, db, user_db, &w_id, false, app).await?;

    new_tx.commit().await?;

    webhook.send_message(
        w_id.clone(),
        WebhookMessage::CreateApp { workspace: w_id, path: path.clone() },
    );

    Ok((StatusCode::CREATED, path))
}

async fn create_app_internal<'a>(
    authed: ApiAuthed,
    db: sqlx::Pool<sqlx::Postgres>,
    user_db: UserDB,
    w_id: &String,
    raw_app: bool,
    mut app: CreateApp,
) -> Result<(sqlx::Transaction<'a, sqlx::Postgres>, String, i64)> {
    if *CLOUD_HOSTED {
        let nb_apps =
            sqlx::query_scalar!("SELECT COUNT(*) FROM app WHERE workspace_id = $1", &w_id)
                .fetch_one(&db)
                .await?;
        if nb_apps.unwrap_or(0) >= 1000 {
            return Err(Error::BadRequest(
                    "You have reached the maximum number of apps (1000) on cloud. Contact support@windmill.dev to increase the limit"
                        .to_string(),
                ));
        }
        if app.summary.len() > 300 {
            return Err(Error::BadRequest(
                "Summary must be less than 300 characters on cloud".to_string(),
            ));
        }
    }
    let mut tx = user_db.clone().begin(&authed).await?;
    app.policy.on_behalf_of = Some(username_to_permissioned_as(&authed.username));
    app.policy.on_behalf_of_email = Some(authed.email.clone());
    let path = app.path.clone();
    if &app.path == "" {
        return Err(Error::BadRequest("App path cannot be empty".to_string()));
    }
    let exists = sqlx::query_scalar!(
        "SELECT EXISTS(SELECT 1 FROM app WHERE path = $1 AND workspace_id = $2)",
        &app.path,
        w_id
    )
    .fetch_one(&mut *tx)
    .await?
    .unwrap_or(false);
    if exists {
        return Err(Error::BadRequest(format!(
            "App with path {} already exists",
            &app.path
        )));
    }
    if let Some(custom_path) = &app.custom_path {
        require_admin(authed.is_admin, &authed.username)?;
        let as_workspaced_route = *APP_WORKSPACED_ROUTE.read().await;

        let exists = sqlx::query_scalar!(
            "SELECT EXISTS(SELECT 1 FROM app WHERE custom_path = $1 AND ($2::TEXT IS NULL OR workspace_id = $2))",
            custom_path,
            if *CLOUD_HOSTED || as_workspaced_route { Some(w_id) } else { None }
        )
        .fetch_one(&mut *tx)
        .await?.unwrap_or(false);

        if exists {
            return Err(Error::BadRequest(format!(
                "App with custom path {} already exists",
                custom_path
            )));
        }
    }
    sqlx::query!(
        "DELETE FROM draft WHERE path = $1 AND workspace_id = $2 AND typ = 'app'",
        &app.path,
        &w_id
    )
    .execute(&mut *tx)
    .await?;
    let id = sqlx::query_scalar!(
        "INSERT INTO app
            (workspace_id, path, summary, policy, versions, draft_only, custom_path)
            VALUES ($1, $2, $3, $4, '{}', $5, $6) RETURNING id",
        w_id,
        app.path,
        app.summary,
        json!(app.policy),
        app.draft_only,
        app.custom_path
            .as_ref()
            .map(|s| if s.is_empty() { None } else { Some(s) })
            .flatten()
    )
    .fetch_one(&mut *tx)
    .await?;
    let v_id = sqlx::query_scalar!(
        "INSERT INTO app_version
            (app_id, value, created_by, raw_app)
            VALUES ($1, $2::text::json, $3, $4) RETURNING id",
        id,
        //to preserve key orders
        serde_json::to_string(&app.value).unwrap(),
        authed.username,
        raw_app
    )
    .fetch_one(&mut *tx)
    .await?;
    sqlx::query!(
        "UPDATE app SET versions = array_append(versions, $1::bigint) WHERE id = $2",
        v_id,
        id
    )
    .execute(&mut *tx)
    .await?;

    audit_log(
        &mut *tx,
        &authed,
        "apps.create",
        ActionKind::Create,
        w_id,
        Some(&app.path),
        None,
    )
    .await?;
    let mut args: HashMap<String, Box<serde_json::value::RawValue>> = HashMap::new();
    if let Some(dm) = &app.deployment_message {
        args.insert("deployment_message".to_string(), to_raw_value(&dm));
    }
    let tx = PushIsolationLevel::Transaction(tx);
    let (dependency_job_uuid, new_tx) = push(
        &db,
        tx,
        w_id,
        JobPayload::AppDependencies { path: app.path.clone(), version: v_id },
        PushArgs { args: &args, extra: None },
        &authed.username,
        &authed.email,
        windmill_common::users::username_to_permissioned_as(&authed.username),
        authed.token_prefix.as_deref(),
        None,
        None,
        None,
        None,
        None,
        None,
        false,
        false,
        None,
        true,
        None,
        None,
        None,
        None,
        Some(&authed.clone().into()),
        false,
        None,
        None,
<<<<<<< HEAD
        None
=======
        None,
>>>>>>> c86a080c
    )
    .await?;
    tracing::info!("Pushed app dependency job {}", dependency_job_uuid);

    Ok((new_tx, path, v_id))
}

async fn list_hub_apps(Extension(db): Extension<DB>) -> impl IntoResponse {
    let (status_code, headers, body) = query_elems_from_hub(
        &HTTP_CLIENT,
        &format!("{}/searchUiData?approved=true", *HUB_BASE_URL.read().await),
        None,
        &db,
    )
    .await?;
    Ok::<_, Error>((status_code, headers, body))
}

pub async fn get_hub_app_by_id(
    Path(id): Path<i32>,
    Extension(db): Extension<DB>,
) -> JsonResult<Box<serde_json::value::RawValue>> {
    let value = http_get_from_hub(
        &HTTP_CLIENT,
        &format!("{}/apps/{}/json", *HUB_BASE_URL.read().await, id),
        false,
        None,
        Some(&db),
    )
    .await?
    .json()
    .await
    .map_err(to_anyhow)?;
    Ok(Json(value))
}

async fn delete_app(
    authed: ApiAuthed,
    Extension(db): Extension<DB>,
    Extension(user_db): Extension<UserDB>,
    Extension(webhook): Extension<WebhookShared>,
    Path((w_id, path)): Path<(String, StripPath)>,
) -> Result<String> {
    let path = path.to_path();
    check_scopes(&authed, || format!("apps:write:{}", path))?;

    if path == "g/all/setup_app" && w_id == "admins" {
        return Err(Error::BadRequest(
            "Cannot delete the global setup app".to_string(),
        ));
    }

    let mut tx = user_db.begin(&authed).await?;

    sqlx::query!(
        "DELETE FROM draft WHERE path = $1 AND workspace_id = $2 AND typ = 'app'",
        path,
        &w_id
    )
    .execute(&mut *tx)
    .await?;

    sqlx::query!(
        "DELETE FROM app WHERE path = $1 AND workspace_id = $2",
        path,
        &w_id
    )
    .execute(&mut *tx)
    .await?;

    audit_log(
        &mut *tx,
        &authed,
        "apps.delete",
        ActionKind::Delete,
        &w_id,
        Some(path),
        None,
    )
    .await?;
    tx.commit().await?;

    handle_deployment_metadata(
        &authed.email,
        &authed.username,
        &db,
        &w_id,
        DeployedObject::App {
            path: path.to_string(),
            parent_path: Some(path.to_string()),
            version: 0, // dummy version as it will not get inserted in db
        },
        Some(format!("App '{}' deleted", path)),
        true,
    )
    .await?;

    sqlx::query!(
        "DELETE FROM deployment_metadata WHERE path = $1 AND workspace_id = $2 AND app_version IS NOT NULL",
        path,
        w_id
    )
    .execute(&db)
    .await
    .map_err(|e| {
        Error::internal_err(format!(
            "error deleting deployment metadata for script with path {path} in workspace {w_id}: {e:#}"
        ))
    })?;

    webhook.send_message(
        w_id.clone().clone(),
        WebhookMessage::DeleteApp { workspace: w_id, path: path.to_owned() },
    );

    Ok(format!("app {} deleted", path))
}

async fn update_app(
    authed: ApiAuthed,
    Extension(db): Extension<DB>,
    Extension(user_db): Extension<UserDB>,
    Extension(webhook): Extension<WebhookShared>,
    Path((w_id, path)): Path<(String, StripPath)>,
    Json(ns): Json<EditApp>,
) -> Result<String> {
    // create_app_internal(authed, user_db, db, &w_id, &mut app).await?;
    let path = path.to_path();
    check_scopes(&authed, || format!("apps:write:{}", path))?;
    let opath = path.to_string();
    let (new_tx, npath, _v_id) =
        update_app_internal(authed, db, user_db, &w_id, path, false, ns).await?;
    new_tx.commit().await?;

    webhook.send_message(
        w_id.clone(),
        WebhookMessage::UpdateApp {
            workspace: w_id.clone(),
            old_path: opath.clone(),
            new_path: npath.clone(),
        },
    );

    Ok(format!("app {} updated (npath: {:?})", opath, npath))
}

async fn update_app_raw<'a>(
    authed: ApiAuthed,
    Extension(user_db): Extension<UserDB>,
    Extension(db): Extension<DB>,
    Extension(webhook): Extension<WebhookShared>,
    Path((w_id, path)): Path<(String, StripPath)>,
    multipart: Multipart,
) -> Result<String> {
    let path = path.to_path();
    check_scopes(&authed, || format!("apps:write:{}", path))?;
    let opath = path.to_string();
    let (npath, _id) = process_app_multipart!(
        authed,
        user_db,
        db,
        &w_id,
        path,
        multipart,
        update_app_internal
    )
    .await?;

    webhook.send_message(
        w_id.clone(),
        WebhookMessage::UpdateApp {
            workspace: w_id.clone(),
            old_path: opath.to_owned(),
            new_path: npath.clone(),
        },
    );

    Ok(format!("app {} updated (npath: {:?})", opath, npath))
}
// async fn create_app_internal<'a>(
//     authed: ApiAuthed,
//     db: sqlx::Pool<sqlx::Postgres>,
//     user_db: UserDB,
//     w_id: &String,
//     app: &mut CreateApp,
// )

async fn update_app_internal<'a>(
    authed: ApiAuthed,
    db: sqlx::Pool<sqlx::Postgres>,
    user_db: UserDB,
    w_id: &str,
    path: &str,
    raw_app: bool,
    ns: EditApp,
) -> Result<(sqlx::Transaction<'a, sqlx::Postgres>, String, i64)> {
    use sql_builder::prelude::*;
    let mut tx = user_db.clone().begin(&authed).await?;

    let npath = if ns.policy.is_some()
        || ns.path.is_some()
        || ns.summary.is_some()
        || ns.custom_path.is_some()
    {
        let mut sqlb = SqlBuilder::update_table("app");
        sqlb.and_where_eq("path", "?".bind(&path));
        sqlb.and_where_eq("workspace_id", "?".bind(&w_id));

        sqlb.set("draft_only", "NULL");
        if let Some(npath) = &ns.path {
            if npath != path {
                require_owner_of_path(&authed, path)?;

                let exists = sqlx::query_scalar!(
                    "SELECT EXISTS(SELECT 1 FROM app WHERE path = $1 AND workspace_id = $2)",
                    npath,
                    w_id
                )
                .fetch_one(&mut *tx)
                .await?
                .unwrap_or(false);

                if exists {
                    return Err(Error::BadRequest(format!(
                        "App with path {} already exists",
                        npath
                    )));
                }
            }
            sqlb.set_str("path", npath);
        }

        if let Some(nsummary) = &ns.summary {
            sqlb.set_str("summary", nsummary);
        }

        if let Some(ncustom_path) = &ns.custom_path {
            require_admin(authed.is_admin, &authed.username)?;
            let as_workspaced_route = *APP_WORKSPACED_ROUTE.read().await;

            if ncustom_path.is_empty() {
                sqlb.set("custom_path", "NULL");
            } else {
                let exists = sqlx::query_scalar!(
                    "SELECT EXISTS(SELECT 1 FROM app WHERE custom_path = $1 AND ($2::TEXT IS NULL OR workspace_id = $2) AND NOT (path = $3 AND workspace_id = $4))",
                    ncustom_path,
                    if *CLOUD_HOSTED || as_workspaced_route { Some(w_id) } else { None },
                    path,
                    w_id
                )
                .fetch_one(&mut *tx)
                .await?.unwrap_or(false);

                if exists {
                    return Err(Error::BadRequest(format!(
                        "App with custom path {} already exists",
                        ncustom_path
                    )));
                }
                sqlb.set_str("custom_path", ncustom_path);
            }
        }

        if let Some(mut npolicy) = ns.policy {
            npolicy.on_behalf_of = Some(username_to_permissioned_as(&authed.username));
            npolicy.on_behalf_of_email = Some(authed.email.clone());
            sqlb.set(
                "policy",
                quote(serde_json::to_string(&json!(npolicy)).map_err(|e| {
                    Error::BadRequest(format!("failed to serialize policy: {}", e))
                })?),
            );
        }

        sqlb.returning("path");

        let sql = sqlb.sql().map_err(|e| Error::internal_err(e.to_string()))?;
        let npath_o: Option<String> = sqlx::query_scalar(&sql).fetch_optional(&mut *tx).await?;
        not_found_if_none(npath_o, "App", path)?
    } else {
        path.to_owned()
    };
    let v_id = if let Some(nvalue) = &ns.value {
        // Row lock debounce key for path. We need this to make all updates of runnables sequential and predictable.
        tokio::time::timeout(
            core::time::Duration::from_secs(60),
            windmill_common::jobs::lock_debounce_key(&w_id, &npath, &mut tx),
        )
        .warn_after_seconds(10)
        .await??;

        let app_id = sqlx::query_scalar!(
            "SELECT id FROM app WHERE path = $1 AND workspace_id = $2",
            npath,
            w_id
        )
        .fetch_one(&mut *tx)
        .await?;

        let v_id = sqlx::query_scalar!(
            "INSERT INTO app_version
                (app_id, value, created_by, raw_app)
                VALUES ($1, $2::text::json, $3, $4) RETURNING id",
            app_id,
            //to preserve key orders
            serde_json::to_string(&nvalue).unwrap(),
            authed.username,
            raw_app
        )
        .fetch_one(&mut *tx)
        .await?;

        sqlx::query!(
            "UPDATE app SET versions = array_append(versions, $1::bigint) WHERE path = $2 AND workspace_id = $3",
            v_id,
            npath,
            w_id
        )
        .execute(&mut *tx)
        .await?;
        v_id
    } else {
        let v_id = sqlx::query_scalar!(
            "SELECT  app.versions[array_upper(app.versions, 1)] FROM app WHERE path = $1 AND workspace_id = $2",
            npath,
            w_id
        )
        .fetch_one(&mut *tx)
        .await?;
        if let Some(v_id) = v_id {
            v_id
        } else {
            return Err(Error::BadRequest(format!(
                "App with path {} not found",
                npath
            )));
        }
    };
    sqlx::query!(
        "DELETE FROM draft WHERE path = $1 AND workspace_id = $2 AND typ = 'app'",
        path,
        &w_id
    )
    .execute(&mut *tx)
    .await?;
    audit_log(
        &mut *tx,
        &authed,
        "apps.update",
        ActionKind::Update,
        w_id,
        Some(&npath),
        None,
    )
    .await?;
    let tx = PushIsolationLevel::Transaction(tx);
    let mut args: HashMap<String, Box<serde_json::value::RawValue>> = HashMap::new();
    if let Some(dm) = ns.deployment_message {
        args.insert("deployment_message".to_string(), to_raw_value(&dm));
    }
    args.insert("parent_path".to_string(), to_raw_value(&path));
    let (dependency_job_uuid, new_tx) = push(
        &db,
        tx,
        w_id,
        JobPayload::AppDependencies { path: npath.clone(), version: v_id },
        PushArgs { args: &args, extra: None },
        &authed.username,
        &authed.email,
        windmill_common::users::username_to_permissioned_as(&authed.username),
        authed.token_prefix.as_deref(),
        None,
        None,
        None,
        None,
        None,
        None,
        false,
        false,
        None,
        true,
        None,
        None,
        None,
        None,
        Some(&authed.clone().into()),
        false,
        None,
        None,
<<<<<<< HEAD
        None
=======
        None,
>>>>>>> c86a080c
    )
    .await?;
    tracing::info!("Pushed app dependency job {}", dependency_job_uuid);
    Ok((new_tx, npath, v_id))
}

#[derive(Debug, Deserialize, Clone)]
pub struct ExecuteApp {
    /// The app version to execute. Fallback to `path` if not provided.
    pub version: Option<i64>,
    /// The app script id (from the `app_script` table) to execute.
    pub id: Option<i64>,
    pub args: HashMap<String, Box<RawValue>>,
    // - script: script/<path>
    // - flow: flow/<path>
    pub path: Option<String>,
    pub component: String,
    pub raw_code: Option<RawCode>,
    // if set, the app is executed as viewer with the given static fields
    pub force_viewer_static_fields: Option<StaticFields>,
    pub force_viewer_one_of_fields: Option<OneOfFields>,
    pub force_viewer_allow_user_resources: Option<AllowUserResources>,
}

fn digest(code: &str) -> String {
    let mut hasher = Sha256::new();
    hasher.update(code);
    let result = hasher.finalize();
    format!("rawscript/{:x}", result)
}

async fn get_on_behalf_details_from_policy_and_authed(
    policy: &Policy,
    opt_authed: &Option<ApiAuthed>,
) -> Result<(String, String, String)> {
    let (username, permissioned_as, email) = match policy.execution_mode {
        ExecutionMode::Anonymous => {
            let username = opt_authed
                .as_ref()
                .map(|a| a.username.clone())
                .unwrap_or_else(|| "anonymous".to_string());
            let (permissioned_as, email) = get_on_behalf_of(&policy)?;
            (username, permissioned_as, email)
        }
        ExecutionMode::Publisher => {
            let username = opt_authed
                .as_ref()
                .map(|a| a.username.clone())
                .ok_or_else(|| {
                    Error::BadRequest(
                        "publisher execution mode requires authentication".to_string(),
                    )
                })?;
            let (permissioned_as, email) = get_on_behalf_of(&policy)?;
            (username, permissioned_as, email)
        }
        ExecutionMode::Viewer => {
            let (username, email) = opt_authed
                .as_ref()
                .map(|a| (a.username.clone(), a.email.clone()))
                .ok_or_else(|| {
                    Error::BadRequest("Required to be authed in viewer mode".to_string())
                })?;
            (
                username.clone(),
                username_to_permissioned_as(&username),
                email,
            )
        }
    };

    Ok((username, permissioned_as, email))
}

/// Convert the triggerables from the old format to the new format.
fn empty_triggerables(mut policy: Policy) -> Policy {
    use std::mem::take;
    if let Some(triggerables) = take(&mut policy.triggerables) {
        let mut triggerables_v2 = take(&mut policy.triggerables_v2).unwrap_or_default();
        for (k, static_inputs) in triggerables.into_iter() {
            triggerables_v2.insert(
                k,
                PolicyTriggerableInputs { static_inputs, ..Default::default() },
            );
        }
        policy.triggerables_v2 = Some(triggerables_v2);
    }
    policy
}

async fn execute_component(
    OptAuthed(opt_authed): OptAuthed,
    tokened: OptTokened,
    Extension(db): Extension<DB>,
    Extension(user_db): Extension<UserDB>,
    Path((w_id, path)): Path<(String, StripPath)>,
    Json(payload): Json<ExecuteApp>,
) -> Result<String> {
    match (payload.path.is_some(), payload.raw_code.is_some()) {
        (false, false) => {
            return Err(Error::BadRequest(
                "path or raw_code is required".to_string(),
            ))
        }
        (true, true) => {
            return Err(Error::BadRequest(
                "path and raw_code cannot be set at the same time".to_string(),
            ))
        }
        _ => {}
    };

    let path = path.to_path();
    let (arc_policy, policy): (Arc<Policy>, Policy);
    let policy_triggerables_default = Default::default();

    // Two cases here:
    // 1. The component is executed from the editor (i.e. in "preview" mode), then:
    //    - The policy is set to default (in `Viewer` execution mode).
    //    - The policy triggerables are built by the frontend and retrieved from the request
    //      payload.
    //    - In case of inline script, the `RawCode` from the request is pushed as is to the
    //      job queue.
    // 2. Otherwise (i.e. "run" mode):
    //    - The policy and triggerables are fetched from the database.
    //    - In case of inline script, if an entry exists in the `app_script` table, push
    //      an `AppScript` job payload, as in (.1) otherwise.
    let (policy, policy_triggerables) = match payload {
        // 1. "preview" mode.
        ExecuteApp {
            force_viewer_static_fields: Some(static_inputs),
            force_viewer_one_of_fields: Some(one_of_inputs),
            force_viewer_allow_user_resources: Some(allow_user_resources),
            ..
        } => (
            &Policy { execution_mode: ExecutionMode::Viewer, ..Default::default() },
            &PolicyTriggerableInputs { static_inputs, one_of_inputs, allow_user_resources },
        ),
        // 2. "run" mode.
        _ => {
            // Policy is fetched from the database on app `path` and `workspace_id`.
            let policy_fut = sqlx::query_scalar!(
                "SELECT policy as \"policy: sqlx::types::Json<Box<RawValue>>\"
                FROM app WHERE app.path = $1 AND app.workspace_id = $2 LIMIT 1",
                path,
                &w_id,
            )
            .fetch_optional(&db)
            .map_err(Into::<Error>::into)
            .map(|policy_o| Result::Ok(not_found_if_none(policy_o?, "App", path)?))
            .map(|policy| Result::Ok(serde_json::from_str(policy?.get())?))
            .map_ok(empty_triggerables);

            // 1. The app `version` is provided: cache the fetched policy.
            // 2. Otherwise, always fetch the policy from the database.
            let policy = if let Some(id) = payload.version {
                let cache = cache::anon!({ u64 => Arc<Policy> } in "policy" <= 1000);
                arc_policy = policy_fut.map_ok(Arc::new).cached(cache, id as u64).await?;
                &*arc_policy
            } else {
                policy = policy_fut.await?;
                &policy
            };

            // Compute the path for the triggerables map:
            // - flow: `flow/<payload.path>`
            // - script: `script/<payload.path>`
            // - inline script: `rawscript/<sha256(raw_code.content)>`
            let path = match &payload {
                // flow or script: just use the `payload.path`.
                ExecuteApp { path: Some(path), .. } => path,
                // inline script: without entry in the `app_script` table.
                ExecuteApp { raw_code: Some(raw_code), id: None, .. } => &digest(&raw_code.content),
                // inline script: with an entry in the `app_script` table.
                ExecuteApp { raw_code: Some(_), id: Some(id), .. } => {
                    let cache = cache::anon!({ u64 => Arc<String> } in "appscriptpath" <= 10000);
                    // `id` is unique, cache the result.
                    &*sqlx::query_scalar!(
                        "SELECT format('rawscript/%s', code_sha256) as \"path!: String\"
                        FROM app_script WHERE id = $1 LIMIT 1",
                        id
                    )
                    .fetch_one(&db)
                    .map_err(Into::<Error>::into)
                    .map_ok(Arc::new)
                    .cached(cache, *id as u64)
                    .await?
                }
                _ => unreachable!(),
            };

            // Retrieve the triggerables from the policy on `path` or `<component>:<path>`.
            let triggerables_v2 = policy
                .triggerables_v2
                .as_ref()
                .ok_or_else(|| Error::BadRequest(format!("Policy is missing triggerables")))?;
            let policy_triggerables = triggerables_v2
                .get(path) // start with `path` in case we can avoid the next` format!`.
                .or_else(|| triggerables_v2.get(&format!("{}:{}", payload.component, &path)))
                .or(match policy.execution_mode {
                    ExecutionMode::Viewer => Some(&policy_triggerables_default),
                    _ => None,
                })
                .ok_or_else(|| Error::BadRequest(format!("Path {path} forbidden by policy")))?;

            (policy, policy_triggerables)
        }
    };

    // Execution is publisher and an user is authenticated: check if the user is authorized to
    // execute the app.
    if let (ExecutionMode::Publisher, Some(authed)) = (policy.execution_mode, opt_authed.as_ref()) {
        lazy_static! {
            /// Cache for the permit to execute an app component.
            static ref PERMIT_CACHE: cache::Cache<[u8; 32], bool> = cache::Cache::new(1000);
        }

        // Avoid allocation for the permit key using a sha256 hash of:
        // - the user email,
        // - the application path,
        // - the workspace id.
        let permit_key: [u8; 32] = [authed.email.as_bytes(), path.as_bytes(), &w_id.as_bytes()]
            .iter()
            .fold(Sha256::new(), |hasher, bytes| hasher.chain_update(bytes))
            .finalize()
            .into();
        let permit_fut = PERMIT_CACHE.get_or_insert_async(&permit_key, async {
            let mut tx = user_db.clone().begin(authed).await?;
            // Permissions are checked by the database; just fetch a row from app using `user_db`:
            let row = sqlx::query_scalar!(
                "SELECT 1 FROM app WHERE path = $1 AND workspace_id = $2 LIMIT 1",
                path,
                &w_id,
            )
            .fetch_optional(&mut *tx)
            .await?;
            tx.commit().await?;
            Result::Ok(row.is_some_and(|x| x.is_some()))
        });

        if !permit_fut.await? {
            return Err(Error::NotAuthorized(format!(
                "Missing read permissions on the `{}` app to execute `{}` runnable",
                path, payload.component
            )));
        }
    }

    let (username, permissioned_as, email) =
        get_on_behalf_details_from_policy_and_authed(&policy, &opt_authed).await?;

    let (args, job_id) = build_args(
        policy,
        policy_triggerables,
        payload.args,
        opt_authed.as_ref(),
        &user_db,
        &db,
        &w_id,
    )
    .await?;

    let (job_payload, tag, on_behalf_of) = match (payload.path, payload.raw_code, payload.id) {
        // flow or script:
        (Some(path), None, None) => get_payload_tag_from_prefixed_path(&path, &db, &w_id).await?,
        // inline script: in "preview" mode or without entry in the `app_script` table.
        (None, Some(raw_code), None) => (JobPayload::Code(raw_code), None, None),
        // inline script: in "run" mode and with an entry in the `app_script` table.
        (None, Some(RawCode { language, path, cache_ttl, .. }), Some(id)) => (
            JobPayload::AppScript { id: AppScriptId(id), cache_ttl, language, path },
            None,
            None,
        ),
        _ => unreachable!(),
    };
    let tx = PushIsolationLevel::IsolatedRoot(db.clone());

    let (email, permissioned_as) = if let Some(on_behalf_of) = on_behalf_of.as_ref() {
        (
            on_behalf_of.email.as_str(),
            on_behalf_of.permissioned_as.clone(),
        )
    } else {
        (email.as_str(), permissioned_as)
    };

    let end_user_email = opt_authed.as_ref().map(|a| a.email.clone());

    let (uuid, tx) = push(
        &db,
        tx,
        &w_id,
        job_payload,
        PushArgs { args: &args.args, extra: args.extra },
        &username,
        email,
        permissioned_as,
        opt_authed
            .and_then(|a| a.token_prefix)
            .or_else(|| tokened.token.map(|t| t[0..TOKEN_PREFIX_LEN].to_string()))
            .as_deref(),
        None,
        None,
        None,
        None,
        None,
        job_id,
        false,
        false,
        None,
        true,
        tag,
        None,
        None,
        None,
        None,
        false,
        end_user_email,
        None,
<<<<<<< HEAD
        None
=======
        None,
>>>>>>> c86a080c
    )
    .await?;
    tx.commit().await?;

    Ok(uuid.to_string())
}

#[cfg(not(feature = "parquet"))]
async fn upload_s3_file_from_app() -> Result<()> {
    return Err(Error::BadRequest(
        "This endpoint requires the parquet feature to be enabled".to_string(),
    ));
}

#[cfg(not(feature = "parquet"))]
async fn delete_s3_file_from_app() -> Result<()> {
    return Err(Error::BadRequest(
        "This endpoint requires the parquet feature to be enabled".to_string(),
    ));
}

#[cfg(feature = "parquet")]
#[derive(Debug, Deserialize, Clone)]
struct UploadFileToS3Query {
    file_key: Option<String>,
    file_extension: Option<String>,
    s3_resource_path: Option<String>,
    content_type: Option<String>,
    content_disposition: Option<String>,
    force_viewer_file_key_regex: Option<String>,
    force_viewer_allow_user_resources: Option<bool>,
    force_viewer_allow_workspace_resource: Option<bool>,
    force_viewer_allowed_resources: Option<String>,
}

#[cfg(feature = "parquet")]
#[derive(Serialize, Deserialize)]
struct S3DeleteTokenClaims {
    file_key: String,
    on_behalf_of_email: String,
    permissioned_as: String,
    username: String,
    s3_resource_path: Option<String>,
    workspace: String,
    pub exp: usize,
}

#[cfg(feature = "parquet")]
#[derive(Deserialize)]
struct S3TokenRequestBody {
    s3_objects: Vec<S3Object>,
}
#[cfg(feature = "parquet")]
async fn sign_s3_objects(
    Extension(db): Extension<DB>,
    Path(w_id): Path<String>,
    Json(body): Json<S3TokenRequestBody>,
) -> Result<Json<Vec<S3Object>>> {
    let workspace_key = get_workspace_key(&w_id, &db).await?;

    let futures = body.s3_objects.into_iter().map(|s3_object| async {
        let exp = (chrono::Utc::now() + chrono::Duration::hours(12)).timestamp();
        let mut message = format!("file_key={}&exp={}", s3_object.s3.clone(), exp);
        if let Some(ref storage) = s3_object.storage {
            message = format!("{}&storage={}", message, storage);
        }

        let mut max = HmacSha256::new_from_slice(workspace_key.as_bytes())
            .map_err(|err| Error::internal_err(format!("Failed to create hmac: {}", err)))?;
        max.update(message.as_bytes());
        let result = max.finalize();
        let signature = hex::encode(result.into_bytes());

        let presigned = format!("exp={}&sig={}", exp, signature);

        Ok::<_, Error>(S3Object { presigned: Some(presigned), ..s3_object })
    });

    let signed_s3_objects = futures::future::try_join_all(futures).await?;

    Ok(Json(signed_s3_objects))
}

#[cfg(feature = "parquet")]
async fn validate_s3_signature(file_query: &AppS3FileQuery, w_id: &str, db: &DB) -> Result<()> {
    let workspace_key = get_workspace_key(w_id, &db).await?;

    let Some(exp) = file_query
        .exp
        .as_ref()
        .map(|e| e.parse::<i64>().unwrap_or_default())
    else {
        return Err(Error::BadRequest("Missing exp".to_string()));
    };

    let Some(ref sig) = file_query.sig else {
        return Err(Error::BadRequest("Missing signature".to_string()));
    };

    let mut message = format!("file_key={}&exp={}", file_query.s3, exp);

    if let Some(ref storage) = file_query.storage {
        message = format!("{}&storage={}", message, storage);
    }

    let mut mac = HmacSha256::new_from_slice(workspace_key.as_bytes())
        .map_err(|err| Error::internal_err(format!("Failed to create hmac: {}", err)))?;

    mac.update(message.as_bytes());

    let sig_bytes = hex::decode(sig)?;
    mac.verify_slice(&sig_bytes)
        .map_err(|err| Error::BadRequest(format!("Invalid signature: {}", err)))?;

    if exp < chrono::Utc::now().timestamp() {
        return Err(Error::BadRequest("Signature expired".to_string()));
    }

    Ok(())
}

#[cfg(not(feature = "parquet"))]
async fn sign_s3_objects() -> Result<()> {
    return Err(Error::BadRequest(
        "This endpoint requires the parquet feature to be enabled".to_string(),
    ));
}

#[cfg(feature = "parquet")]
#[derive(Serialize)]
struct AppUploadFileResponse {
    file_key: String,
    delete_token: String,
}

#[cfg(feature = "parquet")]
async fn upload_s3_file_from_app(
    OptAuthed(opt_authed): OptAuthed,
    Extension(db): Extension<DB>,
    Path((w_id, path)): Path<(String, StripPath)>,
    Query(query): Query<UploadFileToS3Query>,
    request: axum::extract::Request,
) -> JsonResult<AppUploadFileResponse> {
    let policy = if let Some(file_key_regex) = query.force_viewer_file_key_regex {
        Some(Policy {
            execution_mode: ExecutionMode::Viewer,
            triggerables: None,
            triggerables_v2: None,
            on_behalf_of: None,
            on_behalf_of_email: None,
            s3_inputs: Some(vec![S3Input {
                file_key_regex: file_key_regex,
                allow_user_resources: query.force_viewer_allow_user_resources.unwrap_or(false),
                allow_workspace_resource: query
                    .force_viewer_allow_workspace_resource
                    .unwrap_or(false),
                allowed_resources: query
                    .force_viewer_allowed_resources
                    .map(|s| s.split(',').map(|s| s.to_string()).collect())
                    .unwrap_or_default(),
            }]),
            allowed_s3_keys: None,
        })
    } else {
        let policy_o = sqlx::query_scalar!(
            "SELECT policy from app WHERE path = $1 AND workspace_id = $2",
            &path.0,
            &w_id
        )
        .fetch_optional(&db)
        .await?;

        policy_o
            .map(|p| serde_json::from_value::<Policy>(p).map_err(to_anyhow))
            .transpose()?
    };

    let user_db = UserDB::new(db.clone());

    let (s3_resource_opt, file_key, on_behalf_of_email, permissioned_as, username) =
        if policy.as_ref().is_some_and(|p| p.s3_inputs.is_some()) {
            let policy = policy.unwrap();
            let s3_inputs = policy.s3_inputs.as_ref().unwrap();

            let (username, permissioned_as, email) =
                get_on_behalf_details_from_policy_and_authed(&policy, &opt_authed).await?;

            let on_behalf_authed = fetch_api_authed_from_permissioned_as(
                permissioned_as.clone(),
                email.clone(),
                &w_id,
                &db,
                Some(username.clone()),
            )
            .await?;

            if let Some(file_key) = query.file_key {
                // file key is provided => requires workspace, user or list policy and must match the regex
                let matching_s3_inputs = if let Some(ref s3_resource_path) = query.s3_resource_path
                {
                    s3_inputs
                        .iter()
                        .filter(|s3_input| {
                            s3_input.allowed_resources.contains(s3_resource_path)
                                || s3_input.allow_user_resources
                        })
                        .sorted_by_key(|i| i.allow_user_resources) // consider user resources last
                        .collect::<Vec<_>>()
                } else {
                    s3_inputs
                        .iter()
                        .filter(|s3_input| s3_input.allow_workspace_resource)
                        .collect::<Vec<_>>()
                };

                let matched_input = matching_s3_inputs.iter().find(|s3_input| {
                    match Regex::new(&s3_input.file_key_regex) {
                        Ok(re) => re.is_match(&file_key),
                        Err(e) => {
                            tracing::error!("Error compiling regex: {}", e);
                            false
                        }
                    }
                });

                if let Some(matched_input) = matched_input {
                    if let Some(ref s3_resource_path) = query.s3_resource_path {
                        if matched_input.allow_user_resources {
                            if let Some(authed) = opt_authed {
                                (
                                    Some(
                                        get_s3_resource(
                                            &authed,
                                            &db,
                                            Some(user_db),
                                            "",
                                            &w_id,
                                            s3_resource_path,
                                            None,
                                            None,
                                        )
                                        .await?,
                                    ),
                                    file_key,
                                    email,
                                    permissioned_as,
                                    username,
                                )
                            } else {
                                return Err(Error::BadRequest(
                                    "User resources are not allowed without being logged in"
                                        .to_string(),
                                ));
                            }
                        } else {
                            (
                                Some(
                                    get_s3_resource(
                                        &on_behalf_authed,
                                        &db,
                                        Some(user_db),
                                        "",
                                        &w_id,
                                        s3_resource_path,
                                        None,
                                        None,
                                    )
                                    .await?,
                                ),
                                file_key,
                                email,
                                permissioned_as,
                                username,
                            )
                        }
                    } else {
                        let (_, s3_resource_opt) = get_workspace_s3_resource_and_check_paths(
                            &on_behalf_authed,
                            &db,
                            None,
                            "",
                            &w_id,
                            None,
                            &[(&file_key, S3Permission::WRITE)],
                        )
                        .await?;
                        (s3_resource_opt, file_key, email, permissioned_as, username)
                    }
                } else {
                    return Err(Error::BadRequest(
                        "No matching s3 resource found for the given file key".to_string(),
                    ));
                }
            } else {
                // no file key => requires unnamed upload policy => allow workspace resource and file_key_regex is empty
                let has_unnamed_policy = s3_inputs.iter().any(|s3_input| {
                    s3_input.allow_workspace_resource && s3_input.file_key_regex.is_empty()
                });

                if !has_unnamed_policy {
                    return Err(Error::BadRequest(
                        "no policy found for unnamed s3 file upload".to_string(),
                    ));
                }

                // for now, we place all files into `windmill_uploads` folder with a random name
                // TODO: make the folder configurable via the workspace settings
                let file_key = get_random_file_name(query.file_extension);

                let (_, s3_resource_opt) = get_workspace_s3_resource_and_check_paths(
                    &on_behalf_authed,
                    &db,
                    None,
                    "",
                    &w_id,
                    None,
                    &[(&file_key, S3Permission::WRITE)],
                )
                .await?;

                (s3_resource_opt, file_key, email, permissioned_as, username)
            }
        } else {
            // backward compatibility (no policy)
            // if no policy but logged in, use the user's auth to get the s3 resource
            if let Some(authed) = opt_authed {
                let file_key = query
                    .file_key
                    .unwrap_or_else(|| get_random_file_name(query.file_extension));

                let (on_behalf_of_email, permissioned_as, username) = (
                    authed.email.clone(),
                    username_to_permissioned_as(&authed.username),
                    authed.display_username().to_string(),
                );

                if let Some(ref s3_resource_path) = query.s3_resource_path {
                    (
                        Some(
                            get_s3_resource(
                                &authed,
                                &db,
                                Some(user_db),
                                "",
                                &w_id,
                                s3_resource_path,
                                None,
                                None,
                            )
                            .await?,
                        ),
                        file_key,
                        on_behalf_of_email,
                        permissioned_as,
                        username,
                    )
                } else {
                    let (_, s3_resource) = get_workspace_s3_resource_and_check_paths(
                        &authed,
                        &db,
                        None,
                        "",
                        &w_id,
                        None,
                        &[(&file_key, S3Permission::WRITE)],
                    )
                    .await?;

                    (
                        s3_resource,
                        file_key,
                        on_behalf_of_email,
                        permissioned_as,
                        username,
                    )
                }
            } else {
                return Err(Error::BadRequest("Missing s3 policy".to_string()));
            }
        };

    let s3_resource = s3_resource_opt.ok_or(Error::internal_err(
        "No files storage resource defined at the workspace level".to_string(),
    ))?;
    let s3_client = build_object_store_client(&s3_resource).await?;

    let options = Attributes::from_iter(vec![
        (
            Attribute::ContentType,
            query.content_type.unwrap_or_else(|| {
                mime_guess::from_path(&file_key)
                    .first_or_octet_stream()
                    .to_string()
            }),
        ),
        (
            Attribute::ContentDisposition,
            query.content_disposition.unwrap_or("inline".to_string()),
        ),
    ])
    .into();

    upload_file_from_req(s3_client, &file_key, request, options).await?;

    let delete_token = jwt::encode_with_internal_secret(S3DeleteTokenClaims {
        file_key: file_key.clone(),
        on_behalf_of_email,
        permissioned_as,
        username,
        s3_resource_path: query.s3_resource_path,
        workspace: w_id.clone(),
        exp: (chrono::Utc::now() + chrono::Duration::hours(12)).timestamp() as usize,
    })
    .await?;

    return Ok(Json(AppUploadFileResponse { file_key, delete_token }));
}

#[cfg(feature = "parquet")]
#[derive(Deserialize)]
struct DeleteS3FileQuery {
    delete_token: String,
}

#[cfg(feature = "parquet")]
async fn delete_s3_file_from_app(
    Extension(db): Extension<DB>,
    Extension(user_db): Extension<UserDB>,
    Path(w_id): Path<String>,
    Query(query): Query<DeleteS3FileQuery>,
) -> Result<()> {
    let S3DeleteTokenClaims {
        file_key,
        on_behalf_of_email,
        permissioned_as,
        username,
        s3_resource_path,
        workspace,
        ..
    } = jwt::decode_with_internal_secret::<S3DeleteTokenClaims>(&query.delete_token).await?;

    let path = object_store::path::Path::parse(file_key.as_str())
        .map_err(|e| Error::internal_err(format!("Error parsing file key: {}", e)))?;

    if workspace != w_id {
        return Err(Error::BadRequest("Invalid workspace".to_string()));
    }

    let on_behalf_authed = fetch_api_authed_from_permissioned_as(
        permissioned_as,
        on_behalf_of_email,
        &w_id,
        &db,
        Some(username),
    )
    .await?;

    let s3_resource = if let Some(s3_resource_path) = s3_resource_path {
        get_s3_resource(
            &on_behalf_authed,
            &db,
            Some(user_db),
            "",
            &w_id,
            s3_resource_path.as_str(),
            None,
            None,
        )
        .await?
    } else {
        let (_, s3_resource) = get_workspace_s3_resource_and_check_paths(
            &on_behalf_authed,
            &db,
            None,
            "",
            &w_id,
            None,
            &[(&path.to_string(), S3Permission::DELETE)],
        )
        .await?;

        s3_resource.ok_or(Error::internal_err(
            "No files storage resource defined at the workspace level".to_string(),
        ))?
    };

    let s3_client = build_object_store_client(&s3_resource).await?;

    s3_client.delete(&path).await.map_err(|err| {
        tracing::error!("Error deleting file: {:?}", err);
        Error::internal_err(format!("Error deleting file: {}", err.to_string()))
    })?;

    Ok(())
}

#[cfg(not(feature = "parquet"))]
async fn download_s3_file_from_app() -> Result<()> {
    return Err(Error::BadRequest(
        "This endpoint requires the parquet feature to be enabled".to_string(),
    ));
}

#[cfg(feature = "parquet")]
async fn get_on_behalf_authed_from_app(
    db: &DB,
    path: &str,
    w_id: &str,
    opt_authed: &Option<ApiAuthed>,
    force_allowed_s3_keys: Option<Vec<S3Key>>,
) -> Result<(ApiAuthed, Policy)> {
    let policy = if let Some(force_allowed_s3_keys) = force_allowed_s3_keys {
        Policy {
            execution_mode: ExecutionMode::Viewer,
            triggerables: None,
            triggerables_v2: None,
            on_behalf_of: None,
            on_behalf_of_email: None,
            s3_inputs: None,
            allowed_s3_keys: Some(force_allowed_s3_keys),
        }
    } else {
        // TODO: improve db query to not return uneeded fields
        let policy_o = sqlx::query_scalar!(
            "SELECT policy from app WHERE path = $1 AND workspace_id = $2",
            path,
            w_id
        )
        .fetch_optional(db)
        .await?;

        policy_o
            .map(|p| serde_json::from_value::<Policy>(p).map_err(to_anyhow))
            .transpose()?
            .unwrap_or_else(|| Policy {
                execution_mode: ExecutionMode::Viewer,
                triggerables: None,
                triggerables_v2: None,
                on_behalf_of: None,
                on_behalf_of_email: None,
                s3_inputs: None,
                allowed_s3_keys: None,
            })
    };

    let (username, permissioned_as, email) =
        get_on_behalf_details_from_policy_and_authed(&policy, &opt_authed).await?;

    let on_behalf_authed =
        fetch_api_authed_from_permissioned_as(permissioned_as, email, &w_id, &db, Some(username))
            .await?;

    Ok((on_behalf_authed, policy))
}

#[cfg(feature = "parquet")]
async fn check_if_allowed_to_access_s3_file_from_app(
    db: &DB,
    opt_authed: &Option<ApiAuthed>,
    file_query: &AppS3FileQuery,
    w_id: &str,
    path: &str,
    policy: &Policy,
) -> Result<()> {
    // if anonymous, check that the file was the result of an app script ran by an anonymous user in the last 3 hours
    // otherwise, if logged in, allow any file (TODO: change that when we implement better s3 policy)

    if file_query.sig.is_some() {
        validate_s3_signature(file_query, w_id, &db).await
    } else if opt_authed.is_some() {
        Ok(())
    } else {
        let allowed = policy
            .allowed_s3_keys
            .as_ref()
            .unwrap()
            .iter()
            .any(|key| key.s3_path == file_query.s3 && key.storage == file_query.storage)
            || {
                sqlx::query_scalar!(
                    r#"SELECT EXISTS (
                SELECT 1 FROM v2_job_completed c JOIN v2_job j USING (id)
                WHERE j.workspace_id = $2
                    AND (j.kind = 'appscript' OR j.kind = 'preview')
                    AND j.created_by = 'anonymous'
                    AND c.started_at > now() - interval '3 hours'
                    AND j.runnable_path LIKE $3 || '/%'
                    AND c.result @> ('{"s3":"' || $1 ||  '"}')::jsonb
            )"#,
                    file_query.s3,
                    w_id,
                    path,
                )
                .fetch_one(db)
                .await?
                .unwrap_or(false)
            };

        if !allowed {
            Err(Error::BadRequest("File restricted".to_string()))
        } else {
            Ok(())
        }
    }
}

#[cfg(feature = "parquet")]
#[derive(Deserialize, Debug)]
struct AppS3FileQuery {
    s3: String,
    storage: Option<String>,
    sig: Option<String>,
    exp: Option<String>,
}

#[cfg(feature = "parquet")]
#[derive(Deserialize, Debug)]
struct AppS3FileQueryWithForceViewerAllowedS3Keys {
    #[serde(flatten)]
    pub file_query: AppS3FileQuery,
    pub force_viewer_allowed_s3_keys: Option<String>,
}

#[cfg(feature = "parquet")]
async fn download_s3_file_from_app(
    OptAuthed(opt_authed): OptAuthed,
    Extension(db): Extension<DB>,
    Path((w_id, path)): Path<(String, StripPath)>,
    Query(query): Query<AppS3FileQueryWithForceViewerAllowedS3Keys>,
) -> Result<Response> {
    let path = path.to_path();

    let force_viewer_allowed_s3_keys = if let Some(force_viewer_allowed_s3_keys) =
        query.force_viewer_allowed_s3_keys.clone()
    {
        Some(serde_json::from_str::<Vec<S3Key>>(&force_viewer_allowed_s3_keys).unwrap_or_default())
    } else {
        None
    };

    let (on_behalf_authed, policy) =
        get_on_behalf_authed_from_app(&db, &path, &w_id, &opt_authed, force_viewer_allowed_s3_keys)
            .await?;

    check_if_allowed_to_access_s3_file_from_app(
        &db,
        &opt_authed,
        &query.file_query,
        &w_id,
        &path,
        &policy,
    )
    .await?;

    download_s3_file_internal(
        on_behalf_authed,
        &db,
        None,
        "",
        &w_id,
        DownloadFileQuery {
            file_key: query.file_query.s3,
            s3_resource_path: None,
            storage: query.file_query.storage,
        },
    )
    .await
}

fn get_on_behalf_of(policy: &Policy) -> Result<(String, String)> {
    let permissioned_as = policy
        .on_behalf_of
        .as_ref()
        .ok_or_else(|| {
            Error::BadRequest(
                "on_behalf_of is missing in the app policy and is required for anonymous execution"
                    .to_string(),
            )
        })?
        .to_string();
    let email = policy
        .on_behalf_of_email
        .as_ref()
        .ok_or_else(|| {
            Error::BadRequest(
                "on_behalf_of_email is missing in the app policy and is required for anonymous execution"
                    .to_string(),
            )
        })?
        .to_string();
    Ok((permissioned_as, email))
}

pub async fn require_is_writer(authed: &ApiAuthed, path: &str, w_id: &str, db: DB) -> Result<()> {
    return crate::users::require_is_writer(
        authed,
        path,
        w_id,
        db,
        "SELECT extra_perms FROM app WHERE path = $1 AND workspace_id = $2",
        "app",
    )
    .await;
}

async fn exists_app(
    Extension(db): Extension<DB>,
    Path((w_id, path)): Path<(String, StripPath)>,
) -> JsonResult<bool> {
    let exists = sqlx::query_scalar!(
        "SELECT EXISTS(SELECT 1 FROM app WHERE path = $1 AND workspace_id = $2)",
        path.to_path(),
        w_id
    )
    .fetch_one(&db)
    .await?
    .unwrap_or(false);

    Ok(Json(exists))
}

async fn build_args(
    policy: &Policy,
    PolicyTriggerableInputs {
        static_inputs,
        one_of_inputs,
        allow_user_resources,
    }: &PolicyTriggerableInputs,
    mut args: HashMap<String, Box<RawValue>>,
    authed: Option<&ApiAuthed>,
    user_db: &UserDB,
    db: &DB,
    w_id: &str,
) -> Result<(PushArgsOwned, Option<Uuid>)> {
    let mut job_id: Option<Uuid> = None;
    let mut safe_args = HashMap::<String, Box<RawValue>>::new();

    // tracing::error!("{:?}", allow_user_resources);
    for k in allow_user_resources.iter() {
        if let Some(arg_val) = args.get(k) {
            let key = serde_json::from_str::<String>(arg_val.get()).ok();
            if let Some(path) =
                key.and_then(|x| x.clone().strip_prefix("$res:").map(|x| x.to_string()))
            {
                if let Some(authed) = authed {
                    let res = get_resource_value_interpolated_internal(
                        authed,
                        Some(user_db.clone()),
                        db,
                        w_id,
                        &path,
                        None,
                        "",
                        false,
                    )
                    .await?;
                    if res.is_none() {
                        return Err(Error::BadRequest(format!(
                            "Resource {} not found or not allowed for viewer",
                            path
                        )));
                    }
                    let job_id = if let Some(job_id) = job_id {
                        job_id
                    } else {
                        job_id = Some(ulid::Ulid::new().into());
                        job_id.unwrap()
                    };
                    let mc = build_crypt_with_key_suffix(&db, &w_id, &job_id.to_string()).await?;
                    let encrypted = encrypt(&mc, to_raw_value(&res.unwrap()).get());
                    safe_args.insert(
                        k.to_string(),
                        to_raw_value(&format!("$encrypted:{encrypted}")),
                    );
                } else {
                    return Err(Error::BadRequest(
                        "User resources are not allowed without being logged in".to_string(),
                    ));
                }
            }
        }
    }

    for (k, v) in one_of_inputs {
        if safe_args.contains_key(k) {
            continue;
        }
        if let Some(arg_val) = args.get(k) {
            let arg_str = arg_val.get();

            let options_str_vec = v.iter().map(|x| x.get()).collect::<Vec<&str>>();
            if options_str_vec.contains(&arg_str) {
                safe_args.insert(k.to_string(), arg_val.clone());
                args.remove(k);
                continue;
            }

            // check if multiselect
            if let Ok(args_str_vec) = serde_json::from_str::<Vec<Box<RawValue>>>(arg_val.get()) {
                if args_str_vec
                    .iter()
                    .all(|x| options_str_vec.contains(&x.get()))
                {
                    safe_args.insert(k.to_string(), arg_val.clone());
                    args.remove(k);
                    continue;
                }
            }

            return Err(Error::BadRequest(format!(
                "argument {} with value {} must be one of [{}]",
                k,
                arg_str,
                options_str_vec.join(",")
            )));
        }
    }

    for (k, v) in args {
        if safe_args.contains_key(&k) {
            continue;
        }

        let arg_str = v.get();

        if arg_str.starts_with("\"$ctx:") {
            let prop = arg_str.trim_start_matches("\"$ctx:").trim_end_matches("\"");
            let value = match prop {
                "username" => authed.as_ref().map(|a| {
                    serde_json::to_value(a.username_override.as_ref().unwrap_or(&a.username))
                }),
                "email" => authed.as_ref().map(|a| serde_json::to_value(&a.email)),
                "workspace" => Some(serde_json::to_value(&w_id)),
                "groups" => authed.as_ref().map(|a| serde_json::to_value(&a.groups)),
                "author" => Some(serde_json::to_value(&policy.on_behalf_of_email)),
                _ => {
                    return Err(Error::BadRequest(format!(
                        "context variable {} not allowed",
                        prop
                    )))
                }
            };
            safe_args.insert(
                k.to_string(),
                to_raw_value(&value.unwrap_or(Ok(serde_json::Value::Null)).map_err(|e| {
                    Error::internal_err(format!(
                        "failed to serialize ctx variable for {}: {}",
                        k, e
                    ))
                })?),
            );
        } else if !arg_str.contains("\"$var:") && !arg_str.contains("\"$res:") {
            safe_args.insert(k.to_string(), v);
        } else {
            safe_args.insert(
                k.to_string(),
                RawValue::from_string(
                    arg_str
                        .replace(
                            "$var:",
                            "The following variable has been omitted for security reasons: ",
                        )
                        .replace(
                            "$res:",
                            "The following resource has been omitted for security reasons, to allow it, toggle: 'Allow resources from users' on that field input: ",
                        ),
                )
                .map_err(|e| {
                    Error::internal_err(format!(
                        "failed to remove sensitive variable(s)/resource(s) with error: {}",
                        e
                    ))
                })?,
            );
        }
    }
    let mut extra = HashMap::new();
    for (k, v) in static_inputs {
        extra.insert(k.to_string(), v.to_owned());
    }
    Ok((
        PushArgsOwned { extra: Some(extra), args: safe_args },
        job_id,
    ))
}<|MERGE_RESOLUTION|>--- conflicted
+++ resolved
@@ -1241,11 +1241,8 @@
         false,
         None,
         None,
-<<<<<<< HEAD
-        None
-=======
-        None,
->>>>>>> c86a080c
+        None,
+        None,
     )
     .await?;
     tracing::info!("Pushed app dependency job {}", dependency_job_uuid);
@@ -1635,11 +1632,8 @@
         false,
         None,
         None,
-<<<<<<< HEAD
-        None
-=======
-        None,
->>>>>>> c86a080c
+        None,
+        None,
     )
     .await?;
     tracing::info!("Pushed app dependency job {}", dependency_job_uuid);
@@ -1959,11 +1953,8 @@
         false,
         end_user_email,
         None,
-<<<<<<< HEAD
-        None
-=======
-        None,
->>>>>>> c86a080c
+        None,
+        None,
     )
     .await?;
     tx.commit().await?;
