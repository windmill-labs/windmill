use std::collections::HashMap;

/*
 * Author: Ruben Fiszel
 * Copyright: Windmill Labs, Inc 2022
 * This file and its contents are licensed under the AGPLv3 License.
 * Please see the included NOTICE for copyright information and
 * LICENSE-AGPL for a copy of the license.
 */
use crate::{
    db::{ApiAuthed, DB},
    resources::get_resource_value_interpolated_internal,
    users::{require_owner_of_path, OptAuthed},
    utils::WithStarredInfoQuery,
    variables::encrypt,
    webhook_util::{WebhookMessage, WebhookShared},
    HTTP_CLIENT,
};
use axum::{
    extract::{Extension, Json, Path, Query},
    response::IntoResponse,
    routing::{delete, get, post},
    Router,
};
use hyper::StatusCode;
use magic_crypt::MagicCryptTrait;
use serde::{Deserialize, Serialize};
use serde_json::{json, value::RawValue};
use sha2::{Digest, Sha256};
use sql_builder::{bind::Bind, SqlBuilder};
use sqlx::{types::Uuid, FromRow};
use std::str;
use windmill_audit::audit_ee::audit_log;
use windmill_audit::ActionKind;
use windmill_common::{
    apps::ListAppQuery,
    db::UserDB,
    error::{to_anyhow, Error, JsonResult, Result},
    jobs::{get_payload_tag_from_prefixed_path, JobPayload, RawCode},
    users::username_to_permissioned_as,
    utils::{
        http_get_from_hub, not_found_if_none, paginate, query_elems_from_hub, Pagination, StripPath,
    },
    variables::{build_crypt, build_crypt_with_key_suffix},
    worker::to_raw_value,
    HUB_BASE_URL,
};

use windmill_git_sync::{handle_deployment_metadata, DeployedObject};
use windmill_queue::{push, PushArgs, PushArgsOwned, PushIsolationLevel, QueueTransaction};

pub fn workspaced_service() -> Router {
    Router::new()
        .route("/list", get(list_apps))
        .route("/list_search", get(list_search_apps))
        .route("/get/p/*path", get(get_app))
        .route("/get/draft/*path", get(get_app_w_draft))
        .route("/secret_of/*path", get(get_secret_id))
        .route("/get/v/*id", get(get_app_by_id))
        .route("/exists/*path", get(exists_app))
        .route("/update/*path", post(update_app))
        .route("/delete/*path", delete(delete_app))
        .route("/create", post(create_app))
        .route("/history/p/*path", get(get_app_history))
        .route("/get_latest_version/*path", get(get_latest_version))
        .route("/history_update/a/:id/v/:version", post(update_app_history))
}

pub fn unauthed_service() -> Router {
    Router::new()
        .route("/execute_component/*path", post(execute_component))
        .route("/public_app/:secret", get(get_public_app_by_secret))
        .route("/public_resource/*path", get(get_public_resource))
}

pub fn global_service() -> Router {
    Router::new()
        .route("/hub/list", get(list_hub_apps))
        .route("/hub/get/:id", get(get_hub_app_by_id))
}

#[derive(FromRow, Deserialize, Serialize)]
pub struct ListableApp {
    pub id: i64,
    pub workspace_id: String,
    pub path: String,
    pub summary: String,
    pub version: i64,
    pub extra_perms: serde_json::Value,
    pub execution_mode: String,
    pub starred: bool,
    pub edited_at: Option<chrono::DateTime<chrono::Utc>>,
    pub has_draft: bool,
    #[serde(skip_serializing_if = "Option::is_none")]
    pub draft_only: Option<bool>,
    #[sqlx(default)]
    #[serde(skip_serializing_if = "Option::is_none")]
    pub deployment_msg: Option<String>,
}

#[derive(FromRow, Serialize, Deserialize)]
pub struct AppVersion {
    pub id: i64,
    pub app_id: Uuid,
    pub value: sqlx::types::Json<Box<RawValue>>,
    pub created_by: String,
    pub created_at: chrono::DateTime<chrono::Utc>,
}

#[derive(Serialize, Deserialize, FromRow)]
pub struct AppWithLastVersion {
    pub id: i64,
    pub path: String,
    pub summary: String,
    pub policy: sqlx::types::Json<Box<RawValue>>,
    pub versions: Vec<i64>,
    pub value: sqlx::types::Json<Box<RawValue>>,
    pub created_by: String,
    pub created_at: chrono::DateTime<chrono::Utc>,
    pub extra_perms: Option<serde_json::Value>,
}

#[derive(Serialize, FromRow)]
pub struct AppWithLastVersionAndStarred {
    #[sqlx(flatten)]
    #[serde(flatten)]
    pub app: AppWithLastVersion,
    #[serde(skip_serializing_if = "Option::is_none")]
    pub starred: Option<bool>,
}

#[derive(Serialize, Deserialize, FromRow)]
pub struct AppWithLastVersionAndDraft {
    pub id: i64,
    pub path: String,
    pub summary: String,
    pub policy: sqlx::types::Json<Box<RawValue>>,
    pub versions: Vec<i64>,
    pub value: sqlx::types::Json<Box<RawValue>>,
    pub created_by: String,
    pub created_at: chrono::DateTime<chrono::Utc>,
    pub extra_perms: serde_json::Value,
    #[serde(skip_serializing_if = "Option::is_none")]
    pub draft: Option<sqlx::types::Json<Box<RawValue>>>,
    #[serde(skip_serializing_if = "Option::is_none")]
    pub draft_only: Option<bool>,
}

#[derive(Serialize)]
pub struct AppHistory {
    pub app_id: i64,
    pub version: i64,
    #[serde(skip_serializing_if = "Option::is_none")]
    pub deployment_msg: Option<String>,
}

#[derive(Deserialize)]
pub struct AppHistoryUpdate {
    pub deployment_msg: Option<String>,
}

pub type StaticFields = HashMap<String, Box<RawValue>>;
pub type OneOfFields = HashMap<String, Vec<Box<RawValue>>>;
pub type AllowUserResources = Vec<String>;

#[derive(Serialize, Deserialize, Debug, PartialEq, Clone)]
#[serde(rename_all = "lowercase")]
pub enum ExecutionMode {
    Anonymous,
    Publisher,
    Viewer,
}

#[derive(Serialize, Deserialize, Debug, Clone)]
pub struct PolicyTriggerableInputs {
    static_inputs: StaticFields,
    one_of_inputs: OneOfFields,
    #[serde(default)]
    allow_user_resources: AllowUserResources,
}

#[derive(Serialize, Deserialize, Debug, Clone)]
pub struct Policy {
    pub on_behalf_of: Option<String>,
    pub on_behalf_of_email: Option<String>,
    //paths:
    // - script/<path>
    // - flow/<path>
    // - rawscript/<sha256>
    #[serde(skip_serializing_if = "Option::is_none")]
    pub triggerables: Option<HashMap<String, StaticFields>>,
    #[serde(skip_serializing_if = "Option::is_none")]
    pub triggerables_v2: Option<HashMap<String, PolicyTriggerableInputs>>,
    pub execution_mode: ExecutionMode,
}

#[derive(Deserialize)]
pub struct CreateApp {
    pub path: String,
    pub summary: String,
    pub value: sqlx::types::Json<Box<RawValue>>,
    pub policy: Policy,
    pub draft_only: Option<bool>,
    pub deployment_message: Option<String>,
}

#[derive(Deserialize)]
pub struct EditApp {
    pub path: Option<String>,
    pub summary: Option<String>,
    pub value: Option<sqlx::types::Json<Box<RawValue>>>,
    pub policy: Option<Policy>,
    pub deployment_message: Option<String>,
}

#[derive(Serialize, FromRow)]
pub struct SearchApp {
    path: String,
    value: sqlx::types::Json<Box<RawValue>>,
}
async fn list_search_apps(
    authed: ApiAuthed,
    Path(w_id): Path<String>,
    Extension(user_db): Extension<UserDB>,
) -> JsonResult<Vec<SearchApp>> {
    #[cfg(feature = "enterprise")]
    let n = 1000;

    #[cfg(not(feature = "enterprise"))]
    let n = 3;
    let mut tx = user_db.begin(&authed).await?;

    let rows = sqlx::query_as::<_, SearchApp>(
        "SELECT path, app_version.value from app LEFT JOIN app_version ON app_version.id = versions[array_upper(versions, 1)]  WHERE workspace_id = $1 LIMIT $2",
    )
    .bind(&w_id)
    .bind(n)
    .fetch_all(&mut *tx)
    .await?
    .into_iter()
    .collect::<Vec<_>>();
    tx.commit().await?;
    Ok(Json(rows))
}

async fn list_apps(
    authed: ApiAuthed,
    Extension(user_db): Extension<UserDB>,
    Path(w_id): Path<String>,
    Query(pagination): Query<Pagination>,
    Query(lq): Query<ListAppQuery>,
) -> JsonResult<Vec<ListableApp>> {
    let (per_page, offset) = paginate(pagination);

    let mut sqlb = SqlBuilder::select_from("app")
        .fields(&[
            "app.id",
            "app.workspace_id",
            "app.path",
            "app.summary",
            "app.versions[array_upper(app.versions, 1)] as version",
            "app.policy->>'execution_mode' as execution_mode",
            "app_version.created_at as edited_at",
            "app.extra_perms",
            "favorite.path IS NOT NULL as starred",
            "draft.path IS NOT NULL as has_draft",
            "draft_only"
        ])
        .left()
        .join("favorite")
        .on(
            "favorite.favorite_kind = 'app' AND favorite.workspace_id = app.workspace_id AND favorite.path = app.path AND favorite.usr = ?"
                .bind(&authed.username),
        )
        .left()
        .join("app_version")
        .on(
            "app_version.id = versions[array_upper(versions, 1)]"
        )
        .left()
        .join("draft")
        .on(
            "draft.path = app.path AND draft.workspace_id = app.workspace_id AND draft.typ = 'app'"
        )
        .order_desc("favorite.path IS NOT NULL")
        .order_by("app_version.created_at", true)
        .and_where("app.workspace_id = ?".bind(&w_id))
        .offset(offset)
        .limit(per_page)
        .clone();

    if lq.starred_only.unwrap_or(false) {
        sqlb.and_where_is_not_null("favorite.path");
    }

    if let Some(path_start) = &lq.path_start {
        sqlb.and_where_like_left("app.path", path_start);
    }

    if let Some(path_exact) = &lq.path_exact {
        sqlb.and_where_eq("app.path", "?".bind(path_exact));
    }

    if !lq.include_draft_only.unwrap_or(false) || authed.is_operator {
        sqlb.and_where("app.draft_only IS NOT TRUE");
    }

    if lq.with_deployment_msg.unwrap_or(false) {
        sqlb.join("deployment_metadata dm")
            .left()
            .on("dm.app_version = app.versions[array_upper(app.versions, 1)]")
            .fields(&["dm.deployment_msg"]);
    }

    let sql = sqlb.sql().map_err(|e| Error::InternalErr(e.to_string()))?;
    let mut tx = user_db.begin(&authed).await?;
    let rows = sqlx::query_as::<_, ListableApp>(&sql)
        .fetch_all(&mut *tx)
        .await?;

    tx.commit().await?;

    Ok(Json(rows))
}

async fn get_app(
    authed: ApiAuthed,
    Extension(user_db): Extension<UserDB>,
    Path((w_id, path)): Path<(String, StripPath)>,
    Query(query): Query<WithStarredInfoQuery>,
) -> JsonResult<AppWithLastVersionAndStarred> {
    let path = path.to_path();
    let mut tx = user_db.begin(&authed).await?;

    let app_o = if query.with_starred_info.unwrap_or(false) {
        sqlx::query_as::<_, AppWithLastVersionAndStarred>(
            "SELECT app.id, app.path, app.summary, app.versions, app.policy,
            app.extra_perms, app_version.value, 
            app_version.created_at, app_version.created_by, favorite.path IS NOT NULL as starred
            FROM app
            JOIN app_version
            ON app_version.id = app.versions[array_upper(app.versions, 1)]
            LEFT JOIN favorite
            ON favorite.favorite_kind = 'app' 
                AND favorite.workspace_id = app.workspace_id 
                AND favorite.path = app.path 
                AND favorite.usr = $3
            WHERE app.path = $1 AND app.workspace_id = $2",
        )
        .bind(path.to_owned())
        .bind(&w_id)
        .bind(&authed.username)
        .fetch_optional(&mut *tx)
        .await?
    } else {
        sqlx::query_as::<_, AppWithLastVersionAndStarred>(
            "SELECT app.id, app.path, app.summary, app.versions, app.policy,
            app.extra_perms, app_version.value, 
            app_version.created_at, app_version.created_by, NULL as starred
            FROM app, app_version
            WHERE app.path = $1 AND app.workspace_id = $2 AND app_version.id = app.versions[array_upper(app.versions, 1)]",
        )
        .bind(path.to_owned())
        .bind(&w_id)
        .fetch_optional(&mut *tx)
        .await?
    };
    tx.commit().await?;

    let app = not_found_if_none(app_o, "App", path)?;
    Ok(Json(app))
}

async fn get_app_w_draft(
    authed: ApiAuthed,
    Extension(user_db): Extension<UserDB>,
    Path((w_id, path)): Path<(String, StripPath)>,
) -> JsonResult<AppWithLastVersionAndDraft> {
    let path = path.to_path();
    let mut tx = user_db.begin(&authed).await?;

    let app_o = sqlx::query_as::<_, AppWithLastVersionAndDraft>(
        r#"SELECT app.id, app.path, app.summary, app.versions, app.policy,
        app.extra_perms, app_version.value, 
        app_version.created_at, app_version.created_by,
        app.draft_only, draft.value as "draft"
        from app
        INNER JOIN app_version ON
        app_version.id = app.versions[array_upper(app.versions, 1)]
        LEFT JOIN draft ON 
        app.path = draft.path AND draft.workspace_id = $2 AND draft.typ = 'app' 
        WHERE app.path = $1 AND app.workspace_id = $2"#,
    )
    .bind(path.to_owned())
    .bind(&w_id)
    .fetch_optional(&mut *tx)
    .await?;
    tx.commit().await?;

    let app = not_found_if_none(app_o, "App", path)?;
    Ok(Json(app))
}

async fn get_app_history(
    authed: ApiAuthed,
    Extension(user_db): Extension<UserDB>,
    Path((w_id, path)): Path<(String, StripPath)>,
) -> JsonResult<Vec<AppHistory>> {
    let mut tx = user_db.begin(&authed).await?;
    let query_result = sqlx::query!(
        "SELECT a.id as app_id, av.id as version_id, dm.deployment_msg as deployment_msg
        FROM app a LEFT JOIN app_version av ON a.id = av.app_id LEFT JOIN deployment_metadata dm ON av.id = dm.app_version
        WHERE a.workspace_id = $1 AND a.path = $2
        ORDER BY created_at DESC",
        w_id,
        path.to_path(),
    ).fetch_all(&mut *tx).await?;
    tx.commit().await?;

    let result: Vec<AppHistory> = query_result
        .into_iter()
        .map(|row| AppHistory {
            app_id: row.app_id,
            version: row.version_id,
            deployment_msg: row.deployment_msg,
        })
        .collect();
    return Ok(Json(result));
}

async fn get_latest_version(
    authed: ApiAuthed,
    Extension(user_db): Extension<UserDB>,
    Path((w_id, path)): Path<(String, StripPath)>,
<<<<<<< HEAD
) -> JsonResult<Option<AppHistory>> {
=======
) -> JsonResult<AppHistory> {
>>>>>>> ce80d6b0
    let mut tx = user_db.begin(&authed).await?;
    let row = sqlx::query!(
        "SELECT a.id as app_id, av.id as version_id, dm.deployment_msg as deployment_msg
        FROM app a LEFT JOIN app_version av ON a.id = av.app_id LEFT JOIN deployment_metadata dm ON av.id = dm.app_version
        WHERE a.workspace_id = $1 AND a.path = $2
        ORDER BY created_at DESC",
        w_id,
        path.to_path(),
<<<<<<< HEAD
    ).fetch_optional(&mut *tx).await?;
    tx.commit().await?;

    if let Some(row) = row {
        let result = AppHistory {
            app_id: row.app_id,
            version: row.version_id,
            deployment_msg: row.deployment_msg,
        };

        return Ok(Json(Some(result)));
    } else {
        return Ok(Json(None));
    }
=======
    ).fetch_one(&mut *tx).await?;
    tx.commit().await?;

    let result = AppHistory {
        app_id: row.app_id,
        version: row.version_id,
        deployment_msg: row.deployment_msg,
    };
    return Ok(Json(result));
>>>>>>> ce80d6b0
}

async fn update_app_history(
    authed: ApiAuthed,
    Extension(user_db): Extension<UserDB>,
    Path((w_id, app_id, app_version)): Path<(String, i64, i64)>,
    Json(app_history_update): Json<AppHistoryUpdate>,
) -> Result<()> {
    let mut tx = user_db.begin(&authed).await?;
    let app_path = sqlx::query_scalar!("SELECT path FROM app WHERE id = $1", app_id)
        .fetch_optional(&mut *tx)
        .await?;

    if app_path.is_none() {
        tx.commit().await?;
        return Err(Error::NotFound(
            format!("App with ID {app_id} not found").to_string(),
        ));
    }

    sqlx::query!(
        "INSERT INTO deployment_metadata (workspace_id, path, app_version, deployment_msg) VALUES ($1, $2, $3, $4) ON CONFLICT (workspace_id, path, app_version) WHERE app_version IS NOT NULL DO UPDATE SET deployment_msg = $4",
        w_id,
        app_path.unwrap(),
        app_version,
        app_history_update.deployment_msg,
    )
    .fetch_optional(&mut *tx)
    .await?;
    tx.commit().await?;
    return Ok(());
}

async fn get_app_by_id(
    authed: ApiAuthed,
    Extension(user_db): Extension<UserDB>,
    Path((w_id, id)): Path<(String, i64)>,
) -> JsonResult<AppWithLastVersion> {
    let mut tx = user_db.begin(&authed).await?;

    let app_o = sqlx::query_as::<_, AppWithLastVersion>(
        "SELECT app.id, app.path, app.summary, app.versions, app.policy,
        app.extra_perms, app_version.value, 
        app_version.created_at, app_version.created_by from app, app_version 
        WHERE app_version.id = $1 AND app.id = app_version.app_id AND app.workspace_id = $2",
    )
    .bind(&id)
    .bind(&w_id)
    .fetch_optional(&mut *tx)
    .await?;
    tx.commit().await?;

    let app = not_found_if_none(app_o, "App", id.to_string())?;
    Ok(Json(app))
}

async fn get_public_app_by_secret(
    OptAuthed(opt_authed): OptAuthed,
    Extension(user_db): Extension<UserDB>,
    Extension(db): Extension<DB>,
    Path((w_id, secret)): Path<(String, String)>,
) -> JsonResult<AppWithLastVersion> {
    let mc = build_crypt(&db, &w_id).await?;

    let decrypted = mc
        .decrypt_bytes_to_bytes(&(hex::decode(secret)?))
        .map_err(|e| Error::InternalErr(e.to_string()))?;
    let bytes = str::from_utf8(&decrypted).map_err(to_anyhow)?;

    let id: i64 = bytes.parse().map_err(to_anyhow)?;

    let app_o = sqlx::query_as::<_, AppWithLastVersion>(
        "SELECT app.id, app.path, app.summary, app.versions, app.policy,
        null as extra_perms, app_version.value, 
        app_version.created_at, app_version.created_by from app, app_version 
        WHERE app.id = $1 AND app.workspace_id = $2 AND app_version.id = app.versions[array_upper(app.versions, 1)]")
        .bind(&id)
        .bind(&w_id)
    .fetch_optional(&db)
    .await?;

    let app = not_found_if_none(app_o, "App", id.to_string())?;

    let policy = serde_json::from_str::<Policy>(app.policy.0.get()).map_err(to_anyhow)?;

    if matches!(policy.execution_mode, ExecutionMode::Anonymous) {
        return Ok(Json(app));
    }

    if opt_authed.is_none() {
        {
            return Err(Error::NotAuthorized(
                "App visibility does not allow public access and you are not logged in".to_string(),
            ));
        }
    } else {
        let authed = opt_authed.unwrap();
        let mut tx = user_db.begin(&authed).await?;
        let is_visible = sqlx::query_scalar!(
            "SELECT EXISTS(SELECT 1 FROM app WHERE id = $1 AND workspace_id = $2)",
            id,
            &w_id
        )
        .fetch_one(&mut *tx)
        .await?;
        tx.commit().await?;
        if !is_visible.unwrap_or(false) {
            return Err(Error::NotAuthorized(
                "App visibility does not allow public access and you are logged in but you have no read-access to that app".to_string(),
            ));
        }
    }

    Ok(Json(app))
}

async fn get_public_resource(
    Extension(db): Extension<DB>,
    Path((w_id, path)): Path<(String, StripPath)>,
) -> JsonResult<Option<serde_json::Value>> {
    let path = path.to_path();
    if !path.starts_with("f/app_themes/") {
        return Err(Error::BadRequest(
            "Only app themes are public resources".to_string(),
        ));
    }
    let res = sqlx::query_scalar!(
        "SELECT value from resource WHERE path = $1 AND workspace_id = $2",
        path.to_owned(),
        &w_id
    )
    .fetch_optional(&db)
    .await?
    .flatten();
    Ok(Json(res))
}

async fn get_secret_id(
    authed: ApiAuthed,
    Extension(user_db): Extension<UserDB>,
    Extension(db): Extension<DB>,
    Path((w_id, path)): Path<(String, StripPath)>,
) -> Result<String> {
    let path = path.to_path();
    let mut tx = user_db.begin(&authed).await?;

    let id_o = sqlx::query_scalar!(
        "SELECT app.id FROM app
        WHERE app.path = $1 AND app.workspace_id = $2",
        path,
        &w_id
    )
    .fetch_optional(&mut *tx)
    .await?;
    tx.commit().await?;

    let id = not_found_if_none(id_o, "App", path.to_string())?;

    let mc = build_crypt(&db, &w_id).await?;

    let hx = hex::encode(mc.encrypt_str_to_bytes(id.to_string()));

    Ok(hx)
}

async fn create_app(
    authed: ApiAuthed,
    Extension(user_db): Extension<UserDB>,
    Extension(db): Extension<DB>,
    Extension(rsmq): Extension<Option<rsmq_async::MultiplexedRsmq>>,
    Extension(webhook): Extension<WebhookShared>,
    Path(w_id): Path<String>,
    Json(mut app): Json<CreateApp>,
) -> Result<(StatusCode, String)> {
    let mut tx: QueueTransaction<'_, _> = (rsmq, user_db.clone().begin(&authed).await?).into();

    app.policy.on_behalf_of = Some(username_to_permissioned_as(&authed.username));
    app.policy.on_behalf_of_email = Some(authed.email.clone());

    if &app.path == "" {
        return Err(Error::BadRequest("App path cannot be empty".to_string()));
    }

    let exists = sqlx::query_scalar!(
        "SELECT EXISTS(SELECT 1 FROM app WHERE path = $1 AND workspace_id = $2)",
        &app.path,
        w_id
    )
    .fetch_one(&mut tx)
    .await?
    .unwrap_or(false);

    if exists {
        return Err(Error::BadRequest(format!(
            "App with path {} already exists",
            &app.path
        )));
    }

    sqlx::query!(
        "DELETE FROM draft WHERE path = $1 AND workspace_id = $2 AND typ = 'app'",
        &app.path,
        &w_id
    )
    .execute(&mut tx)
    .await?;

    let id = sqlx::query_scalar!(
        "INSERT INTO app
            (workspace_id, path, summary, policy, versions, draft_only)
            VALUES ($1, $2, $3, $4, '{}', $5) RETURNING id",
        w_id,
        app.path,
        app.summary,
        json!(app.policy),
        app.draft_only,
    )
    .fetch_one(&mut tx)
    .await?;

    let v_id = sqlx::query_scalar!(
        "INSERT INTO app_version
            (app_id, value, created_by)
            VALUES ($1, $2::text::json, $3) RETURNING id",
        id,
        //to preserve key orders
        serde_json::to_string(&app.value).unwrap(),
        authed.username,
    )
    .fetch_one(&mut tx)
    .await?;

    sqlx::query!(
        "UPDATE app SET versions = array_append(versions, $1::bigint) WHERE id = $2",
        v_id,
        id
    )
    .execute(&mut tx)
    .await?;

    audit_log(
        &mut tx,
        &authed,
        "apps.create",
        ActionKind::Create,
        &w_id,
        Some(&app.path),
        None,
    )
    .await?;

    let mut args: HashMap<String, Box<serde_json::value::RawValue>> = HashMap::new();
    if let Some(dm) = app.deployment_message {
        args.insert("deployment_message".to_string(), to_raw_value(&dm));
    }

    let tx = PushIsolationLevel::Transaction(tx);
    let (dependency_job_uuid, new_tx) = push(
        &db,
        tx,
        &w_id,
        JobPayload::AppDependencies { path: app.path.clone(), version: v_id },
        PushArgs { args: &args, extra: None },
        &authed.username,
        &authed.email,
        windmill_common::users::username_to_permissioned_as(&authed.username),
        None,
        None,
        None,
        None,
        None,
        false,
        false,
        None,
        true,
        None,
        None,
        None,
        None,
        Some(&authed.clone().into()),
    )
    .await?;
    tracing::info!("Pushed app dependency job {}", dependency_job_uuid);

    new_tx.commit().await?;

    webhook.send_message(
        w_id.clone(),
        WebhookMessage::CreateApp { workspace: w_id, path: app.path.clone() },
    );

    Ok((StatusCode::CREATED, app.path))
}

async fn list_hub_apps(Extension(db): Extension<DB>) -> impl IntoResponse {
    let (status_code, headers, body) = query_elems_from_hub(
        &HTTP_CLIENT,
        &format!("{}/searchUiData?approved=true", *HUB_BASE_URL.read().await),
        None,
        &db,
    )
    .await?;
    Ok::<_, Error>((status_code, headers, body))
}

pub async fn get_hub_app_by_id(
    Path(id): Path<i32>,
    Extension(db): Extension<DB>,
) -> JsonResult<Box<serde_json::value::RawValue>> {
    let value = http_get_from_hub(
        &HTTP_CLIENT,
        &format!("{}/apps/{}/json", *HUB_BASE_URL.read().await, id),
        false,
        None,
        Some(&db),
    )
    .await?
    .json()
    .await
    .map_err(to_anyhow)?;
    Ok(Json(value))
}

async fn delete_app(
    authed: ApiAuthed,
    Extension(db): Extension<DB>,
    Extension(user_db): Extension<UserDB>,
    Extension(rsmq): Extension<Option<rsmq_async::MultiplexedRsmq>>,
    Extension(webhook): Extension<WebhookShared>,
    Path((w_id, path)): Path<(String, StripPath)>,
) -> Result<String> {
    let path = path.to_path();

    if path == "g/all/setup_app" && w_id == "admins" {
        return Err(Error::BadRequest(
            "Cannot delete the global setup app".to_string(),
        ));
    }

    let mut tx = user_db.begin(&authed).await?;

    sqlx::query!(
        "DELETE FROM draft WHERE path = $1 AND workspace_id = $2 AND typ = 'app'",
        path,
        &w_id
    )
    .execute(&mut *tx)
    .await?;

    sqlx::query!(
        "DELETE FROM app WHERE path = $1 AND workspace_id = $2",
        path,
        &w_id
    )
    .execute(&mut *tx)
    .await?;

    audit_log(
        &mut *tx,
        &authed,
        "apps.delete",
        ActionKind::Delete,
        &w_id,
        Some(path),
        None,
    )
    .await?;
    tx.commit().await?;

    handle_deployment_metadata(
        &authed.email,
        &authed.username,
        &db,
        &w_id,
        DeployedObject::App {
            path: path.to_string(),
            parent_path: Some(path.to_string()),
            version: 0, // dummy version as it will not get inserted in db
        },
        Some(format!("App '{}' deleted", path)),
        rsmq,
        true,
    )
    .await?;

    sqlx::query!(
        "DELETE FROM deployment_metadata WHERE path = $1 AND workspace_id = $2 AND app_version IS NOT NULL",
        path,
        w_id
    )
    .execute(&db)
    .await
    .map_err(|e| {
        Error::InternalErr(format!(
            "error deleting deployment metadata for script with path {path} in workspace {w_id}: {e:#}"
        ))
    })?;

    webhook.send_message(
        w_id.clone().clone(),
        WebhookMessage::DeleteApp { workspace: w_id, path: path.to_owned() },
    );

    Ok(format!("app {} deleted", path))
}

async fn update_app(
    authed: ApiAuthed,
    Extension(db): Extension<DB>,
    Extension(user_db): Extension<UserDB>,
    Extension(webhook): Extension<WebhookShared>,
    Extension(rsmq): Extension<Option<rsmq_async::MultiplexedRsmq>>,
    Path((w_id, path)): Path<(String, StripPath)>,
    Json(ns): Json<EditApp>,
) -> Result<String> {
    use sql_builder::prelude::*;

    let path = path.to_path();

    let mut tx: QueueTransaction<'_, _> = (rsmq, user_db.clone().begin(&authed).await?).into();

    let npath = if ns.policy.is_some() || ns.path.is_some() || ns.summary.is_some() {
        let mut sqlb = SqlBuilder::update_table("app");
        sqlb.and_where_eq("path", "?".bind(&path));
        sqlb.and_where_eq("workspace_id", "?".bind(&w_id));

        sqlb.set("draft_only", "NULL");
        if let Some(npath) = &ns.path {
            if npath != path {
                require_owner_of_path(&authed, path)?;

                let exists = sqlx::query_scalar!(
                    "SELECT EXISTS(SELECT 1 FROM app WHERE path = $1 AND workspace_id = $2)",
                    npath,
                    w_id
                )
                .fetch_one(&mut tx)
                .await?
                .unwrap_or(false);

                if exists {
                    return Err(Error::BadRequest(format!(
                        "App with path {} already exists",
                        npath
                    )));
                }
            }
            sqlb.set_str("path", npath);
        }

        if let Some(nsummary) = &ns.summary {
            sqlb.set_str("summary", nsummary);
        }

        if let Some(mut npolicy) = ns.policy {
            npolicy.on_behalf_of = Some(username_to_permissioned_as(&authed.username));
            npolicy.on_behalf_of_email = Some(authed.email.clone());
            sqlb.set(
                "policy",
                quote(serde_json::to_string(&json!(npolicy)).map_err(|e| {
                    Error::BadRequest(format!("failed to serialize policy: {}", e))
                })?),
            );
        }

        sqlb.returning("path");

        let sql = sqlb.sql().map_err(|e| Error::InternalErr(e.to_string()))?;
        let npath_o: Option<String> = sqlx::query_scalar(&sql).fetch_optional(&mut tx).await?;
        not_found_if_none(npath_o, "App", path)?
    } else {
        path.to_owned()
    };
    let v_id = if let Some(nvalue) = &ns.value {
        let app_id = sqlx::query_scalar!(
            "SELECT id FROM app WHERE path = $1 AND workspace_id = $2",
            npath,
            w_id
        )
        .fetch_one(&mut tx)
        .await?;

        let v_id = sqlx::query_scalar!(
            "INSERT INTO app_version
                (app_id, value, created_by)
                VALUES ($1, $2::text::json, $3) RETURNING id",
            app_id,
            //to preserve key orders
            serde_json::to_string(&nvalue).unwrap(),
            authed.username,
        )
        .fetch_one(&mut tx)
        .await?;

        sqlx::query!(
            "UPDATE app SET versions = array_append(versions, $1::bigint) WHERE path = $2 AND workspace_id = $3",
            v_id,
            npath,
            w_id
        )
        .execute(&mut tx)
        .await?;
        v_id
    } else {
        let v_id = sqlx::query_scalar!(
            "SELECT  app.versions[array_upper(app.versions, 1)] FROM app WHERE path = $1 AND workspace_id = $2",
            npath,
            w_id
        )
        .fetch_one(&mut tx)
        .await?;
        if let Some(v_id) = v_id {
            v_id
        } else {
            return Err(Error::BadRequest(format!(
                "App with path {} not found",
                npath
            )));
        }
    };

    sqlx::query!(
        "DELETE FROM draft WHERE path = $1 AND workspace_id = $2 AND typ = 'app'",
        path,
        &w_id
    )
    .execute(&mut tx)
    .await?;

    audit_log(
        &mut tx,
        &authed,
        "apps.update",
        ActionKind::Update,
        &w_id,
        Some(&npath),
        None,
    )
    .await?;

    let tx: PushIsolationLevel<'_, rsmq_async::MultiplexedRsmq> =
        PushIsolationLevel::Transaction(tx);
    let mut args: HashMap<String, Box<serde_json::value::RawValue>> = HashMap::new();
    if let Some(dm) = ns.deployment_message {
        args.insert("deployment_message".to_string(), to_raw_value(&dm));
    }
    args.insert("parent_path".to_string(), to_raw_value(&path));

    let (dependency_job_uuid, new_tx) = push(
        &db,
        tx,
        &w_id,
        JobPayload::AppDependencies { path: npath.clone(), version: v_id },
        PushArgs { args: &args, extra: None },
        &authed.username,
        &authed.email,
        windmill_common::users::username_to_permissioned_as(&authed.username),
        None,
        None,
        None,
        None,
        None,
        false,
        false,
        None,
        true,
        None,
        None,
        None,
        None,
        Some(&authed.clone().into()),
    )
    .await?;
    tracing::info!("Pushed app dependency job {}", dependency_job_uuid);
    new_tx.commit().await?;

    webhook.send_message(
        w_id.clone(),
        WebhookMessage::UpdateApp {
            workspace: w_id,
            old_path: path.to_owned(),
            new_path: npath.clone(),
        },
    );

    Ok(format!("app {} updated (npath: {:?})", path, npath))
}

#[derive(Debug, Deserialize, Clone)]
pub struct ExecuteApp {
    pub args: HashMap<String, Box<RawValue>>,
    // - script: script/<path>
    // - flow: flow/<path>
    pub path: Option<String>,
    pub component: String,
    pub raw_code: Option<RawCode>,
    // if set, the app is executed as viewer with the given static fields
    pub force_viewer_static_fields: Option<StaticFields>,
    pub force_viewer_one_of_fields: Option<OneOfFields>,
    pub force_viewer_allow_user_resources: Option<AllowUserResources>,
}

fn digest(code: &str) -> String {
    let mut hasher = Sha256::new();
    hasher.update(code);
    let result = hasher.finalize();
    format!("rawscript/{:x}", result)
}

async fn execute_component(
    OptAuthed(opt_authed): OptAuthed,
    Extension(db): Extension<DB>,
    Extension(user_db): Extension<UserDB>,
    Extension(rsmq): Extension<Option<rsmq_async::MultiplexedRsmq>>,
    Path((w_id, path)): Path<(String, StripPath)>,
    Json(payload): Json<ExecuteApp>,
) -> Result<String> {
    match (payload.path.is_some(), payload.raw_code.is_some()) {
        (false, false) => {
            return Err(Error::BadRequest(
                "path or raw_code is required".to_string(),
            ))
        }
        (true, true) => {
            return Err(Error::BadRequest(
                "path and raw_code cannot be set at the same time".to_string(),
            ))
        }
        _ => {}
    };

    let path = path.to_path();

    let policy = match payload.clone() {
        ExecuteApp {
            force_viewer_static_fields: Some(static_fields),
            force_viewer_one_of_fields: Some(one_of_fields),
            force_viewer_allow_user_resources: Some(allow_user_resources),
            ..
        } => {
            let mut hm = HashMap::new();

            if let Some(path) = payload.path.clone() {
                hm.insert(
                    format!("{}:{path}", payload.component),
                    PolicyTriggerableInputs {
                        static_inputs: static_fields,
                        one_of_inputs: one_of_fields,
                        allow_user_resources,
                    },
                );
            } else {
                hm.insert(
                    format!(
                        "{}:{}",
                        payload.component,
                        digest(payload.raw_code.clone().unwrap().content.as_str())
                    ),
                    PolicyTriggerableInputs {
                        static_inputs: static_fields,
                        one_of_inputs: one_of_fields,
                        allow_user_resources,
                    },
                );
            }
            Policy {
                execution_mode: ExecutionMode::Viewer,
                triggerables: None,
                triggerables_v2: Some(hm),
                on_behalf_of: None,
                on_behalf_of_email: None,
            }
        }
        _ => {
            let policy_o = sqlx::query_scalar!(
                "SELECT policy from app WHERE path = $1 AND workspace_id = $2",
                path,
                &w_id
            )
            .fetch_optional(&db)
            .await?;

            let policy = not_found_if_none(policy_o, "App", path)?;

            serde_json::from_value::<Policy>(policy).map_err(to_anyhow)?
        }
    };

    let (username, permissioned_as, email) = match policy.execution_mode {
        ExecutionMode::Anonymous => {
            let username = opt_authed
                .as_ref()
                .map(|a| a.username.clone())
                .unwrap_or_else(|| "anonymous".to_string());
            let (permissioned_as, email) = get_on_behalf_of(&policy)?;
            (username, permissioned_as, email)
        }
        ExecutionMode::Publisher => {
            let username = opt_authed
                .as_ref()
                .map(|a| a.username.clone())
                .ok_or_else(|| {
                    Error::BadRequest(
                        "publisher execution mode requires authentication".to_string(),
                    )
                })?;
            let (permissioned_as, email) = get_on_behalf_of(&policy)?;
            (username, permissioned_as, email)
        }
        ExecutionMode::Viewer => {
            let (username, email) = opt_authed
                .as_ref()
                .map(|a| (a.username.clone(), a.email.clone()))
                .ok_or_else(|| {
                    Error::BadRequest("Required to be authed in viewer mode".to_string())
                })?;
            (
                username.clone(),
                username_to_permissioned_as(&username),
                email,
            )
        }
    };

    let (job_payload, (args, job_id), tag) = match payload {
        ExecuteApp { args, component, raw_code: Some(raw_code), path: None, .. } => {
            let content = &raw_code.content;
            let payload = JobPayload::Code(raw_code.clone());
            let path = digest(content);
            let args = build_args(
                policy,
                &component,
                path,
                args,
                opt_authed.as_ref(),
                &user_db,
                &db,
                &w_id,
            )
            .await?;
            (payload, args, None)
        }
        ExecuteApp { args, component, raw_code: None, path: Some(path), .. } => {
            let (payload, tag) = get_payload_tag_from_prefixed_path(&path, &db, &w_id).await?;
            let args = build_args(
                policy,
                &component,
                path.to_string(),
                args,
                opt_authed.as_ref(),
                &user_db,
                &db,
                &w_id,
            )
            .await?;
            (payload, args, tag)
        }
        _ => unreachable!(),
    };
    let tx = windmill_queue::PushIsolationLevel::IsolatedRoot(db.clone(), rsmq);

    let (uuid, tx) = push(
        &db,
        tx,
        &w_id,
        job_payload,
        PushArgs { args: &args.args, extra: args.extra },
        &username,
        &email,
        permissioned_as,
        None,
        None,
        None,
        None,
        job_id,
        false,
        false,
        None,
        true,
        tag,
        None,
        None,
        None,
        None,
    )
    .await?;
    tx.commit().await?;

    Ok(uuid.to_string())
}

fn get_on_behalf_of(policy: &Policy) -> Result<(String, String)> {
    let permissioned_as = policy
        .on_behalf_of
        .as_ref()
        .ok_or_else(|| {
            Error::BadRequest(
                "on_behalf_of is missing in the app policy and is required for anonymous execution"
                    .to_string(),
            )
        })?
        .to_string();
    let email = policy
        .on_behalf_of_email
        .as_ref()
        .ok_or_else(|| {
            Error::BadRequest(
                "on_behalf_of_email is missing in the app policy and is required for anonymous execution"
                    .to_string(),
            )
        })?
        .to_string();
    Ok((permissioned_as, email))
}

pub async fn require_is_writer(authed: &ApiAuthed, path: &str, w_id: &str, db: DB) -> Result<()> {
    return crate::users::require_is_writer(
        authed,
        path,
        w_id,
        db,
        "SELECT extra_perms FROM app WHERE path = $1 AND workspace_id = $2",
        "app",
    )
    .await;
}

async fn exists_app(
    Extension(db): Extension<DB>,
    Path((w_id, path)): Path<(String, StripPath)>,
) -> JsonResult<bool> {
    let path = path.to_path();
    let exists = sqlx::query_scalar!(
        "SELECT EXISTS(SELECT 1 FROM app WHERE path = $1 AND workspace_id = $2)",
        path,
        w_id
    )
    .fetch_one(&db)
    .await?
    .unwrap_or(false);

    Ok(Json(exists))
}

async fn build_args(
    policy: Policy,
    component: &str,
    path: String,
    mut args: HashMap<String, Box<RawValue>>,
    authed: Option<&ApiAuthed>,
    user_db: &UserDB,
    db: &DB,
    w_id: &str,
) -> Result<(PushArgsOwned, Option<Uuid>)> {
    let mut job_id: Option<Uuid> = None;
    let key = format!("{}:{}", component, &path);
    let (static_inputs, one_of_inputs, allow_user_resources) = match policy {
        Policy { triggerables_v2: Some(t), .. } => {
            let PolicyTriggerableInputs { static_inputs, one_of_inputs, allow_user_resources } = t
                .get(&key)
                .or_else(|| t.get(&path))
                .map(|x| x.clone())
                .or_else(|| {
                    if matches!(policy.execution_mode, ExecutionMode::Viewer) {
                        Some(PolicyTriggerableInputs {
                            static_inputs: HashMap::new(),
                            one_of_inputs: HashMap::new(),
                            allow_user_resources: Vec::new(),
                        })
                    } else {
                        None
                    }
                })
                .ok_or_else(|| {
                    Error::BadRequest(format!("path {} is not allowed in the app policy", path))
                })?;

            (static_inputs, one_of_inputs, allow_user_resources)
        }
        Policy { triggerables: Some(t), .. } => {
            let static_inputs = t
                .get(&key)
                .or_else(|| t.get(&path))
                .map(|x| x.clone())
                .or_else(|| {
                    if matches!(policy.execution_mode, ExecutionMode::Viewer) {
                        Some(HashMap::new())
                    } else {
                        None
                    }
                })
                .ok_or_else(|| {
                    Error::BadRequest(format!("path {} is not allowed in the app policy", path))
                })?;

            (static_inputs, HashMap::new(), Vec::new())
        }
        _ => Err(Error::BadRequest(format!(
            "Policy is missing triggerables for {}",
            key
        )))?,
    };

    let mut safe_args = HashMap::<String, Box<RawValue>>::new();

    // tracing::error!("{:?}", allow_user_resources);
    for k in allow_user_resources.iter() {
        if let Some(arg_val) = args.get(k) {
            let key = serde_json::from_str::<String>(arg_val.get()).ok();
            if let Some(path) =
                key.and_then(|x| x.clone().strip_prefix("$res:").map(|x| x.to_string()))
            {
                if let Some(authed) = authed {
                    let res = get_resource_value_interpolated_internal(
                        authed,
                        Some(user_db.clone()),
                        db,
                        w_id,
                        &path,
                        None,
                        "",
                    )
                    .await?;
                    if res.is_none() {
                        return Err(Error::BadRequest(format!(
                            "Resource {} not found or not allowed for viewer",
                            path
                        )));
                    }
                    let job_id = if let Some(job_id) = job_id {
                        job_id
                    } else {
                        job_id = Some(ulid::Ulid::new().into());
                        job_id.unwrap()
                    };
                    let mc = build_crypt_with_key_suffix(&db, &w_id, &job_id.to_string()).await?;
                    let encrypted = encrypt(&mc, to_raw_value(&res.unwrap()).get());
                    safe_args.insert(
                        k.to_string(),
                        to_raw_value(&format!("$encrypted:{encrypted}")),
                    );
                } else {
                    return Err(Error::BadRequest(
                        "User resources are not allowed without being logged in".to_string(),
                    ));
                }
            }
        }
    }

    for (k, v) in one_of_inputs {
        if safe_args.contains_key(&k) {
            continue;
        }
        if let Some(arg_val) = args.get(&k) {
            let arg_str = arg_val.get();

            let options_str_vec = v.iter().map(|x| x.get()).collect::<Vec<&str>>();
            if options_str_vec.contains(&arg_str) {
                safe_args.insert(k.to_string(), arg_val.clone());
                args.remove(&k);
                continue;
            }

            // check if multiselect
            if let Ok(args_str_vec) = serde_json::from_str::<Vec<Box<RawValue>>>(arg_val.get()) {
                if args_str_vec
                    .iter()
                    .all(|x| options_str_vec.contains(&x.get()))
                {
                    safe_args.insert(k.to_string(), arg_val.clone());
                    args.remove(&k);
                    continue;
                }
            }

            return Err(Error::BadRequest(format!(
                "argument {} with value {} must be one of [{}]",
                k,
                arg_str,
                options_str_vec.join(",")
            )));
        }
    }

    for (k, v) in args {
        if safe_args.contains_key(&k) {
            continue;
        }

        let arg_str = v.get();

        if arg_str.starts_with("\"$ctx:") {
            let prop = arg_str.trim_start_matches("\"$ctx:").trim_end_matches("\"");
            let value = match prop {
                "username" => authed.as_ref().map(|a| {
                    serde_json::to_value(a.username_override.as_ref().unwrap_or(&a.username))
                }),
                "email" => authed.as_ref().map(|a| serde_json::to_value(&a.email)),
                "workspace" => Some(serde_json::to_value(&w_id)),
                "groups" => authed.as_ref().map(|a| serde_json::to_value(&a.groups)),
                "author" => Some(serde_json::to_value(&policy.on_behalf_of_email)),
                _ => {
                    return Err(Error::BadRequest(format!(
                        "context variable {} not allowed",
                        prop
                    )))
                }
            };
            safe_args.insert(
                k.to_string(),
                to_raw_value(&value.unwrap_or(Ok(serde_json::Value::Null)).map_err(|e| {
                    Error::InternalErr(format!("failed to serialize ctx variable for {}: {}", k, e))
                })?),
            );
        } else if !arg_str.contains("\"$var:") && !arg_str.contains("\"$res:") {
            safe_args.insert(k.to_string(), v);
        } else {
            safe_args.insert(
                k.to_string(),
                RawValue::from_string(
                    arg_str
                        .replace(
                            "$var:",
                            "The following variable has been omitted for security reasons: ",
                        )
                        .replace(
                            "$res:",
                            "The following resource has been omitted for security reasons, to allow it, toggle: 'Allow resources from users' on that field input: ",
                        ),
                )
                .map_err(|e| {
                    Error::InternalErr(format!(
                        "failed to remove sensitive variable(s)/resource(s) with error: {}",
                        e
                    ))
                })?,
            );
        }
    }
    let mut extra = HashMap::new();
    for (k, v) in static_inputs {
        extra.insert(k.to_string(), v.to_owned());
    }
    Ok((
        PushArgsOwned { extra: Some(extra), args: safe_args },
        job_id,
    ))
}<|MERGE_RESOLUTION|>--- conflicted
+++ resolved
@@ -432,11 +432,9 @@
     authed: ApiAuthed,
     Extension(user_db): Extension<UserDB>,
     Path((w_id, path)): Path<(String, StripPath)>,
-<<<<<<< HEAD
+
 ) -> JsonResult<Option<AppHistory>> {
-=======
-) -> JsonResult<AppHistory> {
->>>>>>> ce80d6b0
+
     let mut tx = user_db.begin(&authed).await?;
     let row = sqlx::query!(
         "SELECT a.id as app_id, av.id as version_id, dm.deployment_msg as deployment_msg
@@ -445,7 +443,6 @@
         ORDER BY created_at DESC",
         w_id,
         path.to_path(),
-<<<<<<< HEAD
     ).fetch_optional(&mut *tx).await?;
     tx.commit().await?;
 
@@ -460,17 +457,7 @@
     } else {
         return Ok(Json(None));
     }
-=======
-    ).fetch_one(&mut *tx).await?;
-    tx.commit().await?;
-
-    let result = AppHistory {
-        app_id: row.app_id,
-        version: row.version_id,
-        deployment_msg: row.deployment_msg,
-    };
-    return Ok(Json(result));
->>>>>>> ce80d6b0
+
 }
 
 async fn update_app_history(
