[package]
name = "windmill-api"
version.workspace = true
authors.workspace = true
edition.workspace = true

[lib]
name = "windmill_api"
path = "src/lib.rs"

[[bin]]
name = "windmill_api"
path = "src/main.rs"

[features]
enterprise = ["windmill-queue/enterprise"]

[dependencies]
windmill-queue.workspace = true
windmill-common = { workspace = true, features = [
    "reqwest",
    "prometheus",
    "axum",
    "tokio",
    "hyper",
    "sqlx",
    "tracing_init",
] }
windmill-audit.workspace = true
windmill-parser.workspace = true
windmill-parser-ts.workspace = true
windmill-parser-go.workspace = true
windmill-parser-py.workspace = true
windmill-parser-bash.workspace = true
tokio.workspace = true
anyhow.workspace = true
argon2.workspace = true
axum.workspace = true
futures.workspace = true
git-version.workspace = true
tower.workspace = true
tower-cookies.workspace = true
tower-http.workspace = true
hyper.workspace = true
itertools.workspace = true
reqwest.workspace = true
serde.workspace = true
sqlx.workspace = true
async-oauth2.workspace = true
tracing.workspace = true
sql-builder.workspace = true
serde_json.workspace = true
chrono.workspace = true
hex.workspace = true
base64.workspace = true
serde_urlencoded.workspace = true
cron.workspace = true
mime_guess.workspace = true
rust-embed.workspace = true
tracing-subscriber.workspace = true
retainer.workspace = true
rand.workspace = true
time.workspace = true
magic-crypt.workspace = true
tempfile.workspace = true
tokio-util.workspace = true
tokio-tar.workspace = true
hmac.workspace = true
cookie.workspace = true
sha2.workspace = true
urlencoding.workspace = true
async-stripe.workspace = true
<<<<<<< HEAD
lazy_static.workspace = true
prometheus.workspace = true
=======
lazy_static.workspace = true
>>>>>>> f171cd8b
<|MERGE_RESOLUTION|>--- conflicted
+++ resolved
@@ -70,9 +70,5 @@
 sha2.workspace = true
 urlencoding.workspace = true
 async-stripe.workspace = true
-<<<<<<< HEAD
 lazy_static.workspace = true
-prometheus.workspace = true
-=======
-lazy_static.workspace = true
->>>>>>> f171cd8b
+prometheus.workspace = true