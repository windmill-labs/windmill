[package]
name = "windmill-api"
version.workspace = true
authors.workspace = true
edition.workspace = true

[lib]
name = "windmill_api"
path = "src/lib.rs"

[features]
default = []
enterprise = ["windmill-queue/enterprise", "windmill-audit/enterprise", "windmill-git-sync/enterprise", "windmill-common/enterprise", "windmill-worker/enterprise"]
stripe = []
agent_worker_server = []
enterprise_saml = ["dep:samael"]
benchmark = []
embedding = ["dep:tinyvector", "dep:hf-hub", "dep:tokenizers", "dep:candle-core", "dep:candle-transformers", "dep:candle-nn", "dep:half"]
parquet = ["dep:datafusion", "dep:object_store", "dep:url", "windmill-common/parquet", "windmill-worker/parquet"]
prometheus = ["windmill-common/prometheus", "windmill-queue/prometheus", "dep:prometheus", "windmill-worker/prometheus"]
openidconnect = ["dep:openidconnect"]
tantivy = ["dep:windmill-indexer"]
kafka = ["dep:rdkafka"]
nats = ["dep:async-nats", "dep:nkeys"]
websocket = ["dep:tokio-tungstenite"]
smtp = ["dep:mail-parser", "dep:openssl", "windmill-common/smtp"]
license = ["dep:rsa"]
zip = ["dep:async_zip"]
oauth2 = ["dep:async-oauth2"]
http_trigger = ["dep:matchit", "dep:thiserror", "dep:sha1", "dep:constant_time_eq"]
static_frontend = ["dep:rust-embed"]
postgres_trigger = ["dep:rust-postgres", "dep:pg_escape", "dep:byteorder", "dep:thiserror", "dep:rust_decimal", "dep:rust-postgres-native-tls"]
mqtt_trigger = ["dep:thiserror", "dep:rumqttc"]
sqs_trigger = ["dep:aws-sdk-sqs", "dep:thiserror", "dep:aws-config"]
<<<<<<< HEAD
deno_core = ["dep:deno_core", "dep:deno_error"]
=======
gcp_trigger = ["dep:thiserror", "dep:google-cloud-pubsub", "dep:google-cloud-googleapis", "dep:tonic"]
>>>>>>> 5e054d33
cloud = ["windmill-common/cloud"]

[dependencies]
windmill-queue.workspace = true
windmill-common = { workspace = true, default-features = false }
windmill-audit.workspace = true
windmill-parser.workspace = true
windmill-parser-ts.workspace = true
windmill-parser-py.workspace = true
windmill-parser-py-imports.workspace = true
windmill-git-sync.workspace = true
windmill-indexer = { workspace = true, optional = true }
windmill-worker.workspace = true
tokio.workspace = true
tokio-stream.workspace = true
anyhow.workspace = true
argon2.workspace = true
axum.workspace = true
half = { workspace = true, optional = true}
futures.workspace = true
git-version.workspace = true
tower.workspace = true
tower-cookies.workspace = true
tower-http.workspace = true
hyper.workspace = true
itertools.workspace = true
reqwest.workspace = true
serde.workspace = true
sqlx.workspace = true
async-oauth2 = { workspace = true, optional = true }
tracing.workspace = true
sql-builder.workspace = true
serde_json.workspace = true
chrono.workspace = true
chrono-tz.workspace = true
hex.workspace = true
base64.workspace = true
base32.workspace = true
serde_urlencoded.workspace = true
cron.workspace = true
mime_guess.workspace = true
rust-embed = { workspace = true, optional = true }
tracing-subscriber.workspace = true
quick_cache.workspace = true
rand.workspace = true
time.workspace = true
native-tls.workspace = true
tokio-native-tls.workspace = true
openssl = { workspace = true, optional = true }
mail-parser = { workspace = true, features = ["serde_support"], optional = true }
magic-crypt.workspace = true
tempfile.workspace = true
tokio-util.workspace = true
tokio-tar.workspace = true
hmac.workspace = true
cookie.workspace = true
sha2.workspace = true
sha1 = { workspace = true, optional = true }
constant_time_eq = { workspace = true, optional = true }
urlencoding.workspace = true
lazy_static.workspace = true
prometheus = { workspace = true, optional = true }
async_zip = { workspace = true, optional = true }
regex.workspace = true
bytes.workspace = true
samael = { workspace = true, optional = true }
async-recursion.workspace = true
rsa = { workspace = true, optional = true}
uuid.workspace = true
tinyvector = { workspace = true, optional = true}
hf-hub  = { workspace = true, optional = true}
tokenizers = { workspace = true, optional = true}
candle-core = { workspace = true, optional = true}
candle-transformers = { workspace = true, optional = true}
candle-nn = { workspace = true, optional = true}
datafusion = { workspace = true, optional = true}
object_store = { workspace = true, optional = true}
openidconnect = { workspace = true, optional = true}
url = { workspace = true, optional = true}
jsonwebtoken = { workspace = true }
matchit = { workspace = true, optional = true }
tokio-tungstenite = { workspace = true, optional = true}
rdkafka = { workspace = true, optional = true }
async-nats = { workspace = true, optional = true }
nkeys = { workspace = true, optional = true }
const_format.workspace = true
pin-project.workspace = true
http.workspace = true
async-stream.workspace = true
ulid.workspace = true
rust-postgres = { workspace = true, optional = true }
pg_escape = { workspace = true, optional = true }
byteorder = { workspace = true, optional = true }
thiserror = { workspace = true, optional = true }
rust_decimal = { workspace = true, optional = true }
rust-postgres-native-tls = { workspace = true, optional = true}
rumqttc = { workspace = true, optional = true }
aws-sdk-sqs = { workspace = true, optional = true } 
<<<<<<< HEAD
aws-config = { workspace = true, optional = true}
deno_error = { workspace = true, optional = true }
deno_core = { workspace = true, optional = true }

[build-dependencies]
deno_core = { workspace = true, optional = true }
=======
aws-config = { workspace = true, optional = true }
google-cloud-pubsub = { workspace = true, optional = true }
google-cloud-googleapis = { workspace = true , optional = true }
tonic = { workspace = true, optional = true }
>>>>>>> 5e054d33
<|MERGE_RESOLUTION|>--- conflicted
+++ resolved
@@ -32,11 +32,8 @@
 postgres_trigger = ["dep:rust-postgres", "dep:pg_escape", "dep:byteorder", "dep:thiserror", "dep:rust_decimal", "dep:rust-postgres-native-tls"]
 mqtt_trigger = ["dep:thiserror", "dep:rumqttc"]
 sqs_trigger = ["dep:aws-sdk-sqs", "dep:thiserror", "dep:aws-config"]
-<<<<<<< HEAD
 deno_core = ["dep:deno_core", "dep:deno_error"]
-=======
 gcp_trigger = ["dep:thiserror", "dep:google-cloud-pubsub", "dep:google-cloud-googleapis", "dep:tonic"]
->>>>>>> 5e054d33
 cloud = ["windmill-common/cloud"]
 
 [dependencies]
@@ -135,16 +132,12 @@
 rust-postgres-native-tls = { workspace = true, optional = true}
 rumqttc = { workspace = true, optional = true }
 aws-sdk-sqs = { workspace = true, optional = true } 
-<<<<<<< HEAD
-aws-config = { workspace = true, optional = true}
+aws-config = { workspace = true, optional = true }
+google-cloud-pubsub = { workspace = true, optional = true }
+google-cloud-googleapis = { workspace = true , optional = true }
+tonic = { workspace = true, optional = true }
 deno_error = { workspace = true, optional = true }
 deno_core = { workspace = true, optional = true }
 
 [build-dependencies]
-deno_core = { workspace = true, optional = true }
-=======
-aws-config = { workspace = true, optional = true }
-google-cloud-pubsub = { workspace = true, optional = true }
-google-cloud-googleapis = { workspace = true , optional = true }
-tonic = { workspace = true, optional = true }
->>>>>>> 5e054d33
+deno_core = { workspace = true, optional = true }