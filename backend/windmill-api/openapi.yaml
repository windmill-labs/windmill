openapi: "3.0.3"

info:
  version: 1.478.1
  title: Windmill API

  contact:
    name: Windmill Team
    email: contact@windmill.dev
    url: https://windmill.dev

  license:
    name: Apache 2.0
    url: https://www.apache.org/licenses/LICENSE-2.0.html

  x-logo:
    url: https://windmill.dev/img/windmill.svg
externalDocs:
  description: documentation portal
  url: https://windmill.dev

servers:
  - url: /api

security:
  - bearerAuth: []
  - cookieAuth: []

paths:
  /version:
    get:
      summary: get backend version
      operationId: backendVersion
      tags:
        - settings
      responses:
        "200":
          description: git version of backend
          content:
            text/plain:
              schema:
                type: string

  /uptodate:
    get:
      summary: is backend up to date
      operationId: backendUptodate
      tags:
        - settings
      responses:
        "200":
          description: is backend up to date
          content:
            text/plain:
              schema:
                type: string

  /ee_license:
    get:
      summary: get license id
      operationId: getLicenseId
      tags:
        - settings
      responses:
        "200":
          description: get license id (empty if not ee)
          content:
            text/plain:
              schema:
                type: string

  /openapi.yaml:
    get:
      summary: get openapi yaml spec
      operationId: getOpenApiYaml
      tags:
        - settings
      responses:
        "200":
          description: openapi yaml file content
          content:
            text/plain:
              schema:
                type: string

  /w/{workspace}/audit/get/{id}:
    get:
      summary: get audit log (requires admin privilege)
      operationId: getAuditLog
      tags:
        - audit
      parameters:
        - $ref: "#/components/parameters/WorkspaceId"
        - $ref: "#/components/parameters/PathId"
      responses:
        "200":
          description: an audit log
          content:
            application/json:
              schema:
                $ref: "#/components/schemas/AuditLog"

  /w/{workspace}/audit/list:
    get:
      summary: list audit logs (requires admin privilege)
      operationId: listAuditLogs
      tags:
        - audit
      parameters:
        - $ref: "#/components/parameters/WorkspaceId"
        - $ref: "#/components/parameters/Page"
        - $ref: "#/components/parameters/PerPage"
        - $ref: "#/components/parameters/Before"
        - $ref: "#/components/parameters/After"
        - $ref: "#/components/parameters/Username"
        - $ref: "#/components/parameters/Operation"
        - name: operations
          in: query
          description: comma separated list of exact operations to include
          schema:
            type: string
        - name: exclude_operations
          in: query
          description: comma separated list of operations to exclude
          schema:
            type: string
        - $ref: "#/components/parameters/ResourceName"
        - $ref: "#/components/parameters/ActionKind"
        - name: all_workspaces
          in: query
          description: get audit logs for all workspaces
          schema:
            type: boolean

      responses:
        "200":
          description: a list of audit logs
          content:
            application/json:
              schema:
                type: array
                items:
                  $ref: "#/components/schemas/AuditLog"

  /auth/login:
    post:
      security: []
      summary: login with password
      operationId: login
      tags:
        - user
      requestBody:
        description: credentials
        required: true
        content:
          application/json:
            schema:
              $ref: "#/components/schemas/Login"

      responses:
        "200":
          description: >
            Successfully authenticated. The session ID is returned in a cookie
            named `token` and as plaintext response. Preferred method of
            authorization is through the bearer token. The cookie is only for
            browser convenience.

          headers:
            Set-Cookie:
              schema:
                type: string
                example: token=abcde12345; Path=/; HttpOnly
          content:
            text/plain:
              schema:
                type: string

  /auth/logout:
    post:
      security: []
      summary: logout
      operationId: logout
      tags:
        - user

      responses:
        "200":
          description: clear cookies and clear token (if applicable)
          headers:
            Set-Cookie:
              schema:
                type: string
          content:
            text/plain:
              schema:
                type: string

  /w/{workspace}/users/get/{username}:
    get:
      summary: get user (require admin privilege)
      operationId: getUser
      tags:
        - user
        - admin
      parameters:
        - $ref: "#/components/parameters/WorkspaceId"
        - name: username
          in: path
          required: true
          schema:
            type: string
      responses:
        "200":
          description: user created
          content:
            application/json:
              schema:
                $ref: "#/components/schemas/User"

  /w/{workspace}/users/update/{username}:
    post:
      summary: update user (require admin privilege)
      operationId: updateUser
      tags:
        - user
        - admin
      parameters:
        - $ref: "#/components/parameters/WorkspaceId"
        - name: username
          in: path
          required: true
          schema:
            type: string
      requestBody:
        description: new user
        required: true
        content:
          application/json:
            schema:
              $ref: "#/components/schemas/EditWorkspaceUser"
      responses:
        "200":
          description: edited user
          content:
            text/plain:
              schema:
                type: string

  /w/{workspace}/users/is_owner/{path}:
    get:
      summary: is owner of path
      operationId: isOwnerOfPath
      tags:
        - user
      parameters:
        - $ref: "#/components/parameters/WorkspaceId"
        - $ref: "#/components/parameters/Path"
      responses:
        "200":
          description: is owner
          content:
            application/json:
              schema:
                type: boolean

  /users/setpassword:
    post:
      summary: set password
      operationId: setPassword
      tags:
        - user
      requestBody:
        description: set password
        required: true
        content:
          application/json:
            schema:
              type: object
              properties:
                password:
                  type: string
              required:
                - password
      responses:
        "200":
          description: password set
          content:
            text/plain:
              schema:
                type: string

  /users/set_password_of/{user}:
    post:
      summary: set password for a specific user (require super admin)
      operationId: setPasswordForUser
      tags:
        - user
      parameters:
        - name: user
          in: path
          required: true
          schema:
            type: string
      requestBody:
        description: set password
        required: true
        content:
          application/json:
            schema:
              type: object
              properties:
                password:
                  type: string
              required:
                - password
      responses:
        "200":
          description: password set
          content:
            text/plain:
              schema:
                type: string

  /users/set_login_type/{user}:
    post:
      summary: set login type for a specific user (require super admin)
      operationId: setLoginTypeForUser
      tags:
        - user
      parameters:
        - name: user
          in: path
          required: true
          schema:
            type: string
      requestBody:
        description: set login type
        required: true
        content:
          application/json:
            schema:
              type: object
              properties:
                login_type:
                  type: string
              required:
                - login_type
      responses:
        "200":
          description: login type set
          content:
            text/plain:
              schema:
                type: string

  /users/create:
    post:
      summary: create user
      operationId: createUserGlobally
      tags:
        - user
      requestBody:
        description: user info
        required: true
        content:
          application/json:
            schema:
              type: object
              properties:
                email:
                  type: string
                password:
                  type: string
                super_admin:
                  type: boolean
                name:
                  type: string
                company:
                  type: string
              required:
                - email
                - password
                - super_admin
      responses:
        "201":
          description: user created
          content:
            text/plain:
              schema:
                type: string

  /users/update/{email}:
    post:
      summary: global update user (require super admin)
      operationId: globalUserUpdate
      tags:
        - user
      parameters:
        - name: email
          in: path
          required: true
          schema:
            type: string
      requestBody:
        description: new user info
        required: true
        content:
          application/json:
            schema:
              type: object
              properties:
                is_super_admin:
                  type: boolean
                is_devops:
                  type: boolean
                name:
                  type: string
      responses:
        "200":
          description: user updated
          content:
            text/plain:
              schema:
                type: string

  /users/username_info/{email}:
    get:
      summary: global username info (require super admin)
      operationId: globalUsernameInfo
      tags:
        - user
      parameters:
        - name: email
          in: path
          required: true
          schema:
            type: string
      responses:
        "200":
          description: user renamed
          content:
            application/json:
              schema:
                type: object
                properties:
                  username:
                    type: string
                  workspace_usernames:
                    type: array
                    items:
                      type: object
                      properties:
                        workspace_id:
                          type: string
                        username:
                          type: string
                      required:
                        - workspace_id
                        - username
                required:
                  - username
                  - workspace_usernames

  /users/rename/{email}:
    post:
      summary: global rename user (require super admin)
      operationId: globalUserRename
      tags:
        - user
      parameters:
        - name: email
          in: path
          required: true
          schema:
            type: string
      requestBody:
        description: new username
        required: true
        content:
          application/json:
            schema:
              type: object
              properties:
                new_username:
                  type: string
              required:
                - new_username
      responses:
        "200":
          description: user renamed
          content:
            text/plain:
              schema:
                type: string

  /users/delete/{email}:
    delete:
      summary: global delete user (require super admin)
      operationId: globalUserDelete
      tags:
        - user
      parameters:
        - name: email
          in: path
          required: true
          schema:
            type: string
      responses:
        "200":
          description: user deleted
          content:
            text/plain:
              schema:
                type: string
  /users/overwrite:
    post:
      summary: global overwrite users (require super admin and EE)
      operationId: globalUsersOverwrite
      tags:
        - user
      requestBody:
        description: List of users
        required: true
        content:
          application/json:
            schema:
              type: array
              items:
                $ref: "#/components/schemas/ExportedUser"
      responses:
        "200":
          description: Success message
          content:
            text/plain:
              schema:
                type: string

  /users/export:
    get:
      summary: global export users (require super admin and EE)
      operationId: globalUsersExport
      tags:
        - user
      responses:
        "200":
          description: exported users
          content:
            application/json:
              schema:
                type: array
                items:
                  $ref: "#/components/schemas/ExportedUser"

  /w/{workspace}/users/delete/{username}:
    delete:
      summary: delete user (require admin privilege)
      operationId: deleteUser
      tags:
        - user
        - admin
      parameters:
        - $ref: "#/components/parameters/WorkspaceId"
        - name: username
          in: path
          required: true
          schema:
            type: string
      responses:
        "200":
          description: delete user
          content:
            text/plain:
              schema:
                type: string

  /github_app/connected_repositories:
    get:
      summary: get connected repositories
      operationId: getGlobalConnectedRepositories
      tags:
        - git_sync
      responses:
        "200":
          description: connected repositories
          content:
            application/json:
              schema:
                $ref: "#/components/schemas/GithubInstallations"

  /workspaces/list:
    get:
      summary: list all workspaces visible to me
      operationId: listWorkspaces
      tags:
        - workspace
      responses:
        "200":
          description: all workspaces
          content:
            application/json:
              schema:
                type: array
                items:
                  $ref: "#/components/schemas/Workspace"

  /workspaces/allowed_domain_auto_invite:
    get:
      summary: is domain allowed for auto invi
      operationId: isDomainAllowed
      tags:
        - workspace
      responses:
        "200":
          description: domain allowed or not
          content:
            application/json:
              schema:
                type: boolean

  /workspaces/users:
    get:
      summary: list all workspaces visible to me with user info
      operationId: listUserWorkspaces
      tags:
        - workspace
      responses:
        "200":
          description: workspace with associated username
          content:
            application/json:
              schema:
                $ref: "#/components/schemas/UserWorkspaceList"

  /workspaces/list_as_superadmin:
    get:
      summary: list all workspaces as super admin (require to be super admin)
      operationId: listWorkspacesAsSuperAdmin
      tags:
        - workspace
      parameters:
        - $ref: "#/components/parameters/Page"
        - $ref: "#/components/parameters/PerPage"
      responses:
        "200":
          description: workspaces
          content:
            application/json:
              schema:
                type: array
                items:
                  $ref: "#/components/schemas/Workspace"

  /workspaces/create:
    post:
      summary: create workspace
      operationId: createWorkspace
      tags:
        - workspace
      requestBody:
        description: new token
        required: true
        content:
          application/json:
            schema:
              $ref: "#/components/schemas/CreateWorkspace"
      responses:
        "201":
          description: token created
          content:
            text/plain:
              schema:
                type: string

  /workspaces/exists:
    post:
      summary: exists workspace
      operationId: existsWorkspace
      tags:
        - workspace
      requestBody:
        description: id of workspace
        required: true
        content:
          application/json:
            schema:
              type: object
              properties:
                id:
                  type: string
              required:
                - id
      responses:
        "200":
          description: status
          content:
            text/plain:
              schema:
                type: boolean

  /workspaces/exists_username:
    post:
      summary: exists username
      operationId: existsUsername
      tags:
        - workspace
      requestBody:
        required: true
        content:
          application/json:
            schema:
              type: object
              properties:
                id:
                  type: string
                username:
                  type: string
              required:
                - id
                - username
      responses:
        "200":
          description: status
          content:
            text/plain:
              schema:
                type: boolean

  /settings/global/{key}:
    get:
      summary: get global settings
      operationId: getGlobal
      tags:
        - setting
      parameters:
        - $ref: "#/components/parameters/Key"
      responses:
        "200":
          description: status
          content:
            application/json:
              schema: {}

    post:
      summary: post global settings
      operationId: setGlobal
      tags:
        - setting
      parameters:
        - $ref: "#/components/parameters/Key"
      requestBody:
        description: value set
        required: true
        content:
          application/json:
            schema:
              type: object
              properties:
                value: {}

      responses:
        "200":
          description: status
          content:
            text/plain:
              schema:
                type: string

  /settings/local:
    get:
      summary: get local settings
      operationId: getLocal
      tags:
        - setting
      responses:
        "200":
          description: status
          content:
            application/json:
              schema: {}

  /settings/test_smtp:
    post:
      summary: test smtp
      operationId: testSmtp
      tags:
        - setting
      requestBody:
        description: test smtp payload
        required: true
        content:
          application/json:
            schema:
              type: object
              properties:
                to:
                  type: string
                smtp:
                  type: object
                  properties:
                    host:
                      type: string
                    username:
                      type: string
                    password:
                      type: string
                    port:
                      type: integer
                    from:
                      type: string
                    tls_implicit:
                      type: boolean
                    disable_tls:
                      type: boolean
                  required:
                    - host
                    - username
                    - password
                    - port
                    - from
                    - tls_implicit
                    - disable_tls
              required:
                - to
                - smtp
      responses:
        "200":
          description: status
          content:
            text/plain:
              schema:
                type: string

  /settings/test_critical_channels:
    post:
      summary: test critical channels
      operationId: testCriticalChannels
      tags:
        - setting
      requestBody:
        description: test critical channel payload
        required: true
        content:
          application/json:
            schema:
              type: array
              items:
                type: object
                properties:
                  email:
                    type: string
                  slack_channel:
                    type: string
      responses:
        "200":
          description: status
          content:
            text/plain:
              schema:
                type: string

  /settings/critical_alerts:
    get:
      summary: Get all critical alerts
      operationId: getCriticalAlerts
      tags:
        - setting
      parameters:
        - in: query
          name: page
          schema:
            type: integer
            default: 1
            description: The page number to retrieve (minimum value is 1)
        - in: query
          name: page_size
          schema:
            type: integer
            default: 10
            maximum: 100
            description: Number of alerts per page (maximum is 100)
        - in: query
          name: acknowledged
          schema:
            type: boolean
            nullable: true
            description: Filter by acknowledgment status; true for acknowledged, false for unacknowledged, and omit for all alerts
      responses:
        "200":
          description: Successfully retrieved all critical alerts
          content:
            application/json:
              schema:
                type: object
                properties:
                  alerts:
                    type: array
                    items:
                      $ref: "#/components/schemas/CriticalAlert"
                  total_rows:
                    type: integer
                    description: Total number of rows matching the query.
                    example: 100
                  total_pages:
                    type: integer
                    description: Total number of pages based on the page size.
                    example: 10

  /settings/critical_alerts/{id}/acknowledge:
    post:
      summary: Acknowledge a critical alert
      operationId: acknowledgeCriticalAlert
      tags:
        - setting
      parameters:
        - in: path
          name: id
          required: true
          schema:
            type: integer
          description: The ID of the critical alert to acknowledge
      responses:
        "200":
          description: Successfully acknowledged the critical alert
          content:
            application/json:
              schema:
                type: string
                example: "Critical alert acknowledged"

  /settings/critical_alerts/acknowledge_all:
    post:
      summary: Acknowledge all unacknowledged critical alerts
      operationId: acknowledgeAllCriticalAlerts
      tags:
        - setting
      responses:
        "200":
          description: Successfully acknowledged all unacknowledged critical alerts.
          content:
            application/json:
              schema:
                type: string
                example: "All unacknowledged critical alerts acknowledged"

  /settings/test_license_key:
    post:
      summary: test license key
      operationId: testLicenseKey
      tags:
        - setting
      requestBody:
        description: test license key
        required: true
        content:
          application/json:
            schema:
              type: object
              properties:
                license_key:
                  type: string
              required:
                - license_key
      responses:
        "200":
          description: status
          content:
            text/plain:
              schema:
                type: string

    # pub use_ssl: Option<bool>,
    # #[serde(rename = "accountName")]
    # pub account_name: String,
    # #[serde(rename = "tenantId")]
    # pub tenant_id: Option<String>,
    # #[serde(rename = "clientId")]
    # pub client_id: Option<String>,
    # #[serde(rename = "containerName")]
    # pub container_name: String,
    # #[serde(rename = "accessKey")]
    # pub access_key: Option<String>,

  /settings/test_object_storage_config:
    post:
      summary: test object storage config
      operationId: testObjectStorageConfig
      tags:
        - setting
      requestBody:
        description: test object storage config
        required: true
        content:
          application/json:
            schema:
              type: object
              additionalProperties: true
      responses:
        "200":
          description: status
          content:
            text/plain:
              schema:
                type: string

  /settings/send_stats:
    post:
      summary: send stats
      operationId: sendStats
      tags:
        - setting
      responses:
        "200":
          description: status
          content:
            text/plain:
              schema:
                type: string

  /settings/latest_key_renewal_attempt:
    get:
      summary: get latest key renewal attempt
      operationId: getLatestKeyRenewalAttempt
      tags:
        - setting
      responses:
        "200":
          description: status
          content:
            application/json:
              schema:
                type: object
                properties:
                  result:
                    type: string
                  attempted_at:
                    type: string
                    format: date-time
                required:
                  - result
                  - attempted_at
                nullable: true

  /settings/renew_license_key:
    post:
      summary: renew license key
      operationId: renewLicenseKey
      tags:
        - setting
      parameters:
        - name: license_key
          in: query
          required: false
          schema:
            type: string
      responses:
        "200":
          description: status
          content:
            text/plain:
              schema:
                type: string

  /settings/customer_portal:
    post:
      summary: create customer portal session
      operationId: createCustomerPortalSession
      tags:
        - setting
      parameters:
        - name: license_key
          in: query
          required: false
          schema:
            type: string
      responses:
        "200":
          description: url to portal
          content:
            text/plain:
              schema:
                type: string

  /saml/test_metadata:
    post:
      summary: test metadata
      operationId: testMetadata
      tags:
        - setting
      requestBody:
        description: test metadata
        required: true
        content:
          application/json:
            schema:
              type: string
      responses:
        "200":
          description: status
          content:
            text/plain:
              schema:
                type: string

  /settings/list_global:
    get:
      summary: list global settings
      operationId: listGlobalSettings
      tags:
        - setting
      responses:
        "200":
          description: list of settings
          content:
            application/json:
              schema:
                type: array
                items:
                  $ref: "#/components/schemas/GlobalSetting"

  /users/email:
    get:
      summary: get current user email (if logged in)
      operationId: getCurrentEmail
      tags:
        - user
      responses:
        "200":
          description: user email
          content:
            text/plain:
              schema:
                type: string

  /users/refresh_token:
    get:
      summary: refresh the current token
      operationId: refreshUserToken
      tags:
        - user
      parameters:
        - name: if_expiring_in_less_than_s
          in: query
          required: false
          schema:
            type: integer
      responses:
        "200":
          description: new token
          content:
            text/plain:
              schema:
                type: string

  /users/tutorial_progress:
    get:
      summary: get tutorial progress
      operationId: getTutorialProgress
      tags:
        - user
      responses:
        "200":
          description: tutorial progress
          content:
            application/json:
              schema:
                type: object
                properties:
                  progress:
                    type: integer
    post:
      summary: update tutorial progress
      operationId: updateTutorialProgress
      tags:
        - user
      requestBody:
        description: progress update
        required: true
        content:
          application/json:
            schema:
              type: object
              properties:
                progress:
                  type: integer
      responses:
        "200":
          description: tutorial progress
          content:
            text/plain:
              schema:
                type: string

  /users/leave_instance:
    post:
      summary: leave instance
      operationId: leaveInstance
      tags:
        - user
      responses:
        "200":
          description: status
          content:
            text/plain:
              schema:
                type: string

  /users/usage:
    get:
      summary: get current usage outside of premium workspaces
      operationId: getUsage
      tags:
        - user
      responses:
        "200":
          description: free usage
          content:
            text/plain:
              schema:
                type: number

  /users/all_runnables:
    get:
      summary: get all runnables in every workspace
      operationId: getRunnable
      tags:
        - user
      responses:
        "200":
          description: free all runnables
          content:
            application/json:
              schema:
                type: object
                properties:
                  workspace:
                    type: string
                  endpoint_async:
                    type: string
                  endpoint_sync:
                    type: string
                  endpoint_openai_sync:
                    type: string
                  summary:
                    type: string
                  description:
                    type: string
                  kind:
                    type: string
                required:
                  - workspace
                  - endpoint_async
                  - endpoint_sync
                  - endpoint_openai_sync
                  - summary
                  - kind

  /users/whoami:
    get:
      summary: get current global whoami (if logged in)
      operationId: globalWhoami
      tags:
        - user
      responses:
        "200":
          description: user email
          content:
            application/json:
              schema:
                $ref: "#/components/schemas/GlobalUserInfo"

  /users/list_invites:
    get:
      summary: list all workspace invites
      operationId: listWorkspaceInvites
      tags:
        - user
      responses:
        "200":
          description: list all workspace invites
          content:
            application/json:
              schema:
                type: array
                items:
                  $ref: "#/components/schemas/WorkspaceInvite"

  /w/{workspace}/users/whoami:
    get:
      summary: whoami
      operationId: whoami
      tags:
        - user
      parameters:
        - $ref: "#/components/parameters/WorkspaceId"
      responses:
        "200":
          description: user
          content:
            application/json:
              schema:
                $ref: "#/components/schemas/User"

  /w/{workspace}/github_app/token:
    post:
      summary: get github app token
      operationId: getGithubAppToken
      tags:
        - workspace
      parameters:
        - $ref: "#/components/parameters/WorkspaceId"
      requestBody:
        description: jwt job token
        required: true
        content:
          application/json:
            schema:
              type: object
              properties:
                job_token:
                  type: string
              required:
                - job_token
      responses:
        "200":
          description: github app token
          content:
            application/json:
              schema:
                type: object
                properties:
                  token:
                    type: string
                required:
                  - token

  /w/{workspace}/github_app/install_from_workspace:
    post:
      tags:
        - Git Sync
      summary: Install a GitHub installation from another workspace
      operationId: installFromWorkspace
      parameters:
        - $ref: "#/components/parameters/WorkspaceId"
      requestBody:
        required: true
        content:
          application/json:
            schema:
              type: object
              properties:
                source_workspace_id:
                  type: string
                  description: The ID of the workspace containing the installation to copy
                installation_id:
                  type: number
                  description: The ID of the GitHub installation to copy
              required:
                - source_workspace_id
                - installation_id
      responses:
        "200":
          description: Installation successfully copied

  /w/{workspace}/github_app/installation/{installation_id}:
    delete:
      summary: Delete a GitHub installation from a workspace
      operationId: deleteFromWorkspace
      description: Removes a GitHub installation from the specified workspace. Requires admin privileges.
      tags:
        - Git Sync
      parameters:
        - $ref: "#/components/parameters/WorkspaceId"
        - name: installation_id
          in: path
          required: true
          schema:
            type: integer
            format: int64
          description: The ID of the GitHub installation to delete
      responses:
        '200':
          description: Installation successfully deleted

  /users/accept_invite:
    post:
      summary: accept invite to workspace
      operationId: acceptInvite
      tags:
        - user
      requestBody:
        description: accept invite
        required: true
        content:
          application/json:
            schema:
              type: object
              properties:
                workspace_id:
                  type: string
                username:
                  type: string
              required:
                - workspace_id
      responses:
        "200":
          description: status
          content:
            text/plain:
              schema:
                type: string

  /users/decline_invite:
    post:
      summary: decline invite to workspace
      operationId: declineInvite
      tags:
        - user
      requestBody:
        description: decline invite
        required: true
        content:
          application/json:
            schema:
              type: object
              properties:
                workspace_id:
                  type: string
              required:
                - workspace_id
      responses:
        "200":
          description: status
          content:
            text/plain:
              schema:
                type: string

  /w/{workspace}/workspaces/invite_user:
    post:
      summary: invite user to workspace
      operationId: inviteUser
      tags:
        - workspace
      parameters:
        - $ref: "#/components/parameters/WorkspaceId"
      requestBody:
        description: WorkspaceInvite
        required: true
        content:
          application/json:
            schema:
              type: object
              properties:
                email:
                  type: string
                is_admin:
                  type: boolean
                operator:
                  type: boolean
              required:
                - email
                - is_admin
                - operator
      responses:
        "200":
          description: status
          content:
            text/plain:
              schema:
                type: string

  /w/{workspace}/workspaces/add_user:
    post:
      summary: add user to workspace
      operationId: addUser
      tags:
        - workspace
      parameters:
        - $ref: "#/components/parameters/WorkspaceId"
      requestBody:
        description: WorkspaceInvite
        required: true
        content:
          application/json:
            schema:
              type: object
              properties:
                email:
                  type: string
                is_admin:
                  type: boolean
                username:
                  type: string
                operator:
                  type: boolean
              required:
                - email
                - is_admin
                - operator
      responses:
        "200":
          description: status
          content:
            text/plain:
              schema:
                type: string

  /w/{workspace}/workspaces/delete_invite:
    post:
      summary: delete user invite
      operationId: delete invite
      tags:
        - workspace
      parameters:
        - $ref: "#/components/parameters/WorkspaceId"
      requestBody:
        description: WorkspaceInvite
        required: true
        content:
          application/json:
            schema:
              type: object
              properties:
                email:
                  type: string
                is_admin:
                  type: boolean
                operator:
                  type: boolean
              required:
                - email
                - is_admin
                - operator
      responses:
        "200":
          description: status
          content:
            text/plain:
              schema:
                type: string

  /w/{workspace}/workspaces/archive:
    post:
      summary: archive workspace
      operationId: archiveWorkspace
      tags:
        - workspace
      parameters:
        - $ref: "#/components/parameters/WorkspaceId"
      responses:
        "200":
          description: status
          content:
            text/plain:
              schema:
                type: string

  /workspaces/unarchive/{workspace}:
    post:
      summary: unarchive workspace
      operationId: unarchiveWorkspace
      tags:
        - workspace
      parameters:
        - $ref: "#/components/parameters/WorkspaceId"
      responses:
        "200":
          description: status
          content:
            text/plain:
              schema:
                type: string

  /workspaces/delete/{workspace}:
    delete:
      summary: delete workspace (require super admin)
      operationId: deleteWorkspace
      tags:
        - workspace
      parameters:
        - $ref: "#/components/parameters/WorkspaceId"
      responses:
        "200":
          description: status
          content:
            text/plain:
              schema:
                type: string

  /w/{workspace}/workspaces/leave:
    post:
      summary: leave workspace
      operationId: leaveWorkspace
      tags:
        - workspace
      parameters:
        - $ref: "#/components/parameters/WorkspaceId"
      responses:
        "200":
          description: status
          content:
            text/plain:
              schema:
                type: string

  /w/{workspace}/workspaces/get_workspace_name:
    get:
      summary: get workspace name
      operationId: getWorkspaceName
      tags:
        - workspace
      parameters:
        - $ref: "#/components/parameters/WorkspaceId"
      responses:
        "200":
          description: status
          content:
            text/plain:
              schema:
                type: string

  /w/{workspace}/workspaces/change_workspace_name:
    post:
      summary: change workspace name
      operationId: changeWorkspaceName
      tags:
        - workspace
      parameters:
        - $ref: "#/components/parameters/WorkspaceId"
      requestBody:
        content:
          application/json:
            schema:
              type: object
              properties:
                new_name:
                  type: string
              required:
                - username
      responses:
        "200":
          description: status
          content:
            text/plain:
              schema:
                type: string

  /w/{workspace}/workspaces/change_workspace_id:
    post:
      summary: change workspace id
      operationId: changeWorkspaceId
      tags:
        - workspace
      parameters:
        - $ref: "#/components/parameters/WorkspaceId"
      requestBody:
        content:
          application/json:
            schema:
              type: object
              properties:
                new_id:
                  type: string
                new_name:
                  type: string
              required:
                - username
      responses:
        "200":
          description: status
          content:
            text/plain:
              schema:
                type: string

  /w/{workspace}/workspaces/change_workspace_color:
    post:
      summary: change workspace id
      operationId: changeWorkspaceColor
      tags:
        - workspace
      parameters:
        - $ref: "#/components/parameters/WorkspaceId"
      requestBody:
        content:
          application/json:
            schema:
              type: object
              properties:
                color:
                  type: string
      responses:
        "200":
          description: status
          content:
            text/plain:
              schema:
                type: string

  /w/{workspace}/users/whois/{username}:
    get:
      summary: whois
      operationId: whois
      tags:
        - user
      parameters:
        - $ref: "#/components/parameters/WorkspaceId"
        - name: username
          in: path
          required: true
          schema:
            type: string
      responses:
        "200":
          description: user
          content:
            application/json:
              schema:
                $ref: "#/components/schemas/User"

  /w/{workspace}/workspaces/operator_settings:
    post:
      operationId: updateOperatorSettings
      summary: Update operator settings for a workspace
      description: Updates the operator settings for a specific workspace. Requires workspace admin privileges.
      tags:
        - workspace
      parameters:
        - $ref: "#/components/parameters/WorkspaceId"
      requestBody:
        required: true
        content:
          application/json:
            schema:
              $ref: "#/components/schemas/OperatorSettings"
      responses:
        '200':
          description: Operator settings updated successfully
          content:
            text/plain:
              schema:
                type: string

  /users/exists/{email}:
    get:
      summary: exists email
      operationId: existsEmail
      tags:
        - user
      parameters:
        - name: email
          in: path
          required: true
          schema:
            type: string
      responses:
        "200":
          description: user
          content:
            application/json:
              schema:
                type: boolean

  /users/list_as_super_admin:
    get:
      summary: list all users as super admin (require to be super amdin)
      operationId: listUsersAsSuperAdmin
      tags:
        - user
      parameters:
        - $ref: "#/components/parameters/Page"
        - $ref: "#/components/parameters/PerPage"
        - name: active_only
          in: query
          description: filter only active users
          schema:
            type: boolean
      responses:
        "200":
          description: user
          content:
            application/json:
              schema:
                type: array
                items:
                  $ref: "#/components/schemas/GlobalUserInfo"

  /w/{workspace}/workspaces/list_pending_invites:
    get:
      summary: list pending invites for a workspace
      operationId: listPendingInvites
      tags:
        - workspace
      parameters:
        - $ref: "#/components/parameters/WorkspaceId"
      responses:
        "200":
          description: user
          content:
            application/json:
              schema:
                type: array
                items:
                  $ref: "#/components/schemas/WorkspaceInvite"

  /w/{workspace}/workspaces/get_settings:
    get:
      summary: get settings
      operationId: getSettings
      tags:
        - workspace
      parameters:
        - $ref: "#/components/parameters/WorkspaceId"

      responses:
        "200":
          description: status
          content:
            application/json:
              schema:
                type: object
                properties:
                  workspace_id:
                    type: string
                  slack_name:
                    type: string
                  slack_team_id:
                    type: string
                  slack_command_script:
                    type: string
                  teams_team_id:
                    type: string
                  teams_command_script:
                    type: string
                  teams_team_name:
                    type: string
                  auto_invite_domain:
                    type: string
                  auto_invite_operator:
                    type: boolean
                  auto_add:
                    type: boolean
                  plan:
                    type: string
                  customer_id:
                    type: string
                  webhook:
                    type: string
                  deploy_to:
                    type: string
                  ai_config:
                    $ref: "#/components/schemas/AIConfig"
                  error_handler:
                    type: string
                  error_handler_extra_args:
                    $ref: "#/components/schemas/ScriptArgs"
                  error_handler_muted_on_cancel:
                    type: boolean
                  large_file_storage:
                    $ref: "#/components/schemas/LargeFileStorage"
                  git_sync:
                    $ref: "#/components/schemas/WorkspaceGitSyncSettings"
                  deploy_ui:
                    $ref: "#/components/schemas/WorkspaceDeployUISettings"
                  default_app:
                    type: string
                  default_scripts:
                    $ref: "#/components/schemas/WorkspaceDefaultScripts"
                  mute_critical_alerts:
                    type: boolean
                  color:
                    type: string
                  operator_settings:
                    $ref: "#/components/schemas/OperatorSettings"
                required:
                  - error_handler_muted_on_cancel

  /w/{workspace}/workspaces/get_deploy_to:
    get:
      summary: get deploy to
      operationId: getDeployTo
      tags:
        - workspace
      parameters:
        - $ref: "#/components/parameters/WorkspaceId"

      responses:
        "200":
          description: status
          content:
            application/json:
              schema:
                type: object
                properties:
                  deploy_to:
                    type: string

  /w/{workspace}/workspaces/is_premium:
    get:
      summary: get if workspace is premium
      operationId: getIsPremium
      tags:
        - workspace
      parameters:
        - $ref: "#/components/parameters/WorkspaceId"

      responses:
        "200":
          description: status
          content:
            application/json:
              schema:
                type: boolean

  /w/{workspace}/workspaces/premium_info:
    get:
      summary: get premium info
      operationId: getPremiumInfo
      tags:
        - workspace
      parameters:
        - $ref: "#/components/parameters/WorkspaceId"

      responses:
        "200":
          description: status
          content:
            application/json:
              schema:
                type: object
                properties:
                  premium:
                    type: boolean
                  usage:
                    type: number
                  owner:
                    type: string
                  status:
                    type: string
                required:
                  - premium
                  - owner
  
  /w/{workspace}/workspaces/threshold_alert:
    get:
      summary: get threshold alert info
      operationId: getThresholdAlert
      tags:
        - workspace
      parameters:
        - $ref: "#/components/parameters/WorkspaceId"

      responses:
        "200":
          description: status
          content:
            application/json:
              schema:
                type: object
                properties:
                  threshold_alert_amount:
                    type: number
                  last_alert_sent:
                    type: string
                    format: date-time
    post:
      summary: set threshold alert info
      operationId: setThresholdAlert
      tags:
        - workspace
      parameters:
        - $ref: "#/components/parameters/WorkspaceId"
      requestBody:
        description: threshold alert info
        required: true
        content:
          application/json:
            schema:
              type: object
              properties:
                threshold_alert_amount:
                  type: number

      responses:
        "200":
          description: status
          content:
            text/plain:
              schema:
                type: string

  /w/{workspace}/workspaces/edit_slack_command:
    post:
      summary: edit slack command
      operationId: editSlackCommand
      tags:
        - workspace
      parameters:
        - $ref: "#/components/parameters/WorkspaceId"
      requestBody:
        description: WorkspaceInvite
        required: true
        content:
          application/json:
            schema:
              type: object
              properties:
                slack_command_script:
                  type: string

      responses:
        "200":
          description: status
          content:
            text/plain:
              schema:
                type: string

  /w/{workspace}/workspaces/edit_teams_command:
    post:
      summary: edit teams command
      operationId: editTeamsCommand
      tags:
        - workspace
      parameters:
        - $ref: "#/components/parameters/WorkspaceId"
      requestBody:
        description: WorkspaceInvite
        required: true
        content:
          application/json:
            schema:
              type: object
              properties:
                slack_command_script:
                  type: string
      responses:
        "200":
          description: status
          content:
            text/plain:
              schema:
                type: string

  /w/{workspace}/workspaces/available_teams_ids:
    get:
      summary: list available teams ids
      operationId: listAvailableTeamsIds
      tags:
        - workspace
      parameters:
        - $ref: "#/components/parameters/WorkspaceId"
      responses:
        "200":
          description: status
          content:
            application/json:
              schema:
                type: array
                items:
                  type: object
                  properties:
                    team_name:
                      type: string
                    team_id:
                      type: string

  /w/{workspace}/workspaces/available_teams_channels:
    get:
      summary: list available teams channels
      operationId: listAvailableTeamsChannels
      tags:
        - workspace
      parameters:
        - $ref: "#/components/parameters/WorkspaceId"
      responses:
        "200":
          description: status
          content:
            application/json:
              schema:
                type: array
                items:
                  type: object
                  properties:
                    channel_name:
                      type: string
                    channel_id:
                      type: string
                    service_url:
                      type: string
                    tenant_id:
                      type: string

  /w/{workspace}/workspaces/connect_teams:
    post:
      summary: connect teams
      operationId: connectTeams
      tags:
        - workspace
      parameters:
        - $ref: "#/components/parameters/WorkspaceId"
      requestBody:
        description: connect teams
        required: true
        content:
          application/json:
            schema:
              type: object
              properties:
                team_id:
                  type: string
                team_name:
                  type: string
      responses:
        "200":
          description: status
          content:
            text/plain:
              schema:
                type: string

  /w/{workspace}/workspaces/run_slack_message_test_job:
    post:
      summary: run a job that sends a message to Slack
      operationId: runSlackMessageTestJob
      tags:
        - workspace
      parameters:
        - $ref: "#/components/parameters/WorkspaceId"
      requestBody:
        description: path to hub script to run and its corresponding args
        required: true
        content:
          application/json:
            schema:
              type: object
              properties:
                hub_script_path:
                  type: string
                channel:
                  type: string
                test_msg:
                  type: string

      responses:
        "200":
          description: status
          content:
            text/json:
              schema:
                type: object
                properties:
                  job_uuid:
                    type: string

  /w/{workspace}/workspaces/run_teams_message_test_job:
    post:
      summary: run a job that sends a message to Teams
      operationId: runTeamsMessageTestJob
      tags:
        - workspace
      parameters:
        - $ref: "#/components/parameters/WorkspaceId"
      requestBody:
        description: path to hub script to run and its corresponding args
        required: true
        content:
          application/json:
            schema:
              type: object
              properties:
                hub_script_path:
                  type: string
                channel:
                  type: string
                test_msg:
                  type: string

      responses:
        "200":
          description: status
          content:
            text/json:
              schema:
                type: object
                properties:
                  job_uuid:
                    type: string

  /w/{workspace}/workspaces/edit_deploy_to:
    post:
      summary: edit deploy to
      operationId: editDeployTo
      tags:
        - workspace
      parameters:
        - $ref: "#/components/parameters/WorkspaceId"
      requestBody:
        required: true
        content:
          application/json:
            schema:
              type: object
              properties:
                deploy_to:
                  type: string

      responses:
        "200":
          description: status
          content:
            text/plain:
              schema:
                type: string

  /w/{workspace}/workspaces/edit_auto_invite:
    post:
      summary: edit auto invite
      operationId: editAutoInvite
      tags:
        - workspace
      parameters:
        - $ref: "#/components/parameters/WorkspaceId"
      requestBody:
        description: WorkspaceInvite
        required: true
        content:
          application/json:
            schema:
              type: object
              properties:
                operator:
                  type: boolean
                invite_all:
                  type: boolean
                auto_add:
                  type: boolean

      responses:
        "200":
          description: status
          content:
            text/plain:
              schema:
                type: string

  /w/{workspace}/workspaces/edit_webhook:
    post:
      summary: edit webhook
      operationId: editWebhook
      tags:
        - workspace
      parameters:
        - $ref: "#/components/parameters/WorkspaceId"
      requestBody:
        description: WorkspaceWebhook
        required: true
        content:
          application/json:
            schema:
              type: object
              properties:
                webhook:
                  type: string

      responses:
        "200":
          description: status
          content:
            text/plain:
              schema:
                type: string

  /w/{workspace}/workspaces/edit_copilot_config:
    post:
      summary: edit copilot config
      operationId: editCopilotConfig
      tags:
        - workspace
      parameters:
        - $ref: "#/components/parameters/WorkspaceId"
      requestBody:
        description: WorkspaceCopilotConfig
        required: true
        content:
          application/json:
            schema:
              $ref: "#/components/schemas/AIConfig"
      responses:
        "200":
          description: status
          content:
            text/plain:
              schema:
                type: string

  /w/{workspace}/workspaces/get_copilot_info:
    get:
      summary: get copilot info
      operationId: getCopilotInfo
      tags:
        - workspace
      parameters:
        - $ref: "#/components/parameters/WorkspaceId"

      responses:
        "200":
          description: status
          content:
            application/json:
              schema:
                $ref: "#/components/schemas/AIConfig"
                

  /w/{workspace}/workspaces/edit_error_handler:
    post:
      summary: edit error handler
      operationId: editErrorHandler
      tags:
        - workspace
      parameters:
        - $ref: "#/components/parameters/WorkspaceId"
      requestBody:
        description: WorkspaceErrorHandler
        required: true
        content:
          application/json:
            schema:
              type: object
              properties:
                error_handler:
                  type: string
                error_handler_extra_args:
                  $ref: "#/components/schemas/ScriptArgs"
                error_handler_muted_on_cancel:
                  type: boolean

      responses:
        "200":
          description: status
          content:
            text/plain:
              schema:
                type: string

  /w/{workspace}/workspaces/edit_large_file_storage_config:
    post:
      summary: edit large file storage settings
      operationId: editLargeFileStorageConfig
      tags:
        - workspace
      parameters:
        - $ref: "#/components/parameters/WorkspaceId"
      requestBody:
        description: LargeFileStorage info
        required: true
        content:
          application/json:
            schema:
              type: object
              properties:
                large_file_storage:
                  $ref: "#/components/schemas/LargeFileStorage"

      responses:
        "200":
          description: status
          content:
            application/json:
              schema: {}

  /w/{workspace}/workspaces/edit_git_sync_config:
    post:
      summary: edit workspace git sync settings
      operationId: editWorkspaceGitSyncConfig
      tags:
        - workspace
      parameters:
        - $ref: "#/components/parameters/WorkspaceId"
      requestBody:
        description: Workspace Git sync settings
        required: true
        content:
          application/json:
            schema:
              type: object
              properties:
                git_sync_settings:
                  $ref: "#/components/schemas/WorkspaceGitSyncSettings"

      responses:
        "200":
          description: status
          content:
            application/json:
              schema: {}

  /w/{workspace}/workspaces/edit_deploy_ui_config:
    post:
      summary: edit workspace deploy ui settings
      operationId: editWorkspaceDeployUISettings
      tags:
        - workspace
      parameters:
        - $ref: "#/components/parameters/WorkspaceId"
      requestBody:
        description: Workspace deploy UI settings
        required: true
        content:
          application/json:
            schema:
              type: object
              properties:
                deploy_ui_settings:
                  $ref: "#/components/schemas/WorkspaceDeployUISettings"

      responses:
        "200":
          description: status
          content:
            application/json:
              schema: {}

  /w/{workspace}/workspaces/edit_default_app:
    post:
      summary: edit default app for workspace
      operationId: editWorkspaceDefaultApp
      tags:
        - workspace
      parameters:
        - $ref: "#/components/parameters/WorkspaceId"
      requestBody:
        description: Workspace default app
        required: true
        content:
          application/json:
            schema:
              type: object
              properties:
                default_app_path:
                  type: string

      responses:
        "200":
          description: status
          content:
            text/plain:
              schema:
                type: string

  /w/{workspace}/workspaces/default_scripts:
    post:
      summary: edit default scripts for workspace
      operationId: editDefaultScripts
      tags:
        - workspace
      parameters:
        - $ref: "#/components/parameters/WorkspaceId"
      requestBody:
        description: Workspace default app
        content:
          application/json:
            schema:
              $ref: "#/components/schemas/WorkspaceDefaultScripts"

      responses:
        "200":
          description: status
          content:
            text/plain:
              schema:
                type: string
    get:
      summary: get default scripts for workspace
      operationId: get default scripts
      tags:
        - workspace
      parameters:
        - $ref: "#/components/parameters/WorkspaceId"
      responses:
        "200":
          description: status
          content:
            application/json:
              schema:
                $ref: "#/components/schemas/WorkspaceDefaultScripts"

  /w/{workspace}/workspaces/set_environment_variable:
    post:
      summary: set environment variable
      operationId: setEnvironmentVariable
      tags:
        - workspace
      parameters:
        - $ref: "#/components/parameters/WorkspaceId"
      requestBody:
        description: Workspace default app
        required: true
        content:
          application/json:
            schema:
              type: object
              properties:
                name:
                  type: string
                value:
                  type: string
              required: [name]
      responses:
        "200":
          description: status
          content:
            text/plain:
              schema:
                type: string

  /w/{workspace}/workspaces/encryption_key:
    get:
      summary: retrieves the encryption key for this workspace
      operationId: getWorkspaceEncryptionKey
      tags:
        - workspace
      parameters:
        - $ref: "#/components/parameters/WorkspaceId"
      responses:
        "200":
          description: status
          content:
            application/json:
              schema:
                type: object
                properties:
                  key:
                    type: string
                required:
                  - key
    post:
      summary: update the encryption key for this workspace
      operationId: setWorkspaceEncryptionKey
      tags:
        - workspace
      parameters:
        - $ref: "#/components/parameters/WorkspaceId"
      requestBody:
        description: New encryption key
        required: true
        content:
          application/json:
            schema:
              type: object
              properties:
                new_key:
                  type: string
                skip_reencrypt:
                  type: boolean
              required:
                - new_key

      responses:
        "200":
          description: status
          content:
            text/plain:
              schema:
                type: string

  /w/{workspace}/workspaces/default_app:
    get:
      summary: get default app for workspace
      operationId: getWorkspaceDefaultApp
      tags:
        - workspace
      parameters:
        - $ref: "#/components/parameters/WorkspaceId"
      responses:
        "200":
          description: status
          content:
            application/json:
              schema:
                type: object
                properties:
                  default_app_path:
                    type: string

  /w/{workspace}/workspaces/get_large_file_storage_config:
    get:
      summary: get large file storage config
      operationId: getLargeFileStorageConfig
      tags:
        - workspace
      parameters:
        - $ref: "#/components/parameters/WorkspaceId"

      responses:
        "200":
          description: status
          content:
            application/json:
              schema:
                $ref: "#/components/schemas/LargeFileStorage"

  /w/{workspace}/workspaces/usage:
    get:
      summary: get usage
      operationId: getWorkspaceUsage
      tags:
        - workspace
      parameters:
        - $ref: "#/components/parameters/WorkspaceId"
      responses:
        "200":
          description: usage
          content:
            text/plain:
              schema:
                type: number

  /w/{workspace}/workspaces/used_triggers:
    get:
      summary: get used triggers
      operationId: getUsedTriggers
      tags:
        - workspace
      parameters:
        - $ref: "#/components/parameters/WorkspaceId"
      responses:
        "200":
          description: status
          content:
            application/json:
              schema:
                type: object
                properties:
                  http_routes_used:
                    type: boolean
                  websocket_used:
                    type: boolean
                  kafka_used:
                    type: boolean
                  nats_used:
                    type: boolean
                  postgres_used:
                    type: boolean
                  mqtt_used:
                    type: boolean
                  gcp_used:
                    type: boolean
                  sqs_used:
                    type: boolean
                required:
                  - http_routes_used
                  - websocket_used
                  - kafka_used
                  - nats_used
                  - postgres_used
                  - mqtt_used
                  - gcp_used
                  - sqs_used
  /w/{workspace}/users/list:
    get:
      summary: list users
      operationId: listUsers
      tags:
        - user
      parameters:
        - $ref: "#/components/parameters/WorkspaceId"
      responses:
        "200":
          description: user
          content:
            application/json:
              schema:
                type: array
                items:
                  $ref: "#/components/schemas/User"

  /w/{workspace}/users/list_usage:
    get:
      summary: list users usage
      operationId: listUsersUsage
      tags:
        - user
      parameters:
        - $ref: "#/components/parameters/WorkspaceId"
      responses:
        "200":
          description: user
          content:
            application/json:
              schema:
                type: array
                items:
                  $ref: "#/components/schemas/UserUsage"

  /w/{workspace}/users/list_usernames:
    get:
      summary: list usernames
      operationId: listUsernames
      tags:
        - user
      parameters:
        - $ref: "#/components/parameters/WorkspaceId"
      responses:
        "200":
          description: user
          content:
            application/json:
              schema:
                type: array
                items:
                  type: string

  /w/{workspace}/users/username_to_email/{username}:
    get:
      summary: get email from username
      operationId: usernameToEmail
      tags:
        - user
      parameters:
        - $ref: "#/components/parameters/WorkspaceId"
        - name: username
          in: path
          required: true
          schema:
            type: string
      responses:
        "200":
          description: email
          content:
            text/plain:
              schema:
                type: string

  /users/tokens/create:
    post:
      summary: create token
      operationId: createToken
      tags:
        - user
      requestBody:
        description: new token
        required: true
        content:
          application/json:
            schema:
              $ref: "#/components/schemas/NewToken"
      responses:
        "201":
          description: token created
          content:
            text/plain:
              schema:
                type: string

  /users/tokens/impersonate:
    post:
      summary: create token to impersonate a user (require superadmin)
      operationId: createTokenImpersonate
      tags:
        - user
      requestBody:
        description: new token
        required: true
        content:
          application/json:
            schema:
              $ref: "#/components/schemas/NewTokenImpersonate"
      responses:
        "201":
          description: token created
          content:
            text/plain:
              schema:
                type: string

  /users/tokens/delete/{token_prefix}:
    delete:
      summary: delete token
      operationId: deleteToken
      tags:
        - user
      parameters:
        - name: token_prefix
          in: path
          required: true
          schema:
            type: string
      responses:
        "200":
          description: delete token
          content:
            text/plain:
              schema:
                type: string

  /users/tokens/list:
    get:
      summary: list token
      operationId: listTokens
      tags:
        - user
      parameters:
        - name: exclude_ephemeral
          in: query
          schema:
            type: boolean
        - $ref: "#/components/parameters/Page"
        - $ref: "#/components/parameters/PerPage"
      responses:
        "200":
          description: truncated token
          content:
            application/json:
              schema:
                type: array
                items:
                  $ref: "#/components/schemas/TruncatedToken"

  /w/{workspace}/oidc/token/{audience}:
    post:
      summary: get OIDC token (ee only)
      operationId: getOidcToken
      tags:
        - oidc
      parameters:
        - $ref: "#/components/parameters/WorkspaceId"
        - name: audience
          in: path
          required: true
          schema:
            type: string

      responses:
        "200":
          description: new oidc token
          content:
            text/plain:
              schema:
                type: string

  /w/{workspace}/variables/create:
    post:
      summary: create variable
      operationId: createVariable
      tags:
        - variable
      parameters:
        - $ref: "#/components/parameters/WorkspaceId"
        - name: already_encrypted
          in: query
          schema:
            type: boolean
      requestBody:
        description: new variable
        required: true
        content:
          application/json:
            schema:
              $ref: "#/components/schemas/CreateVariable"
      responses:
        "201":
          description: variable created
          content:
            text/plain:
              schema:
                type: string

  /w/{workspace}/variables/encrypt:
    post:
      summary: encrypt value
      operationId: encryptValue
      tags:
        - variable
      parameters:
        - $ref: "#/components/parameters/WorkspaceId"
      requestBody:
        description: new variable
        required: true
        content:
          application/json:
            schema:
              type: string
      responses:
        "200":
          description: encrypted value
          content:
            text/plain:
              schema:
                type: string

  /w/{workspace}/variables/delete/{path}:
    delete:
      summary: delete variable
      operationId: deleteVariable
      tags:
        - variable
      parameters:
        - $ref: "#/components/parameters/WorkspaceId"
        - $ref: "#/components/parameters/Path"
      responses:
        "200":
          description: variable deleted
          content:
            text/plain:
              schema:
                type: string

  /w/{workspace}/variables/update/{path}:
    post:
      summary: update variable
      operationId: updateVariable
      tags:
        - variable
      parameters:
        - $ref: "#/components/parameters/WorkspaceId"
        - $ref: "#/components/parameters/Path"
        - name: already_encrypted
          in: query
          schema:
            type: boolean
      requestBody:
        description: updated variable
        required: true
        content:
          application/json:
            schema:
              $ref: "#/components/schemas/EditVariable"
      responses:
        "200":
          description: variable updated
          content:
            text/plain:
              schema:
                type: string

  /w/{workspace}/variables/get/{path}:
    get:
      summary: get variable
      operationId: getVariable
      tags:
        - variable
      parameters:
        - $ref: "#/components/parameters/WorkspaceId"
        - $ref: "#/components/parameters/Path"
        - name: decrypt_secret
          description: |
            ask to decrypt secret if this variable is secret
            (if not secret no effect, default: true)
          in: query
          schema:
            type: boolean
        - name: include_encrypted
          description: |
            ask to include the encrypted value if secret and decrypt secret is not true (default: false)
          in: query
          schema:
            type: boolean
      responses:
        "200":
          description: variable
          content:
            application/json:
              schema:
                $ref: "#/components/schemas/ListableVariable"

  /w/{workspace}/variables/get_value/{path}:
    get:
      summary: get variable value
      operationId: getVariableValue
      tags:
        - variable
      parameters:
        - $ref: "#/components/parameters/WorkspaceId"
        - $ref: "#/components/parameters/Path"
      responses:
        "200":
          description: variable
          content:
            application/json:
              schema:
                type: string

  /w/{workspace}/variables/exists/{path}:
    get:
      summary: does variable exists at path
      operationId: existsVariable
      tags:
        - variable
      parameters:
        - $ref: "#/components/parameters/WorkspaceId"
        - $ref: "#/components/parameters/Path"
      responses:
        "200":
          description: variable
          content:
            application/json:
              schema:
                type: boolean

  /w/{workspace}/variables/list:
    get:
      summary: list variables
      operationId: listVariable
      tags:
        - variable
      parameters:
        - $ref: "#/components/parameters/WorkspaceId"
        - name: path_start
          in: query
          schema:
            type: string
        - $ref: "#/components/parameters/Page"
        - $ref: "#/components/parameters/PerPage"
      responses:
        "200":
          description: variable list
          content:
            application/json:
              schema:
                type: array
                items:
                  $ref: "#/components/schemas/ListableVariable"

  /w/{workspace}/variables/list_contextual:
    get:
      summary: list contextual variables
      operationId: listContextualVariables
      tags:
        - variable
      parameters:
        - $ref: "#/components/parameters/WorkspaceId"
      responses:
        "200":
          description: contextual variable list
          content:
            application/json:
              schema:
                type: array
                items:
                  $ref: "#/components/schemas/ContextualVariable"

  /w/{workspace}/workspaces/critical_alerts:
    get:
      summary: Get all critical alerts for this workspace
      operationId: workspaceGetCriticalAlerts
      tags:
        - setting
      parameters:
        - $ref: "#/components/parameters/WorkspaceId"
        - in: query
          name: page
          schema:
            type: integer
            default: 1
            description: The page number to retrieve (minimum value is 1)
        - in: query
          name: page_size
          schema:
            type: integer
            default: 10
            maximum: 100
            description: Number of alerts per page (maximum is 100)
        - in: query
          name: acknowledged
          schema:
            type: boolean
            nullable: true
            description: Filter by acknowledgment status; true for acknowledged, false for unacknowledged, and omit for all alerts
      responses:
        "200":
          description: Successfully retrieved all critical alerts
          content:
            application/json:
              schema:
                type: object
                properties:
                  alerts:
                    type: array
                    items:
                      $ref: "#/components/schemas/CriticalAlert"
                  total_rows:
                    type: integer
                    description: Total number of rows matching the query.
                    example: 100
                  total_pages:
                    type: integer
                    description: Total number of pages based on the page size.
                    example: 10

  /w/{workspace}/workspaces/critical_alerts/{id}/acknowledge:
    post:
      summary: Acknowledge a critical alert for this workspace
      operationId: workspaceAcknowledgeCriticalAlert
      tags:
        - setting
      parameters:
        - $ref: "#/components/parameters/WorkspaceId"
        - in: path
          name: id
          required: true
          schema:
            type: integer
          description: The ID of the critical alert to acknowledge
      responses:
        "200":
          description: Successfully acknowledged the critical alert
          content:
            application/json:
              schema:
                type: string
                example: "Critical alert acknowledged"

  /w/{workspace}/workspaces/critical_alerts/acknowledge_all:
    post:
      summary: Acknowledge all unacknowledged critical alerts for this workspace
      operationId: workspaceAcknowledgeAllCriticalAlerts
      tags:
        - setting
      parameters:
        - $ref: "#/components/parameters/WorkspaceId"
      responses:
        "200":
          description: Successfully acknowledged all unacknowledged critical alerts.
          content:
            application/json:
              schema:
                type: string
                example: "All unacknowledged critical alerts acknowledged"

  /w/{workspace}/workspaces/critical_alerts/mute:
    post:
      summary: Mute critical alert UI for this workspace
      operationId: workspaceMuteCriticalAlertsUI
      tags:
        - setting
      parameters:
        - $ref: "#/components/parameters/WorkspaceId"
      requestBody:
        description: Boolean flag to mute critical alerts.
        required: true
        content:
          application/json:
            schema:
              type: object
              properties:
                mute_critical_alerts:
                  type: boolean
                  description: Whether critical alerts should be muted.
                  example: true
      responses:
        "200":
          description: Successfully updated mute critical alert settings.
          content:
            application/json:
              schema:
                type: string
                example: "Updated mute critical alert UI settings for workspace: workspace_id"

  /oauth/login_callback/{client_name}:
    post:
      security: []
      summary: login with oauth authorization flow
      operationId: loginWithOauth
      tags:
        - user
      parameters:
        - $ref: "#/components/parameters/ClientName"
      requestBody:
        description: Partially filled script
        required: true
        content:
          application/json:
            schema:
              type: object
              properties:
                code:
                  type: string
                state:
                  type: string

      responses:
        "200":
          description: >
            Successfully authenticated. The session ID is returned in a cookie
            named `token` and as plaintext response. Preferred method of
            authorization is through the bearer token. The cookie is only for
            browser convenience.

          headers:
            Set-Cookie:
              schema:
                type: string
                example: token=abcde12345; Path=/; HttpOnly
          content:
            text/plain:
              schema:
                type: string

  /w/{workspace}/oauth/connect_slack_callback:
    post:
      summary: connect slack callback
      operationId: connectSlackCallback
      tags:
        - oauth
      parameters:
        - $ref: "#/components/parameters/WorkspaceId"
      requestBody:
        description: code endpoint
        required: true
        content:
          application/json:
            schema:
              type: object
              properties:
                code:
                  type: string
                state:
                  type: string
              required:
                - code
                - state
      responses:
        "200":
          description: slack token
          content:
            text/plain:
              schema:
                type: string

  /oauth/connect_slack_callback:
    post:
      summary: connect slack callback instance
      operationId: connectSlackCallbackInstance
      tags:
        - oauth
      requestBody:
        description: code endpoint
        required: true
        content:
          application/json:
            schema:
              type: object
              properties:
                code:
                  type: string
                state:
                  type: string
              required:
                - code
                - state
      responses:
        "200":
          description: success message
          content:
            text/plain:
              schema:
                type: string

  /oauth/connect_callback/{client_name}:
    post:
      summary: connect callback
      operationId: connectCallback
      tags:
        - oauth
      parameters:
        - $ref: "#/components/parameters/ClientName"
      requestBody:
        description: code endpoint
        required: true
        content:
          application/json:
            schema:
              type: object
              properties:
                code:
                  type: string
                state:
                  type: string
              required:
                - code
                - state
      responses:
        "200":
          description: oauth token
          content:
            application/json:
              schema:
                $ref: "#/components/schemas/TokenResponse"

  /w/{workspace}/oauth/create_account:
    post:
      summary: create OAuth account
      operationId: createAccount
      tags:
        - oauth
      parameters:
        - $ref: "#/components/parameters/WorkspaceId"
      requestBody:
        description: code endpoint
        required: true
        content:
          application/json:
            schema:
              type: object
              properties:
                refresh_token:
                  type: string
                expires_in:
                  type: integer
                client:
                  type: string
              required:
                - expires_in
                - client
      responses:
        "200":
          description: account set
          content:
            text/plain:
              schema:
                type: string

  /w/{workspace}/oauth/refresh_token/{id}:
    post:
      summary: refresh token
      operationId: refreshToken
      tags:
        - oauth
      parameters:
        - $ref: "#/components/parameters/WorkspaceId"
        - $ref: "#/components/parameters/AccountId"
      requestBody:
        description: variable path
        required: true
        content:
          application/json:
            schema:
              type: object
              properties:
                path:
                  type: string
              required:
                - path
      responses:
        "200":
          description: token refreshed
          content:
            text/plain:
              schema:
                type: string

  /w/{workspace}/oauth/disconnect/{id}:
    post:
      summary: disconnect account
      operationId: disconnectAccount
      tags:
        - oauth
      parameters:
        - $ref: "#/components/parameters/WorkspaceId"
        - $ref: "#/components/parameters/AccountId"
      responses:
        "200":
          description: disconnected client
          content:
            text/plain:
              schema:
                type: string

  /w/{workspace}/oauth/disconnect_slack:
    post:
      summary: disconnect slack
      operationId: disconnectSlack
      tags:
        - oauth
      parameters:
        - $ref: "#/components/parameters/WorkspaceId"
      responses:
        "200":
          description: disconnected slack
          content:
            text/plain:
              schema:
                type: string

  /w/{workspace}/oauth/disconnect_teams:
    post:
      summary: disconnect teams
      operationId: disconnectTeams
      tags:
        - oauth
      parameters:
        - $ref: "#/components/parameters/WorkspaceId"
      responses:
        "200":
          description: disconnected teams
          content:
            text/plain:
              schema:
                type: string

  /oauth/list_logins:
    get:
      summary: list oauth logins
      operationId: listOAuthLogins
      tags:
        - oauth
      responses:
        "200":
          description: list of oauth and saml login clients
          content:
            application/json:
              schema:
                type: object
                properties:
                  oauth:
                    type: array
                    items:
                      type: object
                      properties:
                        type:
                          type: string
                        display_name:
                          type: string
                      required:
                        - type
                  saml:
                    type: string
                required:
                  - oauth

  /oauth/list_connects:
    get:
      summary: list oauth connects
      operationId: listOAuthConnects
      tags:
        - oauth
      responses:
        "200":
          description: list of oauth connects clients
          content:
            application/json:
              schema:
                type: array
                items:
                  type: string

  /oauth/get_connect/{client}:
    get:
      summary: get oauth connect
      operationId: getOAuthConnect
      tags:
        - oauth
      parameters:
        - name: client
          description: client name
          in: path
          required: true
          schema:
            type: string
      responses:
        "200":
          description: get
          content:
            application/json:
              schema:
                type: object
                properties:
                  extra_params:
                    type: object
                  scopes:
                    type: array
                    items:
                      type: string

  /teams/sync:
    post:
      operationId: syncTeams
      summary: synchronize Microsoft Teams information (teams/channels)
      tags:
        - teams
      responses:
        '200':
          description: Teams information successfully synchronized
          content:
            application/json:
              schema:
                type: array
                items:
                  $ref: '#/components/schemas/TeamInfo'

  /teams/activities:
    post:
      summary: send update to Microsoft Teams activity
      description: Respond to a Microsoft Teams activity after a workspace command is run
      operationId: sendMessageToConversation
      tags:
        - teams
      requestBody:
        required: true
        content:
          application/json:
            schema:
              type: object
              required:
                - conversation_id
                - text
              properties:
                conversation_id:
                  type: string
                  description: The ID of the Teams conversation/activity
                success:
                  type: boolean
                  description: Used for styling the card conditionally
                  default: true
                text:
                  type: string
                  description: The message text to be sent in the Teams card
                card_block:
                  type: object
                  description: The card block to be sent in the Teams card

      responses:
        '200':
          description: Activity processed successfully

  /w/{workspace}/resources/create:
    post:
      summary: create resource
      operationId: createResource
      tags:
        - resource
      parameters:
        - $ref: "#/components/parameters/WorkspaceId"
        - name: update_if_exists
          in: query
          schema:
            type: boolean
      requestBody:
        description: new resource
        required: true
        content:
          application/json:
            schema:
              $ref: "#/components/schemas/CreateResource"
      responses:
        "201":
          description: resource created
          content:
            text/plain:
              schema:
                type: string

  /w/{workspace}/resources/delete/{path}:
    delete:
      summary: delete resource
      operationId: deleteResource
      tags:
        - resource
      parameters:
        - $ref: "#/components/parameters/WorkspaceId"
        - $ref: "#/components/parameters/Path"
      responses:
        "200":
          description: resource deleted
          content:
            text/plain:
              schema:
                type: string

  /w/{workspace}/resources/update/{path}:
    post:
      summary: update resource
      operationId: updateResource
      tags:
        - resource
      parameters:
        - $ref: "#/components/parameters/WorkspaceId"
        - $ref: "#/components/parameters/Path"
      requestBody:
        description: updated resource
        required: true
        content:
          application/json:
            schema:
              $ref: "#/components/schemas/EditResource"
      responses:
        "200":
          description: resource updated
          content:
            text/plain:
              schema:
                type: string

  /w/{workspace}/resources/update_value/{path}:
    post:
      summary: update resource value
      operationId: updateResourceValue
      tags:
        - resource
      parameters:
        - $ref: "#/components/parameters/WorkspaceId"
        - $ref: "#/components/parameters/Path"
      requestBody:
        description: updated resource
        required: true
        content:
          application/json:
            schema:
              type: object
              properties:
                value: {}
      responses:
        "200":
          description: resource value updated
          content:
            text/plain:
              schema:
                type: string

  /w/{workspace}/resources/get/{path}:
    get:
      summary: get resource
      operationId: getResource
      tags:
        - resource
      parameters:
        - $ref: "#/components/parameters/WorkspaceId"
        - $ref: "#/components/parameters/Path"
      responses:
        "200":
          description: resource
          content:
            application/json:
              schema:
                $ref: "#/components/schemas/Resource"

  /w/{workspace}/resources/get_value_interpolated/{path}:
    get:
      summary: get resource interpolated (variables and resources are fully unrolled)
      operationId: getResourceValueInterpolated
      tags:
        - resource
      parameters:
        - $ref: "#/components/parameters/WorkspaceId"
        - $ref: "#/components/parameters/Path"
        - name: job_id
          description: job id
          in: query
          schema:
            type: string
            format: uuid
      responses:
        "200":
          description: resource value
          content:
            application/json:
              schema: {}

  /w/{workspace}/resources/get_value/{path}:
    get:
      summary: get resource value
      operationId: getResourceValue
      tags:
        - resource
      parameters:
        - $ref: "#/components/parameters/WorkspaceId"
        - $ref: "#/components/parameters/Path"
      responses:
        "200":
          description: resource value
          content:
            application/json:
              schema: {}

  /w/{workspace}/resources/exists/{path}:
    get:
      summary: does resource exists
      operationId: existsResource
      tags:
        - resource
      parameters:
        - $ref: "#/components/parameters/WorkspaceId"
        - $ref: "#/components/parameters/Path"
      responses:
        "200":
          description: does resource exists
          content:
            application/json:
              schema:
                type: boolean

  /w/{workspace}/resources/list:
    get:
      summary: list resources
      operationId: listResource
      tags:
        - resource
      parameters:
        - $ref: "#/components/parameters/WorkspaceId"
        - $ref: "#/components/parameters/Page"
        - $ref: "#/components/parameters/PerPage"
        - name: resource_type
          description: resource_types to list from, separated by ',',
          in: query
          schema:
            type: string
        - name: resource_type_exclude
          description: resource_types to not list from, separated by ',',
          in: query
          schema:
            type: string
        - name: path_start
          in: query
          schema:
            type: string
      responses:
        "200":
          description: resource list
          content:
            application/json:
              schema:
                type: array
                items:
                  $ref: "#/components/schemas/ListableResource"

  /w/{workspace}/resources/list_search:
    get:
      summary: list resources for search
      operationId: listSearchResource
      tags:
        - resource
      parameters:
        - $ref: "#/components/parameters/WorkspaceId"
      responses:
        "200":
          description: resource list
          content:
            application/json:
              schema:
                type: array
                items:
                  type: object
                  properties:
                    path:
                      type: string
                    value: {}
                  required:
                    - path
                    - value

  /w/{workspace}/resources/list_names/{name}:
    get:
      summary: list resource names
      operationId: listResourceNames
      tags:
        - resource
      parameters:
        - $ref: "#/components/parameters/WorkspaceId"
        - $ref: "#/components/parameters/Name"
      responses:
        "200":
          description: resource list names
          content:
            application/json:
              schema:
                type: array
                items:
                  type: object
                  properties:
                    name:
                      type: string
                    path:
                      type: string
                  required:
                    - name
                    - path

  /w/{workspace}/resources/type/create:
    post:
      summary: create resource_type
      operationId: createResourceType
      tags:
        - resource
      parameters:
        - $ref: "#/components/parameters/WorkspaceId"
      requestBody:
        description: new resource_type
        required: true
        content:
          application/json:
            schema:
              $ref: "#/components/schemas/ResourceType"
      responses:
        "201":
          description: resource_type created
          content:
            text/plain:
              schema:
                type: string

  /w/{workspace}/resources/file_resource_type_to_file_ext_map:
    get:
      summary: get map from resource type to format extension
      operationId: fileResourceTypeToFileExtMap
      tags:
        - resource
      parameters:
        - $ref: "#/components/parameters/WorkspaceId"
      responses:
        "200":
          description: map from resource type to file ext
          content:
            application/json:
              schema: {}

  /w/{workspace}/resources/type/delete/{path}:
    delete:
      summary: delete resource_type
      operationId: deleteResourceType
      tags:
        - resource
      parameters:
        - $ref: "#/components/parameters/WorkspaceId"
        - $ref: "#/components/parameters/Path"
      responses:
        "200":
          description: resource_type deleted
          content:
            text/plain:
              schema:
                type: string

  /w/{workspace}/resources/type/update/{path}:
    post:
      summary: update resource_type
      operationId: updateResourceType
      tags:
        - resource
      parameters:
        - $ref: "#/components/parameters/WorkspaceId"
        - $ref: "#/components/parameters/Path"
      requestBody:
        description: updated resource_type
        required: true
        content:
          application/json:
            schema:
              $ref: "#/components/schemas/EditResourceType"
      responses:
        "200":
          description: resource_type updated
          content:
            text/plain:
              schema:
                type: string

  /w/{workspace}/resources/type/get/{path}:
    get:
      summary: get resource_type
      operationId: getResourceType
      tags:
        - resource
      parameters:
        - $ref: "#/components/parameters/WorkspaceId"
        - $ref: "#/components/parameters/Path"
      responses:
        "200":
          description: resource_type deleted
          content:
            application/json:
              schema:
                $ref: "#/components/schemas/ResourceType"

  /w/{workspace}/resources/type/exists/{path}:
    get:
      summary: does resource_type exists
      operationId: existsResourceType
      tags:
        - resource
      parameters:
        - $ref: "#/components/parameters/WorkspaceId"
        - $ref: "#/components/parameters/Path"
      responses:
        "200":
          description: does resource_type exist
          content:
            application/json:
              schema:
                type: boolean

  /w/{workspace}/resources/type/list:
    get:
      summary: list resource_types
      operationId: listResourceType
      tags:
        - resource
      parameters:
        - $ref: "#/components/parameters/WorkspaceId"
      responses:
        "200":
          description: resource_type list
          content:
            application/json:
              schema:
                type: array
                items:
                  $ref: "#/components/schemas/ResourceType"

  /w/{workspace}/resources/type/listnames:
    get:
      summary: list resource_types names
      operationId: listResourceTypeNames
      tags:
        - resource
      parameters:
        - $ref: "#/components/parameters/WorkspaceId"
      responses:
        "200":
          description: resource_type list
          content:
            application/json:
              schema:
                type: array
                items:
                  type: string

  /w/{workspace}/embeddings/query_resource_types:
    get:
      summary: query resource types by similarity
      operationId: queryResourceTypes
      tags:
        - resource
      parameters:
        - $ref: "#/components/parameters/WorkspaceId"
        - name: text
          description: query text
          in: query
          required: true
          schema:
            type: string
        - name: limit
          description: query limit
          in: query
          required: false
          schema:
            type: number
      responses:
        "200":
          description: resource type details
          content:
            application/json:
              schema:
                type: array
                items:
                  type: object
                  properties:
                    name:
                      type: string
                    score:
                      type: number
                    schema: {}
                  required:
                    - name
                    - score

  /integrations/hub/list:
    get:
      summary: list hub integrations
      operationId: listHubIntegrations
      tags:
        - integration
      parameters:
        - name: kind
          description: query integrations kind
          in: query
          required: false
          schema:
            type: string
      responses:
        "200":
          description: integrations details
          content:
            application/json:
              schema:
                type: array
                items:
                  type: object
                  properties:
                    name:
                      type: string
                  required:
                    - name

  /flows/hub/list:
    get:
      summary: list all hub flows
      operationId: listHubFlows
      tags:
        - flow
      responses:
        "200":
          description: hub flows list
          content:
            application/json:
              schema:
                type: object
                properties:
                  flows:
                    type: array
                    items:
                      type: object
                      properties:
                        id:
                          type: number
                        flow_id:
                          type: number
                        summary:
                          type: string
                        apps:
                          type: array
                          items:
                            type: string
                        approved:
                          type: boolean
                        votes:
                          type: number

                      required:
                        - id
                        - flow_id
                        - summary
                        - apps
                        - approved
                        - votes

  /flows/hub/get/{id}:
    get:
      summary: get hub flow by id
      operationId: getHubFlowById
      tags:
        - flow
      parameters:
        - $ref: "#/components/parameters/PathId"
      responses:
        "200":
          description: flow
          content:
            application/json:
              schema:
                type: object
                properties:
                  flow:
                    $ref: "../../openflow.openapi.yaml#/components/schemas/OpenFlow"

  /apps/hub/list:
    get:
      summary: list all hub apps
      operationId: listHubApps
      tags:
        - app
      responses:
        "200":
          description: hub apps list
          content:
            application/json:
              schema:
                type: object
                properties:
                  apps:
                    type: array
                    items:
                      type: object
                      properties:
                        id:
                          type: number
                        app_id:
                          type: number
                        summary:
                          type: string
                        apps:
                          type: array
                          items:
                            type: string
                        approved:
                          type: boolean
                        votes:
                          type: number
                      required:
                        - id
                        - app_id
                        - summary
                        - apps
                        - approved
                        - votes

  /apps/hub/get/{id}:
    get:
      summary: get hub app by id
      operationId: getHubAppById
      tags:
        - app
      parameters:
        - $ref: "#/components/parameters/PathId"
      responses:
        "200":
          description: app
          content:
            application/json:
              schema:
                type: object
                properties:
                  app:
                    type: object
                    properties:
                      summary:
                        type: string
                      value: {}
                    required:
                      - summary
                      - value
                required:
                  - app

  /apps_u/public_app_by_custom_path/{custom_path}:
    get:
      summary: get public app by custom path
      operationId: getPublicAppByCustomPath
      tags:
        - app
      parameters:
        - $ref: "#/components/parameters/CustomPath"
      responses:
        "200":
          description: app details
          content:
            application/json:
              schema:
                allOf:
                  - $ref: "#/components/schemas/AppWithLastVersion"
                  - type: object
                    properties:
                      workspace_id:
                        type: string

  /scripts/hub/get/{path}:
    get:
      summary: get hub script content by path
      operationId: getHubScriptContentByPath
      tags:
        - script
      parameters:
        - $ref: "#/components/parameters/ScriptPath"
      responses:
        "200":
          description: script details
          content:
            text/plain:
              schema:
                type: string

  /scripts/hub/get_full/{path}:
    get:
      summary: get full hub script by path
      operationId: getHubScriptByPath
      tags:
        - script
      parameters:
        - $ref: "#/components/parameters/ScriptPath"
      responses:
        "200":
          description: script details
          content:
            application/json:
              schema:
                type: object
                properties:
                  content:
                    type: string
                  lockfile:
                    type: string
                  schema: {}
                  language:
                    type: string
                  summary:
                    type: string
                required:
                  - content
                  - language

  /scripts/hub/top:
    get:
      summary: get top hub scripts
      operationId: getTopHubScripts
      tags:
        - script
      parameters:
        - name: limit
          description: query limit
          in: query
          required: false
          schema:
            type: number
        - name: app
          description: query scripts app
          in: query
          required: false
          schema:
            type: string
        - name: kind
          description: query scripts kind
          in: query
          required: false
          schema:
            type: string
      responses:
        "200":
          description: hub scripts list
          content:
            application/json:
              schema:
                type: object
                properties:
                  asks:
                    type: array
                    items:
                      type: object
                      properties:
                        id:
                          type: number
                        ask_id:
                          type: number
                        summary:
                          type: string
                        app:
                          type: string
                        version_id:
                          type: number
                        kind:
                          $ref: "#/components/schemas/HubScriptKind"
                        votes:
                          type: number
                        views:
                          type: number
                      required:
                        - id
                        - ask_id
                        - summary
                        - app
                        - version_id
                        - kind
                        - views
                        - votes

  /embeddings/query_hub_scripts:
    get:
      summary: query hub scripts by similarity
      operationId: queryHubScripts
      tags:
        - script
      parameters:
        - name: text
          description: query text
          in: query
          required: true
          schema:
            type: string
        - name: kind
          description: query scripts kind
          in: query
          required: false
          schema:
            type: string
        - name: limit
          description: query limit
          in: query
          required: false
          schema:
            type: number
        - name: app
          description: query scripts app
          in: query
          required: false
          schema:
            type: string
      responses:
        "200":
          description: script details
          content:
            application/json:
              schema:
                type: array
                items:
                  type: object
                  properties:
                    ask_id:
                      type: number
                    id:
                      type: number
                    version_id:
                      type: number
                    summary:
                      type: string
                    app:
                      type: string
                    kind:
                      $ref: "#/components/schemas/HubScriptKind"
                    score:
                      type: number
                  required:
                    - ask_id
                    - id
                    - version_id
                    - summary
                    - app
                    - kind
                    - score

  /w/{workspace}/scripts/list_search:
    get:
      summary: list scripts for search
      operationId: listSearchScript
      tags:
        - script
      parameters:
        - $ref: "#/components/parameters/WorkspaceId"
      responses:
        "200":
          description: script list
          content:
            application/json:
              schema:
                type: array
                items:
                  type: object
                  properties:
                    path:
                      type: string
                    content:
                      type: string
                  required:
                    - path
                    - content

  /w/{workspace}/scripts/list:
    get:
      summary: list all scripts
      operationId: listScripts
      tags:
        - script
      parameters:
        - $ref: "#/components/parameters/WorkspaceId"
        - $ref: "#/components/parameters/Page"
        - $ref: "#/components/parameters/PerPage"
        - $ref: "#/components/parameters/OrderDesc"
        - $ref: "#/components/parameters/CreatedBy"
        - name: path_start
          description: mask to filter matching starting path
          in: query
          schema:
            type: string
        - name: path_exact
          description: mask to filter exact matching path
          in: query
          schema:
            type: string
        - name: first_parent_hash
          description: mask to filter scripts whom first direct parent has exact hash
          in: query
          schema:
            type: string
        - name: last_parent_hash
          description: |
            mask to filter scripts whom last parent in the chain has exact hash.
            Beware that each script stores only a limited number of parents. Hence
            the last parent hash for a script is not necessarily its top-most parent.
            To find the top-most parent you will have to jump from last to last hash
             until finding the parent
          in: query
          schema:
            type: string
        - name: parent_hash
          description: |
            is the hash present in the array of stored parent hashes for this script.
            The same warning applies than for last_parent_hash. A script only store a
            limited number of direct parent
          in: query
          schema:
            type: string
        - name: show_archived
          description: |
            (default false)
            show only the archived files.
            when multiple archived hash share the same path, only the ones with the latest create_at
            are
            ed.
          in: query
          schema:
            type: boolean
        - name: include_without_main
          description: |
            (default false)
            include scripts without an exported main function
          in: query
          schema:
            type: boolean
        - name: include_draft_only
          description: |
            (default false)
            include scripts that have no deployed version
          in: query
          schema:
            type: boolean
        - name: is_template
          description: |
            (default regardless)
            if true show only the templates
            if false show only the non templates
            if not defined, show all regardless of if the script is a template
          in: query
          schema:
            type: boolean
        - name: kinds
          description: |
            (default regardless)
            script kinds to filter, split by comma
          in: query
          schema:
            type: string
        - name: starred_only
          description: |
            (default false)
            show only the starred items
          in: query
          schema:
            type: boolean
        - name: with_deployment_msg
          description: |
            (default false)
            include deployment message
          in: query
          schema:
            type: boolean
      responses:
        "200":
          description: All scripts
          content:
            application/json:
              schema:
                type: array
                items:
                  $ref: "#/components/schemas/Script"

  /w/{workspace}/scripts/list_paths:
    get:
      summary: list all scripts paths
      operationId: listScriptPaths
      tags:
        - script
      parameters:
        - $ref: "#/components/parameters/WorkspaceId"
      responses:
        "200":
          description: list of script paths
          content:
            text/plain:
              schema:
                type: array
                items:
                  type: string

  /w/{workspace}/drafts/create:
    post:
      summary: create draft
      operationId: createDraft
      tags:
        - draft
      parameters:
        - $ref: "#/components/parameters/WorkspaceId"
      requestBody:
        required: true
        content:
          application/json:
            schema:
              type: object
              properties:
                path:
                  type: string
                typ:
                  type: string
                  enum: ["flow", "script", "app"]
                value: {}
              required:
                - path
                - typ
                - enum
      responses:
        "201":
          description: draft created
          content:
            text/plain:
              schema:
                type: string

  /w/{workspace}/drafts/delete/{kind}/{path}:
    delete:
      summary: delete draft
      operationId: deleteDraft
      tags:
        - draft
      parameters:
        - $ref: "#/components/parameters/WorkspaceId"
        - name: kind
          in: path
          required: true
          schema:
            type: string
            enum:
              - script
              - flow
              - app
        - $ref: "#/components/parameters/ScriptPath"
      responses:
        "200":
          description: draft deleted
          content:
            text/plain:
              schema:
                type: string

  /w/{workspace}/scripts/create:
    post:
      summary: create script
      operationId: createScript
      tags:
        - script
      parameters:
        - $ref: "#/components/parameters/WorkspaceId"
      requestBody:
        description: Partially filled script
        required: true
        content:
          application/json:
            schema:
              $ref: "#/components/schemas/NewScript"

      responses:
        "201":
          description: script created
          content:
            text/plain:
              schema:
                type: string

  /w/{workspace}/scripts/toggle_workspace_error_handler/p/{path}:
    post:
      summary: Toggle ON and OFF the workspace error handler for a given script
      operationId: toggleWorkspaceErrorHandlerForScript
      tags:
        - script
      parameters:
        - $ref: "#/components/parameters/WorkspaceId"
        - $ref: "#/components/parameters/ScriptPath"
      requestBody:
        description: Workspace error handler enabled
        required: true
        content:
          application/json:
            schema:
              type: object
              properties:
                muted:
                  type: boolean
      responses:
        "200":
          description: error handler toggled
          content:
            text/plain:
              schema:
                type: string

  /workers/custom_tags:
    get:
      summary: get all instance custom tags (tags are used to dispatch jobs to
        different worker groups)
      operationId: getCustomTags
      tags:
        - worker
      parameters:
        - name: workspace
          in: query
          schema:
            type: string
          required: false
        - name: show_workspace_restriction
          in: query
          schema:
            type: boolean
          required: false
      responses:
        "200":
          description: list of custom tags
          content:
            application/json:
              schema:
                type: array
                items:
                  type: string

  /workers/get_default_tags:
    get:
      summary: get all instance default tags
      operationId: geDefaultTags
      tags:
        - worker
      responses:
        "200":
          description: list of default tags
          content:
            application/json:
              schema:
                type: array
                items:
                  type: string

  /workers/is_default_tags_per_workspace:
    get:
      summary: is default tags per workspace
      operationId: isDefaultTagsPerWorkspace
      tags:
        - worker
      responses:
        "200":
          description: is the default tags per workspace
          content:
            application/json:
              schema:
                type: boolean

  /w/{workspace}/scripts/archive/p/{path}:
    post:
      summary: archive script by path
      operationId: archiveScriptByPath
      tags:
        - script
      parameters:
        - $ref: "#/components/parameters/WorkspaceId"
        - $ref: "#/components/parameters/ScriptPath"
      responses:
        "200":
          description: script archived
          content:
            text/plain:
              schema:
                type: string

  /w/{workspace}/scripts/archive/h/{hash}:
    post:
      summary: archive script by hash
      operationId: archiveScriptByHash
      tags:
        - script
      parameters:
        - $ref: "#/components/parameters/WorkspaceId"
        - $ref: "#/components/parameters/ScriptHash"
      responses:
        "200":
          description: script details
          content:
            application/json:
              schema:
                $ref: "#/components/schemas/Script"

  /w/{workspace}/scripts/delete/h/{hash}:
    post:
      summary: delete script by hash (erase content but keep hash, require admin)
      operationId: deleteScriptByHash
      tags:
        - script
      parameters:
        - $ref: "#/components/parameters/WorkspaceId"
        - $ref: "#/components/parameters/ScriptHash"
      responses:
        "200":
          description: script details
          content:
            application/json:
              schema:
                $ref: "#/components/schemas/Script"

  /w/{workspace}/scripts/delete/p/{path}:
    post:
      summary: delete script at a given path (require admin)
      operationId: deleteScriptByPath
      tags:
        - script
      parameters:
        - $ref: "#/components/parameters/WorkspaceId"
        - $ref: "#/components/parameters/ScriptPath"
        - name: keep_captures
          description: keep captures
          in: query
          schema:
            type: boolean
      responses:
        "200":
          description: script path
          content:
            application/json:
              schema:
                type: string

  /w/{workspace}/scripts/get/p/{path}:
    get:
      summary: get script by path
      operationId: getScriptByPath
      tags:
        - script
      parameters:
        - $ref: "#/components/parameters/WorkspaceId"
        - $ref: "#/components/parameters/ScriptPath"
        - name: with_starred_info
          in: query
          schema:
            type: boolean
      responses:
        "200":
          description: script details
          content:
            application/json:
              schema:
                $ref: "#/components/schemas/Script"

  /w/{workspace}/scripts/get_triggers_count/{path}:
    get:
      summary: get triggers count of script
      operationId: getTriggersCountOfScript
      tags:
        - script
      parameters:
        - $ref: "#/components/parameters/WorkspaceId"
        - $ref: "#/components/parameters/ScriptPath"
      responses:
        "200":
          description: triggers count
          content:
            application/json:
              schema:
                $ref: "#/components/schemas/TriggersCount"

  /w/{workspace}/scripts/list_tokens/{path}:
    get:
      summary: get tokens with script scope
      operationId: listTokensOfScript
      tags:
        - script
      parameters:
        - $ref: "#/components/parameters/WorkspaceId"
        - $ref: "#/components/parameters/ScriptPath"
      responses:
        "200":
          description: tokens list
          content:
            application/json:
              schema:
                type: array
                items:
                  $ref: "#/components/schemas/TruncatedToken"

  /w/{workspace}/scripts/get/draft/{path}:
    get:
      summary: get script by path with draft
      operationId: getScriptByPathWithDraft
      tags:
        - script
      parameters:
        - $ref: "#/components/parameters/WorkspaceId"
        - $ref: "#/components/parameters/ScriptPath"
      responses:
        "200":
          description: script details
          content:
            application/json:
              schema:
                $ref: "#/components/schemas/NewScriptWithDraft"

  /w/{workspace}/scripts/history/p/{path}:
    get:
      summary: get history of a script by path
      operationId: getScriptHistoryByPath
      tags:
        - script
      parameters:
        - $ref: "#/components/parameters/WorkspaceId"
        - $ref: "#/components/parameters/ScriptPath"
      responses:
        "200":
          description: script history
          content:
            application/json:
              schema:
                type: array
                items:
                  $ref: "#/components/schemas/ScriptHistory"

  /w/{workspace}/scripts/list_paths_from_workspace_runnable/{path}:
    get:
      summary: list script paths using provided script as a relative import
      operationId: listScriptPathsFromWorkspaceRunnable
      tags:
        - script
      parameters:
        - $ref: "#/components/parameters/WorkspaceId"
        - $ref: "#/components/parameters/ScriptPath"
      responses:
        "200":
          description: list of script paths
          content:
            application/json:
              schema:
                type: array
                items:
                  type: string

  /w/{workspace}/scripts/get_latest_version/{path}:
    get:
      summary: get scripts's latest version (hash)
      operationId: getScriptLatestVersion
      parameters:
        - $ref: "#/components/parameters/WorkspaceId"
        - $ref: "#/components/parameters/ScriptPath"
      tags:
        - script
      responses:
        "200":
          description: Script version/hash
          content:
            application/json:
              required: false

              schema:
                $ref: "#/components/schemas/ScriptHistory"

  /w/{workspace}/scripts/history_update/h/{hash}/p/{path}:
    post:
      summary: update history of a script
      operationId: updateScriptHistory
      tags:
        - script
      parameters:
        - $ref: "#/components/parameters/WorkspaceId"
        - $ref: "#/components/parameters/ScriptHash"
        - $ref: "#/components/parameters/ScriptPath"
      requestBody:
        description: Script deployment message
        required: true
        content:
          application/json:
            schema:
              type: object
              properties:
                deployment_msg:
                  type: string
      responses:
        "200":
          description: success
          content:
            text/plain:
              schema:
                type: string

  /w/{workspace}/scripts/raw/p/{path}:
    get:
      summary: raw script by path
      operationId: rawScriptByPath
      tags:
        - script
      parameters:
        - $ref: "#/components/parameters/WorkspaceId"
        - $ref: "#/components/parameters/ScriptPath"
      responses:
        "200":
          description: script content
          content:
            text/plain:
              schema:
                type: string

  /scripts_u/tokened_raw/{workspace}/{token}/{path}:
    get:
      summary:
        raw script by path with a token (mostly used by lsp to be used with
        import maps to resolve scripts)
      operationId: rawScriptByPathTokened
      tags:
        - script
      parameters:
        - $ref: "#/components/parameters/WorkspaceId"
        - $ref: "#/components/parameters/Token"
        - $ref: "#/components/parameters/ScriptPath"
      responses:
        "200":
          description: script content
          content:
            text/plain:
              schema:
                type: string

  /w/{workspace}/scripts/exists/p/{path}:
    get:
      summary: exists script by path
      operationId: existsScriptByPath
      tags:
        - script
      parameters:
        - $ref: "#/components/parameters/WorkspaceId"
        - $ref: "#/components/parameters/ScriptPath"
      responses:
        "200":
          description: does it exists
          content:
            application/json:
              schema:
                type: boolean

  /w/{workspace}/scripts/get/h/{hash}:
    get:
      summary: get script by hash
      operationId: getScriptByHash
      tags:
        - script
      parameters:
        - $ref: "#/components/parameters/WorkspaceId"
        - $ref: "#/components/parameters/ScriptHash"
        - name: with_starred_info
          in: query
          schema:
            type: boolean
      responses:
        "200":
          description: script details
          content:
            application/json:
              schema:
                $ref: "#/components/schemas/Script"

  /w/{workspace}/scripts/raw/h/{path}:
    get:
      summary: raw script by hash
      operationId: rawScriptByHash
      tags:
        - script
      parameters:
        - $ref: "#/components/parameters/WorkspaceId"
        - $ref: "#/components/parameters/ScriptPath"
      responses:
        "200":
          description: script content
          content:
            text/plain:
              schema:
                type: string

  /w/{workspace}/scripts/deployment_status/h/{hash}:
    get:
      summary: get script deployment status
      operationId: getScriptDeploymentStatus
      tags:
        - script
      parameters:
        - $ref: "#/components/parameters/WorkspaceId"
        - $ref: "#/components/parameters/ScriptHash"
      responses:
        "200":
          description: script details
          content:
            application/json:
              schema:
                type: object
                properties:
                  lock:
                    type: string
                  lock_error_logs:
                    type: string

  /w/{workspace}/jobs/run/p/{path}:
    post:
      summary: run script by path
      operationId: runScriptByPath
      tags:
        - job
      parameters:
        - $ref: "#/components/parameters/WorkspaceId"
        - $ref: "#/components/parameters/ScriptPath"
        - name: scheduled_for
          description: when to schedule this job (leave empty for immediate run)
          in: query
          schema:
            type: string
            format: date-time
        - name: scheduled_in_secs
          description: schedule the script to execute in the number of seconds starting now
          in: query
          schema:
            type: integer
        - name: skip_preprocessor
          description: skip the preprocessor
          in: query
          schema:
            type: boolean
        - $ref: "#/components/parameters/ParentJob"
        - $ref: "#/components/parameters/WorkerTag"
        - $ref: "#/components/parameters/CacheTtl"
        - $ref: "#/components/parameters/NewJobId"
        - name: invisible_to_owner
          description: make the run invisible to the the script owner (default false)
          in: query
          schema:
            type: boolean
      requestBody:
        description: script args
        required: true
        content:
          application/json:
            schema:
              $ref: "#/components/schemas/ScriptArgs"

      responses:
        "201":
          description: job created
          content:
            text/plain:
              schema:
                type: string
                format: uuid

  /w/{workspace}/jobs/openai_sync/p/{path}:
    post:
      summary: run script by path in openai format
      operationId: openaiSyncScriptByPath
      tags:
        - job
      parameters:
        - $ref: "#/components/parameters/WorkspaceId"
        - $ref: "#/components/parameters/ScriptPath"
        - $ref: "#/components/parameters/ParentJob"
        - $ref: "#/components/parameters/NewJobId"
        - $ref: "#/components/parameters/IncludeHeader"
        - $ref: "#/components/parameters/QueueLimit"

      requestBody:
        description: script args
        required: true
        content:
          application/json:
            schema:
              $ref: "#/components/schemas/ScriptArgs"

      responses:
        "200":
          description: job result
          content:
            application/json:
              schema: {}

  /w/{workspace}/jobs/run_wait_result/p/{path}:
    post:
      summary: run script by path
      operationId: runWaitResultScriptByPath
      tags:
        - job
      parameters:
        - $ref: "#/components/parameters/WorkspaceId"
        - $ref: "#/components/parameters/ScriptPath"
        - $ref: "#/components/parameters/ParentJob"
        - $ref: "#/components/parameters/WorkerTag"
        - $ref: "#/components/parameters/CacheTtl"
        - $ref: "#/components/parameters/NewJobId"
        - $ref: "#/components/parameters/IncludeHeader"
        - $ref: "#/components/parameters/QueueLimit"

      requestBody:
        description: script args
        required: true
        content:
          application/json:
            schema:
              $ref: "#/components/schemas/ScriptArgs"

      responses:
        "200":
          description: job result
          content:
            application/json:
              schema: {}

    get:
      summary: run script by path with get
      operationId: runWaitResultScriptByPathGet
      tags:
        - job
      parameters:
        - $ref: "#/components/parameters/WorkspaceId"
        - $ref: "#/components/parameters/ScriptPath"
        - $ref: "#/components/parameters/ParentJob"
        - $ref: "#/components/parameters/WorkerTag"
        - $ref: "#/components/parameters/CacheTtl"
        - $ref: "#/components/parameters/NewJobId"
        - $ref: "#/components/parameters/IncludeHeader"
        - $ref: "#/components/parameters/QueueLimit"
        - $ref: "#/components/parameters/Payload"

      responses:
        "200":
          description: job result
          content:
            application/json:
              schema: {}

  /w/{workspace}/jobs/openai_sync/f/{path}:
    post:
      summary: run flow by path and wait until completion in openai format
      operationId: openaiSyncFlowByPath
      tags:
        - job
      parameters:
        - $ref: "#/components/parameters/WorkspaceId"
        - $ref: "#/components/parameters/ScriptPath"
        - $ref: "#/components/parameters/IncludeHeader"
        - $ref: "#/components/parameters/QueueLimit"
        - $ref: "#/components/parameters/NewJobId"

      requestBody:
        description: script args
        required: true
        content:
          application/json:
            schema:
              $ref: "#/components/schemas/ScriptArgs"

      responses:
        "200":
          description: job result
          content:
            application/json:
              schema: {}

  /w/{workspace}/jobs/run_wait_result/f/{path}:
    post:
      summary: run flow by path and wait until completion
      operationId: runWaitResultFlowByPath
      tags:
        - job
      parameters:
        - $ref: "#/components/parameters/WorkspaceId"
        - $ref: "#/components/parameters/ScriptPath"
        - $ref: "#/components/parameters/IncludeHeader"
        - $ref: "#/components/parameters/QueueLimit"
        - $ref: "#/components/parameters/NewJobId"

      requestBody:
        description: script args
        required: true
        content:
          application/json:
            schema:
              $ref: "#/components/schemas/ScriptArgs"

      responses:
        "200":
          description: job result
          content:
            application/json:
              schema: {}

  /w/{workspace}/jobs/result_by_id/{flow_job_id}/{node_id}:
    get:
      summary: get job result by id
      operationId: resultById
      tags:
        - job
      parameters:
        - $ref: "#/components/parameters/WorkspaceId"
        - name: flow_job_id
          in: path
          required: true
          schema:
            type: string
        - name: node_id
          in: path
          required: true
          schema:
            type: string
      responses:
        "200":
          description: job result
          content:
            application/json:
              schema: {}

  /w/{workspace}/flows/list_paths:
    get:
      summary: list all flow paths
      operationId: listFlowPaths
      tags:
        - flow
      parameters:
        - $ref: "#/components/parameters/WorkspaceId"
      responses:
        "200":
          description: list of flow paths
          content:
            text/plain:
              schema:
                type: array
                items:
                  type: string

  /w/{workspace}/flows/list_search:
    get:
      summary: list flows for search
      operationId: listSearchFlow
      tags:
        - flow
      parameters:
        - $ref: "#/components/parameters/WorkspaceId"
      responses:
        "200":
          description: flow list
          content:
            application/json:
              schema:
                type: array
                items:
                  type: object
                  properties:
                    path:
                      type: string
                    value: {}
                  required:
                    - path
                    - value

  /w/{workspace}/flows/list:
    get:
      summary: list all flows
      operationId: listFlows
      tags:
        - flow
      parameters:
        - $ref: "#/components/parameters/WorkspaceId"
        - $ref: "#/components/parameters/Page"
        - $ref: "#/components/parameters/PerPage"
        - $ref: "#/components/parameters/OrderDesc"
        - $ref: "#/components/parameters/CreatedBy"
        - name: path_start
          description: mask to filter matching starting path
          in: query
          schema:
            type: string
        - name: path_exact
          description: mask to filter exact matching path
          in: query
          schema:
            type: string
        - name: show_archived
          description: |
            (default false)
            show only the archived files.
            when multiple archived hash share the same path, only the ones with the latest create_at
            are displayed.
          in: query
          schema:
            type: boolean
        - name: starred_only
          description: |
            (default false)
            show only the starred items
          in: query
          schema:
            type: boolean
        - name: include_draft_only
          description: |
            (default false)
            include items that have no deployed version
          in: query
          schema:
            type: boolean
        - name: with_deployment_msg
          description: |
            (default false)
            include deployment message
          in: query
          schema:
            type: boolean
      responses:
        "200":
          description: All flow
          content:
            application/json:
              schema:
                type: array
                items:
                  allOf:
                    - $ref: "#/components/schemas/Flow"
                    - type: object
                      properties:
                        has_draft:
                          type: boolean
                        draft_only:
                          type: boolean

  /w/{workspace}/flows/history/p/{path}:
    get:
      summary: get flow history by path
      operationId: getFlowHistory
      parameters:
        - $ref: "#/components/parameters/WorkspaceId"
        - $ref: "#/components/parameters/ScriptPath"
      tags:
        - flow
      responses:
        "200":
          description: Flow history
          content:
            application/json:
              schema:
                type: array
                items:
                  $ref: "#/components/schemas/FlowVersion"

  /w/{workspace}/flows/get_latest_version/{path}:
    get:
      summary: get flow's latest version
      operationId: getFlowLatestVersion
      parameters:
        - $ref: "#/components/parameters/WorkspaceId"
        - $ref: "#/components/parameters/ScriptPath"
      tags:
        - flow
      responses:
        "200":
          description: Flow version
          content:
            application/json:
              required: false

              schema:
                $ref: "#/components/schemas/FlowVersion"

  /w/{workspace}/flows/list_paths_from_workspace_runnable/{runnable_kind}/{path}:
    get:
      summary: list flow paths from workspace runnable
      operationId: listFlowPathsFromWorkspaceRunnable
      tags:
        - flow
      parameters:
        - $ref: "#/components/parameters/WorkspaceId"
        - $ref: "#/components/parameters/RunnableKind"
        - $ref: "#/components/parameters/ScriptPath"
      responses:
        "200":
          description: list of flow paths
          content:
            application/json:
              schema:
                type: array
                items:
                  type: string

  /w/{workspace}/flows/get/v/{version}/p/{path}:
    get:
      summary: get flow version
      operationId: getFlowVersion
      parameters:
        - $ref: "#/components/parameters/WorkspaceId"
        - type: string
          name: version
          in: path
          required: true
          schema:
            type: number
        - $ref: "#/components/parameters/ScriptPath"
      tags:
        - flow
      responses:
        "200":
          description: flow details
          content:
            application/json:
              schema:
                $ref: "#/components/schemas/Flow"

  /w/{workspace}/flows/history_update/v/{version}/p/{path}:
    post:
      summary: update flow history
      operationId: updateFlowHistory
      parameters:
        - $ref: "#/components/parameters/WorkspaceId"
        - type: string
          name: version
          in: path
          required: true
          schema:
            type: number
        - $ref: "#/components/parameters/ScriptPath"
      requestBody:
        description: Flow deployment message
        required: true
        content:
          application/json:
            schema:
              type: object
              properties:
                deployment_msg:
                  type: string
              required:
                - deployment_msg
      tags:
        - flow
      responses:
        "200":
          description: success
          content:
            text/plain:
              schema:
                type: string

  /w/{workspace}/flows/get/{path}:
    get:
      summary: get flow by path
      operationId: getFlowByPath
      tags:
        - flow
      parameters:
        - $ref: "#/components/parameters/WorkspaceId"
        - $ref: "#/components/parameters/ScriptPath"
        - name: with_starred_info
          in: query
          schema:
            type: boolean
      responses:
        "200":
          description: flow details
          content:
            application/json:
              schema:
                $ref: "#/components/schemas/Flow"

  /w/{workspace}/flows/deployment_status/p/{path}:
    get:
      summary: get flow deployment status
      operationId: getFlowDeploymentStatus
      tags:
        - flow
      parameters:
        - $ref: "#/components/parameters/WorkspaceId"
        - $ref: "#/components/parameters/ScriptPath"
      responses:
        "200":
          description: flow status
          content:
            application/json:
              schema:
                type: object
                properties:
                  lock_error_logs:
                    type: string


  /w/{workspace}/flows/get_triggers_count/{path}:
    get:
      summary: get triggers count of flow
      operationId: getTriggersCountOfFlow
      tags:
        - flow
      parameters:
        - $ref: "#/components/parameters/WorkspaceId"
        - $ref: "#/components/parameters/ScriptPath"
      responses:
        "200":
          description: triggers count
          content:
            application/json:
              schema:
                $ref: "#/components/schemas/TriggersCount"

  /w/{workspace}/flows/list_tokens/{path}:
    get:
      summary: get tokens with flow scope
      operationId: listTokensOfFlow
      tags:
        - flow
      parameters:
        - $ref: "#/components/parameters/WorkspaceId"
        - $ref: "#/components/parameters/ScriptPath"
      responses:
        "200":
          description: tokens list
          content:
            application/json:
              schema:
                type: array
                items:
                  $ref: "#/components/schemas/TruncatedToken"

  /w/{workspace}/flows/toggle_workspace_error_handler/{path}:
    post:
      summary: Toggle ON and OFF the workspace error handler for a given flow
      operationId: toggleWorkspaceErrorHandlerForFlow
      tags:
        - flow
      parameters:
        - $ref: "#/components/parameters/WorkspaceId"
        - $ref: "#/components/parameters/ScriptPath"
      requestBody:
        description: Workspace error handler enabled
        required: true
        content:
          application/json:
            schema:
              type: object
              properties:
                muted:
                  type: boolean
      responses:
        "200":
          description: error handler toggled
          content:
            text/plain:
              schema:
                type: string

  /w/{workspace}/flows/get/draft/{path}:
    get:
      summary: get flow by path with draft
      operationId: getFlowByPathWithDraft
      tags:
        - flow
      parameters:
        - $ref: "#/components/parameters/WorkspaceId"
        - $ref: "#/components/parameters/ScriptPath"
      responses:
        "200":
          description: flow details with draft
          content:
            application/json:
              schema:
                allOf:
                  - $ref: "#/components/schemas/Flow"
                  - type: object
                    properties:
                      draft:
                        $ref: "#/components/schemas/Flow"

  /w/{workspace}/flows/exists/{path}:
    get:
      summary: exists flow by path
      operationId: existsFlowByPath
      tags:
        - flow
      parameters:
        - $ref: "#/components/parameters/WorkspaceId"
        - $ref: "#/components/parameters/ScriptPath"
      responses:
        "200":
          description: flow details
          content:
            application/json:
              schema:
                type: boolean

  /w/{workspace}/flows/create:
    post:
      summary: create flow
      operationId: createFlow
      tags:
        - flow
      parameters:
        - $ref: "#/components/parameters/WorkspaceId"
      requestBody:
        description: Partially filled flow
        required: true
        content:
          application/json:
            schema:
              allOf:
                - $ref: "#/components/schemas/OpenFlowWPath"
                - type: object
                  properties:
                    draft_only:
                      type: boolean
                    deployment_message:
                      type: string
      responses:
        "201":
          description: flow created
          content:
            text/plain:
              schema:
                type: string

  /w/{workspace}/flows/update/{path}:
    post:
      summary: update flow
      operationId: updateFlow
      tags:
        - flow
      parameters:
        - $ref: "#/components/parameters/WorkspaceId"
        - $ref: "#/components/parameters/ScriptPath"
      requestBody:
        description: Partially filled flow
        required: true
        content:
          application/json:
            schema:
              allOf:
                - $ref: "#/components/schemas/OpenFlowWPath"
                - type: object
                  properties:
                    deployment_message:
                      type: string

      responses:
        "200":
          description: flow updated
          content:
            text/plain:
              schema:
                type: string

  /w/{workspace}/flows/archive/{path}:
    post:
      summary: archive flow by path
      operationId: archiveFlowByPath
      tags:
        - flow
      parameters:
        - $ref: "#/components/parameters/WorkspaceId"
        - $ref: "#/components/parameters/ScriptPath"
      requestBody:
        description: archiveFlow
        required: true
        content:
          application/json:
            schema:
              type: object
              properties:
                archived:
                  type: boolean
      responses:
        "200":
          description: flow archived
          content:
            text/plain:
              schema:
                type: string

  /w/{workspace}/flows/delete/{path}:
    delete:
      summary: delete flow by path
      operationId: deleteFlowByPath
      tags:
        - flow
      parameters:
        - $ref: "#/components/parameters/WorkspaceId"
        - $ref: "#/components/parameters/ScriptPath"
        - name: keep_captures
          description: keep captures
          in: query
          schema:
            type: boolean
      responses:
        "200":
          description: flow delete
          content:
            text/plain:
              schema:
                type: string

  /w/{workspace}/raw_apps/list:
    get:
      summary: list all raw apps
      operationId: listRawApps
      tags:
        - raw_app
      parameters:
        - $ref: "#/components/parameters/WorkspaceId"
        - $ref: "#/components/parameters/Page"
        - $ref: "#/components/parameters/PerPage"
        - $ref: "#/components/parameters/OrderDesc"
        - $ref: "#/components/parameters/CreatedBy"
        - name: path_start
          description: mask to filter matching starting path
          in: query
          schema:
            type: string
        - name: path_exact
          description: mask to filter exact matching path
          in: query
          schema:
            type: string
        - name: starred_only
          description: |
            (default false)
            show only the starred items
          in: query
          schema:
            type: boolean
      responses:
        "200":
          description: All raw apps
          content:
            application/json:
              schema:
                type: array
                items:
                  $ref: "#/components/schemas/ListableRawApp"

  /w/{workspace}/raw_apps/exists/{path}:
    get:
      summary: does an app exisst at path
      operationId: existsRawApp
      tags:
        - raw_app
      parameters:
        - $ref: "#/components/parameters/WorkspaceId"
        - $ref: "#/components/parameters/Path"
      responses:
        "200":
          description: app exists
          content:
            application/json:
              schema:
                type: boolean

  /w/{workspace}/apps/get_data/{version}/{path}:
    get:
      summary: get app by path
      operationId: getRawAppData
      tags:
        - raw_app
      parameters:
        - $ref: "#/components/parameters/WorkspaceId"
        - $ref: "#/components/parameters/VersionId"
        - $ref: "#/components/parameters/ScriptPath"
      responses:
        "200":
          description: app details
          content:
            text/javascript:
              schema:
                type: string

  /w/{workspace}/apps/list_search:
    get:
      summary: list apps for search
      operationId: listSearchApp
      tags:
        - app
      parameters:
        - $ref: "#/components/parameters/WorkspaceId"
      responses:
        "200":
          description: app list
          content:
            application/json:
              schema:
                type: array
                items:
                  type: object
                  properties:
                    path:
                      type: string
                    value: {}
                  required:
                    - path
                    - value

  /w/{workspace}/apps/list:
    get:
      summary: list all apps
      operationId: listApps
      tags:
        - app
      parameters:
        - $ref: "#/components/parameters/WorkspaceId"
        - $ref: "#/components/parameters/Page"
        - $ref: "#/components/parameters/PerPage"
        - $ref: "#/components/parameters/OrderDesc"
        - $ref: "#/components/parameters/CreatedBy"
        - name: path_start
          description: mask to filter matching starting path
          in: query
          schema:
            type: string
        - name: path_exact
          description: mask to filter exact matching path
          in: query
          schema:
            type: string
        - name: starred_only
          description: |
            (default false)
            show only the starred items
          in: query
          schema:
            type: boolean
        - name: include_draft_only
          description: |
            (default false)
            include items that have no deployed version
          in: query
          schema:
            type: boolean
        - name: with_deployment_msg
          description: |
            (default false)
            include deployment message
          in: query
          schema:
            type: boolean
      responses:
        "200":
          description: All apps
          content:
            application/json:
              schema:
                type: array
                items:
                  $ref: "#/components/schemas/ListableApp"

  /w/{workspace}/apps/create:
    post:
      summary: create app
      operationId: createApp
      tags:
        - app
      parameters:
        - $ref: "#/components/parameters/WorkspaceId"
      requestBody:
        description: new app
        required: true
        content:
          application/json:
            schema:
              type: object
              properties:
                path:
                  type: string
                value: {}
                summary:
                  type: string
                policy:
                  $ref: "#/components/schemas/Policy"
                draft_only:
                  type: boolean
                deployment_message:
                  type: string
                custom_path:
                  type: string
              required:
                - path
                - value
                - summary
                - policy
      responses:
        "201":
          description: app created
          content:
            text/plain:
              schema:
                type: string

  /w/{workspace}/apps/exists/{path}:
    get:
      summary: does an app exisst at path
      operationId: existsApp
      tags:
        - app
      parameters:
        - $ref: "#/components/parameters/WorkspaceId"
        - $ref: "#/components/parameters/Path"
      responses:
        "200":
          description: app exists
          content:
            application/json:
              schema:
                type: boolean

  /w/{workspace}/apps/get/p/{path}:
    get:
      summary: get app by path
      operationId: getAppByPath
      tags:
        - app
      parameters:
        - $ref: "#/components/parameters/WorkspaceId"
        - $ref: "#/components/parameters/ScriptPath"
        - name: with_starred_info
          in: query
          schema:
            type: boolean
      responses:
        "200":
          description: app details
          content:
            application/json:
              schema:
                $ref: "#/components/schemas/AppWithLastVersion"

  /w/{workspace}/apps/get/lite/{path}:
    get:
      summary: get app lite by path
      operationId: getAppLiteByPath
      tags:
        - app
      parameters:
        - $ref: "#/components/parameters/WorkspaceId"
        - $ref: "#/components/parameters/ScriptPath"
      responses:
        "200":
          description: app lite details
          content:
            application/json:
              schema:
                $ref: "#/components/schemas/AppWithLastVersion"

  /w/{workspace}/apps/get/draft/{path}:
    get:
      summary: get app by path with draft
      operationId: getAppByPathWithDraft
      tags:
        - app
      parameters:
        - $ref: "#/components/parameters/WorkspaceId"
        - $ref: "#/components/parameters/ScriptPath"
      responses:
        "200":
          description: app details with draft
          content:
            application/json:
              schema:
                $ref: "#/components/schemas/AppWithLastVersionWDraft"

  /w/{workspace}/apps/history/p/{path}:
    get:
      summary: get app history by path
      operationId: getAppHistoryByPath
      tags:
        - app
      parameters:
        - $ref: "#/components/parameters/WorkspaceId"
        - $ref: "#/components/parameters/ScriptPath"
      responses:
        "200":
          description: app history
          content:
            application/json:
              schema:
                type: array
                items:
                  $ref: "#/components/schemas/AppHistory"

  /w/{workspace}/apps/get_latest_version/{path}:
    get:
      summary: get apps's latest version
      operationId: getAppLatestVersion
      parameters:
        - $ref: "#/components/parameters/WorkspaceId"
        - $ref: "#/components/parameters/ScriptPath"
      tags:
        - app
      responses:
        "200":
          description: App version
          content:
            application/json:
              required: false
              schema:
                $ref: "#/components/schemas/AppHistory"

  /w/{workspace}/apps/list_paths_from_workspace_runnable/{runnable_kind}/{path}:
    get:
      summary: list app paths from workspace runnable
      operationId: listAppPathsFromWorkspaceRunnable
      tags:
        - app
      parameters:
        - $ref: "#/components/parameters/WorkspaceId"
        - $ref: "#/components/parameters/RunnableKind"
        - $ref: "#/components/parameters/ScriptPath"
      responses:
        "200":
          description: list of app paths
          content:
            application/json:
              schema:
                type: array
                items:
                  type: string

  /w/{workspace}/apps/history_update/a/{id}/v/{version}:
    post:
      summary: update app history
      operationId: updateAppHistory
      tags:
        - app
      parameters:
        - $ref: "#/components/parameters/WorkspaceId"
        - $ref: "#/components/parameters/PathId"
        - $ref: "#/components/parameters/PathVersion"
      requestBody:
        description: App deployment message
        required: true
        content:
          application/json:
            schema:
              type: object
              properties:
                deployment_msg:
                  type: string
      responses:
        "200":
          description: success
          content:
            text/plain:
              schema:
                type: string

  /w/{workspace}/apps_u/public_app/{path}:
    get:
      summary: get public app by secret
      operationId: getPublicAppBySecret
      tags:
        - app
      parameters:
        - $ref: "#/components/parameters/WorkspaceId"
        - $ref: "#/components/parameters/Path"
      responses:
        "200":
          description: app details
          content:
            application/json:
              schema:
                $ref: "#/components/schemas/AppWithLastVersion"

  /w/{workspace}/apps_u/public_resource/{path}:
    get:
      summary: get public resource
      operationId: get public resource
      tags:
        - app
      parameters:
        - $ref: "#/components/parameters/WorkspaceId"
        - $ref: "#/components/parameters/Path"
      responses:
        "200":
          description: resource value
          content:
            application/json:
              schema: {}

  /w/{workspace}/apps/secret_of/{path}:
    get:
      summary: get public secret of app
      operationId: getPublicSecretOfApp
      tags:
        - app
      parameters:
        - $ref: "#/components/parameters/WorkspaceId"
        - $ref: "#/components/parameters/Path"
      responses:
        "200":
          description: app secret
          content:
            text/plain:
              schema:
                type: string

  /w/{workspace}/apps/get/v/{id}:
    get:
      summary: get app by version
      operationId: getAppByVersion
      tags:
        - app
      parameters:
        - $ref: "#/components/parameters/WorkspaceId"
        - $ref: "#/components/parameters/PathId"
      responses:
        "200":
          description: app details
          content:
            application/json:
              schema:
                $ref: "#/components/schemas/AppWithLastVersion"

  /w/{workspace}/raw_apps/create:
    post:
      summary: create raw app
      operationId: createRawApp
      tags:
        - raw_app
      parameters:
        - $ref: "#/components/parameters/WorkspaceId"
      requestBody:
        description: new raw app
        required: true
        content:
          application/json:
            schema:
              type: object
              properties:
                path:
                  type: string
                value:
                  type: string
                summary:
                  type: string
              required:
                - path
                - value
                - summary
      responses:
        "201":
          description: raw app created
          content:
            text/plain:
              schema:
                type: string

  /w/{workspace}/raw_apps/update/{path}:
    post:
      summary: update app
      operationId: updateRawApp
      tags:
        - raw_app
      parameters:
        - $ref: "#/components/parameters/WorkspaceId"
        - $ref: "#/components/parameters/ScriptPath"
      requestBody:
        description: updateraw  app
        required: true
        content:
          application/json:
            schema:
              type: object
              properties:
                path:
                  type: string
                summary:
                  type: string
                value:
                  type: string
      responses:
        "200":
          description: app updated
          content:
            text/plain:
              schema:
                type: string

  /w/{workspace}/raw_apps/delete/{path}:
    delete:
      summary: delete raw app
      operationId: deleteRawApp
      tags:
        - raw_app
      parameters:
        - $ref: "#/components/parameters/WorkspaceId"
        - $ref: "#/components/parameters/Path"
      responses:
        "200":
          description: app deleted
          content:
            text/plain:
              schema:
                type: string

  /w/{workspace}/apps/delete/{path}:
    delete:
      summary: delete app
      operationId: deleteApp
      tags:
        - app
      parameters:
        - $ref: "#/components/parameters/WorkspaceId"
        - $ref: "#/components/parameters/Path"
      responses:
        "200":
          description: app deleted
          content:
            text/plain:
              schema:
                type: string

  /w/{workspace}/apps/update/{path}:
    post:
      summary: update app
      operationId: updateApp
      tags:
        - app
      parameters:
        - $ref: "#/components/parameters/WorkspaceId"
        - $ref: "#/components/parameters/ScriptPath"
      requestBody:
        description: update app
        required: true
        content:
          application/json:
            schema:
              type: object
              properties:
                path:
                  type: string
                summary:
                  type: string
                value: {}
                policy:
                  $ref: "#/components/schemas/Policy"
                deployment_message:
                  type: string
                custom_path:
                  type: string
      responses:
        "200":
          description: app updated
          content:
            text/plain:
              schema:
                type: string

  /w/{workspace}/apps/custom_path_exists/{custom_path}:
    get:
      summary: check if custom path exists
      operationId: customPathExists
      tags:
        - app
      parameters:
        - $ref: "#/components/parameters/WorkspaceId"
        - $ref: "#/components/parameters/CustomPath"
      responses:
        "200":
          description: custom path exists
          content:
            application/json:
              schema:
                type: boolean

  /w/{workspace}/apps_u/execute_component/{path}:
    post:
      summary: executeComponent
      operationId: executeComponent
      tags:
        - app
      parameters:
        - $ref: "#/components/parameters/WorkspaceId"
        - $ref: "#/components/parameters/ScriptPath"
      requestBody:
        description: update app
        required: true
        content:
          application/json:
            schema:
              type: object
              properties:
                component:
                  type: string
                #script: script/<path>
                #flow: flow/<path>
                path:
                  type: string
                version:
                  type: integer
                args: {}
                raw_code:
                  type: object
                  properties:
                    content:
                      type: string
                    language:
                      type: string
                    path:
                      type: string
                    lock:
                      type: string
                    cache_ttl:
                      type: integer
                  required:
                    - content
                    - language
                id:
                  type: integer
                force_viewer_static_fields:
                  type: object
                force_viewer_one_of_fields:
                  type: object
                force_viewer_allow_user_resources:
                  type: array
                  items:
                    type: string
              required:
                - args
                - component

      responses:
        "200":
          description: job uuid
          content:
            text/plain:
              schema:
                type: string

  /w/{workspace}/apps_u/upload_s3_file/{path}:
    post:
      summary: upload s3 file from app
      operationId: uploadS3FileFromApp
      tags:
        - app
      parameters:
        - $ref: "#/components/parameters/WorkspaceId"
        - $ref: "#/components/parameters/Path"
        - name: file_key
          in: query
          required: false
          schema:
            type: string
        - name: file_extension
          in: query
          required: false
          schema:
            type: string
        - name: s3_resource_path
          in: query
          required: false
          schema:
            type: string
        - name: resource_type
          in: query
          required: false
          schema:
            type: string
        - name: storage
          in: query
          schema:
            type: string
        - name: content_type
          in: query
          schema:
            type: string
        - name: content_disposition
          in: query
          schema:
            type: string
      requestBody:
        description: File content
        required: true
        content:
          application/octet-stream:
            schema:
              type: string
              format: binary
      responses:
        "200":
          description: file uploaded
          content:
            application/json:
              schema:
                type: object
                properties:
                  file_key:
                    type: string
                  delete_token:
                    type: string
                required:
                  - file_key
                  - delete_token

  /w/{workspace}/apps_u/delete_s3_file:
    delete:
      summary: delete s3 file from app
      operationId: deleteS3FileFromApp
      tags:
        - app
      parameters:
        - $ref: "#/components/parameters/WorkspaceId"
        - name: delete_token
          in: query
          required: true
          schema:
            type: string
      responses:
        "200":
          description: file deleted
          content:
            text/plain:
              schema:
                type: string

  /w/{workspace}/jobs/run/f/{path}:
    post:
      summary: run flow by path
      operationId: runFlowByPath
      tags:
        - job
      parameters:
        - $ref: "#/components/parameters/WorkspaceId"
        - $ref: "#/components/parameters/ScriptPath"
        - name: scheduled_for
          description: when to schedule this job (leave empty for immediate run)
          in: query
          schema:
            type: string
            format: date-time
        - name: scheduled_in_secs
          description: schedule the script to execute in the number of seconds starting now
          in: query
          schema:
            type: integer
        - name: skip_preprocessor
          description: skip the preprocessor
          in: query
          schema:
            type: boolean
        - $ref: "#/components/parameters/ParentJob"
        - $ref: "#/components/parameters/WorkerTag"
        - $ref: "#/components/parameters/NewJobId"
        - $ref: "#/components/parameters/IncludeHeader"
        - name: invisible_to_owner
          description: make the run invisible to the the flow owner (default false)
          in: query
          schema:
            type: boolean

      requestBody:
        description: flow args
        required: true
        content:
          application/json:
            schema:
              $ref: "#/components/schemas/ScriptArgs"

      responses:
        "201":
          description: job created
          content:
            text/plain:
              schema:
                type: string
                format: uuid

  /w/{workspace}/jobs/restart/f/{id}/from/{step_id}/{branch_or_iteration_n}:
    post:
      summary: restart a completed flow at a given step
      operationId: restartFlowAtStep
      tags:
        - job
      parameters:
        - $ref: "#/components/parameters/WorkspaceId"
        - $ref: "#/components/parameters/JobId"
        - name: step_id
          description: step id to restart the flow from
          required: true
          in: path
          schema:
            type: string
        - name: branch_or_iteration_n
          description:
            for branchall or loop, the iteration at which the flow should
            restart
          required: true
          in: path
          schema:
            type: integer
        - name: scheduled_for
          description: when to schedule this job (leave empty for immediate run)
          in: query
          schema:
            type: string
            format: date-time
        - name: scheduled_in_secs
          description: schedule the script to execute in the number of seconds starting now
          in: query
          schema:
            type: integer
        - $ref: "#/components/parameters/ParentJob"
        - $ref: "#/components/parameters/WorkerTag"
        - $ref: "#/components/parameters/NewJobId"
        - $ref: "#/components/parameters/IncludeHeader"
        - name: invisible_to_owner
          description: make the run invisible to the the flow owner (default false)
          in: query
          schema:
            type: boolean

      requestBody:
        description: flow args
        required: true
        content:
          application/json:
            schema:
              $ref: "#/components/schemas/ScriptArgs"

      responses:
        "201":
          description: job created
          content:
            text/plain:
              schema:
                type: string
                format: uuid

  /w/{workspace}/jobs/run/h/{hash}:
    post:
      summary: run script by hash
      operationId: runScriptByHash
      tags:
        - job
      parameters:
        - $ref: "#/components/parameters/WorkspaceId"
        - $ref: "#/components/parameters/ScriptHash"
        - name: scheduled_for
          description: when to schedule this job (leave empty for immediate run)
          in: query
          schema:
            type: string
            format: date-time
        - name: scheduled_in_secs
          description: schedule the script to execute in the number of seconds starting now
          in: query
          schema:
            type: integer
        - name: skip_preprocessor
          description: skip the preprocessor
          in: query
          schema:
            type: boolean
        - $ref: "#/components/parameters/ParentJob"
        - $ref: "#/components/parameters/WorkerTag"
        - $ref: "#/components/parameters/CacheTtl"
        - $ref: "#/components/parameters/NewJobId"
        - $ref: "#/components/parameters/IncludeHeader"
        - name: invisible_to_owner
          description: make the run invisible to the the script owner (default false)
          in: query
          schema:
            type: boolean
      requestBody:
        description: Partially filled args
        required: true
        content:
          application/json:
            schema:
              type: object

      responses:
        "201":
          description: job created
          content:
            text/plain:
              schema:
                type: string
                format: uuid

  /w/{workspace}/jobs/run/preview:
    post:
      summary: run script preview
      operationId: runScriptPreview
      tags:
        - job
      parameters:
        - $ref: "#/components/parameters/WorkspaceId"
        - $ref: "#/components/parameters/IncludeHeader"
        - name: invisible_to_owner
          description: make the run invisible to the the script owner (default false)
          in: query
          schema:
            type: boolean
        - $ref: "#/components/parameters/NewJobId"

      requestBody:
        description: preview
        required: true
        content:
          application/json:
            schema:
              $ref: "#/components/schemas/Preview"

      responses:
        "201":
          description: job created
          content:
            text/plain:
              schema:
                type: string
                format: uuid

  /w/{workspace}/jobs/workflow_as_code/{job_id}/{entrypoint}:
    post:
      summary: run code-workflow task
      operationId: runCodeWorkflowTask
      tags:
        - job
      parameters:
        - $ref: "#/components/parameters/WorkspaceId"

        - name: job_id
          in: path
          required: true
          schema:
            type: string
        - name: entrypoint
          in: path
          required: true
          schema:
            type: string

      requestBody:
        description: preview
        required: true
        content:
          application/json:
            schema:
              $ref: "#/components/schemas/WorkflowTask"

      responses:
        "201":
          description: job created
          content:
            text/plain:
              schema:
                type: string
                format: uuid

  /w/{workspace}/jobs/run/dependencies:
    post:
      summary: run a one-off dependencies job
      operationId: runRawScriptDependencies
      tags:
        - job
      parameters:
        - $ref: "#/components/parameters/WorkspaceId"

      requestBody:
        description: raw script content
        required: true
        content:
          application/json:
            schema:
              type: object
              properties:
                raw_scripts:
                  type: array
                  items:
                    $ref: "#/components/schemas/RawScriptForDependencies"
                entrypoint:
                  type: string
              required:
                - entrypoint
                - raw_scripts
      responses:
        "201":
          description: dependency job result
          content:
            application/json:
              schema:
                type: object
                properties:
                  lock:
                    type: string
                required:
                  - lock

  /w/{workspace}/jobs/run/preview_flow:
    post:
      summary: run flow preview
      operationId: runFlowPreview
      tags:
        - job
      parameters:
        - $ref: "#/components/parameters/WorkspaceId"
        - $ref: "#/components/parameters/IncludeHeader"
        - name: invisible_to_owner
          description: make the run invisible to the the script owner (default false)
          in: query
          schema:
            type: boolean
        - $ref: "#/components/parameters/NewJobId"

      requestBody:
        description: preview
        required: true
        content:
          application/json:
            schema:
              $ref: "#/components/schemas/FlowPreview"

      responses:
        "201":
          description: job created
          content:
            text/plain:
              schema:
                type: string
                format: uuid

  /w/{workspace}/jobs/queue/list:
    get:
      summary: list all queued jobs
      operationId: listQueue
      tags:
        - job
      parameters:
        - $ref: "#/components/parameters/WorkspaceId"
        - $ref: "#/components/parameters/OrderDesc"
        - $ref: "#/components/parameters/CreatedBy"
        - $ref: "#/components/parameters/ParentJob"
        - $ref: "#/components/parameters/Worker"
        - $ref: "#/components/parameters/ScriptExactPath"
        - $ref: "#/components/parameters/ScriptStartPath"
        - $ref: "#/components/parameters/SchedulePath"
        - $ref: "#/components/parameters/ScriptExactHash"
        - $ref: "#/components/parameters/StartedBefore"
        - $ref: "#/components/parameters/StartedAfter"
        - $ref: "#/components/parameters/Success"
        - $ref: "#/components/parameters/ScheduledForBeforeNow"
        - $ref: "#/components/parameters/JobKinds"
        - $ref: "#/components/parameters/Suspended"
        - $ref: "#/components/parameters/Running"
        - $ref: "#/components/parameters/ArgsFilter"
        - $ref: "#/components/parameters/ResultFilter"
        - $ref: "#/components/parameters/Tag"
        - $ref: "#/components/parameters/Page"
        - $ref: "#/components/parameters/PerPage"
        - name: all_workspaces
          description: get jobs from all workspaces (only valid if request come from the `admins` workspace)
          in: query
          schema:
            type: boolean
        - name: is_not_schedule
          description: is not a scheduled job
          in: query
          schema:
            type: boolean
      responses:
        "200":
          description: All queued jobs
          content:
            application/json:
              schema:
                type: array
                items:
                  $ref: "#/components/schemas/QueuedJob"

  /w/{workspace}/jobs/queue/count:
    get:
      summary: get queue count
      operationId: getQueueCount
      tags:
        - job
      parameters:
        - $ref: "#/components/parameters/WorkspaceId"
        - name: all_workspaces
          description: get jobs from all workspaces (only valid if request come from the `admins` workspace)
          in: query
          schema:
            type: boolean
      responses:
        "200":
          description: queue count
          content:
            application/json:
              schema:
                type: object
                properties:
                  database_length:
                    type: integer
                  suspended:
                    type: integer
                required:
                  - database_length

  /w/{workspace}/jobs/completed/count:
    get:
      summary: get completed count
      operationId: getCompletedCount
      tags:
        - job
      parameters:
        - $ref: "#/components/parameters/WorkspaceId"
      responses:
        "200":
          description: completed count
          content:
            application/json:
              schema:
                type: object
                properties:
                  database_length:
                    type: integer
                required:
                  - database_length

  /w/{workspace}/jobs/completed/count_jobs:
    get:
      summary: count number of completed jobs with filter
      operationId: countCompletedJobs
      tags:
        - job
      parameters:
        - $ref: "#/components/parameters/WorkspaceId"
        - name: completed_after_s_ago
          in: query
          schema:
            type: integer
        - name: success
          in: query
          schema:
            type: boolean
        - name: tags
          in: query
          schema:
            type: string
        - name: all_workspaces
          in: query
          schema:
            type: boolean
      responses:
        "200":
          description: Count of completed jobs
          content:
            application/json:
              schema:
                type: integer

  /w/{workspace}/jobs/queue/list_filtered_uuids:
    get:
      summary: get the ids of all jobs matching the given filters
      operationId: listFilteredUuids
      tags:
        - job
      parameters:
        - $ref: "#/components/parameters/WorkspaceId"
        - $ref: "#/components/parameters/OrderDesc"
        - $ref: "#/components/parameters/CreatedBy"
        - $ref: "#/components/parameters/ParentJob"
        - $ref: "#/components/parameters/ScriptExactPath"
        - $ref: "#/components/parameters/ScriptStartPath"
        - $ref: "#/components/parameters/SchedulePath"
        - $ref: "#/components/parameters/ScriptExactHash"
        - $ref: "#/components/parameters/StartedBefore"
        - $ref: "#/components/parameters/StartedAfter"
        - $ref: "#/components/parameters/Success"
        - $ref: "#/components/parameters/ScheduledForBeforeNow"
        - $ref: "#/components/parameters/JobKinds"
        - $ref: "#/components/parameters/Suspended"
        - $ref: "#/components/parameters/Running"
        - $ref: "#/components/parameters/ArgsFilter"
        - $ref: "#/components/parameters/ResultFilter"
        - $ref: "#/components/parameters/Tag"
        - $ref: "#/components/parameters/Page"
        - $ref: "#/components/parameters/PerPage"
        - name: concurrency_key
          in: query
          required: false
          schema:
            type: string
        - name: all_workspaces
          description: get jobs from all workspaces (only valid if request come from the `admins` workspace)
          in: query
          schema:
            type: boolean
        - name: is_not_schedule
          description: is not a scheduled job
          in: query
          schema:
            type: boolean
      responses:
        "200":
          description: uuids of jobs
          content:
            application/json:
              schema:
                type: array
                items:
                  type: string

  /w/{workspace}/jobs/queue/cancel_selection:
    post:
      summary: cancel jobs based on the given uuids
      operationId: cancelSelection
      tags:
        - job
      parameters:
        - $ref: "#/components/parameters/WorkspaceId"
      requestBody:
        description: uuids of the jobs to cancel
        required: true
        content:
          application/json:
            schema:
              type: array
              items:
                type: string
      responses:
        "200":
          description: uuids of canceled jobs
          content:
            application/json:
              schema:
                type: array
                items:
                  type: string

  /w/{workspace}/jobs/completed/list:
    get:
      summary: list all completed jobs
      operationId: listCompletedJobs
      tags:
        - job
      parameters:
        - $ref: "#/components/parameters/WorkspaceId"
        - $ref: "#/components/parameters/OrderDesc"
        - $ref: "#/components/parameters/CreatedBy"
        - $ref: "#/components/parameters/Label"
        - $ref: "#/components/parameters/Worker"
        - $ref: "#/components/parameters/ParentJob"
        - $ref: "#/components/parameters/ScriptExactPath"
        - $ref: "#/components/parameters/ScriptStartPath"
        - $ref: "#/components/parameters/SchedulePath"
        - $ref: "#/components/parameters/ScriptExactHash"
        - $ref: "#/components/parameters/StartedBefore"
        - $ref: "#/components/parameters/StartedAfter"
        - $ref: "#/components/parameters/Success"
        - $ref: "#/components/parameters/JobKinds"
        - $ref: "#/components/parameters/ArgsFilter"
        - $ref: "#/components/parameters/ResultFilter"
        - $ref: "#/components/parameters/Tag"
        - $ref: "#/components/parameters/Page"
        - $ref: "#/components/parameters/PerPage"
        - name: is_skipped
          description: is the job skipped
          in: query
          schema:
            type: boolean
        - name: is_flow_step
          description: is the job a flow step
          in: query
          schema:
            type: boolean
        - name: has_null_parent
          description: has null parent
          in: query
          schema:
            type: boolean
        - name: is_not_schedule
          description: is not a scheduled job
          in: query
          schema:
            type: boolean
      responses:
        "200":
          description: All completed jobs
          content:
            application/json:
              schema:
                type: array
                items:
                  $ref: "#/components/schemas/CompletedJob"

  /w/{workspace}/jobs/list:
    get:
      summary: list all jobs
      operationId: listJobs
      tags:
        - job
      parameters:
        - $ref: "#/components/parameters/WorkspaceId"
        - $ref: "#/components/parameters/CreatedBy"
        - $ref: "#/components/parameters/Label"
        - $ref: "#/components/parameters/Worker"
        - $ref: "#/components/parameters/ParentJob"
        - $ref: "#/components/parameters/ScriptExactPath"
        - $ref: "#/components/parameters/ScriptStartPath"
        - $ref: "#/components/parameters/SchedulePath"
        - $ref: "#/components/parameters/ScriptExactHash"
        - $ref: "#/components/parameters/StartedBefore"
        - $ref: "#/components/parameters/StartedAfter"
        - $ref: "#/components/parameters/CreatedBefore"
        - $ref: "#/components/parameters/CreatedAfter"
        - $ref: "#/components/parameters/CreatedOrStartedBefore"
        - $ref: "#/components/parameters/Running"
        - $ref: "#/components/parameters/ScheduledForBeforeNow"
        - $ref: "#/components/parameters/CreatedOrStartedAfter"
        - $ref: "#/components/parameters/CreatedOrStartedAfterCompletedJob"
        - $ref: "#/components/parameters/JobKinds"
        - $ref: "#/components/parameters/Suspended"
        - $ref: "#/components/parameters/ArgsFilter"
        - $ref: "#/components/parameters/Tag"
        - $ref: "#/components/parameters/ResultFilter"
        - $ref: "#/components/parameters/Page"
        - $ref: "#/components/parameters/PerPage"
        - name: is_skipped
          description: is the job skipped
          in: query
          schema:
            type: boolean
        - name: is_flow_step
          description: is the job a flow step
          in: query
          schema:
            type: boolean
        - name: has_null_parent
          description: has null parent
          in: query
          schema:
            type: boolean
        - name: success
          description: filter on successful jobs
          in: query
          schema:
            type: boolean
        - name: all_workspaces
          description: get jobs from all workspaces (only valid if request come from the `admins` workspace)
          in: query
          schema:
            type: boolean
        - name: is_not_schedule
          description: is not a scheduled job
          in: query
          schema:
            type: boolean
      responses:
        "200":
          description: All jobs
          content:
            application/json:
              schema:
                type: array
                items:
                  $ref: "#/components/schemas/Job"

  /jobs/db_clock:
    get:
      summary: get db clock
      operationId: getDbClock
      tags:
        - job
      responses:
        "200":
          description: the timestamp of the db that can be used to compute the drift
          content:
            application/json:
              schema:
                type: integer

  /jobs/completed/count_by_tag:
    get:
      summary: Count jobs by tag
      operationId: countJobsByTag
      tags:
        - job
      parameters:
        - name: horizon_secs
          in: query
          description: Past Time horizon in seconds (when to start the count = now - horizon) (default is 3600)
          required: false
          schema:
            type: integer
        - name: workspace_id
          in: query
          description: Specific workspace ID to filter results (optional)
          required: false
          schema:
            type: string
      responses:
        "200":
          description: Job counts by tag
          content:
            application/json:
              schema:
                type: array
                items:
                  type: object
                  properties:
                    tag:
                      type: string
                    count:
                      type: integer
                  required:
                    - tag
                    - count

  /w/{workspace}/jobs_u/get/{id}:
    get:
      summary: get job
      operationId: getJob
      tags:
        - job
      parameters:
        - $ref: "#/components/parameters/WorkspaceId"
        - $ref: "#/components/parameters/JobId"
        - name: no_logs
          in: query
          schema:
            type: boolean
      responses:
        "200":
          description: job details
          content:
            application/json:
              schema:
                $ref: "#/components/schemas/Job"

  /w/{workspace}/jobs_u/get_root_job_id/{id}:
    get:
      summary: get root job id
      operationId: getRootJobId
      tags:
        - job
      parameters:
        - $ref: "#/components/parameters/WorkspaceId"
        - $ref: "#/components/parameters/JobId"
      responses:
        "200":
          description: get root job id
          content:
            application/json:
              schema:
                type: string

  /w/{workspace}/jobs_u/get_logs/{id}:
    get:
      summary: get job logs
      operationId: getJob logs
      tags:
        - job
      parameters:
        - $ref: "#/components/parameters/WorkspaceId"
        - $ref: "#/components/parameters/JobId"
      responses:
        "200":
          description: job details
          content:
            text/plain:
              schema:
                type: string

  /w/{workspace}/jobs_u/get_args/{id}:
    get:
      summary: get job args
      operationId: getJobArgs
      tags:
        - job
      parameters:
        - $ref: "#/components/parameters/WorkspaceId"
        - $ref: "#/components/parameters/JobId"
      responses:
        "200":
          description: job args
          content:
            application/json:
              schema: {}

  /w/{workspace}/jobs_u/getupdate/{id}:
    get:
      summary: get job updates
      operationId: getJobUpdates
      tags:
        - job
      parameters:
        - $ref: "#/components/parameters/WorkspaceId"
        - $ref: "#/components/parameters/JobId"
        - name: running
          in: query
          schema:
            type: boolean
        - name: log_offset
          in: query
          schema:
            type: integer
        - name: get_progress
          in: query
          schema:
            type: boolean

      responses:
        "200":
          description: job details
          content:
            application/json:
              schema:
                type: object
                properties:
                  running:
                    type: boolean
                  completed:
                    type: boolean
                  new_logs:
                    type: string
                  log_offset:
                    type: integer
                  mem_peak:
                    type: integer
                  progress:
                    type: integer
                  flow_status:
                    $ref: "#/components/schemas/WorkflowStatusRecord"

  /w/{workspace}/jobs_u/get_log_file/{path}:
    get:
      summary: get log file from object store
      operationId: getLogFileFromStore
      tags:
        - job
      parameters:
        - $ref: "#/components/parameters/WorkspaceId"
        - name: path
          in: path
          required: true
          schema:
            type: string
      responses:
        "200":
          description: job log
          content:
            text/plain:
              type: string

  /w/{workspace}/jobs_u/get_flow_debug_info/{id}:
    get:
      summary: get flow debug info
      operationId: getFlowDebugInfo
      tags:
        - job
      parameters:
        - $ref: "#/components/parameters/WorkspaceId"
        - $ref: "#/components/parameters/JobId"
      responses:
        "200":
          description: flow debug info details
          content:
            application/json:
              schema: {}

  /w/{workspace}/jobs_u/completed/get/{id}:
    get:
      summary: get completed job
      operationId: getCompletedJob
      tags:
        - job
      parameters:
        - $ref: "#/components/parameters/WorkspaceId"
        - $ref: "#/components/parameters/JobId"
      responses:
        "200":
          description: job details
          content:
            application/json:
              schema:
                $ref: "#/components/schemas/CompletedJob"

  /w/{workspace}/jobs_u/completed/get_result/{id}:
    get:
      summary: get completed job result
      operationId: getCompletedJobResult
      tags:
        - job
      parameters:
        - $ref: "#/components/parameters/WorkspaceId"
        - $ref: "#/components/parameters/JobId"
        - name: suspended_job
          in: query
          schema:
            type: string
        - name: resume_id
          in: query
          schema:
            type: integer
        - name: secret
          in: query
          schema:
            type: string
        - name: approver
          in: query
          schema:
            type: string
      responses:
        "200":
          description: result
          content:
            application/json:
              schema: {}

  /w/{workspace}/jobs_u/completed/get_result_maybe/{id}:
    get:
      summary: get completed job result if job is completed
      operationId: getCompletedJobResultMaybe
      tags:
        - job
      parameters:
        - $ref: "#/components/parameters/WorkspaceId"
        - $ref: "#/components/parameters/JobId"
        - $ref: "#/components/parameters/GetStarted"

      responses:
        "200":
          description: result
          content:
            application/json:
              schema:
                type: object
                properties:
                  completed:
                    type: boolean
                  result: {}
                  success:
                    type: boolean
                  started:
                    type: boolean
                required:
                  - completed
                  - result

  /w/{workspace}/jobs/completed/delete/{id}:
    post:
      summary: delete completed job (erase content but keep run id)
      operationId: deleteCompletedJob
      tags:
        - job
      parameters:
        - $ref: "#/components/parameters/WorkspaceId"
        - $ref: "#/components/parameters/JobId"
      responses:
        "200":
          description: job details
          content:
            application/json:
              schema:
                $ref: "#/components/schemas/CompletedJob"

  /w/{workspace}/jobs_u/queue/cancel/{id}:
    post:
      summary: cancel queued or running job
      operationId: cancelQueuedJob
      tags:
        - job
      parameters:
        - $ref: "#/components/parameters/WorkspaceId"
        - $ref: "#/components/parameters/JobId"
      requestBody:
        description: reason
        required: true
        content:
          application/json:
            schema:
              type: object
              properties:
                reason:
                  type: string

      responses:
        "200":
          description: job canceled
          content:
            text/plain:
              schema:
                type: string

  /w/{workspace}/jobs_u/queue/cancel_persistent/{path}:
    post:
      summary: cancel all queued jobs for persistent script
      operationId: cancelPersistentQueuedJobs
      tags:
        - job
      parameters:
        - $ref: "#/components/parameters/WorkspaceId"
        - $ref: "#/components/parameters/Path"
      requestBody:
        description: reason
        required: true
        content:
          application/json:
            schema:
              type: object
              properties:
                reason:
                  type: string

      responses:
        "200":
          description: persistent job scaled down to zero
          content:
            text/plain:
              schema:
                type: string

  /w/{workspace}/jobs_u/queue/force_cancel/{id}:
    post:
      summary: force cancel queued job
      operationId: forceCancelQueuedJob
      tags:
        - job
      parameters:
        - $ref: "#/components/parameters/WorkspaceId"
        - $ref: "#/components/parameters/JobId"
      requestBody:
        description: reason
        required: true
        content:
          application/json:
            schema:
              type: object
              properties:
                reason:
                  type: string

      responses:
        "200":
          description: job canceled
          content:
            text/plain:
              schema:
                type: string

  /w/{workspace}/jobs/job_signature/{id}/{resume_id}:
    get:
      summary: create an HMac signature given a job id and a resume id
      operationId: createJobSignature
      tags:
        - job
      parameters:
        - $ref: "#/components/parameters/WorkspaceId"
        - $ref: "#/components/parameters/JobId"
        - name: resume_id
          in: path
          required: true
          schema:
            type: integer
        - name: approver
          in: query
          schema:
            type: string
      responses:
        "200":
          description: job signature
          content:
            text/plain:
              schema:
                type: string

  /w/{workspace}/jobs/resume_urls/{id}/{resume_id}:
    get:
      summary: get resume urls given a job_id, resume_id and a nonce to resume a flow
      operationId: getResumeUrls
      tags:
        - job
      parameters:
        - $ref: "#/components/parameters/WorkspaceId"
        - $ref: "#/components/parameters/JobId"
        - name: resume_id
          in: path
          required: true
          schema:
            type: integer
        - name: approver
          in: query
          schema:
            type: string
      responses:
        "200":
          description: url endpoints
          content:
            application/json:
              schema:
                type: object
                properties:
                  approvalPage:
                    type: string
                  resume:
                    type: string
                  cancel:
                    type: string
                required:
                  - approvalPage
                  - resume
                  - cancel

  /w/{workspace}/jobs/slack_approval/{id}:
    get:
      summary: generate interactive slack approval for suspended job
      operationId: getSlackApprovalPayload
      tags:
        - job
      parameters:
        - $ref: "#/components/parameters/WorkspaceId"
        - $ref: "#/components/parameters/JobId"
        - name: approver
          in: query
          schema:
            type: string
        - name: message
          in: query
          schema:
            type: string
        - name: slack_resource_path
          in: query
          required: true
          schema:
            type: string
        - name: channel_id
          in: query
          required: true
          schema:
            type: string
        - name: flow_step_id
          in: query
          required: true
          schema:
            type: string
        - name: default_args_json
          in: query
          required: false
          schema:
            type: string
        - name: dynamic_enums_json
          in: query
          required: false
          schema:
            type: string
      responses:
        "200":
          description: Interactive slack approval message sent successfully

  /w/{workspace}/jobs_u/resume/{id}/{resume_id}/{signature}:
    get:
      summary: resume a job for a suspended flow
      operationId: resumeSuspendedJobGet
      tags:
        - job
      parameters:
        - $ref: "#/components/parameters/WorkspaceId"
        - $ref: "#/components/parameters/JobId"
        - $ref: "#/components/parameters/Payload"
        - name: resume_id
          in: path
          required: true
          schema:
            type: integer
        - name: signature
          in: path
          required: true
          schema:
            type: string
        - name: approver
          in: query
          schema:
            type: string
      responses:
        "201":
          description: job resumed
          content:
            text/plain:
              schema:
                type: string

    post:
      summary: resume a job for a suspended flow
      operationId: resumeSuspendedJobPost
      tags:
        - job
      parameters:
        - $ref: "#/components/parameters/WorkspaceId"
        - $ref: "#/components/parameters/JobId"
        - name: resume_id
          in: path
          required: true
          schema:
            type: integer
        - name: signature
          in: path
          required: true
          schema:
            type: string
        - name: approver
          in: query
          schema:
            type: string
      requestBody:
        required: true
        content:
          application/json:
            schema:
              type: object
      responses:
        "201":
          description: job resumed
          content:
            text/plain:
              schema:
                type: string

  /w/{workspace}/jobs/flow/user_states/{id}/{key}:
    post:
      summary: set flow user state at a given key
      operationId: setFlowUserState
      tags:
        - job
      parameters:
        - $ref: "#/components/parameters/WorkspaceId"
        - $ref: "#/components/parameters/JobId"
        - name: key
          in: path
          required: true
          schema:
            type: string
      requestBody:
        description: new value
        required: true
        content:
          application/json:
            schema: {}
      responses:
        "200":
          description: flow user state updated
          content:
            text/plain:
              schema:
                type: string
    get:
      summary: get flow user state at a given key
      operationId: getFlowUserState
      tags:
        - job
      parameters:
        - $ref: "#/components/parameters/WorkspaceId"
        - $ref: "#/components/parameters/JobId"
        - name: key
          in: path
          required: true
          schema:
            type: string
      responses:
        "200":
          description: flow user state updated
          content:
            application/json:
              schema: {}

  /w/{workspace}/jobs/flow/resume/{id}:
    post:
      summary: resume a job for a suspended flow as an owner
      operationId: resumeSuspendedFlowAsOwner
      tags:
        - job
      parameters:
        - $ref: "#/components/parameters/WorkspaceId"
        - $ref: "#/components/parameters/JobId"
      requestBody:
        required: true
        content:
          application/json:
            schema:
              type: object
      responses:
        "201":
          description: job resumed
          content:
            text/plain:
              schema:
                type: string

  /w/{workspace}/jobs_u/cancel/{id}/{resume_id}/{signature}:
    get:
      summary: cancel a job for a suspended flow
      operationId: cancelSuspendedJobGet
      tags:
        - job
      parameters:
        - $ref: "#/components/parameters/WorkspaceId"
        - $ref: "#/components/parameters/JobId"
        - name: resume_id
          in: path
          required: true
          schema:
            type: integer
        - name: signature
          in: path
          required: true
          schema:
            type: string
        - name: approver
          in: query
          schema:
            type: string
      responses:
        "201":
          description: job canceled
          content:
            text/plain:
              schema:
                type: string

    post:
      summary: cancel a job for a suspended flow
      operationId: cancelSuspendedJobPost
      tags:
        - job
      parameters:
        - $ref: "#/components/parameters/WorkspaceId"
        - $ref: "#/components/parameters/JobId"
        - name: resume_id
          in: path
          required: true
          schema:
            type: integer
        - name: signature
          in: path
          required: true
          schema:
            type: string
        - name: approver
          in: query
          schema:
            type: string
      requestBody:
        required: true
        content:
          application/json:
            schema:
              type: object
      responses:
        "201":
          description: job canceled
          content:
            text/plain:
              schema:
                type: string

  /w/{workspace}/jobs_u/get_flow/{id}/{resume_id}/{signature}:
    get:
      summary: get parent flow job of suspended job
      operationId: getSuspendedJobFlow
      tags:
        - job
      parameters:
        - $ref: "#/components/parameters/WorkspaceId"
        - $ref: "#/components/parameters/JobId"
        - name: resume_id
          in: path
          required: true
          schema:
            type: integer
        - name: signature
          in: path
          required: true
          schema:
            type: string
        - name: approver
          in: query
          schema:
            type: string
      responses:
        "200":
          description: parent flow details
          content:
            application/json:
              schema:
                type: object
                properties:
                  job:
                    $ref: "#/components/schemas/Job"
                  approvers:
                    type: array
                    items:
                      type: object
                      properties:
                        resume_id:
                          type: integer
                        approver:
                          type: string
                      required:
                        - resume_id
                        - approver
                required:
                  - job
                  - approvers

  /schedules/preview:
    post:
      summary: preview schedule
      operationId: previewSchedule
      tags:
        - schedule
      requestBody:
        description: schedule
        required: true
        content:
          application/json:
            schema:
              type: object
              properties:
                schedule:
                  type: string
                timezone:
                  type: string
                cron_version:
                  type: string
              required:
                - schedule
                - timezone
      responses:
        "200":
          description: List of 5 estimated upcoming execution events (in UTC)
          content:
            application/json:
              schema:
                type: array
                items:
                  type: string
                  format: date-time

  /w/{workspace}/schedules/create:
    post:
      summary: create schedule
      operationId: createSchedule
      tags:
        - schedule
      parameters:
        - $ref: "#/components/parameters/WorkspaceId"
      requestBody:
        description: new schedule
        required: true
        content:
          application/json:
            schema:
              $ref: "#/components/schemas/NewSchedule"
      responses:
        "201":
          description: schedule created
          content:
            text/plain:
              schema:
                type: string

  /w/{workspace}/schedules/update/{path}:
    post:
      summary: update schedule
      operationId: updateSchedule
      tags:
        - schedule
      parameters:
        - $ref: "#/components/parameters/WorkspaceId"
        - $ref: "#/components/parameters/Path"
      requestBody:
        description: updated schedule
        required: true
        content:
          application/json:
            schema:
              $ref: "#/components/schemas/EditSchedule"
      responses:
        "200":
          description: schedule updated
          content:
            text/plain:
              schema:
                type: string

  /w/{workspace}/schedules/setenabled/{path}:
    post:
      summary: set enabled schedule
      operationId: setScheduleEnabled
      tags:
        - schedule
      parameters:
        - $ref: "#/components/parameters/WorkspaceId"
        - $ref: "#/components/parameters/Path"
      requestBody:
        description: updated schedule enable
        required: true
        content:
          application/json:
            schema:
              type: object
              properties:
                enabled:
                  type: boolean
              required:
                - enabled

      responses:
        "200":
          description: schedule enabled set
          content:
            text/plain:
              schema:
                type: string

  /w/{workspace}/schedules/delete/{path}:
    delete:
      summary: delete schedule
      operationId: deleteSchedule
      tags:
        - schedule
      parameters:
        - $ref: "#/components/parameters/WorkspaceId"
        - $ref: "#/components/parameters/Path"
      responses:
        "200":
          description: schedule deleted
          content:
            text/plain:
              schema:
                type: string

  /w/{workspace}/schedules/get/{path}:
    get:
      summary: get schedule
      operationId: getSchedule
      tags:
        - schedule
      parameters:
        - $ref: "#/components/parameters/WorkspaceId"
        - $ref: "#/components/parameters/Path"
      responses:
        "200":
          description: schedule deleted
          content:
            application/json:
              schema:
                $ref: "#/components/schemas/Schedule"

  /w/{workspace}/schedules/exists/{path}:
    get:
      summary: does schedule exists
      operationId: existsSchedule
      tags:
        - schedule
      parameters:
        - $ref: "#/components/parameters/WorkspaceId"
        - $ref: "#/components/parameters/Path"
      responses:
        "200":
          description: schedule exists
          content:
            application/json:
              schema:
                type: boolean

  /w/{workspace}/schedules/list:
    get:
      summary: list schedules
      operationId: listSchedules
      tags:
        - schedule
      parameters:
        - $ref: "#/components/parameters/WorkspaceId"
        - $ref: "#/components/parameters/Page"
        - $ref: "#/components/parameters/PerPage"
        - $ref: "#/components/parameters/ArgsFilter"
        - name: path
          description: filter by path
          in: query
          schema:
            type: string
        - name: is_flow
          in: query
          schema:
            type: boolean
        - name: path_start
          in: query
          schema:
            type: string
      responses:
        "200":
          description: schedule list
          content:
            application/json:
              schema:
                type: array
                items:
                  $ref: "#/components/schemas/Schedule"

  /w/{workspace}/schedules/list_with_jobs:
    get:
      summary: list schedules with last 20 jobs
      operationId: listSchedulesWithJobs
      tags:
        - schedule
      parameters:
        - $ref: "#/components/parameters/WorkspaceId"
        - $ref: "#/components/parameters/Page"
        - $ref: "#/components/parameters/PerPage"
      responses:
        "200":
          description: schedule list
          content:
            application/json:
              schema:
                type: array
                items:
                  $ref: "#/components/schemas/ScheduleWJobs"

  /w/{workspace}/schedules/setdefaulthandler:
    post:
      summary: Set default error or recoevery handler
      operationId: setDefaultErrorOrRecoveryHandler
      tags:
        - schedule
      parameters:
        - $ref: "#/components/parameters/WorkspaceId"
      requestBody:
        description: Handler description
        required: true
        content:
          application/json:
            schema:
              type: object
              properties:
                handler_type:
                  type: string
                  enum: ["error", "recovery", "success"]
                override_existing:
                  type: boolean
                path:
                  type: string
                extra_args:
                  type: object
                number_of_occurence:
                  type: integer
                number_of_occurence_exact:
                  type: boolean
                workspace_handler_muted:
                  type: boolean
              required:
                - handler_type
                - override_existing
      responses:
        "201":
          description: default error handler set

  /w/{workspace}/http_triggers/create:
    post:
      summary: create http trigger
      operationId: createHttpTrigger
      tags:
        - http_trigger
      parameters:
        - $ref: "#/components/parameters/WorkspaceId"
      requestBody:
        description: new http trigger
        required: true
        content:
          application/json:
            schema:
              $ref: "#/components/schemas/NewHttpTrigger"
      responses:
        "201":
          description: http trigger created
          content:
            text/plain:
              schema:
                type: string

  /w/{workspace}/http_triggers/update/{path}:
    post:
      summary: update http trigger
      operationId: updateHttpTrigger
      tags:
        - http_trigger
      parameters:
        - $ref: "#/components/parameters/WorkspaceId"
        - $ref: "#/components/parameters/Path"
      requestBody:
        description: updated trigger
        required: true
        content:
          application/json:
            schema:
              $ref: "#/components/schemas/EditHttpTrigger"
      responses:
        "200":
          description: http trigger updated
          content:
            text/plain:
              schema:
                type: string

  /w/{workspace}/http_triggers/delete/{path}:
    delete:
      summary: delete http trigger
      operationId: deleteHttpTrigger
      tags:
        - http_trigger
      parameters:
        - $ref: "#/components/parameters/WorkspaceId"
        - $ref: "#/components/parameters/Path"
      responses:
        "200":
          description: http trigger deleted
          content:
            text/plain:
              schema:
                type: string

  /w/{workspace}/http_triggers/get/{path}:
    get:
      summary: get http trigger
      operationId: getHttpTrigger
      tags:
        - http_trigger
      parameters:
        - $ref: "#/components/parameters/WorkspaceId"
        - $ref: "#/components/parameters/Path"
      responses:
        "200":
          description: http trigger deleted
          content:
            application/json:
              schema:
                $ref: "#/components/schemas/HttpTrigger"

  /w/{workspace}/http_triggers/list:
    get:
      summary: list http triggers
      operationId: listHttpTriggers
      tags:
        - http_trigger
      parameters:
        - $ref: "#/components/parameters/WorkspaceId"
          required: true
        - $ref: "#/components/parameters/Page"
        - $ref: "#/components/parameters/PerPage"
        - name: path
          description: filter by path
          in: query
          schema:
            type: string
        - name: is_flow
          in: query
          schema:
            type: boolean
        - name: path_start
          in: query
          schema:
            type: string
      responses:
        "200":
          description: http trigger list
          content:
            application/json:
              schema:
                type: array
                items:
                  $ref: "#/components/schemas/HttpTrigger"

  /w/{workspace}/http_triggers/exists/{path}:
    get:
      summary: does http trigger exists
      operationId: existsHttpTrigger
      tags:
        - http_trigger
      parameters:
        - $ref: "#/components/parameters/WorkspaceId"
        - $ref: "#/components/parameters/Path"
      responses:
        "200":
          description: http trigger exists
          content:
            application/json:
              schema:
                type: boolean

  /w/{workspace}/http_triggers/route_exists:
    post:
      summary: does route exists
      operationId: existsRoute
      tags:
        - http_trigger
      parameters:
        - $ref: "#/components/parameters/WorkspaceId"
      requestBody:
        description: route exists request
        required: true
        content:
          application/json:
            schema:
              type: object
              properties:
                route_path:
                  type: string
                http_method:
                  type: string
                  enum: ["get", "post", "put", "delete", "patch"]
                trigger_path:
                  type: string
                workspaced_route:
                  type: boolean
              required:
                - route_path
                - http_method
      responses:
        "200":
          description: route exists
          content:
            application/json:
              schema:
                type: boolean

  /w/{workspace}/websocket_triggers/create:
    post:
      summary: create websocket trigger
      operationId: createWebsocketTrigger
      tags:
        - websocket_trigger
      parameters:
        - $ref: "#/components/parameters/WorkspaceId"
      requestBody:
        description: new websocket trigger
        required: true
        content:
          application/json:
            schema:
              $ref: "#/components/schemas/NewWebsocketTrigger"
      responses:
        "201":
          description: websocket trigger created
          content:
            text/plain:
              schema:
                type: string

  /w/{workspace}/websocket_triggers/update/{path}:
    post:
      summary: update websocket trigger
      operationId: updateWebsocketTrigger
      tags:
        - websocket_trigger
      parameters:
        - $ref: "#/components/parameters/WorkspaceId"
        - $ref: "#/components/parameters/Path"
      requestBody:
        description: updated trigger
        required: true
        content:
          application/json:
            schema:
              $ref: "#/components/schemas/EditWebsocketTrigger"
      responses:
        "200":
          description: websocket trigger updated
          content:
            text/plain:
              schema:
                type: string

  /w/{workspace}/websocket_triggers/delete/{path}:
    delete:
      summary: delete websocket trigger
      operationId: deleteWebsocketTrigger
      tags:
        - websocket_trigger
      parameters:
        - $ref: "#/components/parameters/WorkspaceId"
        - $ref: "#/components/parameters/Path"
      responses:
        "200":
          description: websocket trigger deleted
          content:
            text/plain:
              schema:
                type: string

  /w/{workspace}/websocket_triggers/get/{path}:
    get:
      summary: get websocket trigger
      operationId: getWebsocketTrigger
      tags:
        - websocket_trigger
      parameters:
        - $ref: "#/components/parameters/WorkspaceId"
        - $ref: "#/components/parameters/Path"
      responses:
        "200":
          description: websocket trigger deleted
          content:
            application/json:
              schema:
                $ref: "#/components/schemas/WebsocketTrigger"

  /w/{workspace}/websocket_triggers/list:
    get:
      summary: list websocket triggers
      operationId: listWebsocketTriggers
      tags:
        - websocket_trigger
      parameters:
        - $ref: "#/components/parameters/WorkspaceId"
          required: true
        - $ref: "#/components/parameters/Page"
        - $ref: "#/components/parameters/PerPage"
        - name: path
          description: filter by path
          in: query
          schema:
            type: string
        - name: is_flow
          in: query
          schema:
            type: boolean
        - name: path_start
          in: query
          schema:
            type: string
      responses:
        "200":
          description: websocket trigger list
          content:
            application/json:
              schema:
                type: array
                items:
                  $ref: "#/components/schemas/WebsocketTrigger"

  /w/{workspace}/websocket_triggers/exists/{path}:
    get:
      summary: does websocket trigger exists
      operationId: existsWebsocketTrigger
      tags:
        - websocket_trigger
      parameters:
        - $ref: "#/components/parameters/WorkspaceId"
        - $ref: "#/components/parameters/Path"
      responses:
        "200":
          description: websocket trigger exists
          content:
            application/json:
              schema:
                type: boolean

  /w/{workspace}/websocket_triggers/setenabled/{path}:
    post:
      summary: set enabled websocket trigger
      operationId: setWebsocketTriggerEnabled
      tags:
        - websocket_trigger
      parameters:
        - $ref: "#/components/parameters/WorkspaceId"
        - $ref: "#/components/parameters/Path"
      requestBody:
        description: updated websocket trigger enable
        required: true
        content:
          application/json:
            schema:
              type: object
              properties:
                enabled:
                  type: boolean
              required:
                - enabled
      responses:
        "200":
          description: websocket trigger enabled set
          content:
            text/plain:
              schema:
                type: string

  /w/{workspace}/websocket_triggers/test:
    post:
      summary: test websocket connection
      operationId: testWebsocketConnection
      tags:
        - websocket_trigger
      parameters:
        - $ref: "#/components/parameters/WorkspaceId"
      requestBody:
        description: test websocket connection
        required: true
        content:
          application/json:
            schema:
              type: object
              properties:
                url:
                  type: string
                url_runnable_args:
                  $ref: "#/components/schemas/ScriptArgs"
                can_return_message:
                  type: boolean
              required:
                - url
                - can_return_message
      responses:
        "200":
          description: successfuly connected to websocket
          content:
            text/plain:
              schema:
                type: string

  /w/{workspace}/kafka_triggers/create:
    post:
      summary: create kafka trigger
      operationId: createKafkaTrigger
      tags:
        - kafka_trigger
      parameters:
        - $ref: "#/components/parameters/WorkspaceId"
      requestBody:
        description: new kafka trigger
        required: true
        content:
          application/json:
            schema:
              $ref: "#/components/schemas/NewKafkaTrigger"
      responses:
        "201":
          description: kafka trigger created
          content:
            text/plain:
              schema:
                type: string

  /w/{workspace}/kafka_triggers/update/{path}:
    post:
      summary: update kafka trigger
      operationId: updateKafkaTrigger
      tags:
        - kafka_trigger
      parameters:
        - $ref: "#/components/parameters/WorkspaceId"
        - $ref: "#/components/parameters/Path"
      requestBody:
        description: updated trigger
        required: true
        content:
          application/json:
            schema:
              $ref: "#/components/schemas/EditKafkaTrigger"
      responses:
        "200":
          description: kafka trigger updated
          content:
            text/plain:
              schema:
                type: string

  /w/{workspace}/kafka_triggers/delete/{path}:
    delete:
      summary: delete kafka trigger
      operationId: deleteKafkaTrigger
      tags:
        - kafka_trigger
      parameters:
        - $ref: "#/components/parameters/WorkspaceId"
        - $ref: "#/components/parameters/Path"
      responses:
        "200":
          description: kafka trigger deleted
          content:
            text/plain:
              schema:
                type: string

  /w/{workspace}/kafka_triggers/get/{path}:
    get:
      summary: get kafka trigger
      operationId: getKafkaTrigger
      tags:
        - kafka_trigger
      parameters:
        - $ref: "#/components/parameters/WorkspaceId"
        - $ref: "#/components/parameters/Path"
      responses:
        "200":
          description: kafka trigger deleted
          content:
            application/json:
              schema:
                $ref: "#/components/schemas/KafkaTrigger"

  /w/{workspace}/kafka_triggers/list:
    get:
      summary: list kafka triggers
      operationId: listKafkaTriggers
      tags:
        - kafka_trigger
      parameters:
        - $ref: "#/components/parameters/WorkspaceId"
          required: true
        - $ref: "#/components/parameters/Page"
        - $ref: "#/components/parameters/PerPage"
        - name: path
          description: filter by path
          in: query
          schema:
            type: string
        - name: is_flow
          in: query
          schema:
            type: boolean
        - name: path_start
          in: query
          schema:
            type: string
      responses:
        "200":
          description: kafka trigger list
          content:
            application/json:
              schema:
                type: array
                items:
                  $ref: "#/components/schemas/KafkaTrigger"

  /w/{workspace}/kafka_triggers/exists/{path}:
    get:
      summary: does kafka trigger exists
      operationId: existsKafkaTrigger
      tags:
        - kafka_trigger
      parameters:
        - $ref: "#/components/parameters/WorkspaceId"
        - $ref: "#/components/parameters/Path"
      responses:
        "200":
          description: kafka trigger exists
          content:
            application/json:
              schema:
                type: boolean

  /w/{workspace}/kafka_triggers/setenabled/{path}:
    post:
      summary: set enabled kafka trigger
      operationId: setKafkaTriggerEnabled
      tags:
        - kafka_trigger
      parameters:
        - $ref: "#/components/parameters/WorkspaceId"
        - $ref: "#/components/parameters/Path"
      requestBody:
        description: updated kafka trigger enable
        required: true
        content:
          application/json:
            schema:
              type: object
              properties:
                enabled:
                  type: boolean
              required:
                - enabled
      responses:
        "200":
          description: kafka trigger enabled set
          content:
            text/plain:
              schema:
                type: string

  /w/{workspace}/kafka_triggers/test:
    post:
      summary: test kafka connection
      operationId: testKafkaConnection
      tags:
        - kafka_trigger
      parameters:
        - $ref: "#/components/parameters/WorkspaceId"
      requestBody:
        description: test kafka connection
        required: true
        content:
          application/json:
            schema:
              type: object
              properties:
                connection:
                  type: object
              required:
                - connection
      responses:
        "200":
          description: successfuly connected to kafka brokers
          content:
            text/plain:
              schema:
                type: string

  /w/{workspace}/nats_triggers/create:
    post:
      summary: create nats trigger
      operationId: createNatsTrigger
      tags:
        - nats_trigger
      parameters:
        - $ref: "#/components/parameters/WorkspaceId"
      requestBody:
        description: new nats trigger
        required: true
        content:
          application/json:
            schema:
              $ref: "#/components/schemas/NewNatsTrigger"
      responses:
        "201":
          description: nats trigger created
          content:
            text/plain:
              schema:
                type: string

  /w/{workspace}/nats_triggers/update/{path}:
    post:
      summary: update nats trigger
      operationId: updateNatsTrigger
      tags:
        - nats_trigger
      parameters:
        - $ref: "#/components/parameters/WorkspaceId"
        - $ref: "#/components/parameters/Path"
      requestBody:
        description: updated trigger
        required: true
        content:
          application/json:
            schema:
              $ref: "#/components/schemas/EditNatsTrigger"
      responses:
        "200":
          description: nats trigger updated
          content:
            text/plain:
              schema:
                type: string

  /w/{workspace}/nats_triggers/delete/{path}:
    delete:
      summary: delete nats trigger
      operationId: deleteNatsTrigger
      tags:
        -  nats_trigger
      parameters:
        - $ref: "#/components/parameters/WorkspaceId"
        - $ref: "#/components/parameters/Path"
      responses:
        "200":
          description: nats trigger deleted
          content:
            text/plain:
              schema:
                type: string

  /w/{workspace}/nats_triggers/get/{path}:
    get:
      summary: get nats trigger
      operationId: getNatsTrigger
      tags:
        - nats_trigger
      parameters:
        - $ref: "#/components/parameters/WorkspaceId"
        - $ref: "#/components/parameters/Path"
      responses:
        "200":
          description: nats trigger deleted
          content:
            application/json:
              schema:
                $ref: "#/components/schemas/NatsTrigger"


  /w/{workspace}/nats_triggers/list:
    get:
      summary: list nats triggers
      operationId: listNatsTriggers
      tags:
        - nats_trigger
      parameters:
        - $ref: "#/components/parameters/WorkspaceId"
          required: true
        - $ref: "#/components/parameters/Page"
        - $ref: "#/components/parameters/PerPage"
        - name: path
          description: filter by path
          in: query
          schema:
            type: string
        - name: is_flow
          in: query
          schema:
            type: boolean
        - name: path_start
          in: query
          schema:
            type: string
      responses:
        "200":
          description: nats trigger list
          content:
            application/json:
              schema:
                type: array
                items:
                  $ref: "#/components/schemas/NatsTrigger"


  /w/{workspace}/nats_triggers/exists/{path}:
    get:
      summary: does nats trigger exists
      operationId: existsNatsTrigger
      tags:
        - nats_trigger
      parameters:
        - $ref: "#/components/parameters/WorkspaceId"
        - $ref: "#/components/parameters/Path"
      responses:
        "200":
          description: nats trigger exists
          content:
            application/json:
              schema:
                type: boolean

  /w/{workspace}/nats_triggers/setenabled/{path}:
    post:
      summary: set enabled nats trigger
      operationId: setNatsTriggerEnabled
      tags:
        - nats_trigger
      parameters:
        - $ref: "#/components/parameters/WorkspaceId"
        - $ref: "#/components/parameters/Path"
      requestBody:
        description: updated nats trigger enable
        required: true
        content:
          application/json:
            schema:
              type: object
              properties:
                enabled:
                  type: boolean
              required:
                - enabled
      responses:
        "200":
          description: nats trigger enabled set
          content:
            text/plain:
              schema:
                type: string


  /w/{workspace}/nats_triggers/test:
    post:
      summary: test NATS connection
      operationId: testNatsConnection
      tags:
        - nats_trigger
      parameters:
        - $ref: "#/components/parameters/WorkspaceId"
      requestBody:
        description: test nats connection
        required: true
        content:
          application/json:
            schema:
              type: object
              properties:
                connection:
                  type: object
              required:
                - connection
      responses:
        "200":
          description: successfuly connected to NATS servers
          content:
            text/plain:
              schema:
                type: string

  /w/{workspace}/sqs_triggers/create:
    post:
      summary: create sqs trigger
      operationId: createSqsTrigger
      tags:
        - sqs_trigger
      parameters:
        - $ref: "#/components/parameters/WorkspaceId"
      requestBody:
        description: new sqs trigger
        required: true
        content:
          application/json:
            schema:
              $ref: "#/components/schemas/NewSqsTrigger"
      responses:
        "201":
          description: sqs trigger created
          content:
            text/plain:
              schema:
                type: string

  /w/{workspace}/sqs_triggers/update/{path}:
    post:
      summary: update sqs trigger
      operationId: updateSqsTrigger
      tags:
        - sqs_trigger
      parameters:
        - $ref: "#/components/parameters/WorkspaceId"
        - $ref: "#/components/parameters/Path"
      requestBody:
        description: updated trigger
        required: true
        content:
          application/json:
            schema:
              $ref: "#/components/schemas/EditSqsTrigger"
      responses:
        "200":
          description: sqs trigger updated
          content:
            text/plain:
              schema:
                type: string

  /w/{workspace}/sqs_triggers/delete/{path}:
    delete:
      summary: delete sqs trigger
      operationId: deleteSqsTrigger
      tags:
        - sqs_trigger
      parameters:
        - $ref: "#/components/parameters/WorkspaceId"
        - $ref: "#/components/parameters/Path"
      responses:
        "200":
          description: sqs trigger deleted
          content:
            text/plain:
              schema:
                type: string

  /w/{workspace}/sqs_triggers/get/{path}:
    get:
      summary: get sqs trigger
      operationId: getSqsTrigger
      tags:
        - sqs_trigger
      parameters:
        - $ref: "#/components/parameters/WorkspaceId"
        - $ref: "#/components/parameters/Path"
      responses:
        "200":
          description: sqs trigger deleted
          content:
            application/json:
              schema:
                $ref: "#/components/schemas/SqsTrigger"

  /w/{workspace}/sqs_triggers/list:
    get:
      summary: list sqs triggers
      operationId: listSqsTriggers
      tags:
        - sqs_trigger
      parameters:
        - $ref: "#/components/parameters/WorkspaceId"
          required: true
        - $ref: "#/components/parameters/Page"
        - $ref: "#/components/parameters/PerPage"
        - name: path
          description: filter by path
          in: query
          schema:
            type: string
        - name: is_flow
          in: query
          schema:
            type: boolean
        - name: path_start
          in: query
          schema:
            type: string
      responses:
        "200":
          description: sqs trigger list
          content:
            application/json:
              schema:
                type: array
                items:
                  $ref: "#/components/schemas/SqsTrigger"

  /w/{workspace}/sqs_triggers/exists/{path}:
    get:
      summary: does sqs trigger exists
      operationId: existsSqsTrigger
      tags:
        - sqs_trigger
      parameters:
        - $ref: "#/components/parameters/WorkspaceId"
        - $ref: "#/components/parameters/Path"
      responses:
        "200":
          description: sqs trigger exists
          content:
            application/json:
              schema:
                type: boolean

  /w/{workspace}/sqs_triggers/setenabled/{path}:
    post:
      summary: set enabled sqs trigger
      operationId: setSqsTriggerEnabled
      tags:
        - sqs_trigger
      parameters:
        - $ref: "#/components/parameters/WorkspaceId"
        - $ref: "#/components/parameters/Path"
      requestBody:
        description: updated sqs trigger enable
        required: true
        content:
          application/json:
            schema:
              type: object
              properties:
                enabled:
                  type: boolean
              required:
                - enabled
      responses:
        "200":
          description: sqs trigger enabled set
          content:
            text/plain:
              schema:
                type: string

  /w/{workspace}/sqs_triggers/test:
    post:
      summary: test sqs connection
      operationId: testSqsConnection
      tags:
        - sqs_trigger
      parameters:
        - $ref: "#/components/parameters/WorkspaceId"
      requestBody:
        description: test sqs connection
        required: true
        content:
          application/json:
            schema:
              type: object
              properties:
                connection:
                  type: object
              required:
                - connection
      responses:
        "200":
          description: successfuly connected to sqs
          content:
            text/plain:
              schema:
                type: string

  /w/{workspace}/mqtt_triggers/create:
    post:
      summary: create mqtt trigger
      operationId: createMqttTrigger
      tags:
        - mqtt_trigger
      parameters:
        - $ref: "#/components/parameters/WorkspaceId"
      requestBody:
        description: new mqtt trigger
        required: true
        content:
          application/json:
            schema:
              $ref: "#/components/schemas/NewMqttTrigger"
      responses:
        "201":
          description: mqtt trigger created
          content:
            text/plain:
              schema:
                type: string

  /w/{workspace}/mqtt_triggers/update/{path}:
    post:
      summary: update mqtt trigger
      operationId: updateMqttTrigger
      tags:
        - mqtt_trigger
      parameters:
        - $ref: "#/components/parameters/WorkspaceId"
        - $ref: "#/components/parameters/Path"
      requestBody:
        description: updated trigger
        required: true
        content:
          application/json:
            schema:
              $ref: "#/components/schemas/EditMqttTrigger"
      responses:
        "200":
          description: mqtt trigger updated
          content:
            text/plain:
              schema:
                type: string

  /w/{workspace}/mqtt_triggers/delete/{path}:
    delete:
      summary: delete mqtt trigger
      operationId: deleteMqttTrigger
      tags:
        - mqtt_trigger
      parameters:
        - $ref: "#/components/parameters/WorkspaceId"
        - $ref: "#/components/parameters/Path"
      responses:
        "200":
          description: mqtt trigger deleted
          content:
            text/plain:
              schema:
                type: string

  /w/{workspace}/mqtt_triggers/get/{path}:
    get:
      summary: get mqtt trigger
      operationId: getMqttTrigger
      tags:
        - mqtt_trigger
      parameters:
        - $ref: "#/components/parameters/WorkspaceId"
        - $ref: "#/components/parameters/Path"
      responses:
        "200":
          description: mqtt trigger deleted
          content:
            application/json:
              schema:
                $ref: "#/components/schemas/MqttTrigger"

  /w/{workspace}/mqtt_triggers/list:
    get:
      summary: list mqtt triggers
      operationId: listMqttTriggers
      tags:
        - mqtt_trigger
      parameters:
        - $ref: "#/components/parameters/WorkspaceId"
          required: true
        - $ref: "#/components/parameters/Page"
        - $ref: "#/components/parameters/PerPage"
        - name: path
          description: filter by path
          in: query
          schema:
            type: string
        - name: is_flow
          in: query
          schema:
            type: boolean
        - name: path_start
          in: query
          schema:
            type: string
      responses:
        "200":
          description: mqtt trigger list
          content:
            application/json:
              schema:
                type: array
                items:
                  $ref: "#/components/schemas/MqttTrigger"

  /w/{workspace}/mqtt_triggers/exists/{path}:
    get:
      summary: does mqtt trigger exists
      operationId: existsMqttTrigger
      tags:
        - mqtt_trigger
      parameters:
        - $ref: "#/components/parameters/WorkspaceId"
        - $ref: "#/components/parameters/Path"
      responses:
        "200":
          description: mqtt trigger exists
          content:
            application/json:
              schema:
                type: boolean

  /w/{workspace}/mqtt_triggers/setenabled/{path}:
    post:
      summary: set enabled mqtt trigger
      operationId: setMqttTriggerEnabled
      tags:
        - mqtt_trigger
      parameters:
        - $ref: "#/components/parameters/WorkspaceId"
        - $ref: "#/components/parameters/Path"
      requestBody:
        description: updated mqtt trigger enable
        required: true
        content:
          application/json:
            schema:
              type: object
              properties:
                enabled:
                  type: boolean
              required:
                - enabled
      responses:
        "200":
          description: mqtt trigger enabled set
          content:
            text/plain:
              schema:
                type: string

  /w/{workspace}/mqtt_triggers/test:
    post:
      summary: test mqtt connection
      operationId: testMqttConnection
      tags:
        - mqtt_trigger
      parameters:
        - $ref: "#/components/parameters/WorkspaceId"
      requestBody:
        description: test mqtt connection
        required: true
        content:
          application/json:
            schema:
              type: object
              properties:
                connection:
                  type: object
              required:
                - connection
      responses:
        "200":
          description: successfully connected to mqtt
          content:
            text/plain:
              schema:
                type: string

  /w/{workspace}/gcp_triggers/create:
    post:
      summary: create gcp trigger
      operationId: createGcpTrigger
      tags:
        - gcp_trigger
      parameters:
        - $ref: "#/components/parameters/WorkspaceId"
      requestBody:
        description: new gcp trigger
        required: true
        content:
          application/json:
            schema:
              $ref: "#/components/schemas/NewGcpTrigger"
      responses:
        "201":
          description: gcp trigger created
          content:
            text/plain:
              schema:
                type: string

  /w/{workspace}/gcp_triggers/update/{path}:
    post:
      summary: update gcp trigger
      operationId: updateGcpTrigger
      tags:
        - gcp_trigger
      parameters:
        - $ref: "#/components/parameters/WorkspaceId"
        - $ref: "#/components/parameters/Path"
      requestBody:
        description: updated trigger
        required: true
        content:
          application/json:
            schema:
              $ref: "#/components/schemas/EditGcpTrigger"
      responses:
        "200":
          description: gcp trigger updated
          content:
            text/plain:
              schema:
                type: string

  /w/{workspace}/gcp_triggers/delete/{path}:
    delete:
      summary: delete gcp trigger
      operationId: deleteGcpTrigger
      tags:
        - gcp_trigger
      parameters:
        - $ref: "#/components/parameters/WorkspaceId"
        - $ref: "#/components/parameters/Path"
      responses:
        "200":
          description: gcp trigger deleted
          content:
            text/plain:
              schema:
                type: string

  /w/{workspace}/gcp_triggers/get/{path}:
    get:
      summary: get gcp trigger
      operationId: getGcpTrigger
      tags:
        - gcp_trigger
      parameters:
        - $ref: "#/components/parameters/WorkspaceId"
        - $ref: "#/components/parameters/Path"
      responses:
        "200":
          description: gcp trigger deleted
          content:
            application/json:
              schema:
                $ref: "#/components/schemas/GcpTrigger"

  /w/{workspace}/gcp_triggers/list:
    get:
      summary: list gcp triggers
      operationId: listGcpTriggers
      tags:
        - gcp_trigger
      parameters:
        - $ref: "#/components/parameters/WorkspaceId"
          required: true
        - $ref: "#/components/parameters/Page"
        - $ref: "#/components/parameters/PerPage"
        - name: path
          description: filter by path
          in: query
          schema:
            type: string
        - name: is_flow
          in: query
          schema:
            type: boolean
        - name: path_start
          in: query
          schema:
            type: string
      responses:
        "200":
          description: gcp trigger list
          content:
            application/json:
              schema:
                type: array
                items:
                  $ref: "#/components/schemas/GcpTrigger"

  /w/{workspace}/gcp_triggers/exists/{path}:
    get:
      summary: does gcp trigger exists
      operationId: existsGcpTrigger
      tags:
        - gcp_trigger
      parameters:
        - $ref: "#/components/parameters/WorkspaceId"
        - $ref: "#/components/parameters/Path"
      responses:
        "200":
          description: gcp trigger exists
          content:
            application/json:
              schema:
                type: boolean

  /w/{workspace}/gcp_triggers/setenabled/{path}:
    post:
      summary: set enabled gcp trigger
      operationId: setGcpTriggerEnabled
      tags:
        - gcp_trigger
      parameters:
        - $ref: "#/components/parameters/WorkspaceId"
        - $ref: "#/components/parameters/Path"
      requestBody:
        description: updated gcp trigger enable
        required: true
        content:
          application/json:
            schema:
              type: object
              properties:
                enabled:
                  type: boolean
              required:
                - enabled
      responses:
        "200":
          description: gcp trigger enabled set
          content:
            text/plain:
              schema:
                type: string

  /w/{workspace}/gcp_triggers/test:
    post:
      summary: test gcp connection
      operationId: testGcpConnection
      tags:
        - gcp_trigger
      parameters:
        - $ref: "#/components/parameters/WorkspaceId"
      requestBody:
        description: test gcp connection
        required: true
        content:
          application/json:
            schema:
              type: object
              properties:
                connection:
                  type: object
              required:
                - connection
      responses:
        "200":
          description: try to connect to a gcp broker
          content:
            text/plain:
              schema:
                type: string


  /w/{workspace}/postgres_triggers/is_valid_postgres_configuration/{path}:
    get:
      summary: check if postgres configuration is set to logical
      operationId: isValidPostgresConfiguration
      tags:
        - postgres_trigger
      parameters:
          - $ref: "#/components/parameters/WorkspaceId"
          - $ref: "#/components/parameters/Path"
      responses:
        "200":
          description: boolean that indicates if postgres is set to logical level or not
          content:
            application/json:
              schema:
                type: boolean

  /w/{workspace}/postgres_triggers/create_template_script:
    post:
      summary: create template script
      operationId: createTemplateScript
      tags:
        - postgres_trigger
      parameters:
        - $ref: "#/components/parameters/WorkspaceId"
      requestBody:
        description: template script
        required: true
        content:
          application/json:
            schema:
              $ref: "#/components/schemas/TemplateScript"
      responses:
        "200":
          description: custom id to retrieve template script
          content:
            text/plain:
              schema:
                type: string

  /w/{workspace}/postgres_triggers/get_template_script/{id}:
    get:
      summary: get template script
      operationId: getTemplateScript
      tags:
        - postgres_trigger
      parameters:
        - $ref: "#/components/parameters/WorkspaceId"
        - $ref: "#/components/parameters/Id"
      responses:
        "200":
          description: template script
          content:
            text/plain:
              schema:
                type: string

  /w/{workspace}/postgres_triggers/slot/list/{path}:
    get:
      summary: list postgres replication slot
      operationId: listPostgresReplicationSlot
      tags:
        - postgres_trigger
      parameters:
        - $ref: "#/components/parameters/WorkspaceId"
        - $ref: "#/components/parameters/Path"
      responses:
        "200":
          description: list postgres slot
          content:
            application/json:
              schema:
                type: array
                items:
                  $ref: "#/components/schemas/SlotList"

  /w/{workspace}/postgres_triggers/slot/create/{path}:
    post:
      summary: create replication slot for postgres
      operationId: createPostgresReplicationSlot
      tags:
        - postgres_trigger
      parameters:
        - $ref: "#/components/parameters/WorkspaceId"
        - $ref: "#/components/parameters/Path"
      requestBody:
        description: new slot for postgres
        required: true
        content:
          application/json:
            schema:
              $ref: "#/components/schemas/Slot"
      responses:
        "201":
          description: slot created
          content:
            text/plain:
              schema:
                type: string

  /w/{workspace}/postgres_triggers/slot/delete/{path}:
    delete:
      summary: delete postgres replication slot
      operationId: deletePostgresReplicationSlot
      tags:
        - postgres_trigger
      parameters:
        - $ref: "#/components/parameters/WorkspaceId"
        - $ref: "#/components/parameters/Path"
      requestBody:
        description: replication slot of postgres
        required: true
        content:
          application/json:
            schema:
              $ref: "#/components/schemas/Slot"
      responses:
        "200":
          description: postgres replication slot deleted
          content:
            text/plain:
              schema:
                type: string

  /w/{workspace}/postgres_triggers/publication/list/{path}:
    get:
      summary: list postgres publication
      operationId: listPostgresPublication
      tags:
        - postgres_trigger
      parameters:
        - $ref: "#/components/parameters/WorkspaceId"
        - $ref: "#/components/parameters/Path"
      responses:
        "200":
          description: database publication list
          content:
            application/json:
              schema:
                type: array
                items:
                  type: string

  /w/{workspace}/postgres_triggers/publication/get/{publication}/{path}:
    get:
      summary: get postgres publication
      operationId: getPostgresPublication
      tags:
        - postgres_trigger
      parameters:
        - $ref: "#/components/parameters/WorkspaceId"
        - $ref: "#/components/parameters/Path"
        - $ref: "#/components/parameters/PublicationName"
      responses:
        "200":
          description: postgres publication get
          content:
            application/json:
              schema:
                $ref: "#/components/schemas/PublicationData"

  /w/{workspace}/postgres_triggers/publication/create/{publication}/{path}:
    post:
      summary: create publication for postgres
      operationId: createPostgresPublication
      tags:
        - postgres_trigger
      parameters:
        - $ref: "#/components/parameters/WorkspaceId"
        - $ref: "#/components/parameters/Path"
        - $ref: "#/components/parameters/PublicationName"
      requestBody:
        description: new publication for postgres
        required: true
        content:
          application/json:
            schema:
              $ref: "#/components/schemas/PublicationData"
      responses:
        "201":
          description: publication created
          content:
            text/plain:
              schema:
                type: string

  /w/{workspace}/postgres_triggers/publication/update/{publication}/{path}:
    post:
      summary: update publication for postgres
      operationId: updatePostgresPublication
      tags:
        - postgres_trigger
      parameters:
        - $ref: "#/components/parameters/WorkspaceId"
        - $ref: "#/components/parameters/Path"
        - $ref: "#/components/parameters/PublicationName"
      requestBody:
        description: update publication for postgres
        required: true
        content:
          application/json:
            schema:
              $ref: "#/components/schemas/PublicationData"
      responses:
        "201":
          description: publication updated
          content:
            text/plain:
              schema:
                type: string


  /w/{workspace}/postgres_triggers/publication/delete/{publication}/{path}:
    delete:
      summary: delete postgres publication
      operationId: deletePostgresPublication
      tags:
        - postgres_trigger
      parameters:
        - $ref: "#/components/parameters/WorkspaceId"
        - $ref: "#/components/parameters/Path"
        - $ref: "#/components/parameters/PublicationName"
      responses:
        "200":
          description: postgres publication deleted
          content:
            text/plain:
              schema:
                type: string

  /w/{workspace}/postgres_triggers/create:
    post:
      summary: create postgres trigger
      operationId: createPostgresTrigger
      tags:
        - postgres_trigger
      parameters:
        - $ref: "#/components/parameters/WorkspaceId"
      requestBody:
        description: new postgres trigger
        required: true
        content:
          application/json:
            schema:
              $ref: "#/components/schemas/NewPostgresTrigger"
      responses:
        "201":
          description: postgres trigger created
          content:
            text/plain:
              schema:
                type: string

  /w/{workspace}/postgres_triggers/update/{path}:
    post:
      summary: update postgres trigger
      operationId: updatePostgresTrigger
      tags:
        - postgres_trigger
      parameters:
        - $ref: "#/components/parameters/WorkspaceId"
        - $ref: "#/components/parameters/Path"
      requestBody:
        description: updated trigger
        required: true
        content:
          application/json:
            schema:
              $ref: "#/components/schemas/EditPostgresTrigger"
      responses:
        "200":
          description: postgres trigger updated
          content:
            text/plain:
              schema:
                type: string

  /w/{workspace}/postgres_triggers/delete/{path}:
    delete:
      summary: delete postgres trigger
      operationId: deletePostgresTrigger
      tags:
        - postgres_trigger
      parameters:
        - $ref: "#/components/parameters/WorkspaceId"
        - $ref: "#/components/parameters/Path"
      responses:
        "200":
          description: postgres trigger deleted
          content:
            text/plain:
              schema:
                type: string

  /w/{workspace}/postgres_triggers/get/{path}:
    get:
      summary: get postgres trigger
      operationId: getPostgresTrigger
      tags:
        - postgres_trigger
      parameters:
        - $ref: "#/components/parameters/WorkspaceId"
        - $ref: "#/components/parameters/Path"
      responses:
        "200":
          description: get postgres trigger
          content:
            application/json:
              schema:
                $ref: "#/components/schemas/PostgresTrigger"

  /w/{workspace}/postgres_triggers/list:
    get:
      summary: list postgres triggers
      operationId: listPostgresTriggers
      tags:
        - postgres_trigger
      parameters:
        - $ref: "#/components/parameters/WorkspaceId"
          required: true
        - $ref: "#/components/parameters/Page"
        - $ref: "#/components/parameters/PerPage"
        - name: path
          description: filter by path
          in: query
          schema:
            type: string
        - name: is_flow
          in: query
          schema:
            type: boolean
        - name: path_start
          in: query
          schema:
            type: string
      responses:
        "200":
          description: postgres trigger list
          content:
            application/json:
              schema:
                type: array
                items:
                  $ref: "#/components/schemas/PostgresTrigger"

  /w/{workspace}/postgres_triggers/exists/{path}:
    get:
      summary: does postgres trigger exists
      operationId: existsPostgresTrigger
      tags:
        - postgres_trigger
      parameters:
        - $ref: "#/components/parameters/WorkspaceId"
        - $ref: "#/components/parameters/Path"
      responses:
        "200":
          description: postgres trigger exists
          content:
            application/json:
              schema:
                type: boolean

  /w/{workspace}/postgres_triggers/setenabled/{path}:
    post:
      summary: set enabled postgres trigger
      operationId: setPostgresTriggerEnabled
      tags:
        - postgres_trigger
      parameters:
        - $ref: "#/components/parameters/WorkspaceId"
        - $ref: "#/components/parameters/Path"
      requestBody:
        description: updated postgres trigger enable
        required: true
        content:
          application/json:
            schema:
              type: object
              properties:
                enabled:
                  type: boolean
              required:
                - enabled
      responses:
        "200":
          description: postgres trigger enabled set
          content:
            text/plain:
              schema:
                type: string

  /w/{workspace}/postgres_triggers/test:
    post:
      summary: test postgres connection
      operationId: testPostgresConnection
      tags:
        - postgres_trigger
      parameters:
        - $ref: "#/components/parameters/WorkspaceId"
      requestBody:
        description: test postgres connection
        required: true
        content:
          application/json:
            schema:
              type: object
              properties:
                database:
                  type: string
              required:
                - database
      responses:
        "200":
          description: successfuly connected to postgres
          content:
            text/plain:
              schema:
                type: string

  /groups/list:
    get:
      summary: list instance groups
      operationId: listInstanceGroups
      tags:
        - group
      responses:
        "200":
          description: instance group list
          content:
            application/json:
              schema:
                type: array
                items:
                  $ref: "#/components/schemas/InstanceGroup"

  /groups/get/{name}:
    get:
      summary: get instance group
      operationId: getInstanceGroup
      tags:
        - group
      parameters:
        - $ref: "#/components/parameters/Name"
      responses:
        "200":
          description: instance group
          content:
            application/json:
              schema:
                $ref: "#/components/schemas/InstanceGroup"

  /groups/create:
    post:
      summary: create instance group
      operationId: createInstanceGroup
      tags:
        - group
      requestBody:
        description: create instance group
        required: true
        content:
          application/json:
            schema:
              type: object
              properties:
                name:
                  type: string
                summary:
                  type: string
              required:
                - name
      responses:
        "200":
          description: instance group created
          content:
            text/plain:
              schema:
                type: string

  /groups/update/{name}:
    post:
      summary: update instance group
      operationId: updateInstanceGroup
      tags:
        - group
      parameters:
        - $ref: "#/components/parameters/Name"
      requestBody:
        description: update instance group
        required: true
        content:
          application/json:
            schema:
              type: object
              properties:
                new_summary:
                  type: string
              required:
                - new_summary
      responses:
        "200":
          description: instance group updated
          content:
            text/plain:
              schema:
                type: string

  /groups/delete/{name}:
    delete:
      summary: delete instance group
      operationId: deleteInstanceGroup
      tags:
        - group
      parameters:
        - $ref: "#/components/parameters/Name"
      responses:
        "200":
          description: instance group deleted
          content:
            text/plain:
              schema:
                type: string

  /groups/adduser/{name}:
    post:
      summary: add user to instance group
      operationId: addUserToInstanceGroup
      tags:
        - group
      parameters:
        - $ref: "#/components/parameters/Name"
      requestBody:
        description: user to add to instance group
        required: true
        content:
          application/json:
            schema:
              type: object
              properties:
                email:
                  type: string
              required:
                - email
      responses:
        "200":
          description: user added to instance group
          content:
            text/plain:
              schema:
                type: string

  /groups/removeuser/{name}:
    post:
      summary: remove user from instance group
      operationId: removeUserFromInstanceGroup
      tags:
        - group
      parameters:
        - $ref: "#/components/parameters/Name"
      requestBody:
        description: user to remove from instance group
        required: true
        content:
          application/json:
            schema:
              type: object
              properties:
                email:
                  type: string
              required:
                - email
      responses:
        "200":
          description: user removed from instance group
          content:
            text/plain:
              schema:
                type: string
  /groups/export:
    get:
      summary: export instance groups
      operationId: exportInstanceGroups
      tags:
        - group
      responses:
        "200":
          description: exported instance groups
          content:
            application/json:
              schema:
                type: array
                items:
                  $ref: "#/components/schemas/ExportedInstanceGroup"

  /groups/overwrite:
    post:
      summary: overwrite instance groups
      operationId: overwriteInstanceGroups
      tags:
        - group
      requestBody:
        description: overwrite instance groups
        required: true
        content:
          application/json:
            schema:
              type: array
              items:
                $ref: "#/components/schemas/ExportedInstanceGroup"
      responses:
        "200":
          description: success message
          content:
            text/plain:
              schema:
                type: string

  /w/{workspace}/groups/list:
    get:
      summary: list groups
      operationId: listGroups
      tags:
        - group
      parameters:
        - $ref: "#/components/parameters/WorkspaceId"
        - $ref: "#/components/parameters/Page"
        - $ref: "#/components/parameters/PerPage"
      responses:
        "200":
          description: group list
          content:
            application/json:
              schema:
                type: array
                items:
                  $ref: "#/components/schemas/Group"

  /w/{workspace}/groups/listnames:
    get:
      summary: list group names
      operationId: listGroupNames
      tags:
        - group
      parameters:
        - $ref: "#/components/parameters/WorkspaceId"
        - name: only_member_of
          in: query
          description: only list the groups the user is member of (default false)
          schema:
            type: boolean
      responses:
        "200":
          description: group list
          content:
            application/json:
              schema:
                type: array
                items:
                  type: string

  /w/{workspace}/groups/create:
    post:
      summary: create group
      operationId: createGroup
      tags:
        - group
      parameters:
        - $ref: "#/components/parameters/WorkspaceId"
      requestBody:
        description: create group
        required: true
        content:
          application/json:
            schema:
              type: object
              properties:
                name:
                  type: string
                summary:
                  type: string
              required:
                - name
      responses:
        "200":
          description: group created
          content:
            text/plain:
              schema:
                type: string

  /w/{workspace}/groups/update/{name}:
    post:
      summary: update group
      operationId: updateGroup
      tags:
        - group
      parameters:
        - $ref: "#/components/parameters/WorkspaceId"
        - $ref: "#/components/parameters/Name"
      requestBody:
        description: updated group
        required: true
        content:
          application/json:
            schema:
              type: object
              properties:
                summary:
                  type: string
      responses:
        "200":
          description: group updated
          content:
            text/plain:
              schema:
                type: string

  /w/{workspace}/groups/delete/{name}:
    delete:
      summary: delete group
      operationId: deleteGroup
      tags:
        - group
      parameters:
        - $ref: "#/components/parameters/WorkspaceId"
        - $ref: "#/components/parameters/Name"
      responses:
        "200":
          description: group deleted
          content:
            text/plain:
              schema:
                type: string

  /w/{workspace}/groups/get/{name}:
    get:
      summary: get group
      operationId: getGroup
      tags:
        - group
      parameters:
        - $ref: "#/components/parameters/WorkspaceId"
        - $ref: "#/components/parameters/Name"
      responses:
        "200":
          description: group
          content:
            application/json:
              schema:
                $ref: "#/components/schemas/Group"

  /w/{workspace}/groups/adduser/{name}:
    post:
      summary: add user to group
      operationId: addUserToGroup
      tags:
        - group
      parameters:
        - $ref: "#/components/parameters/WorkspaceId"
        - $ref: "#/components/parameters/Name"
      requestBody:
        description: added user to group
        required: true
        content:
          application/json:
            schema:
              type: object
              properties:
                username:
                  type: string
      responses:
        "200":
          description: user added to group
          content:
            text/plain:
              schema:
                type: string

  /w/{workspace}/groups/removeuser/{name}:
    post:
      summary: remove user to group
      operationId: removeUserToGroup
      tags:
        - group
      parameters:
        - $ref: "#/components/parameters/WorkspaceId"
        - $ref: "#/components/parameters/Name"
      requestBody:
        description: added user to group
        required: true
        content:
          application/json:
            schema:
              type: object
              properties:
                username:
                  type: string
      responses:
        "200":
          description: user removed from group
          content:
            text/plain:
              schema:
                type: string

  /w/{workspace}/folders/list:
    get:
      summary: list folders
      operationId: listFolders
      tags:
        - folder
      parameters:
        - $ref: "#/components/parameters/WorkspaceId"
        - $ref: "#/components/parameters/Page"
        - $ref: "#/components/parameters/PerPage"
      responses:
        "200":
          description: folder list
          content:
            application/json:
              schema:
                type: array
                items:
                  $ref: "#/components/schemas/Folder"

  /w/{workspace}/folders/listnames:
    get:
      summary: list folder names
      operationId: listFolderNames
      tags:
        - folder
      parameters:
        - $ref: "#/components/parameters/WorkspaceId"
        - name: only_member_of
          in: query
          description: only list the folders the user is member of (default false)
          schema:
            type: boolean
      responses:
        "200":
          description: folder list
          content:
            application/json:
              schema:
                type: array
                items:
                  type: string

  /w/{workspace}/folders/create:
    post:
      summary: create folder
      operationId: createFolder
      tags:
        - folder
      parameters:
        - $ref: "#/components/parameters/WorkspaceId"
      requestBody:
        description: create folder
        required: true
        content:
          application/json:
            schema:
              type: object
              properties:
                name:
                  type: string
                summary:
                  type: string
                owners:
                  type: array
                  items:
                    type: string
                extra_perms:
                  additionalProperties:
                    type: boolean
              required:
                - name
      responses:
        "200":
          description: folder created
          content:
            text/plain:
              schema:
                type: string

  /w/{workspace}/folders/update/{name}:
    post:
      summary: update folder
      operationId: updateFolder
      tags:
        - folder
      parameters:
        - $ref: "#/components/parameters/WorkspaceId"
        - $ref: "#/components/parameters/Name"
      requestBody:
        description: update folder
        required: true
        content:
          application/json:
            schema:
              type: object
              properties:
                summary:
                  type: string
                owners:
                  type: array
                  items:
                    type: string
                extra_perms:
                  additionalProperties:
                    type: boolean
      responses:
        "200":
          description: folder updated
          content:
            text/plain:
              schema:
                type: string

  /w/{workspace}/folders/delete/{name}:
    delete:
      summary: delete folder
      operationId: deleteFolder
      tags:
        - folder
      parameters:
        - $ref: "#/components/parameters/WorkspaceId"
        - $ref: "#/components/parameters/Name"
      responses:
        "200":
          description: folder deleted
          content:
            text/plain:
              schema:
                type: string

  /w/{workspace}/folders/get/{name}:
    get:
      summary: get folder
      operationId: getFolder
      tags:
        - folder
      parameters:
        - $ref: "#/components/parameters/WorkspaceId"
        - $ref: "#/components/parameters/Name"
      responses:
        "200":
          description: folder
          content:
            application/json:
              schema:
                $ref: "#/components/schemas/Folder"

  /w/{workspace}/folders/exists/{name}:
    get:
      summary: exists folder
      operationId: existsFolder
      tags:
        - folder
      parameters:
        - $ref: "#/components/parameters/WorkspaceId"
        - $ref: "#/components/parameters/Name"
      responses:
        "200":
          description: folder exists
          content:
            application/json:
              schema:
                type: boolean

  /w/{workspace}/folders/getusage/{name}:
    get:
      summary: get folder usage
      operationId: getFolderUsage
      tags:
        - folder
      parameters:
        - $ref: "#/components/parameters/WorkspaceId"
        - $ref: "#/components/parameters/Name"
      responses:
        "200":
          description: folder
          content:
            application/json:
              schema:
                type: object
                properties:
                  scripts:
                    type: number
                  flows:
                    type: number
                  apps:
                    type: number
                  resources:
                    type: number
                  variables:
                    type: number
                  schedules:
                    type: number
                required:
                  - scripts
                  - flows
                  - apps
                  - resources
                  - variables
                  - schedules

  /w/{workspace}/folders/addowner/{name}:
    post:
      summary: add owner to folder
      operationId: addOwnerToFolder
      tags:
        - folder
      parameters:
        - $ref: "#/components/parameters/WorkspaceId"
        - $ref: "#/components/parameters/Name"
      requestBody:
        description: owner user to folder
        required: true
        content:
          application/json:
            schema:
              type: object
              properties:
                owner:
                  type: string
              required:
                - owner

      responses:
        "200":
          description: owner added to folder
          content:
            text/plain:
              schema:
                type: string

  /w/{workspace}/folders/removeowner/{name}:
    post:
      summary: remove owner to folder
      operationId: removeOwnerToFolder
      tags:
        - folder
      parameters:
        - $ref: "#/components/parameters/WorkspaceId"
        - $ref: "#/components/parameters/Name"
      requestBody:
        description: added owner to folder
        required: true
        content:
          application/json:
            schema:
              type: object
              properties:
                owner:
                  type: string
                write:
                  type: boolean
              required:
                - owner
      responses:
        "200":
          description: owner removed from folder
          content:
            text/plain:
              schema:
                type: string

  /workers/list:
    get:
      summary: list workers
      operationId: listWorkers
      tags:
        - worker
      parameters:
        - $ref: "#/components/parameters/Page"
        - $ref: "#/components/parameters/PerPage"
        - name: ping_since
          in: query
          required: false
          description: number of seconds the worker must have had a last ping more recent of (default to 300)
          schema:
            type: integer
      responses:
        "200":
          description: a list of workers
          content:
            application/json:
              schema:
                type: array
                items:
                  $ref: "#/components/schemas/WorkerPing"

  /workers/exists_worker_with_tag:
    get:
      summary: exists worker with tag
      operationId: existsWorkerWithTag
      tags:
        - worker
      parameters:
        - name: tag
          in: query
          required: true
          schema:
            type: string
      responses:
        "200":
          description: whether a worker with the tag exists
          content:
            application/json:
              schema:
                type: boolean

  /workers/queue_metrics:
    get:
      summary: get queue metrics
      operationId: getQueueMetrics
      tags:
        - worker
      responses:
        "200":
          description: metrics
          content:
            application/json:
              schema:
                type: array
                items:
                  type: object
                  properties:
                    id:
                      type: string
                    values:
                      type: array
                      items:
                        type: object
                        properties:
                          created_at:
                            type: string
                          value:
                            type: number
                        required:
                          - created_at
                          - value
                  required:
                    - id
                    - values

  /workers/queue_counts:
    get:
      summary: get counts of jobs waiting for an executor per tag
      operationId: getCountsOfJobsWaitingPerTag
      tags:
        - worker
      responses:
        "200":
          description: queue counts
          content:
            application/json:
              schema:
                type: object
                additionalProperties:
                  type: integer

  /configs/list_worker_groups:
    get:
      summary: list worker groups
      operationId: listWorkerGroups
      tags:
        - config
      responses:
        "200":
          description: a list of worker group configs
          content:
            application/json:
              schema:
                type: array
                items:
                  type: object
                  properties:
                    name:
                      type: string
                    config: {}
                  required:
                    - name
                    - config

  /configs/get/{name}:
    get:
      summary: get config
      operationId: get config
      tags:
        - config
      parameters:
        - $ref: "#/components/parameters/Name"
      responses:
        "200":
          description: a config
          content:
            application/json:
              schema: {}

  /configs/update/{name}:
    post:
      summary: Update config
      operationId: updateConfig
      tags:
        - config
      parameters:
        - $ref: "#/components/parameters/Name"
      requestBody:
        description: worker group
        required: true
        content:
          application/json:
            schema: {}
      responses:
        "200":
          description: Update a worker group
          content:
            text/plain:
              schema:
                type: string
    delete:
      summary: Delete Config
      operationId: deleteConfig
      tags:
        - config
      parameters:
        - $ref: "#/components/parameters/Name"
      responses:
        "200":
          description: Delete config
          content:
            text/plain:
              schema:
                type: string

  /configs/list:
    get:
      summary: list configs
      operationId: listConfigs
      tags:
        - config
      responses:
        "200":
          description: list of configs
          content:
            application/json:
              schema:
                type: array
                items:
                  $ref: "#/components/schemas/Config"

  /configs/list_autoscaling_events/{worker_group}:
    get:
      summary: List autoscaling events
      operationId: listAutoscalingEvents
      tags:
        - config
      parameters:
        - name: worker_group
          in: path
          required: true
          schema:
            type: string
      responses:
        "200":
          description: List of autoscaling events
          content:
            application/json:
              schema:
                type: array
                items:
                  $ref: "#/components/schemas/AutoscalingEvent"

  /w/{workspace}/acls/get/{kind}/{path}:
    get:
      summary: get granular acls
      operationId: getGranularAcls
      tags:
        - granular_acl
      parameters:
        - $ref: "#/components/parameters/WorkspaceId"
        - $ref: "#/components/parameters/Path"
        - name: kind
          in: path
          required: true
          schema:
            type: string
            enum: [
                script,
                group_,
                resource,
                schedule,
                variable,
                flow,
                folder,
                app,
                raw_app,
                http_trigger,
                websocket_trigger,
                kafka_trigger,
                nats_trigger,
                postgres_trigger,
                mqtt_trigger,
                gcp_trigger,
                sqs_trigger
              ]
      responses:
        "200":
          description: acls
          content:
            application/json:
              schema:
                type: object
                additionalProperties:
                  type: boolean

  /w/{workspace}/acls/add/{kind}/{path}:
    post:
      summary: add granular acls
      operationId: addGranularAcls
      tags:
        - granular_acl
      parameters:
        - $ref: "#/components/parameters/WorkspaceId"
        - $ref: "#/components/parameters/Path"
        - name: kind
          in: path
          required: true
          schema:
            type: string
            enum:
              [
                script,
                group_,
                resource,
                schedule,
                variable,
                flow,
                folder,
                app,
                raw_app,
                http_trigger,
                websocket_trigger,
                kafka_trigger,
                nats_trigger,
                postgres_trigger,
                mqtt_trigger,
                gcp_trigger,
                sqs_trigger
              ]
      requestBody:
        description: acl to add
        required: true
        content:
          application/json:
            schema:
              type: object
              properties:
                owner:
                  type: string
                write:
                  type: boolean
              required: [owner]
      responses:
        "200":
          description: granular acl added
          content:
            text/plain:
              schema:
                type: string

  /w/{workspace}/acls/remove/{kind}/{path}:
    post:
      summary: remove granular acls
      operationId: removeGranularAcls
      tags:
        - granular_acl
      parameters:
        - $ref: "#/components/parameters/WorkspaceId"
        - $ref: "#/components/parameters/Path"
        - name: kind
          in: path
          required: true
          schema:
            type: string
            enum:
              [
                script,
                group_,
                resource,
                schedule,
                variable,
                flow,
                folder,
                app,
                raw_app,
                http_trigger,
                websocket_trigger,
                kafka_trigger,
                nats_trigger,
                postgres_trigger,
                mqtt_trigger,
                gcp_trigger,
                sqs_trigger
              ]
      requestBody:
        description: acl to add
        required: true
        content:
          application/json:
            schema:
              type: object
              properties:
                owner:
                  type: string
              required: [owner]
      responses:
        "200":
          description: granular acl removed
          content:
            text/plain:
              schema:
                type: string

  /w/{workspace}/capture/set_config:
    post:
      summary: set capture config
      operationId: setCaptureConfig
      tags:
        - capture
      parameters:
        - $ref: "#/components/parameters/WorkspaceId"
      requestBody:
        description: capture config
        required: true
        content:
          application/json:
            schema:
              type: object
              properties:
                trigger_kind:
                  $ref: "#/components/schemas/CaptureTriggerKind"
                path:
                  type: string
                is_flow:
                  type: boolean
                trigger_config:
                  type: object
              required:
                - trigger_kind
                - path
                - is_flow
      responses:
        "200":
          description: capture config set

  /w/{workspace}/capture/ping_config/{trigger_kind}/{runnable_kind}/{path}:
    post:
      summary: ping capture config
      operationId: pingCaptureConfig
      tags:
        - capture
      parameters:
        - $ref: "#/components/parameters/WorkspaceId"
        - name: trigger_kind
          in: path
          required: true
          schema:
            $ref: "#/components/schemas/CaptureTriggerKind"
        - $ref: "#/components/parameters/RunnableKind"
        - $ref: "#/components/parameters/Path"
      responses:
        "200":
          description: capture config pinged

  /w/{workspace}/capture/get_configs/{runnable_kind}/{path}:
    get:
      summary: get capture configs for a script or flow
      operationId: getCaptureConfigs
      tags:
        - capture
      parameters:
        - $ref: "#/components/parameters/WorkspaceId"
        - $ref: "#/components/parameters/RunnableKind"
        - $ref: "#/components/parameters/Path"
      responses:
        "200":
          description: capture configs for a script or flow
          content:
            application/json:
              schema:
                type: array
                items:
                  $ref: "#/components/schemas/CaptureConfig"

  /w/{workspace}/capture/list/{runnable_kind}/{path}:
    get:
      summary: list captures for a script or flow
      operationId: listCaptures
      tags:
        - capture
      parameters:
        - $ref: "#/components/parameters/WorkspaceId"
        - $ref: "#/components/parameters/RunnableKind"
        - $ref: "#/components/parameters/Path"
        - name: trigger_kind
          in: query
          schema:
            $ref: "#/components/schemas/CaptureTriggerKind"
        - $ref: "#/components/parameters/Page"
        - $ref: "#/components/parameters/PerPage"
      responses:
        "200":
          description: list of captures for a script or flow
          content:
            application/json:
              schema:
                type: array
                items:
                  $ref: "#/components/schemas/Capture"


  /w/{workspace}/capture/move/{runnable_kind}/{path}:
    post:
      summary: move captures and configs for a script or flow
      operationId: moveCapturesAndConfigs
      tags:
        - capture
      parameters:
        - $ref: "#/components/parameters/WorkspaceId"
        - $ref: "#/components/parameters/RunnableKind"
        - $ref: "#/components/parameters/Path"
      requestBody:
        description: move captures and configs to a new path
        required: true
        content:
          application/json:
            schema:
              type: object
              properties:
                new_path:
                  type: string
      responses:
        "200":
          description: captures and configs moved
          content:
            text/plain:
              schema:
                type: string

  /w/{workspace}/capture/{id}:
    get:
      summary: get a capture
      operationId: getCapture
      tags:
        - capture
      parameters:
        - $ref: "#/components/parameters/WorkspaceId"
        - name: id
          in: path
          required: true
          schema:
            type: integer
      responses:
        "200":
          description: capture
          content:
            application/json:
              schema:
                $ref: "#/components/schemas/Capture"
    delete:
      summary: delete a capture
      operationId: deleteCapture
      tags:
        - capture
      parameters:
        - $ref: "#/components/parameters/WorkspaceId"
        - name: id
          in: path
          required: true
          schema:
            type: integer
      responses:
        "200":
          description: capture deleted

  /w/{workspace}/favorites/star:
    post:
      summary: star item
      operationId: star
      tags:
        - favorite
      parameters:
        - $ref: "#/components/parameters/WorkspaceId"
      requestBody:
        content:
          application/json:
            schema:
              type: object
              properties:
                path:
                  type: string
                favorite_kind:
                  type: string
                  enum: [flow, app, script, raw_app]
      responses:
        "200":
          description: star item

  /w/{workspace}/favorites/unstar:
    post:
      summary: unstar item
      operationId: unstar
      tags:
        - favorite
      parameters:
        - $ref: "#/components/parameters/WorkspaceId"
      requestBody:
        content:
          application/json:
            schema:
              type: object
              properties:
                path:
                  type: string
                favorite_kind:
                  type: string
                  enum: [flow, app, script, raw_app]
      responses:
        "200":
          description: unstar item

  /w/{workspace}/inputs/history:
    get:
      summary: List Inputs used in previously completed jobs
      operationId: getInputHistory
      tags:
        - input
      parameters:
        - $ref: "#/components/parameters/WorkspaceId"
        - $ref: "#/components/parameters/RunnableId"
        - $ref: "#/components/parameters/RunnableTypeQuery"
        - $ref: "#/components/parameters/Page"
        - $ref: "#/components/parameters/PerPage"
        - $ref: "#/components/parameters/ArgsFilter"
        - name: include_preview
          in: query
          schema:
            type: boolean
      responses:
        "200":
          description: Input history for completed jobs
          content:
            application/json:
              schema:
                type: array
                items:
                  $ref: "#/components/schemas/Input"

  /w/{workspace}/inputs/{jobOrInputId}/args:
    get:
      summary: Get args from history or saved input
      operationId: getArgsFromHistoryOrSavedInput
      tags:
        - input
      parameters:
        - $ref: "#/components/parameters/WorkspaceId"
        - name: jobOrInputId
          in: path
          required: true
          schema:
            type: string
        - name: input
          in: query
          schema:
            type: boolean
        - name: allow_large
          in: query
          schema:
            type: boolean
      responses:
        "200":
          description: args
          content:
            application/json:
              schema: {}

  /w/{workspace}/inputs/list:
    get:
      summary: List saved Inputs for a Runnable
      operationId: listInputs
      tags:
        - input
      parameters:
        - $ref: "#/components/parameters/WorkspaceId"
        - $ref: "#/components/parameters/RunnableId"
        - $ref: "#/components/parameters/RunnableTypeQuery"
        - $ref: "#/components/parameters/Page"
        - $ref: "#/components/parameters/PerPage"
      responses:
        "200":
          description: Saved Inputs for a Runnable
          content:
            application/json:
              schema:
                type: array
                items:
                  $ref: "#/components/schemas/Input"

  /w/{workspace}/inputs/create:
    post:
      summary: Create an Input for future use in a script or flow
      operationId: createInput
      tags:
        - input
      parameters:
        - $ref: "#/components/parameters/WorkspaceId"
        - $ref: "#/components/parameters/RunnableId"
        - $ref: "#/components/parameters/RunnableTypeQuery"
      requestBody:
        description: Input
        required: true
        content:
          application/json:
            schema:
              $ref: "#/components/schemas/CreateInput"
      responses:
        "201":
          description: Input created
          content:
            text/plain:
              schema:
                type: string
                format: uuid

  /w/{workspace}/inputs/update:
    post:
      summary: Update an Input
      operationId: updateInput
      tags:
        - input
      parameters:
        - $ref: "#/components/parameters/WorkspaceId"
      requestBody:
        description: UpdateInput
        required: true
        content:
          application/json:
            schema:
              $ref: "#/components/schemas/UpdateInput"
      responses:
        "201":
          description: Input updated
          content:
            text/plain:
              schema:
                type: string
                format: uuid

  /w/{workspace}/inputs/delete/{input}:
    post:
      summary: Delete a Saved Input
      operationId: deleteInput
      tags:
        - input
      parameters:
        - $ref: "#/components/parameters/WorkspaceId"
        - $ref: "#/components/parameters/InputId"
      responses:
        "200":
          description: Input deleted
          content:
            text/plain:
              schema:
                type: string
                format: uuid

  /w/{workspace}/job_helpers/duckdb_connection_settings:
    post:
      summary:
        Converts an S3 resource to the set of instructions necessary to connect
        DuckDB to an S3 bucket
      operationId: duckdbConnectionSettings
      tags:
        - helpers
      parameters:
        - $ref: "#/components/parameters/WorkspaceId"
      requestBody:
        description: S3 resource to connect to
        required: true
        content:
          application/json:
            schema:
              type: object
              properties:
                s3_resource:
                  $ref: "#/components/schemas/S3Resource"
      responses:
        "200":
          description: Connection settings
          content:
            application/json:
              schema:
                type: object
                properties:
                  connection_settings_str:
                    type: string
  /w/{workspace}/job_helpers/v2/duckdb_connection_settings:
    post:
      summary:
        Converts an S3 resource to the set of instructions necessary to connect
        DuckDB to an S3 bucket
      operationId: duckdbConnectionSettingsV2
      tags:
        - helpers
      parameters:
        - $ref: "#/components/parameters/WorkspaceId"
      requestBody:
        description:
          S3 resource path to use to generate the connection settings. If empty,
          the S3 resource defined in the workspace settings will be used
        required: true
        content:
          application/json:
            schema:
              type: object
              properties:
                s3_resource_path:
                  type: string
      responses:
        "200":
          description: Connection settings
          content:
            application/json:
              schema:
                type: object
                properties:
                  connection_settings_str:
                    type: string
                  azure_container_path:
                    type: string
                required:
                  - connection_settings_str

  /w/{workspace}/job_helpers/polars_connection_settings:
    post:
      summary:
        Converts an S3 resource to the set of arguments necessary to connect
        Polars to an S3 bucket
      operationId: polarsConnectionSettings
      tags:
        - helpers
      parameters:
        - $ref: "#/components/parameters/WorkspaceId"
      requestBody:
        description: S3 resource to connect to
        required: true
        content:
          application/json:
            schema:
              type: object
              properties:
                s3_resource:
                  $ref: "#/components/schemas/S3Resource"
      responses:
        "200":
          description: Connection settings
          content:
            application/json:
              schema:
                type: object
                properties:
                  endpoint_url:
                    type: string
                  key:
                    type: string
                  secret:
                    type: string
                  use_ssl:
                    type: boolean
                  cache_regions:
                    type: boolean
                  client_kwargs:
                    $ref: "#/components/schemas/PolarsClientKwargs"
                required:
                  - endpoint_url
                  - use_ssl
                  - cache_regions
                  - client_kwargs
  /w/{workspace}/job_helpers/v2/polars_connection_settings:
    post:
      summary:
        Converts an S3 resource to the set of arguments necessary to connect
        Polars to an S3 bucket
      operationId: polarsConnectionSettingsV2
      tags:
        - helpers
      parameters:
        - $ref: "#/components/parameters/WorkspaceId"
      requestBody:
        description:
          S3 resource path to use to generate the connection settings. If empty,
          the S3 resource defined in the workspace settings will be used
        required: true
        content:
          application/json:
            schema:
              type: object
              properties:
                s3_resource_path:
                  type: string
      responses:
        "200":
          description: Connection settings
          content:
            application/json:
              schema:
                type: object
                properties:
                  s3fs_args:
                    type: object
                    properties:
                      endpoint_url:
                        type: string
                      key:
                        type: string
                      secret:
                        type: string
                      use_ssl:
                        type: boolean
                      cache_regions:
                        type: boolean
                      client_kwargs:
                        $ref: "#/components/schemas/PolarsClientKwargs"
                    required:
                      - endpoint_url
                      - use_ssl
                      - cache_regions
                      - client_kwargs
                  storage_options:
                    type: object
                    properties:
                      aws_endpoint_url:
                        type: string
                      aws_access_key_id:
                        type: string
                      aws_secret_access_key:
                        type: string
                      aws_region:
                        type: string
                      aws_allow_http:
                        type: string
                    required:
                      - aws_endpoint_url
                      - aws_region
                      - aws_allow_http
                required:
                  - s3fs_args
                  - storage_options
  /w/{workspace}/job_helpers/v2/s3_resource_info:
    post:
      summary: Returns the s3 resource associated to the provided path, or the
        workspace default S3 resource
      operationId: s3ResourceInfo
      tags:
        - helpers
      parameters:
        - $ref: "#/components/parameters/WorkspaceId"
      requestBody:
        description:
          S3 resource path to use. If empty, the S3 resource defined in the
          workspace settings will be used
        required: true
        content:
          application/json:
            schema:
              type: object
              properties:
                s3_resource_path:
                  type: string
      responses:
        "200":
          description: Connection settings
          content:
            application/json:
              schema:
                $ref: "#/components/schemas/S3Resource"

  /w/{workspace}/job_helpers/test_connection:
    get:
      summary: Test connection to the workspace object storage
      operationId: datasetStorageTestConnection
      tags:
        - helpers
      parameters:
        - $ref: "#/components/parameters/WorkspaceId"
        - name: storage
          in: query
          schema:
            type: string
      responses:
        "200":
          description: Connection settings
          content:
            application/json:
              schema: {}

  /w/{workspace}/job_helpers/list_stored_files:
    get:
      summary: List the file keys available in a workspace object storage
      operationId: listStoredFiles
      tags:
        - helpers
      parameters:
        - $ref: "#/components/parameters/WorkspaceId"
        - name: max_keys
          in: query
          required: true
          schema:
            type: integer
        - name: marker
          in: query
          schema:
            type: string
        - name: prefix
          in: query
          schema:
            type: string
        - name: storage
          in: query
          schema:
            type: string
      responses:
        "200":
          description: List of file keys
          content:
            application/json:
              schema:
                type: object
                properties:
                  next_marker:
                    type: string
                  windmill_large_files:
                    type: array
                    items:
                      $ref: "#/components/schemas/WindmillLargeFile"
                  restricted_access:
                    type: boolean
                required:
                  - windmill_large_files

  /w/{workspace}/job_helpers/load_file_metadata:
    get:
      summary: Load metadata of the file
      operationId: loadFileMetadata
      tags:
        - helpers
      parameters:
        - $ref: "#/components/parameters/WorkspaceId"
        - name: file_key
          in: query
          required: true
          schema:
            type: string
        - name: storage
          in: query
          schema:
            type: string
      responses:
        "200":
          description: FileMetadata
          content:
            application/json:
              schema:
                $ref: "#/components/schemas/WindmillFileMetadata"

  /w/{workspace}/job_helpers/load_file_preview:
    get:
      summary: Load a preview of the file
      operationId: loadFilePreview
      tags:
        - helpers
      parameters:
        - $ref: "#/components/parameters/WorkspaceId"
        - name: file_key
          in: query
          required: true
          schema:
            type: string
        - name: file_size_in_bytes
          in: query
          schema:
            type: integer
        - name: file_mime_type
          in: query
          schema:
            type: string
        - name: csv_separator
          in: query
          schema:
            type: string
        - name: csv_has_header
          in: query
          schema:
            type: boolean
        - name: read_bytes_from
          in: query
          schema:
            type: integer
        - name: read_bytes_length
          in: query
          schema:
            type: integer
        - name: storage
          in: query
          schema:
            type: string
      responses:
        "200":
          description: FilePreview
          content:
            application/json:
              schema:
                $ref: "#/components/schemas/WindmillFilePreview"

  /w/{workspace}/job_helpers/load_parquet_preview/{path}:
    get:
      summary: Load a preview of a parquet file
      operationId: loadParquetPreview
      tags:
        - helpers
      parameters:
        - $ref: "#/components/parameters/WorkspaceId"
        - $ref: "#/components/parameters/Path"
        - name: offset
          in: query
          schema:
            type: number
        - name: limit
          in: query
          schema:
            type: number
        - name: sort_col
          in: query
          schema:
            type: string
        - name: sort_desc
          in: query
          schema:
            type: boolean
        - name: search_col
          in: query
          schema:
            type: string
        - name: search_term
          in: query
          schema:
            type: string
        - name: storage
          in: query
          schema:
            type: string
      responses:
        "200":
          description: Parquet Preview
          content:
            application/json:
              schema: {}

  /w/{workspace}/job_helpers/load_table_count/{path}:
    get:
      summary: Load the table row count
      operationId: loadTableRowCount
      tags:
        - helpers
      parameters:
        - $ref: "#/components/parameters/WorkspaceId"
        - $ref: "#/components/parameters/Path"
        - name: search_col
          in: query
          schema:
            type: string
        - name: search_term
          in: query
          schema:
            type: string
        - name: storage
          in: query
          schema:
            type: string
      responses:
        "200":
          description: Table count
          content:
            application/json:
              schema:
                type: object
                properties:
                  count:
                    type: number

  /w/{workspace}/job_helpers/load_csv_preview/{path}:
    get:
      summary: Load a preview of a csv file
      operationId: loadCsvPreview
      tags:
        - helpers
      parameters:
        - $ref: "#/components/parameters/WorkspaceId"
        - $ref: "#/components/parameters/Path"
        - name: offset
          in: query
          schema:
            type: number
        - name: limit
          in: query
          schema:
            type: number
        - name: sort_col
          in: query
          schema:
            type: string
        - name: sort_desc
          in: query
          schema:
            type: boolean
        - name: search_col
          in: query
          schema:
            type: string
        - name: search_term
          in: query
          schema:
            type: string
        - name: storage
          in: query
          schema:
            type: string
        - name: csv_separator
          in: query
          schema:
            type: string
      responses:
        "200":
          description: Csv Preview
          content:
            application/json:
              schema: {}

  /w/{workspace}/job_helpers/delete_s3_file:
    delete:
      summary: Permanently delete file from S3
      operationId: deleteS3File
      tags:
        - helpers
      parameters:
        - $ref: "#/components/parameters/WorkspaceId"
        - name: file_key
          in: query
          required: true
          schema:
            type: string
        - name: storage
          in: query
          schema:
            type: string
      responses:
        "200":
          description: Confirmation
          content:
            application/json:
              schema: {}

  /w/{workspace}/job_helpers/move_s3_file:
    get:
      summary: Move a S3 file from one path to the other within the same bucket
      operationId: moveS3File
      tags:
        - helpers
      parameters:
        - $ref: "#/components/parameters/WorkspaceId"
        - name: src_file_key
          in: query
          required: true
          schema:
            type: string
        - name: dest_file_key
          in: query
          required: true
          schema:
            type: string
        - name: storage
          in: query
          schema:
            type: string
      responses:
        "200":
          description: Confirmation
          content:
            application/json:
              schema: {}

  /w/{workspace}/job_helpers/upload_s3_file:
    post:
      summary: Upload file to S3 bucket
      operationId: fileUpload
      tags:
        - helpers
      parameters:
        - $ref: "#/components/parameters/WorkspaceId"
        - name: file_key
          in: query
          required: false
          schema:
            type: string
        - name: file_extension
          in: query
          required: false
          schema:
            type: string
        - name: s3_resource_path
          in: query
          required: false
          schema:
            type: string
        - name: resource_type
          in: query
          required: false
          schema:
            type: string
        - name: storage
          in: query
          schema:
            type: string
        - name: content_type
          in: query
          schema:
            type: string
        - name: content_disposition
          in: query
          schema:
            type: string
      requestBody:
        description: File content
        required: true
        content:
          application/octet-stream:
            schema:
              type: string
              format: binary
      responses:
        "200":
          description: File upload status
          content:
            application/json:
              schema:
                type: object
                properties:
                  file_key:
                    type: string
                required:
                  - file_key

  /w/{workspace}/job_helpers/download_s3_file:
    get:
      summary: Download file from S3 bucket
      operationId: fileDownload
      tags:
        - helpers
      parameters:
        - $ref: "#/components/parameters/WorkspaceId"
        - name: file_key
          in: query
          required: true
          schema:
            type: string
        - name: s3_resource_path
          in: query
          required: false
          schema:
            type: string
        - name: resource_type
          in: query
          required: false
          schema:
            type: string
        - name: storage
          in: query
          schema:
            type: string
      responses:
        "200":
          description: Chunk of the downloaded file
          content:
            application/octet-stream:
              schema:
                type: string
                format: binary

  /w/{workspace}/job_helpers/download_s3_parquet_file_as_csv:
    get:
      summary: Download file to S3 bucket
      operationId: fileDownloadParquetAsCsv
      tags:
        - helpers
      parameters:
        - $ref: "#/components/parameters/WorkspaceId"
        - name: file_key
          in: query
          required: true
          schema:
            type: string
        - name: s3_resource_path
          in: query
          required: false
          schema:
            type: string
        - name: resource_type
          in: query
          required: false
          schema:
            type: string
      responses:
        "200":
          description: The downloaded file
          content:
            text/csv:
              schema:
                type: string

  /w/{workspace}/job_metrics/get/{id}:
    post:
      summary: get job metrics
      operationId: getJobMetrics
      tags:
        - metrics
      parameters:
        - $ref: "#/components/parameters/WorkspaceId"
        - $ref: "#/components/parameters/JobId"
      requestBody:
        description: parameters for statistics retrieval
        required: true
        content:
          application/json:
            schema:
              type: object
              properties:
                timeseries_max_datapoints:
                  type: integer
                from_timestamp:
                  type: string
                  format: date-time
                to_timestamp:
                  type: string
                  format: date-time

      responses:
        "200":
          description: job details
          content:
            application/json:
              schema:
                type: object
                properties:
                  metrics_metadata:
                    type: array
                    items:
                      $ref: "#/components/schemas/MetricMetadata"
                  scalar_metrics:
                    type: array
                    items:
                      $ref: "#/components/schemas/ScalarMetric"
                  timeseries_metrics:
                    type: array
                    items:
                      $ref: "#/components/schemas/TimeseriesMetric"

  /w/{workspace}/job_metrics/set_progress/{id}:
    post:
      summary: set job metrics
      operationId: setJobProgress
      tags:
        - metrics
      parameters:
        - $ref: "#/components/parameters/WorkspaceId"
        - $ref: "#/components/parameters/JobId"
      requestBody:
        description: parameters for statistics retrieval
        required: true
        content:
          application/json:
            schema:
              type: object
              properties:
                percent:
                  type: integer
                flow_job_id:
                  type: string
                  format: uuid

      responses:
        "200":
          description: Job progress updated
          content:
            application/json:
              schema: {}

  /w/{workspace}/job_metrics/get_progress/{id}:
    get:
      summary: get job progress
      operationId: getJobProgress
      tags:
        - metrics
      parameters:
        - $ref: "#/components/parameters/WorkspaceId"
        - $ref: "#/components/parameters/JobId"
      responses:
        "200":
          description: job progress between 0 and 99
          content:
            application/json:
              schema:
                type: integer
  /service_logs/list_files:
    get:
      summary: list log files ordered by timestamp
      operationId: listLogFiles
      tags:
        - service_logs
      parameters:
        - $ref: "#/components/parameters/Before"
        - $ref: "#/components/parameters/After"
        - name: with_error
          in: query
          required: false
          schema:
            type: boolean
      responses:
        "200":
          description: time
          content:
            application/json:
              schema:
                type: array
                items:
                  type: object
                  properties:
                    hostname:
                      type: string
                    mode:
                      type: string
                    worker_group:
                      type: string
                    log_ts:
                      type: string
                      format: date-time
                    file_path:
                      type: string
                    ok_lines:
                      type: integer
                    err_lines:
                      type: integer
                    json_fmt:
                      type: boolean
                  required:
                    - hostname
                    - mode
                    - log_ts
                    - file_path
                    - json_fmt

  /service_logs/get_log_file/{path}:
    get:
      summary: get log file by path
      operationId: getLogFile
      tags:
        - service_logs
      parameters:
        - $ref: "#/components/parameters/Path"
      responses:
        "200":
          description: log stream
          content:
            text/plain:
              schema:
                type: string

  /concurrency_groups/list:
    get:
      summary: List all concurrency groups
      operationId: listConcurrencyGroups
      tags:
        - concurrencyGroups
      responses:
        "200":
          description: all concurrency groups
          content:
            application/json:
              schema:
                type: array
                items:
                  $ref: "#/components/schemas/ConcurrencyGroup"
  /concurrency_groups/prune/{concurrency_id}:
    delete:
      summary: Delete concurrency group
      operationId: deleteConcurrencyGroup
      tags:
        - concurrencyGroups
      parameters:
        - $ref: "#/components/parameters/ConcurrencyId"
      responses:
        "200":
          description: concurrency group removed
          content:
            application/json:
              schema:
                type: object
                properties: {}
  /concurrency_groups/{id}/key:
    get:
      summary: Get the concurrency key for a job that has concurrency limits enabled
      operationId: getConcurrencyKey
      tags:
        - concurrencyGroups
      parameters:
        - $ref: "#/components/parameters/JobId"
      responses:
        "200":
          description: concurrency key for given job
          content:
            application/json:
              schema:
                type: string
  /w/{workspace}/concurrency_groups/list_jobs:
    get:
      summary: Get intervals of job runtime concurrency
      operationId: listExtendedJobs
      tags:
        - concurrencyGroups
        - job
      parameters:
        - name: concurrency_key
          in: query
          required: false
          schema:
            type: string
        - name: row_limit
          in: query
          required: false
          schema:
            type: number
        - $ref: "#/components/parameters/WorkspaceId"
        - $ref: "#/components/parameters/CreatedBy"
        - $ref: "#/components/parameters/Label"
        - $ref: "#/components/parameters/ParentJob"
        - $ref: "#/components/parameters/ScriptExactPath"
        - $ref: "#/components/parameters/ScriptStartPath"
        - $ref: "#/components/parameters/SchedulePath"
        - $ref: "#/components/parameters/ScriptExactHash"
        - $ref: "#/components/parameters/StartedBefore"
        - $ref: "#/components/parameters/StartedAfter"
        - $ref: "#/components/parameters/CreatedOrStartedBefore"
        - $ref: "#/components/parameters/Running"
        - $ref: "#/components/parameters/ScheduledForBeforeNow"
        - $ref: "#/components/parameters/CreatedOrStartedAfter"
        - $ref: "#/components/parameters/CreatedOrStartedAfterCompletedJob"
        - $ref: "#/components/parameters/JobKinds"
        - $ref: "#/components/parameters/ArgsFilter"
        - $ref: "#/components/parameters/Tag"
        - $ref: "#/components/parameters/ResultFilter"
        - $ref: "#/components/parameters/Page"
        - $ref: "#/components/parameters/PerPage"
        - name: is_skipped
          description: is the job skipped
          in: query
          schema:
            type: boolean
        - name: is_flow_step
          description: is the job a flow step
          in: query
          schema:
            type: boolean
        - name: has_null_parent
          description: has null parent
          in: query
          schema:
            type: boolean
        - name: success
          description: filter on successful jobs
          in: query
          schema:
            type: boolean
        - name: all_workspaces
          description: get jobs from all workspaces (only valid if request come from the `admins` workspace)
          in: query
          schema:
            type: boolean
        - name: is_not_schedule
          description: is not a scheduled job
          in: query
          schema:
            type: boolean
      responses:
        "200":
          description: time
          content:
            application/json:
              schema:
                $ref: "#/components/schemas/ExtendedJobs"

  /srch/w/{workspace}/index/search/job:
    get:
      summary: Search through jobs with a string query
      operationId: searchJobsIndex
      tags:
        - indexSearch
      parameters:
        - $ref: "#/components/parameters/WorkspaceId"
        - name: search_query
          in: query
          required: true
          schema:
            type: string
      responses:
        "200":
          description: search results
          content:
            application/json:
              schema:
                type: object
                properties:
                  query_parse_errors:
                    description: a list of the terms that couldn't be parsed (and thus ignored)
                    type: array
                    items:
                      type: object
                      properties:
                        dancer:
                          type: string
                  hits:
                    description: the jobs that matched the query
                    type: array
                    items:
                      $ref: "#/components/schemas/JobSearchHit"

  /srch/index/search/service_logs:
    get:
      summary: Search through service logs with a string query
      operationId: searchLogsIndex
      tags:
        - indexSearch
      parameters:
        - name: search_query
          in: query
          required: true
          schema:
            type: string
        - name: mode
          in: query
          required: true
          schema:
            type: string
        - name: worker_group
          in: query
          required: false
          schema:
            type: string
        - name: hostname
          in: query
          required: true
          schema:
            type: string
        - name: min_ts
          in: query
          required: false
          schema:
            type: string
            format: date-time
        - name: max_ts
          in: query
          required: false
          schema:
            type: string
            format: date-time
      responses:
        "200":
          description: search results
          content:
            application/json:
              schema:
                type: object
                properties:
                  query_parse_errors:
                    description: a list of the terms that couldn't be parsed (and thus ignored)
                    type: array
                    items:
                      type: string
                  hits:
                    description: log files that matched the query
                    type: array
                    items:
                      $ref: "#/components/schemas/LogSearchHit"

  /srch/index/search/count_service_logs:
    get:
      summary: Search and count the log line hits on every provided host
      operationId: countSearchLogsIndex
      tags:
        - indexSearch
      parameters:
        - name: search_query
          in: query
          required: true
          schema:
            type: string
        - name: min_ts
          in: query
          required: false
          schema:
            type: string
            format: date-time
        - name: max_ts
          in: query
          required: false
          schema:
            type: string
            format: date-time
      responses:
        "200":
          description: search results
          content:
            application/json:
              schema:
                type: object
                properties:
                  query_parse_errors:
                    description: a list of the terms that couldn't be parsed (and thus ignored)
                    type: array
                    items:
                      type: string
                  count_per_host:
                    description: count of log lines that matched the query per hostname
                    type: object

  /srch/index/delete/{idx_name}:
    delete:
      summary: Restart container and delete the index to recreate it.
      operationId: clearIndex
      tags:
        - indexSearch
      parameters:
        - name: idx_name
          in: path
          required: true
          schema:
            type: string
            enum:
              - JobIndex
              - ServiceLogIndex
      responses:
        "200":
          description: idx to be deleted and container restarting
          content:
            text/plain:
              schema:
                type: string

components:
  securitySchemes:
    bearerAuth:
      type: http
      scheme: bearer
    cookieAuth:
      type: apiKey
      in: cookie
      name: token

  parameters:
    Id:
      name: id
      in: path
      required: true
      schema:
        type: string
    Key:
      name: key
      in: path
      required: true
      schema:
        type: string
    WorkspaceId:
      name: workspace
      in: path
      required: true
      schema:
        type: string
    PublicationName:
      name: publication
      in: path
      required: true
      schema:
        type: string
    VersionId:
      name: version
      in: path
      required: true
      schema:
        type: number
    Token:
      name: token
      in: path
      required: true
      schema:
        type: string
    AccountId:
      name: id
      in: path
      required: true
      schema:
        type: integer
    ClientName:
      name: client_name
      in: path
      required: true
      schema:
        type: string
    ScriptPath:
      name: path
      in: path
      required: true
      schema:
        type: string
    ScriptHash:
      name: hash
      in: path
      required: true
      schema:
        type: string
    JobId:
      name: id
      in: path
      required: true
      schema:
        type: string
        format: uuid
    Path:
      name: path
      in: path
      required: true
      schema:
        type: string
    CustomPath:
      name: custom_path
      in: path
      required: true
      schema:
        type: string
    PathId:
      name: id
      in: path
      required: true
      schema:
        type: integer
    PathVersion:
      name: version
      in: path
      required: true
      schema:
        type: integer
    Name:
      name: name
      in: path
      required: true
      schema:
        type: string
    Page:
      name: page
      description: which page to return (start at 1, default 1)
      in: query
      schema:
        type: integer
    PerPage:
      name: per_page
      description: number of items to return for a given page (default 30, max 100)
      in: query
      schema:
        type: integer
    OrderDesc:
      name: order_desc
      description: order by desc order (default true)
      in: query
      schema:
        type: boolean
    CreatedBy:
      name: created_by
      description: mask to filter exact matching user creator
      in: query
      schema:
        type: string
    Label:
      name: label
      description: mask to filter exact matching job's label (job labels are completed jobs with as a result an object containing a string in the array at key 'wm_labels')
      in: query
      schema:
        type: string
    Worker:
      name: worker
      description: worker this job was ran on
      in: query
      schema:
        type: string
    ParentJob:
      name: parent_job
      description:
        The parent job that is at the origin and responsible for the execution
        of this script if any
      in: query
      schema:
        type: string
        format: uuid
    WorkerTag:
      name: tag
      description: Override the tag to use
      in: query
      schema:
        type: string
    CacheTtl:
      name: cache_ttl
      description: Override the cache time to live (in seconds). Can not be used to disable caching, only override with a new cache ttl
      in: query
      schema:
        type: string
    NewJobId:
      name: job_id
      description:
        The job id to assign to the created job. if missing, job is chosen
        randomly using the ULID scheme. If a job id already exists in the queue
        or as a completed job, the request to create one will fail (Bad Request)
      in: query
      schema:
        type: string
        format: uuid
    IncludeHeader:
      name: include_header
      description: |
        List of headers's keys (separated with ',') whove value are added to the args
        Header's key lowercased and '-'' replaced to '_' such that 'Content-Type' becomes the 'content_type' arg key
      in: query
      schema:
        type: string
    QueueLimit:
      name: queue_limit
      description: |
        The maximum size of the queue for which the request would get rejected if that job would push it above that limit
      in: query
      schema:
        type: string
    Payload:
      name: payload
      description: |
        The base64 encoded payload that has been encoded as a JSON. e.g how to encode such payload encodeURIComponent
        `encodeURIComponent(btoa(JSON.stringify({a: 2})))`
      in: query
      schema:
        type: string
    ScriptStartPath:
      name: script_path_start
      description: mask to filter matching starting path
      in: query
      schema:
        type: string
    SchedulePath:
      name: schedule_path
      description: mask to filter by schedule path
      in: query
      schema:
        type: string
    ScriptExactPath:
      name: script_path_exact
      description: mask to filter exact matching path
      in: query
      schema:
        type: string
    ScriptExactHash:
      name: script_hash
      description: mask to filter exact matching path
      in: query
      schema:
        type: string
    CreatedBefore:
      name: created_before
      description: filter on created before (inclusive) timestamp
      in: query
      schema:
        type: string
        format: date-time
    CreatedAfter:
      name: created_after
      description: filter on created after (exclusive) timestamp
      in: query
      schema:
        type: string
        format: date-time
    StartedBefore:
      name: started_before
      description: filter on started before (inclusive) timestamp
      in: query
      schema:
        type: string
        format: date-time
    StartedAfter:
      name: started_after
      description: filter on started after (exclusive) timestamp
      in: query
      schema:
        type: string
        format: date-time
    Before:
      name: before
      description: filter on started before (inclusive) timestamp
      in: query
      schema:
        type: string
        format: date-time
    CreatedOrStartedAfter:
      name: created_or_started_after
      description:
        filter on created_at for non non started job and started_at otherwise
        after (exclusive) timestamp
      in: query
      schema:
        type: string
        format: date-time
    CreatedOrStartedAfterCompletedJob:
      name: created_or_started_after_completed_jobs
      description:
        filter on created_at for non non started job and started_at otherwise
        after (exclusive) timestamp but only for the completed jobs
      in: query
      schema:
        type: string
        format: date-time
    CreatedOrStartedBefore:
      name: created_or_started_before
      description:
        filter on created_at for non non started job and started_at otherwise
        before (inclusive) timestamp
      in: query
      schema:
        type: string
        format: date-time
    Success:
      name: success
      description: filter on successful jobs
      in: query
      schema:
        type: boolean
    ScheduledForBeforeNow:
      name: scheduled_for_before_now
      description: filter on jobs scheduled_for before now (hence waitinf for a worker)
      in: query
      schema:
        type: boolean
    Suspended:
      name: suspended
      description: filter on suspended jobs
      in: query
      schema:
        type: boolean
    Running:
      name: running
      description: filter on running jobs
      in: query
      schema:
        type: boolean
    ArgsFilter:
      name: args
      description: filter on jobs containing those args as a json subset (@> in postgres)
      in: query
      schema:
        type: string
    Tag:
      name: tag
      description: filter on jobs with a given tag/worker group
      in: query
      schema:
        type: string
    ResultFilter:
      name: result
      description: filter on jobs containing those result as a json subset (@> in postgres)
      in: query
      schema:
        type: string
    After:
      name: after
      description: filter on created after (exclusive) timestamp
      in: query
      schema:
        type: string
        format: date-time
    Username:
      name: username
      description: filter on exact username of user
      in: query
      schema:
        type: string
    Operation:
      name: operation
      description: filter on exact or prefix name of operation
      in: query
      schema:
        type: string
    ResourceName:
      name: resource
      description: filter on exact or prefix name of resource
      in: query
      schema:
        type: string
    ActionKind:
      name: action_kind
      description: filter on type of operation
      in: query
      schema:
        type: string
        enum: [Create, Update, Delete, Execute]
    JobKinds:
      name: job_kinds
      description:
        filter on job kind (values 'preview', 'script', 'dependencies', 'flow')
        separated by,
      in: query
      schema:
        type: string
      # correct type is below but explode not supported by our codegen
      #   type: array
      #   items:
      #     type: string
      #     enum: ["preview", "script", "dependencies"]
      # explode: false
    RunnableId:
      name: runnable_id
      in: query
      schema:
        type: string
    RunnableTypeQuery:
      name: runnable_type
      in: query
      schema:
        $ref: "#/components/schemas/RunnableType"
    InputId:
      name: input
      in: path
      required: true
      schema:
        type: string
    GetStarted:
      name: get_started
      in: query
      schema:
        type: boolean
    ConcurrencyId:
      name: concurrency_id
      in: path
      required: true
      schema:
        type: string
    RunnableKind:
      name: runnable_kind
      in: path
      required: true
      schema:
        type: string
        enum: [script, flow]

  schemas:
    $ref: "../../openflow.openapi.yaml#/components/schemas"

    AIProvider:
      type: string
      enum: [openai, anthropic, mistral, deepseek, googleai, groq, openrouter, customai]

    AIProviderModel:
      type: object
      properties:
        model:
          type: string
        provider:
          $ref: "#/components/schemas/AIProvider"
      required:
        - model
        - provider

    AIProviderConfig:
      type: object
      properties:
        resource_path:
          type: string
        models:
          type: array
          items:
            type: string
      required:
        - resource_path
        - models

    AIConfig:
      type: object
      properties:
        providers:
          type: object
          additionalProperties:
            $ref: "#/components/schemas/AIProviderConfig"
        default_model:
          $ref: "#/components/schemas/AIProviderModel"
        code_completion_model:
          $ref: "#/components/schemas/AIProviderModel"

    Script:
      type: object
      properties:
        workspace_id:
          type: string
        hash:
          type: string
        path:
          type: string
        parent_hashes:
          type: array
          description: |
            The first element is the direct parent of the script, the second is the parent of the first, etc
          items:
            type: string
        summary:
          type: string
        description:
          type: string
        content:
          type: string
        created_by:
          type: string
        created_at:
          type: string
          format: date-time
        archived:
          type: boolean
        schema:
          type: object
        deleted:
          type: boolean
        is_template:
          type: boolean
        extra_perms:
          type: object
          additionalProperties:
            type: boolean
        lock:
          type: string
        lock_error_logs:
          type: string
        language:
          $ref: "#/components/schemas/ScriptLang"
        kind:
          type: string
          enum: [script, failure, trigger, command, approval, preprocessor]
        starred:
          type: boolean
        tag:
          type: string
        has_draft:
          type: boolean
        draft_only:
          type: boolean
        envs:
          type: array
          items:
            type: string
        concurrent_limit:
          type: integer
        concurrency_time_window_s:
          type: integer
        concurrency_key:
          type: string
        cache_ttl:
          type: number
        dedicated_worker:
          type: boolean
        ws_error_handler_muted:
          type: boolean
        priority:
          type: integer
        restart_unless_cancelled:
          type: boolean
        timeout:
          type: integer
        delete_after_use:
          type: boolean
        visible_to_runner_only:
          type: boolean
        no_main_func:
          type: boolean
        codebase:
          type: string
        has_preprocessor:
          type: boolean
        on_behalf_of_email:
          type: string

      required:
        - hash
        - path
        - summary
        - description
        - content
        - created_by
        - created_at
        - archived
        - deleted
        - is_template
        - extra_perms
        - language
        - kind
        - starred
        - no_main_func
        - has_preprocessor

    NewScript:
      type: object
      properties:
        path:
          type: string
        parent_hash:
          type: string
        summary:
          type: string
        description:
          type: string
        content:
          type: string
        schema:
          type: object
        is_template:
          type: boolean
        lock:
          type: string
        language:
          $ref: "#/components/schemas/ScriptLang"
        kind:
          type: string
          enum: [script, failure, trigger, command, approval, preprocessor]
        tag:
          type: string
        draft_only:
          type: boolean
        envs:
          type: array
          items:
            type: string
        concurrent_limit:
          type: integer
        concurrency_time_window_s:
          type: integer
        cache_ttl:
          type: number
        dedicated_worker:
          type: boolean
        ws_error_handler_muted:
          type: boolean
        priority:
          type: integer
        restart_unless_cancelled:
          type: boolean
        timeout:
          type: integer
        delete_after_use:
          type: boolean
        deployment_message:
          type: string
        concurrency_key:
          type: string
        visible_to_runner_only:
          type: boolean
        no_main_func:
          type: boolean
        codebase:
          type: string
        has_preprocessor:
          type: boolean
        on_behalf_of_email:
          type: string
      required:
        - path
        - summary
        - description
        - content
        - language

    NewScriptWithDraft:
      allOf:
        - $ref: "#/components/schemas/NewScript"
        - type: object
          properties:
            draft:
              $ref: "#/components/schemas/NewScript"
            hash:
              type: string
          required:
            - hash

    ScriptHistory:
      type: object
      properties:
        script_hash:
          type: string
        deployment_msg:
          type: string
      required:
        - script_hash

    ScriptArgs:
      type: object
      additionalProperties: {}

    Input:
      type: object
      properties:
        id:
          type: string
        name:
          type: string
        created_by:
          type: string
        created_at:
          type: string
          format: date-time
        is_public:
          type: boolean
        success:
          type: boolean
      required:
        - id
        - name
        - args
        - created_by
        - created_at
        - is_public

    CreateInput:
      type: object
      properties:
        name:
          type: string
        args:
          type: object
      required:
        - name
        - args
        - created_by

    UpdateInput:
      type: object
      properties:
        id:
          type: string
        name:
          type: string
        is_public:
          type: boolean
      required:
        - id
        - name
        - is_public

    RunnableType:
      type: string
      enum: ["ScriptHash", "ScriptPath", "FlowPath"]

    QueuedJob:
      type: object
      properties:
        workspace_id:
          type: string
        id:
          type: string
          format: uuid
        parent_job:
          type: string
          format: uuid
        created_by:
          type: string
        created_at:
          type: string
          format: date-time
        started_at:
          type: string
          format: date-time
        scheduled_for:
          type: string
          format: date-time
        running:
          type: boolean
        script_path:
          type: string
        script_hash:
          type: string
        args:
          $ref: "#/components/schemas/ScriptArgs"
        logs:
          type: string
        raw_code:
          type: string
        canceled:
          type: boolean
        canceled_by:
          type: string
        canceled_reason:
          type: string
        last_ping:
          type: string
          format: date-time
        job_kind:
          type: string
          enum:
            [
              "script",
              "preview",
              "dependencies",
              "flowdependencies",
              "appdependencies",
              "flow",
              "flowpreview",
              "script_hub",
              "identity",
              "deploymentcallback",
              "singlescriptflow",
              "flowscript",
              "flownode",
              "appscript",
            ]
        schedule_path:
          type: string
        permissioned_as:
          type: string
          description: |
            The user (u/userfoo) or group (g/groupfoo) whom
            the execution of this script will be permissioned_as and by extension its DT_TOKEN.
        flow_status:
          $ref: "../../openflow.openapi.yaml#/components/schemas/FlowStatus"
        raw_flow:
          $ref: "../../openflow.openapi.yaml#/components/schemas/FlowValue"
        is_flow_step:
          type: boolean
        language:
          $ref: "#/components/schemas/ScriptLang"
        email:
          type: string
        visible_to_owner:
          type: boolean
        mem_peak:
          type: integer
        tag:
          type: string
        priority:
          type: integer
        self_wait_time_ms:
          type: number
        aggregate_wait_time_ms:
          type: number
        suspend:
          type: number
        preprocessed:
          type: boolean
        worker:
          type: string
      required:
        - id
        - running
        - canceled
        - job_kind
        - permissioned_as
        - is_flow_step
        - email
        - visible_to_owner
        - tag

    CompletedJob:
      type: object
      properties:
        workspace_id:
          type: string
        id:
          type: string
          format: uuid
        parent_job:
          type: string
          format: uuid
        created_by:
          type: string
        created_at:
          type: string
          format: date-time
        started_at:
          type: string
          format: date-time
        duration_ms:
          type: integer
        success:
          type: boolean
        script_path:
          type: string
        script_hash:
          type: string
        args:
          $ref: "#/components/schemas/ScriptArgs"
        result: {}
        logs:
          type: string
        deleted:
          type: boolean
        raw_code:
          type: string
        canceled:
          type: boolean
        canceled_by:
          type: string
        canceled_reason:
          type: string
        job_kind:
          type: string
          enum:
            [
              "script",
              "preview",
              "dependencies",
              "flow",
              "flowdependencies",
              "appdependencies",
              "flowpreview",
              "script_hub",
              "identity",
              "deploymentcallback",
              "singlescriptflow",
              "flowscript",
              "flownode",
              "appscript",
            ]
        schedule_path:
          type: string
        permissioned_as:
          type: string
          description: |
            The user (u/userfoo) or group (g/groupfoo) whom
            the execution of this script will be permissioned_as and by extension its DT_TOKEN.
        flow_status:
          $ref: "../../openflow.openapi.yaml#/components/schemas/FlowStatus"
        raw_flow:
          $ref: "../../openflow.openapi.yaml#/components/schemas/FlowValue"
        is_flow_step:
          type: boolean
        language:
          $ref: "#/components/schemas/ScriptLang"
        is_skipped:
          type: boolean
        email:
          type: string
        visible_to_owner:
          type: boolean
        mem_peak:
          type: integer
        tag:
          type: string
        priority:
          type: integer
        labels:
          type: array
          items:
            type: string
        self_wait_time_ms:
          type: number
        aggregate_wait_time_ms:
          type: number
        preprocessed:
          type: boolean
        worker:
          type: string
      required:
        - id
        - created_by
        - duration_ms
        - created_at
        - started_at
        - success
        - canceled
        - job_kind
        - permissioned_as
        - is_flow_step
        - is_skipped
        - email
        - visible_to_owner
        - tag

    ObscuredJob:
      type: object
      properties:
        typ:
          type: string
        started_at:
          type: string
          format: date-time
        duration_ms:
          type: number
    Job:
      oneOf:
        - allOf:
            - $ref: "#/components/schemas/CompletedJob"
            - type: object
              properties:
                type:
                  type: string
                  enum: [CompletedJob]
        - allOf:
            - $ref: "#/components/schemas/QueuedJob"
            - type: object
              properties:
                type:
                  type: string
                  enum: [QueuedJob]
      discriminator:
        propertyName: type

    User:
      type: object
      properties:
        email:
          type: string
        username:
          type: string
        is_admin:
          type: boolean
        name:
          type: string
        is_super_admin:
          type: boolean
        created_at:
          type: string
          format: date-time
        operator:
          type: boolean
        disabled:
          type: boolean
        groups:
          type: array
          items:
            type: string
        folders:
          type: array
          items:
            type: string
        folders_owners:
          type: array
          items:
            type: string
      required:
        - email
        - username
        - is_admin
        - is_super_admin
        - created_at
        - operator
        - disabled
        - folders
        - folders_owners

    UserUsage:
      type: object
      properties:
        email:
          type: string
        executions:
          type: number

    Login:
      type: object
      properties:
        email:
          type: string
        password:
          type: string
      required:
        - email
        - password

    EditWorkspaceUser:
      type: object
      properties:
        is_admin:
          type: boolean
        operator:
          type: boolean
        disabled:
          type: boolean

    TruncatedToken:
      type: object
      properties:
        label:
          type: string
        expiration:
          type: string
          format: date-time
        token_prefix:
          type: string
        created_at:
          type: string
          format: date-time
        last_used_at:
          type: string
          format: date-time
        scopes:
          type: array
          items:
            type: string
        email:
          type: string
      required:
        - token_prefix
        - created_at
        - last_used_at

    NewToken:
      type: object
      properties:
        label:
          type: string
        expiration:
          type: string
          format: date-time
        scopes:
          type: array
          items:
            type: string
        workspace_id:
          type: string

    NewTokenImpersonate:
      type: object
      properties:
        label:
          type: string
        expiration:
          type: string
          format: date-time
        impersonate_email:
          type: string
        workspace_id:
          type: string
      required:
        - impersonate_email

    ListableVariable:
      type: object
      properties:
        workspace_id:
          type: string
        path:
          type: string
        value:
          type: string
        is_secret:
          type: boolean
        description:
          type: string
        account:
          type: integer
        is_oauth:
          type: boolean
        extra_perms:
          type: object
          additionalProperties:
            type: boolean
        is_expired:
          type: boolean
        refresh_error:
          type: string
        is_linked:
          type: boolean
        is_refreshed:
          type: boolean
        expires_at:
          type: string
          format: date-time
      required:
        - workspace_id
        - path
        - is_secret
        - extra_perms

    ContextualVariable:
      type: object
      properties:
        name:
          type: string
        value:
          type: string
        description:
          type: string
        is_custom:
          type: boolean
      required:
        - name
        - value
        - description
        - is_custom

    CreateVariable:
      type: object
      properties:
        path:
          type: string
        value:
          type: string
        is_secret:
          type: boolean
        description:
          type: string
        account:
          type: integer
        is_oauth:
          type: boolean
        expires_at:
          type: string
          format: date-time
      required:
        - path
        - value
        - is_secret
        - description

    EditVariable:
      type: object
      properties:
        path:
          type: string
        value:
          type: string
        is_secret:
          type: boolean
        description:
          type: string

    AuditLog:
      type: object
      properties:
        id:
          type: integer
        timestamp:
          type: string
          format: date-time
        username:
          type: string
        operation:
          type: string
          enum:
            - "jobs.run"
            - "jobs.run.script"
            - "jobs.run.preview"
            - "jobs.run.flow"
            - "jobs.run.flow_preview"
            - "jobs.run.script_hub"
            - "jobs.run.dependencies"
            - "jobs.run.identity"
            - "jobs.run.noop"
            - "jobs.flow_dependencies"
            - "jobs"
            - "jobs.cancel"
            - "jobs.force_cancel"
            - "jobs.disapproval"
            - "jobs.delete"
            - "account.delete"
            - "ai.request"
            - "resources.create"
            - "resources.update"
            - "resources.delete"
            - "resource_types.create"
            - "resource_types.update"
            - "resource_types.delete"
            - "schedule.create"
            - "schedule.setenabled"
            - "schedule.edit"
            - "schedule.delete"
            - "scripts.create"
            - "scripts.update"
            - "scripts.archive"
            - "scripts.delete"
            - "users.create"
            - "users.delete"
            - "users.update"
            - "users.login"
            - "users.login_failure"
            - "users.logout"
            - "users.accept_invite"
            - "users.decline_invite"
            - "users.token.create"
            - "users.token.delete"
            - "users.add_to_workspace"
            - "users.add_global"
            - "users.setpassword"
            - "users.impersonate"
            - "users.leave_workspace"
            - "oauth.login"
            - "oauth.login_failure"
            - "oauth.signup"
            - "variables.create"
            - "variables.delete"
            - "variables.update"
            - "flows.create"
            - "flows.update"
            - "flows.delete"
            - "flows.archive"
            - "apps.create"
            - "apps.update"
            - "apps.delete"
            - "folder.create"
            - "folder.update"
            - "folder.delete"
            - "folder.add_owner"
            - "folder.remove_owner"
            - "group.create"
            - "group.delete"
            - "group.edit"
            - "group.adduser"
            - "group.removeuser"
            - "igroup.create"
            - "igroup.delete"
            - "igroup.adduser"
            - "igroup.removeuser"
            - "variables.decrypt_secret"
            - "workspaces.edit_command_script"
            - "workspaces.edit_deploy_to"
            - "workspaces.edit_auto_invite_domain"
            - "workspaces.edit_webhook"
            - "workspaces.edit_copilot_config"
            - "workspaces.edit_error_handler"
            - "workspaces.create"
            - "workspaces.update"
            - "workspaces.archive"
            - "workspaces.unarchive"
            - "workspaces.delete"
        action_kind:
          type: string
          enum: ["Created", "Updated", "Delete", "Execute"]
        resource:
          type: string
        parameters:
          type: object
      required:
        - id
        - timestamp
        - username
        - operation
        - action_kind

    MainArgSignature:
      type: object
      properties:
        type:
          type: string
          enum: ["Valid", "Invalid"]
        error:
          type: string
        star_args:
          type: boolean
        star_kwargs:
          type: boolean
        args:
          type: array
          items:
            type: object
            properties:
              name:
                type: string
              typ:
                oneOf:
                  - type: string
                    enum:
                      [
                        "float",
                        "int",
                        "bool",
                        "email",
                        "unknown",
                        "bytes",
                        "dict",
                        "datetime",
                        "sql",
                      ]
                  - type: object
                    properties:
                      resource:
                        type: string
                        nullable: true
                    required:
                      - resource
                  - type: object
                    properties:
                      str:
                        type: array
                        items:
                          type: string
                        nullable: true
                    required:
                      - str
                  - type: object
                    properties:
                      object:
                        type: array
                        items:
                          type: object
                          properties:
                            key:
                              type: string
                            typ:
                              oneOf:
                                - type: string
                                  enum:
                                    [
                                      "float",
                                      "int",
                                      "bool",
                                      "email",
                                      "unknown",
                                      "bytes",
                                      "dict",
                                      "datetime",
                                      "sql",
                                    ]
                                - type: object
                                  properties:
                                    str: {}
                                  required: [str]
                          required:
                            - key
                            - typ
                    required:
                      - object
                  - type: object
                    properties:
                      list:
                        oneOf:
                          - type: string
                            enum:
                              [
                                "float",
                                "int",
                                "bool",
                                "email",
                                "unknown",
                                "bytes",
                                "dict",
                                "datetime",
                                "sql",
                              ]
                          - type: object
                            properties:
                              str: {}
                            required: [str]
                        nullable: true
                    required:
                      - list
              has_default:
                type: boolean
              default: {}
            required:
              - name
              - typ
        no_main_func:
          type: boolean
          nullable: true
        has_preprocessor:
          type: boolean
          nullable: true
      required:
        - star_args
        - start_kwargs
        - args
        - type
        - error
        - no_main_func
        - has_preprocessor

    ScriptLang:
      type: string
      enum:
        [
          python3,
          deno,
          go,
          bash,
          powershell,
          postgresql,
          mysql,
          bigquery,
          snowflake,
          mssql,
          oracledb,
          graphql,
          nativets,
          bun,
          php,
          rust,
          ansible,
          csharp,
          nu
        ]

    Preview:
      type: object
      properties:
        content:
          type: string
        path:
          type: string
        args:
          $ref: "#/components/schemas/ScriptArgs"
        language:
          $ref: "#/components/schemas/ScriptLang"
        tag:
          type: string
        kind:
          type: string
          enum: [code, identity, http]
        dedicated_worker:
          type: boolean
        lock:
          type: string
      required:
        - args

    WorkflowTask:
      type: object
      properties:
        args:
          $ref: "#/components/schemas/ScriptArgs"
      required:
        - args

    WorkflowStatusRecord:
      type: object
      additionalProperties:
        $ref: "#/components/schemas/WorkflowStatus"

    WorkflowStatus:
      type: object
      properties:
        scheduled_for:
          type: string
          format: date-time
        started_at:
          type: string
          format: date-time
        duration_ms:
          type: number
        name:
          type: string

    CreateResource:
      type: object
      properties:
        path:
          type: string
        value: {}
        description:
          type: string
        resource_type:
          type: string
      required:
        - path
        - value
        - resource_type

    EditResource:
      type: object
      properties:
        path:
          type: string
        description:
          type: string
        value: {}

    Resource:
      type: object
      properties:
        workspace_id:
          type: string
        path:
          type: string
        description:
          type: string
        resource_type:
          type: string
        value: {}
        is_oauth:
          type: boolean
        extra_perms:
          type: object
          additionalProperties:
            type: boolean
        created_by:
          type: string
        edited_at:
          type: string
          format: date-time
      required:
        - path
        - resource_type
        - is_oauth

    ListableResource:
      type: object
      properties:
        workspace_id:
          type: string
        path:
          type: string
        description:
          type: string
        resource_type:
          type: string
        value: {}
        is_oauth:
          type: boolean
        extra_perms:
          type: object
          additionalProperties:
            type: boolean
        is_expired:
          type: boolean
        refresh_error:
          type: string
        is_linked:
          type: boolean
        is_refreshed:
          type: boolean
        account:
          type: number
        created_by:
          type: string
        edited_at:
          type: string
          format: date-time
      required:
        - path
        - resource_type
        - is_oauth
        - is_linked
        - is_refreshed

    ResourceType:
      type: object
      properties:
        workspace_id:
          type: string
        name:
          type: string
        schema: {}
        description:
          type: string
        created_by:
          type: string
        edited_at:
          type: string
          format: date-time
        format_extension:
          type: string
      required:
        - name

    EditResourceType:
      type: object
      properties:
        schema: {}
        description:
          type: string

    Schedule:
      type: object
      properties:
        path:
          type: string
        edited_by:
          type: string
        edited_at:
          type: string
          format: date-time
        schedule:
          type: string
        timezone:
          type: string
        enabled:
          type: boolean
        script_path:
          type: string
        is_flow:
          type: boolean
        args:
          $ref: "#/components/schemas/ScriptArgs"
        extra_perms:
          type: object
          additionalProperties:
            type: boolean
        email:
          type: string
        error:
          type: string
        on_failure:
          # a reference to a script path, flow path, or webhook (script/<path>, flow/<path>)
          type: string
        on_failure_times:
          type: number
        on_failure_exact:
          type: boolean
        on_failure_extra_args:
          $ref: "#/components/schemas/ScriptArgs"
        on_recovery:
          type: string
        on_recovery_times:
          type: number
        on_recovery_extra_args:
          $ref: "#/components/schemas/ScriptArgs"
        on_success:
          type: string
        on_success_extra_args:
          $ref: "#/components/schemas/ScriptArgs"
        ws_error_handler_muted:
          type: boolean
        retry:
          $ref: "../../openflow.openapi.yaml#/components/schemas/Retry"
        summary:
          type: string
        no_flow_overlap:
          type: boolean
        tag:
          type: string
        paused_until:
          type: string
          format: date-time
        cron_version:
          type: string
      required:
        - path
        - edited_by
        - edited_at
        - schedule
        - script_path
        - timezone
        - extra_perms
        - is_flow
        - enabled
        - email

    ScheduleWJobs:
      allOf:
        - $ref: "#/components/schemas/Schedule"
        - type: object
          properties:
            jobs:
              type: array
              items:
                type: object
                properties:
                  id:
                    type: string
                  success:
                    type: boolean
                  duration_ms:
                    type: number
                required:
                  - id
                  - success
                  - duration_ms

    NewSchedule:
      type: object
      properties:
        path:
          type: string
        schedule:
          type: string
        timezone:
          type: string
        script_path:
          type: string
        is_flow:
          type: boolean
        args:
          $ref: "#/components/schemas/ScriptArgs"
        enabled:
          type: boolean
        on_failure:
          # a reference to a script path, flow path, or webhook (script/<path>, flow/<path>)
          type: string
        on_failure_times:
          type: number
        on_failure_exact:
          type: boolean
        on_failure_extra_args:
          $ref: "#/components/schemas/ScriptArgs"
        on_recovery:
          type: string
        on_recovery_times:
          type: number
        on_recovery_extra_args:
          $ref: "#/components/schemas/ScriptArgs"
        on_success:
          type: string
        on_success_extra_args:
          $ref: "#/components/schemas/ScriptArgs"
        ws_error_handler_muted:
          type: boolean
        retry:
          $ref: "../../openflow.openapi.yaml#/components/schemas/Retry"
        no_flow_overlap:
          type: boolean
        summary:
          type: string
        tag:
          type: string
        paused_until:
          type: string
          format: date-time
        cron_version:
          type: string
      required:
        - path
        - schedule
        - timezone
        - script_path
        - is_flow
        - args

    EditSchedule:
      type: object
      properties:
        schedule:
          type: string
        timezone:
          type: string
        args:
          $ref: "#/components/schemas/ScriptArgs"
        on_failure:
          # a reference to a script path, flow path, or webhook (script/<path>, flow/<path>)
          type: string
        on_failure_times:
          type: number
        on_failure_exact:
          type: boolean
        on_failure_extra_args:
          $ref: "#/components/schemas/ScriptArgs"
        on_recovery:
          type: string
        on_recovery_times:
          type: number
        on_recovery_extra_args:
          $ref: "#/components/schemas/ScriptArgs"
        on_success:
          type: string
        on_success_extra_args:
          $ref: "#/components/schemas/ScriptArgs"
        ws_error_handler_muted:
          type: boolean
        retry:
          $ref: "../../openflow.openapi.yaml#/components/schemas/Retry"
        no_flow_overlap:
          type: boolean
        summary:
          type: string
        tag:
          type: string
        paused_until:
          type: string
          format: date-time
        cron_version:
          type: string
      required:
        - schedule
        - timezone
        - script_path
        - is_flow
        - args

    TriggerExtraProperty:
      type: object
      properties:
        path:
          type: string
        script_path:
          type: string
        email:
          type: string
        extra_perms:
          type: object
          additionalProperties:
            type: boolean
        workspace_id:
          type: string
        edited_by:
          type: string
        edited_at:
          type: string
          format: date-time
        is_flow:
          type: boolean
      required:
        - path
        - script_path
        - email
        - extra_perms
        - workspace_id
        - edited_by
        - edited_at
        - is_flow

    HttpTrigger:
      allOf:
        - $ref: "#/components/schemas/TriggerExtraProperty"
      type: object
      properties:
        route_path:
          type: string
        static_asset_config:
          type: object
          properties:
            s3:
              type: string
            storage:
              type: string
            filename:
              type: string
          required:
            - s3
        http_method:
          type: string
          enum:
            - get
            - post
            - put
            - delete
            - patch
        is_async:
          type: boolean
        requires_auth:
          type: boolean
        is_static_website:
          type: boolean
        workspaced_route:
          type: boolean
        wrap_body:
          type: boolean
        raw_string:
          type: boolean

      required:
        - route_path
        - is_async
        - requires_auth
        - http_method
        - is_static_website
        - workspaced_route
        - wrap_body
        - raw_string

    NewHttpTrigger:
      type: object
      properties:
        path:
          type: string
        script_path:
          type: string
        route_path:
          type: string
        workspaced_route:
          type: boolean
        static_asset_config:
          type: object
          properties:
            s3:
              type: string
            storage:
              type: string
            filename:
              type: string
          required:
            - s3
        is_flow:
          type: boolean
        http_method:
          type: string
          enum:
            - get
            - post
            - put
            - delete
            - patch
        is_async:
          type: boolean
        requires_auth:
          type: boolean
        is_static_website:
          type: boolean
        wrap_body:
          type: boolean
        raw_string:
          type: boolean

      required:
        - path
        - script_path
        - route_path
        - is_flow
        - is_async
        - requires_auth
        - http_method
        - is_static_website

    EditHttpTrigger:
      type: object
      properties:
        path:
          type: string
        script_path:
          type: string
        route_path:
          type: string
        workspaced_route:
          type: boolean
        static_asset_config:
          type: object
          properties:
            s3:
              type: string
            storage:
              type: string
            filename:
              type: string
          required:
            - s3
        is_flow:
          type: boolean
        http_method:
          type: string
          enum:
            - get
            - post
            - put
            - delete
            - patch
        is_async:
          type: boolean
        requires_auth:
          type: boolean
        is_static_website:
          type: boolean
        wrap_body:
          type: boolean
        raw_string:
          type: boolean
      required:
        - path
        - script_path
        - is_flow
        - kind
        - is_async
        - requires_auth
        - http_method
        - is_static_website

    TriggersCount:
      type: object
      properties:
        primary_schedule:
          type: object
          properties:
            schedule:
              type: string
        schedule_count:
          type: number
        http_routes_count:
          type: number
        webhook_count:
          type: number
        email_count:
          type: number
        websocket_count:
          type: number
        postgres_count:
          type: number
        kafka_count:
          type: number
        nats_count:
          type: number
        mqtt_count:
          type: number
        gcp_count:
          type: number
        sqs_count:
          type: number

    WebsocketTrigger:
      allOf:
        - $ref: "#/components/schemas/TriggerExtraProperty"
      type: object
      properties:
        url:
          type: string
        server_id:
          type: string
        last_server_ping:
          type: string
          format: date-time
        error:
          type: string
        enabled:
          type: boolean
        filters:
          type: array
          items:
            type: object
            properties:
              key:
                type: string
              value: {}
            required:
              - key
              - value
        initial_messages:
          type: array
          items:
            $ref: "#/components/schemas/WebsocketTriggerInitialMessage"
        url_runnable_args:
          $ref: "#/components/schemas/ScriptArgs"
        can_return_message:
          type: boolean

      required:
        - url
        - enabled
        - filters
        - can_return_message

    NewWebsocketTrigger:
      type: object
      properties:
        path:
          type: string
        script_path:
          type: string
        is_flow:
          type: boolean
        url:
          type: string
        enabled:
          type: boolean
        filters:
          type: array
          items:
            type: object
            properties:
              key:
                type: string
              value: {}
            required:
              - key
              - value
        initial_messages:
          type: array
          items:
            $ref: "#/components/schemas/WebsocketTriggerInitialMessage"
        url_runnable_args:
          $ref: "#/components/schemas/ScriptArgs"
        can_return_message:
          type: boolean

      required:
        - path
        - script_path
        - url
        - is_flow
        - filters
        - can_return_message

    EditWebsocketTrigger:
      type: object
      properties:
        url:
          type: string
        path:
          type: string
        script_path:
          type: string
        is_flow:
          type: boolean
        filters:
          type: array
          items:
            type: object
            properties:
              key:
                type: string
              value: {}
            required:
              - key
              - value
        initial_messages:
          type: array
          items:
            $ref: "#/components/schemas/WebsocketTriggerInitialMessage"
        url_runnable_args:
          $ref: "#/components/schemas/ScriptArgs"
        can_return_message:
          type: boolean

      required:
        - path
        - script_path
        - url
        - is_flow
        - filters
        - can_return_message
    WebsocketTriggerInitialMessage:
      anyOf:
        - type: object
          properties:
            raw_message:
              type: string
          required:
            - raw_message
        - type: object
          properties:
            runnable_result:
              type: object
              properties:
                path:
                  type: string
                args:
                  $ref: "#/components/schemas/ScriptArgs"
                is_flow:
                  type: boolean
              required:
                - path
                - args
                - is_flow
          required:
            - runnable_result

    MqttQoS:
      type: string
      enum: ['qos0', 'qos1', 'qos2']

    MqttV3Config:
      type: object
      properties:
        clean_session:
          type: boolean

    MqttV5Config:
      type: object
      properties:
        clean_start:
          type: boolean
        topic_alias:
          type: number
        session_expiry_interval:
          type: number

    MqttSubscribeTopic:
      type: object
      properties:
        qos:
          $ref: "#/components/schemas/MqttQoS"
        topic:
          type: string
      required:
        - qos
        - topic

    MqttClientVersion:
      type: string
      enum: ["v3", "v5"]

    MqttTrigger:
      allOf:
        - $ref: "#/components/schemas/TriggerExtraProperty"
      type: object
      properties:
        mqtt_resource_path:
          type: string
        subscribe_topics:
          type: array
          items:
            $ref: "#/components/schemas/MqttSubscribeTopic"
        v3_config:
          $ref: "#/components/schemas/MqttV3Config"
        v5_config:
          $ref: "#/components/schemas/MqttV5Config"
        client_id:
          type: string
        client_version:
          $ref: "#/components/schemas/MqttClientVersion"
        server_id:
          type: string
        last_server_ping:
          type: string
          format: date-time
        error:
          type: string
        enabled:
          type: boolean

      required:
        - enabled
        - subscribe_topics
        - mqtt_resource_path

    NewMqttTrigger:
      type: object
      properties:
        mqtt_resource_path:
          type: string
        subscribe_topics:
          type: array
          items:
            $ref: "#/components/schemas/MqttSubscribeTopic"
        client_id:
          type: string
        v3_config:
          $ref: "#/components/schemas/MqttV3Config"
        v5_config:
          $ref: "#/components/schemas/MqttV5Config"
        client_version:
          $ref: "#/components/schemas/MqttClientVersion"
        path:
          type: string
        script_path:
          type: string
        is_flow:
          type: boolean
        enabled:
          type: boolean
      required:
        - path
        - script_path
        - is_flow
        - subscribe_topics
        - mqtt_resource_path

    EditMqttTrigger:
      type: object
      properties:
        mqtt_resource_path:
          type: string
        subscribe_topics:
          type: array
          items:
            $ref: "#/components/schemas/MqttSubscribeTopic"
        client_id:
          type: string
        v3_config:
          $ref: "#/components/schemas/MqttV3Config"
        v5_config:
          $ref: "#/components/schemas/MqttV5Config"
        client_version:
          $ref: "#/components/schemas/MqttClientVersion"
        path:
          type: string
        script_path:
          type: string
        is_flow:
          type: boolean
        enabled:
          type: boolean
      required:
        - path
        - script_path
        - is_flow
        - enabled
        - subscribe_topics
        - mqtt_resource_path

<<<<<<< HEAD
    GcpTrigger:
      allOf:
        - $ref: "#/components/schemas/TriggerExtraProperty"
      type: object
      properties:
        gcp_resource_path:
          type: string
        server_id:
          type: string
        last_server_ping:
          type: string
          format: date-time
        error:
          type: string
        enabled:
          type: boolean

      required:
        - enabled
        - gcp_resource_path

    NewGcpTrigger:
      type: object
      properties:
        gcp_resource_path:
          type: string      
        path:
          type: string
        script_path:
          type: string
        is_flow:
          type: boolean
        enabled:
          type: boolean
      required:
        - path
        - script_path
        - is_flow
        - gcp_resource_path

    EditGcpTrigger:
      type: object
      properties:
        gcp_resource_path:
          type: string
        path:
          type: string
        script_path:
          type: string
        is_flow:
          type: boolean
        enabled:
          type: boolean
      required:
        - path
        - script_path
        - is_flow
        - enabled
        - mqtt_resource_path
    
=======
>>>>>>> 247e8f10
    SqsTrigger:
      allOf:
        - $ref: "#/components/schemas/TriggerExtraProperty"
      type: object
      properties:
        queue_url:
          type: string
        aws_resource_path:
          type: string
        message_attributes:
          type: array
          items:
            type: string
        server_id:
          type: string
        last_server_ping:
          type: string
          format: date-time
        error:
          type: string
        enabled:
          type: boolean

      required:
        - queue_url
        - aws_resource_path
        - enabled

    NewSqsTrigger:
      type: object
      properties:
        queue_url:
          type: string
        aws_resource_path:
          type: string
        message_attributes:
          type: array
          items:
            type: string
        path:
          type: string
        script_path:
          type: string
        is_flow:
          type: boolean
        enabled:
          type: boolean
      required:
        - queue_url
        - aws_resource_path
        - path
        - script_path
        - is_flow

    EditSqsTrigger:
      type: object
      properties:
        queue_url:
          type: string
        aws_resource_path:
          type: string
        message_attributes:
          type: array
          items:
            type: string
        path:
          type: string
        script_path:
          type: string
        is_flow:
          type: boolean
        enabled:
          type: boolean
      required:
        - queue_url
        - aws_resource_path
        - path
        - script_path
        - is_flow
        - enabled


    Slot:
      type: object
      properties:
        name:
          type: string

    SlotList:
      type: object
      properties:
        slot_name:
          type: string
        active:
          type: boolean

    PublicationData:
      type: object
      properties:
        table_to_track:
          type: array
          items:
            $ref: "#/components/schemas/Relations"
        transaction_to_track:
          type: array
          items:
            type: string
      required:
        - transaction_to_track

    TableToTrack:
      type: array
      items:
        type: object
        properties:
          table_name:
            type: string
          columns_name:
            type: array
            items:
              type: string
          where_clause:
            type: string
        required:
          - table_name

    Relations:
      type: object
      properties:
        schema_name:
          type: string
        table_to_track:
          $ref: "#/components/schemas/TableToTrack"
      required:
        - schema_name
        - table_to_track

    Language:
      type: string
      enum:
        - Typescript

    TemplateScript:
      type: object
      properties:
        postgres_resource_path:
          type: string
        relations:
          type: array
          items:
            $ref: "#/components/schemas/Relations"
        language:
          $ref: "#/components/schemas/Language"
      required:
        - postgres_resource_path
        - relations
        - language

    PostgresTrigger:
      allOf:
        - $ref: "#/components/schemas/TriggerExtraProperty"
      type: object
      properties:
        enabled:
          type: boolean
        postgres_resource_path:
          type: string
        publication_name:
          type: string
        server_id:
          type: string
        replication_slot_name:
          type: string
        error:
          type: string
        last_server_ping:
            type: string
            format: date-time
      required:
        - enabled
        - postgres_resource_path
        - replication_slot_name
        - publication_name

    NewPostgresTrigger:
      type: object
      properties:
        replication_slot_name:
          type: string
        publication_name:
          type: string
        path:
          type: string
        script_path:
          type: string
        is_flow:
          type: boolean
        enabled:
          type: boolean
        postgres_resource_path:
          type: string
        publication:
          $ref: "#/components/schemas/PublicationData"
      required:
        - path
        - script_path
        - is_flow
        - enabled
        - postgres_resource_path

    EditPostgresTrigger:
      type: object
      properties:
        replication_slot_name:
          type: string
        publication_name:
          type: string
        path:
          type: string
        script_path:
          type: string
        is_flow:
          type: boolean
        enabled:
          type: boolean
        postgres_resource_path:
          type: string
        publication:
          $ref: "#/components/schemas/PublicationData"
      required:
        - path
        - script_path
        - is_flow
        - enabled
        - postgres_resource_path
        - publication_name
        - replication_slot_name

    KafkaTrigger:
      allOf:
        - $ref: "#/components/schemas/TriggerExtraProperty"
      type: object
      properties:
        kafka_resource_path:
          type: string
        group_id:
          type: string
        topics:
          type: array
          items:
            type: string
        server_id:
          type: string
        last_server_ping:
          type: string
          format: date-time
        error:
          type: string
        enabled:
          type: boolean

      required:
        - kafka_resource_path
        - group_id
        - topics
        - enabled

    NewKafkaTrigger:
      type: object
      properties:
        path:
          type: string
        script_path:
          type: string
        is_flow:
          type: boolean
        kafka_resource_path:
          type: string
        group_id:
          type: string
        topics:
          type: array
          items:
            type: string
        enabled:
          type: boolean

      required:
        - path
        - script_path
        - is_flow
        - kafka_resource_path
        - group_id
        - topics

    EditKafkaTrigger:
      type: object
      properties:
        kafka_resource_path:
          type: string
        group_id:
          type: string
        topics:
          type: array
          items:
            type: string
        path:
          type: string
        script_path:
          type: string
        is_flow:
          type: boolean

      required:
        - path
        - script_path
        - kafka_resource_path
        - group_id
        - topics
        - is_flow

    NatsTrigger:
      allOf:
        - $ref: "#/components/schemas/TriggerExtraProperty"
      type: object
      properties:
        nats_resource_path:
          type: string
        use_jetstream:
          type: boolean
        stream_name:
          type: string
        consumer_name:
          type: string
        subjects:
          type: array
          items:
            type: string
        server_id:
          type: string
        last_server_ping:
          type: string
          format: date-time
        error:
          type: string
        enabled:
          type: boolean

      required:
        - nats_resource_path
        - use_jetstream
        - subjects
        - enabled

    NewNatsTrigger:
      type: object
      properties:
        path:
          type: string
        script_path:
          type: string
        is_flow:
          type: boolean
        nats_resource_path:
          type: string
        use_jetstream:
          type: boolean
        stream_name:
          type: string
        consumer_name:
          type: string
        subjects:
          type: array
          items:
            type: string
        enabled:
          type: boolean

      required:
        - path
        - script_path
        - is_flow
        - nats_resource_path
        - use_jetstream
        - subjects

    EditNatsTrigger:
      type: object
      properties:
        nats_resource_path:
          type: string
        use_jetstream:
          type: boolean
        stream_name:
          type: string
        consumer_name:
          type: string
        subjects:
          type: array
          items:
            type: string
        path:
          type: string
        script_path:
          type: string
        is_flow:
          type: boolean

      required:
        - path
        - script_path
        - nats_resource_path
        - use_jetstream
        - subjects
        - is_flow

    Group:
      type: object
      properties:
        name:
          type: string
        summary:
          type: string
        members:
          type: array
          items:
            type: string
        extra_perms:
          type: object
          additionalProperties:
            type: boolean
      required:
        - name

    InstanceGroup:
      type: object
      properties:
        name:
          type: string
        summary:
          type: string
        emails:
          type: array
          items:
            type: string
      required:
        - name

    Folder:
      type: object
      properties:
        name:
          type: string
        owners:
          type: array
          items:
            type: string
        extra_perms:
          type: object
          additionalProperties:
            type: boolean
        summary:
          type: string
        created_by:
          type: string
        edited_at:
          type: string
          format: date-time
      required:
        - name
        - owners
        - extra_perms

    WorkerPing:
      type: object
      properties:
        worker:
          type: string
        worker_instance:
          type: string
        last_ping:
          type: number
        started_at:
          type: string
          format: date-time
        ip:
          type: string
        jobs_executed:
          type: integer
        custom_tags:
          type: array
          items:
            type: string
        worker_group:
          type: string
        wm_version:
          type: string
        last_job_id:
          type: string
        last_job_workspace_id:
          type: string
        occupancy_rate:
          type: number
        occupancy_rate_15s:
          type: number
        occupancy_rate_5m:
          type: number
        occupancy_rate_30m:
          type: number
        memory:
          type: number
        vcpus:
          type: number
        memory_usage:
          type: number
        wm_memory_usage:
          type: number
      required:
        - worker
        - worker_instance
        - ping_at
        - started_at
        - ip
        - jobs_executed
        - worker_group
        - wm_version
    UserWorkspaceList:
      type: object
      properties:
        email:
          type: string
        workspaces:
          type: array
          items:
            type: object
            properties:
              id:
                type: string
              name:
                type: string
              username:
                type: string
              color:
                type: string
              operator_settings:
                $ref: "#/components/schemas/OperatorSettings"
            required:
              - id
              - name
              - username
              - color
      required:
        - email
        - workspaces

    CreateWorkspace:
      type: object
      properties:
        id:
          type: string
        name:
          type: string
        username:
          type: string
        color:
          type: string
      required:
        - id
        - name

    Workspace:
      type: object
      properties:
        id:
          type: string
        name:
          type: string
        owner:
          type: string
        domain:
          type: string
        color:
          type: string
      required:
        - id
        - name
        - owner

    WorkspaceInvite:
      type: object
      properties:
        workspace_id:
          type: string
        email:
          type: string
        is_admin:
          type: boolean
        operator:
          type: boolean
      required:
        - workspace_id
        - email
        - is_admin
        - operator

    GlobalUserInfo:
      type: object
      properties:
        email:
          type: string
        login_type:
          type: string
          enum: ["password", "github"]
        super_admin:
          type: boolean
        devops:
          type: boolean
        verified:
          type: boolean
        name:
          type: string
        company:
          type: string
        username:
          type: string
        operator_only:
          type: boolean

      required:
        - email
        - login_type
        - super_admin
        - verified

    Flow:
      allOf:
        - $ref: "../../openflow.openapi.yaml#/components/schemas/OpenFlow"
        - $ref: "#/components/schemas/FlowMetadata"
        - type: object
          properties:
            lock_error_logs:
              type: string

    ExtraPerms:
      type: object
      additionalProperties:
        type: boolean

    FlowMetadata:
      type: object
      properties:
        workspace_id:
          type: string
        path:
          type: string
        edited_by:
          type: string
        edited_at:
          type: string
          format: date-time
        archived:
          type: boolean
        extra_perms:
          $ref: "#/components/schemas/ExtraPerms"
        starred:
          type: boolean
        draft_only:
          type: boolean
        tag:
          type: string
        ws_error_handler_muted:
          type: boolean
        priority:
          type: integer
        dedicated_worker:
          type: boolean
        timeout:
          type: number
        visible_to_runner_only:
          type: boolean
        on_behalf_of_email:
          type: string
      required:
        - path
        - edited_by
        - edited_at
        - archived
        - extra_perms

    OpenFlowWPath:
      allOf:
        - $ref: "../../openflow.openapi.yaml#/components/schemas/OpenFlow"
        - type: object
          properties:
            path:
              type: string
            tag:
              type: string
            ws_error_handler_muted:
              type: boolean
            priority:
              type: integer
            dedicated_worker:
              type: boolean
            timeout:
              type: number
            visible_to_runner_only:
              type: boolean
            on_behalf_of_email:
              type: string
          required:
            - path

    FlowPreview:
      type: object
      properties:
        value:
          $ref: "../../openflow.openapi.yaml#/components/schemas/FlowValue"
        path:
          type: string
        args:
          $ref: "#/components/schemas/ScriptArgs"
        tag:
          type: string
        restarted_from:
          $ref: "#/components/schemas/RestartedFrom"

      required:
        - value
        - content
        - args

    RestartedFrom:
      type: object
      properties:
        flow_job_id:
          type: string
          format: uuid
        step_id:
          type: string
        branch_or_iteration_n:
          type: integer

    Policy:
      type: object
      properties:
        triggerables:
          type: object
          additionalProperties:
            type: object
        triggerables_v2:
          type: object
          additionalProperties:
            type: object
        s3_inputs:
          type: array
          items:
            type: object
        allowed_s3_keys:
          type: array
          items:
            type: object
            properties:
              s3_path:
                type: string
              resource:
                type: string
        execution_mode:
          type: string
          enum: [viewer, publisher, anonymous]
        on_behalf_of:
          type: string
        on_behalf_of_email:
          type: string

    ListableApp:
      type: object
      properties:
        id:
          type: integer
        workspace_id:
          type: string
        path:
          type: string
        summary:
          type: string
        version:
          type: integer
        extra_perms:
          type: object
          additionalProperties:
            type: boolean
        starred:
          type: boolean
        edited_at:
          type: string
          format: date-time
        execution_mode:
          type: string
          enum: [viewer, publisher, anonymous]
      required:
        - id
        - workspace_id
        - path
        - summary
        - version
        - extra_perms
        - edited_at
        - execution_mode

    ListableRawApp:
      type: object
      properties:
        workspace_id:
          type: string
        path:
          type: string
        summary:
          type: string
        extra_perms:
          type: object
          additionalProperties:
            type: boolean
        starred:
          type: boolean
        version:
          type: number
        edited_at:
          type: string
          format: date-time
      required:
        - workspace_id
        - path
        - summary
        - extra_perms
        - version
        - edited_at

    AppWithLastVersion:
      type: object
      properties:
        id:
          type: integer
        workspace_id:
          type: string
        path:
          type: string
        summary:
          type: string
        versions:
          type: array
          items:
            type: integer
        created_by:
          type: string
        created_at:
          type: string
          format: date-time
        value:
          type: object
        policy:
          $ref: "#/components/schemas/Policy"
        execution_mode:
          type: string
          enum: [viewer, publisher, anonymous]
        extra_perms:
          type: object
          additionalProperties:
            type: boolean
        custom_path:
          type: string
      required:
        - id
        - workspace_id
        - path
        - summary
        - versions
        - created_by
        - created_at
        - value
        - policy
        - execution_mode
        - extra_perms

    AppWithLastVersionWDraft:
      allOf:
        - $ref: "#/components/schemas/AppWithLastVersion"
        - type: object
          properties:
            draft_only:
              type: boolean
            draft: {}

    AppHistory:
      type: object
      properties:
        version:
          type: integer
        deployment_msg:
          type: string
      required:
        - version

    FlowVersion:
      type: object
      properties:
        id:
          type: integer
        created_at:
          type: string
          format: date-time
        deployment_msg:
          type: string
      required:
        - id
        - created_at

    SlackToken:
      type: object
      properties:
        access_token:
          type: string
        team_id:
          type: string
        team_name:
          type: string
        bot:
          type: object
          properties:
            bot_access_token:
              type: string
      required:
        - access_token
        - team_id
        - team_name
        - bot

    TokenResponse:
      type: object
      properties:
        access_token:
          type: string
        expires_in:
          type: integer
        refresh_token:
          type: string
        scope:
          type: array
          items:
            type: string

      required:
        - access_token

    HubScriptKind:
      name: kind
      schema:
        type: string
        enum: [script, failure, trigger, approval]

    PolarsClientKwargs:
      type: object
      properties:
        region_name:
          type: string
      required:
        - region_name

    LargeFileStorage:
      type: object
      properties:
        type:
          type: string
          enum:
            [
              "S3Storage",
              "AzureBlobStorage",
              "AzureWorkloadIdentity",
              "S3AwsOidc",
            ]
        s3_resource_path:
          type: string
        azure_blob_resource_path:
          type: string
        public_resource:
          type: boolean
        secondary_storage:
          type: object
          additionalProperties:
            type: object
            properties:
              type:
                type: string
                enum:
                  [
                    "S3Storage",
                    "AzureBlobStorage",
                    "AzureWorkloadIdentity",
                    "S3AwsOidc",
                  ]
              s3_resource_path:
                type: string
              azure_blob_resource_path:
                type: string
              public_resource:
                type: boolean

    WindmillLargeFile:
      type: object
      properties:
        s3:
          type: string
      required:
        - s3

    WindmillFileMetadata:
      type: object
      properties:
        mime_type:
          type: string
        size_in_bytes:
          type: integer
        last_modified:
          type: string
          format: date-time
        expires:
          type: string
          format: date-time
        version_id:
          type: string

    WindmillFilePreview:
      type: object
      properties:
        msg:
          type: string
        content:
          type: string
        content_type:
          type: string
          enum: ["RawText", "Csv", "Parquet", "Unknown"]
      required:
        - content_type

    S3Resource:
      type: object
      properties:
        bucket:
          type: string
        region:
          type: string
        endPoint:
          type: string
        useSSL:
          type: boolean
        accessKey:
          type: string
        secretKey:
          type: string
        pathStyle:
          type: boolean
      required:
        - bucket
        - region
        - endPoint
        - useSSL
        - pathStyle

    WorkspaceGitSyncSettings:
      type: object
      properties:
        include_path:
          type: array
          items:
            type: string
        include_type:
          type: array
          items:
            type: string
            enum:
              - script
              - flow
              - app
              - folder
              - resource
              - variable
              - secret
              - resourcetype
              - schedule
              - user
              - group
        repositories:
          type: array
          items:
            $ref: "#/components/schemas/GitRepositorySettings"

    WorkspaceDeployUISettings:
      type: object
      properties:
        include_path:
          type: array
          items:
            type: string
        include_type:
          type: array
          items:
            type: string
            enum:
              - script
              - flow
              - app
              - resource
              - variable
              - secret
              - trigger

    WorkspaceDefaultScripts:
      type: object
      properties:
        order:
          type: array
          items:
            type: string
        hidden:
          type: array
          items:
            type: string
        default_script_content:
          additionalProperties:
            type: string

    GitRepositorySettings:
      type: object
      properties:
        script_path:
          type: string
        git_repo_resource_path:
          type: string
        use_individual_branch:
          type: boolean
        group_by_folder:
          type: boolean
        exclude_types_override:
          type: array
          items:
            type: string
            enum:
              - script
              - flow
              - app
              - folder
              - resource
              - variable
              - secret
              - resourcetype
              - schedule
              - user
              - group
      required:
        - script_path
        - git_repo_resource_path

    UploadFilePart:
      type: object
      properties:
        part_number:
          type: integer
        tag:
          type: string
      required:
        - part_number
        - tag

    MetricMetadata:
      type: object
      properties:
        id:
          type: string
        name:
          type: string
      required:
        - id

    ScalarMetric:
      type: object
      properties:
        metric_id:
          type: string
        value:
          type: number
      required:
        - id
        - value

    TimeseriesMetric:
      type: object
      properties:
        metric_id:
          type: string
        values:
          type: array
          items:
            $ref: "#/components/schemas/MetricDataPoint"
      required:
        - id
        - values

    MetricDataPoint:
      type: object
      properties:
        timestamp:
          type: string
          format: date-time
        value:
          type: number
      required:
        - timestamp
        - value

    RawScriptForDependencies:
      type: object
      properties:
        raw_code:
          type: string
        path:
          type: string
        language:
          $ref: "#/components/schemas/ScriptLang"
      required:
        - raw_code
        - path
        - language

    ConcurrencyGroup:
      type: object
      properties:
        concurrency_key:
          type: string
        total_running:
          type: number
      required:
        - concurrency_key
        - total_running

    ExtendedJobs:
      type: object
      properties:
        jobs:
          type: array
          items:
            $ref: "#/components/schemas/Job"
        obscured_jobs:
          type: array
          items:
            $ref: "#/components/schemas/ObscuredJob"
        omitted_obscured_jobs:
          description: "Obscured jobs omitted for security because of too specific filtering"
          type: boolean
      required:
        - jobs
        - obscured_jobs

    ExportedUser:
      type: object
      properties:
        email:
          type: string
        password_hash:
          type: string
        super_admin:
          type: boolean
        verified:
          type: boolean
        name:
          type: string
        company:
          type: string
        first_time_user:
          type: boolean
        username:
          type: string
      required:
        - email
        - super_admin
        - verified
        - first_time_user

    GlobalSetting:
      type: object
      properties:
        name:
          type: string
        value:
          type: object
      required:
        - name
        - value

    Config:
      type: object
      properties:
        name:
          type: string
        config:
          type: object
      required:
        - name

    ExportedInstanceGroup:
      type: object
      properties:
        name:
          type: string
        summary:
          type: string
        emails:
          type: array
          items:
            type: string
        id:
          type: string
        scim_display_name:
          type: string
        external_id:
          type: string
      required:
        - name

    JobSearchHit:
      type: object
      properties:
        dancer:
          type: string

    LogSearchHit:
      type: object
      properties:
        dancer:
          type: string

    AutoscalingEvent:
      type: object
      properties:
        id:
          type: integer
          format: int64
        worker_group:
          type: string
        event_type:
          type: string
        desired_workers:
          type: integer
        reason:
          type: string
        applied_at:
          type: string
          format: date-time

    CriticalAlert:
      type: object
      properties:
        id:
          type: integer
          description: Unique identifier for the alert
        alert_type:
          type: string
          description: Type of alert (e.g., critical_error)
        message:
          type: string
          description: The message content of the alert
        created_at:
          type: string
          format: date-time
          description: Time when the alert was created
        acknowledged:
          type: boolean
          nullable: true
          description: Acknowledgment status of the alert, can be true, false, or null if not set
        workspace_id:
          type: string
          nullable: true
          description: Workspace id if the alert is in the scope of a workspace

    CaptureTriggerKind:
      type: string
      enum: [webhook, http, websocket, kafka, email, nats, postgres, sqs, mqtt, gcp]

    Capture:
      type: object
      properties:
        trigger_kind:
          $ref: "#/components/schemas/CaptureTriggerKind"
        payload: {}
        trigger_extra: {}
        id:
          type: integer
        created_at:
          type: string
          format: date-time
      required:
        - trigger_kind
        - payload
        - id
        - created_at
    CaptureConfig:
      type: object
      properties:
        trigger_config: {}
        trigger_kind:
          $ref: "#/components/schemas/CaptureTriggerKind"
        error:
          type: string
        last_server_ping:
          type: string
          format: date-time
      required:
        - trigger_kind

    OperatorSettings:
      nullable: true
      type: object
      required:
        - runs
        - schedules
        - resources
        - variables
        - triggers
        - audit_logs
        - groups
        - folders
        - workers
      properties:
        runs:
          type: boolean
          description: Whether operators can view runs
        schedules:
          type: boolean
          description: Whether operators can view schedules
        resources:
          type: boolean
          description: Whether operators can view resources
        variables:
          type: boolean
          description: Whether operators can view variables
        audit_logs:
          type: boolean
          description: Whether operators can view audit logs
        triggers:
          type: boolean
          description: Whether operators can view triggers
        groups:
          type: boolean
          description: Whether operators can view groups page
        folders:
          type: boolean
          description: Whether operators can view folders page
        workers:
          type: boolean
          description: Whether operators can view workers page

    TeamInfo:
      type: object
      required:
        - team_id
        - team_name
        - channels
      properties:
        team_id:
          type: string
          description: The unique identifier of the Microsoft Teams team
          example: "19:abc123def456@thread.tacv2"
        team_name:
          type: string
          description: The display name of the Microsoft Teams team
          example: "Engineering Team"
        channels:
          type: array
          description: List of channels within the team
          items:
            $ref: '#/components/schemas/ChannelInfo'

    ChannelInfo:
      type: object
      required:
        - channel_id
        - channel_name
        - tenant_id
        - service_url
      properties:
        channel_id:
          type: string
          description: The unique identifier of the channel
          example: "19:channel123@thread.tacv2"
        channel_name:
          type: string
          description: The display name of the channel
          example: "General"
        tenant_id:
          type: string
          description: The Microsoft Teams tenant identifier
          example: "12345678-1234-1234-1234-123456789012"
        service_url:
          type: string
          description: The service URL for the channel
          example: "https://smba.trafficmanager.net/amer/12345678-1234-1234-1234-123456789012/"

    GithubInstallations:
      type: array
      items:
        type: object
        properties:
          workspace_id:
            type: string
          installation_id:
            type: number
          account_id:
            type: string
          repositories:
            type: array
            items:
              type: object
              properties:
                name:
                  type: string
                url:
                  type: string
              required:
                - name
                - url
        required:
          - installation_id
          - account_id
          - repositories

    WorkspaceGithubInstallation:
      type: object
      properties:
        account_id:
          type: string
        installation_id:
          type: number
      required:
        - account_id
        - installation_id<|MERGE_RESOLUTION|>--- conflicted
+++ resolved
@@ -14543,7 +14543,6 @@
         - subscribe_topics
         - mqtt_resource_path
 
-<<<<<<< HEAD
     GcpTrigger:
       allOf:
         - $ref: "#/components/schemas/TriggerExtraProperty"
@@ -14604,8 +14603,6 @@
         - enabled
         - mqtt_resource_path
     
-=======
->>>>>>> 247e8f10
     SqsTrigger:
       allOf:
         - $ref: "#/components/schemas/TriggerExtraProperty"
