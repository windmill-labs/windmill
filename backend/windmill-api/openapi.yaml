--- conflicted
+++ resolved
@@ -971,11 +971,9 @@
                     type: string
                   deploy_to:
                     type: string
-<<<<<<< HEAD
                   openai_key:
-=======
+                    type: string
                   error_handler:
->>>>>>> 783588f9
                     type: string
 
   /w/{workspace}/workspaces/get_deploy_to:
@@ -1147,7 +1145,6 @@
               properties:
                 openai_key:
                   type: string
-
       responses:
         "200":
           description: status
