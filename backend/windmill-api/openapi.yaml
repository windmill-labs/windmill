--- conflicted
+++ resolved
@@ -13702,11 +13702,7 @@
           csharp,
           nu,
           java
-<<<<<<< HEAD
-          # KJQXZ
-=======
           # for related places search: ADD_NEW_LANG 
->>>>>>> 3c99b3fd
         ]
 
     Preview:
