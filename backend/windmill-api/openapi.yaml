--- conflicted
+++ resolved
@@ -1126,13 +1126,8 @@
             text/plain:
               schema:
                 type: string
-<<<<<<< HEAD
   
   /w/{workspace}/workspaces/edit_openai_resource_path:
-=======
-
-  /w/{workspace}/workspaces/edit_openai_key:
->>>>>>> 1e9dd594
     post:
       summary: edit OpenAI resource path
       operationId: editOpenaiResourcePath
