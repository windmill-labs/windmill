openapi: "3.0.3"

info:
  version: 1.416.2
  title: Windmill API

  contact:
    name: Windmill Team
    email: contact@windmill.dev
    url: https://windmill.dev

  license:
    name: Apache 2.0
    url: https://www.apache.org/licenses/LICENSE-2.0.html

  x-logo:
    url: https://windmill.dev/img/windmill.svg
externalDocs:
  description: documentation portal
  url: https://windmill.dev

servers:
  - url: /api

security:
  - bearerAuth: []
  - cookieAuth: []

paths:
  /version:
    get:
      summary: get backend version
      operationId: backendVersion
      tags:
        - settings
      responses:
        "200":
          description: git version of backend
          content:
            text/plain:
              schema:
                type: string

  /uptodate:
    get:
      summary: is backend up to date
      operationId: backendUptodate
      tags:
        - settings
      responses:
        "200":
          description: is backend up to date
          content:
            text/plain:
              schema:
                type: string

  /ee_license:
    get:
      summary: get license id
      operationId: getLicenseId
      tags:
        - settings
      responses:
        "200":
          description: get license id (empty if not ee)
          content:
            text/plain:
              schema:
                type: string

  /openapi.yaml:
    get:
      summary: get openapi yaml spec
      operationId: getOpenApiYaml
      tags:
        - settings
      responses:
        "200":
          description: openapi yaml file content
          content:
            text/plain:
              schema:
                type: string

  /w/{workspace}/audit/get/{id}:
    get:
      summary: get audit log (requires admin privilege)
      operationId: getAuditLog
      tags:
        - audit
      parameters:
        - $ref: "#/components/parameters/WorkspaceId"
        - $ref: "#/components/parameters/PathId"
      responses:
        "200":
          description: an audit log
          content:
            application/json:
              schema:
                $ref: "#/components/schemas/AuditLog"

  /w/{workspace}/audit/list:
    get:
      summary: list audit logs (requires admin privilege)
      operationId: listAuditLogs
      tags:
        - audit
      parameters:
        - $ref: "#/components/parameters/WorkspaceId"
        - $ref: "#/components/parameters/Page"
        - $ref: "#/components/parameters/PerPage"
        - $ref: "#/components/parameters/Before"
        - $ref: "#/components/parameters/After"
        - $ref: "#/components/parameters/Username"
        - $ref: "#/components/parameters/Operation"
        - name: operations
          in: query
          description: comma separated list of exact operations to include
          schema:
            type: string
        - name: exclude_operations
          in: query
          description: comma separated list of operations to exclude
          schema:
            type: string
        - $ref: "#/components/parameters/ResourceName"
        - $ref: "#/components/parameters/ActionKind"

      responses:
        "200":
          description: a list of audit logs
          content:
            application/json:
              schema:
                type: array
                items:
                  $ref: "#/components/schemas/AuditLog"

  /auth/login:
    post:
      security: []
      summary: login with password
      operationId: login
      tags:
        - user
      requestBody:
        description: credentials
        required: true
        content:
          application/json:
            schema:
              $ref: "#/components/schemas/Login"

      responses:
        "200":
          description: >
            Successfully authenticated. The session ID is returned in a cookie
            named `token` and as plaintext response. Preferred method of
            authorization is through the bearer token. The cookie is only for
            browser convenience.

          headers:
            Set-Cookie:
              schema:
                type: string
                example: token=abcde12345; Path=/; HttpOnly
          content:
            text/plain:
              schema:
                type: string

  /auth/logout:
    post:
      security: []
      summary: logout
      operationId: logout
      tags:
        - user

      responses:
        "200":
          description: clear cookies and clear token (if applicable)
          headers:
            Set-Cookie:
              schema:
                type: string
          content:
            text/plain:
              schema:
                type: string

  /w/{workspace}/users/{username}:
    get:
      summary: get user (require admin privilege)
      operationId: getUser
      tags:
        - user
        - admin
      parameters:
        - $ref: "#/components/parameters/WorkspaceId"
        - name: username
          in: path
          required: true
          schema:
            type: string
      responses:
        "200":
          description: user created
          content:
            application/json:
              schema:
                $ref: "#/components/schemas/User"

  /w/{workspace}/users/update/{username}:
    post:
      summary: update user (require admin privilege)
      operationId: updateUser
      tags:
        - user
        - admin
      parameters:
        - $ref: "#/components/parameters/WorkspaceId"
        - name: username
          in: path
          required: true
          schema:
            type: string
      requestBody:
        description: new user
        required: true
        content:
          application/json:
            schema:
              $ref: "#/components/schemas/EditWorkspaceUser"
      responses:
        "200":
          description: edited user
          content:
            text/plain:
              schema:
                type: string

  /w/{workspace}/users/is_owner/{path}:
    get:
      summary: is owner of path
      operationId: isOwnerOfPath
      tags:
        - user
      parameters:
        - $ref: "#/components/parameters/WorkspaceId"
        - $ref: "#/components/parameters/Path"
      responses:
        "200":
          description: is owner
          content:
            application/json:
              schema:
                type: boolean

  /users/setpassword:
    post:
      summary: set password
      operationId: setPassword
      tags:
        - user
      requestBody:
        description: set password
        required: true
        content:
          application/json:
            schema:
              type: object
              properties:
                password:
                  type: string
              required:
                - password
      responses:
        "200":
          description: password set
          content:
            text/plain:
              schema:
                type: string

  /users/create:
    post:
      summary: create user
      operationId: createUserGlobally
      tags:
        - user
      requestBody:
        description: user info
        required: true
        content:
          application/json:
            schema:
              type: object
              properties:
                email:
                  type: string
                password:
                  type: string
                super_admin:
                  type: boolean
                name:
                  type: string
                company:
                  type: string
              required:
                - email
                - password
                - super_admin
      responses:
        "201":
          description: user created
          content:
            text/plain:
              schema:
                type: string

  /users/update/{email}:
    post:
      summary: global update user (require super admin)
      operationId: globalUserUpdate
      tags:
        - user
      parameters:
        - name: email
          in: path
          required: true
          schema:
            type: string
      requestBody:
        description: new user info
        required: true
        content:
          application/json:
            schema:
              type: object
              properties:
                is_super_admin:
                  type: boolean
                name:
                  type: string
      responses:
        "200":
          description: user updated
          content:
            text/plain:
              schema:
                type: string

  /users/username_info/{email}:
    get:
      summary: global username info (require super admin)
      operationId: globalUsernameInfo
      tags:
        - user
      parameters:
        - name: email
          in: path
          required: true
          schema:
            type: string
      responses:
        "200":
          description: user renamed
          content:
            application/json:
              schema:
                type: object
                properties:
                  username:
                    type: string
                  workspace_usernames:
                    type: array
                    items:
                      type: object
                      properties:
                        workspace_id:
                          type: string
                        username:
                          type: string
                      required:
                        - workspace_id
                        - username
                required:
                  - username
                  - workspace_usernames

  /users/rename/{email}:
    post:
      summary: global rename user (require super admin)
      operationId: globalUserRename
      tags:
        - user
      parameters:
        - name: email
          in: path
          required: true
          schema:
            type: string
      requestBody:
        description: new username
        required: true
        content:
          application/json:
            schema:
              type: object
              properties:
                new_username:
                  type: string
              required:
                - new_username
      responses:
        "200":
          description: user renamed
          content:
            text/plain:
              schema:
                type: string

  /users/delete/{email}:
    delete:
      summary: global delete user (require super admin)
      operationId: globalUserDelete
      tags:
        - user
      parameters:
        - name: email
          in: path
          required: true
          schema:
            type: string
      responses:
        "200":
          description: user deleted
          content:
            text/plain:
              schema:
                type: string
  /users/overwrite:
    post:
      summary: global overwrite users (require super admin and EE)
      operationId: globalUsersOverwrite
      tags:
        - user
      requestBody:
        description: List of users
        required: true
        content:
          application/json:
            schema:
              type: array
              items:
                $ref: "#/components/schemas/ExportedUser"
      responses:
        "200":
          description: Success message
          content:
            text/plain:
              schema:
                type: string
  
  /users/export:
    get:
      summary: global export users (require super admin and EE)
      operationId: globalUsersExport
      tags:
        - user
      responses:
        "200":
          description: exported users
          content:
            application/json:
              schema:
                type: array
                items:
                  $ref: "#/components/schemas/ExportedUser"

  /w/{workspace}/users/delete/{username}:
    delete:
      summary: delete user (require admin privilege)
      operationId: deleteUser
      tags:
        - user
        - admin
      parameters:
        - $ref: "#/components/parameters/WorkspaceId"
        - name: username
          in: path
          required: true
          schema:
            type: string
      responses:
        "200":
          description: delete user
          content:
            text/plain:
              schema:
                type: string

  /workspaces/list:
    get:
      summary: list all workspaces visible to me
      operationId: listWorkspaces
      tags:
        - workspace
      responses:
        "200":
          description: all workspaces
          content:
            application/json:
              schema:
                type: array
                items:
                  $ref: "#/components/schemas/Workspace"

  /workspaces/allowed_domain_auto_invite:
    get:
      summary: is domain allowed for auto invi
      operationId: isDomainAllowed
      tags:
        - workspace
      responses:
        "200":
          description: domain allowed or not
          content:
            application/json:
              schema:
                type: boolean

  /workspaces/users:
    get:
      summary: list all workspaces visible to me with user info
      operationId: listUserWorkspaces
      tags:
        - workspace
      responses:
        "200":
          description: workspace with associated username
          content:
            application/json:
              schema:
                $ref: "#/components/schemas/UserWorkspaceList"

  /workspaces/list_as_superadmin:
    get:
      summary: list all workspaces as super admin (require to be super admin)
      operationId: listWorkspacesAsSuperAdmin
      tags:
        - workspace
      parameters:
        - $ref: "#/components/parameters/Page"
        - $ref: "#/components/parameters/PerPage"
      responses:
        "200":
          description: workspaces
          content:
            application/json:
              schema:
                type: array
                items:
                  $ref: "#/components/schemas/Workspace"

  /workspaces/create:
    post:
      summary: create workspace
      operationId: createWorkspace
      tags:
        - workspace
      requestBody:
        description: new token
        required: true
        content:
          application/json:
            schema:
              $ref: "#/components/schemas/CreateWorkspace"
      responses:
        "201":
          description: token created
          content:
            text/plain:
              schema:
                type: string

  /workspaces/exists:
    post:
      summary: exists workspace
      operationId: existsWorkspace
      tags:
        - workspace
      requestBody:
        description: id of workspace
        required: true
        content:
          application/json:
            schema:
              type: object
              properties:
                id:
                  type: string
              required:
                - id
      responses:
        "200":
          description: status
          content:
            text/plain:
              schema:
                type: boolean

  /workspaces/exists_username:
    post:
      summary: exists username
      operationId: existsUsername
      tags:
        - workspace
      requestBody:
        required: true
        content:
          application/json:
            schema:
              type: object
              properties:
                id:
                  type: string
                username:
                  type: string
              required:
                - id
                - username
      responses:
        "200":
          description: status
          content:
            text/plain:
              schema:
                type: boolean

  /settings/global/{key}:
    get:
      summary: get global settings
      operationId: getGlobal
      tags:
        - setting
      parameters:
        - $ref: "#/components/parameters/Key"
      responses:
        "200":
          description: status
          content:
            application/json:
              schema: {}

    post:
      summary: post global settings
      operationId: setGlobal
      tags:
        - setting
      parameters:
        - $ref: "#/components/parameters/Key"
      requestBody:
        description: value set
        required: true
        content:
          application/json:
            schema:
              type: object
              properties:
                value: {}

      responses:
        "200":
          description: status
          content:
            text/plain:
              schema:
                type: string

  /settings/local:
    get:
      summary: get local settings
      operationId: getLocal
      tags:
        - setting
      responses:
        "200":
          description: status
          content:
            application/json:
              schema: {}

  /settings/test_smtp:
    post:
      summary: test smtp
      operationId: testSmtp
      tags:
        - setting
      requestBody:
        description: test smtp payload
        required: true
        content:
          application/json:
            schema:
              type: object
              properties:
                to:
                  type: string
                smtp:
                  type: object
                  properties:
                    host:
                      type: string
                    username:
                      type: string
                    password:
                      type: string
                    port:
                      type: integer
                    from:
                      type: string
                    tls_implicit:
                      type: boolean
                  required:
                    - host
                    - username
                    - password
                    - port
                    - from
                    - tls_implicit
              required:
                - to
                - smtp
      responses:
        "200":
          description: status
          content:
            text/plain:
              schema:
                type: string

  /settings/test_critical_channels:
    post:
      summary: test critical channels
      operationId: testCriticalChannels
      tags:
        - setting
      requestBody:
        description: test critical channel payload
        required: true
        content:
          application/json:
            schema:
              type: array
              items:
                type: object
                properties:
                  email:
                    type: string
                  slack_channel:
                    type: string
      responses:
        "200":
          description: status
          content:
            text/plain:
              schema:
                type: string


  /settings/test_license_key:
    post:
      summary: test license key
      operationId: testLicenseKey
      tags:
        - setting
      requestBody:
        description: test license key
        required: true
        content:
          application/json:
            schema:
              type: object
              properties:
                license_key:
                  type: string
              required:
                - license_key
      responses:
        "200":
          description: status
          content:
            text/plain:
              schema:
                type: string

    # pub use_ssl: Option<bool>,
    # #[serde(rename = "accountName")]
    # pub account_name: String,
    # #[serde(rename = "tenantId")]
    # pub tenant_id: Option<String>,
    # #[serde(rename = "clientId")]
    # pub client_id: Option<String>,
    # #[serde(rename = "containerName")]
    # pub container_name: String,
    # #[serde(rename = "accessKey")]
    # pub access_key: Option<String>,

  /settings/test_object_storage_config:
    post:
      summary: test object storage config
      operationId: testObjectStorageConfig
      tags:
        - setting
      requestBody:
        description: test object storage config
        required: true
        content:
          application/json:
            schema:
              type: object
              additionalProperties: true
      responses:
        "200":
          description: status
          content:
            text/plain:
              schema:
                type: string

  /settings/send_stats:
    post:
      summary: send stats
      operationId: sendStats
      tags:
        - setting
      responses:
        "200":
          description: status
          content:
            text/plain:
              schema:
                type: string

  
  /settings/latest_key_renewal_attempt:
    get:
      summary: get latest key renewal attempt
      operationId: getLatestKeyRenewalAttempt
      tags:
        - setting
      responses:
        "200":
          description: status
          content:
            application/json:
              schema:
                type: object
                properties:
                  result:
                    type: string
                  attempted_at:
                    type: string
                    format: date-time
                required:
                  - result
                  - attempted_at
                nullable: true

  /settings/renew_license_key:
    post:
      summary: renew license key
      operationId: renewLicenseKey
      tags:
        - setting
      parameters:
        - name: license_key
          in: query
          required: false
          schema:
            type: string
      responses:
        "200":
          description: status
          content:
            text/plain:
              schema:
                type: string

  /settings/customer_portal:
    post:
      summary: create customer portal session
      operationId: createCustomerPortalSession
      tags:
        - setting
      parameters:
        - name: license_key
          in: query
          required: false
          schema:
            type: string
      responses:
        "200":
          description: url to portal
          content:
            text/plain:
              schema:
                type: string

  /saml/test_metadata:
    post:
      summary: test metadata
      operationId: testMetadata
      tags:
        - setting
      requestBody:
        description: test metadata
        required: true
        content:
          application/json:
            schema:
              type: string
      responses:
        "200":
          description: status
          content:
            text/plain:
              schema:
                type: string

  
  /settings/list_global:
    get:
      summary: list global settings
      operationId: listGlobalSettings
      tags:
        - setting
      responses:
        "200":
          description: list of settings
          content:
            application/json:
              schema:
                type: array
                items:
                  $ref: "#/components/schemas/GlobalSetting"

  /users/email:
    get:
      summary: get current user email (if logged in)
      operationId: getCurrentEmail
      tags:
        - user
      responses:
        "200":
          description: user email
          content:
            text/plain:
              schema:
                type: string

  /users/refresh_token:
    get:
      summary: refresh the current token
      operationId: refreshUserToken
      tags:
        - user
      responses:
        "200":
          description: free usage
          content:
            text/plain:
              schema:
                type: string

  /users/tutorial_progress:
    get:
      summary: get tutorial progress
      operationId: getTutorialProgress
      tags:
        - user
      responses:
        "200":
          description: tutorial progress
          content:
            application/json:
              schema:
                type: object
                properties:
                  progress:
                    type: integer
    post:
      summary: update tutorial progress
      operationId: updateTutorialProgress
      tags:
        - user
      requestBody:
        description: progress update
        required: true
        content:
          application/json:
            schema:
              type: object
              properties:
                progress:
                  type: integer
      responses:
        "200":
          description: tutorial progress
          content:
            text/plain:
              schema:
                type: string

  /users/leave_instance:
    post:
      summary: leave instance
      operationId: leaveInstance
      tags:
        - user
      responses:
        "200":
          description: status
          content:
            text/plain:
              schema:
                type: string

  /users/usage:
    get:
      summary: get current usage outside of premium workspaces
      operationId: getUsage
      tags:
        - user
      responses:
        "200":
          description: free usage
          content:
            text/plain:
              schema:
                type: number

  /users/all_runnables:
    get:
      summary: get all runnables in every workspace
      operationId: getRunnable
      tags:
        - user
      responses:
        "200":
          description: free all runnables
          content:
            application/json:
              schema:
                type: object
                properties:
                  workspace:
                    type: string
                  endpoint_async:
                    type: string
                  endpoint_sync:
                    type: string
                  endpoint_openai_sync:
                    type: string
                  summary:
                    type: string
                  description:
                    type: string
                  kind:
                    type: string
                required:
                  - workspace
                  - endpoint_async
                  - endpoint_sync
                  - endpoint_openai_sync
                  - summary
                  - kind

  /users/whoami:
    get:
      summary: get current global whoami (if logged in)
      operationId: globalWhoami
      tags:
        - user
      responses:
        "200":
          description: user email
          content:
            application/json:
              schema:
                $ref: "#/components/schemas/GlobalUserInfo"

  /users/list_invites:
    get:
      summary: list all workspace invites
      operationId: listWorkspaceInvites
      tags:
        - user
      responses:
        "200":
          description: list all workspace invites
          content:
            application/json:
              schema:
                type: array
                items:
                  $ref: "#/components/schemas/WorkspaceInvite"

  /w/{workspace}/users/whoami:
    get:
      summary: whoami
      operationId: whoami
      tags:
        - user
      parameters:
        - $ref: "#/components/parameters/WorkspaceId"
      responses:
        "200":
          description: user
          content:
            application/json:
              schema:
                $ref: "#/components/schemas/User"

  /users/accept_invite:
    post:
      summary: accept invite to workspace
      operationId: acceptInvite
      tags:
        - user
      requestBody:
        description: accept invite
        required: true
        content:
          application/json:
            schema:
              type: object
              properties:
                workspace_id:
                  type: string
                username:
                  type: string
              required:
                - workspace_id
      responses:
        "200":
          description: status
          content:
            text/plain:
              schema:
                type: string

  /users/decline_invite:
    post:
      summary: decline invite to workspace
      operationId: declineInvite
      tags:
        - user
      requestBody:
        description: decline invite
        required: true
        content:
          application/json:
            schema:
              type: object
              properties:
                workspace_id:
                  type: string
              required:
                - workspace_id
      responses:
        "200":
          description: status
          content:
            text/plain:
              schema:
                type: string

  /w/{workspace}/workspaces/invite_user:
    post:
      summary: invite user to workspace
      operationId: inviteUser
      tags:
        - workspace
      parameters:
        - $ref: "#/components/parameters/WorkspaceId"
      requestBody:
        description: WorkspaceInvite
        required: true
        content:
          application/json:
            schema:
              type: object
              properties:
                email:
                  type: string
                is_admin:
                  type: boolean
                operator:
                  type: boolean
              required:
                - email
                - is_admin
                - operator
      responses:
        "200":
          description: status
          content:
            text/plain:
              schema:
                type: string

  /w/{workspace}/workspaces/add_user:
    post:
      summary: add user to workspace
      operationId: addUser
      tags:
        - workspace
      parameters:
        - $ref: "#/components/parameters/WorkspaceId"
      requestBody:
        description: WorkspaceInvite
        required: true
        content:
          application/json:
            schema:
              type: object
              properties:
                email:
                  type: string
                is_admin:
                  type: boolean
                username:
                  type: string
                operator:
                  type: boolean
              required:
                - email
                - is_admin
                - operator
      responses:
        "200":
          description: status
          content:
            text/plain:
              schema:
                type: string

  /w/{workspace}/workspaces/delete_invite:
    post:
      summary: delete user invite
      operationId: delete invite
      tags:
        - workspace
      parameters:
        - $ref: "#/components/parameters/WorkspaceId"
      requestBody:
        description: WorkspaceInvite
        required: true
        content:
          application/json:
            schema:
              type: object
              properties:
                email:
                  type: string
                is_admin:
                  type: boolean
                operator:
                  type: boolean
              required:
                - email
                - is_admin
                - operator
      responses:
        "200":
          description: status
          content:
            text/plain:
              schema:
                type: string

  /w/{workspace}/workspaces/archive:
    post:
      summary: archive workspace
      operationId: archiveWorkspace
      tags:
        - workspace
      parameters:
        - $ref: "#/components/parameters/WorkspaceId"
      responses:
        "200":
          description: status
          content:
            text/plain:
              schema:
                type: string

  /workspaces/unarchive/{workspace}:
    post:
      summary: unarchive workspace
      operationId: unarchiveWorkspace
      tags:
        - workspace
      parameters:
        - $ref: "#/components/parameters/WorkspaceId"
      responses:
        "200":
          description: status
          content:
            text/plain:
              schema:
                type: string

  /workspaces/delete/{workspace}:
    delete:
      summary: delete workspace (require super admin)
      operationId: deleteWorkspace
      tags:
        - workspace
      parameters:
        - $ref: "#/components/parameters/WorkspaceId"
      responses:
        "200":
          description: status
          content:
            text/plain:
              schema:
                type: string

  /w/{workspace}/workspaces/leave:
    post:
      summary: leave workspace
      operationId: leaveWorkspace
      tags:
        - workspace
      parameters:
        - $ref: "#/components/parameters/WorkspaceId"
      responses:
        "200":
          description: status
          content:
            text/plain:
              schema:
                type: string

  /w/{workspace}/workspaces/get_workspace_name:
    get:
      summary: get workspace name
      operationId: getWorkspaceName
      tags:
        - workspace
      parameters:
        - $ref: "#/components/parameters/WorkspaceId"
      responses:
        "200":
          description: status
          content:
            text/plain:
              schema:
                type: string

  /w/{workspace}/workspaces/change_workspace_name:
    post:
      summary: change workspace name
      operationId: changeWorkspaceName
      tags:
        - workspace
      parameters:
        - $ref: "#/components/parameters/WorkspaceId"
      requestBody:
        content:
          application/json:
            schema:
              type: object
              properties:
                new_name:
                  type: string
              required:
                - username
      responses:
        "200":
          description: status
          content:
            text/plain:
              schema:
                type: string

  /w/{workspace}/workspaces/change_workspace_id:
    post:
      summary: change workspace id
      operationId: changeWorkspaceId
      tags:
        - workspace
      parameters:
        - $ref: "#/components/parameters/WorkspaceId"
      requestBody:
        content:
          application/json:
            schema:
              type: object
              properties:
                new_id:
                  type: string
                new_name:
                  type: string
              required:
                - username
      responses:
        "200":
          description: status
          content:
            text/plain:
              schema:
                type: string

  /w/{workspace}/users/whois/{username}:
    get:
      summary: whois
      operationId: whois
      tags:
        - user
      parameters:
        - $ref: "#/components/parameters/WorkspaceId"
        - name: username
          in: path
          required: true
          schema:
            type: string
      responses:
        "200":
          description: user
          content:
            application/json:
              schema:
                $ref: "#/components/schemas/User"

  /users/exists/{email}:
    get:
      summary: exists email
      operationId: existsEmail
      tags:
        - user
      parameters:
        - name: email
          in: path
          required: true
          schema:
            type: string
      responses:
        "200":
          description: user
          content:
            application/json:
              schema:
                type: boolean

  /users/list_as_super_admin:
    get:
      summary: list all users as super admin (require to be super amdin)
      operationId: listUsersAsSuperAdmin
      tags:
        - user
      parameters:
        - $ref: "#/components/parameters/Page"
        - $ref: "#/components/parameters/PerPage"
        - name: active_only
          in: query
          description: filter only active users
          schema:
            type: boolean
      responses:
        "200":
          description: user
          content:
            application/json:
              schema:
                type: array
                items:
                  $ref: "#/components/schemas/GlobalUserInfo"

  /w/{workspace}/workspaces/list_pending_invites:
    get:
      summary: list pending invites for a workspace
      operationId: listPendingInvites
      tags:
        - workspace
      parameters:
        - $ref: "#/components/parameters/WorkspaceId"
      responses:
        "200":
          description: user
          content:
            application/json:
              schema:
                type: array
                items:
                  $ref: "#/components/schemas/WorkspaceInvite"

  /w/{workspace}/workspaces/get_settings:
    get:
      summary: get settings
      operationId: getSettings
      tags:
        - workspace
      parameters:
        - $ref: "#/components/parameters/WorkspaceId"

      responses:
        "200":
          description: status
          content:
            application/json:
              schema:
                type: object
                properties:
                  workspace_id:
                    type: string
                  slack_name:
                    type: string
                  slack_team_id:
                    type: string
                  slack_command_script:
                    type: string
                  auto_invite_domain:
                    type: string
                  auto_invite_operator:
                    type: boolean
                  auto_add:
                    type: boolean
                  plan:
                    type: string
                  automatic_billing:
                    type: boolean
                  customer_id:
                    type: string
                  webhook:
                    type: string
                  deploy_to:
                    type: string
                  openai_resource_path:
                    type: string
                  code_completion_enabled:
                    type: boolean
                  error_handler:
                    type: string
                  error_handler_extra_args:
                    $ref: "#/components/schemas/ScriptArgs"
                  error_handler_muted_on_cancel:
                    type: boolean
                  large_file_storage:
                    $ref: "#/components/schemas/LargeFileStorage"
                  git_sync:
                    $ref: "#/components/schemas/WorkspaceGitSyncSettings"
                  deploy_ui:
                    $ref: "#/components/schemas/WorkspaceDeployUISettings"
                  default_app:
                    type: string
                  default_scripts:
                    $ref: "#/components/schemas/WorkspaceDefaultScripts"
                required:
                  - code_completion_enabled
                  - automatic_billing
                  - error_handler_muted_on_cancel

  /w/{workspace}/workspaces/get_deploy_to:
    get:
      summary: get deploy to
      operationId: getDeployTo
      tags:
        - workspace
      parameters:
        - $ref: "#/components/parameters/WorkspaceId"

      responses:
        "200":
          description: status
          content:
            application/json:
              schema:
                type: object
                properties:
                  deploy_to:
                    type: string

  /w/{workspace}/workspaces/is_premium:
    get:
      summary: get if workspace is premium
      operationId: getIsPremium
      tags:
        - workspace
      parameters:
        - $ref: "#/components/parameters/WorkspaceId"

      responses:
        "200":
          description: status
          content:
            application/json:
              schema:
                type: boolean

  /w/{workspace}/workspaces/premium_info:
    get:
      summary: get premium info
      operationId: getPremiumInfo
      tags:
        - workspace
      parameters:
        - $ref: "#/components/parameters/WorkspaceId"

      responses:
        "200":
          description: status
          content:
            application/json:
              schema:
                type: object
                properties:
                  premium:
                    type: boolean
                  usage:
                    type: number
                  seats:
                    type: number
                  automatic_billing:
                    type: boolean
                required:
                  - premium
                  - automatic_billing

  /w/{workspace}/workspaces/set_automatic_billing:
    post:
      summary: set automatic billing
      operationId: setAutomaticBilling
      tags:
        - workspace
      parameters:
        - $ref: "#/components/parameters/WorkspaceId"
      requestBody:
        description: automatic billing
        required: true
        content:
          application/json:
            schema:
              type: object
              properties:
                automatic_billing:
                  type: boolean
                seats:
                  type: number
              required:
                - automatic_billing

      responses:
        "200":
          description: status
          content:
            text/plain:
              schema:
                type: string

  /w/{workspace}/workspaces/edit_slack_command:
    post:
      summary: edit slack command
      operationId: editSlackCommand
      tags:
        - workspace
      parameters:
        - $ref: "#/components/parameters/WorkspaceId"
      requestBody:
        description: WorkspaceInvite
        required: true
        content:
          application/json:
            schema:
              type: object
              properties:
                slack_command_script:
                  type: string

      responses:
        "200":
          description: status
          content:
            text/plain:
              schema:
                type: string

  /w/{workspace}/workspaces/run_slack_message_test_job:
    post:
      summary: run a job that sends a message to Slack
      operationId: runSlackMessageTestJob
      tags:
        - workspace
      parameters:
        - $ref: "#/components/parameters/WorkspaceId"
      requestBody:
        description: path to hub script to run and its corresponding args
        required: true
        content:
          application/json:
            schema:
              type: object
              properties:
                hub_script_path:
                  type: string
                channel:
                  type: string
                test_msg:
                  type: string

      responses:
        "200":
          description: status
          content:
            text/json:
              schema:
                type: object
                properties:
                  job_uuid:
                    type: string

  /w/{workspace}/workspaces/edit_deploy_to:
    post:
      summary: edit deploy to
      operationId: editDeployTo
      tags:
        - workspace
      parameters:
        - $ref: "#/components/parameters/WorkspaceId"
      requestBody:
        required: true
        content:
          application/json:
            schema:
              type: object
              properties:
                deploy_to:
                  type: string

      responses:
        "200":
          description: status
          content:
            text/plain:
              schema:
                type: string

  /w/{workspace}/workspaces/edit_auto_invite:
    post:
      summary: edit auto invite
      operationId: editAutoInvite
      tags:
        - workspace
      parameters:
        - $ref: "#/components/parameters/WorkspaceId"
      requestBody:
        description: WorkspaceInvite
        required: true
        content:
          application/json:
            schema:
              type: object
              properties:
                operator:
                  type: boolean
                invite_all:
                  type: boolean
                auto_add:
                  type: boolean

      responses:
        "200":
          description: status
          content:
            text/plain:
              schema:
                type: string

  /w/{workspace}/workspaces/edit_webhook:
    post:
      summary: edit webhook
      operationId: editWebhook
      tags:
        - workspace
      parameters:
        - $ref: "#/components/parameters/WorkspaceId"
      requestBody:
        description: WorkspaceWebhook
        required: true
        content:
          application/json:
            schema:
              type: object
              properties:
                webhook:
                  type: string

      responses:
        "200":
          description: status
          content:
            text/plain:
              schema:
                type: string

  /w/{workspace}/workspaces/edit_copilot_config:
    post:
      summary: edit copilot config
      operationId: editCopilotConfig
      tags:
        - workspace
      parameters:
        - $ref: "#/components/parameters/WorkspaceId"
      requestBody:
        description: WorkspaceCopilotConfig
        required: true
        content:
          application/json:
            schema:
              type: object
              required:
                - code_completion_enabled
              properties:
                openai_resource_path:
                  type: string
                code_completion_enabled:
                  type: boolean
      responses:
        "200":
          description: status
          content:
            text/plain:
              schema:
                type: string

  /w/{workspace}/workspaces/get_copilot_info:
    get:
      summary: get copilot info
      operationId: getCopilotInfo
      tags:
        - workspace
      parameters:
        - $ref: "#/components/parameters/WorkspaceId"

      responses:
        "200":
          description: status
          content:
            text/plain:
              schema:
                type: object
                properties:
                  exists_openai_resource_path:
                    type: boolean
                  code_completion_enabled:
                    type: boolean
                required:
                  - exists_openai_resource_path
                  - code_completion_enabled

  /w/{workspace}/workspaces/edit_error_handler:
    post:
      summary: edit error handler
      operationId: editErrorHandler
      tags:
        - workspace
      parameters:
        - $ref: "#/components/parameters/WorkspaceId"
      requestBody:
        description: WorkspaceErrorHandler
        required: true
        content:
          application/json:
            schema:
              type: object
              properties:
                error_handler:
                  type: string
                error_handler_extra_args:
                  $ref: "#/components/schemas/ScriptArgs"
                error_handler_muted_on_cancel:
                  type: boolean

      responses:
        "200":
          description: status
          content:
            text/plain:
              schema:
                type: string

  /w/{workspace}/workspaces/edit_large_file_storage_config:
    post:
      summary: edit large file storage settings
      operationId: editLargeFileStorageConfig
      tags:
        - workspace
      parameters:
        - $ref: "#/components/parameters/WorkspaceId"
      requestBody:
        description: LargeFileStorage info
        required: true
        content:
          application/json:
            schema:
              type: object
              properties:
                large_file_storage:
                  $ref: "#/components/schemas/LargeFileStorage"

      responses:
        "200":
          description: status
          content:
            application/json:
              schema: {}

  /w/{workspace}/workspaces/edit_git_sync_config:
    post:
      summary: edit workspace git sync settings
      operationId: editWorkspaceGitSyncConfig
      tags:
        - workspace
      parameters:
        - $ref: "#/components/parameters/WorkspaceId"
      requestBody:
        description: Workspace Git sync settings
        required: true
        content:
          application/json:
            schema:
              type: object
              properties:
                git_sync_settings:
                  $ref: "#/components/schemas/WorkspaceGitSyncSettings"

      responses:
        "200":
          description: status
          content:
            application/json:
              schema: {}

  /w/{workspace}/workspaces/edit_deploy_ui_config:
    post:
      summary: edit workspace deploy ui settings
      operationId: editWorkspaceDeployUISettings
      tags:
        - workspace
      parameters:
        - $ref: "#/components/parameters/WorkspaceId"
      requestBody:
        description: Workspace deploy UI settings
        required: true
        content:
          application/json:
            schema:
              type: object
              properties:
                deploy_ui_settings:
                  $ref: "#/components/schemas/WorkspaceDeployUISettings"

      responses:
        "200":
          description: status
          content:
            application/json:
              schema: {}

  /w/{workspace}/workspaces/edit_default_app:
    post:
      summary: edit default app for workspace
      operationId: editWorkspaceDefaultApp
      tags:
        - workspace
      parameters:
        - $ref: "#/components/parameters/WorkspaceId"
      requestBody:
        description: Workspace default app
        required: true
        content:
          application/json:
            schema:
              type: object
              properties:
                default_app_path:
                  type: string

      responses:
        "200":
          description: status
          content:
            text/plain:
              schema:
                type: string

  /w/{workspace}/workspaces/default_scripts:
    post:
      summary: edit default scripts for workspace
      operationId: editDefaultScripts
      tags:
        - workspace
      parameters:
        - $ref: "#/components/parameters/WorkspaceId"
      requestBody:
        description: Workspace default app
        content:
          application/json:
            schema:
              $ref: "#/components/schemas/WorkspaceDefaultScripts"

      responses:
        "200":
          description: status
          content:
            text/plain:
              schema:
                type: string
    get:
      summary: get default scripts for workspace
      operationId: get default scripts
      tags:
        - workspace
      parameters:
        - $ref: "#/components/parameters/WorkspaceId"
      responses:
        "200":
          description: status
          content:
            application/json:
              schema:
                $ref: "#/components/schemas/WorkspaceDefaultScripts"

  /w/{workspace}/workspaces/set_environment_variable:
    post:
      summary: set environment variable
      operationId: setEnvironmentVariable
      tags:
        - workspace
      parameters:
        - $ref: "#/components/parameters/WorkspaceId"
      requestBody:
        description: Workspace default app
        required: true
        content:
          application/json:
            schema:
              type: object
              properties:
                name:
                  type: string
                value:
                  type: string
              required: [name]
      responses:
        "200":
          description: status
          content:
            text/plain:
              schema:
                type: string

  /w/{workspace}/workspaces/encryption_key:
    get:
      summary: retrieves the encryption key for this workspace
      operationId: getWorkspaceEncryptionKey
      tags:
        - workspace
      parameters:
        - $ref: "#/components/parameters/WorkspaceId"
      responses:
        "200":
          description: status
          content:
            application/json:
              schema:
                type: object
                properties:
                  key:
                    type: string
                required:
                  - key
    post:
      summary: update the encryption key for this workspace
      operationId: setWorkspaceEncryptionKey
      tags:
        - workspace
      parameters:
        - $ref: "#/components/parameters/WorkspaceId"
      requestBody:
        description: New encryption key
        required: true
        content:
          application/json:
            schema:
              type: object
              properties:
                new_key:
                  type: string
                skip_reencrypt:
                  type: boolean
              required:
                - new_key

      responses:
        "200":
          description: status
          content:
            text/plain:
              schema:
                type: string

  /w/{workspace}/workspaces/default_app:
    get:
      summary: get default app for workspace
      operationId: getWorkspaceDefaultApp
      tags:
        - workspace
      parameters:
        - $ref: "#/components/parameters/WorkspaceId"
      responses:
        "200":
          description: status
          content:
            application/json:
              schema:
                type: object
                properties:
                  default_app_path:
                    type: string

  /w/{workspace}/workspaces/get_large_file_storage_config:
    get:
      summary: get large file storage config
      operationId: getLargeFileStorageConfig
      tags:
        - workspace
      parameters:
        - $ref: "#/components/parameters/WorkspaceId"

      responses:
        "200":
          description: status
          content:
            application/json:
              schema:
                $ref: "#/components/schemas/LargeFileStorage"

  /w/{workspace}/workspaces/usage:
    get:
      summary: get usage
      operationId: getWorkspaceUsage
      tags:
        - workspace
      parameters:
        - $ref: "#/components/parameters/WorkspaceId"
      responses:
        "200":
          description: usage
          content:
            text/plain:
              schema:
                type: number

  /w/{workspace}/workspaces/used_triggers:
    get:
      summary: get used triggers
      operationId: getUsedTriggers
      tags:
        - workspace
      parameters:
        - $ref: "#/components/parameters/WorkspaceId"
      responses:
        "200":
          description: status
          content:
            application/json:
              schema:
                type: object
                properties:
                  http_routes_used:
                    type: boolean
                  websocket_used:
                    type: boolean
                required:
                  - http_routes_used
                  - websocket_used

  /w/{workspace}/users/list:
    get:
      summary: list users
      operationId: listUsers
      tags:
        - user
      parameters:
        - $ref: "#/components/parameters/WorkspaceId"
      responses:
        "200":
          description: user
          content:
            application/json:
              schema:
                type: array
                items:
                  $ref: "#/components/schemas/User"

  /w/{workspace}/users/list_usage:
    get:
      summary: list users usage
      operationId: listUsersUsage
      tags:
        - user
      parameters:
        - $ref: "#/components/parameters/WorkspaceId"
      responses:
        "200":
          description: user
          content:
            application/json:
              schema:
                type: array
                items:
                  $ref: "#/components/schemas/UserUsage"

  /w/{workspace}/users/list_usernames:
    get:
      summary: list usernames
      operationId: listUsernames
      tags:
        - user
      parameters:
        - $ref: "#/components/parameters/WorkspaceId"
      responses:
        "200":
          description: user
          content:
            application/json:
              schema:
                type: array
                items:
                  type: string

  /w/{workspace}/users/username_to_email/{username}:
    get:
      summary: get email from username
      operationId: usernameToEmail
      tags:
        - user
      parameters:
        - $ref: "#/components/parameters/WorkspaceId"
        - name: username
          in: path
          required: true
          schema:
            type: string
      responses:
        "200":
          description: email
          content:
            text/plain:
              schema:
                type: string

  /users/tokens/create:
    post:
      summary: create token
      operationId: createToken
      tags:
        - user
      requestBody:
        description: new token
        required: true
        content:
          application/json:
            schema:
              $ref: "#/components/schemas/NewToken"
      responses:
        "201":
          description: token created
          content:
            text/plain:
              schema:
                type: string

  /users/tokens/impersonate:
    post:
      summary: create token to impersonate a user (require superadmin)
      operationId: createTokenImpersonate
      tags:
        - user
      requestBody:
        description: new token
        required: true
        content:
          application/json:
            schema:
              $ref: "#/components/schemas/NewTokenImpersonate"
      responses:
        "201":
          description: token created
          content:
            text/plain:
              schema:
                type: string

  /users/tokens/delete/{token_prefix}:
    delete:
      summary: delete token
      operationId: deleteToken
      tags:
        - user
      parameters:
        - name: token_prefix
          in: path
          required: true
          schema:
            type: string
      responses:
        "200":
          description: delete token
          content:
            text/plain:
              schema:
                type: string

  /users/tokens/list:
    get:
      summary: list token
      operationId: listTokens
      tags:
        - user
      parameters:
        - name: exclude_ephemeral
          in: query
          schema:
            type: boolean
        - $ref: "#/components/parameters/Page"
        - $ref: "#/components/parameters/PerPage"
      responses:
        "200":
          description: truncated token
          content:
            application/json:
              schema:
                type: array
                items:
                  $ref: "#/components/schemas/TruncatedToken"

  /w/{workspace}/oidc/token/{audience}:
    post:
      summary: get OIDC token (ee only)
      operationId: getOidcToken
      tags:
        - oidc
      parameters:
        - $ref: "#/components/parameters/WorkspaceId"
        - name: audience
          in: path
          required: true
          schema:
            type: string

      responses:
        "200":
          description: new oidc token
          content:
            text/plain:
              schema:
                type: string

  /w/{workspace}/variables/create:
    post:
      summary: create variable
      operationId: createVariable
      tags:
        - variable
      parameters:
        - $ref: "#/components/parameters/WorkspaceId"
        - name: already_encrypted
          in: query
          schema:
            type: boolean
      requestBody:
        description: new variable
        required: true
        content:
          application/json:
            schema:
              $ref: "#/components/schemas/CreateVariable"
      responses:
        "201":
          description: variable created
          content:
            text/plain:
              schema:
                type: string

  /w/{workspace}/variables/encrypt:
    post:
      summary: encrypt value
      operationId: encryptValue
      tags:
        - variable
      parameters:
        - $ref: "#/components/parameters/WorkspaceId"
      requestBody:
        description: new variable
        required: true
        content:
          application/json:
            schema:
              type: string
      responses:
        "200":
          description: encrypted value
          content:
            text/plain:
              schema:
                type: string

  /w/{workspace}/variables/delete/{path}:
    delete:
      summary: delete variable
      operationId: deleteVariable
      tags:
        - variable
      parameters:
        - $ref: "#/components/parameters/WorkspaceId"
        - $ref: "#/components/parameters/Path"
      responses:
        "200":
          description: variable deleted
          content:
            text/plain:
              schema:
                type: string

  /w/{workspace}/variables/update/{path}:
    post:
      summary: update variable
      operationId: updateVariable
      tags:
        - variable
      parameters:
        - $ref: "#/components/parameters/WorkspaceId"
        - $ref: "#/components/parameters/Path"
        - name: already_encrypted
          in: query
          schema:
            type: boolean
      requestBody:
        description: updated variable
        required: true
        content:
          application/json:
            schema:
              $ref: "#/components/schemas/EditVariable"
      responses:
        "200":
          description: variable updated
          content:
            text/plain:
              schema:
                type: string

  /w/{workspace}/variables/get/{path}:
    get:
      summary: get variable
      operationId: getVariable
      tags:
        - variable
      parameters:
        - $ref: "#/components/parameters/WorkspaceId"
        - $ref: "#/components/parameters/Path"
        - name: decrypt_secret
          description: |
            ask to decrypt secret if this variable is secret
            (if not secret no effect, default: true)
          in: query
          schema:
            type: boolean
        - name: include_encrypted
          description: |
            ask to include the encrypted value if secret and decrypt secret is not true (default: false)
          in: query
          schema:
            type: boolean
      responses:
        "200":
          description: variable
          content:
            application/json:
              schema:
                $ref: "#/components/schemas/ListableVariable"

  /w/{workspace}/variables/get_value/{path}:
    get:
      summary: get variable value
      operationId: getVariableValue
      tags:
        - variable
      parameters:
        - $ref: "#/components/parameters/WorkspaceId"
        - $ref: "#/components/parameters/Path"
      responses:
        "200":
          description: variable
          content:
            application/json:
              schema:
                type: string

  /w/{workspace}/variables/exists/{path}:
    get:
      summary: does variable exists at path
      operationId: existsVariable
      tags:
        - variable
      parameters:
        - $ref: "#/components/parameters/WorkspaceId"
        - $ref: "#/components/parameters/Path"
      responses:
        "200":
          description: variable
          content:
            application/json:
              schema:
                type: boolean

  /w/{workspace}/variables/list:
    get:
      summary: list variables
      operationId: listVariable
      tags:
        - variable
      parameters:
        - $ref: "#/components/parameters/WorkspaceId"
        - name: path_start
          in: query
          schema:
            type: string
        - $ref: "#/components/parameters/Page"
        - $ref: "#/components/parameters/PerPage"
      responses:
        "200":
          description: variable list
          content:
            application/json:
              schema:
                type: array
                items:
                  $ref: "#/components/schemas/ListableVariable"

  /w/{workspace}/variables/list_contextual:
    get:
      summary: list contextual variables
      operationId: listContextualVariables
      tags:
        - variable
      parameters:
        - $ref: "#/components/parameters/WorkspaceId"
      responses:
        "200":
          description: contextual variable list
          content:
            application/json:
              schema:
                type: array
                items:
                  $ref: "#/components/schemas/ContextualVariable"

  /oauth/login_callback/{client_name}:
    post:
      security: []
      summary: login with oauth authorization flow
      operationId: loginWithOauth
      tags:
        - user
      parameters:
        - $ref: "#/components/parameters/ClientName"
      requestBody:
        description: Partially filled script
        required: true
        content:
          application/json:
            schema:
              type: object
              properties:
                code:
                  type: string
                state:
                  type: string

      responses:
        "200":
          description: >
            Successfully authenticated. The session ID is returned in a cookie
            named `token` and as plaintext response. Preferred method of
            authorization is through the bearer token. The cookie is only for
            browser convenience.

          headers:
            Set-Cookie:
              schema:
                type: string
                example: token=abcde12345; Path=/; HttpOnly
          content:
            text/plain:
              schema:
                type: string

  /w/{workspace}/oauth/connect_slack_callback:
    post:
      summary: connect slack callback
      operationId: connectSlackCallback
      tags:
        - oauth
      parameters:
        - $ref: "#/components/parameters/WorkspaceId"
      requestBody:
        description: code endpoint
        required: true
        content:
          application/json:
            schema:
              type: object
              properties:
                code:
                  type: string
                state:
                  type: string
              required:
                - code
                - state
      responses:
        "200":
          description: slack token
          content:
            text/plain:
              schema:
                type: string

  
  /oauth/connect_slack_callback:
    post:
      summary: connect slack callback instance
      operationId: connectSlackCallbackInstance
      tags:
        - oauth
      requestBody:
        description: code endpoint
        required: true
        content:
          application/json:
            schema:
              type: object
              properties:
                code:
                  type: string
                state:
                  type: string
              required:
                - code
                - state
      responses:
        "200":
          description: success message
          content:
            text/plain:
              schema:
                type: string

  /oauth/connect_callback/{client_name}:
    post:
      summary: connect callback
      operationId: connectCallback
      tags:
        - oauth
      parameters:
        - $ref: "#/components/parameters/ClientName"
      requestBody:
        description: code endpoint
        required: true
        content:
          application/json:
            schema:
              type: object
              properties:
                code:
                  type: string
                state:
                  type: string
              required:
                - code
                - state
      responses:
        "200":
          description: oauth token
          content:
            application/json:
              schema:
                $ref: "#/components/schemas/TokenResponse"

  /w/{workspace}/oauth/create_account:
    post:
      summary: create OAuth account
      operationId: createAccount
      tags:
        - oauth
      parameters:
        - $ref: "#/components/parameters/WorkspaceId"
      requestBody:
        description: code endpoint
        required: true
        content:
          application/json:
            schema:
              type: object
              properties:
                refresh_token:
                  type: string
                expires_in:
                  type: integer
                client:
                  type: string
              required:
                - expires_in
                - client
      responses:
        "200":
          description: account set
          content:
            text/plain:
              schema:
                type: string

  /w/{workspace}/oauth/refresh_token/{id}:
    post:
      summary: refresh token
      operationId: refreshToken
      tags:
        - oauth
      parameters:
        - $ref: "#/components/parameters/WorkspaceId"
        - $ref: "#/components/parameters/AccountId"
      requestBody:
        description: variable path
        required: true
        content:
          application/json:
            schema:
              type: object
              properties:
                path:
                  type: string
              required:
                - path
      responses:
        "200":
          description: token refreshed
          content:
            text/plain:
              schema:
                type: string

  /w/{workspace}/oauth/disconnect/{id}:
    post:
      summary: disconnect account
      operationId: disconnectAccount
      tags:
        - oauth
      parameters:
        - $ref: "#/components/parameters/WorkspaceId"
        - $ref: "#/components/parameters/AccountId"
      responses:
        "200":
          description: disconnected client
          content:
            text/plain:
              schema:
                type: string

  /w/{workspace}/oauth/disconnect_slack:
    post:
      summary: disconnect slack
      operationId: disconnectSlack
      tags:
        - oauth
      parameters:
        - $ref: "#/components/parameters/WorkspaceId"
      responses:
        "200":
          description: disconnected slack
          content:
            text/plain:
              schema:
                type: string

  /oauth/list_logins:
    get:
      summary: list oauth logins
      operationId: listOAuthLogins
      tags:
        - oauth
      responses:
        "200":
          description: list of oauth and saml login clients
          content:
            application/json:
              schema:
                type: object
                properties:
                  oauth:
                    type: array
                    items:
                      type: object
                      properties:
                        type:
                          type: string
                        display_name:
                          type: string
                      required:
                        - type
                  saml:
                    type: string
                required:
                  - oauth

  /oauth/list_connects:
    get:
      summary: list oauth connects
      operationId: listOAuthConnects
      tags:
        - oauth
      responses:
        "200":
          description: list of oauth connects clients
          content:
            application/json:
              schema:
                type: array
                items:
                  type: string

  /oauth/get_connect/{client}:
    get:
      summary: get oauth connect
      operationId: getOAuthConnect
      tags:
        - oauth
      parameters:
        - name: client
          description: client name
          in: path
          required: true
          schema:
            type: string
      responses:
        "200":
          description: get 
          content:
            application/json:
              schema:
                type: object
                properties:
                  extra_params:
                    type: object
                  scopes:
                    type: array
                    items:
                      type: string




  /w/{workspace}/resources/create:
    post:
      summary: create resource
      operationId: createResource
      tags:
        - resource
      parameters:
        - $ref: "#/components/parameters/WorkspaceId"
        - name: update_if_exists
          in: query
          schema:
            type: boolean
      requestBody:
        description: new resource
        required: true
        content:
          application/json:
            schema:
              $ref: "#/components/schemas/CreateResource"
      responses:
        "201":
          description: resource created
          content:
            text/plain:
              schema:
                type: string

  /w/{workspace}/resources/delete/{path}:
    delete:
      summary: delete resource
      operationId: deleteResource
      tags:
        - resource
      parameters:
        - $ref: "#/components/parameters/WorkspaceId"
        - $ref: "#/components/parameters/Path"
      responses:
        "200":
          description: resource deleted
          content:
            text/plain:
              schema:
                type: string

  /w/{workspace}/resources/update/{path}:
    post:
      summary: update resource
      operationId: updateResource
      tags:
        - resource
      parameters:
        - $ref: "#/components/parameters/WorkspaceId"
        - $ref: "#/components/parameters/Path"
      requestBody:
        description: updated resource
        required: true
        content:
          application/json:
            schema:
              $ref: "#/components/schemas/EditResource"
      responses:
        "200":
          description: resource updated
          content:
            text/plain:
              schema:
                type: string

  /w/{workspace}/resources/update_value/{path}:
    post:
      summary: update resource value
      operationId: updateResourceValue
      tags:
        - resource
      parameters:
        - $ref: "#/components/parameters/WorkspaceId"
        - $ref: "#/components/parameters/Path"
      requestBody:
        description: updated resource
        required: true
        content:
          application/json:
            schema:
              type: object
              properties:
                value: {}
      responses:
        "200":
          description: resource value updated
          content:
            text/plain:
              schema:
                type: string

  /w/{workspace}/resources/get/{path}:
    get:
      summary: get resource
      operationId: getResource
      tags:
        - resource
      parameters:
        - $ref: "#/components/parameters/WorkspaceId"
        - $ref: "#/components/parameters/Path"
      responses:
        "200":
          description: resource
          content:
            application/json:
              schema:
                $ref: "#/components/schemas/Resource"

  /w/{workspace}/resources/get_value_interpolated/{path}:
    get:
      summary: get resource interpolated (variables and resources are fully unrolled)
      operationId: getResourceValueInterpolated
      tags:
        - resource
      parameters:
        - $ref: "#/components/parameters/WorkspaceId"
        - $ref: "#/components/parameters/Path"
        - name: job_id
          description: job id
          in: query
          schema:
            type: string
            format: uuid
      responses:
        "200":
          description: resource value
          content:
            application/json:
              schema: {}

  /w/{workspace}/resources/get_value/{path}:
    get:
      summary: get resource value
      operationId: getResourceValue
      tags:
        - resource
      parameters:
        - $ref: "#/components/parameters/WorkspaceId"
        - $ref: "#/components/parameters/Path"
      responses:
        "200":
          description: resource value
          content:
            application/json:
              schema: {}

  /w/{workspace}/resources/exists/{path}:
    get:
      summary: does resource exists
      operationId: existsResource
      tags:
        - resource
      parameters:
        - $ref: "#/components/parameters/WorkspaceId"
        - $ref: "#/components/parameters/Path"
      responses:
        "200":
          description: does resource exists
          content:
            application/json:
              schema:
                type: boolean

  /w/{workspace}/resources/list:
    get:
      summary: list resources
      operationId: listResource
      tags:
        - resource
      parameters:
        - $ref: "#/components/parameters/WorkspaceId"
        - $ref: "#/components/parameters/Page"
        - $ref: "#/components/parameters/PerPage"
        - name: resource_type
          description: resource_types to list from, separated by ',',
          in: query
          schema:
            type: string
        - name: resource_type_exclude
          description: resource_types to not list from, separated by ',',
          in: query
          schema:
            type: string
        - name: path_start
          in: query
          schema:
            type: string
      responses:
        "200":
          description: resource list
          content:
            application/json:
              schema:
                type: array
                items:
                  $ref: "#/components/schemas/ListableResource"

  /w/{workspace}/resources/list_search:
    get:
      summary: list resources for search
      operationId: listSearchResource
      tags:
        - resource
      parameters:
        - $ref: "#/components/parameters/WorkspaceId"
      responses:
        "200":
          description: resource list
          content:
            application/json:
              schema:
                type: array
                items:
                  type: object
                  properties:
                    path:
                      type: string
                    value: {}
                  required:
                    - path
                    - value

  /w/{workspace}/resources/list_names/{name}:
    get:
      summary: list resource names
      operationId: listResourceNames
      tags:
        - resource
      parameters:
        - $ref: "#/components/parameters/WorkspaceId"
        - $ref: "#/components/parameters/Name"
      responses:
        "200":
          description: resource list names
          content:
            application/json:
              schema:
                type: array
                items:
                  type: object
                  properties:
                    name:
                      type: string
                    path:
                      type: string
                  required:
                    - name
                    - path

  /w/{workspace}/resources/type/create:
    post:
      summary: create resource_type
      operationId: createResourceType
      tags:
        - resource
      parameters:
        - $ref: "#/components/parameters/WorkspaceId"
      requestBody:
        description: new resource_type
        required: true
        content:
          application/json:
            schema:
              $ref: "#/components/schemas/ResourceType"
      responses:
        "201":
          description: resource_type created
          content:
            text/plain:
              schema:
                type: string

  /w/{workspace}/resources/file_resource_type_to_file_ext_map:
    get:
      summary: get map from resource type to format extension
      operationId: fileResourceTypeToFileExtMap
      tags:
        - resource
      parameters:
        - $ref: "#/components/parameters/WorkspaceId"
      responses:
        "200":
          description: map from resource type to file ext
          content:
            application/json:
              schema: {}


  /w/{workspace}/resources/type/delete/{path}:
    delete:
      summary: delete resource_type
      operationId: deleteResourceType
      tags:
        - resource
      parameters:
        - $ref: "#/components/parameters/WorkspaceId"
        - $ref: "#/components/parameters/Path"
      responses:
        "200":
          description: resource_type deleted
          content:
            text/plain:
              schema:
                type: string

  /w/{workspace}/resources/type/update/{path}:
    post:
      summary: update resource_type
      operationId: updateResourceType
      tags:
        - resource
      parameters:
        - $ref: "#/components/parameters/WorkspaceId"
        - $ref: "#/components/parameters/Path"
      requestBody:
        description: updated resource_type
        required: true
        content:
          application/json:
            schema:
              $ref: "#/components/schemas/EditResourceType"
      responses:
        "200":
          description: resource_type updated
          content:
            text/plain:
              schema:
                type: string

  /w/{workspace}/resources/type/get/{path}:
    get:
      summary: get resource_type
      operationId: getResourceType
      tags:
        - resource
      parameters:
        - $ref: "#/components/parameters/WorkspaceId"
        - $ref: "#/components/parameters/Path"
      responses:
        "200":
          description: resource_type deleted
          content:
            application/json:
              schema:
                $ref: "#/components/schemas/ResourceType"

  /w/{workspace}/resources/type/exists/{path}:
    get:
      summary: does resource_type exists
      operationId: existsResourceType
      tags:
        - resource
      parameters:
        - $ref: "#/components/parameters/WorkspaceId"
        - $ref: "#/components/parameters/Path"
      responses:
        "200":
          description: does resource_type exist
          content:
            application/json:
              schema:
                type: boolean

  /w/{workspace}/resources/type/list:
    get:
      summary: list resource_types
      operationId: listResourceType
      tags:
        - resource
      parameters:
        - $ref: "#/components/parameters/WorkspaceId"
      responses:
        "200":
          description: resource_type list
          content:
            application/json:
              schema:
                type: array
                items:
                  $ref: "#/components/schemas/ResourceType"

  /w/{workspace}/resources/type/listnames:
    get:
      summary: list resource_types names
      operationId: listResourceTypeNames
      tags:
        - resource
      parameters:
        - $ref: "#/components/parameters/WorkspaceId"
      responses:
        "200":
          description: resource_type list
          content:
            application/json:
              schema:
                type: array
                items:
                  type: string

  /w/{workspace}/embeddings/query_resource_types:
    get:
      summary: query resource types by similarity
      operationId: queryResourceTypes
      tags:
        - resource
      parameters:
        - $ref: "#/components/parameters/WorkspaceId"
        - name: text
          description: query text
          in: query
          required: true
          schema:
            type: string
        - name: limit
          description: query limit
          in: query
          required: false
          schema:
            type: number
      responses:
        "200":
          description: resource type details
          content:
            application/json:
              schema:
                type: array
                items:
                  type: object
                  properties:
                    name:
                      type: string
                    score:
                      type: number
                    schema: {}
                  required:
                    - name
                    - score

  /integrations/hub/list:
    get:
      summary: list hub integrations
      operationId: listHubIntegrations
      tags:
        - integration
      parameters:
        - name: kind
          description: query integrations kind
          in: query
          required: false
          schema:
            type: string
      responses:
        "200":
          description: integrations details
          content:
            application/json:
              schema:
                type: array
                items:
                  type: object
                  properties:
                    name:
                      type: string
                  required:
                    - name

  /flows/hub/list:
    get:
      summary: list all hub flows
      operationId: listHubFlows
      tags:
        - flow
      responses:
        "200":
          description: hub flows list
          content:
            application/json:
              schema:
                type: object
                properties:
                  flows:
                    type: array
                    items:
                      type: object
                      properties:
                        id:
                          type: number
                        flow_id:
                          type: number
                        summary:
                          type: string
                        apps:
                          type: array
                          items:
                            type: string
                        approved:
                          type: boolean
                        votes:
                          type: number

                      required:
                        - id
                        - flow_id
                        - summary
                        - apps
                        - approved
                        - votes

  /flows/hub/get/{id}:
    get:
      summary: get hub flow by id
      operationId: getHubFlowById
      tags:
        - flow
      parameters:
        - $ref: "#/components/parameters/PathId"
      responses:
        "200":
          description: flow
          content:
            application/json:
              schema:
                type: object
                properties:
                  flow:
                    $ref: "../../openflow.openapi.yaml#/components/schemas/OpenFlow"

  /apps/hub/list:
    get:
      summary: list all hub apps
      operationId: listHubApps
      tags:
        - app
      responses:
        "200":
          description: hub apps list
          content:
            application/json:
              schema:
                type: object
                properties:
                  apps:
                    type: array
                    items:
                      type: object
                      properties:
                        id:
                          type: number
                        app_id:
                          type: number
                        summary:
                          type: string
                        apps:
                          type: array
                          items:
                            type: string
                        approved:
                          type: boolean
                        votes:
                          type: number
                      required:
                        - id
                        - app_id
                        - summary
                        - apps
                        - approved
                        - votes

  /apps/hub/get/{id}:
    get:
      summary: get hub app by id
      operationId: getHubAppById
      tags:
        - app
      parameters:
        - $ref: "#/components/parameters/PathId"
      responses:
        "200":
          description: app
          content:
            application/json:
              schema:
                type: object
                properties:
                  app:
                    type: object
                    properties:
                      summary:
                        type: string
                      value: {}
                    required:
                      - summary
                      - value
                required:
                  - app

  /scripts/hub/get/{path}:
    get:
      summary: get hub script content by path
      operationId: getHubScriptContentByPath
      tags:
        - script
      parameters:
        - $ref: "#/components/parameters/ScriptPath"
      responses:
        "200":
          description: script details
          content:
            text/plain:
              schema:
                type: string

  /scripts/hub/get_full/{path}:
    get:
      summary: get full hub script by path
      operationId: getHubScriptByPath
      tags:
        - script
      parameters:
        - $ref: "#/components/parameters/ScriptPath"
      responses:
        "200":
          description: script details
          content:
            application/json:
              schema:
                type: object
                properties:
                  content:
                    type: string
                  lockfile:
                    type: string
                  schema: {}
                  language:
                    type: string
                  summary:
                    type: string
                required:
                  - content
                  - language

  /scripts/hub/top:
    get:
      summary: get top hub scripts
      operationId: getTopHubScripts
      tags:
        - script
      parameters:
        - name: limit
          description: query limit
          in: query
          required: false
          schema:
            type: number
        - name: app
          description: query scripts app
          in: query
          required: false
          schema:
            type: string
        - name: kind
          description: query scripts kind
          in: query
          required: false
          schema:
            type: string
      responses:
        "200":
          description: hub scripts list
          content:
            application/json:
              schema:
                type: object
                properties:
                  asks:
                    type: array
                    items:
                      type: object
                      properties:
                        id:
                          type: number
                        ask_id:
                          type: number
                        summary:
                          type: string
                        app:
                          type: string
                        version_id:
                          type: number
                        kind:
                          $ref: "#/components/schemas/HubScriptKind"
                        votes:
                          type: number
                        views:
                          type: number
                      required:
                        - id
                        - ask_id
                        - summary
                        - app
                        - version_id
                        - kind
                        - views
                        - votes

  /embeddings/query_hub_scripts:
    get:
      summary: query hub scripts by similarity
      operationId: queryHubScripts
      tags:
        - script
      parameters:
        - name: text
          description: query text
          in: query
          required: true
          schema:
            type: string
        - name: kind
          description: query scripts kind
          in: query
          required: false
          schema:
            type: string
        - name: limit
          description: query limit
          in: query
          required: false
          schema:
            type: number
        - name: app
          description: query scripts app
          in: query
          required: false
          schema:
            type: string
      responses:
        "200":
          description: script details
          content:
            application/json:
              schema:
                type: array
                items:
                  type: object
                  properties:
                    ask_id:
                      type: number
                    id:
                      type: number
                    version_id:
                      type: number
                    summary:
                      type: string
                    app:
                      type: string
                    kind:
                      $ref: "#/components/schemas/HubScriptKind"
                    score:
                      type: number
                  required:
                    - ask_id
                    - id
                    - version_id
                    - summary
                    - app
                    - kind
                    - score

  /w/{workspace}/scripts/list_search:
    get:
      summary: list scripts for search
      operationId: listSearchScript
      tags:
        - script
      parameters:
        - $ref: "#/components/parameters/WorkspaceId"
      responses:
        "200":
          description: script list
          content:
            application/json:
              schema:
                type: array
                items:
                  type: object
                  properties:
                    path:
                      type: string
                    content:
                      type: string
                  required:
                    - path
                    - content

  /w/{workspace}/scripts/list:
    get:
      summary: list all scripts
      operationId: listScripts
      tags:
        - script
      parameters:
        - $ref: "#/components/parameters/WorkspaceId"
        - $ref: "#/components/parameters/Page"
        - $ref: "#/components/parameters/PerPage"
        - $ref: "#/components/parameters/OrderDesc"
        - $ref: "#/components/parameters/CreatedBy"
        - name: path_start
          description: mask to filter matching starting path
          in: query
          schema:
            type: string
        - name: path_exact
          description: mask to filter exact matching path
          in: query
          schema:
            type: string
        - name: first_parent_hash
          description: mask to filter scripts whom first direct parent has exact hash
          in: query
          schema:
            type: string
        - name: last_parent_hash
          description: |
            mask to filter scripts whom last parent in the chain has exact hash. 
            Beware that each script stores only a limited number of parents. Hence
            the last parent hash for a script is not necessarily its top-most parent.
            To find the top-most parent you will have to jump from last to last hash
             until finding the parent
          in: query
          schema:
            type: string
        - name: parent_hash
          description: |
            is the hash present in the array of stored parent hashes for this script.
            The same warning applies than for last_parent_hash. A script only store a
            limited number of direct parent
          in: query
          schema:
            type: string
        - name: show_archived
          description: |
            (default false)
            show only the archived files.
            when multiple archived hash share the same path, only the ones with the latest create_at
            are 
            ed.
          in: query
          schema:
            type: boolean
        - name: include_without_main
          description: |
            (default false)
            include scripts without an exported main function
          in: query
          schema:
            type: boolean
        - name: include_draft_only
          description: |
            (default false)
            include scripts that have no deployed version
          in: query
          schema:
            type: boolean
        - name: is_template
          description: |
            (default regardless)
            if true show only the templates
            if false show only the non templates
            if not defined, show all regardless of if the script is a template
          in: query
          schema:
            type: boolean
        - name: kinds
          description: |
            (default regardless)
            script kinds to filter, split by comma
          in: query
          schema:
            type: string
        - name: starred_only
          description: |
            (default false)
            show only the starred items
          in: query
          schema:
            type: boolean
        - name: with_deployment_msg
          description: |
            (default false)
            include deployment message
          in: query
          schema:
            type: boolean
      responses:
        "200":
          description: All scripts
          content:
            application/json:
              schema:
                type: array
                items:
                  $ref: "#/components/schemas/Script"

  /w/{workspace}/scripts/list_paths:
    get:
      summary: list all scripts paths
      operationId: listScriptPaths
      tags:
        - script
      parameters:
        - $ref: "#/components/parameters/WorkspaceId"
      responses:
        "200":
          description: list of script paths
          content:
            text/plain:
              schema:
                type: array
                items:
                  type: string

  /w/{workspace}/drafts/create:
    post:
      summary: create draft
      operationId: createDraft
      tags:
        - draft
      parameters:
        - $ref: "#/components/parameters/WorkspaceId"
      requestBody:
        required: true
        content:
          application/json:
            schema:
              type: object
              properties:
                path:
                  type: string
                typ:
                  type: string
                  enum: ["flow", "script", "app"]
                value: {}
              required:
                - path
                - typ
                - enum
      responses:
        "201":
          description: draft created
          content:
            text/plain:
              schema:
                type: string

  /w/{workspace}/drafts/delete/{kind}/{path}:
    delete:
      summary: delete draft
      operationId: deleteDraft
      tags:
        - draft
      parameters:
        - $ref: "#/components/parameters/WorkspaceId"
        - name: kind
          in: path
          required: true
          schema:
            type: string
            enum:
              - script
              - flow
              - app
        - $ref: "#/components/parameters/ScriptPath"
      responses:
        "200":
          description: draft deleted
          content:
            text/plain:
              schema:
                type: string

  /w/{workspace}/scripts/create:
    post:
      summary: create script
      operationId: createScript
      tags:
        - script
      parameters:
        - $ref: "#/components/parameters/WorkspaceId"
      requestBody:
        description: Partially filled script
        required: true
        content:
          application/json:
            schema:
              $ref: "#/components/schemas/NewScript"

      responses:
        "201":
          description: script created
          content:
            text/plain:
              schema:
                type: string

  /w/{workspace}/scripts/toggle_workspace_error_handler/p/{path}:
    post:
      summary: Toggle ON and OFF the workspace error handler for a given script
      operationId: toggleWorkspaceErrorHandlerForScript
      tags:
        - script
      parameters:
        - $ref: "#/components/parameters/WorkspaceId"
        - $ref: "#/components/parameters/ScriptPath"
      requestBody:
        description: Workspace error handler enabled
        required: true
        content:
          application/json:
            schema:
              type: object
              properties:
                muted:
                  type: boolean
      responses:
        "200":
          description: error handler toggled
          content:
            text/plain:
              schema:
                type: string

  /workers/custom_tags:
    get:
      summary: get all instance custom tags (tags are used to dispatch jobs to
        different worker groups)
      operationId: getCustomTags
      tags:
        - worker
      responses:
        "200":
          description: list of custom tags
          content:
            application/json:
              schema:
                type: array
                items:
                  type: string

  /workers/get_default_tags:
    get:
      summary: get all instance default tags
      operationId: geDefaultTags
      tags:
        - worker
      responses:
        "200":
          description: list of default tags
          content:
            application/json:
              schema:
                type: array
                items:
                  type: string

  /workers/is_default_tags_per_workspace:
    get:
      summary: is default tags per workspace
      operationId: isDefaultTagsPerWorkspace
      tags:
        - worker
      responses:
        "200":
          description: is the default tags per workspace
          content:
            application/json:
              schema:
                type: boolean

  /w/{workspace}/scripts/archive/p/{path}:
    post:
      summary: archive script by path
      operationId: archiveScriptByPath
      tags:
        - script
      parameters:
        - $ref: "#/components/parameters/WorkspaceId"
        - $ref: "#/components/parameters/ScriptPath"
      responses:
        "200":
          description: script archived
          content:
            text/plain:
              schema:
                type: string

  /w/{workspace}/scripts/archive/h/{hash}:
    post:
      summary: archive script by hash
      operationId: archiveScriptByHash
      tags:
        - script
      parameters:
        - $ref: "#/components/parameters/WorkspaceId"
        - $ref: "#/components/parameters/ScriptHash"
      responses:
        "200":
          description: script details
          content:
            application/json:
              schema:
                $ref: "#/components/schemas/Script"

  /w/{workspace}/scripts/delete/h/{hash}:
    post:
      summary: delete script by hash (erase content but keep hash, require admin)
      operationId: deleteScriptByHash
      tags:
        - script
      parameters:
        - $ref: "#/components/parameters/WorkspaceId"
        - $ref: "#/components/parameters/ScriptHash"
      responses:
        "200":
          description: script details
          content:
            application/json:
              schema:
                $ref: "#/components/schemas/Script"

  /w/{workspace}/scripts/delete/p/{path}:
    post:
      summary: delete all scripts at a given path (require admin)
      operationId: deleteScriptByPath
      tags:
        - script
      parameters:
        - $ref: "#/components/parameters/WorkspaceId"
        - $ref: "#/components/parameters/ScriptPath"
      responses:
        "200":
          description: script path
          content:
            application/json:
              schema:
                type: string

  /w/{workspace}/scripts/get/p/{path}:
    get:
      summary: get script by path
      operationId: getScriptByPath
      tags:
        - script
      parameters:
        - $ref: "#/components/parameters/WorkspaceId"
        - $ref: "#/components/parameters/ScriptPath"
        - name: with_starred_info
          in: query
          schema:
            type: boolean
      responses:
        "200":
          description: script details
          content:
            application/json:
              schema:
                $ref: "#/components/schemas/Script"

  /w/{workspace}/scripts/get_triggers_count/{path}:
    get:
      summary: get triggers count of script
      operationId: getTriggersCountOfScript
      tags:
        - script
      parameters:
        - $ref: "#/components/parameters/WorkspaceId"
        - $ref: "#/components/parameters/ScriptPath"
      responses:
        "200":
          description: triggers count
          content:
            application/json:
              schema:
                $ref: "#/components/schemas/TriggersCount"

  /w/{workspace}/scripts/list_tokens/{path}:
    get:
      summary: get tokens with script scope
      operationId: listTokensOfScript
      tags:
        - script
      parameters:
        - $ref: "#/components/parameters/WorkspaceId"
        - $ref: "#/components/parameters/ScriptPath"
      responses:
        "200":
          description: tokens list
          content:
            application/json:
              schema:
                type: array
                items:
                  $ref: "#/components/schemas/TruncatedToken"

  /w/{workspace}/scripts/get/draft/{path}:
    get:
      summary: get script by path with draft
      operationId: getScriptByPathWithDraft
      tags:
        - script
      parameters:
        - $ref: "#/components/parameters/WorkspaceId"
        - $ref: "#/components/parameters/ScriptPath"
      responses:
        "200":
          description: script details
          content:
            application/json:
              schema:
                $ref: "#/components/schemas/NewScriptWithDraft"

  /w/{workspace}/scripts/history/p/{path}:
    get:
      summary: get history of a script by path
      operationId: getScriptHistoryByPath
      tags:
        - script
      parameters:
        - $ref: "#/components/parameters/WorkspaceId"
        - $ref: "#/components/parameters/ScriptPath"
      responses:
        "200":
          description: script history
          content:
            application/json:
              schema:
                type: array
                items:
                  $ref: "#/components/schemas/ScriptHistory"

  /w/{workspace}/scripts/get_latest_version/{path}:
    get:
      summary: get scripts's latest version (hash)
      operationId: getScriptLatestVersion
      parameters:
        - $ref: "#/components/parameters/WorkspaceId"
        - $ref: "#/components/parameters/ScriptPath"
      tags:
        - script
      responses:
        "200":
          description: Script version/hash
          content:
            application/json:

              required: false

              schema:
                $ref: "#/components/schemas/ScriptHistory"

  /w/{workspace}/scripts/history_update/h/{hash}/p/{path}:
    post:
      summary: update history of a script
      operationId: updateScriptHistory
      tags:
        - script
      parameters:
        - $ref: "#/components/parameters/WorkspaceId"
        - $ref: "#/components/parameters/ScriptHash"
        - $ref: "#/components/parameters/ScriptPath"
      requestBody:
        description: Script deployment message
        required: true
        content:
          application/json:
            schema:
              type: object
              properties:
                deployment_msg:
                  type: string
      responses:
        "200":
          description: success
          content:
            text/plain:
              schema:
                type: string

  /w/{workspace}/scripts/raw/p/{path}:
    get:
      summary: raw script by path
      operationId: rawScriptByPath
      tags:
        - script
      parameters:
        - $ref: "#/components/parameters/WorkspaceId"
        - $ref: "#/components/parameters/ScriptPath"
      responses:
        "200":
          description: script content
          content:
            text/plain:
              schema:
                type: string

  /scripts_u/tokened_raw/{workspace}/{token}/{path}:
    get:
      summary:
        raw script by path with a token (mostly used by lsp to be used with
        import maps to resolve scripts)
      operationId: rawScriptByPathTokened
      tags:
        - script
      parameters:
        - $ref: "#/components/parameters/WorkspaceId"
        - $ref: "#/components/parameters/Token"
        - $ref: "#/components/parameters/ScriptPath"
      responses:
        "200":
          description: script content
          content:
            text/plain:
              schema:
                type: string

  /w/{workspace}/scripts/exists/p/{path}:
    get:
      summary: exists script by path
      operationId: existsScriptByPath
      tags:
        - script
      parameters:
        - $ref: "#/components/parameters/WorkspaceId"
        - $ref: "#/components/parameters/ScriptPath"
      responses:
        "200":
          description: does it exists
          content:
            application/json:
              schema:
                type: boolean

  /w/{workspace}/scripts/get/h/{hash}:
    get:
      summary: get script by hash
      operationId: getScriptByHash
      tags:
        - script
      parameters:
        - $ref: "#/components/parameters/WorkspaceId"
        - $ref: "#/components/parameters/ScriptHash"
        - name: with_starred_info
          in: query
          schema:
            type: boolean
      responses:
        "200":
          description: script details
          content:
            application/json:
              schema:
                $ref: "#/components/schemas/Script"

  /w/{workspace}/scripts/raw/h/{path}:
    get:
      summary: raw script by hash
      operationId: rawScriptByHash
      tags:
        - script
      parameters:
        - $ref: "#/components/parameters/WorkspaceId"
        - $ref: "#/components/parameters/ScriptPath"
      responses:
        "200":
          description: script content
          content:
            text/plain:
              schema:
                type: string

  /w/{workspace}/scripts/deployment_status/h/{hash}:
    get:
      summary: get script deployment status
      operationId: getScriptDeploymentStatus
      tags:
        - script
      parameters:
        - $ref: "#/components/parameters/WorkspaceId"
        - $ref: "#/components/parameters/ScriptHash"
      responses:
        "200":
          description: script details
          content:
            application/json:
              schema:
                type: object
                properties:
                  lock:
                    type: string
                  lock_error_logs:
                    type: string

  /w/{workspace}/jobs/run/p/{path}:
    post:
      summary: run script by path
      operationId: runScriptByPath
      tags:
        - job
      parameters:
        - $ref: "#/components/parameters/WorkspaceId"
        - $ref: "#/components/parameters/ScriptPath"
        - name: scheduled_for
          description: when to schedule this job (leave empty for immediate run)
          in: query
          schema:
            type: string
            format: date-time
        - name: scheduled_in_secs
          description: schedule the script to execute in the number of seconds starting now
          in: query
          schema:
            type: integer
        - name: skip_preprocessor
          description: skip the preprocessor
          in: query
          schema:
            type: boolean
        - $ref: "#/components/parameters/ParentJob"
        - $ref: "#/components/parameters/WorkerTag"
        - $ref: "#/components/parameters/CacheTtl"
        - $ref: "#/components/parameters/NewJobId"
        - name: invisible_to_owner
          description: make the run invisible to the the script owner (default false)
          in: query
          schema:
            type: boolean
      requestBody:
        description: script args
        required: true
        content:
          application/json:
            schema:
              $ref: "#/components/schemas/ScriptArgs"

      responses:
        "201":
          description: job created
          content:
            text/plain:
              schema:
                type: string
                format: uuid

  /w/{workspace}/jobs/openai_sync/p/{path}:
    post:
      summary: run script by path in openai format
      operationId: openaiSyncScriptByPath
      tags:
        - job
      parameters:
        - $ref: "#/components/parameters/WorkspaceId"
        - $ref: "#/components/parameters/ScriptPath"
        - $ref: "#/components/parameters/ParentJob"
        - $ref: "#/components/parameters/NewJobId"
        - $ref: "#/components/parameters/IncludeHeader"
        - $ref: "#/components/parameters/QueueLimit"

      requestBody:
        description: script args
        required: true
        content:
          application/json:
            schema:
              $ref: "#/components/schemas/ScriptArgs"

      responses:
        "200":
          description: job result
          content:
            application/json:
              schema: {}

  /w/{workspace}/jobs/run_wait_result/p/{path}:
    post:
      summary: run script by path
      operationId: runWaitResultScriptByPath
      tags:
        - job
      parameters:
        - $ref: "#/components/parameters/WorkspaceId"
        - $ref: "#/components/parameters/ScriptPath"
        - $ref: "#/components/parameters/ParentJob"
        - $ref: "#/components/parameters/WorkerTag"
        - $ref: "#/components/parameters/CacheTtl"
        - $ref: "#/components/parameters/NewJobId"
        - $ref: "#/components/parameters/IncludeHeader"
        - $ref: "#/components/parameters/QueueLimit"

      requestBody:
        description: script args
        required: true
        content:
          application/json:
            schema:
              $ref: "#/components/schemas/ScriptArgs"

      responses:
        "200":
          description: job result
          content:
            application/json:
              schema: {}

    get:
      summary: run script by path with get
      operationId: runWaitResultScriptByPathGet
      tags:
        - job
      parameters:
        - $ref: "#/components/parameters/WorkspaceId"
        - $ref: "#/components/parameters/ScriptPath"
        - $ref: "#/components/parameters/ParentJob"
        - $ref: "#/components/parameters/WorkerTag"
        - $ref: "#/components/parameters/CacheTtl"
        - $ref: "#/components/parameters/NewJobId"
        - $ref: "#/components/parameters/IncludeHeader"
        - $ref: "#/components/parameters/QueueLimit"
        - $ref: "#/components/parameters/Payload"

      responses:
        "200":
          description: job result
          content:
            application/json:
              schema: {}

  /w/{workspace}/jobs/openai_sync/f/{path}:
    post:
      summary: run flow by path and wait until completion in openai format
      operationId: openaiSyncFlowByPath
      tags:
        - job
      parameters:
        - $ref: "#/components/parameters/WorkspaceId"
        - $ref: "#/components/parameters/ScriptPath"
        - $ref: "#/components/parameters/IncludeHeader"
        - $ref: "#/components/parameters/QueueLimit"
        - $ref: "#/components/parameters/NewJobId"

      requestBody:
        description: script args
        required: true
        content:
          application/json:
            schema:
              $ref: "#/components/schemas/ScriptArgs"

      responses:
        "200":
          description: job result
          content:
            application/json:
              schema: {}

  /w/{workspace}/jobs/run_wait_result/f/{path}:
    post:
      summary: run flow by path and wait until completion
      operationId: runWaitResultFlowByPath
      tags:
        - job
      parameters:
        - $ref: "#/components/parameters/WorkspaceId"
        - $ref: "#/components/parameters/ScriptPath"
        - $ref: "#/components/parameters/IncludeHeader"
        - $ref: "#/components/parameters/QueueLimit"
        - $ref: "#/components/parameters/NewJobId"

      requestBody:
        description: script args
        required: true
        content:
          application/json:
            schema:
              $ref: "#/components/schemas/ScriptArgs"

      responses:
        "200":
          description: job result
          content:
            application/json:
              schema: {}

  /w/{workspace}/jobs/result_by_id/{flow_job_id}/{node_id}:
    get:
      summary: get job result by id
      operationId: resultById
      tags:
        - job
      parameters:
        - $ref: "#/components/parameters/WorkspaceId"
        - name: flow_job_id
          in: path
          required: true
          schema:
            type: string
        - name: node_id
          in: path
          required: true
          schema:
            type: string
      responses:
        "200":
          description: job result
          content:
            application/json:
              schema: {}

  /w/{workspace}/flows/list_paths:
    get:
      summary: list all flow paths
      operationId: listFlowPaths
      tags:
        - flow
      parameters:
        - $ref: "#/components/parameters/WorkspaceId"
      responses:
        "200":
          description: list of flow paths
          content:
            text/plain:
              schema:
                type: array
                items:
                  type: string

  /w/{workspace}/flows/list_search:
    get:
      summary: list flows for search
      operationId: listSearchFlow
      tags:
        - flow
      parameters:
        - $ref: "#/components/parameters/WorkspaceId"
      responses:
        "200":
          description: flow list
          content:
            application/json:
              schema:
                type: array
                items:
                  type: object
                  properties:
                    path:
                      type: string
                    value: {}
                  required:
                    - path
                    - value

  /w/{workspace}/flows/list:
    get:
      summary: list all flows
      operationId: listFlows
      tags:
        - flow
      parameters:
        - $ref: "#/components/parameters/WorkspaceId"
        - $ref: "#/components/parameters/Page"
        - $ref: "#/components/parameters/PerPage"
        - $ref: "#/components/parameters/OrderDesc"
        - $ref: "#/components/parameters/CreatedBy"
        - name: path_start
          description: mask to filter matching starting path
          in: query
          schema:
            type: string
        - name: path_exact
          description: mask to filter exact matching path
          in: query
          schema:
            type: string
        - name: show_archived
          description: |
            (default false)
            show only the archived files.
            when multiple archived hash share the same path, only the ones with the latest create_at
            are displayed.
          in: query
          schema:
            type: boolean
        - name: starred_only
          description: |
            (default false)
            show only the starred items
          in: query
          schema:
            type: boolean
        - name: include_draft_only
          description: |
            (default false)
            include items that have no deployed version
          in: query
          schema:
            type: boolean
        - name: with_deployment_msg
          description: |
            (default false)
            include deployment message
          in: query
          schema:
            type: boolean
      responses:
        "200":
          description: All flow
          content:
            application/json:
              schema:
                type: array
                items:
                  allOf:
                    - $ref: "#/components/schemas/Flow"
                    - type: object
                      properties:
                        has_draft:
                          type: boolean
                        draft_only:
                          type: boolean

  /w/{workspace}/flows/history/p/{path}:
    get:
      summary: get flow history by path
      operationId: getFlowHistory
      parameters:
        - $ref: "#/components/parameters/WorkspaceId"
        - $ref: "#/components/parameters/ScriptPath"
      tags:
        - flow
      responses:
        "200":
          description: Flow history
          content:
            application/json:
              schema:
                type: array
                items:
                  $ref: "#/components/schemas/FlowVersion"

  /w/{workspace}/flows/get_latest_version/{path}:
    get:
      summary: get flow's latest version
      operationId: getFlowLatestVersion
      parameters:
        - $ref: "#/components/parameters/WorkspaceId"
        - $ref: "#/components/parameters/ScriptPath"
      tags:
        - flow
      responses:
        "200":
          description: Flow version
          content:
            application/json:
              required: false

              schema:
                $ref: "#/components/schemas/FlowVersion"

  /w/{workspace}/flows/get/v/{version}/p/{path}:
    get:
      summary: get flow version
      operationId: getFlowVersion
      parameters:
        - $ref: "#/components/parameters/WorkspaceId"
        - type: string
          name: version
          in: path
          required: true
          schema:
            type: number
        - $ref: "#/components/parameters/ScriptPath"
      tags:
        - flow
      responses:
        "200":
          description: flow details
          content:
            application/json:
              schema:
                $ref: "#/components/schemas/Flow"

  /w/{workspace}/flows/history_update/v/{version}/p/{path}:
    post:
      summary: update flow history
      operationId: updateFlowHistory
      parameters:
        - $ref: "#/components/parameters/WorkspaceId"
        - type: string
          name: version
          in: path
          required: true
          schema:
            type: number
        - $ref: "#/components/parameters/ScriptPath"
      requestBody:
        description: Flow deployment message
        required: true
        content:
          application/json:
            schema:
              type: object
              properties:
                deployment_msg:
                  type: string
              required:
                - deployment_msg
      tags:
        - flow
      responses:
        "200":
          description: success
          content:
            text/plain:
              schema:
                type: string


  /w/{workspace}/flows/get/{path}:
    get:
      summary: get flow by path
      operationId: getFlowByPath
      tags:
        - flow
      parameters:
        - $ref: "#/components/parameters/WorkspaceId"
        - $ref: "#/components/parameters/ScriptPath"
        - name: with_starred_info
          in: query
          schema:
            type: boolean
      responses:
        "200":
          description: flow details
          content:
            application/json:
              schema:
                $ref: "#/components/schemas/Flow"

  /w/{workspace}/flows/get_triggers_count/{path}:
    get:
      summary: get triggers count of flow
      operationId: getTriggersCountOfFlow
      tags:
        - flow
      parameters:
        - $ref: "#/components/parameters/WorkspaceId"
        - $ref: "#/components/parameters/ScriptPath"
      responses:
        "200":
          description: triggers count
          content:
            application/json:
              schema:
                $ref: "#/components/schemas/TriggersCount"

  /w/{workspace}/flows/list_tokens/{path}:
    get:
      summary: get tokens with flow scope
      operationId: listTokensOfFlow
      tags:
        - flow
      parameters:
        - $ref: "#/components/parameters/WorkspaceId"
        - $ref: "#/components/parameters/ScriptPath"
      responses:
        "200":
          description: tokens list
          content:
            application/json:
              schema:
                type: array
                items:
                  $ref: "#/components/schemas/TruncatedToken"


  /w/{workspace}/flows/toggle_workspace_error_handler/{path}:
    post:
      summary: Toggle ON and OFF the workspace error handler for a given flow
      operationId: toggleWorkspaceErrorHandlerForFlow
      tags:
        - flow
      parameters:
        - $ref: "#/components/parameters/WorkspaceId"
        - $ref: "#/components/parameters/ScriptPath"
      requestBody:
        description: Workspace error handler enabled
        required: true
        content:
          application/json:
            schema:
              type: object
              properties:
                muted:
                  type: boolean
      responses:
        "200":
          description: error handler toggled
          content:
            text/plain:
              schema:
                type: string

  /w/{workspace}/flows/get/draft/{path}:
    get:
      summary: get flow by path with draft
      operationId: getFlowByPathWithDraft
      tags:
        - flow
      parameters:
        - $ref: "#/components/parameters/WorkspaceId"
        - $ref: "#/components/parameters/ScriptPath"
      responses:
        "200":
          description: flow details with draft
          content:
            application/json:
              schema:
                allOf:
                  - $ref: "#/components/schemas/Flow"
                  - type: object
                    properties:
                      draft:
                        $ref: "#/components/schemas/Flow"

  /w/{workspace}/flows/exists/{path}:
    get:
      summary: exists flow by path
      operationId: existsFlowByPath
      tags:
        - flow
      parameters:
        - $ref: "#/components/parameters/WorkspaceId"
        - $ref: "#/components/parameters/ScriptPath"
      responses:
        "200":
          description: flow details
          content:
            application/json:
              schema:
                type: boolean

  /w/{workspace}/flows/create:
    post:
      summary: create flow
      operationId: createFlow
      tags:
        - flow
      parameters:
        - $ref: "#/components/parameters/WorkspaceId"
      requestBody:
        description: Partially filled flow
        required: true
        content:
          application/json:
            schema:
              allOf:
                - $ref: "#/components/schemas/OpenFlowWPath"
                - type: object
                  properties:
                    draft_only:
                      type: boolean
                    deployment_message:
                      type: string
      responses:
        "201":
          description: flow created
          content:
            text/plain:
              schema:
                type: string

  /w/{workspace}/flows/update/{path}:
    post:
      summary: update flow
      operationId: updateFlow
      tags:
        - flow
      parameters:
        - $ref: "#/components/parameters/WorkspaceId"
        - $ref: "#/components/parameters/ScriptPath"
      requestBody:
        description: Partially filled flow
        required: true
        content:
          application/json:
            schema:
              allOf:
                - $ref: "#/components/schemas/OpenFlowWPath"
                - type: object
                  properties:
                    deployment_message:
                      type: string

      responses:
        "200":
          description: flow updated
          content:
            text/plain:
              schema:
                type: string

  /w/{workspace}/flows/archive/{path}:
    post:
      summary: archive flow by path
      operationId: archiveFlowByPath
      tags:
        - flow
      parameters:
        - $ref: "#/components/parameters/WorkspaceId"
        - $ref: "#/components/parameters/ScriptPath"
      requestBody:
        description: archiveFlow
        required: true
        content:
          application/json:
            schema:
              type: object
              properties:
                archived:
                  type: boolean
      responses:
        "200":
          description: flow archived
          content:
            text/plain:
              schema:
                type: string

  /w/{workspace}/flows/delete/{path}:
    delete:
      summary: delete flow by path
      operationId: deleteFlowByPath
      tags:
        - flow
      parameters:
        - $ref: "#/components/parameters/WorkspaceId"
        - $ref: "#/components/parameters/ScriptPath"
      responses:
        "200":
          description: flow delete
          content:
            text/plain:
              schema:
                type: string


  /w/{workspace}/raw_apps/list:
    get:
      summary: list all raw apps
      operationId: listRawApps
      tags:
        - raw_app
      parameters:
        - $ref: "#/components/parameters/WorkspaceId"
        - $ref: "#/components/parameters/Page"
        - $ref: "#/components/parameters/PerPage"
        - $ref: "#/components/parameters/OrderDesc"
        - $ref: "#/components/parameters/CreatedBy"
        - name: path_start
          description: mask to filter matching starting path
          in: query
          schema:
            type: string
        - name: path_exact
          description: mask to filter exact matching path
          in: query
          schema:
            type: string
        - name: starred_only
          description: |
            (default false)
            show only the starred items
          in: query
          schema:
            type: boolean
      responses:
        "200":
          description: All raw apps
          content:
            application/json:
              schema:
                type: array
                items:
                  $ref: "#/components/schemas/ListableRawApp"

  /w/{workspace}/raw_apps/exists/{path}:
    get:
      summary: does an app exisst at path
      operationId: existsRawApp
      tags:
        - raw_app
      parameters:
        - $ref: "#/components/parameters/WorkspaceId"
        - $ref: "#/components/parameters/Path"
      responses:
        "200":
          description: app exists
          content:
            application/json:
              schema:
                type: boolean

  /w/{workspace}/apps/get_data/{version}/{path}:
    get:
      summary: get app by path
      operationId: getRawAppData
      tags:
        - raw_app
      parameters:
        - $ref: "#/components/parameters/WorkspaceId"
        - $ref: "#/components/parameters/VersionId"
        - $ref: "#/components/parameters/ScriptPath"
      responses:
        "200":
          description: app details
          content:
            text/javascript:
              schema:
                type: string

  /w/{workspace}/apps/list_search:
    get:
      summary: list apps for search
      operationId: listSearchApp
      tags:
        - app
      parameters:
        - $ref: "#/components/parameters/WorkspaceId"
      responses:
        "200":
          description: app list
          content:
            application/json:
              schema:
                type: array
                items:
                  type: object
                  properties:
                    path:
                      type: string
                    value: {}
                  required:
                    - path
                    - value

  /w/{workspace}/apps/list:
    get:
      summary: list all apps
      operationId: listApps
      tags:
        - app
      parameters:
        - $ref: "#/components/parameters/WorkspaceId"
        - $ref: "#/components/parameters/Page"
        - $ref: "#/components/parameters/PerPage"
        - $ref: "#/components/parameters/OrderDesc"
        - $ref: "#/components/parameters/CreatedBy"
        - name: path_start
          description: mask to filter matching starting path
          in: query
          schema:
            type: string
        - name: path_exact
          description: mask to filter exact matching path
          in: query
          schema:
            type: string
        - name: starred_only
          description: |
            (default false)
            show only the starred items
          in: query
          schema:
            type: boolean
        - name: include_draft_only
          description: |
            (default false)
            include items that have no deployed version
          in: query
          schema:
            type: boolean
        - name: with_deployment_msg
          description: |
            (default false)
            include deployment message
          in: query
          schema:
            type: boolean
      responses:
        "200":
          description: All apps
          content:
            application/json:
              schema:
                type: array
                items:
                  $ref: "#/components/schemas/ListableApp"

  /w/{workspace}/apps/create:
    post:
      summary: create app
      operationId: createApp
      tags:
        - app
      parameters:
        - $ref: "#/components/parameters/WorkspaceId"
      requestBody:
        description: new app
        required: true
        content:
          application/json:
            schema:
              type: object
              properties:
                path:
                  type: string
                value: {}
                summary:
                  type: string
                policy:
                  $ref: "#/components/schemas/Policy"
                draft_only:
                  type: boolean
                deployment_message:
                  type: string
              required:
                - path
                - value
                - summary
                - policy
      responses:
        "201":
          description: app created
          content:
            text/plain:
              schema:
                type: string

  /w/{workspace}/apps/exists/{path}:
    get:
      summary: does an app exisst at path
      operationId: existsApp
      tags:
        - app
      parameters:
        - $ref: "#/components/parameters/WorkspaceId"
        - $ref: "#/components/parameters/Path"
      responses:
        "200":
          description: app exists
          content:
            application/json:
              schema:
                type: boolean

  /w/{workspace}/apps/get/p/{path}:
    get:
      summary: get app by path
      operationId: getAppByPath
      tags:
        - app
      parameters:
        - $ref: "#/components/parameters/WorkspaceId"
        - $ref: "#/components/parameters/ScriptPath"
        - name: with_starred_info
          in: query
          schema:
            type: boolean
      responses:
        "200":
          description: app details
          content:
            application/json:
              schema:
                $ref: "#/components/schemas/AppWithLastVersion"

  /w/{workspace}/apps/get/draft/{path}:
    get:
      summary: get app by path with draft
      operationId: getAppByPathWithDraft
      tags:
        - app
      parameters:
        - $ref: "#/components/parameters/WorkspaceId"
        - $ref: "#/components/parameters/ScriptPath"
      responses:
        "200":
          description: app details with draft
          content:
            application/json:
              schema:
                $ref: "#/components/schemas/AppWithLastVersionWDraft"

  /w/{workspace}/apps/history/p/{path}:
    get:
      summary: get app history by path
      operationId: getAppHistoryByPath
      tags:
        - app
      parameters:
        - $ref: "#/components/parameters/WorkspaceId"
        - $ref: "#/components/parameters/ScriptPath"
      responses:
        "200":
          description: app history
          content:
            application/json:
              schema:
                type: array
                items:
                  $ref: "#/components/schemas/AppHistory"

  /w/{workspace}/apps/get_latest_version/{path}:
    get:
      summary: get apps's latest version
      operationId: getAppLatestVersion
      parameters:
        - $ref: "#/components/parameters/WorkspaceId"
        - $ref: "#/components/parameters/ScriptPath"
      tags:
        - app
      responses:
        "200":
          description: App version
          content:
            application/json:
              required: false
              schema:
                $ref: "#/components/schemas/AppHistory"

  /w/{workspace}/apps/history_update/a/{id}/v/{version}:
    post:
      summary: update app history
      operationId: updateAppHistory
      tags:
        - app
      parameters:
        - $ref: "#/components/parameters/WorkspaceId"
        - $ref: "#/components/parameters/PathId"
        - $ref: "#/components/parameters/PathVersion"
      requestBody:
        description: App deployment message
        required: true
        content:
          application/json:
            schema:
              type: object
              properties:
                deployment_msg:
                  type: string
      responses:
        "200":
          description: success
          content:
            text/plain:
              schema:
                type: string

  /w/{workspace}/apps_u/public_app/{path}:
    get:
      summary: get public app by secret
      operationId: getPublicAppBySecret
      tags:
        - app
      parameters:
        - $ref: "#/components/parameters/WorkspaceId"
        - $ref: "#/components/parameters/Path"
      responses:
        "200":
          description: app details
          content:
            application/json:
              schema:
                $ref: "#/components/schemas/AppWithLastVersion"

  /w/{workspace}/apps_u/public_resource/{path}:
    get:
      summary: get public resource
      operationId: get public resource
      tags:
        - app
      parameters:
        - $ref: "#/components/parameters/WorkspaceId"
        - $ref: "#/components/parameters/Path"
      responses:
        "200":
          description: resource value
          content:
            application/json:
              schema: {}

  /w/{workspace}/apps/secret_of/{path}:
    get:
      summary: get public secret of app
      operationId: getPublicSecretOfApp
      tags:
        - app
      parameters:
        - $ref: "#/components/parameters/WorkspaceId"
        - $ref: "#/components/parameters/Path"
      responses:
        "200":
          description: app secret
          content:
            text/plain:
              schema:
                type: string

  /w/{workspace}/apps/get/v/{id}:
    get:
      summary: get app by version
      operationId: getAppByVersion
      tags:
        - app
      parameters:
        - $ref: "#/components/parameters/WorkspaceId"
        - $ref: "#/components/parameters/PathId"
      responses:
        "200":
          description: app details
          content:
            application/json:
              schema:
                $ref: "#/components/schemas/AppWithLastVersion"

  /w/{workspace}/raw_apps/create:
    post:
      summary: create raw app
      operationId: createRawApp
      tags:
        - raw_app
      parameters:
        - $ref: "#/components/parameters/WorkspaceId"
      requestBody:
        description: new raw app
        required: true
        content:
          application/json:
            schema:
              type: object
              properties:
                path:
                  type: string
                value:
                  type: string
                summary:
                  type: string
              required:
                - path
                - value
                - summary
      responses:
        "201":
          description: raw app created
          content:
            text/plain:
              schema:
                type: string

  /w/{workspace}/raw_apps/update/{path}:
    post:
      summary: update app
      operationId: updateRawApp
      tags:
        - raw_app
      parameters:
        - $ref: "#/components/parameters/WorkspaceId"
        - $ref: "#/components/parameters/ScriptPath"
      requestBody:
        description: updateraw  app
        required: true
        content:
          application/json:
            schema:
              type: object
              properties:
                path:
                  type: string
                summary:
                  type: string
                value:
                  type: string
      responses:
        "200":
          description: app updated
          content:
            text/plain:
              schema:
                type: string

  /w/{workspace}/raw_apps/delete/{path}:
    delete:
      summary: delete raw app
      operationId: deleteRawApp
      tags:
        - raw_app
      parameters:
        - $ref: "#/components/parameters/WorkspaceId"
        - $ref: "#/components/parameters/Path"
      responses:
        "200":
          description: app deleted
          content:
            text/plain:
              schema:
                type: string

  /w/{workspace}/apps/delete/{path}:
    delete:
      summary: delete app
      operationId: deleteApp
      tags:
        - app
      parameters:
        - $ref: "#/components/parameters/WorkspaceId"
        - $ref: "#/components/parameters/Path"
      responses:
        "200":
          description: app deleted
          content:
            text/plain:
              schema:
                type: string

  /w/{workspace}/apps/update/{path}:
    post:
      summary: update app
      operationId: updateApp
      tags:
        - app
      parameters:
        - $ref: "#/components/parameters/WorkspaceId"
        - $ref: "#/components/parameters/ScriptPath"
      requestBody:
        description: update app
        required: true
        content:
          application/json:
            schema:
              type: object
              properties:
                path:
                  type: string
                summary:
                  type: string
                value: {}
                policy:
                  $ref: "#/components/schemas/Policy"
                deployment_message:
                  type: string
      responses:
        "200":
          description: app updated
          content:
            text/plain:
              schema:
                type: string

  /w/{workspace}/apps_u/execute_component/{path}:
    post:
      summary: executeComponent
      operationId: executeComponent
      tags:
        - app
      parameters:
        - $ref: "#/components/parameters/WorkspaceId"
        - $ref: "#/components/parameters/ScriptPath"
      requestBody:
        description: update app
        required: true
        content:
          application/json:
            schema:
              type: object
              properties:
                component:
                  type: string
                #script: script/<path>
                #flow: flow/<path>
                path:
                  type: string
                args: {}
                raw_code:
                  type: object
                  properties:
                    content:
                      type: string
                    language:
                      type: string
                    path:
                      type: string
                    lock:
                      type: string
                    cache_ttl:
                      type: integer
                  required:
                    - content
                    - language
                force_viewer_static_fields:
                  type: object
                force_viewer_one_of_fields:
                  type: object
                force_viewer_allow_user_resources:
                  type: array
                  items:
                    type: string
              required:
                - args
                - component

      responses:
        "200":
          description: job uuid
          content:
            text/plain:
              schema:
                type: string

  /w/{workspace}/jobs/run/f/{path}:
    post:
      summary: run flow by path
      operationId: runFlowByPath
      tags:
        - job
      parameters:
        - $ref: "#/components/parameters/WorkspaceId"
        - $ref: "#/components/parameters/ScriptPath"
        - name: scheduled_for
          description: when to schedule this job (leave empty for immediate run)
          in: query
          schema:
            type: string
            format: date-time
        - name: scheduled_in_secs
          description: schedule the script to execute in the number of seconds starting now
          in: query
          schema:
            type: integer
        - name: skip_preprocessor
          description: skip the preprocessor
          in: query
          schema:
            type: boolean
        - $ref: "#/components/parameters/ParentJob"
        - $ref: "#/components/parameters/WorkerTag"
        - $ref: "#/components/parameters/NewJobId"
        - $ref: "#/components/parameters/IncludeHeader"
        - name: invisible_to_owner
          description: make the run invisible to the the flow owner (default false)
          in: query
          schema:
            type: boolean

      requestBody:
        description: flow args
        required: true
        content:
          application/json:
            schema:
              $ref: "#/components/schemas/ScriptArgs"

      responses:
        "201":
          description: job created
          content:
            text/plain:
              schema:
                type: string
                format: uuid

  /w/{workspace}/jobs/restart/f/{id}/from/{step_id}/{branch_or_iteration_n}:
    post:
      summary: restart a completed flow at a given step
      operationId: restartFlowAtStep
      tags:
        - job
      parameters:
        - $ref: "#/components/parameters/WorkspaceId"
        - $ref: "#/components/parameters/JobId"
        - name: step_id
          description: step id to restart the flow from
          required: true
          in: path
          schema:
            type: string
        - name: branch_or_iteration_n
          description:
            for branchall or loop, the iteration at which the flow should
            restart
          required: true
          in: path
          schema:
            type: integer
        - name: scheduled_for
          description: when to schedule this job (leave empty for immediate run)
          in: query
          schema:
            type: string
            format: date-time
        - name: scheduled_in_secs
          description: schedule the script to execute in the number of seconds starting now
          in: query
          schema:
            type: integer
        - $ref: "#/components/parameters/ParentJob"
        - $ref: "#/components/parameters/WorkerTag"
        - $ref: "#/components/parameters/NewJobId"
        - $ref: "#/components/parameters/IncludeHeader"
        - name: invisible_to_owner
          description: make the run invisible to the the flow owner (default false)
          in: query
          schema:
            type: boolean

      requestBody:
        description: flow args
        required: true
        content:
          application/json:
            schema:
              $ref: "#/components/schemas/ScriptArgs"

      responses:
        "201":
          description: job created
          content:
            text/plain:
              schema:
                type: string
                format: uuid

  /w/{workspace}/jobs/run/h/{hash}:
    post:
      summary: run script by hash
      operationId: runScriptByHash
      tags:
        - job
      parameters:
        - $ref: "#/components/parameters/WorkspaceId"
        - $ref: "#/components/parameters/ScriptHash"
        - name: scheduled_for
          description: when to schedule this job (leave empty for immediate run)
          in: query
          schema:
            type: string
            format: date-time
        - name: scheduled_in_secs
          description: schedule the script to execute in the number of seconds starting now
          in: query
          schema:
            type: integer
        - name: skip_preprocessor
          description: skip the preprocessor
          in: query
          schema:
            type: boolean
        - $ref: "#/components/parameters/ParentJob"
        - $ref: "#/components/parameters/WorkerTag"
        - $ref: "#/components/parameters/CacheTtl"
        - $ref: "#/components/parameters/NewJobId"
        - $ref: "#/components/parameters/IncludeHeader"
        - name: invisible_to_owner
          description: make the run invisible to the the script owner (default false)
          in: query
          schema:
            type: boolean
      requestBody:
        description: Partially filled args
        required: true
        content:
          application/json:
            schema:
              type: object

      responses:
        "201":
          description: job created
          content:
            text/plain:
              schema:
                type: string
                format: uuid

  /w/{workspace}/jobs/run/preview:
    post:
      summary: run script preview
      operationId: runScriptPreview
      tags:
        - job
      parameters:
        - $ref: "#/components/parameters/WorkspaceId"
        - $ref: "#/components/parameters/IncludeHeader"
        - name: invisible_to_owner
          description: make the run invisible to the the script owner (default false)
          in: query
          schema:
            type: boolean
        - $ref: "#/components/parameters/NewJobId"

      requestBody:
        description: preview
        required: true
        content:
          application/json:
            schema:
              $ref: "#/components/schemas/Preview"

      responses:
        "201":
          description: job created
          content:
            text/plain:
              schema:
                type: string
                format: uuid

  /w/{workspace}/jobs/workflow_as_code/{job_id}/{entrypoint}:
    post:
      summary: run code-workflow task
      operationId: runCodeWorkflowTask
      tags:
        - job
      parameters:
        - $ref: "#/components/parameters/WorkspaceId"

        - name: job_id
          in: path
          required: true
          schema:
            type: string
        - name: entrypoint
          in: path
          required: true
          schema:
            type: string

      requestBody:
        description: preview
        required: true
        content:
          application/json:
            schema:
              $ref: "#/components/schemas/WorkflowTask"

      responses:
        "201":
          description: job created
          content:
            text/plain:
              schema:
                type: string
                format: uuid

  /w/{workspace}/jobs/run/dependencies:
    post:
      summary: run a one-off dependencies job
      operationId: runRawScriptDependencies
      tags:
        - job
      parameters:
        - $ref: "#/components/parameters/WorkspaceId"

      requestBody:
        description: raw script content
        required: true
        content:
          application/json:
            schema:
              type: object
              properties:
                raw_scripts:
                  type: array
                  items:
                    $ref: "#/components/schemas/RawScriptForDependencies"
                entrypoint:
                  type: string
              required:
                - entrypoint
                - raw_scripts
      responses:
        "201":
          description: dependency job result
          content:
            application/json:
              schema:
                type: object
                properties:
                  lock:
                    type: string
                required:
                  - lock

  /w/{workspace}/jobs/run/preview_flow:
    post:
      summary: run flow preview
      operationId: runFlowPreview
      tags:
        - job
      parameters:
        - $ref: "#/components/parameters/WorkspaceId"
        - $ref: "#/components/parameters/IncludeHeader"
        - name: invisible_to_owner
          description: make the run invisible to the the script owner (default false)
          in: query
          schema:
            type: boolean
        - $ref: "#/components/parameters/NewJobId"

      requestBody:
        description: preview
        required: true
        content:
          application/json:
            schema:
              $ref: "#/components/schemas/FlowPreview"

      responses:
        "201":
          description: job created
          content:
            text/plain:
              schema:
                type: string
                format: uuid

  /w/{workspace}/jobs/queue/list:
    get:
      summary: list all queued jobs
      operationId: listQueue
      tags:
        - job
      parameters:
        - $ref: "#/components/parameters/WorkspaceId"
        - $ref: "#/components/parameters/OrderDesc"
        - $ref: "#/components/parameters/CreatedBy"
        - $ref: "#/components/parameters/ParentJob"
        - $ref: "#/components/parameters/ScriptExactPath"
        - $ref: "#/components/parameters/ScriptStartPath"
        - $ref: "#/components/parameters/SchedulePath"
        - $ref: "#/components/parameters/ScriptExactHash"
        - $ref: "#/components/parameters/StartedBefore"
        - $ref: "#/components/parameters/StartedAfter"
        - $ref: "#/components/parameters/Success"
        - $ref: "#/components/parameters/ScheduledForBeforeNow"
        - $ref: "#/components/parameters/JobKinds"
        - $ref: "#/components/parameters/Suspended"
        - $ref: "#/components/parameters/Running"
        - $ref: "#/components/parameters/ArgsFilter"
        - $ref: "#/components/parameters/ResultFilter"
        - $ref: "#/components/parameters/Tag"
        - $ref: "#/components/parameters/Page"
        - $ref: "#/components/parameters/PerPage"
        - name: all_workspaces
          description: get jobs from all workspaces (only valid if request come from the `admins` workspace)
          in: query
          schema:
            type: boolean
        - name: is_not_schedule
          description: is not a scheduled job
          in: query
          schema:
            type: boolean
      responses:
        "200":
          description: All queued jobs
          content:
            application/json:
              schema:
                type: array
                items:
                  $ref: "#/components/schemas/QueuedJob"

  /w/{workspace}/jobs/queue/count:
    get:
      summary: get queue count
      operationId: getQueueCount
      tags:
        - job
      parameters:
        - $ref: "#/components/parameters/WorkspaceId"
        - name: all_workspaces
          description: get jobs from all workspaces (only valid if request come from the `admins` workspace)
          in: query
          schema:
            type: boolean
      responses:
        "200":
          description: queue count
          content:
            application/json:
              schema:
                type: object
                properties:
                  database_length:
                    type: integer
                  suspended:
                    type: integer
                required:
                  - database_length

  /w/{workspace}/jobs/completed/count:
    get:
      summary: get completed count
      operationId: getCompletedCount
      tags:
        - job
      parameters:
        - $ref: "#/components/parameters/WorkspaceId"
      responses:
        "200":
          description: completed count
          content:
            application/json:
              schema:
                type: object
                properties:
                  database_length:
                    type: integer
                required:
                  - database_length

  /w/{workspace}/jobs/queue/list_filtered_uuids:
    get:
      summary: get the ids of all jobs matching the given filters
      operationId: listFilteredUuids
      tags:
        - job
      parameters:
        - $ref: "#/components/parameters/WorkspaceId"
        - $ref: "#/components/parameters/OrderDesc"
        - $ref: "#/components/parameters/CreatedBy"
        - $ref: "#/components/parameters/ParentJob"
        - $ref: "#/components/parameters/ScriptExactPath"
        - $ref: "#/components/parameters/ScriptStartPath"
        - $ref: "#/components/parameters/SchedulePath"
        - $ref: "#/components/parameters/ScriptExactHash"
        - $ref: "#/components/parameters/StartedBefore"
        - $ref: "#/components/parameters/StartedAfter"
        - $ref: "#/components/parameters/Success"
        - $ref: "#/components/parameters/ScheduledForBeforeNow"
        - $ref: "#/components/parameters/JobKinds"
        - $ref: "#/components/parameters/Suspended"
        - $ref: "#/components/parameters/Running"
        - $ref: "#/components/parameters/ArgsFilter"
        - $ref: "#/components/parameters/ResultFilter"
        - $ref: "#/components/parameters/Tag"
        - $ref: "#/components/parameters/Page"
        - $ref: "#/components/parameters/PerPage"
        - name: concurrency_key
          in: query
          required: false
          schema:
            type: string
        - name: all_workspaces
          description: get jobs from all workspaces (only valid if request come from the `admins` workspace)
          in: query
          schema:
            type: boolean
        - name: is_not_schedule
          description: is not a scheduled job
          in: query
          schema:
            type: boolean
      responses:
        "200":
          description: uuids of jobs
          content:
            application/json:
              schema:
                type: array
                items:
                  type: string

  /w/{workspace}/jobs/queue/cancel_selection:
    post:
      summary: cancel jobs based on the given uuids
      operationId: cancelSelection
      tags:
        - job
      parameters:
        - $ref: "#/components/parameters/WorkspaceId"
      requestBody:
        description: uuids of the jobs to cancel
        required: true
        content:
          application/json:
            schema:
              type: array
              items:
                type: string
      responses:
        "200":
          description: uuids of canceled jobs
          content:
            application/json:
              schema:
                type: array
                items:
                  type: string

  /w/{workspace}/jobs/completed/list:
    get:
      summary: list all completed jobs
      operationId: listCompletedJobs
      tags:
        - job
      parameters:
        - $ref: "#/components/parameters/WorkspaceId"
        - $ref: "#/components/parameters/OrderDesc"
        - $ref: "#/components/parameters/CreatedBy"
        - $ref: "#/components/parameters/Label"
        - $ref: "#/components/parameters/ParentJob"
        - $ref: "#/components/parameters/ScriptExactPath"
        - $ref: "#/components/parameters/ScriptStartPath"
        - $ref: "#/components/parameters/SchedulePath"
        - $ref: "#/components/parameters/ScriptExactHash"
        - $ref: "#/components/parameters/StartedBefore"
        - $ref: "#/components/parameters/StartedAfter"
        - $ref: "#/components/parameters/Success"
        - $ref: "#/components/parameters/JobKinds"
        - $ref: "#/components/parameters/ArgsFilter"
        - $ref: "#/components/parameters/ResultFilter"
        - $ref: "#/components/parameters/Tag"
        - $ref: "#/components/parameters/Page"
        - $ref: "#/components/parameters/PerPage"
        - name: is_skipped
          description: is the job skipped
          in: query
          schema:
            type: boolean
        - name: is_flow_step
          description: is the job a flow step
          in: query
          schema:
            type: boolean
        - name: has_null_parent
          description: has null parent
          in: query
          schema:
            type: boolean
        - name: is_not_schedule
          description: is not a scheduled job
          in: query
          schema:
            type: boolean
      responses:
        "200":
          description: All completed jobs
          content:
            application/json:
              schema:
                type: array
                items:
                  $ref: "#/components/schemas/CompletedJob"

  /w/{workspace}/jobs/list:
    get:
      summary: list all jobs
      operationId: listJobs
      tags:
        - job
      parameters:
        - $ref: "#/components/parameters/WorkspaceId"
        - $ref: "#/components/parameters/CreatedBy"
        - $ref: "#/components/parameters/Label"
        - $ref: "#/components/parameters/ParentJob"
        - $ref: "#/components/parameters/ScriptExactPath"
        - $ref: "#/components/parameters/ScriptStartPath"
        - $ref: "#/components/parameters/SchedulePath"
        - $ref: "#/components/parameters/ScriptExactHash"
        - $ref: "#/components/parameters/StartedBefore"
        - $ref: "#/components/parameters/StartedAfter"
        - $ref: "#/components/parameters/CreatedBefore"
        - $ref: "#/components/parameters/CreatedAfter"
        - $ref: "#/components/parameters/CreatedOrStartedBefore"
        - $ref: "#/components/parameters/Running"
        - $ref: "#/components/parameters/ScheduledForBeforeNow"
        - $ref: "#/components/parameters/CreatedOrStartedAfter"
        - $ref: "#/components/parameters/CreatedOrStartedAfterCompletedJob"
        - $ref: "#/components/parameters/JobKinds"
        - $ref: "#/components/parameters/Suspended"
        - $ref: "#/components/parameters/ArgsFilter"
        - $ref: "#/components/parameters/Tag"
        - $ref: "#/components/parameters/ResultFilter"
        - $ref: "#/components/parameters/Page"
        - $ref: "#/components/parameters/PerPage"
        - name: is_skipped
          description: is the job skipped
          in: query
          schema:
            type: boolean
        - name: is_flow_step
          description: is the job a flow step
          in: query
          schema:
            type: boolean
        - name: has_null_parent
          description: has null parent
          in: query
          schema:
            type: boolean
        - name: success
          description: filter on successful jobs
          in: query
          schema:
            type: boolean
        - name: all_workspaces
          description: get jobs from all workspaces (only valid if request come from the `admins` workspace)
          in: query
          schema:
            type: boolean
        - name: is_not_schedule
          description: is not a scheduled job
          in: query
          schema:
            type: boolean
      responses:
        "200":
          description: All jobs
          content:
            application/json:
              schema:
                type: array
                items:
                  $ref: "#/components/schemas/Job"

  /jobs/db_clock:
    get:
      summary: get db clock
      operationId: getDbClock
      tags:
        - job
      responses:
        "200":
          description: the timestamp of the db that can be used to compute the drift
          content:
            application/json:
              schema:
                type: integer

  /jobs/completed/count_by_tag:
    get:
      summary: Count jobs by tag
      operationId: countJobsByTag
      tags:
        - job
      parameters:
        - name: horizon_secs
          in: query
          description: Past Time horizon in seconds (when to start the count = now - horizon) (default is 3600)
          required: false
          schema:
            type: integer
        - name: workspace_id
          in: query
          description: Specific workspace ID to filter results (optional)
          required: false
          schema:
            type: string
      responses:
        "200":
          description: Job counts by tag
          content:
            application/json:
              schema:
                type: array
                items:
                  type: object
                  properties:
                    tag:
                      type: string
                    count:
                      type: integer
                  required:
                    - tag
                    - count

  /w/{workspace}/jobs_u/get/{id}:
    get:
      summary: get job
      operationId: getJob
      tags:
        - job
      parameters:
        - $ref: "#/components/parameters/WorkspaceId"
        - $ref: "#/components/parameters/JobId"
        - name: no_logs
          in: query
          schema:
            type: boolean
      responses:
        "200":
          description: job details
          content:
            application/json:
              schema:
                $ref: "#/components/schemas/Job"

  /w/{workspace}/jobs_u/get_root_job_id/{id}:
    get:
      summary: get root job id
      operationId: getRootJobId
      tags:
        - job
      parameters:
        - $ref: "#/components/parameters/WorkspaceId"
        - $ref: "#/components/parameters/JobId"
      responses:
        "200":
          description: get root job id
          content:
            application/json:
              schema:
                type: string

  /w/{workspace}/jobs_u/get_logs/{id}:
    get:
      summary: get job logs
      operationId: getJob logs
      tags:
        - job
      parameters:
        - $ref: "#/components/parameters/WorkspaceId"
        - $ref: "#/components/parameters/JobId"
      responses:
        "200":
          description: job details
          content:
            text/plain:
              schema:
                type: string


  /w/{workspace}/jobs_u/get_args/{id}:
    get:
      summary: get job args
      operationId: getJobArgs
      tags:
        - job
      parameters:
        - $ref: "#/components/parameters/WorkspaceId"
        - $ref: "#/components/parameters/JobId"
      responses:
        "200":
          description: job args
          content:
            application/json:
              schema: {}

  /w/{workspace}/jobs_u/getupdate/{id}:
    get:
      summary: get job updates
      operationId: getJobUpdates
      tags:
        - job
      parameters:
        - $ref: "#/components/parameters/WorkspaceId"
        - $ref: "#/components/parameters/JobId"
        - name: running
          in: query
          schema:
            type: boolean
        - name: log_offset
          in: query
          schema:
            type: integer
        - name: get_progress
          in: query
          schema:
            type: boolean

      responses:
        "200":
          description: job details
          content:
            application/json:
              schema:
                type: object
                properties:
                  running:
                    type: boolean
                  completed:
                    type: boolean
                  new_logs:
                    type: string
                  log_offset:
                    type: integer
                  mem_peak:
                    type: integer
                  progress:
                    type: integer
                  flow_status:
                    $ref: "#/components/schemas/WorkflowStatusRecord"

  /w/{workspace}/jobs_u/get_log_file/{path}:
    get:
      summary: get log file from object store
      operationId: getLogFileFromStore
      tags:
        - job
      parameters:
        - $ref: "#/components/parameters/WorkspaceId"
        - name: path
          in: path
          required: true
          schema:
            type: string
      responses:
        "200":
          description: job log
          content:
            text/plain:
              type: string

  /w/{workspace}/jobs_u/get_flow_debug_info/{id}:
    get:
      summary: get flow debug info
      operationId: getFlowDebugInfo
      tags:
        - job
      parameters:
        - $ref: "#/components/parameters/WorkspaceId"
        - $ref: "#/components/parameters/JobId"
      responses:
        "200":
          description: flow debug info details
          content:
            application/json:
              schema: {}

  /w/{workspace}/jobs_u/completed/get/{id}:
    get:
      summary: get completed job
      operationId: getCompletedJob
      tags:
        - job
      parameters:
        - $ref: "#/components/parameters/WorkspaceId"
        - $ref: "#/components/parameters/JobId"
      responses:
        "200":
          description: job details
          content:
            application/json:
              schema:
                $ref: "#/components/schemas/CompletedJob"

  /w/{workspace}/jobs_u/completed/get_result/{id}:
    get:
      summary: get completed job result
      operationId: getCompletedJobResult
      tags:
        - job
      parameters:
        - $ref: "#/components/parameters/WorkspaceId"
        - $ref: "#/components/parameters/JobId"
        - name: suspended_job
          in: query
          schema:
            type: string
        - name: resume_id
          in: query
          schema:
            type: integer
        - name: secret
          in: query
          schema:
            type: string
        - name: approver
          in: query
          schema:
            type: string
      responses:
        "200":
          description: result
          content:
            application/json:
              schema: {}

  /w/{workspace}/jobs_u/completed/get_result_maybe/{id}:
    get:
      summary: get completed job result if job is completed
      operationId: getCompletedJobResultMaybe
      tags:
        - job
      parameters:
        - $ref: "#/components/parameters/WorkspaceId"
        - $ref: "#/components/parameters/JobId"
        - $ref: "#/components/parameters/GetStarted"

      responses:
        "200":
          description: result
          content:
            application/json:
              schema:
                type: object
                properties:
                  completed:
                    type: boolean
                  result: {}
                  success:
                    type: boolean
                  started:
                    type: boolean
                required:
                  - completed
                  - result

  /w/{workspace}/jobs/completed/delete/{id}:
    post:
      summary: delete completed job (erase content but keep run id)
      operationId: deleteCompletedJob
      tags:
        - job
      parameters:
        - $ref: "#/components/parameters/WorkspaceId"
        - $ref: "#/components/parameters/JobId"
      responses:
        "200":
          description: job details
          content:
            application/json:
              schema:
                $ref: "#/components/schemas/CompletedJob"

  /w/{workspace}/jobs_u/queue/cancel/{id}:
    post:
      summary: cancel queued or running job
      operationId: cancelQueuedJob
      tags:
        - job
      parameters:
        - $ref: "#/components/parameters/WorkspaceId"
        - $ref: "#/components/parameters/JobId"
      requestBody:
        description: reason
        required: true
        content:
          application/json:
            schema:
              type: object
              properties:
                reason:
                  type: string

      responses:
        "200":
          description: job canceled
          content:
            text/plain:
              schema:
                type: string

  /w/{workspace}/jobs_u/queue/cancel_persistent/{path}:
    post:
      summary: cancel all queued jobs for persistent script
      operationId: cancelPersistentQueuedJobs
      tags:
        - job
      parameters:
        - $ref: "#/components/parameters/WorkspaceId"
        - $ref: "#/components/parameters/Path"
      requestBody:
        description: reason
        required: true
        content:
          application/json:
            schema:
              type: object
              properties:
                reason:
                  type: string

      responses:
        "200":
          description: persistent job scaled down to zero
          content:
            text/plain:
              schema:
                type: string

  /w/{workspace}/jobs_u/queue/force_cancel/{id}:
    post:
      summary: force cancel queued job
      operationId: forceCancelQueuedJob
      tags:
        - job
      parameters:
        - $ref: "#/components/parameters/WorkspaceId"
        - $ref: "#/components/parameters/JobId"
      requestBody:
        description: reason
        required: true
        content:
          application/json:
            schema:
              type: object
              properties:
                reason:
                  type: string

      responses:
        "200":
          description: job canceled
          content:
            text/plain:
              schema:
                type: string

  /w/{workspace}/jobs/job_signature/{id}/{resume_id}:
    get:
      summary: create an HMac signature given a job id and a resume id
      operationId: createJobSignature
      tags:
        - job
      parameters:
        - $ref: "#/components/parameters/WorkspaceId"
        - $ref: "#/components/parameters/JobId"
        - name: resume_id
          in: path
          required: true
          schema:
            type: integer
        - name: approver
          in: query
          schema:
            type: string
      responses:
        "200":
          description: job signature
          content:
            text/plain:
              schema:
                type: string

  /w/{workspace}/jobs/resume_urls/{id}/{resume_id}:
    get:
      summary: get resume urls given a job_id, resume_id and a nonce to resume a flow
      operationId: getResumeUrls
      tags:
        - job
      parameters:
        - $ref: "#/components/parameters/WorkspaceId"
        - $ref: "#/components/parameters/JobId"
        - name: resume_id
          in: path
          required: true
          schema:
            type: integer
        - name: approver
          in: query
          schema:
            type: string
      responses:
        "200":
          description: url endpoints
          content:
            application/json:
              schema:
                type: object
                properties:
                  approvalPage:
                    type: string
                  resume:
                    type: string
                  cancel:
                    type: string
                required:
                  - approvalPage
                  - resume
                  - cancel

  /w/{workspace}/jobs_u/resume/{id}/{resume_id}/{signature}:
    get:
      summary: resume a job for a suspended flow
      operationId: resumeSuspendedJobGet
      tags:
        - job
      parameters:
        - $ref: "#/components/parameters/WorkspaceId"
        - $ref: "#/components/parameters/JobId"
        - $ref: "#/components/parameters/Payload"
        - name: resume_id
          in: path
          required: true
          schema:
            type: integer
        - name: signature
          in: path
          required: true
          schema:
            type: string
        - name: approver
          in: query
          schema:
            type: string
      responses:
        "201":
          description: job resumed
          content:
            text/plain:
              schema:
                type: string

    post:
      summary: resume a job for a suspended flow
      operationId: resumeSuspendedJobPost
      tags:
        - job
      parameters:
        - $ref: "#/components/parameters/WorkspaceId"
        - $ref: "#/components/parameters/JobId"
        - name: resume_id
          in: path
          required: true
          schema:
            type: integer
        - name: signature
          in: path
          required: true
          schema:
            type: string
        - name: approver
          in: query
          schema:
            type: string
      requestBody:
        required: true
        content:
          application/json:
            schema:
              type: object
      responses:
        "201":
          description: job resumed
          content:
            text/plain:
              schema:
                type: string

  /w/{workspace}/jobs/flow/user_states/{id}/{key}:
    post:
      summary: set flow user state at a given key
      operationId: setFlowUserState
      tags:
        - job
      parameters:
        - $ref: "#/components/parameters/WorkspaceId"
        - $ref: "#/components/parameters/JobId"
        - name: key
          in: path
          required: true
          schema:
            type: string
      requestBody:
        description: new value
        required: true
        content:
          application/json:
            schema: {}
      responses:
        "200":
          description: flow user state updated
          content:
            text/plain:
              schema:
                type: string
    get:
      summary: get flow user state at a given key
      operationId: getFlowUserState
      tags:
        - job
      parameters:
        - $ref: "#/components/parameters/WorkspaceId"
        - $ref: "#/components/parameters/JobId"
        - name: key
          in: path
          required: true
          schema:
            type: string
      responses:
        "200":
          description: flow user state updated
          content:
            application/json:
              schema: {}

  /w/{workspace}/jobs/flow/resume/{id}:
    post:
      summary: resume a job for a suspended flow as an owner
      operationId: resumeSuspendedFlowAsOwner
      tags:
        - job
      parameters:
        - $ref: "#/components/parameters/WorkspaceId"
        - $ref: "#/components/parameters/JobId"
      requestBody:
        required: true
        content:
          application/json:
            schema:
              type: object
      responses:
        "201":
          description: job resumed
          content:
            text/plain:
              schema:
                type: string


  /w/{workspace}/jobs_u/cancel/{id}/{resume_id}/{signature}:
    get:
      summary: cancel a job for a suspended flow
      operationId: cancelSuspendedJobGet
      tags:
        - job
      parameters:
        - $ref: "#/components/parameters/WorkspaceId"
        - $ref: "#/components/parameters/JobId"
        - name: resume_id
          in: path
          required: true
          schema:
            type: integer
        - name: signature
          in: path
          required: true
          schema:
            type: string
        - name: approver
          in: query
          schema:
            type: string
      responses:
        "201":
          description: job canceled
          content:
            text/plain:
              schema:
                type: string

    post:
      summary: cancel a job for a suspended flow
      operationId: cancelSuspendedJobPost
      tags:
        - job
      parameters:
        - $ref: "#/components/parameters/WorkspaceId"
        - $ref: "#/components/parameters/JobId"
        - name: resume_id
          in: path
          required: true
          schema:
            type: integer
        - name: signature
          in: path
          required: true
          schema:
            type: string
        - name: approver
          in: query
          schema:
            type: string
      requestBody:
        required: true
        content:
          application/json:
            schema:
              type: object
      responses:
        "201":
          description: job canceled
          content:
            text/plain:
              schema:
                type: string

  /w/{workspace}/jobs_u/get_flow/{id}/{resume_id}/{signature}:
    get:
      summary: get parent flow job of suspended job
      operationId: getSuspendedJobFlow
      tags:
        - job
      parameters:
        - $ref: "#/components/parameters/WorkspaceId"
        - $ref: "#/components/parameters/JobId"
        - name: resume_id
          in: path
          required: true
          schema:
            type: integer
        - name: signature
          in: path
          required: true
          schema:
            type: string
        - name: approver
          in: query
          schema:
            type: string
      responses:
        "200":
          description: parent flow details
          content:
            application/json:
              schema:
                type: object
                properties:
                  job:
                    $ref: "#/components/schemas/Job"
                  approvers:
                    type: array
                    items:
                      type: object
                      properties:
                        resume_id:
                          type: integer
                        approver:
                          type: string
                      required:
                        - resume_id
                        - approver
                required:
                  - job
                  - approvers

  /schedules/preview:
    post:
      summary: preview schedule
      operationId: previewSchedule
      tags:
        - schedule
      requestBody:
        description: schedule
        required: true
        content:
          application/json:
            schema:
              type: object
              properties:
                schedule:
                  type: string
                timezone:
                  type: string
              required:
                - schedule
                - timezone
      responses:
        "200":
          description: List of 5 estimated upcoming execution events (in UTC)
          content:
            application/json:
              schema:
                type: array
                items:
                  type: string
                  format: date-time

  /w/{workspace}/schedules/create:
    post:
      summary: create schedule
      operationId: createSchedule
      tags:
        - schedule
      parameters:
        - $ref: "#/components/parameters/WorkspaceId"
      requestBody:
        description: new schedule
        required: true
        content:
          application/json:
            schema:
              $ref: "#/components/schemas/NewSchedule"
      responses:
        "201":
          description: schedule created
          content:
            text/plain:
              schema:
                type: string

  /w/{workspace}/schedules/update/{path}:
    post:
      summary: update schedule
      operationId: updateSchedule
      tags:
        - schedule
      parameters:
        - $ref: "#/components/parameters/WorkspaceId"
        - $ref: "#/components/parameters/Path"
      requestBody:
        description: updated schedule
        required: true
        content:
          application/json:
            schema:
              $ref: "#/components/schemas/EditSchedule"
      responses:
        "200":
          description: schedule updated
          content:
            text/plain:
              schema:
                type: string

  /w/{workspace}/schedules/setenabled/{path}:
    post:
      summary: set enabled schedule
      operationId: setScheduleEnabled
      tags:
        - schedule
      parameters:
        - $ref: "#/components/parameters/WorkspaceId"
        - $ref: "#/components/parameters/Path"
      requestBody:
        description: updated schedule enable
        required: true
        content:
          application/json:
            schema:
              type: object
              properties:
                enabled:
                  type: boolean
              required:
                - enabled

      responses:
        "200":
          description: schedule enabled set
          content:
            text/plain:
              schema:
                type: string

  /w/{workspace}/schedules/delete/{path}:
    delete:
      summary: delete schedule
      operationId: deleteSchedule
      tags:
        - schedule
      parameters:
        - $ref: "#/components/parameters/WorkspaceId"
        - $ref: "#/components/parameters/Path"
      responses:
        "200":
          description: schedule deleted
          content:
            text/plain:
              schema:
                type: string

  /w/{workspace}/schedules/get/{path}:
    get:
      summary: get schedule
      operationId: getSchedule
      tags:
        - schedule
      parameters:
        - $ref: "#/components/parameters/WorkspaceId"
        - $ref: "#/components/parameters/Path"
      responses:
        "200":
          description: schedule deleted
          content:
            application/json:
              schema:
                $ref: "#/components/schemas/Schedule"

  /w/{workspace}/schedules/exists/{path}:
    get:
      summary: does schedule exists
      operationId: existsSchedule
      tags:
        - schedule
      parameters:
        - $ref: "#/components/parameters/WorkspaceId"
        - $ref: "#/components/parameters/Path"
      responses:
        "200":
          description: schedule exists
          content:
            application/json:
              schema:
                type: boolean

  /w/{workspace}/schedules/list:
    get:
      summary: list schedules
      operationId: listSchedules
      tags:
        - schedule
      parameters:
        - $ref: "#/components/parameters/WorkspaceId"
        - $ref: "#/components/parameters/Page"
        - $ref: "#/components/parameters/PerPage"
        - $ref: "#/components/parameters/ArgsFilter"
        - name: path
          description: filter by path
          in: query
          schema:
            type: string
        - name: is_flow
          in: query
          schema:
            type: boolean
        - name: path_start
          in: query
          schema:
            type: string
      responses:
        "200":
          description: schedule list
          content:
            application/json:
              schema:
                type: array
                items:
                  $ref: "#/components/schemas/Schedule"

  /w/{workspace}/schedules/list_with_jobs:
    get:
      summary: list schedules with last 20 jobs
      operationId: listSchedulesWithJobs
      tags:
        - schedule
      parameters:
        - $ref: "#/components/parameters/WorkspaceId"
        - $ref: "#/components/parameters/Page"
        - $ref: "#/components/parameters/PerPage"
      responses:
        "200":
          description: schedule list
          content:
            application/json:
              schema:
                type: array
                items:
                  $ref: "#/components/schemas/ScheduleWJobs"

  /w/{workspace}/schedules/setdefaulthandler:
    post:
      summary: Set default error or recoevery handler
      operationId: setDefaultErrorOrRecoveryHandler
      tags:
        - schedule
      parameters:
        - $ref: "#/components/parameters/WorkspaceId"
      requestBody:
        description: Handler description
        required: true
        content:
          application/json:
            schema:
              type: object
              properties:
                handler_type:
                  type: string
                  enum: ["error", "recovery", "success"]
                override_existing:
                  type: boolean
                path:
                  type: string
                extra_args:
                  type: object
                number_of_occurence:
                  type: integer
                number_of_occurence_exact:
                  type: boolean
                workspace_handler_muted:
                  type: boolean
              required:
                - handler_type
                - override_existing
      responses:
        "201":
          description: default error handler set


  /w/{workspace}/http_triggers/create:
    post:
      summary: create http trigger
      operationId: createHttpTrigger
      tags:
        - http_trigger
      parameters:
        - $ref: "#/components/parameters/WorkspaceId"
      requestBody:
        description: new http trigger
        required: true
        content:
          application/json:
            schema:
              $ref: "#/components/schemas/NewHttpTrigger"
      responses:
        "201":
          description: http trigger created
          content:
            text/plain:
              schema:
                type: string

  /w/{workspace}/http_triggers/update/{path}:
    post:
      summary: update http trigger
      operationId: updateHttpTrigger
      tags:
        - http_trigger
      parameters:
        - $ref: "#/components/parameters/WorkspaceId"
        - $ref: "#/components/parameters/Path"
      requestBody:
        description: updated trigger
        required: true
        content:
          application/json:
            schema:
              $ref: "#/components/schemas/EditHttpTrigger"
      responses:
        "200":
          description: http trigger updated
          content:
            text/plain:
              schema:
                type: string

  /w/{workspace}/http_triggers/delete/{path}:
    delete:
      summary: delete http trigger
      operationId: deleteHttpTrigger
      tags:
        -  http_trigger
      parameters:
        - $ref: "#/components/parameters/WorkspaceId"
        - $ref: "#/components/parameters/Path"
      responses:
        "200":
          description: http trigger deleted
          content:
            text/plain:
              schema:
                type: string

  /w/{workspace}/http_triggers/get/{path}:
    get:
      summary: get http trigger
      operationId: getHttpTrigger
      tags:
        - http_trigger
      parameters:
        - $ref: "#/components/parameters/WorkspaceId"
        - $ref: "#/components/parameters/Path"
      responses:
        "200":
          description: http trigger deleted
          content:
            application/json:
              schema:
                $ref: "#/components/schemas/HttpTrigger"

  
  /w/{workspace}/http_triggers/list:
    get:
      summary: list http triggers
      operationId: listHttpTriggers
      tags:
        - http_trigger
      parameters:
        - $ref: "#/components/parameters/WorkspaceId"
          required: true
        - $ref: "#/components/parameters/Page"
        - $ref: "#/components/parameters/PerPage"
        - name: path
          description: filter by path
          in: query
          schema:
            type: string
        - name: is_flow
          in: query
          schema:
            type: boolean
        - name: path_start
          in: query
          schema:
            type: string
      responses:
        "200":
          description: http trigger list
          content:
            application/json:
              schema:
                type: array
                items:
                  $ref: "#/components/schemas/HttpTrigger"

  
  /w/{workspace}/http_triggers/exists/{path}:
    get:
      summary: does http trigger exists
      operationId: existsHttpTrigger
      tags:
        - http_trigger
      parameters:
        - $ref: "#/components/parameters/WorkspaceId"
        - $ref: "#/components/parameters/Path"
      responses:
        "200":
          description: http trigger exists
          content:
            application/json:
              schema:
                type: boolean

  /w/{workspace}/http_triggers/route_exists:
    post:
      summary: does route exists
      operationId: existsRoute
      tags:
        - http_trigger
      parameters:
        - $ref: "#/components/parameters/WorkspaceId"
      requestBody:
        description: route exists request
        required: true
        content:
          application/json:
            schema:
              type: object
              properties:
                route_path:
                  type: string
                http_method:
                  type: string
                  enum: ["get", "post", "put", "delete", "patch"]
              required:
                - kind
                - route_path
                - http_method
      responses:
        "200":
          description: route exists
          content:
            application/json:
              schema:
                type: boolean

  /w/{workspace}/websocket_triggers/create:
    post:
      summary: create websocket trigger
      operationId: createWebsocketTrigger
      tags:
        - websocket_trigger
      parameters:
        - $ref: "#/components/parameters/WorkspaceId"
      requestBody:
        description: new websocket trigger
        required: true
        content:
          application/json:
            schema:
              $ref: "#/components/schemas/NewWebsocketTrigger"
      responses:
        "201":
          description: websocket trigger created
          content:
            text/plain:
              schema:
                type: string

  /w/{workspace}/websocket_triggers/update/{path}:
    post:
      summary: update websocket trigger
      operationId: updateWebsocketTrigger
      tags:
        - websocket_trigger
      parameters:
        - $ref: "#/components/parameters/WorkspaceId"
        - $ref: "#/components/parameters/Path"
      requestBody:
        description: updated trigger
        required: true
        content:
          application/json:
            schema:
              $ref: "#/components/schemas/EditWebsocketTrigger"
      responses:
        "200":
          description: websocket trigger updated
          content:
            text/plain:
              schema:
                type: string

  /w/{workspace}/websocket_triggers/delete/{path}:
    delete:
      summary: delete websocket trigger
      operationId: deleteWebsocketTrigger
      tags:
        -  websocket_trigger
      parameters:
        - $ref: "#/components/parameters/WorkspaceId"
        - $ref: "#/components/parameters/Path"
      responses:
        "200":
          description: websocket trigger deleted
          content:
            text/plain:
              schema:
                type: string

  /w/{workspace}/websocket_triggers/get/{path}:
    get:
      summary: get websocket trigger
      operationId: getWebsocketTrigger
      tags:
        - websocket_trigger
      parameters:
        - $ref: "#/components/parameters/WorkspaceId"
        - $ref: "#/components/parameters/Path"
      responses:
        "200":
          description: websocket trigger deleted
          content:
            application/json:
              schema:
                $ref: "#/components/schemas/WebsocketTrigger"

  
  /w/{workspace}/websocket_triggers/list:
    get:
      summary: list websocket triggers
      operationId: listWebsocketTriggers
      tags:
        - websocket_trigger
      parameters:
        - $ref: "#/components/parameters/WorkspaceId"
          required: true
        - $ref: "#/components/parameters/Page"
        - $ref: "#/components/parameters/PerPage"
        - name: path
          description: filter by path
          in: query
          schema:
            type: string
        - name: is_flow
          in: query
          schema:
            type: boolean
        - name: path_start
          in: query
          schema:
            type: string
      responses:
        "200":
          description: websocket trigger list
          content:
            application/json:
              schema:
                type: array
                items:
                  $ref: "#/components/schemas/WebsocketTrigger"

  
  /w/{workspace}/websocket_triggers/exists/{path}:
    get:
      summary: does websocket trigger exists
      operationId: existsWebsocketTrigger
      tags:
        - websocket_trigger
      parameters:
        - $ref: "#/components/parameters/WorkspaceId"
        - $ref: "#/components/parameters/Path"
      responses:
        "200":
          description: websocket trigger exists
          content:
            application/json:
              schema:
                type: boolean

  /w/{workspace}/websocket_triggers/setenabled/{path}:
    post:
      summary: set enabled websocket trigger
      operationId: setWebsocketTriggerEnabled
      tags:
        - websocket_trigger
      parameters:
        - $ref: "#/components/parameters/WorkspaceId"
        - $ref: "#/components/parameters/Path"
      requestBody:
        description: updated websocket trigger enable
        required: true
        content:
          application/json:
            schema:
              type: object
              properties:
                enabled:
                  type: boolean
              required:
                - enabled
      responses:
        "200":
          description: websocket trigger enabled set
          content:
            text/plain:
              schema:
                type: string


  /groups/list:
    get:
      summary: list instance groups
      operationId: listInstanceGroups
      tags:
        - group
      responses:
        "200":
          description: instance group list
          content:
            application/json:
              schema:
                type: array
                items:
                  $ref: "#/components/schemas/InstanceGroup"

  /groups/get/{name}:
    get:
      summary: get instance group
      operationId: getInstanceGroup
      tags:
        - group
      parameters:
        - $ref: "#/components/parameters/Name"
      responses:
        "200":
          description: instance group
          content:
            application/json:
              schema:
                $ref: "#/components/schemas/InstanceGroup"

  /groups/create:
    post:
      summary: create instance group
      operationId: createInstanceGroup
      tags:
        - group
      requestBody:
        description: create instance group
        required: true
        content:
          application/json:
            schema:
              type: object
              properties:
                name:
                  type: string
                summary:
                  type: string
              required:
                - name
      responses:
        "200":
          description: instance group created
          content:
            text/plain:
              schema:
                type: string

  /groups/update/{name}:
    post:
      summary: update instance group
      operationId: updateInstanceGroup
      tags:
        - group
      parameters:
        - $ref: "#/components/parameters/Name"
      requestBody:
        description: update instance group
        required: true
        content:
          application/json:
            schema:
              type: object
              properties:
                new_summary:
                  type: string
              required:
                - new_summary
      responses:
        "200":
          description: instance group updated
          content:
            text/plain:
              schema:
                type: string

  /groups/delete/{name}:
    delete:
      summary: delete instance group
      operationId: deleteInstanceGroup
      tags:
        - group
      parameters:
        - $ref: "#/components/parameters/Name"
      responses:
        "200":
          description: instance group deleted
          content:
            text/plain:
              schema:
                type: string

  /groups/adduser/{name}:
    post:
      summary: add user to instance group
      operationId: addUserToInstanceGroup
      tags:
        - group
      parameters:
        - $ref: "#/components/parameters/Name"
      requestBody:
        description: user to add to instance group
        required: true
        content:
          application/json:
            schema:
              type: object
              properties:
                email:
                  type: string
              required:
                - email
      responses:
        "200":
          description: user added to instance group
          content:
            text/plain:
              schema:
                type: string

  /groups/removeuser/{name}:
    post:
      summary: remove user from instance group
      operationId: removeUserFromInstanceGroup
      tags:
        - group
      parameters:
        - $ref: "#/components/parameters/Name"
      requestBody:
        description: user to remove from instance group
        required: true
        content:
          application/json:
            schema:
              type: object
              properties:
                email:
                  type: string
              required:
                - email
      responses:
        "200":
          description: user removed from instance group
          content:
            text/plain:
              schema:
                type: string
  /groups/export:
    get:
      summary: export instance groups
      operationId: exportInstanceGroups
      tags:
        - group
      responses:
        "200":
          description: exported instance groups
          content:
            application/json:
              schema:
                type: array
                items:
                  $ref: "#/components/schemas/ExportedInstanceGroup"

  /groups/overwrite:
    post:
      summary: overwrite instance groups
      operationId: overwriteInstanceGroups
      tags:
        - group
      requestBody:
        description: overwrite instance groups
        required: true
        content:
          application/json:
            schema:
              type: array
              items:
                $ref: "#/components/schemas/ExportedInstanceGroup"
      responses:
        "200":
          description: success message
          content:
            text/plain:
              schema:
                type: string

  /w/{workspace}/groups/list:
    get:
      summary: list groups
      operationId: listGroups
      tags:
        - group
      parameters:
        - $ref: "#/components/parameters/WorkspaceId"
        - $ref: "#/components/parameters/Page"
        - $ref: "#/components/parameters/PerPage"
      responses:
        "200":
          description: group list
          content:
            application/json:
              schema:
                type: array
                items:
                  $ref: "#/components/schemas/Group"

  /w/{workspace}/groups/listnames:
    get:
      summary: list group names
      operationId: listGroupNames
      tags:
        - group
      parameters:
        - $ref: "#/components/parameters/WorkspaceId"
        - name: only_member_of
          in: query
          description: only list the groups the user is member of (default false)
          schema:
            type: boolean
      responses:
        "200":
          description: group list
          content:
            application/json:
              schema:
                type: array
                items:
                  type: string

  /w/{workspace}/groups/create:
    post:
      summary: create group
      operationId: createGroup
      tags:
        - group
      parameters:
        - $ref: "#/components/parameters/WorkspaceId"
      requestBody:
        description: create group
        required: true
        content:
          application/json:
            schema:
              type: object
              properties:
                name:
                  type: string
                summary:
                  type: string
              required:
                - name
      responses:
        "200":
          description: group created
          content:
            text/plain:
              schema:
                type: string

  /w/{workspace}/groups/update/{name}:
    post:
      summary: update group
      operationId: updateGroup
      tags:
        - group
      parameters:
        - $ref: "#/components/parameters/WorkspaceId"
        - $ref: "#/components/parameters/Name"
      requestBody:
        description: updated group
        required: true
        content:
          application/json:
            schema:
              type: object
              properties:
                summary:
                  type: string
      responses:
        "200":
          description: group updated
          content:
            text/plain:
              schema:
                type: string

  /w/{workspace}/groups/delete/{name}:
    delete:
      summary: delete group
      operationId: deleteGroup
      tags:
        - group
      parameters:
        - $ref: "#/components/parameters/WorkspaceId"
        - $ref: "#/components/parameters/Name"
      responses:
        "200":
          description: group deleted
          content:
            text/plain:
              schema:
                type: string

  /w/{workspace}/groups/get/{name}:
    get:
      summary: get group
      operationId: getGroup
      tags:
        - group
      parameters:
        - $ref: "#/components/parameters/WorkspaceId"
        - $ref: "#/components/parameters/Name"
      responses:
        "200":
          description: group
          content:
            application/json:
              schema:
                $ref: "#/components/schemas/Group"

  /w/{workspace}/groups/adduser/{name}:
    post:
      summary: add user to group
      operationId: addUserToGroup
      tags:
        - group
      parameters:
        - $ref: "#/components/parameters/WorkspaceId"
        - $ref: "#/components/parameters/Name"
      requestBody:
        description: added user to group
        required: true
        content:
          application/json:
            schema:
              type: object
              properties:
                username:
                  type: string
      responses:
        "200":
          description: user added to group
          content:
            text/plain:
              schema:
                type: string

  /w/{workspace}/groups/removeuser/{name}:
    post:
      summary: remove user to group
      operationId: removeUserToGroup
      tags:
        - group
      parameters:
        - $ref: "#/components/parameters/WorkspaceId"
        - $ref: "#/components/parameters/Name"
      requestBody:
        description: added user to group
        required: true
        content:
          application/json:
            schema:
              type: object
              properties:
                username:
                  type: string
      responses:
        "200":
          description: user removed from group
          content:
            text/plain:
              schema:
                type: string

  /w/{workspace}/folders/list:
    get:
      summary: list folders
      operationId: listFolders
      tags:
        - folder
      parameters:
        - $ref: "#/components/parameters/WorkspaceId"
        - $ref: "#/components/parameters/Page"
        - $ref: "#/components/parameters/PerPage"
      responses:
        "200":
          description: folder list
          content:
            application/json:
              schema:
                type: array
                items:
                  $ref: "#/components/schemas/Folder"

  /w/{workspace}/folders/listnames:
    get:
      summary: list folder names
      operationId: listFolderNames
      tags:
        - folder
      parameters:
        - $ref: "#/components/parameters/WorkspaceId"
        - name: only_member_of
          in: query
          description: only list the folders the user is member of (default false)
          schema:
            type: boolean
      responses:
        "200":
          description: folder list
          content:
            application/json:
              schema:
                type: array
                items:
                  type: string

  /w/{workspace}/folders/create:
    post:
      summary: create folder
      operationId: createFolder
      tags:
        - folder
      parameters:
        - $ref: "#/components/parameters/WorkspaceId"
      requestBody:
        description: create folder
        required: true
        content:
          application/json:
            schema:
              type: object
              properties:
                name:
                  type: string
                summary:
                  type: string
                owners:
                  type: array
                  items:
                    type: string
                extra_perms:
                  additionalProperties:
                    type: boolean
              required:
                - name
      responses:
        "200":
          description: folder created
          content:
            text/plain:
              schema:
                type: string

  /w/{workspace}/folders/update/{name}:
    post:
      summary: update folder
      operationId: updateFolder
      tags:
        - folder
      parameters:
        - $ref: "#/components/parameters/WorkspaceId"
        - $ref: "#/components/parameters/Name"
      requestBody:
        description: update folder
        required: true
        content:
          application/json:
            schema:
              type: object
              properties:
                summary:
                  type: string
                owners:
                  type: array
                  items:
                    type: string
                extra_perms:
                  additionalProperties:
                    type: boolean
      responses:
        "200":
          description: folder updated
          content:
            text/plain:
              schema:
                type: string

  /w/{workspace}/folders/delete/{name}:
    delete:
      summary: delete folder
      operationId: deleteFolder
      tags:
        - folder
      parameters:
        - $ref: "#/components/parameters/WorkspaceId"
        - $ref: "#/components/parameters/Name"
      responses:
        "200":
          description: folder deleted
          content:
            text/plain:
              schema:
                type: string

  /w/{workspace}/folders/get/{name}:
    get:
      summary: get folder
      operationId: getFolder
      tags:
        - folder
      parameters:
        - $ref: "#/components/parameters/WorkspaceId"
        - $ref: "#/components/parameters/Name"
      responses:
        "200":
          description: folder
          content:
            application/json:
              schema:
                $ref: "#/components/schemas/Folder"

  /w/{workspace}/folders/getusage/{name}:
    get:
      summary: get folder usage
      operationId: getFolderUsage
      tags:
        - folder
      parameters:
        - $ref: "#/components/parameters/WorkspaceId"
        - $ref: "#/components/parameters/Name"
      responses:
        "200":
          description: folder
          content:
            application/json:
              schema:
                type: object
                properties:
                  scripts:
                    type: number
                  flows:
                    type: number
                  apps:
                    type: number
                  resources:
                    type: number
                  variables:
                    type: number
                  schedules:
                    type: number
                required:
                  - scripts
                  - flows
                  - apps
                  - resources
                  - variables
                  - schedules

  /w/{workspace}/folders/addowner/{name}:
    post:
      summary: add owner to folder
      operationId: addOwnerToFolder
      tags:
        - folder
      parameters:
        - $ref: "#/components/parameters/WorkspaceId"
        - $ref: "#/components/parameters/Name"
      requestBody:
        description: owner user to folder
        required: true
        content:
          application/json:
            schema:
              type: object
              properties:
                owner:
                  type: string
              required:
                - owner

      responses:
        "200":
          description: owner added to folder
          content:
            text/plain:
              schema:
                type: string

  /w/{workspace}/folders/removeowner/{name}:
    post:
      summary: remove owner to folder
      operationId: removeOwnerToFolder
      tags:
        - folder
      parameters:
        - $ref: "#/components/parameters/WorkspaceId"
        - $ref: "#/components/parameters/Name"
      requestBody:
        description: added owner to folder
        required: true
        content:
          application/json:
            schema:
              type: object
              properties:
                owner:
                  type: string
                write:
                  type: boolean
              required:
                - owner
      responses:
        "200":
          description: owner removed from folder
          content:
            text/plain:
              schema:
                type: string

  /workers/list:
    get:
      summary: list workers
      operationId: listWorkers
      tags:
        - worker
      parameters:
        - $ref: "#/components/parameters/Page"
        - $ref: "#/components/parameters/PerPage"
        - name: ping_since
          in: query
          required: false
          description: number of seconds the worker must have had a last ping more recent of (default to 300)
          schema:
            type: integer
      responses:
        "200":
          description: a list of workers
          content:
            application/json:
              schema:
                type: array
                items:
                  $ref: "#/components/schemas/WorkerPing"

  /workers/exists_worker_with_tag:
    get:
      summary: exists worker with tag
      operationId: existsWorkerWithTag
      tags:
        - worker
      parameters:
        - name: tag
          in: query
          required: true
          schema:
            type: string
      responses:
        "200":
          description: whether a worker with the tag exists
          content:
            application/json:
              schema:
                type: boolean

  /workers/queue_metrics:
    get:
      summary: get queue metrics
      operationId: getQueueMetrics
      tags:
        - worker
      responses:
        "200":
          description: metrics
          content:
            application/json:
              schema:
                type: array
                items:
                  type: object
                  properties:
                    id:
                      type: string
                    values: 
                      type: array
                      items:
                        type: object
                        properties:
                          created_at:
                            type: string
                          value:
                            type: number
                        required:
                          - created_at
                          - value
                  required:
                    - id
                    - values

  /configs/list_worker_groups:
    get:
      summary: list worker groups
      operationId: listWorkerGroups
      tags:
        - config
      responses:
        "200":
          description: a list of worker group configs
          content:
            application/json:
              schema:
                type: array
                items:
                  type: object
                  properties:
                    name:
                      type: string
                    config: {}
                  required:
                    - name
                    - config

  /configs/get/{name}:
    get:
      summary: get config
      operationId: get config
      tags:
        - config
      parameters:
        - $ref: "#/components/parameters/Name"
      responses:
        "200":
          description: a config
          content:
            application/json:
              schema: {}

  /configs/update/{name}:
    post:
      summary: Update config
      operationId: updateConfig
      tags:
        - config
      parameters:
        - $ref: "#/components/parameters/Name"
      requestBody:
        description: worker group
        required: true
        content:
          application/json:
            schema: {}
      responses:
        "200":
          description: Update a worker group
          content:
            text/plain:
              schema:
                type: string
    delete:
      summary: Delete Config
      operationId: deleteConfig
      tags:
        - config
      parameters:
        - $ref: "#/components/parameters/Name"
      responses:
        "200":
          description: Delete config
          content:
            text/plain:
              schema:
                type: string

  /configs/list:
    get:
      summary: list configs
      operationId: listConfigs
      tags:
        - config
      responses:
        "200":
          description: list of configs
          content:
            application/json:
              schema:
                type: array
                items:
                  $ref: "#/components/schemas/Config"

  /configs/list_autoscaling_events/{worker_group}:
    get:
      summary: List autoscaling events
      operationId: listAutoscalingEvents
      tags:
        - config
      parameters:
        - name: worker_group
          in: path
          required: true
          schema:
            type: string
      responses:
        "200":
          description: List of autoscaling events
          content:
            application/json:
              schema:
                type: array
                items:
                  $ref: "#/components/schemas/AutoscalingEvent"


  /w/{workspace}/acls/get/{kind}/{path}:
    get:
      summary: get granular acls
      operationId: getGranularAcls
      tags:
        - granular_acl
      parameters:
        - $ref: "#/components/parameters/WorkspaceId"
        - $ref: "#/components/parameters/Path"
        - name: kind
          in: path
          required: true
          schema:
            type: string
            enum:
              [
                script,
                group_,
                resource,
                schedule,
                variable,
                flow,
                folder,
                app,
                raw_app,
                http_trigger,
                websocket_trigger,
              ]
      responses:
        "200":
          description: acls
          content:
            application/json:
              schema:
                type: object
                additionalProperties:
                  type: boolean

  /w/{workspace}/acls/add/{kind}/{path}:
    post:
      summary: add granular acls
      operationId: addGranularAcls
      tags:
        - granular_acl
      parameters:
        - $ref: "#/components/parameters/WorkspaceId"
        - $ref: "#/components/parameters/Path"
        - name: kind
          in: path
          required: true
          schema:
            type: string
            enum:
              [
                script,
                group_,
                resource,
                schedule,
                variable,
                flow,
                folder,
                app,
                raw_app,
                http_trigger,
                websocket_trigger,
              ]
      requestBody:
        description: acl to add
        required: true
        content:
          application/json:
            schema:
              type: object
              properties:
                owner:
                  type: string
                write:
                  type: boolean
              required: [owner]
      responses:
        "200":
          description: granular acl added
          content:
            text/plain:
              schema:
                type: string

  /w/{workspace}/acls/remove/{kind}/{path}:
    post:
      summary: remove granular acls
      operationId: removeGranularAcls
      tags:
        - granular_acl
      parameters:
        - $ref: "#/components/parameters/WorkspaceId"
        - $ref: "#/components/parameters/Path"
        - name: kind
          in: path
          required: true
          schema:
            type: string
            enum:
              [
                script,
                group_,
                resource,
                schedule,
                variable,
                flow,
                folder,
                app,
                raw_app,
                http_trigger,
                websocket_trigger,
              ]
      requestBody:
        description: acl to add
        required: true
        content:
          application/json:
            schema:
              type: object
              properties:
                owner:
                  type: string
              required: [owner]
      responses:
        "200":
          description: granular acl removed
          content:
            text/plain:
              schema:
                type: string

  /w/{workspace}/capture_u/{path}:
    post:
      summary: update flow preview capture
      operationId: updateCapture
      tags:
        - capture
      parameters:
        - $ref: "#/components/parameters/WorkspaceId"
        - $ref: "#/components/parameters/Path"
      responses:
        "204":
          description: flow preview captured

  /w/{workspace}/capture/{path}:
    put:
      summary: create flow preview capture
      operationId: createCapture
      tags:
        - capture
      parameters:
        - $ref: "#/components/parameters/WorkspaceId"
        - $ref: "#/components/parameters/Path"
      responses:
        "201":
          description: flow preview capture created
    get:
      summary: get flow preview capture
      operationId: getCapture
      tags:
        - capture
      parameters:
        - $ref: "#/components/parameters/WorkspaceId"
        - $ref: "#/components/parameters/Path"
      responses:
        "200":
          description: captured flow preview
          content:
            application/json:
              schema: {}
        "404":
          description: capture does not exist for this flow

  /w/{workspace}/favorites/star:
    post:
      summary: star item
      operationId: star
      tags:
        - favorite
      parameters:
        - $ref: "#/components/parameters/WorkspaceId"
      requestBody:
        content:
          application/json:
            schema:
              type: object
              properties:
                path:
                  type: string
                favorite_kind:
                  type: string
                  enum: [flow, app, script, raw_app]
      responses:
        "200":
          description: star item

  /w/{workspace}/favorites/unstar:
    post:
      summary: unstar item
      operationId: unstar
      tags:
        - favorite
      parameters:
        - $ref: "#/components/parameters/WorkspaceId"
      requestBody:
        content:
          application/json:
            schema:
              type: object
              properties:
                path:
                  type: string
                favorite_kind:
                  type: string
                  enum: [flow, app, script, raw_app]
      responses:
        "200":
          description: unstar item

  /w/{workspace}/inputs/history:
    get:
      summary: List Inputs used in previously completed jobs
      operationId: getInputHistory
      tags:
        - input
      parameters:
        - $ref: "#/components/parameters/WorkspaceId"
        - $ref: "#/components/parameters/RunnableId"
        - $ref: "#/components/parameters/RunnableTypeQuery"
        - $ref: "#/components/parameters/Page"
        - $ref: "#/components/parameters/PerPage"
      responses:
        "200":
          description: Input history for completed jobs
          content:
            application/json:
              schema:
                type: array
                items:
                  $ref: "#/components/schemas/Input"

  /w/{workspace}/inputs/{jobOrInputId}/args:
    get:
      summary: Get args from history or saved input
      operationId: getArgsFromHistoryOrSavedInput
      tags:
        - input
      parameters:
        - $ref: "#/components/parameters/WorkspaceId"
        - name: jobOrInputId
          in: path
          required: true
          schema:
            type: string
        - name: input
          in: query
          schema:
            type: boolean
        - name: allow_large
          in: query
          schema:
            type: boolean
      responses:
        "200":
          description: args
          content:
            application/json:
              schema: {}

  /w/{workspace}/inputs/list:
    get:
      summary: List saved Inputs for a Runnable
      operationId: listInputs
      tags:
        - input
      parameters:
        - $ref: "#/components/parameters/WorkspaceId"
        - $ref: "#/components/parameters/RunnableId"
        - $ref: "#/components/parameters/RunnableTypeQuery"
        - $ref: "#/components/parameters/Page"
        - $ref: "#/components/parameters/PerPage"
      responses:
        "200":
          description: Saved Inputs for a Runnable
          content:
            application/json:
              schema:
                type: array
                items:
                  $ref: "#/components/schemas/Input"

  /w/{workspace}/inputs/create:
    post:
      summary: Create an Input for future use in a script or flow
      operationId: createInput
      tags:
        - input
      parameters:
        - $ref: "#/components/parameters/WorkspaceId"
        - $ref: "#/components/parameters/RunnableId"
        - $ref: "#/components/parameters/RunnableTypeQuery"
      requestBody:
        description: Input
        required: true
        content:
          application/json:
            schema:
              $ref: "#/components/schemas/CreateInput"
      responses:
        "201":
          description: Input created
          content:
            text/plain:
              schema:
                type: string
                format: uuid

  /w/{workspace}/inputs/update:
    post:
      summary: Update an Input
      operationId: updateInput
      tags:
        - input
      parameters:
        - $ref: "#/components/parameters/WorkspaceId"
      requestBody:
        description: UpdateInput
        required: true
        content:
          application/json:
            schema:
              $ref: "#/components/schemas/UpdateInput"
      responses:
        "201":
          description: Input updated
          content:
            text/plain:
              schema:
                type: string
                format: uuid

  /w/{workspace}/inputs/delete/{input}:
    post:
      summary: Delete a Saved Input
      operationId: deleteInput
      tags:
        - input
      parameters:
        - $ref: "#/components/parameters/WorkspaceId"
        - $ref: "#/components/parameters/InputId"
      responses:
        "200":
          description: Input deleted
          content:
            text/plain:
              schema:
                type: string
                format: uuid

  /w/{workspace}/job_helpers/duckdb_connection_settings:
    post:
      summary:
        Converts an S3 resource to the set of instructions necessary to connect
        DuckDB to an S3 bucket
      operationId: duckdbConnectionSettings
      tags:
        - helpers
      parameters:
        - $ref: "#/components/parameters/WorkspaceId"
      requestBody:
        description: S3 resource to connect to
        required: true
        content:
          application/json:
            schema:
              type: object
              properties:
                s3_resource:
                  $ref: "#/components/schemas/S3Resource"
      responses:
        "200":
          description: Connection settings
          content:
            application/json:
              schema:
                type: object
                properties:
                  connection_settings_str:
                    type: string
  /w/{workspace}/job_helpers/v2/duckdb_connection_settings:
    post:
      summary:
        Converts an S3 resource to the set of instructions necessary to connect
        DuckDB to an S3 bucket
      operationId: duckdbConnectionSettingsV2
      tags:
        - helpers
      parameters:
        - $ref: "#/components/parameters/WorkspaceId"
      requestBody:
        description:
          S3 resource path to use to generate the connection settings. If empty,
          the S3 resource defined in the workspace settings will be used
        required: true
        content:
          application/json:
            schema:
              type: object
              properties:
                s3_resource_path:
                  type: string
      responses:
        "200":
          description: Connection settings
          content:
            application/json:
              schema:
                type: object
                properties:
                  connection_settings_str:
                    type: string
                required:
                  - connection_settings_str

  /w/{workspace}/job_helpers/polars_connection_settings:
    post:
      summary:
        Converts an S3 resource to the set of arguments necessary to connect
        Polars to an S3 bucket
      operationId: polarsConnectionSettings
      tags:
        - helpers
      parameters:
        - $ref: "#/components/parameters/WorkspaceId"
      requestBody:
        description: S3 resource to connect to
        required: true
        content:
          application/json:
            schema:
              type: object
              properties:
                s3_resource:
                  $ref: "#/components/schemas/S3Resource"
      responses:
        "200":
          description: Connection settings
          content:
            application/json:
              schema:
                type: object
                properties:
                  endpoint_url:
                    type: string
                  key:
                    type: string
                  secret:
                    type: string
                  use_ssl:
                    type: boolean
                  cache_regions:
                    type: boolean
                  client_kwargs:
                    $ref: "#/components/schemas/PolarsClientKwargs"
                required:
                  - endpoint_url
                  - use_ssl
                  - cache_regions
                  - client_kwargs
  /w/{workspace}/job_helpers/v2/polars_connection_settings:
    post:
      summary:
        Converts an S3 resource to the set of arguments necessary to connect
        Polars to an S3 bucket
      operationId: polarsConnectionSettingsV2
      tags:
        - helpers
      parameters:
        - $ref: "#/components/parameters/WorkspaceId"
      requestBody:
        description:
          S3 resource path to use to generate the connection settings. If empty,
          the S3 resource defined in the workspace settings will be used
        required: true
        content:
          application/json:
            schema:
              type: object
              properties:
                s3_resource_path:
                  type: string
      responses:
        "200":
          description: Connection settings
          content:
            application/json:
              schema:
                type: object
                properties:
                  s3fs_args:
                    type: object
                    properties:
                      endpoint_url:
                        type: string
                      key:
                        type: string
                      secret:
                        type: string
                      use_ssl:
                        type: boolean
                      cache_regions:
                        type: boolean
                      client_kwargs:
                        $ref: "#/components/schemas/PolarsClientKwargs"
                    required:
                      - endpoint_url
                      - use_ssl
                      - cache_regions
                      - client_kwargs
                  storage_options:
                    type: object
                    properties:
                      aws_endpoint_url:
                        type: string
                      aws_access_key_id:
                        type: string
                      aws_secret_access_key:
                        type: string
                      aws_region:
                        type: string
                      aws_allow_http:
                        type: string
                    required:
                      - aws_endpoint_url
                      - aws_region
                      - aws_allow_http
                required:
                  - s3fs_args
                  - storage_options
  /w/{workspace}/job_helpers/v2/s3_resource_info:
    post:
      summary: Returns the s3 resource associated to the provided path, or the
        workspace default S3 resource
      operationId: s3ResourceInfo
      tags:
        - helpers
      parameters:
        - $ref: "#/components/parameters/WorkspaceId"
      requestBody:
        description:
          S3 resource path to use. If empty, the S3 resource defined in the
          workspace settings will be used
        required: true
        content:
          application/json:
            schema:
              type: object
              properties:
                s3_resource_path:
                  type: string
      responses:
        "200":
          description: Connection settings
          content:
            application/json:
              schema:
                $ref: "#/components/schemas/S3Resource"

  /w/{workspace}/job_helpers/test_connection:
    get:
      summary: Test connection to the workspace object storage
      operationId: datasetStorageTestConnection
      tags:
        - helpers
      parameters:
        - $ref: "#/components/parameters/WorkspaceId"
        - name: storage
          in: query
          schema:
            type: string
      responses:
        "200":
          description: Connection settings
          content:
            application/json:
              schema: {}

  /w/{workspace}/job_helpers/list_stored_files:
    get:
      summary: List the file keys available in a workspace object storage
      operationId: listStoredFiles
      tags:
        - helpers
      parameters:
        - $ref: "#/components/parameters/WorkspaceId"
        - name: max_keys
          in: query
          required: true
          schema:
            type: integer
        - name: marker
          in: query
          schema:
            type: string
        - name: prefix
          in: query
          schema:
            type: string
        - name: storage
          in: query
          schema:
            type: string
      responses:
        "200":
          description: List of file keys
          content:
            application/json:
              schema:
                type: object
                properties:
                  next_marker:
                    type: string
                  windmill_large_files:
                    type: array
                    items:
                      $ref: "#/components/schemas/WindmillLargeFile"
                  restricted_access:
                    type: boolean
                required:
                  - windmill_large_files

  /w/{workspace}/job_helpers/load_file_metadata:
    get:
      summary: Load metadata of the file
      operationId: loadFileMetadata
      tags:
        - helpers
      parameters:
        - $ref: "#/components/parameters/WorkspaceId"
        - name: file_key
          in: query
          required: true
          schema:
            type: string
        - name: storage
          in: query
          schema:
            type: string
      responses:
        "200":
          description: FileMetadata
          content:
            application/json:
              schema:
                $ref: "#/components/schemas/WindmillFileMetadata"

  /w/{workspace}/job_helpers/load_file_preview:
    get:
      summary: Load a preview of the file
      operationId: loadFilePreview
      tags:
        - helpers
      parameters:
        - $ref: "#/components/parameters/WorkspaceId"
        - name: file_key
          in: query
          required: true
          schema:
            type: string
        - name: file_size_in_bytes
          in: query
          schema:
            type: integer
        - name: file_mime_type
          in: query
          schema:
            type: string
        - name: csv_separator
          in: query
          schema:
            type: string
        - name: csv_has_header
          in: query
          schema:
            type: boolean
        - name: read_bytes_from
          in: query
          schema:
            type: integer
        - name: read_bytes_length
          in: query
          schema:
            type: integer
        - name: storage
          in: query
          schema:
            type: string
      responses:
        "200":
          description: FilePreview
          content:
            application/json:
              schema:
                $ref: "#/components/schemas/WindmillFilePreview"

  /w/{workspace}/job_helpers/load_parquet_preview/{path}:
    get:
      summary: Load a preview of a parquet file
      operationId: loadParquetPreview
      tags:
        - helpers
      parameters:
        - $ref: "#/components/parameters/WorkspaceId"
        - $ref: "#/components/parameters/Path"
        - name: offset
          in: query
          schema:
            type: number
        - name: limit
          in: query
          schema:
            type: number
        - name: sort_col
          in: query
          schema:
            type: string
        - name: sort_desc
          in: query
          schema:
            type: boolean
        - name: search_col
          in: query
          schema:
            type: string
        - name: search_term
          in: query
          schema:
            type: string
        - name: storage
          in: query
          schema:
            type: string
      responses:
        "200":
          description: Parquet Preview
          content:
            application/json:
              schema: {}

  /w/{workspace}/job_helpers/load_table_count/{path}:
    get:
      summary: Load the table row count
      operationId: loadTableRowCount
      tags:
        - helpers
      parameters:
        - $ref: "#/components/parameters/WorkspaceId"
        - $ref: "#/components/parameters/Path"
        - name: search_col
          in: query
          schema:
            type: string
        - name: search_term
          in: query
          schema:
            type: string
        - name: storage
          in: query
          schema:
            type: string
      responses:
        "200":
          description: Table count
          content:
            application/json:
              schema:
                type: object
                properties:
                  count:
                    type: number

  /w/{workspace}/job_helpers/load_csv_preview/{path}:
    get:
      summary: Load a preview of a csv file
      operationId: loadCsvPreview
      tags:
        - helpers
      parameters:
        - $ref: "#/components/parameters/WorkspaceId"
        - $ref: "#/components/parameters/Path"
        - name: offset
          in: query
          schema:
            type: number
        - name: limit
          in: query
          schema:
            type: number
        - name: sort_col
          in: query
          schema:
            type: string
        - name: sort_desc
          in: query
          schema:
            type: boolean
        - name: search_col
          in: query
          schema:
            type: string
        - name: search_term
          in: query
          schema:
            type: string
        - name: storage
          in: query
          schema:
            type: string
        - name: csv_separator
          in: query
          schema:
            type: string
      responses:
        "200":
          description: Csv Preview
          content:
            application/json:
              schema: {}

  /w/{workspace}/job_helpers/delete_s3_file:
    delete:
      summary: Permanently delete file from S3
      operationId: deleteS3File
      tags:
        - helpers
      parameters:
        - $ref: "#/components/parameters/WorkspaceId"
        - name: file_key
          in: query
          required: true
          schema:
            type: string
        - name: storage
          in: query
          schema:
            type: string
      responses:
        "200":
          description: Confirmation
          content:
            application/json:
              schema: {}

  /w/{workspace}/job_helpers/move_s3_file:
    get:
      summary: Move a S3 file from one path to the other within the same bucket
      operationId: moveS3File
      tags:
        - helpers
      parameters:
        - $ref: "#/components/parameters/WorkspaceId"
        - name: src_file_key
          in: query
          required: true
          schema:
            type: string
        - name: dest_file_key
          in: query
          required: true
          schema:
            type: string
        - name: storage
          in: query
          schema:
            type: string
      responses:
        "200":
          description: Confirmation
          content:
            application/json:
              schema: {}

  /w/{workspace}/job_helpers/upload_s3_file:
    post:
      summary: Upload file to S3 bucket
      operationId: fileUpload
      tags:
        - helpers
      parameters:
        - $ref: "#/components/parameters/WorkspaceId"
        - name: file_key
          in: query
          required: false
          schema:
            type: string
        - name: file_extension
          in: query
          required: false
          schema:
            type: string
        - name: s3_resource_path
          in: query
          required: false
          schema:
            type: string
        - name: resource_type
          in: query
          required: false
          schema:
            type: string
        - name: storage
          in: query
          schema:
            type: string
      requestBody:
        description: File content
        required: true
        content:
          application/octet-stream:
            schema:
              type: string
              format: binary
      responses:
        "200":
          description: File upload status
          content:
            application/json:
              schema:
                type: object
                properties:
                  file_key:
                    type: string
                required:
                  - file_key

  /w/{workspace}/job_helpers/download_s3_file:
    get:
      summary: Download file to S3 bucket
      operationId: fileDownload
      tags:
        - helpers
      parameters:
        - $ref: "#/components/parameters/WorkspaceId"
        - name: file_key
          in: query
          required: true
          schema:
            type: string
        - name: s3_resource_path
          in: query
          required: false
          schema:
            type: string
        - name: resource_type
          in: query
          required: false
          schema:
            type: string
        - name: storage
          in: query
          schema:
            type: string
      responses:
        "200":
          description: Chunk of the downloaded file
          content:
            application/octet-stream:
              schema:
                type: string
                format: binary

  /w/{workspace}/job_helpers/download_s3_parquet_file_as_csv:
    get:
      summary: Download file to S3 bucket
      operationId: fileDownloadParquetAsCsv
      tags:
        - helpers
      parameters:
        - $ref: "#/components/parameters/WorkspaceId"
        - name: file_key
          in: query
          required: true
          schema:
            type: string
        - name: s3_resource_path
          in: query
          required: false
          schema:
            type: string
        - name: resource_type
          in: query
          required: false
          schema:
            type: string
      responses:
        "200":
          description: The downloaded file
          content:
            text/csv:
              schema:
                type: string

  /w/{workspace}/job_metrics/get/{id}:
    post:
      summary: get job metrics
      operationId: getJobMetrics
      tags:
        - metrics
      parameters:
        - $ref: "#/components/parameters/WorkspaceId"
        - $ref: "#/components/parameters/JobId"
      requestBody:
        description: parameters for statistics retrieval
        required: true
        content:
          application/json:
            schema:
              type: object
              properties:
                timeseries_max_datapoints:
                  type: integer
                from_timestamp:
                  type: string
                  format: date-time
                to_timestamp:
                  type: string
                  format: date-time

      responses:
        "200":
          description: job details
          content:
            application/json:
              schema:
                type: object
                properties:
                  metrics_metadata:
                    type: array
                    items:
                      $ref: "#/components/schemas/MetricMetadata"
                  scalar_metrics:
                    type: array
                    items:
                      $ref: "#/components/schemas/ScalarMetric"
                  timeseries_metrics:
                    type: array
                    items:
                      $ref: "#/components/schemas/TimeseriesMetric"

  /w/{workspace}/job_metrics/set_progress/{id}:
    post:
      summary: set job metrics
      operationId: setJobProgress
      tags:
        - metrics
      parameters:
        - $ref: "#/components/parameters/WorkspaceId"
        - $ref: "#/components/parameters/JobId"
      requestBody:
        description: parameters for statistics retrieval
        required: true
        content:
          application/json:
            schema:
              type: object
              properties:
                percent:
                  type: integer
                flow_job_id:
                  type: string
                  format: uuid

      responses:
        "200":
          description: Job progress updated
          content:
            application/json:
              schema: {}

  /w/{workspace}/job_metrics/get_progress/{id}:
    get:
      summary: get job progress
      operationId: getJobProgress
      tags:
        - metrics
      parameters:
        - $ref: "#/components/parameters/WorkspaceId"
        - $ref: "#/components/parameters/JobId"
      responses:
        "200":
          description: job progress between 0 and 99
          content:
            application/json:
              schema:
                type: integer
  /service_logs/list_files:
    get:
      summary: list log files ordered by timestamp
      operationId: listLogFiles
      tags:
        - service_logs
      parameters:
        - $ref: "#/components/parameters/Before"
        - $ref: "#/components/parameters/After"
        - name: with_error
          in: query
          required: false
          schema:
            type: boolean
      responses:
        "200":
          description: time
          content:
            application/json:
              schema:
                type: array
                items:
                  type: object
                  properties:
                    hostname:
                      type: string
                    mode:
                      type: string
                    worker_group:
                      type: string
                    log_ts:
                      type: string
                      format: date-time
                    file_path:
                      type: string
                    ok_lines:
                      type: integer
                    err_lines:
                      type: integer
                    json_fmt:
                      type: boolean
                  required:
                    - hostname
                    - mode
                    - log_ts
                    - file_path
                    - json_fmt

  /service_logs/get_log_file/{path}:
    get:
      summary: get log file by path
      operationId: getLogFile
      tags:
        - service_logs
      parameters:
        - $ref: "#/components/parameters/Path"            
      responses:
        "200":
          description: log stream
          content:
            text/plain:
              schema:
                type: string

  /concurrency_groups/list:
    get:
      summary: List all concurrency groups
      operationId: listConcurrencyGroups
      tags:
        - concurrencyGroups
      responses:
        "200":
          description: all concurrency groups
          content:
            application/json:
              schema:
                type: array
                items:
                  $ref: "#/components/schemas/ConcurrencyGroup"
  /concurrency_groups/prune/{concurrency_id}:
    delete:
      summary: Delete concurrency group
      operationId: deleteConcurrencyGroup
      tags:
        - concurrencyGroups
      parameters:
        - $ref: "#/components/parameters/ConcurrencyId"
      responses:
        "200":
          description: concurrency group removed
          content:
            application/json:
              schema:
                type: object
                properties: {}
  /concurrency_groups/{id}/key:
    get:
      summary: Get the concurrency key for a job that has concurrency limits enabled
      operationId: getConcurrencyKey
      tags:
        - concurrencyGroups
      parameters:
        - $ref: "#/components/parameters/JobId"
      responses:
        "200":
          description: concurrency key for given job
          content:
            application/json:
              schema:
                type: string
  /w/{workspace}/concurrency_groups/list_jobs:
    get:
      summary: Get intervals of job runtime concurrency
      operationId: listExtendedJobs
      tags:
        - concurrencyGroups
        - job
      parameters:
        - name: concurrency_key
          in: query
          required: false
          schema:
            type: string
        - name: row_limit
          in: query
          required: false
          schema:
            type: number
        - $ref: "#/components/parameters/WorkspaceId"
        - $ref: "#/components/parameters/CreatedBy"
        - $ref: "#/components/parameters/Label"
        - $ref: "#/components/parameters/ParentJob"
        - $ref: "#/components/parameters/ScriptExactPath"
        - $ref: "#/components/parameters/ScriptStartPath"
        - $ref: "#/components/parameters/SchedulePath"
        - $ref: "#/components/parameters/ScriptExactHash"
        - $ref: "#/components/parameters/StartedBefore"
        - $ref: "#/components/parameters/StartedAfter"
        - $ref: "#/components/parameters/CreatedOrStartedBefore"
        - $ref: "#/components/parameters/Running"
        - $ref: "#/components/parameters/ScheduledForBeforeNow"
        - $ref: "#/components/parameters/CreatedOrStartedAfter"
        - $ref: "#/components/parameters/CreatedOrStartedAfterCompletedJob"
        - $ref: "#/components/parameters/JobKinds"
        - $ref: "#/components/parameters/ArgsFilter"
        - $ref: "#/components/parameters/Tag"
        - $ref: "#/components/parameters/ResultFilter"
        - $ref: "#/components/parameters/Page"
        - $ref: "#/components/parameters/PerPage"
        - name: is_skipped
          description: is the job skipped
          in: query
          schema:
            type: boolean
        - name: is_flow_step
          description: is the job a flow step
          in: query
          schema:
            type: boolean
        - name: has_null_parent
          description: has null parent
          in: query
          schema:
            type: boolean
        - name: success
          description: filter on successful jobs
          in: query
          schema:
            type: boolean
        - name: all_workspaces
          description: get jobs from all workspaces (only valid if request come from the `admins` workspace)
          in: query
          schema:
            type: boolean
        - name: is_not_schedule
          description: is not a scheduled job
          in: query
          schema:
            type: boolean
      responses:
        "200":
          description: time
          content:
            application/json:
              schema:
                $ref: "#/components/schemas/ExtendedJobs"

  /srch/w/{workspace}/index/search/job:
    get:
      summary: Search through jobs with a string query
      operationId: searchJobsIndex
      tags:
        - indexSearch
      parameters:
        - $ref: "#/components/parameters/WorkspaceId"
        - name: search_query
          in: query
          required: true
          schema:
            type: string
      responses:
        "200":
          description: search results
          content:
            application/json:
              schema:
                type: object
                properties:
                  query_parse_errors:
                    description: a list of the terms that couldn't be parsed (and thus ignored)
                    type: array
                    items:
                      type: object
                      properties:
                        dancer:
                          type: string
                  hits:
                    description: the jobs that matched the query
                    type: array
                    items:
                      $ref: "#/components/schemas/JobSearchHit"

  /srch/index/search/service_logs:
    get:
      summary: Search through service logs with a string query
      operationId: searchLogsIndex
      tags:
        - indexSearch
      parameters:
        - name: search_query
          in: query
          required: true
          schema:
            type: string
        - name: mode
          in: query
          required: true
          schema:
            type: string
        - name: worker_group
          in: query
          required: false
          schema:
            type: string
        - name: hostname
          in: query
          required: true
          schema:
            type: string
        - name: min_ts
          in: query
          required: false
          schema:
            type: string
            format: date-time
        - name: max_ts
          in: query
          required: false
          schema:
            type: string
            format: date-time
      responses:
        "200":
          description: search results
          content:
            application/json:
              schema:
                type: object
                properties:
                  query_parse_errors:
                    description: a list of the terms that couldn't be parsed (and thus ignored)
                    type: array
                    items:
                      type: string
                  hits:
                    description: log files that matched the query
                    type: array
                    items:
                      $ref: "#/components/schemas/LogSearchHit"

  /srch/index/search/count_service_logs:
    get:
      summary: Search and count the log line hits on every provided host
      operationId: countSearchLogsIndex
      tags:
        - indexSearch
      parameters:
        - name: search_query
          in: query
          required: true
          schema:
            type: string
        - name: hosts
          in: query
          required: true
          schema:
            type: string
        - name: min_ts
          in: query
          required: false
          schema:
            type: string
            format: date-time
        - name: max_ts
          in: query
          required: false
          schema:
            type: string
            format: date-time
      responses:
        "200":
          description: search results
          content:
            application/json:
              schema:
                type: object
                properties:
                  query_parse_errors:
                    description: a list of the terms that couldn't be parsed (and thus ignored)
                    type: array
                    items:
                      type: string
                  count_per_host:
                    description: count of log lines that matched the query per hostname
                    type: object

components:
  securitySchemes:
    bearerAuth:
      type: http
      scheme: bearer
    cookieAuth:
      type: apiKey
      in: cookie
      name: token

  parameters:
    Key:
      name: key
      in: path
      required: true
      schema:
        type: string
    WorkspaceId:
      name: workspace
      in: path
      required: true
      schema:
        type: string
    VersionId:
      name: version
      in: path
      required: true
      schema:
        type: number
    Token:
      name: token
      in: path
      required: true
      schema:
        type: string
    AccountId:
      name: id
      in: path
      required: true
      schema:
        type: integer
    ClientName:
      name: client_name
      in: path
      required: true
      schema:
        type: string
    ScriptPath:
      name: path
      in: path
      required: true
      schema:
        type: string
    ScriptHash:
      name: hash
      in: path
      required: true
      schema:
        type: string
    JobId:
      name: id
      in: path
      required: true
      schema:
        type: string
        format: uuid
    Path:
      name: path
      in: path
      required: true
      schema:
        type: string
    PathId:
      name: id
      in: path
      required: true
      schema:
        type: integer
    PathVersion:
      name: version
      in: path
      required: true
      schema:
        type: integer
    Name:
      name: name
      in: path
      required: true
      schema:
        type: string
    Page:
      name: page
      description: which page to return (start at 1, default 1)
      in: query
      schema:
        type: integer
    PerPage:
      name: per_page
      description: number of items to return for a given page (default 30, max 100)
      in: query
      schema:
        type: integer
    OrderDesc:
      name: order_desc
      description: order by desc order (default true)
      in: query
      schema:
        type: boolean
    CreatedBy:
      name: created_by
      description: mask to filter exact matching user creator
      in: query
      schema:
        type: string
    Label:
      name: label
      description: mask to filter exact matching job's label (job labels are completed jobs with as a result an object containing a string in the array at key 'wm_labels')
      in: query
      schema:
        type: string
    ParentJob:
      name: parent_job
      description:
        The parent job that is at the origin and responsible for the execution
        of this script if any
      in: query
      schema:
        type: string
        format: uuid
    WorkerTag:
      name: tag
      description: Override the tag to use
      in: query
      schema:
        type: string
    CacheTtl:
      name: cache_ttl
      description: Override the cache time to live (in seconds). Can not be used to disable caching, only override with a new cache ttl
      in: query
      schema:
        type: string
    NewJobId:
      name: job_id
      description:
        The job id to assign to the created job. if missing, job is chosen
        randomly using the ULID scheme. If a job id already exists in the queue
        or as a completed job, the request to create one will fail (Bad Request)
      in: query
      schema:
        type: string
        format: uuid
    IncludeHeader:
      name: include_header
      description: |
        List of headers's keys (separated with ',') whove value are added to the args
        Header's key lowercased and '-'' replaced to '_' such that 'Content-Type' becomes the 'content_type' arg key
      in: query
      schema:
        type: string
    QueueLimit:
      name: queue_limit
      description: |
        The maximum size of the queue for which the request would get rejected if that job would push it above that limit
      in: query
      schema:
        type: string
    Payload:
      name: payload
      description: |
        The base64 encoded payload that has been encoded as a JSON. e.g how to encode such payload encodeURIComponent
        `encodeURIComponent(btoa(JSON.stringify({a: 2})))`
      in: query
      schema:
        type: string
    ScriptStartPath:
      name: script_path_start
      description: mask to filter matching starting path
      in: query
      schema:
        type: string
    SchedulePath:
      name: schedule_path
      description: mask to filter by schedule path
      in: query
      schema:
        type: string
    ScriptExactPath:
      name: script_path_exact
      description: mask to filter exact matching path
      in: query
      schema:
        type: string
    ScriptExactHash:
      name: script_hash
      description: mask to filter exact matching path
      in: query
      schema:
        type: string
    CreatedBefore:
      name: created_before
      description: filter on created before (inclusive) timestamp
      in: query
      schema:
        type: string
        format: date-time
    CreatedAfter:
      name: created_after
      description: filter on created after (exclusive) timestamp
      in: query
      schema:
        type: string
        format: date-time
    StartedBefore:
      name: started_before
      description: filter on started before (inclusive) timestamp
      in: query
      schema:
        type: string
        format: date-time
    StartedAfter:
      name: started_after
      description: filter on started after (exclusive) timestamp
      in: query
      schema:
        type: string
        format: date-time
    Before:
      name: before
      description: filter on started before (inclusive) timestamp
      in: query
      schema:
        type: string
        format: date-time
    CreatedOrStartedAfter:
      name: created_or_started_after
      description:
        filter on created_at for non non started job and started_at otherwise
        after (exclusive) timestamp
      in: query
      schema:
        type: string
        format: date-time
    CreatedOrStartedAfterCompletedJob:
      name: created_or_started_after_completed_jobs
      description:
        filter on created_at for non non started job and started_at otherwise
        after (exclusive) timestamp but only for the completed jobs
      in: query
      schema:
        type: string
        format: date-time
    CreatedOrStartedBefore:
      name: created_or_started_before
      description:
        filter on created_at for non non started job and started_at otherwise
        before (inclusive) timestamp
      in: query
      schema:
        type: string
        format: date-time
    Success:
      name: success
      description: filter on successful jobs
      in: query
      schema:
        type: boolean
    ScheduledForBeforeNow:
      name: scheduled_for_before_now
      description: filter on jobs scheduled_for before now (hence waitinf for a worker)
      in: query
      schema:
        type: boolean
    Suspended:
      name: suspended
      description: filter on suspended jobs
      in: query
      schema:
        type: boolean
    Running:
      name: running
      description: filter on running jobs
      in: query
      schema:
        type: boolean
    ArgsFilter:
      name: args
      description: filter on jobs containing those args as a json subset (@> in postgres)
      in: query
      schema:
        type: string
    Tag:
      name: tag
      description: filter on jobs with a given tag/worker group
      in: query
      schema:
        type: string
    ResultFilter:
      name: result
      description: filter on jobs containing those result as a json subset (@> in postgres)
      in: query
      schema:
        type: string
    After:
      name: after
      description: filter on created after (exclusive) timestamp
      in: query
      schema:
        type: string
        format: date-time
    Username:
      name: username
      description: filter on exact username of user
      in: query
      schema:
        type: string
    Operation:
      name: operation
      description: filter on exact or prefix name of operation
      in: query
      schema:
        type: string
    ResourceName:
      name: resource
      description: filter on exact or prefix name of resource
      in: query
      schema:
        type: string
    ActionKind:
      name: action_kind
      description: filter on type of operation
      in: query
      schema:
        type: string
        enum: [Create, Update, Delete, Execute]
    JobKinds:
      name: job_kinds
      description:
        filter on job kind (values 'preview', 'script', 'dependencies', 'flow')
        separated by,
      in: query
      schema:
        type: string
      # correct type is below but explode not supported by our codegen
      #   type: array
      #   items:
      #     type: string
      #     enum: ["preview", "script", "dependencies"]
      # explode: false
    RunnableId:
      name: runnable_id
      in: query
      schema:
        type: string
    RunnableTypeQuery:
      name: runnable_type
      in: query
      schema:
        $ref: "#/components/schemas/RunnableType"
    InputId:
      name: input
      in: path
      required: true
      schema:
        type: string
    GetStarted:
      name: get_started
      in: query
      schema:
        type: boolean
    ConcurrencyId:
      name: concurrency_id
      in: path
      required: true
      schema:
        type: string

  schemas:
    $ref: "../../openflow.openapi.yaml#/components/schemas"

    Script:
      type: object
      properties:
        workspace_id:
          type: string
        hash:
          type: string
        path:
          type: string
        parent_hashes:
          type: array
          description: |
            The first element is the direct parent of the script, the second is the parent of the first, etc
          items:
            type: string
        summary:
          type: string
        description:
          type: string
        content:
          type: string
        created_by:
          type: string
        created_at:
          type: string
          format: date-time
        archived:
          type: boolean
        schema:
          type: object
        deleted:
          type: boolean
        is_template:
          type: boolean
        extra_perms:
          type: object
          additionalProperties:
            type: boolean
        lock:
          type: string
        lock_error_logs:
          type: string
        language:
          type: string
          enum:
            [
              python3,
              deno,
              go,
              bash,
              powershell,
              postgresql,
              mysql,
              bigquery,
              snowflake,
              mssql,
              graphql,
              nativets,
              bun,
              php,
              rust,
              ansible,
            ]
        kind:
          type: string
          enum: [script, failure, trigger, command, approval]
        starred:
          type: boolean
        tag:
          type: string
        has_draft:
          type: boolean
        draft_only:
          type: boolean
        envs:
          type: array
          items:
            type: string
        concurrent_limit:
          type: integer
        concurrency_time_window_s:
          type: integer
        concurrency_key:
          type: string
        cache_ttl:
          type: number
        dedicated_worker:
          type: boolean
        ws_error_handler_muted:
          type: boolean
        priority:
          type: integer
        restart_unless_cancelled:
          type: boolean
        timeout:
          type: integer
        delete_after_use:
          type: boolean
        visible_to_runner_only:
          type: boolean
        no_main_func:
          type: boolean
        codebase:
          type: string
        has_preprocessor:
          type: boolean

      required:
        - hash
        - path
        - summary
        - description
        - content
        - created_by
        - created_at
        - archived
        - deleted
        - is_template
        - extra_perms
        - language
        - kind
        - starred
        - no_main_func
        - has_preprocessor


    NewScript:
      type: object
      properties:
        path:
          type: string
        parent_hash:
          type: string
        summary:
          type: string
        description:
          type: string
        content:
          type: string
        schema:
          type: object
        is_template:
          type: boolean
        lock:
          type: string
        language:
          type: string
          enum:
            [
              python3,
              deno,
              go,
              bash,
              powershell,
              postgresql,
              mysql,
              bigquery,
              snowflake,
              mssql,
              graphql,
              nativets,
              bun,
              php,
              rust,
              ansible,
            ]
        kind:
          type: string
          enum: [script, failure, trigger, command, approval]
        tag:
          type: string
        draft_only:
          type: boolean
        envs:
          type: array
          items:
            type: string
        concurrent_limit:
          type: integer
        concurrency_time_window_s:
          type: integer
        cache_ttl:
          type: number
        dedicated_worker:
          type: boolean
        ws_error_handler_muted:
          type: boolean
        priority:
          type: integer
        restart_unless_cancelled:
          type: boolean
        timeout:
          type: integer
        delete_after_use:
          type: boolean
        deployment_message:
          type: string
        concurrency_key:
          type: string
        visible_to_runner_only:
          type: boolean
        no_main_func:
          type: boolean
        codebase:
          type: string
        has_preprocessor:
          type: boolean
      required:
        - path
        - summary
        - description
        - content
        - language

    NewScriptWithDraft:
      allOf:
        - $ref: "#/components/schemas/NewScript"
        - type: object
          properties:
            draft:
              $ref: "#/components/schemas/NewScript"
            hash:
              type: string
          required:
            - hash

    ScriptHistory:
      type: object
      properties:
        script_hash:
          type: string
        deployment_msg:
          type: string
      required:
        - script_hash

    ScriptArgs:
      type: object
      additionalProperties: {}

    Input:
      type: object
      properties:
        id:
          type: string
        name:
          type: string
        created_by:
          type: string
        created_at:
          type: string
          format: date-time
        is_public:
          type: boolean
        success:
          type: boolean
      required:
        - id
        - name
        - args
        - created_by
        - created_at
        - is_public

    CreateInput:
      type: object
      properties:
        name:
          type: string
        args:
          type: object
      required:
        - name
        - args
        - created_by

    UpdateInput:
      type: object
      properties:
        id:
          type: string
        name:
          type: string
        is_public:
          type: boolean
      required:
        - id
        - name
        - is_public

    RunnableType:
      type: string
      enum: ["ScriptHash", "ScriptPath", "FlowPath"]

    QueuedJob:
      type: object
      properties:
        workspace_id:
          type: string
        id:
          type: string
          format: uuid
        parent_job:
          type: string
          format: uuid
        created_by:
          type: string
        created_at:
          type: string
          format: date-time
        started_at:
          type: string
          format: date-time
        scheduled_for:
          type: string
          format: date-time
        running:
          type: boolean
        script_path:
          type: string
        script_hash:
          type: string
        args:
          $ref: "#/components/schemas/ScriptArgs"
        logs:
          type: string
        raw_code:
          type: string
        canceled:
          type: boolean
        canceled_by:
          type: string
        canceled_reason:
          type: string
        last_ping:
          type: string
          format: date-time
        job_kind:
          type: string
          enum:
            [
              "script",
              "preview",
              "dependencies",
              "flowdependencies",
              "appdependencies",
              "flow",
              "flowpreview",
              "script_hub",
              "identity",
              "deploymentcallback",
              "singlescriptflow",
            ]
        schedule_path:
          type: string
        permissioned_as:
          type: string
          description: |
            The user (u/userfoo) or group (g/groupfoo) whom 
            the execution of this script will be permissioned_as and by extension its DT_TOKEN.
        flow_status:
          $ref: "../../openflow.openapi.yaml#/components/schemas/FlowStatus"
        raw_flow:
          $ref: "../../openflow.openapi.yaml#/components/schemas/FlowValue"
        is_flow_step:
          type: boolean
        language:
          type: string
          enum:
            [
              python3,
              deno,
              go,
              bash,
              powershell,
              postgresql,
              mysql,
              bigquery,
              snowflake,
              mssql,
              graphql,
              nativets,
              bun,
              php,
              rust,
              ansible,
            ]
        email:
          type: string
        visible_to_owner:
          type: boolean
        mem_peak:
          type: integer
        tag:
          type: string
        priority:
          type: integer
        self_wait_time_ms:
          type: number
        aggregate_wait_time_ms:
          type: number
        suspend:
          type: number
      required:
        - id
        - running
        - canceled
        - job_kind
        - permissioned_as
        - is_flow_step
        - email
        - visible_to_owner
        - tag

    CompletedJob:
      type: object
      properties:
        workspace_id:
          type: string
        id:
          type: string
          format: uuid
        parent_job:
          type: string
          format: uuid
        created_by:
          type: string
        created_at:
          type: string
          format: date-time
        started_at:
          type: string
          format: date-time
        duration_ms:
          type: integer
        success:
          type: boolean
        script_path:
          type: string
        script_hash:
          type: string
        args:
          $ref: "#/components/schemas/ScriptArgs"
        result: {}
        logs:
          type: string
        deleted:
          type: boolean
        raw_code:
          type: string
        canceled:
          type: boolean
        canceled_by:
          type: string
        canceled_reason:
          type: string
        job_kind:
          type: string
          enum:
            [
              "script",
              "preview",
              "dependencies",
              "flow",
              "flowdependencies",
              "appdependencies",
              "flowpreview",
              "script_hub",
              "identity",
              "deploymentcallback",
              "singlescriptflow",
            ]
        schedule_path:
          type: string
        permissioned_as:
          type: string
          description: |
            The user (u/userfoo) or group (g/groupfoo) whom 
            the execution of this script will be permissioned_as and by extension its DT_TOKEN.
        flow_status:
          $ref: "../../openflow.openapi.yaml#/components/schemas/FlowStatus"
        raw_flow:
          $ref: "../../openflow.openapi.yaml#/components/schemas/FlowValue"
        is_flow_step:
          type: boolean
        language:
          type: string
          enum:
            [
              python3,
              deno,
              go,
              bash,
              powershell,
              postgresql,
              mysql,
              bigquery,
              snowflake,
              mssql,
              graphql,
              nativets,
              bun,
              php,
              rust,
              ansible,
            ]
        is_skipped:
          type: boolean
        email:
          type: string
        visible_to_owner:
          type: boolean
        mem_peak:
          type: integer
        tag:
          type: string
        priority:
          type: integer
        labels:
          type: array
          items:
            type: string
        self_wait_time_ms:
          type: number
        aggregate_wait_time_ms:
          type: number
      required:
        - id
        - created_by
        - duration_ms
        - created_at
        - started_at
        - success
        - canceled
        - job_kind
        - permissioned_as
        - is_flow_step
        - is_skipped
        - email
        - visible_to_owner
        - tag

    ObscuredJob:
      type: object
      properties:
        typ:
          type: string
        started_at:
          type: string
          format: date-time
        duration_ms:
          type: number
    Job:
      oneOf:
        - allOf:
            - $ref: "#/components/schemas/CompletedJob"
            - type: object
              properties:
                type:
                  type: string
                  enum: [CompletedJob]
        - allOf:
            - $ref: "#/components/schemas/QueuedJob"
            - type: object
              properties:
                type:
                  type: string
                  enum: [QueuedJob]
      discriminator:
        propertyName: type

    User:
      type: object
      properties:
        email:
          type: string
        username:
          type: string
        is_admin:
          type: boolean
        is_super_admin:
          type: boolean
        created_at:
          type: string
          format: date-time
        operator:
          type: boolean
        disabled:
          type: boolean
        groups:
          type: array
          items:
            type: string
        folders:
          type: array
          items:
            type: string
        folders_owners:
          type: array
          items:
            type: string
      required:
        - email
        - username
        - is_admin
        - is_super_admin
        - created_at
        - operator
        - disabled
        - folders
        - folders_owners

    UserUsage:
      type: object
      properties:
        email:
          type: string
        executions:
          type: number

    Login:
      type: object
      properties:
        email:
          type: string
        password:
          type: string
      required:
        - email
        - password

    EditWorkspaceUser:
      type: object
      properties:
        is_admin:
          type: boolean
        operator:
          type: boolean
        disabled:
          type: boolean

    TruncatedToken:
      type: object
      properties:
        label:
          type: string
        expiration:
          type: string
          format: date-time
        token_prefix:
          type: string
        created_at:
          type: string
          format: date-time
        last_used_at:
          type: string
          format: date-time
        scopes:
          type: array
          items:
            type: string
        email:
          type: string
      required:
        - token_prefix
        - created_at
        - last_used_at

    NewToken:
      type: object
      properties:
        label:
          type: string
        expiration:
          type: string
          format: date-time
        scopes:
          type: array
          items:
            type: string
        workspace_id:
          type: string

    NewTokenImpersonate:
      type: object
      properties:
        label:
          type: string
        expiration:
          type: string
          format: date-time
        impersonate_email:
          type: string
        workspace_id:
          type: string
      required:
        - impersonate_email

    ListableVariable:
      type: object
      properties:
        workspace_id:
          type: string
        path:
          type: string
        value:
          type: string
        is_secret:
          type: boolean
        description:
          type: string
        account:
          type: integer
        is_oauth:
          type: boolean
        extra_perms:
          type: object
          additionalProperties:
            type: boolean
        is_expired:
          type: boolean
        refresh_error:
          type: string
        is_linked:
          type: boolean
        is_refreshed:
          type: boolean
        expires_at:
          type: string
          format: date-time
      required:
        - workspace_id
        - path
        - is_secret
        - extra_perms

    ContextualVariable:
      type: object
      properties:
        name:
          type: string
        value:
          type: string
        description:
          type: string
        is_custom:
          type: boolean
      required:
        - name
        - value
        - description
        - is_custom

    CreateVariable:
      type: object
      properties:
        path:
          type: string
        value:
          type: string
        is_secret:
          type: boolean
        description:
          type: string
        account:
          type: integer
        is_oauth:
          type: boolean
        expires_at:
          type: string
          format: date-time
      required:
        - path
        - value
        - is_secret
        - description

    EditVariable:
      type: object
      properties:
        path:
          type: string
        value:
          type: string
        is_secret:
          type: boolean
        description:
          type: string

    AuditLog:
      type: object
      properties:
        id:
          type: integer
        timestamp:
          type: string
          format: date-time
        username:
          type: string
        operation:
          type: string
          enum:
            - "jobs.run"
            - "jobs.run.script"
            - "jobs.run.preview"
            - "jobs.run.flow"
            - "jobs.run.flow_preview"
            - "jobs.run.script_hub"
            - "jobs.run.dependencies"
            - "jobs.run.identity"
            - "jobs.run.noop"
            - "jobs.flow_dependencies"
            - "jobs"
            - "jobs.cancel"
            - "jobs.force_cancel"
            - "jobs.disapproval"
            - "jobs.delete"
            - "account.delete"
            - "openai.request"
            - "resources.create"
            - "resources.update"
            - "resources.delete"
            - "resource_types.create"
            - "resource_types.update"
            - "resource_types.delete"
            - "schedule.create"
            - "schedule.setenabled"
            - "schedule.edit"
            - "schedule.delete"
            - "scripts.create"
            - "scripts.update"
            - "scripts.archive"
            - "scripts.delete"
            - "users.create"
            - "users.delete"
            - "users.update"
            - "users.login"
            - "users.login_failure"
            - "users.logout"
            - "users.accept_invite"
            - "users.decline_invite"
            - "users.token.create"
            - "users.token.delete"
            - "users.add_to_workspace"
            - "users.add_global"
            - "users.setpassword"
            - "users.impersonate"
            - "users.leave_workspace"
            - "oauth.login"
            - "oauth.login_failure"
            - "oauth.signup"
            - "variables.create"
            - "variables.delete"
            - "variables.update"
            - "flows.create"
            - "flows.update"
            - "flows.delete"
            - "flows.archive"
            - "apps.create"
            - "apps.update"
            - "apps.delete"
            - "folder.create"
            - "folder.update"
            - "folder.delete"
            - "folder.add_owner"
            - "folder.remove_owner"
            - "group.create"
            - "group.delete"
            - "group.edit"
            - "group.adduser"
            - "group.removeuser"
            - "igroup.create"
            - "igroup.delete"
            - "igroup.adduser"
            - "igroup.removeuser"
            - "variables.decrypt_secret"
            - "workspaces.edit_command_script"
            - "workspaces.edit_deploy_to"
            - "workspaces.edit_auto_invite_domain"
            - "workspaces.edit_webhook"
            - "workspaces.edit_copilot_config"
            - "workspaces.edit_error_handler"
            - "workspaces.create"
            - "workspaces.update"
            - "workspaces.archive"
            - "workspaces.unarchive"
            - "workspaces.delete"
        action_kind:
          type: string
          enum: ["Created", "Updated", "Delete", "Execute"]
        resource:
          type: string
        parameters:
          type: object
      required:
        - id
        - timestamp
        - username
        - operation
        - action_kind

    MainArgSignature:
      type: object
      properties:
        type:
          type: string
          enum: ["Valid", "Invalid"]
        error:
          type: string
        star_args:
          type: boolean
        star_kwargs:
          type: boolean
        args:
          type: array
          items:
            type: object
            properties:
              name:
                type: string
              typ:
                oneOf:
                  - type: string
                    enum:
                      [
                        "float",
                        "int",
                        "bool",
                        "email",
                        "unknown",
                        "bytes",
                        "dict",
                        "datetime",
                        "sql",
                      ]
                  - type: object
                    properties:
                      resource:
                        type: string
                        nullable: true
                    required:
                      - resource
                  - type: object
                    properties:
                      str:
                        type: array
                        items:
                          type: string
                        nullable: true
                    required:
                      - str
                  - type: object
                    properties:
                      object:
                        type: array
                        items:
                          type: object
                          properties:
                            key:
                              type: string
                            typ:
                              oneOf:
                                - type: string
                                  enum:
                                    [
                                      "float",
                                      "int",
                                      "bool",
                                      "email",
                                      "unknown",
                                      "bytes",
                                      "dict",
                                      "datetime",
                                      "sql",
                                    ]
                                - type: object
                                  properties:
                                    str: {}
                                  required: [str]
                          required:
                            - key
                            - typ
                    required:
                      - object
                  - type: object
                    properties:
                      list:
                        oneOf:
                          - type: string
                            enum:
                              [
                                "float",
                                "int",
                                "bool",
                                "email",
                                "unknown",
                                "bytes",
                                "dict",
                                "datetime",
                                "sql",
                              ]
                          - type: object
                            properties:
                              str: {}
                            required: [str]
                        nullable: true
                    required:
                      - list
              has_default:
                type: boolean
              default: {}
            required:
              - name
              - typ
        no_main_func:
          type: boolean
          nullable: true
        has_preprocessor:
          type: boolean
          nullable: true
      required:
        - star_args
        - start_kwargs
        - args
        - type
        - error
        - no_main_func
        - has_preprocessor

    Preview:
      type: object
      properties:
        content:
          type: string
        path:
          type: string
        args:
          $ref: "#/components/schemas/ScriptArgs"
        language:
          type: string
          enum:
            [
              python3,
              deno,
              go,
              bash,
              powershell,
              postgresql,
              mysql,
              bigquery,
              snowflake,
              mssql,
              graphql,
              nativets,
              bun,
              php,
              rust,
              ansible,
            ]
        tag:
          type: string
        kind:
          type: string
          enum: [code, identity, http]
        dedicated_worker:
          type: boolean
        lock:
          type: string
      required:
        - args

    WorkflowTask:
      type: object
      properties:
        args:
          $ref: "#/components/schemas/ScriptArgs"
      required:
        - args

    WorkflowStatusRecord:
      type: object
      additionalProperties:
        $ref: "#/components/schemas/WorkflowStatus"

    WorkflowStatus:
      type: object
      properties:
        scheduled_for:
          type: string
          format: date-time
        started_at:
          type: string
          format: date-time
        duration_ms:
          type: number
        name:
          type: string

    CreateResource:
      type: object
      properties:
        path:
          type: string
        value: {}
        description:
          type: string
        resource_type:
          type: string
      required:
        - path
        - value
        - resource_type

    EditResource:
      type: object
      properties:
        path:
          type: string
        description:
          type: string
        value: {}

    Resource:
      type: object
      properties:
        workspace_id:
          type: string
        path:
          type: string
        description:
          type: string
        resource_type:
          type: string
        value: {}
        is_oauth:
          type: boolean
        extra_perms:
          type: object
          additionalProperties:
            type: boolean
        created_by:
          type: string
        edited_at:
          type: string
          format: date-time
      required:
        - path
        - resource_type
        - is_oauth

    ListableResource:
      type: object
      properties:
        workspace_id:
          type: string
        path:
          type: string
        description:
          type: string
        resource_type:
          type: string
        value: {}
        is_oauth:
          type: boolean
        extra_perms:
          type: object
          additionalProperties:
            type: boolean
        is_expired:
          type: boolean
        refresh_error:
          type: string
        is_linked:
          type: boolean
        is_refreshed:
          type: boolean
        account:
          type: number
        created_by:
          type: string
        edited_at:
          type: string
          format: date-time
      required:
        - path
        - resource_type
        - is_oauth
        - is_linked
        - is_refreshed

    ResourceType:
      type: object
      properties:
        workspace_id:
          type: string
        name:
          type: string
        schema: {}
        description:
          type: string
        created_by:
          type: string
        edited_at:
          type: string
          format: date-time
        format_extension:
          type: string
      required:
        - name

    EditResourceType:
      type: object
      properties:
        schema: {}
        description:
          type: string

    Schedule:
      type: object
      properties:
        path:
          type: string
        edited_by:
          type: string
        edited_at:
          type: string
          format: date-time
        schedule:
          type: string
        timezone:
          type: string
        enabled:
          type: boolean
        script_path:
          type: string
        is_flow:
          type: boolean
        args:
          $ref: "#/components/schemas/ScriptArgs"
        extra_perms:
          type: object
          additionalProperties:
            type: boolean
        email:
          type: string
        error:
          type: string
        on_failure:
          # a reference to a script path, flow path, or webhook (script/<path>, flow/<path>)
          type: string
        on_failure_times:
          type: number
        on_failure_exact:
          type: boolean
        on_failure_extra_args:
          $ref: "#/components/schemas/ScriptArgs"
        on_recovery:
          type: string
        on_recovery_times:
          type: number
        on_recovery_extra_args:
          $ref: "#/components/schemas/ScriptArgs"
        on_success:
          type: string
        on_success_extra_args:
          $ref: "#/components/schemas/ScriptArgs"
        ws_error_handler_muted:
          type: boolean
        retry:
          $ref: "../../openflow.openapi.yaml#/components/schemas/Retry"
        summary:
          type: string
        no_flow_overlap:
          type: boolean
        tag:
          type: string
        paused_until:
          type: string
          format: date-time
      required:
        - path
        - edited_by
        - edited_at
        - schedule
        - script_path
        - timezone
        - extra_perms
        - is_flow
        - enabled
        - email

    ScheduleWJobs:
      allOf:
        - $ref: "#/components/schemas/Schedule"
        - type: object
          properties:
            jobs:
              type: array
              items:
                type: object
                properties:
                  id:
                    type: string
                  success:
                    type: boolean
                  duration_ms:
                    type: number
                required:
                  - id
                  - success
                  - duration_ms

    NewSchedule:
      type: object
      properties:
        path:
          type: string
        schedule:
          type: string
        timezone:
          type: string
        script_path:
          type: string
        is_flow:
          type: boolean
        args:
          $ref: "#/components/schemas/ScriptArgs"
        enabled:
          type: boolean
        on_failure:
          # a reference to a script path, flow path, or webhook (script/<path>, flow/<path>)
          type: string
        on_failure_times:
          type: number
        on_failure_exact:
          type: boolean
        on_failure_extra_args:
          $ref: "#/components/schemas/ScriptArgs"
        on_recovery:
          type: string
        on_recovery_times:
          type: number
        on_recovery_extra_args:
          $ref: "#/components/schemas/ScriptArgs"
        on_success:
          type: string
        on_success_extra_args:
          $ref: "#/components/schemas/ScriptArgs"
        ws_error_handler_muted:
          type: boolean
        retry:
          $ref: "../../openflow.openapi.yaml#/components/schemas/Retry"
        no_flow_overlap:
          type: boolean
        summary:
          type: string
        tag:
          type: string
        paused_until:
          type: string
          format: date-time
      required:
        - path
        - schedule
        - timezone
        - script_path
        - is_flow
        - args

    EditSchedule:
      type: object
      properties:
        schedule:
          type: string
        timezone:
          type: string
        args:
          $ref: "#/components/schemas/ScriptArgs"
        on_failure:
          # a reference to a script path, flow path, or webhook (script/<path>, flow/<path>)
          type: string
        on_failure_times:
          type: number
        on_failure_exact:
          type: boolean
        on_failure_extra_args:
          $ref: "#/components/schemas/ScriptArgs"
        on_recovery:
          type: string
        on_recovery_times:
          type: number
        on_recovery_extra_args:
          $ref: "#/components/schemas/ScriptArgs"
        on_success:
          type: string
        on_success_extra_args:
          $ref: "#/components/schemas/ScriptArgs"
        ws_error_handler_muted:
          type: boolean
        retry:
          $ref: "../../openflow.openapi.yaml#/components/schemas/Retry"
        no_flow_overlap:
          type: boolean
        summary:
          type: string
        tag:
          type: string
        paused_until:
          type: string
          format: date-time
      required:
        - schedule
        - timezone
        - script_path
        - is_flow
        - args

    HttpTrigger:
      type: object
      properties:
        path:
          type: string
        edited_by:
          type: string
        edited_at:
          type: string
          format: date-time
        script_path:
          type: string
        route_path:
          type: string
        is_flow:
          type: boolean
        extra_perms:
          type: object
          additionalProperties:
            type: boolean
        email:
          type: string
        workspace_id:
          type: string
        http_method:
          type: string
          enum:
            - get
            - post
            - put
            - delete
            - patch
        is_async:
          type: boolean
        requires_auth:
          type: boolean
        
      required:
        - path
        - edited_by
        - edited_at
        - script_path
        - route_path
        - extra_perms
        - is_flow
        - email
        - workspace_id
        - is_async
        - requires_auth
        - http_method

    NewHttpTrigger:
      type: object
      properties:
        path:
          type: string
        script_path:
          type: string
        route_path:
          type: string
        is_flow:
          type: boolean
        http_method:
          type: string
          enum:
            - get
            - post
            - put
            - delete
            - patch
        is_async:
          type: boolean
        requires_auth:
          type: boolean
        
      required:
        - path
        - script_path
        - route_path
        - is_flow
        - is_async
        - requires_auth
        - http_method

    EditHttpTrigger:
      type: object
      properties:
        path:
          type: string
        script_path:
          type: string
        route_path:
          type: string
        is_flow:
          type: boolean
        http_method:
          type: string
          enum:
            - get
            - post
            - put
            - delete
            - patch
        is_async:
          type: boolean
        requires_auth:
          type: boolean
      required:
        - path
        - script_path
        - is_flow
        - kind
        - is_async
        - requires_auth
        - http_method

    TriggersCount:
      type: object
      properties:
        primary_schedule:
          type: object
          properties:
            schedule:
              type: string
        schedule_count:
          type: number
        http_routes_count:
          type: number
        webhook_count:
          type: number
        email_count:
          type: number
        websocket_count:
          type: number

    WebsocketTrigger:
      type: object
      properties:
        path:
          type: string
        edited_by:
          type: string
        edited_at:
          type: string
          format: date-time
        script_path:
          type: string
        url:
          type: string
        is_flow:
          type: boolean
        extra_perms:
          type: object
          additionalProperties:
            type: boolean
        email:
          type: string
        workspace_id:
          type: string
        server_id:
          type: string
        last_server_ping:
          type: string
          format: date-time
        error:
          type: string
        enabled:
          type: boolean
        filters:
          type: array
          items:
            type: object
            properties:
              key:
                type: string
              value: {}
            required:
              - key
              - value
        
      required:
        - path
        - edited_by
        - edited_at
        - script_path
        - url
        - extra_perms
        - is_flow
        - email
        - workspace_id
        - enabled
        - filters

    NewWebsocketTrigger:
      type: object
      properties:
        path:
          type: string
        script_path:
          type: string
        is_flow:
          type: boolean
        url:
          type: string
        enabled:
          type: boolean
        filters:
          type: array
          items:
            type: object
            properties:
              key:
                type: string
              value: {}
            required:
              - key
              - value
        
      required:
        - path
        - script_path
        - url
        - is_flow
        - filters

    EditWebsocketTrigger:
      type: object
      properties:
        url:
          type: string
        path:
          type: string
        script_path:
          type: string
        is_flow:
          type: boolean
        filters:
          type: array
          items:
            type: object
            properties:
              key:
                type: string
              value: {}
            required:
              - key
              - value
              
      required:
        - path
        - script_path
        - url
        - is_flow
        - filters

    Group:
      type: object
      properties:
        name:
          type: string
        summary:
          type: string
        members:
          type: array
          items:
            type: string
        extra_perms:
          type: object
          additionalProperties:
            type: boolean
      required:
        - name

    InstanceGroup:
      type: object
      properties:
        name:
          type: string
        summary:
          type: string
        emails:
          type: array
          items:
            type: string
      required:
        - name

    Folder:
      type: object
      properties:
        name:
          type: string
        owners:
          type: array
          items:
            type: string
        extra_perms:
          type: object
          additionalProperties:
            type: boolean
        summary:
          type: string
        created_by:
          type: string
        edited_at:
          type: string
          format: date-time
      required:
        - name
        - owners
        - extra_perms

    WorkerPing:
      type: object
      properties:
        worker:
          type: string
        worker_instance:
          type: string
        last_ping:
          type: number
        started_at:
          type: string
          format: date-time
        ip:
          type: string
        jobs_executed:
          type: integer
        custom_tags:
          type: array
          items:
            type: string
        worker_group:
          type: string
        wm_version:
          type: string
        last_job_id:
          type: string
        last_job_workspace_id:
          type: string
        occupancy_rate:
          type: number
        occupancy_rate_15s:
          type: number
        occupancy_rate_5m:
          type: number
        occupancy_rate_30m:
          type: number
        memory:
          type: number
        vcpus:
          type: number
        memory_usage:
          type: number
        wm_memory_usage:
          type: number
      required:
        - worker
        - worker_instance
        - ping_at
        - started_at
        - ip
        - jobs_executed
        - worker_group
        - wm_version
    UserWorkspaceList:
      type: object
      properties:
        email:
          type: string
        workspaces:
          type: array
          items:
            type: object
            properties:
              id:
                type: string
              name:
                type: string
              username:
                type: string
            required:
              - id
              - name
              - username
      required:
        - email
        - workspaces

    CreateWorkspace:
      type: object
      properties:
        id:
          type: string
        name:
          type: string
        username:
          type: string
      required:
        - id
        - name

    Workspace:
      type: object
      properties:
        id:
          type: string
        name:
          type: string
        owner:
          type: string
        domain:
          type: string
      required:
        - id
        - name
        - owner

    WorkspaceInvite:
      type: object
      properties:
        workspace_id:
          type: string
        email:
          type: string
        is_admin:
          type: boolean
        operator:
          type: boolean
      required:
        - workspace_id
        - email
        - is_admin
        - operator

    GlobalUserInfo:
      type: object
      properties:
        email:
          type: string
        login_type:
          type: string
          enum: ["password", "github"]
        super_admin:
          type: boolean
        verified:
          type: boolean
        name:
          type: string
        company:
          type: string
        username:
          type: string
        operator_only:
          type: boolean

      required:
        - email
        - login_type
        - super_admin
        - verified

    Flow:
      allOf:
        - $ref: "../../openflow.openapi.yaml#/components/schemas/OpenFlow"
        - $ref: "#/components/schemas/FlowMetadata"

    ExtraPerms:
      type: object
      additionalProperties:
        type: boolean

    FlowMetadata:
      type: object
      properties:
        workspace_id:
          type: string
        path:
          type: string
        edited_by:
          type: string
        edited_at:
          type: string
          format: date-time
        archived:
          type: boolean
        extra_perms:
          $ref: "#/components/schemas/ExtraPerms"
        starred:
          type: boolean
        draft_only:
          type: boolean
        tag:
          type: string
        ws_error_handler_muted:
          type: boolean
        priority:
          type: integer
        dedicated_worker:
          type: boolean
        timeout:
          type: number
        visible_to_runner_only:
          type: boolean
      required:
        - path
        - edited_by
        - edited_at
        - archived
        - extra_perms

    OpenFlowWPath:
      allOf:
        - $ref: "../../openflow.openapi.yaml#/components/schemas/OpenFlow"
        - type: object
          properties:
            path:
              type: string
            tag:
              type: string
            ws_error_handler_muted:
              type: boolean
            priority:
              type: integer
            dedicated_worker:
              type: boolean
            timeout:
              type: number
            visible_to_runner_only:
              type: boolean
          required:
            - path

    FlowPreview:
      type: object
      properties:
        value:
          $ref: "../../openflow.openapi.yaml#/components/schemas/FlowValue"
        path:
          type: string
        args:
          $ref: "#/components/schemas/ScriptArgs"
        tag:
          type: string
        restarted_from:
          $ref: "#/components/schemas/RestartedFrom"

      required:
        - value
        - content
        - args

    RestartedFrom:
      type: object
      properties:
        flow_job_id:
          type: string
          format: uuid
        step_id:
          type: string
        branch_or_iteration_n:
          type: integer

    Policy:
      type: object
      properties:
        triggerables:
          type: object
          additionalProperties:
            type: object
        triggerables_v2:
          type: object
          additionalProperties:
            type: object
        execution_mode:
          type: string
          enum: [viewer, publisher, anonymous]
        on_behalf_of:
          type: string
        on_behalf_of_email:
          type: string

    ListableApp:
      type: object
      properties:
        id:
          type: integer
        workspace_id:
          type: string
        path:
          type: string
        summary:
          type: string
        version:
          type: integer
        extra_perms:
          type: object
          additionalProperties:
            type: boolean
        starred:
          type: boolean
        edited_at:
          type: string
          format: date-time
        execution_mode:
          type: string
          enum: [viewer, publisher, anonymous]
      required:
        - id
        - workspace_id
        - path
        - summary
        - version
        - extra_perms
        - edited_at
        - execution_mode

    ListableRawApp:
      type: object
      properties:
        workspace_id:
          type: string
        path:
          type: string
        summary:
          type: string
        extra_perms:
          type: object
          additionalProperties:
            type: boolean
        starred:
          type: boolean
        version:
          type: number
        edited_at:
          type: string
          format: date-time
      required:
        - workspace_id
        - path
        - summary
        - extra_perms
        - version
        - edited_at

    AppWithLastVersion:
      type: object
      properties:
        id:
          type: integer
        workspace_id:
          type: string
        path:
          type: string
        summary:
          type: string
        versions:
          type: array
          items:
            type: integer
        created_by:
          type: string
        created_at:
          type: string
          format: date-time
        value:
          type: object
        policy:
          $ref: "#/components/schemas/Policy"
        execution_mode:
          type: string
          enum: [viewer, publisher, anonymous]
        extra_perms:
          type: object
          additionalProperties:
            type: boolean
      required:
        - id
        - workspace_id
        - path
        - summary
        - versions
        - created_by
        - created_at
        - value
        - policy
        - execution_mode
        - extra_perms

    AppWithLastVersionWDraft:
      allOf:
        - $ref: "#/components/schemas/AppWithLastVersion"
        - type: object
          properties:
            draft_only:
              type: boolean
            draft: {}

    AppHistory:
      type: object
      properties:
        version:
          type: integer
        deployment_msg:
          type: string
      required:
        - version

    FlowVersion:
      type: object
      properties:
        id:
          type: integer
        created_at:
          type: string
          format: date-time
        deployment_msg:
          type: string
      required:
        - id
        - created_at

    SlackToken:
      type: object
      properties:
        access_token:
          type: string
        team_id:
          type: string
        team_name:
          type: string
        bot:
          type: object
          properties:
            bot_access_token:
              type: string
      required:
        - access_token
        - team_id
        - team_name
        - bot

    TokenResponse:
      type: object
      properties:
        access_token:
          type: string
        expires_in:
          type: integer
        refresh_token:
          type: string
        scope:
          type: array
          items:
            type: string

      required:
        - access_token

    HubScriptKind:
      name: kind
      schema:
        type: string
        enum: [script, failure, trigger, approval]

    PolarsClientKwargs:
      type: object
      properties:
        region_name:
          type: string
      required:
        - region_name

    LargeFileStorage:
      type: object
      properties:
        type:
          type: string
          enum:
            [
              "S3Storage",
              "AzureBlobStorage",
              "AzureWorkloadIdentity",
              "S3AwsOidc",
            ]
        s3_resource_path:
          type: string
        azure_blob_resource_path:
          type: string
        public_resource:
          type: boolean
        secondary_storage:
          type: object
          additionalProperties:
            type: object
            properties:
              type:
                type: string
                enum:
                  [
                    "S3Storage",
                    "AzureBlobStorage",
                    "AzureWorkloadIdentity",
                    "S3AwsOidc",
                  ]
              s3_resource_path:
                type: string
              azure_blob_resource_path:
                type: string
              public_resource:
                type: boolean

    WindmillLargeFile:
      type: object
      properties:
        s3:
          type: string
      required:
        - s3

    WindmillFileMetadata:
      type: object
      properties:
        mime_type:
          type: string
        size_in_bytes:
          type: integer
        last_modified:
          type: string
          format: date-time
        expires:
          type: string
          format: date-time
        version_id:
          type: string

    WindmillFilePreview:
      type: object
      properties:
        msg:
          type: string
        content:
          type: string
        content_type:
          type: string
          enum: ["RawText", "Csv", "Parquet", "Unknown"]
      required:
        - content_type

    S3Resource:
      type: object
      properties:
        bucket:
          type: string
        region:
          type: string
        endPoint:
          type: string
        useSSL:
          type: boolean
        accessKey:
          type: string
        secretKey:
          type: string
        pathStyle:
          type: boolean
      required:
        - bucket
        - region
        - endPoint
        - useSSL
        - pathStyle

    WorkspaceGitSyncSettings:
      type: object
      properties:
        include_path:
          type: array
          items:
            type: string
        include_type:
          type: array
          items:
            type: string
            enum:
              - script
              - flow
              - app
              - folder
              - resource
              - variable
              - secret
              - resourcetype
              - schedule
              - user
              - group
        repositories:
          type: array
          items:
            $ref: "#/components/schemas/GitRepositorySettings"

    WorkspaceDeployUISettings:
      type: object
      properties:
        include_path:
          type: array
          items:
            type: string
        include_type:
          type: array
          items:
            type: string
            enum:
              - script
              - flow
              - app
              - resource
              - variable
              - secret

    WorkspaceDefaultScripts:
      type: object
      properties:
        order:
          type: array
          items:
            type: string
        hidden:
          type: array
          items:
            type: string
        default_script_content:
          additionalProperties:
            type: string

    GitRepositorySettings:
      type: object
      properties:
        script_path:
          type: string
        git_repo_resource_path:
          type: string
        use_individual_branch:
          type: boolean
        group_by_folder:
          type: boolean
        exclude_types_override:
          type: array
          items:
            type: string
            enum:
              - script
              - flow
              - app
              - folder
              - resource
              - variable
              - secret
              - resourcetype
              - schedule
              - user
              - group
      required:
        - script_path
        - git_repo_resource_path

    UploadFilePart:
      type: object
      properties:
        part_number:
          type: integer
        tag:
          type: string
      required:
        - part_number
        - tag

    MetricMetadata:
      type: object
      properties:
        id:
          type: string
        name:
          type: string
      required:
        - id

    ScalarMetric:
      type: object
      properties:
        metric_id:
          type: string
        value:
          type: number
      required:
        - id
        - value

    TimeseriesMetric:
      type: object
      properties:
        metric_id:
          type: string
        values:
          type: array
          items:
            $ref: "#/components/schemas/MetricDataPoint"
      required:
        - id
        - values

    MetricDataPoint:
      type: object
      properties:
        timestamp:
          type: string
          format: date-time
        value:
          type: number
      required:
        - timestamp
        - value

    RawScriptForDependencies:
      type: object
      properties:
        raw_code:
          type: string
        path:
          type: string
        language:
          type: string
          enum:
            [
              python3,
              deno,
              go,
              bash,
              powershell,
              postgresql,
              mysql,
              bigquery,
              snowflake,
              mssql,
              graphql,
              nativets,
              bun,
              php,
              rust,
              ansible,
            ]
      required:
        - raw_code
        - path
        - language

    ConcurrencyGroup:
      type: object
      properties:
        concurrency_key:
          type: string
        total_running:
          type: number
      required:
        - concurrency_key
        - total_running

    ExtendedJobs:
      type: object
      properties:
        jobs:
          type: array
          items:
            $ref: "#/components/schemas/Job"
        obscured_jobs:
          type: array
          items:
            $ref : "#/components/schemas/ObscuredJob"
        omitted_obscured_jobs:
          description: "Obscured jobs omitted for security because of too specific filtering"
          type: boolean
      required:
        - jobs
        - obscured_jobs
    
    ExportedUser:
      type: object
      properties:
        email:
          type: string
        password_hash:
          type: string
        super_admin:
          type: boolean
        verified:
          type: boolean
        name:
          type: string
        company:
          type: string
        first_time_user:
          type: boolean
        username:
          type: string
      required:
        - email
        - super_admin
        - verified
        - first_time_user

    GlobalSetting:
      type: object
      properties:
        name:
          type: string
        value:
          type: object
      required:
        - name
        - value

    Config:
      type: object
      properties:
        name:
          type: string
        config:
          type: object
      required:
        - name
    
    ExportedInstanceGroup:
      type: object
      properties:
        name:
          type: string
        summary:
          type: string
        emails:
          type: array
          items:
            type: string
        id:
          type: string
        scim_display_name:
          type: string
        external_id:
          type: string
      required:
        - name

    JobSearchHit:
      type: object
      properties:
        dancer:
          type: string

<<<<<<< HEAD
    LogSearchHit:
      type: object
      properties:
        dancer:
          type: string
=======
    AutoscalingEvent:
      type: object
      properties:
        id:
          type: integer
          format: int64
        worker_group:
          type: string
        event_type:
          type: string
        desired_workers:
          type: integer
        reason:
          type: string
        applied_at:
          type: string
          format: date-time
>>>>>>> 41acd56e
<|MERGE_RESOLUTION|>--- conflicted
+++ resolved
@@ -12603,13 +12603,12 @@
         dancer:
           type: string
 
-<<<<<<< HEAD
     LogSearchHit:
       type: object
       properties:
         dancer:
           type: string
-=======
+
     AutoscalingEvent:
       type: object
       properties:
@@ -12627,4 +12626,3 @@
         applied_at:
           type: string
           format: date-time
->>>>>>> 41acd56e
