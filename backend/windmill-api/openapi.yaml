--- conflicted
+++ resolved
@@ -4106,10 +4106,9 @@
           description: Script version/hash
           content:
             application/json:
-<<<<<<< HEAD
+
               required: false
-=======
->>>>>>> ce80d6b0
+
               schema:
                 $ref: "#/components/schemas/ScriptHistory"
 
@@ -4615,10 +4614,8 @@
           description: Flow version
           content:
             application/json:
-<<<<<<< HEAD
               required: false
-=======
->>>>>>> ce80d6b0
+
               schema:
                 $ref: "#/components/schemas/FlowVersion"
 
@@ -5190,10 +5187,7 @@
           description: App version
           content:
             application/json:
-<<<<<<< HEAD
               required: false
-=======
->>>>>>> ce80d6b0
               schema:
                 $ref: "#/components/schemas/AppHistory"
 
