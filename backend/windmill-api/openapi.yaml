--- conflicted
+++ resolved
@@ -11380,7 +11380,23 @@
         - requires_auth
         - http_method
 
-<<<<<<< HEAD
+    TriggersCount:
+      type: object
+      properties:
+        primary_schedule:
+          type: object
+          properties:
+            schedule:
+              type: string
+        schedule_count:
+          type: number
+        http_routes_count:
+          type: number
+        webhook_count:
+          type: number
+        email_count:
+          type: number
+
     WebsocketTrigger:
       type: object
       properties:
@@ -11500,24 +11516,6 @@
         - url
         - is_flow
         - filters
-=======
-    TriggersCount:
-      type: object
-      properties:
-        primary_schedule:
-          type: object
-          properties:
-            schedule:
-              type: string
-        schedule_count:
-          type: number
-        http_routes_count:
-          type: number
-        webhook_count:
-          type: number
-        email_count:
-          type: number
->>>>>>> 8df2cec4
 
     Group:
       type: object
