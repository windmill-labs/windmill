openapi: "3.0.3"

info:
  version: 1.395.0
  title: Windmill API

  contact:
    name: Windmill Team
    email: contact@windmill.dev
    url: https://windmill.dev

  license:
    name: Apache 2.0
    url: https://www.apache.org/licenses/LICENSE-2.0.html

  x-logo:
    url: https://windmill.dev/img/windmill.svg
externalDocs:
  description: documentation portal
  url: https://windmill.dev

servers:
  - url: /api

security:
  - bearerAuth: []
  - cookieAuth: []

paths:
  /version:
    get:
      summary: get backend version
      operationId: backendVersion
      tags:
        - settings
      responses:
        "200":
          description: git version of backend
          content:
            text/plain:
              schema:
                type: string

  /uptodate:
    get:
      summary: is backend up to date
      operationId: backendUptodate
      tags:
        - settings
      responses:
        "200":
          description: is backend up to date
          content:
            text/plain:
              schema:
                type: string

  /ee_license:
    get:
      summary: get license id
      operationId: getLicenseId
      tags:
        - settings
      responses:
        "200":
          description: get license id (empty if not ee)
          content:
            text/plain:
              schema:
                type: string

  /openapi.yaml:
    get:
      summary: get openapi yaml spec
      operationId: getOpenApiYaml
      tags:
        - settings
      responses:
        "200":
          description: openapi yaml file content
          content:
            text/plain:
              schema:
                type: string

  /w/{workspace}/audit/get/{id}:
    get:
      summary: get audit log (requires admin privilege)
      operationId: getAuditLog
      tags:
        - audit
      parameters:
        - $ref: "#/components/parameters/WorkspaceId"
        - $ref: "#/components/parameters/PathId"
      responses:
        "200":
          description: an audit log
          content:
            application/json:
              schema:
                $ref: "#/components/schemas/AuditLog"

  /w/{workspace}/audit/list:
    get:
      summary: list audit logs (requires admin privilege)
      operationId: listAuditLogs
      tags:
        - audit
      parameters:
        - $ref: "#/components/parameters/WorkspaceId"
        - $ref: "#/components/parameters/Page"
        - $ref: "#/components/parameters/PerPage"
        - $ref: "#/components/parameters/Before"
        - $ref: "#/components/parameters/After"
        - $ref: "#/components/parameters/Username"
        - $ref: "#/components/parameters/Operation"
        - name: operations
          in: query
          description: comma separated list of exact operations to include
          schema:
            type: string
        - name: exclude_operations
          in: query
          description: comma separated list of operations to exclude
          schema:
            type: string
        - $ref: "#/components/parameters/ResourceName"
        - $ref: "#/components/parameters/ActionKind"

      responses:
        "200":
          description: a list of audit logs
          content:
            application/json:
              schema:
                type: array
                items:
                  $ref: "#/components/schemas/AuditLog"

  /auth/login:
    post:
      security: []
      summary: login with password
      operationId: login
      tags:
        - user
      requestBody:
        description: credentials
        required: true
        content:
          application/json:
            schema:
              $ref: "#/components/schemas/Login"

      responses:
        "200":
          description: >
            Successfully authenticated. The session ID is returned in a cookie
            named `token` and as plaintext response. Preferred method of
            authorization is through the bearer token. The cookie is only for
            browser convenience.

          headers:
            Set-Cookie:
              schema:
                type: string
                example: token=abcde12345; Path=/; HttpOnly
          content:
            text/plain:
              schema:
                type: string

  /auth/logout:
    post:
      security: []
      summary: logout
      operationId: logout
      tags:
        - user

      responses:
        "200":
          description: clear cookies and clear token (if applicable)
          headers:
            Set-Cookie:
              schema:
                type: string
          content:
            text/plain:
              schema:
                type: string

  /w/{workspace}/users/{username}:
    get:
      summary: get user (require admin privilege)
      operationId: getUser
      tags:
        - user
        - admin
      parameters:
        - $ref: "#/components/parameters/WorkspaceId"
        - name: username
          in: path
          required: true
          schema:
            type: string
      responses:
        "200":
          description: user created
          content:
            application/json:
              schema:
                $ref: "#/components/schemas/User"

  /w/{workspace}/users/update/{username}:
    post:
      summary: update user (require admin privilege)
      operationId: updateUser
      tags:
        - user
        - admin
      parameters:
        - $ref: "#/components/parameters/WorkspaceId"
        - name: username
          in: path
          required: true
          schema:
            type: string
      requestBody:
        description: new user
        required: true
        content:
          application/json:
            schema:
              $ref: "#/components/schemas/EditWorkspaceUser"
      responses:
        "200":
          description: edited user
          content:
            text/plain:
              schema:
                type: string

  /w/{workspace}/users/is_owner/{path}:
    get:
      summary: is owner of path
      operationId: isOwnerOfPath
      tags:
        - user
      parameters:
        - $ref: "#/components/parameters/WorkspaceId"
        - $ref: "#/components/parameters/Path"
      responses:
        "200":
          description: is owner
          content:
            application/json:
              schema:
                type: boolean

  /users/setpassword:
    post:
      summary: set password
      operationId: setPassword
      tags:
        - user
      requestBody:
        description: set password
        required: true
        content:
          application/json:
            schema:
              type: object
              properties:
                password:
                  type: string
              required:
                - password
      responses:
        "200":
          description: password set
          content:
            text/plain:
              schema:
                type: string

  /users/create:
    post:
      summary: create user
      operationId: createUserGlobally
      tags:
        - user
      requestBody:
        description: user info
        required: true
        content:
          application/json:
            schema:
              type: object
              properties:
                email:
                  type: string
                password:
                  type: string
                super_admin:
                  type: boolean
                name:
                  type: string
                company:
                  type: string
              required:
                - email
                - password
                - super_admin
      responses:
        "201":
          description: user created
          content:
            text/plain:
              schema:
                type: string

  /users/update/{email}:
    post:
      summary: global update user (require super admin)
      operationId: globalUserUpdate
      tags:
        - user
      parameters:
        - name: email
          in: path
          required: true
          schema:
            type: string
      requestBody:
        description: new user info
        required: true
        content:
          application/json:
            schema:
              type: object
              properties:
                is_super_admin:
                  type: boolean
                name:
                  type: string
      responses:
        "200":
          description: user updated
          content:
            text/plain:
              schema:
                type: string

  /users/username_info/{email}:
    get:
      summary: global username info (require super admin)
      operationId: globalUsernameInfo
      tags:
        - user
      parameters:
        - name: email
          in: path
          required: true
          schema:
            type: string
      responses:
        "200":
          description: user renamed
          content:
            application/json:
              schema:
                type: object
                properties:
                  username:
                    type: string
                  workspace_usernames:
                    type: array
                    items:
                      type: object
                      properties:
                        workspace_id:
                          type: string
                        username:
                          type: string
                      required:
                        - workspace_id
                        - username
                required:
                  - username
                  - workspace_usernames

  /users/rename/{email}:
    post:
      summary: global rename user (require super admin)
      operationId: globalUserRename
      tags:
        - user
      parameters:
        - name: email
          in: path
          required: true
          schema:
            type: string
      requestBody:
        description: new username
        required: true
        content:
          application/json:
            schema:
              type: object
              properties:
                new_username:
                  type: string
              required:
                - new_username
      responses:
        "200":
          description: user renamed
          content:
            text/plain:
              schema:
                type: string

  /users/delete/{email}:
    delete:
      summary: global delete user (require super admin)
      operationId: globalUserDelete
      tags:
        - user
      parameters:
        - name: email
          in: path
          required: true
          schema:
            type: string
      responses:
        "200":
          description: user deleted
          content:
            text/plain:
              schema:
                type: string
  /users/overwrite:
    post:
      summary: global overwrite users (require super admin and EE)
      operationId: globalUsersOverwrite
      tags:
        - user
      requestBody:
        description: List of users
        required: true
        content:
          application/json:
            schema:
              type: array
              items:
                $ref: "#/components/schemas/ExportedUser"
      responses:
        "200":
          description: Success message
          content:
            text/plain:
              schema:
                type: string
  
  /users/export:
    get:
      summary: global export users (require super admin and EE)
      operationId: globalUsersExport
      tags:
        - user
      responses:
        "200":
          description: exported users
          content:
            application/json:
              schema:
                type: array
                items:
                  $ref: "#/components/schemas/ExportedUser"

  /w/{workspace}/users/delete/{username}:
    delete:
      summary: delete user (require admin privilege)
      operationId: deleteUser
      tags:
        - user
        - admin
      parameters:
        - $ref: "#/components/parameters/WorkspaceId"
        - name: username
          in: path
          required: true
          schema:
            type: string
      responses:
        "200":
          description: delete user
          content:
            text/plain:
              schema:
                type: string

  /workspaces/list:
    get:
      summary: list all workspaces visible to me
      operationId: listWorkspaces
      tags:
        - workspace
      responses:
        "200":
          description: all workspaces
          content:
            application/json:
              schema:
                type: array
                items:
                  $ref: "#/components/schemas/Workspace"

  /workspaces/allowed_domain_auto_invite:
    get:
      summary: is domain allowed for auto invi
      operationId: isDomainAllowed
      tags:
        - workspace
      responses:
        "200":
          description: domain allowed or not
          content:
            application/json:
              schema:
                type: boolean

  /workspaces/users:
    get:
      summary: list all workspaces visible to me with user info
      operationId: listUserWorkspaces
      tags:
        - workspace
      responses:
        "200":
          description: workspace with associated username
          content:
            application/json:
              schema:
                $ref: "#/components/schemas/UserWorkspaceList"

  /workspaces/list_as_superadmin:
    get:
      summary: list all workspaces as super admin (require to be super admin)
      operationId: listWorkspacesAsSuperAdmin
      tags:
        - workspace
      parameters:
        - $ref: "#/components/parameters/Page"
        - $ref: "#/components/parameters/PerPage"
      responses:
        "200":
          description: workspaces
          content:
            application/json:
              schema:
                type: array
                items:
                  $ref: "#/components/schemas/Workspace"

  /workspaces/create:
    post:
      summary: create workspace
      operationId: createWorkspace
      tags:
        - workspace
      requestBody:
        description: new token
        required: true
        content:
          application/json:
            schema:
              $ref: "#/components/schemas/CreateWorkspace"
      responses:
        "201":
          description: token created
          content:
            text/plain:
              schema:
                type: string

  /workspaces/exists:
    post:
      summary: exists workspace
      operationId: existsWorkspace
      tags:
        - workspace
      requestBody:
        description: id of workspace
        required: true
        content:
          application/json:
            schema:
              type: object
              properties:
                id:
                  type: string
              required:
                - id
      responses:
        "200":
          description: status
          content:
            text/plain:
              schema:
                type: boolean

  /workspaces/exists_username:
    post:
      summary: exists username
      operationId: existsUsername
      tags:
        - workspace
      requestBody:
        required: true
        content:
          application/json:
            schema:
              type: object
              properties:
                id:
                  type: string
                username:
                  type: string
              required:
                - id
                - username
      responses:
        "200":
          description: status
          content:
            text/plain:
              schema:
                type: boolean

  /settings/global/{key}:
    get:
      summary: get global settings
      operationId: getGlobal
      tags:
        - setting
      parameters:
        - $ref: "#/components/parameters/Key"
      responses:
        "200":
          description: status
          content:
            application/json:
              schema: {}

    post:
      summary: post global settings
      operationId: setGlobal
      tags:
        - setting
      parameters:
        - $ref: "#/components/parameters/Key"
      requestBody:
        description: value set
        required: true
        content:
          application/json:
            schema:
              type: object
              properties:
                value: {}

      responses:
        "200":
          description: status
          content:
            text/plain:
              schema:
                type: string

  /settings/local:
    get:
      summary: get local settings
      operationId: getLocal
      tags:
        - setting
      responses:
        "200":
          description: status
          content:
            application/json:
              schema: {}

  /settings/test_smtp:
    post:
      summary: test smtp
      operationId: testSmtp
      tags:
        - setting
      requestBody:
        description: test smtp payload
        required: true
        content:
          application/json:
            schema:
              type: object
              properties:
                to:
                  type: string
                smtp:
                  type: object
                  properties:
                    host:
                      type: string
                    username:
                      type: string
                    password:
                      type: string
                    port:
                      type: integer
                    from:
                      type: string
                    tls_implicit:
                      type: boolean
                  required:
                    - host
                    - username
                    - password
                    - port
                    - from
                    - tls_implicit
              required:
                - to
                - smtp
      responses:
        "200":
          description: status
          content:
            text/plain:
              schema:
                type: string

  /settings/test_license_key:
    post:
      summary: test license key
      operationId: testLicenseKey
      tags:
        - setting
      requestBody:
        description: test license key
        required: true
        content:
          application/json:
            schema:
              type: object
              properties:
                license_key:
                  type: string
              required:
                - license_key
      responses:
        "200":
          description: status
          content:
            text/plain:
              schema:
                type: string

    # pub use_ssl: Option<bool>,
    # #[serde(rename = "accountName")]
    # pub account_name: String,
    # #[serde(rename = "tenantId")]
    # pub tenant_id: Option<String>,
    # #[serde(rename = "clientId")]
    # pub client_id: Option<String>,
    # #[serde(rename = "containerName")]
    # pub container_name: String,
    # #[serde(rename = "accessKey")]
    # pub access_key: Option<String>,

  /settings/test_object_storage_config:
    post:
      summary: test object storage config
      operationId: testObjectStorageConfig
      tags:
        - setting
      requestBody:
        description: test object storage config
        required: true
        content:
          application/json:
            schema:
              type: object
              additionalProperties: true
      responses:
        "200":
          description: status
          content:
            text/plain:
              schema:
                type: string

  /settings/send_stats:
    post:
      summary: send stats
      operationId: sendStats
      tags:
        - setting
      responses:
        "200":
          description: status
          content:
            text/plain:
              schema:
                type: string

  
  /settings/latest_key_renewal_attempt:
    get:
      summary: get latest key renewal attempt
      operationId: getLatestKeyRenewalAttempt
      tags:
        - setting
      responses:
        "200":
          description: status
          content:
            application/json:
              schema:
                type: object
                properties:
                  result:
                    type: string
                  attempted_at:
                    type: string
                    format: date-time
                required:
                  - result
                  - attempted_at
                nullable: true

  /settings/renew_license_key:
    post:
      summary: renew license key
      operationId: renewLicenseKey
      tags:
        - setting
      parameters:
        - name: license_key
          in: query
          required: false
          schema:
            type: string
      responses:
        "200":
          description: status
          content:
            text/plain:
              schema:
                type: string

  /settings/customer_portal:
    post:
      summary: create customer portal session
      operationId: createCustomerPortalSession
      tags:
        - setting
      parameters:
        - name: license_key
          in: query
          required: false
          schema:
            type: string
      responses:
        "200":
          description: url to portal
          content:
            text/plain:
              schema:
                type: string

  /saml/test_metadata:
    post:
      summary: test metadata
      operationId: testMetadata
      tags:
        - setting
      requestBody:
        description: test metadata
        required: true
        content:
          application/json:
            schema:
              type: string
      responses:
        "200":
          description: status
          content:
            text/plain:
              schema:
                type: string

  
  /settings/list_global:
    get:
      summary: list global settings
      operationId: listGlobalSettings
      tags:
        - setting
      responses:
        "200":
          description: list of settings
          content:
            application/json:
              schema:
                type: array
                items:
                  $ref: "#/components/schemas/GlobalSetting"

  /users/email:
    get:
      summary: get current user email (if logged in)
      operationId: getCurrentEmail
      tags:
        - user
      responses:
        "200":
          description: user email
          content:
            text/plain:
              schema:
                type: string

  /users/refresh_token:
    get:
      summary: refresh the current token
      operationId: refreshUserToken
      tags:
        - user
      responses:
        "200":
          description: free usage
          content:
            text/plain:
              schema:
                type: string

  /users/tutorial_progress:
    get:
      summary: get tutorial progress
      operationId: getTutorialProgress
      tags:
        - user
      responses:
        "200":
          description: tutorial progress
          content:
            application/json:
              schema:
                type: object
                properties:
                  progress:
                    type: integer
    post:
      summary: update tutorial progress
      operationId: updateTutorialProgress
      tags:
        - user
      requestBody:
        description: progress update
        required: true
        content:
          application/json:
            schema:
              type: object
              properties:
                progress:
                  type: integer
      responses:
        "200":
          description: tutorial progress
          content:
            text/plain:
              schema:
                type: string

  /users/leave_instance:
    post:
      summary: leave instance
      operationId: leaveInstance
      tags:
        - user
      responses:
        "200":
          description: status
          content:
            text/plain:
              schema:
                type: string

  /users/usage:
    get:
      summary: get current usage outside of premium workspaces
      operationId: getUsage
      tags:
        - user
      responses:
        "200":
          description: free usage
          content:
            text/plain:
              schema:
                type: number

  /users/all_runnables:
    get:
      summary: get all runnables in every workspace
      operationId: getRunnable
      tags:
        - user
      responses:
        "200":
          description: free all runnables
          content:
            application/json:
              schema:
                type: object
                properties:
                  workspace:
                    type: string
                  endpoint_async:
                    type: string
                  endpoint_sync:
                    type: string
                  endpoint_openai_sync:
                    type: string
                  summary:
                    type: string
                  description:
                    type: string
                  kind:
                    type: string
                required:
                  - workspace
                  - endpoint_async
                  - endpoint_sync
                  - endpoint_openai_sync
                  - summary
                  - kind

  /users/whoami:
    get:
      summary: get current global whoami (if logged in)
      operationId: globalWhoami
      tags:
        - user
      responses:
        "200":
          description: user email
          content:
            application/json:
              schema:
                $ref: "#/components/schemas/GlobalUserInfo"

  /users/list_invites:
    get:
      summary: list all workspace invites
      operationId: listWorkspaceInvites
      tags:
        - user
      responses:
        "200":
          description: list all workspace invites
          content:
            application/json:
              schema:
                type: array
                items:
                  $ref: "#/components/schemas/WorkspaceInvite"

  /w/{workspace}/users/whoami:
    get:
      summary: whoami
      operationId: whoami
      tags:
        - user
      parameters:
        - $ref: "#/components/parameters/WorkspaceId"
      responses:
        "200":
          description: user
          content:
            application/json:
              schema:
                $ref: "#/components/schemas/User"

  /users/accept_invite:
    post:
      summary: accept invite to workspace
      operationId: acceptInvite
      tags:
        - user
      requestBody:
        description: accept invite
        required: true
        content:
          application/json:
            schema:
              type: object
              properties:
                workspace_id:
                  type: string
                username:
                  type: string
              required:
                - workspace_id
      responses:
        "200":
          description: status
          content:
            text/plain:
              schema:
                type: string

  /users/decline_invite:
    post:
      summary: decline invite to workspace
      operationId: declineInvite
      tags:
        - user
      requestBody:
        description: decline invite
        required: true
        content:
          application/json:
            schema:
              type: object
              properties:
                workspace_id:
                  type: string
              required:
                - workspace_id
      responses:
        "200":
          description: status
          content:
            text/plain:
              schema:
                type: string

  /w/{workspace}/workspaces/invite_user:
    post:
      summary: invite user to workspace
      operationId: inviteUser
      tags:
        - workspace
      parameters:
        - $ref: "#/components/parameters/WorkspaceId"
      requestBody:
        description: WorkspaceInvite
        required: true
        content:
          application/json:
            schema:
              type: object
              properties:
                email:
                  type: string
                is_admin:
                  type: boolean
                operator:
                  type: boolean
              required:
                - email
                - is_admin
                - operator
      responses:
        "200":
          description: status
          content:
            text/plain:
              schema:
                type: string

  /w/{workspace}/workspaces/add_user:
    post:
      summary: add user to workspace
      operationId: addUser
      tags:
        - workspace
      parameters:
        - $ref: "#/components/parameters/WorkspaceId"
      requestBody:
        description: WorkspaceInvite
        required: true
        content:
          application/json:
            schema:
              type: object
              properties:
                email:
                  type: string
                is_admin:
                  type: boolean
                username:
                  type: string
                operator:
                  type: boolean
              required:
                - email
                - is_admin
                - operator
      responses:
        "200":
          description: status
          content:
            text/plain:
              schema:
                type: string

  /w/{workspace}/workspaces/delete_invite:
    post:
      summary: delete user invite
      operationId: delete invite
      tags:
        - workspace
      parameters:
        - $ref: "#/components/parameters/WorkspaceId"
      requestBody:
        description: WorkspaceInvite
        required: true
        content:
          application/json:
            schema:
              type: object
              properties:
                email:
                  type: string
                is_admin:
                  type: boolean
                operator:
                  type: boolean
              required:
                - email
                - is_admin
                - operator
      responses:
        "200":
          description: status
          content:
            text/plain:
              schema:
                type: string

  /w/{workspace}/workspaces/archive:
    post:
      summary: archive workspace
      operationId: archiveWorkspace
      tags:
        - workspace
      parameters:
        - $ref: "#/components/parameters/WorkspaceId"
      responses:
        "200":
          description: status
          content:
            text/plain:
              schema:
                type: string

  /workspaces/unarchive/{workspace}:
    post:
      summary: unarchive workspace
      operationId: unarchiveWorkspace
      tags:
        - workspace
      parameters:
        - $ref: "#/components/parameters/WorkspaceId"
      responses:
        "200":
          description: status
          content:
            text/plain:
              schema:
                type: string

  /workspaces/delete/{workspace}:
    delete:
      summary: delete workspace (require super admin)
      operationId: deleteWorkspace
      tags:
        - workspace
      parameters:
        - $ref: "#/components/parameters/WorkspaceId"
      responses:
        "200":
          description: status
          content:
            text/plain:
              schema:
                type: string

  /w/{workspace}/workspaces/leave:
    post:
      summary: leave workspace
      operationId: leaveWorkspace
      tags:
        - workspace
      parameters:
        - $ref: "#/components/parameters/WorkspaceId"
      responses:
        "200":
          description: status
          content:
            text/plain:
              schema:
                type: string

  /w/{workspace}/workspaces/get_workspace_name:
    get:
      summary: get workspace name
      operationId: getWorkspaceName
      tags:
        - workspace
      parameters:
        - $ref: "#/components/parameters/WorkspaceId"
      responses:
        "200":
          description: status
          content:
            text/plain:
              schema:
                type: string

  /w/{workspace}/workspaces/change_workspace_name:
    post:
      summary: change workspace name
      operationId: changeWorkspaceName
      tags:
        - workspace
      parameters:
        - $ref: "#/components/parameters/WorkspaceId"
      requestBody:
        content:
          application/json:
            schema:
              type: object
              properties:
                new_name:
                  type: string
              required:
                - username
      responses:
        "200":
          description: status
          content:
            text/plain:
              schema:
                type: string

  /w/{workspace}/workspaces/change_workspace_id:
    post:
      summary: change workspace id
      operationId: changeWorkspaceId
      tags:
        - workspace
      parameters:
        - $ref: "#/components/parameters/WorkspaceId"
      requestBody:
        content:
          application/json:
            schema:
              type: object
              properties:
                new_id:
                  type: string
                new_name:
                  type: string
              required:
                - username
      responses:
        "200":
          description: status
          content:
            text/plain:
              schema:
                type: string

  /w/{workspace}/users/whois/{username}:
    get:
      summary: whois
      operationId: whois
      tags:
        - user
      parameters:
        - $ref: "#/components/parameters/WorkspaceId"
        - name: username
          in: path
          required: true
          schema:
            type: string
      responses:
        "200":
          description: user
          content:
            application/json:
              schema:
                $ref: "#/components/schemas/User"

  /users/exists/{email}:
    get:
      summary: exists email
      operationId: existsEmail
      tags:
        - user
      parameters:
        - name: email
          in: path
          required: true
          schema:
            type: string
      responses:
        "200":
          description: user
          content:
            application/json:
              schema:
                type: boolean

  /users/list_as_super_admin:
    get:
      summary: list all users as super admin (require to be super amdin)
      operationId: listUsersAsSuperAdmin
      tags:
        - user
      parameters:
        - $ref: "#/components/parameters/Page"
        - $ref: "#/components/parameters/PerPage"
      responses:
        "200":
          description: user
          content:
            application/json:
              schema:
                type: array
                items:
                  $ref: "#/components/schemas/GlobalUserInfo"

  /w/{workspace}/workspaces/list_pending_invites:
    get:
      summary: list pending invites for a workspace
      operationId: listPendingInvites
      tags:
        - workspace
      parameters:
        - $ref: "#/components/parameters/WorkspaceId"
      responses:
        "200":
          description: user
          content:
            application/json:
              schema:
                type: array
                items:
                  $ref: "#/components/schemas/WorkspaceInvite"

  /w/{workspace}/workspaces/get_settings:
    get:
      summary: get settings
      operationId: getSettings
      tags:
        - workspace
      parameters:
        - $ref: "#/components/parameters/WorkspaceId"

      responses:
        "200":
          description: status
          content:
            application/json:
              schema:
                type: object
                properties:
                  workspace_id:
                    type: string
                  slack_name:
                    type: string
                  slack_team_id:
                    type: string
                  slack_command_script:
                    type: string
                  auto_invite_domain:
                    type: string
                  auto_invite_operator:
                    type: boolean
                  auto_add:
                    type: boolean
                  plan:
                    type: string
                  automatic_billing:
                    type: boolean
                  customer_id:
                    type: string
                  webhook:
                    type: string
                  deploy_to:
                    type: string
                  openai_resource_path:
                    type: string
                  code_completion_enabled:
                    type: boolean
                  error_handler:
                    type: string
                  error_handler_extra_args:
                    $ref: "#/components/schemas/ScriptArgs"
                  error_handler_muted_on_cancel:
                    type: boolean
                  large_file_storage:
                    $ref: "#/components/schemas/LargeFileStorage"
                  git_sync:
                    $ref: "#/components/schemas/WorkspaceGitSyncSettings"
                  deploy_ui:
                    $ref: "#/components/schemas/WorkspaceDeployUISettings"
                  default_app:
                    type: string
                  default_scripts:
                    $ref: "#/components/schemas/WorkspaceDefaultScripts"
                required:
                  - code_completion_enabled
                  - automatic_billing
                  - error_handler_muted_on_cancel

  /w/{workspace}/workspaces/get_deploy_to:
    get:
      summary: get deploy to
      operationId: getDeployTo
      tags:
        - workspace
      parameters:
        - $ref: "#/components/parameters/WorkspaceId"

      responses:
        "200":
          description: status
          content:
            application/json:
              schema:
                type: object
                properties:
                  deploy_to:
                    type: string

  /w/{workspace}/workspaces/is_premium:
    get:
      summary: get if workspace is premium
      operationId: getIsPremium
      tags:
        - workspace
      parameters:
        - $ref: "#/components/parameters/WorkspaceId"

      responses:
        "200":
          description: status
          content:
            application/json:
              schema:
                type: boolean

  /w/{workspace}/workspaces/premium_info:
    get:
      summary: get premium info
      operationId: getPremiumInfo
      tags:
        - workspace
      parameters:
        - $ref: "#/components/parameters/WorkspaceId"

      responses:
        "200":
          description: status
          content:
            application/json:
              schema:
                type: object
                properties:
                  premium:
                    type: boolean
                  usage:
                    type: number
                  seats:
                    type: number
                  automatic_billing:
                    type: boolean
                required:
                  - premium
                  - automatic_billing

  /w/{workspace}/workspaces/set_automatic_billing:
    post:
      summary: set automatic billing
      operationId: setAutomaticBilling
      tags:
        - workspace
      parameters:
        - $ref: "#/components/parameters/WorkspaceId"
      requestBody:
        description: automatic billing
        required: true
        content:
          application/json:
            schema:
              type: object
              properties:
                automatic_billing:
                  type: boolean
                seats:
                  type: number
              required:
                - automatic_billing

      responses:
        "200":
          description: status
          content:
            text/plain:
              schema:
                type: string

  /w/{workspace}/workspaces/edit_slack_command:
    post:
      summary: edit slack command
      operationId: editSlackCommand
      tags:
        - workspace
      parameters:
        - $ref: "#/components/parameters/WorkspaceId"
      requestBody:
        description: WorkspaceInvite
        required: true
        content:
          application/json:
            schema:
              type: object
              properties:
                slack_command_script:
                  type: string

      responses:
        "200":
          description: status
          content:
            text/plain:
              schema:
                type: string

  /w/{workspace}/workspaces/run_slack_message_test_job:
    post:
      summary: run a job that sends a message to Slack
      operationId: runSlackMessageTestJob
      tags:
        - workspace
      parameters:
        - $ref: "#/components/parameters/WorkspaceId"
      requestBody:
        description: path to hub script to run and its corresponding args
        required: true
        content:
          application/json:
            schema:
              type: object
              properties:
                hub_script_path:
                  type: string
                channel:
                  type: string
                test_msg:
                  type: string

      responses:
        "200":
          description: status
          content:
            text/json:
              schema:
                type: object
                properties:
                  job_uuid:
                    type: string

  /w/{workspace}/workspaces/edit_deploy_to:
    post:
      summary: edit deploy to
      operationId: editDeployTo
      tags:
        - workspace
      parameters:
        - $ref: "#/components/parameters/WorkspaceId"
      requestBody:
        required: true
        content:
          application/json:
            schema:
              type: object
              properties:
                deploy_to:
                  type: string

      responses:
        "200":
          description: status
          content:
            text/plain:
              schema:
                type: string

  /w/{workspace}/workspaces/edit_auto_invite:
    post:
      summary: edit auto invite
      operationId: editAutoInvite
      tags:
        - workspace
      parameters:
        - $ref: "#/components/parameters/WorkspaceId"
      requestBody:
        description: WorkspaceInvite
        required: true
        content:
          application/json:
            schema:
              type: object
              properties:
                operator:
                  type: boolean
                invite_all:
                  type: boolean
                auto_add:
                  type: boolean

      responses:
        "200":
          description: status
          content:
            text/plain:
              schema:
                type: string

  /w/{workspace}/workspaces/edit_webhook:
    post:
      summary: edit webhook
      operationId: editWebhook
      tags:
        - workspace
      parameters:
        - $ref: "#/components/parameters/WorkspaceId"
      requestBody:
        description: WorkspaceWebhook
        required: true
        content:
          application/json:
            schema:
              type: object
              properties:
                webhook:
                  type: string

      responses:
        "200":
          description: status
          content:
            text/plain:
              schema:
                type: string

  /w/{workspace}/workspaces/edit_copilot_config:
    post:
      summary: edit copilot config
      operationId: editCopilotConfig
      tags:
        - workspace
      parameters:
        - $ref: "#/components/parameters/WorkspaceId"
      requestBody:
        description: WorkspaceCopilotConfig
        required: true
        content:
          application/json:
            schema:
              type: object
              required:
                - code_completion_enabled
              properties:
                openai_resource_path:
                  type: string
                code_completion_enabled:
                  type: boolean
      responses:
        "200":
          description: status
          content:
            text/plain:
              schema:
                type: string

  /w/{workspace}/workspaces/get_copilot_info:
    get:
      summary: get copilot info
      operationId: getCopilotInfo
      tags:
        - workspace
      parameters:
        - $ref: "#/components/parameters/WorkspaceId"

      responses:
        "200":
          description: status
          content:
            text/plain:
              schema:
                type: object
                properties:
                  exists_openai_resource_path:
                    type: boolean
                  code_completion_enabled:
                    type: boolean
                required:
                  - exists_openai_resource_path
                  - code_completion_enabled

  /w/{workspace}/workspaces/edit_error_handler:
    post:
      summary: edit error handler
      operationId: editErrorHandler
      tags:
        - workspace
      parameters:
        - $ref: "#/components/parameters/WorkspaceId"
      requestBody:
        description: WorkspaceErrorHandler
        required: true
        content:
          application/json:
            schema:
              type: object
              properties:
                error_handler:
                  type: string
                error_handler_extra_args:
                  $ref: "#/components/schemas/ScriptArgs"
                error_handler_muted_on_cancel:
                  type: boolean

      responses:
        "200":
          description: status
          content:
            text/plain:
              schema:
                type: string

  /w/{workspace}/workspaces/edit_large_file_storage_config:
    post:
      summary: edit large file storage settings
      operationId: editLargeFileStorageConfig
      tags:
        - workspace
      parameters:
        - $ref: "#/components/parameters/WorkspaceId"
      requestBody:
        description: LargeFileStorage info
        required: true
        content:
          application/json:
            schema:
              type: object
              properties:
                large_file_storage:
                  $ref: "#/components/schemas/LargeFileStorage"

      responses:
        "200":
          description: status
          content:
            application/json:
              schema: {}

  /w/{workspace}/workspaces/edit_git_sync_config:
    post:
      summary: edit workspace git sync settings
      operationId: editWorkspaceGitSyncConfig
      tags:
        - workspace
      parameters:
        - $ref: "#/components/parameters/WorkspaceId"
      requestBody:
        description: Workspace Git sync settings
        required: true
        content:
          application/json:
            schema:
              type: object
              properties:
                git_sync_settings:
                  $ref: "#/components/schemas/WorkspaceGitSyncSettings"

      responses:
        "200":
          description: status
          content:
            application/json:
              schema: {}

  /w/{workspace}/workspaces/edit_deploy_ui_config:
    post:
      summary: edit workspace deploy ui settings
      operationId: editWorkspaceDeployUISettings
      tags:
        - workspace
      parameters:
        - $ref: "#/components/parameters/WorkspaceId"
      requestBody:
        description: Workspace deploy UI settings
        required: true
        content:
          application/json:
            schema:
              type: object
              properties:
                deploy_ui_settings:
                  $ref: "#/components/schemas/WorkspaceDeployUISettings"

      responses:
        "200":
          description: status
          content:
            application/json:
              schema: {}

  /w/{workspace}/workspaces/edit_default_app:
    post:
      summary: edit default app for workspace
      operationId: editWorkspaceDefaultApp
      tags:
        - workspace
      parameters:
        - $ref: "#/components/parameters/WorkspaceId"
      requestBody:
        description: Workspace default app
        required: true
        content:
          application/json:
            schema:
              type: object
              properties:
                default_app_path:
                  type: string

      responses:
        "200":
          description: status
          content:
            text/plain:
              schema:
                type: string

  /w/{workspace}/workspaces/default_scripts:
    post:
      summary: edit default scripts for workspace
      operationId: editDefaultScripts
      tags:
        - workspace
      parameters:
        - $ref: "#/components/parameters/WorkspaceId"
      requestBody:
        description: Workspace default app
        content:
          application/json:
            schema:
              $ref: "#/components/schemas/WorkspaceDefaultScripts"

      responses:
        "200":
          description: status
          content:
            text/plain:
              schema:
                type: string
    get:
      summary: get default scripts for workspace
      operationId: get default scripts
      tags:
        - workspace
      parameters:
        - $ref: "#/components/parameters/WorkspaceId"
      responses:
        "200":
          description: status
          content:
            application/json:
              schema:
                $ref: "#/components/schemas/WorkspaceDefaultScripts"

  /w/{workspace}/workspaces/set_environment_variable:
    post:
      summary: set environment variable
      operationId: setEnvironmentVariable
      tags:
        - workspace
      parameters:
        - $ref: "#/components/parameters/WorkspaceId"
      requestBody:
        description: Workspace default app
        required: true
        content:
          application/json:
            schema:
              type: object
              properties:
                name:
                  type: string
                value:
                  type: string
              required: [name]
      responses:
        "200":
          description: status
          content:
            text/plain:
              schema:
                type: string

  /w/{workspace}/workspaces/encryption_key:
    get:
      summary: retrieves the encryption key for this workspace
      operationId: getWorkspaceEncryptionKey
      tags:
        - workspace
      parameters:
        - $ref: "#/components/parameters/WorkspaceId"
      responses:
        "200":
          description: status
          content:
            application/json:
              schema:
                type: object
                properties:
                  key:
                    type: string
                required:
                  - key
    post:
      summary: update the encryption key for this workspace
      operationId: setWorkspaceEncryptionKey
      tags:
        - workspace
      parameters:
        - $ref: "#/components/parameters/WorkspaceId"
      requestBody:
        description: New encryption key
        required: true
        content:
          application/json:
            schema:
              type: object
              properties:
                new_key:
                  type: string
                skip_reencrypt:
                  type: boolean
              required:
                - new_key

      responses:
        "200":
          description: status
          content:
            text/plain:
              schema:
                type: string

  /w/{workspace}/workspaces/default_app:
    get:
      summary: get default app for workspace
      operationId: getWorkspaceDefaultApp
      tags:
        - workspace
      parameters:
        - $ref: "#/components/parameters/WorkspaceId"
      responses:
        "200":
          description: status
          content:
            application/json:
              schema:
                type: object
                properties:
                  default_app_path:
                    type: string

  /w/{workspace}/workspaces/get_large_file_storage_config:
    get:
      summary: get large file storage config
      operationId: getLargeFileStorageConfig
      tags:
        - workspace
      parameters:
        - $ref: "#/components/parameters/WorkspaceId"

      responses:
        "200":
          description: status
          content:
            application/json:
              schema:
                $ref: "#/components/schemas/LargeFileStorage"

  /w/{workspace}/workspaces/usage:
    get:
      summary: get usage
      operationId: getWorkspaceUsage
      tags:
        - workspace
      parameters:
        - $ref: "#/components/parameters/WorkspaceId"
      responses:
        "200":
          description: usage
          content:
            text/plain:
              schema:
                type: number

  /w/{workspace}/users/list:
    get:
      summary: list users
      operationId: listUsers
      tags:
        - user
      parameters:
        - $ref: "#/components/parameters/WorkspaceId"
      responses:
        "200":
          description: user
          content:
            application/json:
              schema:
                type: array
                items:
                  $ref: "#/components/schemas/User"

  /w/{workspace}/users/list_usage:
    get:
      summary: list users usage
      operationId: listUsersUsage
      tags:
        - user
      parameters:
        - $ref: "#/components/parameters/WorkspaceId"
      responses:
        "200":
          description: user
          content:
            application/json:
              schema:
                type: array
                items:
                  $ref: "#/components/schemas/UserUsage"

  /w/{workspace}/users/list_usernames:
    get:
      summary: list usernames
      operationId: listUsernames
      tags:
        - user
      parameters:
        - $ref: "#/components/parameters/WorkspaceId"
      responses:
        "200":
          description: user
          content:
            application/json:
              schema:
                type: array
                items:
                  type: string

  /w/{workspace}/users/username_to_email/{username}:
    get:
      summary: get email from username
      operationId: usernameToEmail
      tags:
        - user
      parameters:
        - $ref: "#/components/parameters/WorkspaceId"
        - name: username
          in: path
          required: true
          schema:
            type: string
      responses:
        "200":
          description: email
          content:
            text/plain:
              schema:
                type: string

  /users/tokens/create:
    post:
      summary: create token
      operationId: createToken
      tags:
        - user
      requestBody:
        description: new token
        required: true
        content:
          application/json:
            schema:
              $ref: "#/components/schemas/NewToken"
      responses:
        "201":
          description: token created
          content:
            text/plain:
              schema:
                type: string

  /users/tokens/impersonate:
    post:
      summary: create token to impersonate a user (require superadmin)
      operationId: createTokenImpersonate
      tags:
        - user
      requestBody:
        description: new token
        required: true
        content:
          application/json:
            schema:
              $ref: "#/components/schemas/NewTokenImpersonate"
      responses:
        "201":
          description: token created
          content:
            text/plain:
              schema:
                type: string

  /users/tokens/delete/{token_prefix}:
    delete:
      summary: delete token
      operationId: deleteToken
      tags:
        - user
      parameters:
        - name: token_prefix
          in: path
          required: true
          schema:
            type: string
      responses:
        "200":
          description: delete token
          content:
            text/plain:
              schema:
                type: string

  /users/tokens/list:
    get:
      summary: list token
      operationId: listTokens
      tags:
        - user
      parameters:
        - name: exclude_ephemeral
          in: query
          schema:
            type: boolean
        - $ref: "#/components/parameters/Page"
        - $ref: "#/components/parameters/PerPage"
      responses:
        "200":
          description: truncated token
          content:
            application/json:
              schema:
                type: array
                items:
                  $ref: "#/components/schemas/TruncatedToken"

  /w/{workspace}/oidc/token/{audience}:
    post:
      summary: get OIDC token (ee only)
      operationId: getOidcToken
      tags:
        - oidc
      parameters:
        - $ref: "#/components/parameters/WorkspaceId"
        - name: audience
          in: path
          required: true
          schema:
            type: string

      responses:
        "200":
          description: new oidc token
          content:
            text/plain:
              schema:
                type: string

  /w/{workspace}/variables/create:
    post:
      summary: create variable
      operationId: createVariable
      tags:
        - variable
      parameters:
        - $ref: "#/components/parameters/WorkspaceId"
        - name: already_encrypted
          in: query
          schema:
            type: boolean
      requestBody:
        description: new variable
        required: true
        content:
          application/json:
            schema:
              $ref: "#/components/schemas/CreateVariable"
      responses:
        "201":
          description: variable created
          content:
            text/plain:
              schema:
                type: string

  /w/{workspace}/variables/encrypt:
    post:
      summary: encrypt value
      operationId: encryptValue
      tags:
        - variable
      parameters:
        - $ref: "#/components/parameters/WorkspaceId"
      requestBody:
        description: new variable
        required: true
        content:
          application/json:
            schema:
              type: string
      responses:
        "200":
          description: encrypted value
          content:
            text/plain:
              schema:
                type: string

  /w/{workspace}/variables/delete/{path}:
    delete:
      summary: delete variable
      operationId: deleteVariable
      tags:
        - variable
      parameters:
        - $ref: "#/components/parameters/WorkspaceId"
        - $ref: "#/components/parameters/Path"
      responses:
        "200":
          description: variable deleted
          content:
            text/plain:
              schema:
                type: string

  /w/{workspace}/variables/update/{path}:
    post:
      summary: update variable
      operationId: updateVariable
      tags:
        - variable
      parameters:
        - $ref: "#/components/parameters/WorkspaceId"
        - $ref: "#/components/parameters/Path"
        - name: already_encrypted
          in: query
          schema:
            type: boolean
      requestBody:
        description: updated variable
        required: true
        content:
          application/json:
            schema:
              $ref: "#/components/schemas/EditVariable"
      responses:
        "200":
          description: variable updated
          content:
            text/plain:
              schema:
                type: string

  /w/{workspace}/variables/get/{path}:
    get:
      summary: get variable
      operationId: getVariable
      tags:
        - variable
      parameters:
        - $ref: "#/components/parameters/WorkspaceId"
        - $ref: "#/components/parameters/Path"
        - name: decrypt_secret
          description: |
            ask to decrypt secret if this variable is secret
            (if not secret no effect, default: true)
          in: query
          schema:
            type: boolean
        - name: include_encrypted
          description: |
            ask to include the encrypted value if secret and decrypt secret is not true (default: false)
          in: query
          schema:
            type: boolean
      responses:
        "200":
          description: variable
          content:
            application/json:
              schema:
                $ref: "#/components/schemas/ListableVariable"

  /w/{workspace}/variables/get_value/{path}:
    get:
      summary: get variable value
      operationId: getVariableValue
      tags:
        - variable
      parameters:
        - $ref: "#/components/parameters/WorkspaceId"
        - $ref: "#/components/parameters/Path"
      responses:
        "200":
          description: variable
          content:
            application/json:
              schema:
                type: string

  /w/{workspace}/variables/exists/{path}:
    get:
      summary: does variable exists at path
      operationId: existsVariable
      tags:
        - variable
      parameters:
        - $ref: "#/components/parameters/WorkspaceId"
        - $ref: "#/components/parameters/Path"
      responses:
        "200":
          description: variable
          content:
            application/json:
              schema:
                type: boolean

  /w/{workspace}/variables/list:
    get:
      summary: list variables
      operationId: listVariable
      tags:
        - variable
      parameters:
        - $ref: "#/components/parameters/WorkspaceId"
        - name: path_start
          in: query
          schema:
            type: string
        - $ref: "#/components/parameters/Page"
        - $ref: "#/components/parameters/PerPage"
      responses:
        "200":
          description: variable list
          content:
            application/json:
              schema:
                type: array
                items:
                  $ref: "#/components/schemas/ListableVariable"

  /w/{workspace}/variables/list_contextual:
    get:
      summary: list contextual variables
      operationId: listContextualVariables
      tags:
        - variable
      parameters:
        - $ref: "#/components/parameters/WorkspaceId"
      responses:
        "200":
          description: contextual variable list
          content:
            application/json:
              schema:
                type: array
                items:
                  $ref: "#/components/schemas/ContextualVariable"

  /oauth/login_callback/{client_name}:
    post:
      security: []
      summary: login with oauth authorization flow
      operationId: loginWithOauth
      tags:
        - user
      parameters:
        - $ref: "#/components/parameters/ClientName"
      requestBody:
        description: Partially filled script
        required: true
        content:
          application/json:
            schema:
              type: object
              properties:
                code:
                  type: string
                state:
                  type: string

      responses:
        "200":
          description: >
            Successfully authenticated. The session ID is returned in a cookie
            named `token` and as plaintext response. Preferred method of
            authorization is through the bearer token. The cookie is only for
            browser convenience.

          headers:
            Set-Cookie:
              schema:
                type: string
                example: token=abcde12345; Path=/; HttpOnly
          content:
            text/plain:
              schema:
                type: string

  /w/{workspace}/oauth/connect_slack_callback:
    post:
      summary: connect slack callback
      operationId: connectSlackCallback
      tags:
        - oauth
      parameters:
        - $ref: "#/components/parameters/WorkspaceId"
      requestBody:
        description: code endpoint
        required: true
        content:
          application/json:
            schema:
              type: object
              properties:
                code:
                  type: string
                state:
                  type: string
              required:
                - code
                - state
      responses:
        "200":
          description: slack token
          content:
            text/plain:
              schema:
                type: string

  
  /oauth/connect_slack_callback:
    post:
      summary: connect slack callback instance
      operationId: connectSlackCallbackInstance
      tags:
        - oauth
      requestBody:
        description: code endpoint
        required: true
        content:
          application/json:
            schema:
              type: object
              properties:
                code:
                  type: string
                state:
                  type: string
              required:
                - code
                - state
      responses:
        "200":
          description: success message
          content:
            text/plain:
              schema:
                type: string

  /oauth/connect_callback/{client_name}:
    post:
      summary: connect callback
      operationId: connectCallback
      tags:
        - oauth
      parameters:
        - $ref: "#/components/parameters/ClientName"
      requestBody:
        description: code endpoint
        required: true
        content:
          application/json:
            schema:
              type: object
              properties:
                code:
                  type: string
                state:
                  type: string
              required:
                - code
                - state
      responses:
        "200":
          description: oauth token
          content:
            application/json:
              schema:
                $ref: "#/components/schemas/TokenResponse"

  /w/{workspace}/oauth/create_account:
    post:
      summary: create OAuth account
      operationId: createAccount
      tags:
        - oauth
      parameters:
        - $ref: "#/components/parameters/WorkspaceId"
      requestBody:
        description: code endpoint
        required: true
        content:
          application/json:
            schema:
              type: object
              properties:
                refresh_token:
                  type: string
                expires_in:
                  type: integer
                client:
                  type: string
              required:
                - expires_in
                - client
      responses:
        "200":
          description: account set
          content:
            text/plain:
              schema:
                type: string

  /w/{workspace}/oauth/refresh_token/{id}:
    post:
      summary: refresh token
      operationId: refreshToken
      tags:
        - oauth
      parameters:
        - $ref: "#/components/parameters/WorkspaceId"
        - $ref: "#/components/parameters/AccountId"
      requestBody:
        description: variable path
        required: true
        content:
          application/json:
            schema:
              type: object
              properties:
                path:
                  type: string
              required:
                - path
      responses:
        "200":
          description: token refreshed
          content:
            text/plain:
              schema:
                type: string

  /w/{workspace}/oauth/disconnect/{id}:
    post:
      summary: disconnect account
      operationId: disconnectAccount
      tags:
        - oauth
      parameters:
        - $ref: "#/components/parameters/WorkspaceId"
        - $ref: "#/components/parameters/AccountId"
      responses:
        "200":
          description: disconnected client
          content:
            text/plain:
              schema:
                type: string

  /w/{workspace}/oauth/disconnect_slack:
    post:
      summary: disconnect slack
      operationId: disconnectSlack
      tags:
        - oauth
      parameters:
        - $ref: "#/components/parameters/WorkspaceId"
      responses:
        "200":
          description: disconnected slack
          content:
            text/plain:
              schema:
                type: string

  /oauth/list_logins:
    get:
      summary: list oauth logins
      operationId: listOAuthLogins
      tags:
        - oauth
      responses:
        "200":
          description: list of oauth and saml login clients
          content:
            application/json:
              schema:
                type: object
                properties:
                  oauth:
                    type: array
                    items:
                      type: string
                  saml:
                    type: string
                required:
                  - oauth

  /oauth/list_connects:
    get:
      summary: list oauth connects
      operationId: listOAuthConnects
      tags:
        - oauth
      responses:
        "200":
          description: list of oauth connects clients
          content:
            application/json:
              schema:
                type: array
                items:
                  type: string

  /oauth/get_connect/{client}:
    get:
      summary: get oauth connect
      operationId: getOAuthConnect
      tags:
        - oauth
      parameters:
        - name: client
          description: client name
          in: path
          required: true
          schema:
            type: string
      responses:
        "200":
          description: get 
          content:
            application/json:
              schema:
                type: object
                properties:
                  extra_params:
                    type: object
                  scopes:
                    type: array
                    items:
                      type: string




  /w/{workspace}/resources/create:
    post:
      summary: create resource
      operationId: createResource
      tags:
        - resource
      parameters:
        - $ref: "#/components/parameters/WorkspaceId"
        - name: update_if_exists
          in: query
          schema:
            type: boolean
      requestBody:
        description: new resource
        required: true
        content:
          application/json:
            schema:
              $ref: "#/components/schemas/CreateResource"
      responses:
        "201":
          description: resource created
          content:
            text/plain:
              schema:
                type: string

  /w/{workspace}/resources/delete/{path}:
    delete:
      summary: delete resource
      operationId: deleteResource
      tags:
        - resource
      parameters:
        - $ref: "#/components/parameters/WorkspaceId"
        - $ref: "#/components/parameters/Path"
      responses:
        "200":
          description: resource deleted
          content:
            text/plain:
              schema:
                type: string

  /w/{workspace}/resources/update/{path}:
    post:
      summary: update resource
      operationId: updateResource
      tags:
        - resource
      parameters:
        - $ref: "#/components/parameters/WorkspaceId"
        - $ref: "#/components/parameters/Path"
      requestBody:
        description: updated resource
        required: true
        content:
          application/json:
            schema:
              $ref: "#/components/schemas/EditResource"
      responses:
        "200":
          description: resource updated
          content:
            text/plain:
              schema:
                type: string

  /w/{workspace}/resources/update_value/{path}:
    post:
      summary: update resource value
      operationId: updateResourceValue
      tags:
        - resource
      parameters:
        - $ref: "#/components/parameters/WorkspaceId"
        - $ref: "#/components/parameters/Path"
      requestBody:
        description: updated resource
        required: true
        content:
          application/json:
            schema:
              type: object
              properties:
                value: {}
      responses:
        "200":
          description: resource value updated
          content:
            text/plain:
              schema:
                type: string

  /w/{workspace}/resources/get/{path}:
    get:
      summary: get resource
      operationId: getResource
      tags:
        - resource
      parameters:
        - $ref: "#/components/parameters/WorkspaceId"
        - $ref: "#/components/parameters/Path"
      responses:
        "200":
          description: resource
          content:
            application/json:
              schema:
                $ref: "#/components/schemas/Resource"

  /w/{workspace}/resources/get_value_interpolated/{path}:
    get:
      summary: get resource interpolated (variables and resources are fully unrolled)
      operationId: getResourceValueInterpolated
      tags:
        - resource
      parameters:
        - $ref: "#/components/parameters/WorkspaceId"
        - $ref: "#/components/parameters/Path"
        - name: job_id
          description: job id
          in: query
          schema:
            type: string
            format: uuid
      responses:
        "200":
          description: resource value
          content:
            application/json:
              schema: {}

  /w/{workspace}/resources/get_value/{path}:
    get:
      summary: get resource value
      operationId: getResourceValue
      tags:
        - resource
      parameters:
        - $ref: "#/components/parameters/WorkspaceId"
        - $ref: "#/components/parameters/Path"
      responses:
        "200":
          description: resource value
          content:
            application/json:
              schema: {}

  /w/{workspace}/resources/exists/{path}:
    get:
      summary: does resource exists
      operationId: existsResource
      tags:
        - resource
      parameters:
        - $ref: "#/components/parameters/WorkspaceId"
        - $ref: "#/components/parameters/Path"
      responses:
        "200":
          description: does resource exists
          content:
            application/json:
              schema:
                type: boolean

  /w/{workspace}/resources/list:
    get:
      summary: list resources
      operationId: listResource
      tags:
        - resource
      parameters:
        - $ref: "#/components/parameters/WorkspaceId"
        - $ref: "#/components/parameters/Page"
        - $ref: "#/components/parameters/PerPage"
        - name: resource_type
          description: resource_types to list from, separated by ',',
          in: query
          schema:
            type: string
        - name: resource_type_exclude
          description: resource_types to not list from, separated by ',',
          in: query
          schema:
            type: string
        - name: path_start
          in: query
          schema:
            type: string
      responses:
        "200":
          description: resource list
          content:
            application/json:
              schema:
                type: array
                items:
                  $ref: "#/components/schemas/ListableResource"

  /w/{workspace}/resources/list_search:
    get:
      summary: list resources for search
      operationId: listSearchResource
      tags:
        - resource
      parameters:
        - $ref: "#/components/parameters/WorkspaceId"
      responses:
        "200":
          description: resource list
          content:
            application/json:
              schema:
                type: array
                items:
                  type: object
                  properties:
                    path:
                      type: string
                    value: {}
                  required:
                    - path
                    - value

  /w/{workspace}/resources/list_names/{name}:
    get:
      summary: list resource names
      operationId: listResourceNames
      tags:
        - resource
      parameters:
        - $ref: "#/components/parameters/WorkspaceId"
        - $ref: "#/components/parameters/Name"
      responses:
        "200":
          description: resource list names
          content:
            application/json:
              schema:
                type: array
                items:
                  type: object
                  properties:
                    name:
                      type: string
                    path:
                      type: string
                  required:
                    - name
                    - path

  /w/{workspace}/resources/type/create:
    post:
      summary: create resource_type
      operationId: createResourceType
      tags:
        - resource
      parameters:
        - $ref: "#/components/parameters/WorkspaceId"
      requestBody:
        description: new resource_type
        required: true
        content:
          application/json:
            schema:
              $ref: "#/components/schemas/ResourceType"
      responses:
        "201":
          description: resource_type created
          content:
            text/plain:
              schema:
                type: string

  /w/{workspace}/resources/type/delete/{path}:
    delete:
      summary: delete resource_type
      operationId: deleteResourceType
      tags:
        - resource
      parameters:
        - $ref: "#/components/parameters/WorkspaceId"
        - $ref: "#/components/parameters/Path"
      responses:
        "200":
          description: resource_type deleted
          content:
            text/plain:
              schema:
                type: string

  /w/{workspace}/resources/type/update/{path}:
    post:
      summary: update resource_type
      operationId: updateResourceType
      tags:
        - resource
      parameters:
        - $ref: "#/components/parameters/WorkspaceId"
        - $ref: "#/components/parameters/Path"
      requestBody:
        description: updated resource_type
        required: true
        content:
          application/json:
            schema:
              $ref: "#/components/schemas/EditResourceType"
      responses:
        "200":
          description: resource_type updated
          content:
            text/plain:
              schema:
                type: string

  /w/{workspace}/resources/type/get/{path}:
    get:
      summary: get resource_type
      operationId: getResourceType
      tags:
        - resource
      parameters:
        - $ref: "#/components/parameters/WorkspaceId"
        - $ref: "#/components/parameters/Path"
      responses:
        "200":
          description: resource_type deleted
          content:
            application/json:
              schema:
                $ref: "#/components/schemas/ResourceType"

  /w/{workspace}/resources/type/exists/{path}:
    get:
      summary: does resource_type exists
      operationId: existsResourceType
      tags:
        - resource
      parameters:
        - $ref: "#/components/parameters/WorkspaceId"
        - $ref: "#/components/parameters/Path"
      responses:
        "200":
          description: does resource_type exist
          content:
            application/json:
              schema:
                type: boolean

  /w/{workspace}/resources/type/list:
    get:
      summary: list resource_types
      operationId: listResourceType
      tags:
        - resource
      parameters:
        - $ref: "#/components/parameters/WorkspaceId"
      responses:
        "200":
          description: resource_type list
          content:
            application/json:
              schema:
                type: array
                items:
                  $ref: "#/components/schemas/ResourceType"

  /w/{workspace}/resources/type/listnames:
    get:
      summary: list resource_types names
      operationId: listResourceTypeNames
      tags:
        - resource
      parameters:
        - $ref: "#/components/parameters/WorkspaceId"
      responses:
        "200":
          description: resource_type list
          content:
            application/json:
              schema:
                type: array
                items:
                  type: string

  /w/{workspace}/embeddings/query_resource_types:
    get:
      summary: query resource types by similarity
      operationId: queryResourceTypes
      tags:
        - resource
      parameters:
        - $ref: "#/components/parameters/WorkspaceId"
        - name: text
          description: query text
          in: query
          required: true
          schema:
            type: string
        - name: limit
          description: query limit
          in: query
          required: false
          schema:
            type: number
      responses:
        "200":
          description: resource type details
          content:
            application/json:
              schema:
                type: array
                items:
                  type: object
                  properties:
                    name:
                      type: string
                    score:
                      type: number
                    schema: {}
                  required:
                    - name
                    - score

  /integrations/hub/list:
    get:
      summary: list hub integrations
      operationId: listHubIntegrations
      tags:
        - integration
      parameters:
        - name: kind
          description: query integrations kind
          in: query
          required: false
          schema:
            type: string
      responses:
        "200":
          description: integrations details
          content:
            application/json:
              schema:
                type: array
                items:
                  type: object
                  properties:
                    name:
                      type: string
                  required:
                    - name

  /flows/hub/list:
    get:
      summary: list all hub flows
      operationId: listHubFlows
      tags:
        - flow
      responses:
        "200":
          description: hub flows list
          content:
            application/json:
              schema:
                type: object
                properties:
                  flows:
                    type: array
                    items:
                      type: object
                      properties:
                        id:
                          type: number
                        flow_id:
                          type: number
                        summary:
                          type: string
                        apps:
                          type: array
                          items:
                            type: string
                        approved:
                          type: boolean
                        votes:
                          type: number

                      required:
                        - id
                        - flow_id
                        - summary
                        - apps
                        - approved
                        - votes

  /flows/hub/get/{id}:
    get:
      summary: get hub flow by id
      operationId: getHubFlowById
      tags:
        - flow
      parameters:
        - $ref: "#/components/parameters/PathId"
      responses:
        "200":
          description: flow
          content:
            application/json:
              schema:
                type: object
                properties:
                  flow:
                    $ref: "../../openflow.openapi.yaml#/components/schemas/OpenFlow"

  /apps/hub/list:
    get:
      summary: list all hub apps
      operationId: listHubApps
      tags:
        - app
      responses:
        "200":
          description: hub apps list
          content:
            application/json:
              schema:
                type: object
                properties:
                  apps:
                    type: array
                    items:
                      type: object
                      properties:
                        id:
                          type: number
                        app_id:
                          type: number
                        summary:
                          type: string
                        apps:
                          type: array
                          items:
                            type: string
                        approved:
                          type: boolean
                        votes:
                          type: number
                      required:
                        - id
                        - app_id
                        - summary
                        - apps
                        - approved
                        - votes

  /apps/hub/get/{id}:
    get:
      summary: get hub app by id
      operationId: getHubAppById
      tags:
        - app
      parameters:
        - $ref: "#/components/parameters/PathId"
      responses:
        "200":
          description: app
          content:
            application/json:
              schema:
                type: object
                properties:
                  app:
                    type: object
                    properties:
                      summary:
                        type: string
                      value: {}
                    required:
                      - summary
                      - value
                required:
                  - app

  /scripts/hub/get/{path}:
    get:
      summary: get hub script content by path
      operationId: getHubScriptContentByPath
      tags:
        - script
      parameters:
        - $ref: "#/components/parameters/ScriptPath"
      responses:
        "200":
          description: script details
          content:
            text/plain:
              schema:
                type: string

  /scripts/hub/get_full/{path}:
    get:
      summary: get full hub script by path
      operationId: getHubScriptByPath
      tags:
        - script
      parameters:
        - $ref: "#/components/parameters/ScriptPath"
      responses:
        "200":
          description: script details
          content:
            application/json:
              schema:
                type: object
                properties:
                  content:
                    type: string
                  lockfile:
                    type: string
                  schema: {}
                  language:
                    type: string
                  summary:
                    type: string
                required:
                  - content
                  - language

  /scripts/hub/top:
    get:
      summary: get top hub scripts
      operationId: getTopHubScripts
      tags:
        - script
      parameters:
        - name: limit
          description: query limit
          in: query
          required: false
          schema:
            type: number
        - name: app
          description: query scripts app
          in: query
          required: false
          schema:
            type: string
        - name: kind
          description: query scripts kind
          in: query
          required: false
          schema:
            type: string
      responses:
        "200":
          description: hub scripts list
          content:
            application/json:
              schema:
                type: object
                properties:
                  asks:
                    type: array
                    items:
                      type: object
                      properties:
                        id:
                          type: number
                        ask_id:
                          type: number
                        summary:
                          type: string
                        app:
                          type: string
                        version_id:
                          type: number
                        kind:
                          $ref: "#/components/schemas/HubScriptKind"
                        votes:
                          type: number
                        views:
                          type: number
                      required:
                        - id
                        - ask_id
                        - summary
                        - app
                        - version_id
                        - kind
                        - views
                        - votes

  /embeddings/query_hub_scripts:
    get:
      summary: query hub scripts by similarity
      operationId: queryHubScripts
      tags:
        - script
      parameters:
        - name: text
          description: query text
          in: query
          required: true
          schema:
            type: string
        - name: kind
          description: query scripts kind
          in: query
          required: false
          schema:
            type: string
        - name: limit
          description: query limit
          in: query
          required: false
          schema:
            type: number
        - name: app
          description: query scripts app
          in: query
          required: false
          schema:
            type: string
      responses:
        "200":
          description: script details
          content:
            application/json:
              schema:
                type: array
                items:
                  type: object
                  properties:
                    ask_id:
                      type: number
                    id:
                      type: number
                    version_id:
                      type: number
                    summary:
                      type: string
                    app:
                      type: string
                    kind:
                      $ref: "#/components/schemas/HubScriptKind"
                    score:
                      type: number
                  required:
                    - ask_id
                    - id
                    - version_id
                    - summary
                    - app
                    - kind
                    - score

  /w/{workspace}/scripts/list_search:
    get:
      summary: list scripts for search
      operationId: listSearchScript
      tags:
        - script
      parameters:
        - $ref: "#/components/parameters/WorkspaceId"
      responses:
        "200":
          description: script list
          content:
            application/json:
              schema:
                type: array
                items:
                  type: object
                  properties:
                    path:
                      type: string
                    content:
                      type: string
                  required:
                    - path
                    - content

  /w/{workspace}/scripts/list:
    get:
      summary: list all scripts
      operationId: listScripts
      tags:
        - script
      parameters:
        - $ref: "#/components/parameters/WorkspaceId"
        - $ref: "#/components/parameters/Page"
        - $ref: "#/components/parameters/PerPage"
        - $ref: "#/components/parameters/OrderDesc"
        - $ref: "#/components/parameters/CreatedBy"
        - name: path_start
          description: mask to filter matching starting path
          in: query
          schema:
            type: string
        - name: path_exact
          description: mask to filter exact matching path
          in: query
          schema:
            type: string
        - name: first_parent_hash
          description: mask to filter scripts whom first direct parent has exact hash
          in: query
          schema:
            type: string
        - name: last_parent_hash
          description: |
            mask to filter scripts whom last parent in the chain has exact hash. 
            Beware that each script stores only a limited number of parents. Hence
            the last parent hash for a script is not necessarily its top-most parent.
            To find the top-most parent you will have to jump from last to last hash
             until finding the parent
          in: query
          schema:
            type: string
        - name: parent_hash
          description: |
            is the hash present in the array of stored parent hashes for this script.
            The same warning applies than for last_parent_hash. A script only store a
            limited number of direct parent
          in: query
          schema:
            type: string
        - name: show_archived
          description: |
            (default false)
            show only the archived files.
            when multiple archived hash share the same path, only the ones with the latest create_at
            are 
            ed.
          in: query
          schema:
            type: boolean
        - name: include_without_main
          description: |
            (default false)
            include scripts without an exported main function
          in: query
          schema:
            type: boolean
        - name: include_draft_only
          description: |
            (default false)
            include scripts that have no deployed version
          in: query
          schema:
            type: boolean
        - name: is_template
          description: |
            (default regardless)
            if true show only the templates
            if false show only the non templates
            if not defined, show all regardless of if the script is a template
          in: query
          schema:
            type: boolean
        - name: kinds
          description: |
            (default regardless)
            script kinds to filter, split by comma
          in: query
          schema:
            type: string
        - name: starred_only
          description: |
            (default false)
            show only the starred items
          in: query
          schema:
            type: boolean
        - name: with_deployment_msg
          description: |
            (default false)
            include deployment message
          in: query
          schema:
            type: boolean
      responses:
        "200":
          description: All scripts
          content:
            application/json:
              schema:
                type: array
                items:
                  $ref: "#/components/schemas/Script"

  /w/{workspace}/scripts/list_paths:
    get:
      summary: list all scripts paths
      operationId: listScriptPaths
      tags:
        - script
      parameters:
        - $ref: "#/components/parameters/WorkspaceId"
      responses:
        "200":
          description: list of script paths
          content:
            text/plain:
              schema:
                type: array
                items:
                  type: string

  /w/{workspace}/drafts/create:
    post:
      summary: create draft
      operationId: createDraft
      tags:
        - draft
      parameters:
        - $ref: "#/components/parameters/WorkspaceId"
      requestBody:
        required: true
        content:
          application/json:
            schema:
              type: object
              properties:
                path:
                  type: string
                typ:
                  type: string
                  enum: ["flow", "script", "app"]
                value: {}
              required:
                - path
                - typ
                - enum
      responses:
        "201":
          description: draft created
          content:
            text/plain:
              schema:
                type: string

  /w/{workspace}/drafts/delete/{kind}/{path}:
    delete:
      summary: delete draft
      operationId: deleteDraft
      tags:
        - draft
      parameters:
        - $ref: "#/components/parameters/WorkspaceId"
        - name: kind
          in: path
          required: true
          schema:
            type: string
            enum:
              - script
              - flow
              - app
        - $ref: "#/components/parameters/ScriptPath"
      responses:
        "200":
          description: draft deleted
          content:
            text/plain:
              schema:
                type: string

  /w/{workspace}/scripts/create:
    post:
      summary: create script
      operationId: createScript
      tags:
        - script
      parameters:
        - $ref: "#/components/parameters/WorkspaceId"
      requestBody:
        description: Partially filled script
        required: true
        content:
          application/json:
            schema:
              $ref: "#/components/schemas/NewScript"

      responses:
        "201":
          description: script created
          content:
            text/plain:
              schema:
                type: string

  /w/{workspace}/scripts/toggle_workspace_error_handler/p/{path}:
    post:
      summary: Toggle ON and OFF the workspace error handler for a given script
      operationId: toggleWorkspaceErrorHandlerForScript
      tags:
        - script
      parameters:
        - $ref: "#/components/parameters/WorkspaceId"
        - $ref: "#/components/parameters/ScriptPath"
      requestBody:
        description: Workspace error handler enabled
        required: true
        content:
          application/json:
            schema:
              type: object
              properties:
                muted:
                  type: boolean
      responses:
        "200":
          description: error handler toggled
          content:
            text/plain:
              schema:
                type: string

  /workers/custom_tags:
    get:
      summary: get all instance custom tags (tags are used to dispatch jobs to
        different worker groups)
      operationId: getCustomTags
      tags:
        - worker
      responses:
        "200":
          description: list of custom tags
          content:
            application/json:
              schema:
                type: array
                items:
                  type: string

  /workers/get_default_tags:
    get:
      summary: get all instance default tags
      operationId: geDefaultTags
      tags:
        - worker
      responses:
        "200":
          description: list of default tags
          content:
            application/json:
              schema:
                type: array
                items:
                  type: string

  /workers/is_default_tags_per_workspace:
    get:
      summary: is default tags per workspace
      operationId: isDefaultTagsPerWorkspace
      tags:
        - worker
      responses:
        "200":
          description: is the default tags per workspace
          content:
            application/json:
              schema:
                type: boolean

  /w/{workspace}/scripts/archive/p/{path}:
    post:
      summary: archive script by path
      operationId: archiveScriptByPath
      tags:
        - script
      parameters:
        - $ref: "#/components/parameters/WorkspaceId"
        - $ref: "#/components/parameters/ScriptPath"
      responses:
        "200":
          description: script archived
          content:
            text/plain:
              schema:
                type: string

  /w/{workspace}/scripts/archive/h/{hash}:
    post:
      summary: archive script by hash
      operationId: archiveScriptByHash
      tags:
        - script
      parameters:
        - $ref: "#/components/parameters/WorkspaceId"
        - $ref: "#/components/parameters/ScriptHash"
      responses:
        "200":
          description: script details
          content:
            application/json:
              schema:
                $ref: "#/components/schemas/Script"

  /w/{workspace}/scripts/delete/h/{hash}:
    post:
      summary: delete script by hash (erase content but keep hash, require admin)
      operationId: deleteScriptByHash
      tags:
        - script
      parameters:
        - $ref: "#/components/parameters/WorkspaceId"
        - $ref: "#/components/parameters/ScriptHash"
      responses:
        "200":
          description: script details
          content:
            application/json:
              schema:
                $ref: "#/components/schemas/Script"

  /w/{workspace}/scripts/delete/p/{path}:
    post:
      summary: delete all scripts at a given path (require admin)
      operationId: deleteScriptByPath
      tags:
        - script
      parameters:
        - $ref: "#/components/parameters/WorkspaceId"
        - $ref: "#/components/parameters/ScriptPath"
      responses:
        "200":
          description: script path
          content:
            application/json:
              schema:
                type: string

  /w/{workspace}/scripts/get/p/{path}:
    get:
      summary: get script by path
      operationId: getScriptByPath
      tags:
        - script
      parameters:
        - $ref: "#/components/parameters/WorkspaceId"
        - $ref: "#/components/parameters/ScriptPath"
        - name: with_starred_info
          in: query
          schema:
            type: boolean
      responses:
        "200":
          description: script details
          content:
            application/json:
              schema:
                $ref: "#/components/schemas/Script"

  /w/{workspace}/scripts/get/draft/{path}:
    get:
      summary: get script by path with draft
      operationId: getScriptByPathWithDraft
      tags:
        - script
      parameters:
        - $ref: "#/components/parameters/WorkspaceId"
        - $ref: "#/components/parameters/ScriptPath"
      responses:
        "200":
          description: script details
          content:
            application/json:
              schema:
                $ref: "#/components/schemas/NewScriptWithDraft"

  /w/{workspace}/scripts/history/p/{path}:
    get:
      summary: get history of a script by path
      operationId: getScriptHistoryByPath
      tags:
        - script
      parameters:
        - $ref: "#/components/parameters/WorkspaceId"
        - $ref: "#/components/parameters/ScriptPath"
      responses:
        "200":
          description: script history
          content:
            application/json:
              schema:
                type: array
                items:
                  $ref: "#/components/schemas/ScriptHistory"

  /w/{workspace}/scripts/history_update/h/{hash}/p/{path}:
    post:
      summary: update history of a script
      operationId: updateScriptHistory
      tags:
        - script
      parameters:
        - $ref: "#/components/parameters/WorkspaceId"
        - $ref: "#/components/parameters/ScriptHash"
        - $ref: "#/components/parameters/ScriptPath"
      requestBody:
        description: Script deployment message
        required: true
        content:
          application/json:
            schema:
              type: object
              properties:
                deployment_msg:
                  type: string
      responses:
        "200":
          description: success
          content:
            text/plain:
              schema:
                type: string

  /w/{workspace}/scripts/raw/p/{path}:
    get:
      summary: raw script by path
      operationId: rawScriptByPath
      tags:
        - script
      parameters:
        - $ref: "#/components/parameters/WorkspaceId"
        - $ref: "#/components/parameters/ScriptPath"
      responses:
        "200":
          description: script content
          content:
            text/plain:
              schema:
                type: string

  /scripts_u/tokened_raw/{workspace}/{token}/{path}:
    get:
      summary:
        raw script by path with a token (mostly used by lsp to be used with
        import maps to resolve scripts)
      operationId: rawScriptByPathTokened
      tags:
        - script
      parameters:
        - $ref: "#/components/parameters/WorkspaceId"
        - $ref: "#/components/parameters/Token"
        - $ref: "#/components/parameters/ScriptPath"
      responses:
        "200":
          description: script content
          content:
            text/plain:
              schema:
                type: string

  /w/{workspace}/scripts/exists/p/{path}:
    get:
      summary: exists script by path
      operationId: existsScriptByPath
      tags:
        - script
      parameters:
        - $ref: "#/components/parameters/WorkspaceId"
        - $ref: "#/components/parameters/ScriptPath"
      responses:
        "200":
          description: does it exists
          content:
            application/json:
              schema:
                type: boolean

  /w/{workspace}/scripts/get/h/{hash}:
    get:
      summary: get script by hash
      operationId: getScriptByHash
      tags:
        - script
      parameters:
        - $ref: "#/components/parameters/WorkspaceId"
        - $ref: "#/components/parameters/ScriptHash"
        - name: with_starred_info
          in: query
          schema:
            type: boolean
      responses:
        "200":
          description: script details
          content:
            application/json:
              schema:
                $ref: "#/components/schemas/Script"

  /w/{workspace}/scripts/raw/h/{path}:
    get:
      summary: raw script by hash
      operationId: rawScriptByHash
      tags:
        - script
      parameters:
        - $ref: "#/components/parameters/WorkspaceId"
        - $ref: "#/components/parameters/ScriptPath"
      responses:
        "200":
          description: script content
          content:
            text/plain:
              schema:
                type: string

  /w/{workspace}/scripts/deployment_status/h/{hash}:
    get:
      summary: get script deployment status
      operationId: getScriptDeploymentStatus
      tags:
        - script
      parameters:
        - $ref: "#/components/parameters/WorkspaceId"
        - $ref: "#/components/parameters/ScriptHash"
      responses:
        "200":
          description: script details
          content:
            application/json:
              schema:
                type: object
                properties:
                  lock:
                    type: string
                  lock_error_logs:
                    type: string

  /w/{workspace}/jobs/run/p/{path}:
    post:
      summary: run script by path
      operationId: runScriptByPath
      tags:
        - job
      parameters:
        - $ref: "#/components/parameters/WorkspaceId"
        - $ref: "#/components/parameters/ScriptPath"
        - name: scheduled_for
          description: when to schedule this job (leave empty for immediate run)
          in: query
          schema:
            type: string
            format: date-time
        - name: scheduled_in_secs
          description: schedule the script to execute in the number of seconds starting now
          in: query
          schema:
            type: integer
        - $ref: "#/components/parameters/ParentJob"
        - $ref: "#/components/parameters/WorkerTag"
        - $ref: "#/components/parameters/CacheTtl"
        - $ref: "#/components/parameters/NewJobId"
        - name: invisible_to_owner
          description: make the run invisible to the the script owner (default false)
          in: query
          schema:
            type: boolean
      requestBody:
        description: script args
        required: true
        content:
          application/json:
            schema:
              $ref: "#/components/schemas/ScriptArgs"

      responses:
        "201":
          description: job created
          content:
            text/plain:
              schema:
                type: string
                format: uuid

  /w/{workspace}/jobs/openai_sync/p/{path}:
    post:
      summary: run script by path in openai format
      operationId: openaiSyncScriptByPath
      tags:
        - job
      parameters:
        - $ref: "#/components/parameters/WorkspaceId"
        - $ref: "#/components/parameters/ScriptPath"
        - $ref: "#/components/parameters/ParentJob"
        - $ref: "#/components/parameters/NewJobId"
        - $ref: "#/components/parameters/IncludeHeader"
        - $ref: "#/components/parameters/QueueLimit"

      requestBody:
        description: script args
        required: true
        content:
          application/json:
            schema:
              $ref: "#/components/schemas/ScriptArgs"

      responses:
        "200":
          description: job result
          content:
            application/json:
              schema: {}

  /w/{workspace}/jobs/run_wait_result/p/{path}:
    post:
      summary: run script by path
      operationId: runWaitResultScriptByPath
      tags:
        - job
      parameters:
        - $ref: "#/components/parameters/WorkspaceId"
        - $ref: "#/components/parameters/ScriptPath"
        - $ref: "#/components/parameters/ParentJob"
        - $ref: "#/components/parameters/WorkerTag"
        - $ref: "#/components/parameters/CacheTtl"
        - $ref: "#/components/parameters/NewJobId"
        - $ref: "#/components/parameters/IncludeHeader"
        - $ref: "#/components/parameters/QueueLimit"

      requestBody:
        description: script args
        required: true
        content:
          application/json:
            schema:
              $ref: "#/components/schemas/ScriptArgs"

      responses:
        "200":
          description: job result
          content:
            application/json:
              schema: {}

    get:
      summary: run script by path with get
      operationId: runWaitResultScriptByPathGet
      tags:
        - job
      parameters:
        - $ref: "#/components/parameters/WorkspaceId"
        - $ref: "#/components/parameters/ScriptPath"
        - $ref: "#/components/parameters/ParentJob"
        - $ref: "#/components/parameters/WorkerTag"
        - $ref: "#/components/parameters/CacheTtl"
        - $ref: "#/components/parameters/NewJobId"
        - $ref: "#/components/parameters/IncludeHeader"
        - $ref: "#/components/parameters/QueueLimit"
        - $ref: "#/components/parameters/Payload"

      responses:
        "200":
          description: job result
          content:
            application/json:
              schema: {}

  /w/{workspace}/jobs/openai_sync/f/{path}:
    post:
      summary: run flow by path and wait until completion in openai format
      operationId: openaiSyncFlowByPath
      tags:
        - job
      parameters:
        - $ref: "#/components/parameters/WorkspaceId"
        - $ref: "#/components/parameters/ScriptPath"
        - $ref: "#/components/parameters/IncludeHeader"
        - $ref: "#/components/parameters/QueueLimit"
        - $ref: "#/components/parameters/NewJobId"

      requestBody:
        description: script args
        required: true
        content:
          application/json:
            schema:
              $ref: "#/components/schemas/ScriptArgs"

      responses:
        "200":
          description: job result
          content:
            application/json:
              schema: {}

  /w/{workspace}/jobs/run_wait_result/f/{path}:
    post:
      summary: run flow by path and wait until completion
      operationId: runWaitResultFlowByPath
      tags:
        - job
      parameters:
        - $ref: "#/components/parameters/WorkspaceId"
        - $ref: "#/components/parameters/ScriptPath"
        - $ref: "#/components/parameters/IncludeHeader"
        - $ref: "#/components/parameters/QueueLimit"
        - $ref: "#/components/parameters/NewJobId"

      requestBody:
        description: script args
        required: true
        content:
          application/json:
            schema:
              $ref: "#/components/schemas/ScriptArgs"

      responses:
        "200":
          description: job result
          content:
            application/json:
              schema: {}

  /w/{workspace}/jobs/result_by_id/{flow_job_id}/{node_id}:
    get:
      summary: get job result by id
      operationId: resultById
      tags:
        - job
      parameters:
        - $ref: "#/components/parameters/WorkspaceId"
        - name: flow_job_id
          in: path
          required: true
          schema:
            type: string
        - name: node_id
          in: path
          required: true
          schema:
            type: string
      responses:
        "200":
          description: job result
          content:
            application/json:
              schema: {}

  /w/{workspace}/flows/list_paths:
    get:
      summary: list all flow paths
      operationId: listFlowPaths
      tags:
        - flow
      parameters:
        - $ref: "#/components/parameters/WorkspaceId"
      responses:
        "200":
          description: list of flow paths
          content:
            text/plain:
              schema:
                type: array
                items:
                  type: string

  /w/{workspace}/flows/list_search:
    get:
      summary: list flows for search
      operationId: listSearchFlow
      tags:
        - flow
      parameters:
        - $ref: "#/components/parameters/WorkspaceId"
      responses:
        "200":
          description: flow list
          content:
            application/json:
              schema:
                type: array
                items:
                  type: object
                  properties:
                    path:
                      type: string
                    value: {}
                  required:
                    - path
                    - value

  /w/{workspace}/flows/list:
    get:
      summary: list all flows
      operationId: listFlows
      tags:
        - flow
      parameters:
        - $ref: "#/components/parameters/WorkspaceId"
        - $ref: "#/components/parameters/Page"
        - $ref: "#/components/parameters/PerPage"
        - $ref: "#/components/parameters/OrderDesc"
        - $ref: "#/components/parameters/CreatedBy"
        - name: path_start
          description: mask to filter matching starting path
          in: query
          schema:
            type: string
        - name: path_exact
          description: mask to filter exact matching path
          in: query
          schema:
            type: string
        - name: show_archived
          description: |
            (default false)
            show only the archived files.
            when multiple archived hash share the same path, only the ones with the latest create_at
            are displayed.
          in: query
          schema:
            type: boolean
        - name: starred_only
          description: |
            (default false)
            show only the starred items
          in: query
          schema:
            type: boolean
        - name: include_draft_only
          description: |
            (default false)
            include items that have no deployed version
          in: query
          schema:
            type: boolean
        - name: with_deployment_msg
          description: |
            (default false)
            include deployment message
          in: query
          schema:
            type: boolean
      responses:
        "200":
          description: All flow
          content:
            application/json:
              schema:
                type: array
                items:
                  allOf:
                    - $ref: "#/components/schemas/Flow"
                    - type: object
                      properties:
                        has_draft:
                          type: boolean
                        draft_only:
                          type: boolean

  /w/{workspace}/flows/history/p/{path}:
    get:
      summary: get flow history by path
      operationId: getFlowHistory
      parameters:
        - $ref: "#/components/parameters/WorkspaceId"
        - $ref: "#/components/parameters/ScriptPath"
      tags:
        - flow
      responses:
        "200":
          description: Flow history
          content:
            application/json:
              schema:
                type: array
                items:
                  $ref: "#/components/schemas/FlowVersion"

  /w/{workspace}/flows/get/v/{version}/p/{path}:
    get:
      summary: get flow version
      operationId: getFlowVersion
      parameters:
        - $ref: "#/components/parameters/WorkspaceId"
        - type: string
          name: version
          in: path
          required: true
          schema:
            type: number
        - $ref: "#/components/parameters/ScriptPath"
      tags:
        - flow
      responses:
        "200":
          description: flow details
          content:
            application/json:
              schema:
                $ref: "#/components/schemas/Flow"

  /w/{workspace}/flows/history_update/v/{version}/p/{path}:
    post:
      summary: update flow history
      operationId: updateFlowHistory
      parameters:
        - $ref: "#/components/parameters/WorkspaceId"
        - type: string
          name: version
          in: path
          required: true
          schema:
            type: number
        - $ref: "#/components/parameters/ScriptPath"
      requestBody:
        description: Flow deployment message
        required: true
        content:
          application/json:
            schema:
              type: object
              properties:
                deployment_msg:
                  type: string
              required:
                - deployment_msg
      tags:
        - flow
      responses:
        "200":
          description: success
          content:
            text/plain:
              schema:
                type: string


  /w/{workspace}/flows/get/{path}:
    get:
      summary: get flow by path
      operationId: getFlowByPath
      tags:
        - flow
      parameters:
        - $ref: "#/components/parameters/WorkspaceId"
        - $ref: "#/components/parameters/ScriptPath"
        - name: with_starred_info
          in: query
          schema:
            type: boolean
      responses:
        "200":
          description: flow details
          content:
            application/json:
              schema:
                $ref: "#/components/schemas/Flow"

  /w/{workspace}/flows/toggle_workspace_error_handler/{path}:
    post:
      summary: Toggle ON and OFF the workspace error handler for a given flow
      operationId: toggleWorkspaceErrorHandlerForFlow
      tags:
        - flow
      parameters:
        - $ref: "#/components/parameters/WorkspaceId"
        - $ref: "#/components/parameters/ScriptPath"
      requestBody:
        description: Workspace error handler enabled
        required: true
        content:
          application/json:
            schema:
              type: object
              properties:
                muted:
                  type: boolean
      responses:
        "200":
          description: error handler toggled
          content:
            text/plain:
              schema:
                type: string

  /w/{workspace}/flows/get/draft/{path}:
    get:
      summary: get flow by path with draft
      operationId: getFlowByPathWithDraft
      tags:
        - flow
      parameters:
        - $ref: "#/components/parameters/WorkspaceId"
        - $ref: "#/components/parameters/ScriptPath"
      responses:
        "200":
          description: flow details with draft
          content:
            application/json:
              schema:
                allOf:
                  - $ref: "#/components/schemas/Flow"
                  - type: object
                    properties:
                      draft:
                        $ref: "#/components/schemas/Flow"

  /w/{workspace}/flows/exists/{path}:
    get:
      summary: exists flow by path
      operationId: existsFlowByPath
      tags:
        - flow
      parameters:
        - $ref: "#/components/parameters/WorkspaceId"
        - $ref: "#/components/parameters/ScriptPath"
      responses:
        "200":
          description: flow details
          content:
            application/json:
              schema:
                type: boolean

  /w/{workspace}/flows/create:
    post:
      summary: create flow
      operationId: createFlow
      tags:
        - flow
      parameters:
        - $ref: "#/components/parameters/WorkspaceId"
      requestBody:
        description: Partially filled flow
        required: true
        content:
          application/json:
            schema:
              allOf:
                - $ref: "#/components/schemas/OpenFlowWPath"
                - type: object
                  properties:
                    draft_only:
                      type: boolean
                    deployment_message:
                      type: string
      responses:
        "201":
          description: flow created
          content:
            text/plain:
              schema:
                type: string

  /w/{workspace}/flows/update/{path}:
    post:
      summary: update flow
      operationId: updateFlow
      tags:
        - flow
      parameters:
        - $ref: "#/components/parameters/WorkspaceId"
        - $ref: "#/components/parameters/ScriptPath"
      requestBody:
        description: Partially filled flow
        required: true
        content:
          application/json:
            schema:
              allOf:
                - $ref: "#/components/schemas/OpenFlowWPath"
                - type: object
                  properties:
                    deployment_message:
                      type: string

      responses:
        "200":
          description: flow updated
          content:
            text/plain:
              schema:
                type: string

  /w/{workspace}/flows/archive/{path}:
    post:
      summary: archive flow by path
      operationId: archiveFlowByPath
      tags:
        - flow
      parameters:
        - $ref: "#/components/parameters/WorkspaceId"
        - $ref: "#/components/parameters/ScriptPath"
      requestBody:
        description: archiveFlow
        required: true
        content:
          application/json:
            schema:
              type: object
              properties:
                archived:
                  type: boolean
      responses:
        "200":
          description: flow archived
          content:
            text/plain:
              schema:
                type: string

  /w/{workspace}/flows/delete/{path}:
    delete:
      summary: delete flow by path
      operationId: deleteFlowByPath
      tags:
        - flow
      parameters:
        - $ref: "#/components/parameters/WorkspaceId"
        - $ref: "#/components/parameters/ScriptPath"
      responses:
        "200":
          description: flow delete
          content:
            text/plain:
              schema:
                type: string


  /w/{workspace}/raw_apps/list:
    get:
      summary: list all raw apps
      operationId: listRawApps
      tags:
        - raw_app
      parameters:
        - $ref: "#/components/parameters/WorkspaceId"
        - $ref: "#/components/parameters/Page"
        - $ref: "#/components/parameters/PerPage"
        - $ref: "#/components/parameters/OrderDesc"
        - $ref: "#/components/parameters/CreatedBy"
        - name: path_start
          description: mask to filter matching starting path
          in: query
          schema:
            type: string
        - name: path_exact
          description: mask to filter exact matching path
          in: query
          schema:
            type: string
        - name: starred_only
          description: |
            (default false)
            show only the starred items
          in: query
          schema:
            type: boolean
      responses:
        "200":
          description: All raw apps
          content:
            application/json:
              schema:
                type: array
                items:
                  $ref: "#/components/schemas/ListableRawApp"

  /w/{workspace}/raw_apps/exists/{path}:
    get:
      summary: does an app exisst at path
      operationId: existsRawApp
      tags:
        - raw_app
      parameters:
        - $ref: "#/components/parameters/WorkspaceId"
        - $ref: "#/components/parameters/Path"
      responses:
        "200":
          description: app exists
          content:
            application/json:
              schema:
                type: boolean

  /w/{workspace}/apps/get_data/{version}/{path}:
    get:
      summary: get app by path
      operationId: getRawAppData
      tags:
        - raw_app
      parameters:
        - $ref: "#/components/parameters/WorkspaceId"
        - $ref: "#/components/parameters/VersionId"
        - $ref: "#/components/parameters/ScriptPath"
      responses:
        "200":
          description: app details
          content:
            text/javascript:
              schema:
                type: string

  /w/{workspace}/apps/list_search:
    get:
      summary: list apps for search
      operationId: listSearchApp
      tags:
        - app
      parameters:
        - $ref: "#/components/parameters/WorkspaceId"
      responses:
        "200":
          description: app list
          content:
            application/json:
              schema:
                type: array
                items:
                  type: object
                  properties:
                    path:
                      type: string
                    value: {}
                  required:
                    - path
                    - value

  /w/{workspace}/apps/list:
    get:
      summary: list all apps
      operationId: listApps
      tags:
        - app
      parameters:
        - $ref: "#/components/parameters/WorkspaceId"
        - $ref: "#/components/parameters/Page"
        - $ref: "#/components/parameters/PerPage"
        - $ref: "#/components/parameters/OrderDesc"
        - $ref: "#/components/parameters/CreatedBy"
        - name: path_start
          description: mask to filter matching starting path
          in: query
          schema:
            type: string
        - name: path_exact
          description: mask to filter exact matching path
          in: query
          schema:
            type: string
        - name: starred_only
          description: |
            (default false)
            show only the starred items
          in: query
          schema:
            type: boolean
        - name: include_draft_only
          description: |
            (default false)
            include items that have no deployed version
          in: query
          schema:
            type: boolean
        - name: with_deployment_msg
          description: |
            (default false)
            include deployment message
          in: query
          schema:
            type: boolean
      responses:
        "200":
          description: All apps
          content:
            application/json:
              schema:
                type: array
                items:
                  $ref: "#/components/schemas/ListableApp"

  /w/{workspace}/apps/create:
    post:
      summary: create app
      operationId: createApp
      tags:
        - app
      parameters:
        - $ref: "#/components/parameters/WorkspaceId"
      requestBody:
        description: new app
        required: true
        content:
          application/json:
            schema:
              type: object
              properties:
                path:
                  type: string
                value: {}
                summary:
                  type: string
                policy:
                  $ref: "#/components/schemas/Policy"
                draft_only:
                  type: boolean
                deployment_message:
                  type: string
              required:
                - path
                - value
                - summary
                - policy
      responses:
        "201":
          description: app created
          content:
            text/plain:
              schema:
                type: string

  /w/{workspace}/apps/exists/{path}:
    get:
      summary: does an app exisst at path
      operationId: existsApp
      tags:
        - app
      parameters:
        - $ref: "#/components/parameters/WorkspaceId"
        - $ref: "#/components/parameters/Path"
      responses:
        "200":
          description: app exists
          content:
            application/json:
              schema:
                type: boolean

  /w/{workspace}/apps/get/p/{path}:
    get:
      summary: get app by path
      operationId: getAppByPath
      tags:
        - app
      parameters:
        - $ref: "#/components/parameters/WorkspaceId"
        - $ref: "#/components/parameters/ScriptPath"
        - name: with_starred_info
          in: query
          schema:
            type: boolean
      responses:
        "200":
          description: app details
          content:
            application/json:
              schema:
                $ref: "#/components/schemas/AppWithLastVersion"

  /w/{workspace}/apps/get/draft/{path}:
    get:
      summary: get app by path with draft
      operationId: getAppByPathWithDraft
      tags:
        - app
      parameters:
        - $ref: "#/components/parameters/WorkspaceId"
        - $ref: "#/components/parameters/ScriptPath"
      responses:
        "200":
          description: app details with draft
          content:
            application/json:
              schema:
                $ref: "#/components/schemas/AppWithLastVersionWDraft"

  /w/{workspace}/apps/history/p/{path}:
    get:
      summary: get app history by path
      operationId: getAppHistoryByPath
      tags:
        - app
      parameters:
        - $ref: "#/components/parameters/WorkspaceId"
        - $ref: "#/components/parameters/ScriptPath"
      responses:
        "200":
          description: app history
          content:
            application/json:
              schema:
                type: array
                items:
                  $ref: "#/components/schemas/AppHistory"

  /w/{workspace}/apps/history_update/a/{id}/v/{version}:
    post:
      summary: update app history
      operationId: updateAppHistory
      tags:
        - app
      parameters:
        - $ref: "#/components/parameters/WorkspaceId"
        - $ref: "#/components/parameters/PathId"
        - $ref: "#/components/parameters/PathVersion"
      requestBody:
        description: App deployment message
        required: true
        content:
          application/json:
            schema:
              type: object
              properties:
                deployment_msg:
                  type: string
      responses:
        "200":
          description: success
          content:
            text/plain:
              schema:
                type: string

  /w/{workspace}/apps_u/public_app/{path}:
    get:
      summary: get public app by secret
      operationId: getPublicAppBySecret
      tags:
        - app
      parameters:
        - $ref: "#/components/parameters/WorkspaceId"
        - $ref: "#/components/parameters/Path"
      responses:
        "200":
          description: app details
          content:
            application/json:
              schema:
                $ref: "#/components/schemas/AppWithLastVersion"

  /w/{workspace}/apps_u/public_resource/{path}:
    get:
      summary: get public resource
      operationId: get public resource
      tags:
        - app
      parameters:
        - $ref: "#/components/parameters/WorkspaceId"
        - $ref: "#/components/parameters/Path"
      responses:
        "200":
          description: resource value
          content:
            application/json:
              schema: {}

  /w/{workspace}/apps/secret_of/{path}:
    get:
      summary: get public secret of app
      operationId: getPublicSecretOfApp
      tags:
        - app
      parameters:
        - $ref: "#/components/parameters/WorkspaceId"
        - $ref: "#/components/parameters/Path"
      responses:
        "200":
          description: app secret
          content:
            text/plain:
              schema:
                type: string

  /w/{workspace}/apps/get/v/{id}:
    get:
      summary: get app by version
      operationId: getAppByVersion
      tags:
        - app
      parameters:
        - $ref: "#/components/parameters/WorkspaceId"
        - $ref: "#/components/parameters/PathId"
      responses:
        "200":
          description: app details
          content:
            application/json:
              schema:
                $ref: "#/components/schemas/AppWithLastVersion"

  /w/{workspace}/raw_apps/create:
    post:
      summary: create raw app
      operationId: createRawApp
      tags:
        - raw_app
      parameters:
        - $ref: "#/components/parameters/WorkspaceId"
      requestBody:
        description: new raw app
        required: true
        content:
          application/json:
            schema:
              type: object
              properties:
                path:
                  type: string
                value:
                  type: string
                summary:
                  type: string
              required:
                - path
                - value
                - summary
      responses:
        "201":
          description: raw app created
          content:
            text/plain:
              schema:
                type: string

  /w/{workspace}/raw_apps/update/{path}:
    post:
      summary: update app
      operationId: updateRawApp
      tags:
        - raw_app
      parameters:
        - $ref: "#/components/parameters/WorkspaceId"
        - $ref: "#/components/parameters/ScriptPath"
      requestBody:
        description: updateraw  app
        required: true
        content:
          application/json:
            schema:
              type: object
              properties:
                path:
                  type: string
                summary:
                  type: string
                value:
                  type: string
      responses:
        "200":
          description: app updated
          content:
            text/plain:
              schema:
                type: string

  /w/{workspace}/raw_apps/delete/{path}:
    delete:
      summary: delete raw app
      operationId: deleteRawApp
      tags:
        - raw_app
      parameters:
        - $ref: "#/components/parameters/WorkspaceId"
        - $ref: "#/components/parameters/Path"
      responses:
        "200":
          description: app deleted
          content:
            text/plain:
              schema:
                type: string

  /w/{workspace}/apps/delete/{path}:
    delete:
      summary: delete app
      operationId: deleteApp
      tags:
        - app
      parameters:
        - $ref: "#/components/parameters/WorkspaceId"
        - $ref: "#/components/parameters/Path"
      responses:
        "200":
          description: app deleted
          content:
            text/plain:
              schema:
                type: string

  /w/{workspace}/apps/update/{path}:
    post:
      summary: update app
      operationId: updateApp
      tags:
        - app
      parameters:
        - $ref: "#/components/parameters/WorkspaceId"
        - $ref: "#/components/parameters/ScriptPath"
      requestBody:
        description: update app
        required: true
        content:
          application/json:
            schema:
              type: object
              properties:
                path:
                  type: string
                summary:
                  type: string
                value: {}
                policy:
                  $ref: "#/components/schemas/Policy"
                deployment_message:
                  type: string
      responses:
        "200":
          description: app updated
          content:
            text/plain:
              schema:
                type: string

  /w/{workspace}/apps_u/execute_component/{path}:
    post:
      summary: executeComponent
      operationId: executeComponent
      tags:
        - app
      parameters:
        - $ref: "#/components/parameters/WorkspaceId"
        - $ref: "#/components/parameters/ScriptPath"
      requestBody:
        description: update app
        required: true
        content:
          application/json:
            schema:
              type: object
              properties:
                component:
                  type: string
                #script: script/<path>
                #flow: flow/<path>
                path:
                  type: string
                args: {}
                raw_code:
                  type: object
                  properties:
                    content:
                      type: string
                    language:
                      type: string
                    path:
                      type: string
                    lock:
                      type: string
                    cache_ttl:
                      type: integer
                  required:
                    - content
                    - language
                force_viewer_static_fields:
                  type: object
                force_viewer_one_of_fields:
                  type: object
                force_viewer_allow_user_resources:
                  type: array
                  items:
                    type: string
              required:
                - args
                - component

      responses:
        "200":
          description: job uuid
          content:
            text/plain:
              schema:
                type: string

  /w/{workspace}/jobs/run/f/{path}:
    post:
      summary: run flow by path
      operationId: runFlowByPath
      tags:
        - job
      parameters:
        - $ref: "#/components/parameters/WorkspaceId"
        - $ref: "#/components/parameters/ScriptPath"
        - name: scheduled_for
          description: when to schedule this job (leave empty for immediate run)
          in: query
          schema:
            type: string
            format: date-time
        - name: scheduled_in_secs
          description: schedule the script to execute in the number of seconds starting now
          in: query
          schema:
            type: integer
        - $ref: "#/components/parameters/ParentJob"
        - $ref: "#/components/parameters/WorkerTag"
        - $ref: "#/components/parameters/NewJobId"
        - $ref: "#/components/parameters/IncludeHeader"
        - name: invisible_to_owner
          description: make the run invisible to the the flow owner (default false)
          in: query
          schema:
            type: boolean

      requestBody:
        description: flow args
        required: true
        content:
          application/json:
            schema:
              $ref: "#/components/schemas/ScriptArgs"

      responses:
        "201":
          description: job created
          content:
            text/plain:
              schema:
                type: string
                format: uuid

  /w/{workspace}/jobs/restart/f/{id}/from/{step_id}/{branch_or_iteration_n}:
    post:
      summary: restart a completed flow at a given step
      operationId: restartFlowAtStep
      tags:
        - job
      parameters:
        - $ref: "#/components/parameters/WorkspaceId"
        - $ref: "#/components/parameters/JobId"
        - name: step_id
          description: step id to restart the flow from
          required: true
          in: path
          schema:
            type: string
        - name: branch_or_iteration_n
          description:
            for branchall or loop, the iteration at which the flow should
            restart
          required: true
          in: path
          schema:
            type: integer
        - name: scheduled_for
          description: when to schedule this job (leave empty for immediate run)
          in: query
          schema:
            type: string
            format: date-time
        - name: scheduled_in_secs
          description: schedule the script to execute in the number of seconds starting now
          in: query
          schema:
            type: integer
        - $ref: "#/components/parameters/ParentJob"
        - $ref: "#/components/parameters/WorkerTag"
        - $ref: "#/components/parameters/NewJobId"
        - $ref: "#/components/parameters/IncludeHeader"
        - name: invisible_to_owner
          description: make the run invisible to the the flow owner (default false)
          in: query
          schema:
            type: boolean

      requestBody:
        description: flow args
        required: true
        content:
          application/json:
            schema:
              $ref: "#/components/schemas/ScriptArgs"

      responses:
        "201":
          description: job created
          content:
            text/plain:
              schema:
                type: string
                format: uuid

  /w/{workspace}/jobs/run/h/{hash}:
    post:
      summary: run script by hash
      operationId: runScriptByHash
      tags:
        - job
      parameters:
        - $ref: "#/components/parameters/WorkspaceId"
        - $ref: "#/components/parameters/ScriptHash"
        - name: scheduled_for
          description: when to schedule this job (leave empty for immediate run)
          in: query
          schema:
            type: string
            format: date-time
        - name: scheduled_in_secs
          description: schedule the script to execute in the number of seconds starting now
          in: query
          schema:
            type: integer
        - $ref: "#/components/parameters/ParentJob"
        - $ref: "#/components/parameters/WorkerTag"
        - $ref: "#/components/parameters/CacheTtl"
        - $ref: "#/components/parameters/NewJobId"
        - $ref: "#/components/parameters/IncludeHeader"
        - name: invisible_to_owner
          description: make the run invisible to the the script owner (default false)
          in: query
          schema:
            type: boolean
      requestBody:
        description: Partially filled args
        required: true
        content:
          application/json:
            schema:
              type: object

      responses:
        "201":
          description: job created
          content:
            text/plain:
              schema:
                type: string
                format: uuid

  /w/{workspace}/jobs/run/preview:
    post:
      summary: run script preview
      operationId: runScriptPreview
      tags:
        - job
      parameters:
        - $ref: "#/components/parameters/WorkspaceId"
        - $ref: "#/components/parameters/IncludeHeader"
        - name: invisible_to_owner
          description: make the run invisible to the the script owner (default false)
          in: query
          schema:
            type: boolean
        - $ref: "#/components/parameters/NewJobId"

      requestBody:
        description: preview
        required: true
        content:
          application/json:
            schema:
              $ref: "#/components/schemas/Preview"

      responses:
        "201":
          description: job created
          content:
            text/plain:
              schema:
                type: string
                format: uuid

  /w/{workspace}/jobs/workflow_as_code/{job_id}/{entrypoint}:
    post:
      summary: run code-workflow task
      operationId: runCodeWorkflowTask
      tags:
        - job
      parameters:
        - $ref: "#/components/parameters/WorkspaceId"

        - name: job_id
          in: path
          required: true
          schema:
            type: string
        - name: entrypoint
          in: path
          required: true
          schema:
            type: string

      requestBody:
        description: preview
        required: true
        content:
          application/json:
            schema:
              $ref: "#/components/schemas/WorkflowTask"

      responses:
        "201":
          description: job created
          content:
            text/plain:
              schema:
                type: string
                format: uuid

  /w/{workspace}/jobs/run/dependencies:
    post:
      summary: run a one-off dependencies job
      operationId: runRawScriptDependencies
      tags:
        - job
      parameters:
        - $ref: "#/components/parameters/WorkspaceId"

      requestBody:
        description: raw script content
        required: true
        content:
          application/json:
            schema:
              type: object
              properties:
                raw_scripts:
                  type: array
                  items:
                    $ref: "#/components/schemas/RawScriptForDependencies"
                entrypoint:
                  type: string
              required:
                - entrypoint
                - raw_scripts
      responses:
        "201":
          description: dependency job result
          content:
            application/json:
              schema:
                type: object
                properties:
                  lock:
                    type: string
                required:
                  - lock

  /w/{workspace}/jobs/run/preview_flow:
    post:
      summary: run flow preview
      operationId: runFlowPreview
      tags:
        - job
      parameters:
        - $ref: "#/components/parameters/WorkspaceId"
        - $ref: "#/components/parameters/IncludeHeader"
        - name: invisible_to_owner
          description: make the run invisible to the the script owner (default false)
          in: query
          schema:
            type: boolean
        - $ref: "#/components/parameters/NewJobId"

      requestBody:
        description: preview
        required: true
        content:
          application/json:
            schema:
              $ref: "#/components/schemas/FlowPreview"

      responses:
        "201":
          description: job created
          content:
            text/plain:
              schema:
                type: string
                format: uuid

  /w/{workspace}/jobs/queue/list:
    get:
      summary: list all queued jobs
      operationId: listQueue
      tags:
        - job
      parameters:
        - $ref: "#/components/parameters/WorkspaceId"
        - $ref: "#/components/parameters/OrderDesc"
        - $ref: "#/components/parameters/CreatedBy"
        - $ref: "#/components/parameters/ParentJob"
        - $ref: "#/components/parameters/ScriptExactPath"
        - $ref: "#/components/parameters/ScriptStartPath"
        - $ref: "#/components/parameters/SchedulePath"
        - $ref: "#/components/parameters/ScriptExactHash"
        - $ref: "#/components/parameters/StartedBefore"
        - $ref: "#/components/parameters/StartedAfter"
        - $ref: "#/components/parameters/Success"
        - $ref: "#/components/parameters/ScheduledForBeforeNow"
        - $ref: "#/components/parameters/JobKinds"
        - $ref: "#/components/parameters/Suspended"
        - $ref: "#/components/parameters/Running"
        - $ref: "#/components/parameters/ArgsFilter"
        - $ref: "#/components/parameters/ResultFilter"
        - $ref: "#/components/parameters/Tag"
        - $ref: "#/components/parameters/Page"
        - $ref: "#/components/parameters/PerPage"
        - name: all_workspaces
          description: get jobs from all workspaces (only valid if request come from the `admins` workspace)
          in: query
          schema:
            type: boolean
        - name: is_not_schedule
          description: is not a scheduled job
          in: query
          schema:
            type: boolean
      responses:
        "200":
          description: All queued jobs
          content:
            application/json:
              schema:
                type: array
                items:
                  $ref: "#/components/schemas/QueuedJob"

  /w/{workspace}/jobs/queue/count:
    get:
      summary: get queue count
      operationId: getQueueCount
      tags:
        - job
      parameters:
        - $ref: "#/components/parameters/WorkspaceId"
        - name: all_workspaces
          description: get jobs from all workspaces (only valid if request come from the `admins` workspace)
          in: query
          schema:
            type: boolean
      responses:
        "200":
          description: queue count
          content:
            application/json:
              schema:
                type: object
                properties:
                  database_length:
                    type: integer
                  suspended:
                    type: integer
                required:
                  - database_length

  /w/{workspace}/jobs/completed/count:
    get:
      summary: get completed count
      operationId: getCompletedCount
      tags:
        - job
      parameters:
        - $ref: "#/components/parameters/WorkspaceId"
      responses:
        "200":
          description: completed count
          content:
            application/json:
              schema:
                type: object
                properties:
                  database_length:
                    type: integer
                required:
                  - database_length

  /w/{workspace}/jobs/queue/list_filtered_uuids:
    get:
      summary: get the ids of all jobs matching the given filters
      operationId: listFilteredUuids
      tags:
        - job
      parameters:
        - $ref: "#/components/parameters/WorkspaceId"
        - $ref: "#/components/parameters/OrderDesc"
        - $ref: "#/components/parameters/CreatedBy"
        - $ref: "#/components/parameters/ParentJob"
        - $ref: "#/components/parameters/ScriptExactPath"
        - $ref: "#/components/parameters/ScriptStartPath"
        - $ref: "#/components/parameters/SchedulePath"
        - $ref: "#/components/parameters/ScriptExactHash"
        - $ref: "#/components/parameters/StartedBefore"
        - $ref: "#/components/parameters/StartedAfter"
        - $ref: "#/components/parameters/Success"
        - $ref: "#/components/parameters/ScheduledForBeforeNow"
        - $ref: "#/components/parameters/JobKinds"
        - $ref: "#/components/parameters/Suspended"
        - $ref: "#/components/parameters/Running"
        - $ref: "#/components/parameters/ArgsFilter"
        - $ref: "#/components/parameters/ResultFilter"
        - $ref: "#/components/parameters/Tag"
        - $ref: "#/components/parameters/Page"
        - $ref: "#/components/parameters/PerPage"
        - name: concurrency_key
          in: query
          required: false
          schema:
            type: string
        - name: all_workspaces
          description: get jobs from all workspaces (only valid if request come from the `admins` workspace)
          in: query
          schema:
            type: boolean
        - name: is_not_schedule
          description: is not a scheduled job
          in: query
          schema:
            type: boolean
      responses:
        "200":
          description: uuids of jobs
          content:
            application/json:
              schema:
                type: array
                items:
                  type: string

  /w/{workspace}/jobs/queue/cancel_selection:
    post:
      summary: cancel jobs based on the given uuids
      operationId: cancelSelection
      tags:
        - job
      parameters:
        - $ref: "#/components/parameters/WorkspaceId"
      requestBody:
        description: uuids of the jobs to cancel
        required: true
        content:
          application/json:
            schema:
              type: array
              items:
                type: string
      responses:
        "200":
          description: uuids of canceled jobs
          content:
            application/json:
              schema:
                type: array
                items:
                  type: string

  /w/{workspace}/jobs/completed/list:
    get:
      summary: list all completed jobs
      operationId: listCompletedJobs
      tags:
        - job
      parameters:
        - $ref: "#/components/parameters/WorkspaceId"
        - $ref: "#/components/parameters/OrderDesc"
        - $ref: "#/components/parameters/CreatedBy"
        - $ref: "#/components/parameters/Label"
        - $ref: "#/components/parameters/ParentJob"
        - $ref: "#/components/parameters/ScriptExactPath"
        - $ref: "#/components/parameters/ScriptStartPath"
        - $ref: "#/components/parameters/SchedulePath"
        - $ref: "#/components/parameters/ScriptExactHash"
        - $ref: "#/components/parameters/StartedBefore"
        - $ref: "#/components/parameters/StartedAfter"
        - $ref: "#/components/parameters/Success"
        - $ref: "#/components/parameters/JobKinds"
        - $ref: "#/components/parameters/ArgsFilter"
        - $ref: "#/components/parameters/ResultFilter"
        - $ref: "#/components/parameters/Tag"
        - $ref: "#/components/parameters/Page"
        - $ref: "#/components/parameters/PerPage"
        - name: is_skipped
          description: is the job skipped
          in: query
          schema:
            type: boolean
        - name: is_flow_step
          description: is the job a flow step
          in: query
          schema:
            type: boolean
        - name: has_null_parent
          description: has null parent
          in: query
          schema:
            type: boolean
        - name: is_not_schedule
          description: is not a scheduled job
          in: query
          schema:
            type: boolean
      responses:
        "200":
          description: All completed jobs
          content:
            application/json:
              schema:
                type: array
                items:
                  $ref: "#/components/schemas/CompletedJob"

  /w/{workspace}/jobs/list:
    get:
      summary: list all jobs
      operationId: listJobs
      tags:
        - job
      parameters:
        - $ref: "#/components/parameters/WorkspaceId"
        - $ref: "#/components/parameters/CreatedBy"
        - $ref: "#/components/parameters/Label"
        - $ref: "#/components/parameters/ParentJob"
        - $ref: "#/components/parameters/ScriptExactPath"
        - $ref: "#/components/parameters/ScriptStartPath"
        - $ref: "#/components/parameters/SchedulePath"
        - $ref: "#/components/parameters/ScriptExactHash"
        - $ref: "#/components/parameters/StartedBefore"
        - $ref: "#/components/parameters/StartedAfter"
        - $ref: "#/components/parameters/CreatedBefore"
        - $ref: "#/components/parameters/CreatedAfter"
        - $ref: "#/components/parameters/CreatedOrStartedBefore"
        - $ref: "#/components/parameters/Running"
        - $ref: "#/components/parameters/ScheduledForBeforeNow"
        - $ref: "#/components/parameters/CreatedOrStartedAfter"
        - $ref: "#/components/parameters/CreatedOrStartedAfterCompletedJob"
        - $ref: "#/components/parameters/JobKinds"
        - $ref: "#/components/parameters/Suspended"
        - $ref: "#/components/parameters/ArgsFilter"
        - $ref: "#/components/parameters/Tag"
        - $ref: "#/components/parameters/ResultFilter"
        - $ref: "#/components/parameters/Page"
        - $ref: "#/components/parameters/PerPage"
        - name: is_skipped
          description: is the job skipped
          in: query
          schema:
            type: boolean
        - name: is_flow_step
          description: is the job a flow step
          in: query
          schema:
            type: boolean
        - name: has_null_parent
          description: has null parent
          in: query
          schema:
            type: boolean
        - name: success
          description: filter on successful jobs
          in: query
          schema:
            type: boolean
        - name: all_workspaces
          description: get jobs from all workspaces (only valid if request come from the `admins` workspace)
          in: query
          schema:
            type: boolean
        - name: is_not_schedule
          description: is not a scheduled job
          in: query
          schema:
            type: boolean
      responses:
        "200":
          description: All jobs
          content:
            application/json:
              schema:
                type: array
                items:
                  $ref: "#/components/schemas/Job"

  /jobs/db_clock:
    get:
      summary: get db clock
      operationId: getDbClock
      tags:
        - job
      responses:
        "200":
          description: the timestamp of the db that can be used to compute the drift
          content:
            application/json:
              schema:
                type: integer

  /w/{workspace}/jobs_u/get/{id}:
    get:
      summary: get job
      operationId: getJob
      tags:
        - job
      parameters:
        - $ref: "#/components/parameters/WorkspaceId"
        - $ref: "#/components/parameters/JobId"
        - name: no_logs
          in: query
          schema:
            type: boolean
      responses:
        "200":
          description: job details
          content:
            application/json:
              schema:
                $ref: "#/components/schemas/Job"

  /w/{workspace}/jobs_u/get_root_job_id/{id}:
    get:
      summary: get root job id
      operationId: getRootJobId
      tags:
        - job
      parameters:
        - $ref: "#/components/parameters/WorkspaceId"
        - $ref: "#/components/parameters/JobId"
      responses:
        "200":
          description: get root job id
          content:
            application/json:
              schema:
                type: string

  /w/{workspace}/jobs_u/get_logs/{id}:
    get:
      summary: get job logs
      operationId: getJob logs
      tags:
        - job
      parameters:
        - $ref: "#/components/parameters/WorkspaceId"
        - $ref: "#/components/parameters/JobId"
      responses:
        "200":
          description: job details
          content:
            text/plain:
              schema:
                type: string


  /w/{workspace}/jobs_u/get_args/{id}:
    get:
      summary: get job args
      operationId: getJobArgs
      tags:
        - job
      parameters:
        - $ref: "#/components/parameters/WorkspaceId"
        - $ref: "#/components/parameters/JobId"
      responses:
        "200":
          description: job args
          content:
            application/json:
              schema: {}

  /w/{workspace}/jobs_u/getupdate/{id}:
    get:
      summary: get job updates
      operationId: getJobUpdates
      tags:
        - job
      parameters:
        - $ref: "#/components/parameters/WorkspaceId"
        - $ref: "#/components/parameters/JobId"
        - name: running
          in: query
          schema:
            type: boolean
        - name: log_offset
          in: query
          schema:
            type: integer
        - name: get_progress
          in: query
          schema:
            type: boolean

      responses:
        "200":
          description: job details
          content:
            application/json:
              schema:
                type: object
                properties:
                  running:
                    type: boolean
                  completed:
                    type: boolean
                  new_logs:
                    type: string
                  log_offset:
                    type: integer
                  mem_peak:
                    type: integer
                  progress:
                    type: integer
                  flow_status:
                    $ref: "#/components/schemas/WorkflowStatusRecord"

  /w/{workspace}/jobs_u/get_log_file/{path}:
    get:
      summary: get log file from object store
      operationId: getLogFileFromStore
      tags:
        - job
      parameters:
        - $ref: "#/components/parameters/WorkspaceId"
        - name: path
          in: path
          required: true
          schema:
            type: string
      responses:
        "200":
          description: job log
          content:
            text/plain:
              type: string

  /w/{workspace}/jobs_u/get_flow_debug_info/{id}:
    get:
      summary: get flow debug info
      operationId: getFlowDebugInfo
      tags:
        - job
      parameters:
        - $ref: "#/components/parameters/WorkspaceId"
        - $ref: "#/components/parameters/JobId"
      responses:
        "200":
          description: flow debug info details
          content:
            application/json:
              schema: {}

  /w/{workspace}/jobs_u/completed/get/{id}:
    get:
      summary: get completed job
      operationId: getCompletedJob
      tags:
        - job
      parameters:
        - $ref: "#/components/parameters/WorkspaceId"
        - $ref: "#/components/parameters/JobId"
      responses:
        "200":
          description: job details
          content:
            application/json:
              schema:
                $ref: "#/components/schemas/CompletedJob"

  /w/{workspace}/jobs_u/completed/get_result/{id}:
    get:
      summary: get completed job result
      operationId: getCompletedJobResult
      tags:
        - job
      parameters:
        - $ref: "#/components/parameters/WorkspaceId"
        - $ref: "#/components/parameters/JobId"
        - name: suspended_job
          in: query
          schema:
            type: string
        - name: resume_id
          in: query
          schema:
            type: integer
        - name: secret
          in: query
          schema:
            type: string
        - name: approver
          in: query
          schema:
            type: string
      responses:
        "200":
          description: result
          content:
            application/json:
              schema: {}

  /w/{workspace}/jobs_u/completed/get_result_maybe/{id}:
    get:
      summary: get completed job result if job is completed
      operationId: getCompletedJobResultMaybe
      tags:
        - job
      parameters:
        - $ref: "#/components/parameters/WorkspaceId"
        - $ref: "#/components/parameters/JobId"
        - $ref: "#/components/parameters/GetStarted"

      responses:
        "200":
          description: result
          content:
            application/json:
              schema:
                type: object
                properties:
                  completed:
                    type: boolean
                  result: {}
                  success:
                    type: boolean
                  started:
                    type: boolean
                required:
                  - completed
                  - result

  /w/{workspace}/jobs/completed/delete/{id}:
    post:
      summary: delete completed job (erase content but keep run id)
      operationId: deleteCompletedJob
      tags:
        - job
      parameters:
        - $ref: "#/components/parameters/WorkspaceId"
        - $ref: "#/components/parameters/JobId"
      responses:
        "200":
          description: job details
          content:
            application/json:
              schema:
                $ref: "#/components/schemas/CompletedJob"

  /w/{workspace}/jobs_u/queue/cancel/{id}:
    post:
      summary: cancel queued or running job
      operationId: cancelQueuedJob
      tags:
        - job
      parameters:
        - $ref: "#/components/parameters/WorkspaceId"
        - $ref: "#/components/parameters/JobId"
      requestBody:
        description: reason
        required: true
        content:
          application/json:
            schema:
              type: object
              properties:
                reason:
                  type: string

      responses:
        "200":
          description: job canceled
          content:
            text/plain:
              schema:
                type: string

  /w/{workspace}/jobs_u/queue/cancel_persistent/{path}:
    post:
      summary: cancel all queued jobs for persistent script
      operationId: cancelPersistentQueuedJobs
      tags:
        - job
      parameters:
        - $ref: "#/components/parameters/WorkspaceId"
        - $ref: "#/components/parameters/Path"
      requestBody:
        description: reason
        required: true
        content:
          application/json:
            schema:
              type: object
              properties:
                reason:
                  type: string

      responses:
        "200":
          description: persistent job scaled down to zero
          content:
            text/plain:
              schema:
                type: string

  /w/{workspace}/jobs_u/queue/force_cancel/{id}:
    post:
      summary: force cancel queued job
      operationId: forceCancelQueuedJob
      tags:
        - job
      parameters:
        - $ref: "#/components/parameters/WorkspaceId"
        - $ref: "#/components/parameters/JobId"
      requestBody:
        description: reason
        required: true
        content:
          application/json:
            schema:
              type: object
              properties:
                reason:
                  type: string

      responses:
        "200":
          description: job canceled
          content:
            text/plain:
              schema:
                type: string

  /w/{workspace}/jobs/job_signature/{id}/{resume_id}:
    get:
      summary: create an HMac signature given a job id and a resume id
      operationId: createJobSignature
      tags:
        - job
      parameters:
        - $ref: "#/components/parameters/WorkspaceId"
        - $ref: "#/components/parameters/JobId"
        - name: resume_id
          in: path
          required: true
          schema:
            type: integer
        - name: approver
          in: query
          schema:
            type: string
      responses:
        "200":
          description: job signature
          content:
            text/plain:
              schema:
                type: string

  /w/{workspace}/jobs/resume_urls/{id}/{resume_id}:
    get:
      summary: get resume urls given a job_id, resume_id and a nonce to resume a flow
      operationId: getResumeUrls
      tags:
        - job
      parameters:
        - $ref: "#/components/parameters/WorkspaceId"
        - $ref: "#/components/parameters/JobId"
        - name: resume_id
          in: path
          required: true
          schema:
            type: integer
        - name: approver
          in: query
          schema:
            type: string
      responses:
        "200":
          description: url endpoints
          content:
            application/json:
              schema:
                type: object
                properties:
                  approvalPage:
                    type: string
                  resume:
                    type: string
                  cancel:
                    type: string
                required:
                  - approvalPage
                  - resume
                  - cancel

  /w/{workspace}/jobs_u/resume/{id}/{resume_id}/{signature}:
    get:
      summary: resume a job for a suspended flow
      operationId: resumeSuspendedJobGet
      tags:
        - job
      parameters:
        - $ref: "#/components/parameters/WorkspaceId"
        - $ref: "#/components/parameters/JobId"
        - $ref: "#/components/parameters/Payload"
        - name: resume_id
          in: path
          required: true
          schema:
            type: integer
        - name: signature
          in: path
          required: true
          schema:
            type: string
        - name: approver
          in: query
          schema:
            type: string
      responses:
        "201":
          description: job resumed
          content:
            text/plain:
              schema:
                type: string

    post:
      summary: resume a job for a suspended flow
      operationId: resumeSuspendedJobPost
      tags:
        - job
      parameters:
        - $ref: "#/components/parameters/WorkspaceId"
        - $ref: "#/components/parameters/JobId"
        - name: resume_id
          in: path
          required: true
          schema:
            type: integer
        - name: signature
          in: path
          required: true
          schema:
            type: string
        - name: approver
          in: query
          schema:
            type: string
      requestBody:
        required: true
        content:
          application/json:
            schema:
              type: object
      responses:
        "201":
          description: job resumed
          content:
            text/plain:
              schema:
                type: string

  /w/{workspace}/jobs/flow/user_states/{id}/{key}:
    post:
      summary: set flow user state at a given key
      operationId: setFlowUserState
      tags:
        - job
      parameters:
        - $ref: "#/components/parameters/WorkspaceId"
        - $ref: "#/components/parameters/JobId"
        - name: key
          in: path
          required: true
          schema:
            type: string
      requestBody:
        description: new value
        required: true
        content:
          application/json:
            schema: {}
      responses:
        "200":
          description: flow user state updated
          content:
            text/plain:
              schema:
                type: string
    get:
      summary: get flow user state at a given key
      operationId: getFlowUserState
      tags:
        - job
      parameters:
        - $ref: "#/components/parameters/WorkspaceId"
        - $ref: "#/components/parameters/JobId"
        - name: key
          in: path
          required: true
          schema:
            type: string
      responses:
        "200":
          description: flow user state updated
          content:
            application/json:
              schema: {}

  /w/{workspace}/jobs/flow/resume/{id}:
    post:
      summary: resume a job for a suspended flow as an owner
      operationId: resumeSuspendedFlowAsOwner
      tags:
        - job
      parameters:
        - $ref: "#/components/parameters/WorkspaceId"
        - $ref: "#/components/parameters/JobId"
      requestBody:
        required: true
        content:
          application/json:
            schema:
              type: object
      responses:
        "201":
          description: job resumed
          content:
            text/plain:
              schema:
                type: string

  /w/{workspace}/jobs_u/cancel/{id}/{resume_id}/{signature}:
    get:
      summary: cancel a job for a suspended flow
      operationId: cancelSuspendedJobGet
      tags:
        - job
      parameters:
        - $ref: "#/components/parameters/WorkspaceId"
        - $ref: "#/components/parameters/JobId"
        - name: resume_id
          in: path
          required: true
          schema:
            type: integer
        - name: signature
          in: path
          required: true
          schema:
            type: string
        - name: approver
          in: query
          schema:
            type: string
      responses:
        "201":
          description: job canceled
          content:
            text/plain:
              schema:
                type: string

    post:
      summary: cancel a job for a suspended flow
      operationId: cancelSuspendedJobPost
      tags:
        - job
      parameters:
        - $ref: "#/components/parameters/WorkspaceId"
        - $ref: "#/components/parameters/JobId"
        - name: resume_id
          in: path
          required: true
          schema:
            type: integer
        - name: signature
          in: path
          required: true
          schema:
            type: string
        - name: approver
          in: query
          schema:
            type: string
      requestBody:
        required: true
        content:
          application/json:
            schema:
              type: object
      responses:
        "201":
          description: job canceled
          content:
            text/plain:
              schema:
                type: string

  /w/{workspace}/jobs_u/get_flow/{id}/{resume_id}/{signature}:
    get:
      summary: get parent flow job of suspended job
      operationId: getSuspendedJobFlow
      tags:
        - job
      parameters:
        - $ref: "#/components/parameters/WorkspaceId"
        - $ref: "#/components/parameters/JobId"
        - name: resume_id
          in: path
          required: true
          schema:
            type: integer
        - name: signature
          in: path
          required: true
          schema:
            type: string
        - name: approver
          in: query
          schema:
            type: string
      responses:
        "200":
          description: parent flow details
          content:
            application/json:
              schema:
                type: object
                properties:
                  job:
                    $ref: "#/components/schemas/Job"
                  approvers:
                    type: array
                    items:
                      type: object
                      properties:
                        resume_id:
                          type: integer
                        approver:
                          type: string
                      required:
                        - resume_id
                        - approver
                required:
                  - job
                  - approvers

  /schedules/preview:
    post:
      summary: preview schedule
      operationId: previewSchedule
      tags:
        - schedule
      requestBody:
        description: schedule
        required: true
        content:
          application/json:
            schema:
              type: object
              properties:
                schedule:
                  type: string
                timezone:
                  type: string
              required:
                - schedule
                - timezone
      responses:
        "200":
          description: List of 5 estimated upcoming execution events (in UTC)
          content:
            application/json:
              schema:
                type: array
                items:
                  type: string
                  format: date-time

  /w/{workspace}/schedules/create:
    post:
      summary: create schedule
      operationId: createSchedule
      tags:
        - schedule
      parameters:
        - $ref: "#/components/parameters/WorkspaceId"
      requestBody:
        description: new schedule
        required: true
        content:
          application/json:
            schema:
              $ref: "#/components/schemas/NewSchedule"
      responses:
        "201":
          description: schedule created
          content:
            text/plain:
              schema:
                type: string

  /w/{workspace}/schedules/update/{path}:
    post:
      summary: update schedule
      operationId: updateSchedule
      tags:
        - schedule
      parameters:
        - $ref: "#/components/parameters/WorkspaceId"
        - $ref: "#/components/parameters/Path"
      requestBody:
        description: updated schedule
        required: true
        content:
          application/json:
            schema:
              $ref: "#/components/schemas/EditSchedule"
      responses:
        "200":
          description: schedule updated
          content:
            text/plain:
              schema:
                type: string

  /w/{workspace}/schedules/setenabled/{path}:
    post:
      summary: set enabled schedule
      operationId: setScheduleEnabled
      tags:
        - schedule
      parameters:
        - $ref: "#/components/parameters/WorkspaceId"
        - $ref: "#/components/parameters/Path"
      requestBody:
        description: updated schedule enable
        required: true
        content:
          application/json:
            schema:
              type: object
              properties:
                enabled:
                  type: boolean
              required:
                - enabled

      responses:
        "200":
          description: schedule enabled set
          content:
            text/plain:
              schema:
                type: string

  /w/{workspace}/schedules/delete/{path}:
    delete:
      summary: delete schedule
      operationId: deleteSchedule
      tags:
        - schedule
      parameters:
        - $ref: "#/components/parameters/WorkspaceId"
        - $ref: "#/components/parameters/Path"
      responses:
        "200":
          description: schedule deleted
          content:
            text/plain:
              schema:
                type: string

  /w/{workspace}/schedules/get/{path}:
    get:
      summary: get schedule
      operationId: getSchedule
      tags:
        - schedule
      parameters:
        - $ref: "#/components/parameters/WorkspaceId"
        - $ref: "#/components/parameters/Path"
      responses:
        "200":
          description: schedule deleted
          content:
            application/json:
              schema:
                $ref: "#/components/schemas/Schedule"

  /w/{workspace}/schedules/exists/{path}:
    get:
      summary: does schedule exists
      operationId: existsSchedule
      tags:
        - schedule
      parameters:
        - $ref: "#/components/parameters/WorkspaceId"
        - $ref: "#/components/parameters/Path"
      responses:
        "200":
          description: schedule exists
          content:
            application/json:
              schema:
                type: boolean

  /w/{workspace}/schedules/list:
    get:
      summary: list schedules
      operationId: listSchedules
      tags:
        - schedule
      parameters:
        - $ref: "#/components/parameters/WorkspaceId"
        - $ref: "#/components/parameters/Page"
        - $ref: "#/components/parameters/PerPage"
        - $ref: "#/components/parameters/ArgsFilter"
        - name: path
          description: filter by path
          in: query
          schema:
            type: string
        - name: is_flow
          in: query
          schema:
            type: boolean
        - name: path_start
          in: query
          schema:
            type: string
      responses:
        "200":
          description: schedule list
          content:
            application/json:
              schema:
                type: array
                items:
                  $ref: "#/components/schemas/Schedule"

  /w/{workspace}/schedules/list_with_jobs:
    get:
      summary: list schedules with last 20 jobs
      operationId: listSchedulesWithJobs
      tags:
        - schedule
      parameters:
        - $ref: "#/components/parameters/WorkspaceId"
        - $ref: "#/components/parameters/Page"
        - $ref: "#/components/parameters/PerPage"
      responses:
        "200":
          description: schedule list
          content:
            application/json:
              schema:
                type: array
                items:
                  $ref: "#/components/schemas/ScheduleWJobs"

  /w/{workspace}/schedules/setdefaulthandler:
    post:
      summary: Set default error or recoevery handler
      operationId: setDefaultErrorOrRecoveryHandler
      tags:
        - schedule
      parameters:
        - $ref: "#/components/parameters/WorkspaceId"
      requestBody:
        description: Handler description
        required: true
        content:
          application/json:
            schema:
              type: object
              properties:
                handler_type:
                  type: string
                  enum: ["error", "recovery", "success"]
                override_existing:
                  type: boolean
                path:
                  type: string
                extra_args:
                  type: object
                number_of_occurence:
                  type: integer
                number_of_occurence_exact:
                  type: boolean
                workspace_handler_muted:
                  type: boolean
              required:
                - handler_type
                - override_existing
      responses:
        "201":
          description: default error handler set

  /groups/list:
    get:
      summary: list instance groups
      operationId: listInstanceGroups
      tags:
        - group
      responses:
        "200":
          description: instance group list
          content:
            application/json:
              schema:
                type: array
                items:
                  $ref: "#/components/schemas/InstanceGroup"

  /groups/get/{name}:
    get:
      summary: get instance group
      operationId: getInstanceGroup
      tags:
        - group
      parameters:
        - $ref: "#/components/parameters/Name"
      responses:
        "200":
          description: instance group
          content:
            application/json:
              schema:
                $ref: "#/components/schemas/InstanceGroup"

  /groups/create:
    post:
      summary: create instance group
      operationId: createInstanceGroup
      tags:
        - group
      requestBody:
        description: create instance group
        required: true
        content:
          application/json:
            schema:
              type: object
              properties:
                name:
                  type: string
                summary:
                  type: string
              required:
                - name
      responses:
        "200":
          description: instance group created
          content:
            text/plain:
              schema:
                type: string

  /groups/update/{name}:
    post:
      summary: update instance group
      operationId: updateInstanceGroup
      tags:
        - group
      parameters:
        - $ref: "#/components/parameters/Name"
      requestBody:
        description: update instance group
        required: true
        content:
          application/json:
            schema:
              type: object
              properties:
                new_summary:
                  type: string
              required:
                - new_summary
      responses:
        "200":
          description: instance group updated
          content:
            text/plain:
              schema:
                type: string

  /groups/delete/{name}:
    delete:
      summary: delete instance group
      operationId: deleteInstanceGroup
      tags:
        - group
      parameters:
        - $ref: "#/components/parameters/Name"
      responses:
        "200":
          description: instance group deleted
          content:
            text/plain:
              schema:
                type: string

  /groups/adduser/{name}:
    post:
      summary: add user to instance group
      operationId: addUserToInstanceGroup
      tags:
        - group
      parameters:
        - $ref: "#/components/parameters/Name"
      requestBody:
        description: user to add to instance group
        required: true
        content:
          application/json:
            schema:
              type: object
              properties:
                email:
                  type: string
              required:
                - email
      responses:
        "200":
          description: user added to instance group
          content:
            text/plain:
              schema:
                type: string

  /groups/removeuser/{name}:
    post:
      summary: remove user from instance group
      operationId: removeUserFromInstanceGroup
      tags:
        - group
      parameters:
        - $ref: "#/components/parameters/Name"
      requestBody:
        description: user to remove from instance group
        required: true
        content:
          application/json:
            schema:
              type: object
              properties:
                email:
                  type: string
              required:
                - email
      responses:
        "200":
          description: user removed from instance group
          content:
            text/plain:
              schema:
                type: string
  /groups/export:
    get:
      summary: export instance groups
      operationId: exportInstanceGroups
      tags:
        - group
      responses:
        "200":
          description: exported instance groups
          content:
            application/json:
              schema:
                type: array
                items:
                  $ref: "#/components/schemas/ExportedInstanceGroup"

  /groups/overwrite:
    post:
      summary: overwrite instance groups
      operationId: overwriteInstanceGroups
      tags:
        - group
      requestBody:
        description: overwrite instance groups
        required: true
        content:
          application/json:
            schema:
              type: array
              items:
                $ref: "#/components/schemas/ExportedInstanceGroup"
      responses:
        "200":
          description: success message
          content:
            text/plain:
              schema:
                type: string

  /w/{workspace}/groups/list:
    get:
      summary: list groups
      operationId: listGroups
      tags:
        - group
      parameters:
        - $ref: "#/components/parameters/WorkspaceId"
        - $ref: "#/components/parameters/Page"
        - $ref: "#/components/parameters/PerPage"
      responses:
        "200":
          description: group list
          content:
            application/json:
              schema:
                type: array
                items:
                  $ref: "#/components/schemas/Group"

  /w/{workspace}/groups/listnames:
    get:
      summary: list group names
      operationId: listGroupNames
      tags:
        - group
      parameters:
        - $ref: "#/components/parameters/WorkspaceId"
        - name: only_member_of
          in: query
          description: only list the groups the user is member of (default false)
          schema:
            type: boolean
      responses:
        "200":
          description: group list
          content:
            application/json:
              schema:
                type: array
                items:
                  type: string

  /w/{workspace}/groups/create:
    post:
      summary: create group
      operationId: createGroup
      tags:
        - group
      parameters:
        - $ref: "#/components/parameters/WorkspaceId"
      requestBody:
        description: create group
        required: true
        content:
          application/json:
            schema:
              type: object
              properties:
                name:
                  type: string
                summary:
                  type: string
              required:
                - name
      responses:
        "200":
          description: group created
          content:
            text/plain:
              schema:
                type: string

  /w/{workspace}/groups/update/{name}:
    post:
      summary: update group
      operationId: updateGroup
      tags:
        - group
      parameters:
        - $ref: "#/components/parameters/WorkspaceId"
        - $ref: "#/components/parameters/Name"
      requestBody:
        description: updated group
        required: true
        content:
          application/json:
            schema:
              type: object
              properties:
                summary:
                  type: string
      responses:
        "200":
          description: group updated
          content:
            text/plain:
              schema:
                type: string

  /w/{workspace}/groups/delete/{name}:
    delete:
      summary: delete group
      operationId: deleteGroup
      tags:
        - group
      parameters:
        - $ref: "#/components/parameters/WorkspaceId"
        - $ref: "#/components/parameters/Name"
      responses:
        "200":
          description: group deleted
          content:
            text/plain:
              schema:
                type: string

  /w/{workspace}/groups/get/{name}:
    get:
      summary: get group
      operationId: getGroup
      tags:
        - group
      parameters:
        - $ref: "#/components/parameters/WorkspaceId"
        - $ref: "#/components/parameters/Name"
      responses:
        "200":
          description: group
          content:
            application/json:
              schema:
                $ref: "#/components/schemas/Group"

  /w/{workspace}/groups/adduser/{name}:
    post:
      summary: add user to group
      operationId: addUserToGroup
      tags:
        - group
      parameters:
        - $ref: "#/components/parameters/WorkspaceId"
        - $ref: "#/components/parameters/Name"
      requestBody:
        description: added user to group
        required: true
        content:
          application/json:
            schema:
              type: object
              properties:
                username:
                  type: string
      responses:
        "200":
          description: user added to group
          content:
            text/plain:
              schema:
                type: string

  /w/{workspace}/groups/removeuser/{name}:
    post:
      summary: remove user to group
      operationId: removeUserToGroup
      tags:
        - group
      parameters:
        - $ref: "#/components/parameters/WorkspaceId"
        - $ref: "#/components/parameters/Name"
      requestBody:
        description: added user to group
        required: true
        content:
          application/json:
            schema:
              type: object
              properties:
                username:
                  type: string
      responses:
        "200":
          description: user removed from group
          content:
            text/plain:
              schema:
                type: string

  /w/{workspace}/folders/list:
    get:
      summary: list folders
      operationId: listFolders
      tags:
        - folder
      parameters:
        - $ref: "#/components/parameters/WorkspaceId"
        - $ref: "#/components/parameters/Page"
        - $ref: "#/components/parameters/PerPage"
      responses:
        "200":
          description: folder list
          content:
            application/json:
              schema:
                type: array
                items:
                  $ref: "#/components/schemas/Folder"

  /w/{workspace}/folders/listnames:
    get:
      summary: list folder names
      operationId: listFolderNames
      tags:
        - folder
      parameters:
        - $ref: "#/components/parameters/WorkspaceId"
        - name: only_member_of
          in: query
          description: only list the folders the user is member of (default false)
          schema:
            type: boolean
      responses:
        "200":
          description: folder list
          content:
            application/json:
              schema:
                type: array
                items:
                  type: string

  /w/{workspace}/folders/create:
    post:
      summary: create folder
      operationId: createFolder
      tags:
        - folder
      parameters:
        - $ref: "#/components/parameters/WorkspaceId"
      requestBody:
        description: create folder
        required: true
        content:
          application/json:
            schema:
              type: object
              properties:
                name:
                  type: string
                summary:
                  type: string
                owners:
                  type: array
                  items:
                    type: string
                extra_perms:
                  additionalProperties:
                    type: boolean
              required:
                - name
      responses:
        "200":
          description: folder created
          content:
            text/plain:
              schema:
                type: string

  /w/{workspace}/folders/update/{name}:
    post:
      summary: update folder
      operationId: updateFolder
      tags:
        - folder
      parameters:
        - $ref: "#/components/parameters/WorkspaceId"
        - $ref: "#/components/parameters/Name"
      requestBody:
        description: update folder
        required: true
        content:
          application/json:
            schema:
              type: object
              properties:
                summary:
                  type: string
                owners:
                  type: array
                  items:
                    type: string
                extra_perms:
                  additionalProperties:
                    type: boolean
      responses:
        "200":
          description: folder updated
          content:
            text/plain:
              schema:
                type: string

  /w/{workspace}/folders/delete/{name}:
    delete:
      summary: delete folder
      operationId: deleteFolder
      tags:
        - folder
      parameters:
        - $ref: "#/components/parameters/WorkspaceId"
        - $ref: "#/components/parameters/Name"
      responses:
        "200":
          description: folder deleted
          content:
            text/plain:
              schema:
                type: string

  /w/{workspace}/folders/get/{name}:
    get:
      summary: get folder
      operationId: getFolder
      tags:
        - folder
      parameters:
        - $ref: "#/components/parameters/WorkspaceId"
        - $ref: "#/components/parameters/Name"
      responses:
        "200":
          description: folder
          content:
            application/json:
              schema:
                $ref: "#/components/schemas/Folder"

  /w/{workspace}/folders/getusage/{name}:
    get:
      summary: get folder usage
      operationId: getFolderUsage
      tags:
        - folder
      parameters:
        - $ref: "#/components/parameters/WorkspaceId"
        - $ref: "#/components/parameters/Name"
      responses:
        "200":
          description: folder
          content:
            application/json:
              schema:
                type: object
                properties:
                  scripts:
                    type: number
                  flows:
                    type: number
                  apps:
                    type: number
                  resources:
                    type: number
                  variables:
                    type: number
                  schedules:
                    type: number
                required:
                  - scripts
                  - flows
                  - apps
                  - resources
                  - variables
                  - schedules

  /w/{workspace}/folders/addowner/{name}:
    post:
      summary: add owner to folder
      operationId: addOwnerToFolder
      tags:
        - folder
      parameters:
        - $ref: "#/components/parameters/WorkspaceId"
        - $ref: "#/components/parameters/Name"
      requestBody:
        description: owner user to folder
        required: true
        content:
          application/json:
            schema:
              type: object
              properties:
                owner:
                  type: string
              required:
                - owner

      responses:
        "200":
          description: owner added to folder
          content:
            text/plain:
              schema:
                type: string

  /w/{workspace}/folders/removeowner/{name}:
    post:
      summary: remove owner to folder
      operationId: removeOwnerToFolder
      tags:
        - folder
      parameters:
        - $ref: "#/components/parameters/WorkspaceId"
        - $ref: "#/components/parameters/Name"
      requestBody:
        description: added owner to folder
        required: true
        content:
          application/json:
            schema:
              type: object
              properties:
                owner:
                  type: string
                write:
                  type: boolean
              required:
                - owner
      responses:
        "200":
          description: owner removed from folder
          content:
            text/plain:
              schema:
                type: string

  /workers/list:
    get:
      summary: list workers
      operationId: listWorkers
      tags:
        - worker
      parameters:
        - $ref: "#/components/parameters/Page"
        - $ref: "#/components/parameters/PerPage"
        - name: ping_since
          in: query
          required: false
          description: number of seconds the worker must have had a last ping more recent of (default to 300)
          schema:
            type: integer
      responses:
        "200":
          description: a list of workers
          content:
            application/json:
              schema:
                type: array
                items:
                  $ref: "#/components/schemas/WorkerPing"

  /workers/exists_worker_with_tag:
    get:
      summary: exists worker with tag
      operationId: existsWorkerWithTag
      tags:
        - worker
      parameters:
        - name: tag
          in: query
          required: true
          schema:
            type: string
      responses:
        "200":
          description: whether a worker with the tag exists
          content:
            application/json:
              schema:
                type: boolean

  /workers/queue_metrics:
    get:
      summary: get queue metrics
      operationId: getQueueMetrics
      tags:
        - worker
      responses:
        "200":
          description: metrics
          content:
            application/json:
              schema:
                type: array
                items:
                  type: object
                  properties:
                    id:
                      type: string
                    values: 
                      type: array
                      items:
                        type: object
                        properties:
                          created_at:
                            type: string
                          value:
                            type: number
                        required:
                          - created_at
                          - value
                  required:
                    - id
                    - values

  /configs/list_worker_groups:
    get:
      summary: list worker groups
      operationId: listWorkerGroups
      tags:
        - config
      responses:
        "200":
          description: a list of worker group configs
          content:
            application/json:
              schema:
                type: array
                items:
                  type: object
                  properties:
                    name:
                      type: string
                    config: {}
                  required:
                    - name
                    - config

  /configs/get/{name}:
    get:
      summary: get config
      operationId: get config
      tags:
        - config
      parameters:
        - $ref: "#/components/parameters/Name"
      responses:
        "200":
          description: a config
          content:
            application/json:
              schema: {}

  /configs/update/{name}:
    post:
      summary: Update config
      operationId: updateConfig
      tags:
        - config
      parameters:
        - $ref: "#/components/parameters/Name"
      requestBody:
        description: worker group
        required: true
        content:
          application/json:
            schema: {}
      responses:
        "200":
          description: Update a worker group
          content:
            text/plain:
              schema:
                type: string
    delete:
      summary: Delete Config
      operationId: deleteConfig
      tags:
        - config
      parameters:
        - $ref: "#/components/parameters/Name"
      responses:
        "200":
          description: Delete config
          content:
            text/plain:
              schema:
                type: string

  /configs/list:
    get:
      summary: list configs
      operationId: listConfigs
      tags:
        - config
      responses:
        "200":
          description: list of configs
          content:
            application/json:
              schema:
                type: array
                items:
                  $ref: "#/components/schemas/Config"

  /w/{workspace}/acls/get/{kind}/{path}:
    get:
      summary: get granular acls
      operationId: getGranularAcls
      tags:
        - granular_acl
      parameters:
        - $ref: "#/components/parameters/WorkspaceId"
        - $ref: "#/components/parameters/Path"
        - name: kind
          in: path
          required: true
          schema:
            type: string
            enum:
              [
                script,
                group_,
                resource,
                schedule,
                variable,
                flow,
                folder,
                app,
                raw_app,
              ]
      responses:
        "200":
          description: acls
          content:
            application/json:
              schema:
                type: object
                additionalProperties:
                  type: boolean

  /w/{workspace}/acls/add/{kind}/{path}:
    post:
      summary: add granular acls
      operationId: addGranularAcls
      tags:
        - granular_acl
      parameters:
        - $ref: "#/components/parameters/WorkspaceId"
        - $ref: "#/components/parameters/Path"
        - name: kind
          in: path
          required: true
          schema:
            type: string
            enum:
              [
                script,
                group_,
                resource,
                schedule,
                variable,
                flow,
                folder,
                app,
                raw_app,
              ]
      requestBody:
        description: acl to add
        required: true
        content:
          application/json:
            schema:
              type: object
              properties:
                owner:
                  type: string
                write:
                  type: boolean
              required: [owner]
      responses:
        "200":
          description: granular acl added
          content:
            text/plain:
              schema:
                type: string

  /w/{workspace}/acls/remove/{kind}/{path}:
    post:
      summary: remove granular acls
      operationId: removeGranularAcls
      tags:
        - granular_acl
      parameters:
        - $ref: "#/components/parameters/WorkspaceId"
        - $ref: "#/components/parameters/Path"
        - name: kind
          in: path
          required: true
          schema:
            type: string
            enum:
              [
                script,
                group_,
                resource,
                schedule,
                variable,
                flow,
                folder,
                app,
                raw_app,
              ]
      requestBody:
        description: acl to add
        required: true
        content:
          application/json:
            schema:
              type: object
              properties:
                owner:
                  type: string
              required: [owner]
      responses:
        "200":
          description: granular acl removed
          content:
            text/plain:
              schema:
                type: string

  /w/{workspace}/capture_u/{path}:
    post:
      summary: update flow preview capture
      operationId: updateCapture
      tags:
        - capture
      parameters:
        - $ref: "#/components/parameters/WorkspaceId"
        - $ref: "#/components/parameters/Path"
      responses:
        "204":
          description: flow preview captured

  /w/{workspace}/capture/{path}:
    put:
      summary: create flow preview capture
      operationId: createCapture
      tags:
        - capture
      parameters:
        - $ref: "#/components/parameters/WorkspaceId"
        - $ref: "#/components/parameters/Path"
      responses:
        "201":
          description: flow preview capture created
    get:
      summary: get flow preview capture
      operationId: getCapture
      tags:
        - capture
      parameters:
        - $ref: "#/components/parameters/WorkspaceId"
        - $ref: "#/components/parameters/Path"
      responses:
        "200":
          description: captured flow preview
          content:
            application/json:
              schema: {}
        "404":
          description: capture does not exist for this flow

  /w/{workspace}/favorites/star:
    post:
      summary: star item
      operationId: star
      tags:
        - favorite
      parameters:
        - $ref: "#/components/parameters/WorkspaceId"
      requestBody:
        content:
          application/json:
            schema:
              type: object
              properties:
                path:
                  type: string
                favorite_kind:
                  type: string
                  enum: [flow, app, script, raw_app]
      responses:
        "200":
          description: star item

  /w/{workspace}/favorites/unstar:
    post:
      summary: unstar item
      operationId: unstar
      tags:
        - favorite
      parameters:
        - $ref: "#/components/parameters/WorkspaceId"
      requestBody:
        content:
          application/json:
            schema:
              type: object
              properties:
                path:
                  type: string
                favorite_kind:
                  type: string
                  enum: [flow, app, script, raw_app]
      responses:
        "200":
          description: unstar item

  /w/{workspace}/inputs/history:
    get:
      summary: List Inputs used in previously completed jobs
      operationId: getInputHistory
      tags:
        - input
      parameters:
        - $ref: "#/components/parameters/WorkspaceId"
        - $ref: "#/components/parameters/RunnableId"
        - $ref: "#/components/parameters/RunnableTypeQuery"
        - $ref: "#/components/parameters/Page"
        - $ref: "#/components/parameters/PerPage"
      responses:
        "200":
          description: Input history for completed jobs
          content:
            application/json:
              schema:
                type: array
                items:
                  $ref: "#/components/schemas/Input"

  /w/{workspace}/inputs/{jobOrInputId}/args:
    get:
      summary: Get args from history or saved input
      operationId: getArgsFromHistoryOrSavedInput
      tags:
        - input
      parameters:
        - $ref: "#/components/parameters/WorkspaceId"
        - name: jobOrInputId
          in: path
          required: true
          schema:
            type: string
        - name: input
          in: query
          schema:
            type: boolean
        - name: allow_large
          in: query
          schema:
            type: boolean
      responses:
        "200":
          description: args
          content:
            application/json:
              schema: {}

  /w/{workspace}/inputs/list:
    get:
      summary: List saved Inputs for a Runnable
      operationId: listInputs
      tags:
        - input
      parameters:
        - $ref: "#/components/parameters/WorkspaceId"
        - $ref: "#/components/parameters/RunnableId"
        - $ref: "#/components/parameters/RunnableTypeQuery"
        - $ref: "#/components/parameters/Page"
        - $ref: "#/components/parameters/PerPage"
      responses:
        "200":
          description: Saved Inputs for a Runnable
          content:
            application/json:
              schema:
                type: array
                items:
                  $ref: "#/components/schemas/Input"

  /w/{workspace}/inputs/create:
    post:
      summary: Create an Input for future use in a script or flow
      operationId: createInput
      tags:
        - input
      parameters:
        - $ref: "#/components/parameters/WorkspaceId"
        - $ref: "#/components/parameters/RunnableId"
        - $ref: "#/components/parameters/RunnableTypeQuery"
      requestBody:
        description: Input
        required: true
        content:
          application/json:
            schema:
              $ref: "#/components/schemas/CreateInput"
      responses:
        "201":
          description: Input created
          content:
            text/plain:
              schema:
                type: string
                format: uuid

  /w/{workspace}/inputs/update:
    post:
      summary: Update an Input
      operationId: updateInput
      tags:
        - input
      parameters:
        - $ref: "#/components/parameters/WorkspaceId"
      requestBody:
        description: UpdateInput
        required: true
        content:
          application/json:
            schema:
              $ref: "#/components/schemas/UpdateInput"
      responses:
        "201":
          description: Input updated
          content:
            text/plain:
              schema:
                type: string
                format: uuid

  /w/{workspace}/inputs/delete/{input}:
    post:
      summary: Delete a Saved Input
      operationId: deleteInput
      tags:
        - input
      parameters:
        - $ref: "#/components/parameters/WorkspaceId"
        - $ref: "#/components/parameters/InputId"
      responses:
        "200":
          description: Input deleted
          content:
            text/plain:
              schema:
                type: string
                format: uuid

  /w/{workspace}/job_helpers/duckdb_connection_settings:
    post:
      summary:
        Converts an S3 resource to the set of instructions necessary to connect
        DuckDB to an S3 bucket
      operationId: duckdbConnectionSettings
      tags:
        - helpers
      parameters:
        - $ref: "#/components/parameters/WorkspaceId"
      requestBody:
        description: S3 resource to connect to
        required: true
        content:
          application/json:
            schema:
              type: object
              properties:
                s3_resource:
                  $ref: "#/components/schemas/S3Resource"
      responses:
        "200":
          description: Connection settings
          content:
            application/json:
              schema:
                type: object
                properties:
                  connection_settings_str:
                    type: string
  /w/{workspace}/job_helpers/v2/duckdb_connection_settings:
    post:
      summary:
        Converts an S3 resource to the set of instructions necessary to connect
        DuckDB to an S3 bucket
      operationId: duckdbConnectionSettingsV2
      tags:
        - helpers
      parameters:
        - $ref: "#/components/parameters/WorkspaceId"
      requestBody:
        description:
          S3 resource path to use to generate the connection settings. If empty,
          the S3 resource defined in the workspace settings will be used
        required: true
        content:
          application/json:
            schema:
              type: object
              properties:
                s3_resource_path:
                  type: string
      responses:
        "200":
          description: Connection settings
          content:
            application/json:
              schema:
                type: object
                properties:
                  connection_settings_str:
                    type: string
                required:
                  - connection_settings_str

  /w/{workspace}/job_helpers/polars_connection_settings:
    post:
      summary:
        Converts an S3 resource to the set of arguments necessary to connect
        Polars to an S3 bucket
      operationId: polarsConnectionSettings
      tags:
        - helpers
      parameters:
        - $ref: "#/components/parameters/WorkspaceId"
      requestBody:
        description: S3 resource to connect to
        required: true
        content:
          application/json:
            schema:
              type: object
              properties:
                s3_resource:
                  $ref: "#/components/schemas/S3Resource"
      responses:
        "200":
          description: Connection settings
          content:
            application/json:
              schema:
                type: object
                properties:
                  endpoint_url:
                    type: string
                  key:
                    type: string
                  secret:
                    type: string
                  use_ssl:
                    type: boolean
                  cache_regions:
                    type: boolean
                  client_kwargs:
                    $ref: "#/components/schemas/PolarsClientKwargs"
                required:
                  - endpoint_url
                  - use_ssl
                  - cache_regions
                  - client_kwargs
  /w/{workspace}/job_helpers/v2/polars_connection_settings:
    post:
      summary:
        Converts an S3 resource to the set of arguments necessary to connect
        Polars to an S3 bucket
      operationId: polarsConnectionSettingsV2
      tags:
        - helpers
      parameters:
        - $ref: "#/components/parameters/WorkspaceId"
      requestBody:
        description:
          S3 resource path to use to generate the connection settings. If empty,
          the S3 resource defined in the workspace settings will be used
        required: true
        content:
          application/json:
            schema:
              type: object
              properties:
                s3_resource_path:
                  type: string
      responses:
        "200":
          description: Connection settings
          content:
            application/json:
              schema:
                type: object
                properties:
                  s3fs_args:
                    type: object
                    properties:
                      endpoint_url:
                        type: string
                      key:
                        type: string
                      secret:
                        type: string
                      use_ssl:
                        type: boolean
                      cache_regions:
                        type: boolean
                      client_kwargs:
                        $ref: "#/components/schemas/PolarsClientKwargs"
                    required:
                      - endpoint_url
                      - use_ssl
                      - cache_regions
                      - client_kwargs
                  storage_options:
                    type: object
                    properties:
                      aws_endpoint_url:
                        type: string
                      aws_access_key_id:
                        type: string
                      aws_secret_access_key:
                        type: string
                      aws_region:
                        type: string
                      aws_allow_http:
                        type: string
                    required:
                      - aws_endpoint_url
                      - aws_region
                      - aws_allow_http
                required:
                  - s3fs_args
                  - storage_options
  /w/{workspace}/job_helpers/v2/s3_resource_info:
    post:
      summary: Returns the s3 resource associated to the provided path, or the
        workspace default S3 resource
      operationId: s3ResourceInfo
      tags:
        - helpers
      parameters:
        - $ref: "#/components/parameters/WorkspaceId"
      requestBody:
        description:
          S3 resource path to use. If empty, the S3 resource defined in the
          workspace settings will be used
        required: true
        content:
          application/json:
            schema:
              type: object
              properties:
                s3_resource_path:
                  type: string
      responses:
        "200":
          description: Connection settings
          content:
            application/json:
              schema:
                $ref: "#/components/schemas/S3Resource"

  /w/{workspace}/job_helpers/test_connection:
    get:
      summary: Test connection to the workspace object storage
      operationId: datasetStorageTestConnection
      tags:
        - helpers
      parameters:
        - $ref: "#/components/parameters/WorkspaceId"
        - name: storage
          in: query
          schema:
            type: string
      responses:
        "200":
          description: Connection settings
          content:
            application/json:
              schema: {}

  /w/{workspace}/job_helpers/list_stored_files:
    get:
      summary: List the file keys available in a workspace object storage
      operationId: listStoredFiles
      tags:
        - helpers
      parameters:
        - $ref: "#/components/parameters/WorkspaceId"
        - name: max_keys
          in: query
          required: true
          schema:
            type: integer
        - name: marker
          in: query
          schema:
            type: string
        - name: prefix
          in: query
          schema:
            type: string
        - name: storage
          in: query
          schema:
            type: string
      responses:
        "200":
          description: List of file keys
          content:
            application/json:
              schema:
                type: object
                properties:
                  next_marker:
                    type: string
                  windmill_large_files:
                    type: array
                    items:
                      $ref: "#/components/schemas/WindmillLargeFile"
                  restricted_access:
                    type: boolean
                required:
                  - windmill_large_files

  /w/{workspace}/job_helpers/load_file_metadata:
    get:
      summary: Load metadata of the file
      operationId: loadFileMetadata
      tags:
        - helpers
      parameters:
        - $ref: "#/components/parameters/WorkspaceId"
        - name: file_key
          in: query
          required: true
          schema:
            type: string
        - name: storage
          in: query
          schema:
            type: string
      responses:
        "200":
          description: FileMetadata
          content:
            application/json:
              schema:
                $ref: "#/components/schemas/WindmillFileMetadata"

  /w/{workspace}/job_helpers/load_file_preview:
    get:
      summary: Load a preview of the file
      operationId: loadFilePreview
      tags:
        - helpers
      parameters:
        - $ref: "#/components/parameters/WorkspaceId"
        - name: file_key
          in: query
          required: true
          schema:
            type: string
        - name: file_size_in_bytes
          in: query
          schema:
            type: integer
        - name: file_mime_type
          in: query
          schema:
            type: string
        - name: csv_separator
          in: query
          schema:
            type: string
        - name: csv_has_header
          in: query
          schema:
            type: boolean
        - name: read_bytes_from
          in: query
          schema:
            type: integer
        - name: read_bytes_length
          in: query
          schema:
            type: integer
        - name: storage
          in: query
          schema:
            type: string
      responses:
        "200":
          description: FilePreview
          content:
            application/json:
              schema:
                $ref: "#/components/schemas/WindmillFilePreview"

  /w/{workspace}/job_helpers/load_parquet_preview/{path}:
    get:
      summary: Load a preview of a parquet file
      operationId: loadParquetPreview
      tags:
        - helpers
      parameters:
        - $ref: "#/components/parameters/WorkspaceId"
        - $ref: "#/components/parameters/Path"
        - name: offset
          in: query
          schema:
            type: number
        - name: limit
          in: query
          schema:
            type: number
        - name: sort_col
          in: query
          schema:
            type: string
        - name: sort_desc
          in: query
          schema:
            type: boolean
        - name: search_col
          in: query
          schema:
            type: string
        - name: search_term
          in: query
          schema:
            type: string
        - name: storage
          in: query
          schema:
            type: string
      responses:
        "200":
          description: Parquet Preview
          content:
            application/json:
              schema: {}

  /w/{workspace}/job_helpers/load_table_count/{path}:
    get:
      summary: Load the table row count
      operationId: loadTableRowCount
      tags:
        - helpers
      parameters:
        - $ref: "#/components/parameters/WorkspaceId"
        - $ref: "#/components/parameters/Path"
        - name: search_col
          in: query
          schema:
            type: string
        - name: search_term
          in: query
          schema:
            type: string
        - name: storage
          in: query
          schema:
            type: string
      responses:
        "200":
          description: Table count
          content:
            application/json:
              schema:
                type: object
                properties:
                  count:
                    type: number

  /w/{workspace}/job_helpers/load_csv_preview/{path}:
    get:
      summary: Load a preview of a csv file
      operationId: loadCsvPreview
      tags:
        - helpers
      parameters:
        - $ref: "#/components/parameters/WorkspaceId"
        - $ref: "#/components/parameters/Path"
        - name: offset
          in: query
          schema:
            type: number
        - name: limit
          in: query
          schema:
            type: number
        - name: sort_col
          in: query
          schema:
            type: string
        - name: sort_desc
          in: query
          schema:
            type: boolean
        - name: search_col
          in: query
          schema:
            type: string
        - name: search_term
          in: query
          schema:
            type: string
        - name: storage
          in: query
          schema:
            type: string
        - name: csv_separator
          in: query
          schema:
            type: string
      responses:
        "200":
          description: Csv Preview
          content:
            application/json:
              schema: {}

  /w/{workspace}/job_helpers/delete_s3_file:
    delete:
      summary: Permanently delete file from S3
      operationId: deleteS3File
      tags:
        - helpers
      parameters:
        - $ref: "#/components/parameters/WorkspaceId"
        - name: file_key
          in: query
          required: true
          schema:
            type: string
        - name: storage
          in: query
          schema:
            type: string
      responses:
        "200":
          description: Confirmation
          content:
            application/json:
              schema: {}

  /w/{workspace}/job_helpers/move_s3_file:
    get:
      summary: Move a S3 file from one path to the other within the same bucket
      operationId: moveS3File
      tags:
        - helpers
      parameters:
        - $ref: "#/components/parameters/WorkspaceId"
        - name: src_file_key
          in: query
          required: true
          schema:
            type: string
        - name: dest_file_key
          in: query
          required: true
          schema:
            type: string
        - name: storage
          in: query
          schema:
            type: string
      responses:
        "200":
          description: Confirmation
          content:
            application/json:
              schema: {}

  /w/{workspace}/job_helpers/upload_s3_file:
    post:
      summary: Upload file to S3 bucket
      operationId: fileUpload
      tags:
        - helpers
      parameters:
        - $ref: "#/components/parameters/WorkspaceId"
        - name: file_key
          in: query
          required: false
          schema:
            type: string
        - name: file_extension
          in: query
          required: false
          schema:
            type: string
        - name: s3_resource_path
          in: query
          required: false
          schema:
            type: string
        - name: resource_type
          in: query
          required: false
          schema:
            type: string
        - name: storage
          in: query
          schema:
            type: string
      requestBody:
        description: File content
        required: true
        content:
          application/octet-stream:
            schema:
              type: string
              format: binary
      responses:
        "200":
          description: File upload status
          content:
            application/json:
              schema:
                type: object
                properties:
                  file_key:
                    type: string
                required:
                  - file_key

  /w/{workspace}/job_helpers/download_s3_file:
    get:
      summary: Download file to S3 bucket
      operationId: fileDownload
      tags:
        - helpers
      parameters:
        - $ref: "#/components/parameters/WorkspaceId"
        - name: file_key
          in: query
          required: true
          schema:
            type: string
        - name: s3_resource_path
          in: query
          required: false
          schema:
            type: string
        - name: resource_type
          in: query
          required: false
          schema:
            type: string
        - name: storage
          in: query
          schema:
            type: string
      responses:
        "200":
          description: Chunk of the downloaded file
          content:
            application/octet-stream:
              schema:
                type: string
                format: binary

  /w/{workspace}/job_helpers/download_s3_parquet_file_as_csv:
    get:
      summary: Download file to S3 bucket
      operationId: fileDownloadParquetAsCsv
      tags:
        - helpers
      parameters:
        - $ref: "#/components/parameters/WorkspaceId"
        - name: file_key
          in: query
          required: true
          schema:
            type: string
        - name: s3_resource_path
          in: query
          required: false
          schema:
            type: string
        - name: resource_type
          in: query
          required: false
          schema:
            type: string
      responses:
        "200":
          description: The downloaded file
          content:
            text/csv:
              schema:
                type: string

  /w/{workspace}/job_metrics/get/{id}:
    post:
      summary: get job metrics
      operationId: getJobMetrics
      tags:
        - metrics
      parameters:
        - $ref: "#/components/parameters/WorkspaceId"
        - $ref: "#/components/parameters/JobId"
      requestBody:
        description: parameters for statistics retrieval
        required: true
        content:
          application/json:
            schema:
              type: object
              properties:
                timeseries_max_datapoints:
                  type: integer
                from_timestamp:
                  type: string
                  format: date-time
                to_timestamp:
                  type: string
                  format: date-time

      responses:
        "200":
          description: job details
          content:
            application/json:
              schema:
                type: object
                properties:
                  metrics_metadata:
                    type: array
                    items:
                      $ref: "#/components/schemas/MetricMetadata"
                  scalar_metrics:
                    type: array
                    items:
                      $ref: "#/components/schemas/ScalarMetric"
                  timeseries_metrics:
                    type: array
                    items:
                      $ref: "#/components/schemas/TimeseriesMetric"

<<<<<<< HEAD
  /w/{workspace}/job_metrics/set_progress/{id}:
    post:
      summary: set job metrics
      operationId: setJobProgress
      tags:
        - metrics
      parameters:
        - $ref: "#/components/parameters/WorkspaceId"
        - $ref: "#/components/parameters/JobId"
      requestBody:
        description: parameters for statistics retrieval
        required: true
        content:
          application/json:
            schema:
              type: object
              properties:
                percent:
                  type: integer
                flow_job_id:
                  type: string
                  format: uuid

      responses:
        "200":
          description: Job progress updated
          content:
            application/json:
              schema: {}

  /w/{workspace}/job_metrics/get_progress/{id}:
    get:
      summary: get job progress
      operationId: getJobProgress
      tags:
        - metrics
      parameters:
        - $ref: "#/components/parameters/WorkspaceId"
        - $ref: "#/components/parameters/JobId"
      responses:
        "200":
          description: job progress between 0 and 99
          content:
            application/json:
              schema:
                type: integer
=======
  /service_logs/list_files:
    get:
      summary: list log files ordered by timestamp
      operationId: listLogFiles
      tags:
        - service_logs
      parameters:
        - $ref: "#/components/parameters/Before"
        - $ref: "#/components/parameters/After"
        - name: with_error
          in: query
          required: false
          schema:
            type: boolean
      responses:
        "200":
          description: time
          content:
            application/json:
              schema:
                type: array
                items:
                  type: object
                  properties:
                    hostname:
                      type: string
                    mode:
                      type: string
                    worker_group:
                      type: string
                    log_ts:
                      type: string
                      format: date-time
                    file_path:
                      type: string
                    ok_lines:
                      type: integer
                    err_lines:
                      type: integer
                    json_fmt:
                      type: boolean
                  required:
                    - hostname
                    - mode
                    - log_ts
                    - file_path
                    - json_fmt

  /service_logs/get_log_file/{path}:
    get:
      summary: get log file by path
      operationId: getLogFile
      tags:
        - service_logs
      parameters:
        - $ref: "#/components/parameters/Path"            
      responses:
        "200":
          description: log stream
          content:
            text/plain:
              schema:
                type: string

>>>>>>> c661ac86

  /concurrency_groups/list:
    get:
      summary: List all concurrency groups
      operationId: listConcurrencyGroups
      tags:
        - concurrencyGroups
      responses:
        "200":
          description: all concurrency groups
          content:
            application/json:
              schema:
                type: array
                items:
                  $ref: "#/components/schemas/ConcurrencyGroup"
  /concurrency_groups/prune/{concurrency_id}:
    delete:
      summary: Delete concurrency group
      operationId: deleteConcurrencyGroup
      tags:
        - concurrencyGroups
      parameters:
        - $ref: "#/components/parameters/ConcurrencyId"
      responses:
        "200":
          description: concurrency group removed
          content:
            application/json:
              schema:
                type: object
                properties: {}
  /concurrency_groups/{id}/key:
    get:
      summary: Get the concurrency key for a job that has concurrency limits enabled
      operationId: getConcurrencyKey
      tags:
        - concurrencyGroups
      parameters:
        - $ref: "#/components/parameters/JobId"
      responses:
        "200":
          description: concurrency key for given job
          content:
            application/json:
              schema:
                type: string
  /w/{workspace}/concurrency_groups/list_jobs:
    get:
      summary: Get intervals of job runtime concurrency
      operationId: listExtendedJobs
      tags:
        - concurrencyGroups
        - job
      parameters:
        - name: concurrency_key
          in: query
          required: false
          schema:
            type: string
        - name: row_limit
          in: query
          required: false
          schema:
            type: number
        - $ref: "#/components/parameters/WorkspaceId"
        - $ref: "#/components/parameters/CreatedBy"
        - $ref: "#/components/parameters/Label"
        - $ref: "#/components/parameters/ParentJob"
        - $ref: "#/components/parameters/ScriptExactPath"
        - $ref: "#/components/parameters/ScriptStartPath"
        - $ref: "#/components/parameters/SchedulePath"
        - $ref: "#/components/parameters/ScriptExactHash"
        - $ref: "#/components/parameters/StartedBefore"
        - $ref: "#/components/parameters/StartedAfter"
        - $ref: "#/components/parameters/CreatedOrStartedBefore"
        - $ref: "#/components/parameters/Running"
        - $ref: "#/components/parameters/ScheduledForBeforeNow"
        - $ref: "#/components/parameters/CreatedOrStartedAfter"
        - $ref: "#/components/parameters/CreatedOrStartedAfterCompletedJob"
        - $ref: "#/components/parameters/JobKinds"
        - $ref: "#/components/parameters/ArgsFilter"
        - $ref: "#/components/parameters/Tag"
        - $ref: "#/components/parameters/ResultFilter"
        - $ref: "#/components/parameters/Page"
        - $ref: "#/components/parameters/PerPage"
        - name: is_skipped
          description: is the job skipped
          in: query
          schema:
            type: boolean
        - name: is_flow_step
          description: is the job a flow step
          in: query
          schema:
            type: boolean
        - name: has_null_parent
          description: has null parent
          in: query
          schema:
            type: boolean
        - name: success
          description: filter on successful jobs
          in: query
          schema:
            type: boolean
        - name: all_workspaces
          description: get jobs from all workspaces (only valid if request come from the `admins` workspace)
          in: query
          schema:
            type: boolean
        - name: is_not_schedule
          description: is not a scheduled job
          in: query
          schema:
            type: boolean
      responses:
        "200":
          description: time
          content:
            application/json:
              schema:
                $ref: "#/components/schemas/ExtendedJobs"

  /srch/w/{workspace}/index/search/job:
    get:
      summary: Search through jobs with a string query
      operationId: searchJobsIndex
      tags:
        - indexSearch
      parameters:
        - $ref: "#/components/parameters/WorkspaceId"
        - name: search_query
          in: query
          required: true
          schema:
            type: string
      responses:
        "200":
          description: search results
          content:
            application/json:
              schema:
                type: object
                properties:
                  query_parse_errors:
                    description: a list of the terms that couldn't be parsed (and thus ignored)
                    type: array
                    items:
                      type: object
                      properties:
                        dancer:
                          type: string
                  hits:
                    description: the jobs that matched the query
                    type: array
                    items:
                      $ref: "#/components/schemas/JobSearchHit"


components:
  securitySchemes:
    bearerAuth:
      type: http
      scheme: bearer
    cookieAuth:
      type: apiKey
      in: cookie
      name: token

  parameters:
    Key:
      name: key
      in: path
      required: true
      schema:
        type: string
    WorkspaceId:
      name: workspace
      in: path
      required: true
      schema:
        type: string
    VersionId:
      name: version
      in: path
      required: true
      schema:
        type: number
    Token:
      name: token
      in: path
      required: true
      schema:
        type: string
    AccountId:
      name: id
      in: path
      required: true
      schema:
        type: integer
    ClientName:
      name: client_name
      in: path
      required: true
      schema:
        type: string
    ScriptPath:
      name: path
      in: path
      required: true
      schema:
        type: string
    ScriptHash:
      name: hash
      in: path
      required: true
      schema:
        type: string
    JobId:
      name: id
      in: path
      required: true
      schema:
        type: string
        format: uuid
    Path:
      name: path
      in: path
      required: true
      schema:
        type: string
    PathId:
      name: id
      in: path
      required: true
      schema:
        type: integer
    PathVersion:
      name: version
      in: path
      required: true
      schema:
        type: integer
    Name:
      name: name
      in: path
      required: true
      schema:
        type: string
    Page:
      name: page
      description: which page to return (start at 1, default 1)
      in: query
      schema:
        type: integer
    PerPage:
      name: per_page
      description: number of items to return for a given page (default 30, max 100)
      in: query
      schema:
        type: integer
    OrderDesc:
      name: order_desc
      description: order by desc order (default true)
      in: query
      schema:
        type: boolean
    CreatedBy:
      name: created_by
      description: mask to filter exact matching user creator
      in: query
      schema:
        type: string
    Label:
      name: label
      description: mask to filter exact matching job's label (job labels are completed jobs with as a result an object containing a string in the array at key 'wm_labels')
      in: query
      schema:
        type: string
    ParentJob:
      name: parent_job
      description:
        The parent job that is at the origin and responsible for the execution
        of this script if any
      in: query
      schema:
        type: string
        format: uuid
    WorkerTag:
      name: tag
      description: Override the tag to use
      in: query
      schema:
        type: string
    CacheTtl:
      name: cache_ttl
      description: Override the cache time to live (in seconds). Can not be used to disable caching, only override with a new cache ttl
      in: query
      schema:
        type: string
    NewJobId:
      name: job_id
      description:
        The job id to assign to the created job. if missing, job is chosen
        randomly using the ULID scheme. If a job id already exists in the queue
        or as a completed job, the request to create one will fail (Bad Request)
      in: query
      schema:
        type: string
        format: uuid
    IncludeHeader:
      name: include_header
      description: |
        List of headers's keys (separated with ',') whove value are added to the args
        Header's key lowercased and '-'' replaced to '_' such that 'Content-Type' becomes the 'content_type' arg key
      in: query
      schema:
        type: string
    QueueLimit:
      name: queue_limit
      description: |
        The maximum size of the queue for which the request would get rejected if that job would push it above that limit
      in: query
      schema:
        type: string
    Payload:
      name: payload
      description: |
        The base64 encoded payload that has been encoded as a JSON. e.g how to encode such payload encodeURIComponent
        `encodeURIComponent(btoa(JSON.stringify({a: 2})))`
      in: query
      schema:
        type: string
    ScriptStartPath:
      name: script_path_start
      description: mask to filter matching starting path
      in: query
      schema:
        type: string
    SchedulePath:
      name: schedule_path
      description: mask to filter by schedule path
      in: query
      schema:
        type: string
    ScriptExactPath:
      name: script_path_exact
      description: mask to filter exact matching path
      in: query
      schema:
        type: string
    ScriptExactHash:
      name: script_hash
      description: mask to filter exact matching path
      in: query
      schema:
        type: string
    CreatedBefore:
      name: created_before
      description: filter on created before (inclusive) timestamp
      in: query
      schema:
        type: string
        format: date-time
    CreatedAfter:
      name: created_after
      description: filter on created after (exclusive) timestamp
      in: query
      schema:
        type: string
        format: date-time
    StartedBefore:
      name: started_before
      description: filter on started before (inclusive) timestamp
      in: query
      schema:
        type: string
        format: date-time
    StartedAfter:
      name: started_after
      description: filter on started after (exclusive) timestamp
      in: query
      schema:
        type: string
        format: date-time
    Before:
      name: before
      description: filter on started before (inclusive) timestamp
      in: query
      schema:
        type: string
        format: date-time
    CreatedOrStartedAfter:
      name: created_or_started_after
      description:
        filter on created_at for non non started job and started_at otherwise
        after (exclusive) timestamp
      in: query
      schema:
        type: string
        format: date-time
    CreatedOrStartedAfterCompletedJob:
      name: created_or_started_after_completed_jobs
      description:
        filter on created_at for non non started job and started_at otherwise
        after (exclusive) timestamp but only for the completed jobs
      in: query
      schema:
        type: string
        format: date-time
    CreatedOrStartedBefore:
      name: created_or_started_before
      description:
        filter on created_at for non non started job and started_at otherwise
        before (inclusive) timestamp
      in: query
      schema:
        type: string
        format: date-time
    Success:
      name: success
      description: filter on successful jobs
      in: query
      schema:
        type: boolean
    ScheduledForBeforeNow:
      name: scheduled_for_before_now
      description: filter on jobs scheduled_for before now (hence waitinf for a worker)
      in: query
      schema:
        type: boolean
    Suspended:
      name: suspended
      description: filter on suspended jobs
      in: query
      schema:
        type: boolean
    Running:
      name: running
      description: filter on running jobs
      in: query
      schema:
        type: boolean
    ArgsFilter:
      name: args
      description: filter on jobs containing those args as a json subset (@> in postgres)
      in: query
      schema:
        type: string
    Tag:
      name: tag
      description: filter on jobs with a given tag/worker group
      in: query
      schema:
        type: string
    ResultFilter:
      name: result
      description: filter on jobs containing those result as a json subset (@> in postgres)
      in: query
      schema:
        type: string
    After:
      name: after
      description: filter on created after (exclusive) timestamp
      in: query
      schema:
        type: string
        format: date-time
    Username:
      name: username
      description: filter on exact username of user
      in: query
      schema:
        type: string
    Operation:
      name: operation
      description: filter on exact or prefix name of operation
      in: query
      schema:
        type: string
    ResourceName:
      name: resource
      description: filter on exact or prefix name of resource
      in: query
      schema:
        type: string
    ActionKind:
      name: action_kind
      description: filter on type of operation
      in: query
      schema:
        type: string
        enum: [Create, Update, Delete, Execute]
    JobKinds:
      name: job_kinds
      description:
        filter on job kind (values 'preview', 'script', 'dependencies', 'flow')
        separated by,
      in: query
      schema:
        type: string
      # correct type is below but explode not supported by our codegen
      #   type: array
      #   items:
      #     type: string
      #     enum: ["preview", "script", "dependencies"]
      # explode: false
    RunnableId:
      name: runnable_id
      in: query
      schema:
        type: string
    RunnableTypeQuery:
      name: runnable_type
      in: query
      schema:
        $ref: "#/components/schemas/RunnableType"
    InputId:
      name: input
      in: path
      required: true
      schema:
        type: string
    GetStarted:
      name: get_started
      in: query
      schema:
        type: boolean
    ConcurrencyId:
      name: concurrency_id
      in: path
      required: true
      schema:
        type: string

  schemas:
    $ref: "../../openflow.openapi.yaml#/components/schemas"

    Script:
      type: object
      properties:
        workspace_id:
          type: string
        hash:
          type: string
        path:
          type: string
        parent_hashes:
          type: array
          description: |
            The first element is the direct parent of the script, the second is the parent of the first, etc
          items:
            type: string
        summary:
          type: string
        description:
          type: string
        content:
          type: string
        created_by:
          type: string
        created_at:
          type: string
          format: date-time
        archived:
          type: boolean
        schema:
          type: object
        deleted:
          type: boolean
        is_template:
          type: boolean
        extra_perms:
          type: object
          additionalProperties:
            type: boolean
        lock:
          type: string
        lock_error_logs:
          type: string
        language:
          type: string
          enum:
            [
              python3,
              deno,
              go,
              bash,
              powershell,
              postgresql,
              mysql,
              bigquery,
              snowflake,
              mssql,
              graphql,
              nativets,
              bun,
              php,
              rust,
            ]
        kind:
          type: string
          enum: [script, failure, trigger, command, approval]
        starred:
          type: boolean
        tag:
          type: string
        has_draft:
          type: boolean
        draft_only:
          type: boolean
        envs:
          type: array
          items:
            type: string
        concurrent_limit:
          type: integer
        concurrency_time_window_s:
          type: integer
        concurrency_key:
          type: string
        cache_ttl:
          type: number
        dedicated_worker:
          type: boolean
        ws_error_handler_muted:
          type: boolean
        priority:
          type: integer
        restart_unless_cancelled:
          type: boolean
        timeout:
          type: integer
        delete_after_use:
          type: boolean
        visible_to_runner_only:
          type: boolean
        no_main_func:
          type: boolean
        codebase:
          type: string

      required:
        - hash
        - path
        - summary
        - description
        - content
        - created_by
        - created_at
        - archived
        - deleted
        - is_template
        - extra_perms
        - language
        - kind
        - starred
        - no_main_func


    NewScript:
      type: object
      properties:
        path:
          type: string
        parent_hash:
          type: string
        summary:
          type: string
        description:
          type: string
        content:
          type: string
        schema:
          type: object
        is_template:
          type: boolean
        lock:
          type: string
        language:
          type: string
          enum:
            [
              python3,
              deno,
              go,
              bash,
              powershell,
              postgresql,
              mysql,
              bigquery,
              snowflake,
              mssql,
              graphql,
              nativets,
              bun,
              php,
              rust,
            ]
        kind:
          type: string
          enum: [script, failure, trigger, command, approval]
        tag:
          type: string
        draft_only:
          type: boolean
        envs:
          type: array
          items:
            type: string
        concurrent_limit:
          type: integer
        concurrency_time_window_s:
          type: integer
        cache_ttl:
          type: number
        dedicated_worker:
          type: boolean
        ws_error_handler_muted:
          type: boolean
        priority:
          type: integer
        restart_unless_cancelled:
          type: boolean
        timeout:
          type: integer
        delete_after_use:
          type: boolean
        deployment_message:
          type: string
        concurrency_key:
          type: string
        visible_to_runner_only:
          type: boolean
        no_main_func:
          type: boolean
        codebase:
          type: string
      required:
        - path
        - summary
        - description
        - content
        - language

    NewScriptWithDraft:
      allOf:
        - $ref: "#/components/schemas/NewScript"
        - type: object
          properties:
            draft:
              $ref: "#/components/schemas/NewScript"
            hash:
              type: string
          required:
            - hash

    ScriptHistory:
      type: object
      properties:
        script_hash:
          type: string
        deployment_msg:
          type: string
      required:
        - script_hash

    ScriptArgs:
      type: object
      additionalProperties: {}

    Input:
      type: object
      properties:
        id:
          type: string
        name:
          type: string
        created_by:
          type: string
        created_at:
          type: string
          format: date-time
        is_public:
          type: boolean
        success:
          type: boolean
      required:
        - id
        - name
        - args
        - created_by
        - created_at
        - is_public

    CreateInput:
      type: object
      properties:
        name:
          type: string
        args:
          type: object
      required:
        - name
        - args
        - created_by

    UpdateInput:
      type: object
      properties:
        id:
          type: string
        name:
          type: string
        is_public:
          type: boolean
      required:
        - id
        - name
        - is_public

    RunnableType:
      type: string
      enum: ["ScriptHash", "ScriptPath", "FlowPath"]

    QueuedJob:
      type: object
      properties:
        workspace_id:
          type: string
        id:
          type: string
          format: uuid
        parent_job:
          type: string
          format: uuid
        created_by:
          type: string
        created_at:
          type: string
          format: date-time
        started_at:
          type: string
          format: date-time
        scheduled_for:
          type: string
          format: date-time
        running:
          type: boolean
        script_path:
          type: string
        script_hash:
          type: string
        args:
          $ref: "#/components/schemas/ScriptArgs"
        logs:
          type: string
        raw_code:
          type: string
        canceled:
          type: boolean
        canceled_by:
          type: string
        canceled_reason:
          type: string
        last_ping:
          type: string
          format: date-time
        job_kind:
          type: string
          enum:
            [
              "script",
              "preview",
              "dependencies",
              "flowdependencies",
              "appdependencies",
              "flow",
              "flowpreview",
              "script_hub",
              "identity",
              "deploymentcallback",
              "singlescriptflow",
            ]
        schedule_path:
          type: string
        permissioned_as:
          type: string
          description: |
            The user (u/userfoo) or group (g/groupfoo) whom 
            the execution of this script will be permissioned_as and by extension its DT_TOKEN.
        flow_status:
          $ref: "../../openflow.openapi.yaml#/components/schemas/FlowStatus"
        raw_flow:
          $ref: "../../openflow.openapi.yaml#/components/schemas/FlowValue"
        is_flow_step:
          type: boolean
        language:
          type: string
          enum:
            [
              python3,
              deno,
              go,
              bash,
              powershell,
              postgresql,
              mysql,
              bigquery,
              snowflake,
              mssql,
              graphql,
              nativets,
              bun,
              php,
              rust,
            ]
        email:
          type: string
        visible_to_owner:
          type: boolean
        mem_peak:
          type: integer
        tag:
          type: string
        priority:
          type: integer
        self_wait_time_ms:
          type: number
        aggregate_wait_time_ms:
          type: number
      required:
        - id
        - running
        - canceled
        - job_kind
        - permissioned_as
        - is_flow_step
        - email
        - visible_to_owner
        - tag

    CompletedJob:
      type: object
      properties:
        workspace_id:
          type: string
        id:
          type: string
          format: uuid
        parent_job:
          type: string
          format: uuid
        created_by:
          type: string
        created_at:
          type: string
          format: date-time
        started_at:
          type: string
          format: date-time
        duration_ms:
          type: integer
        success:
          type: boolean
        script_path:
          type: string
        script_hash:
          type: string
        args:
          $ref: "#/components/schemas/ScriptArgs"
        result: {}
        logs:
          type: string
        deleted:
          type: boolean
        raw_code:
          type: string
        canceled:
          type: boolean
        canceled_by:
          type: string
        canceled_reason:
          type: string
        job_kind:
          type: string
          enum:
            [
              "script",
              "preview",
              "dependencies",
              "flow",
              "flowdependencies",
              "appdependencies",
              "flowpreview",
              "script_hub",
              "identity",
              "deploymentcallback",
              "singlescriptflow",
            ]
        schedule_path:
          type: string
        permissioned_as:
          type: string
          description: |
            The user (u/userfoo) or group (g/groupfoo) whom 
            the execution of this script will be permissioned_as and by extension its DT_TOKEN.
        flow_status:
          $ref: "../../openflow.openapi.yaml#/components/schemas/FlowStatus"
        raw_flow:
          $ref: "../../openflow.openapi.yaml#/components/schemas/FlowValue"
        is_flow_step:
          type: boolean
        language:
          type: string
          enum:
            [
              python3,
              deno,
              go,
              bash,
              powershell,
              postgresql,
              mysql,
              bigquery,
              snowflake,
              mssql,
              graphql,
              nativets,
              bun,
              php,
              rust,
            ]
        is_skipped:
          type: boolean
        email:
          type: string
        visible_to_owner:
          type: boolean
        mem_peak:
          type: integer
        tag:
          type: string
        priority:
          type: integer
        labels:
          type: array
          items:
            type: string
        self_wait_time_ms:
          type: number
        aggregate_wait_time_ms:
          type: number
      required:
        - id
        - created_by
        - duration_ms
        - created_at
        - started_at
        - success
        - canceled
        - job_kind
        - permissioned_as
        - is_flow_step
        - is_skipped
        - email
        - visible_to_owner
        - tag

    ObscuredJob:
      type: object
      properties:
        typ:
          type: string
        started_at:
          type: string
          format: date-time
        duration_ms:
          type: number
    Job:
      oneOf:
        - allOf:
            - $ref: "#/components/schemas/CompletedJob"
            - type: object
              properties:
                type:
                  type: string
                  enum: [CompletedJob]
        - allOf:
            - $ref: "#/components/schemas/QueuedJob"
            - type: object
              properties:
                type:
                  type: string
                  enum: [QueuedJob]
      discriminator:
        propertyName: type

    User:
      type: object
      properties:
        email:
          type: string
        username:
          type: string
        is_admin:
          type: boolean
        is_super_admin:
          type: boolean
        created_at:
          type: string
          format: date-time
        operator:
          type: boolean
        disabled:
          type: boolean
        groups:
          type: array
          items:
            type: string
        folders:
          type: array
          items:
            type: string
        folders_owners:
          type: array
          items:
            type: string
      required:
        - email
        - username
        - is_admin
        - is_super_admin
        - created_at
        - operator
        - disabled
        - folders
        - folders_owners

    UserUsage:
      type: object
      properties:
        email:
          type: string
        executions:
          type: number

    Login:
      type: object
      properties:
        email:
          type: string
        password:
          type: string
      required:
        - email
        - password

    EditWorkspaceUser:
      type: object
      properties:
        is_admin:
          type: boolean
        operator:
          type: boolean
        disabled:
          type: boolean

    TruncatedToken:
      type: object
      properties:
        label:
          type: string
        expiration:
          type: string
          format: date-time
        token_prefix:
          type: string
        created_at:
          type: string
          format: date-time
        last_used_at:
          type: string
          format: date-time
        scopes:
          type: array
          items:
            type: string
      required:
        - token_prefix
        - created_at
        - last_used_at

    NewToken:
      type: object
      properties:
        label:
          type: string
        expiration:
          type: string
          format: date-time
        scopes:
          type: array
          items:
            type: string

    NewTokenImpersonate:
      type: object
      properties:
        label:
          type: string
        expiration:
          type: string
          format: date-time
        impersonate_email:
          type: string
      required:
        - impersonate_email

    ListableVariable:
      type: object
      properties:
        workspace_id:
          type: string
        path:
          type: string
        value:
          type: string
        is_secret:
          type: boolean
        description:
          type: string
        account:
          type: integer
        is_oauth:
          type: boolean
        extra_perms:
          type: object
          additionalProperties:
            type: boolean
        is_expired:
          type: boolean
        refresh_error:
          type: string
        is_linked:
          type: boolean
        is_refreshed:
          type: boolean
        expires_at:
          type: string
          format: date-time
      required:
        - workspace_id
        - path
        - is_secret
        - extra_perms

    ContextualVariable:
      type: object
      properties:
        name:
          type: string
        value:
          type: string
        description:
          type: string
        is_custom:
          type: boolean
      required:
        - name
        - value
        - description
        - is_custom

    CreateVariable:
      type: object
      properties:
        path:
          type: string
        value:
          type: string
        is_secret:
          type: boolean
        description:
          type: string
        account:
          type: integer
        is_oauth:
          type: boolean
        expires_at:
          type: string
          format: date-time
      required:
        - path
        - value
        - is_secret
        - description

    EditVariable:
      type: object
      properties:
        path:
          type: string
        value:
          type: string
        is_secret:
          type: boolean
        description:
          type: string

    AuditLog:
      type: object
      properties:
        id:
          type: integer
        timestamp:
          type: string
          format: date-time
        username:
          type: string
        operation:
          type: string
          enum:
            - "jobs.run"
            - "jobs.run.script"
            - "jobs.run.preview"
            - "jobs.run.flow"
            - "jobs.run.flow_preview"
            - "jobs.run.script_hub"
            - "jobs.run.dependencies"
            - "jobs.run.identity"
            - "jobs.run.noop"
            - "jobs.flow_dependencies"
            - "jobs"
            - "jobs.cancel"
            - "jobs.force_cancel"
            - "jobs.disapproval"
            - "jobs.delete"
            - "account.delete"
            - "openai.request"
            - "resources.create"
            - "resources.update"
            - "resources.delete"
            - "resource_types.create"
            - "resource_types.update"
            - "resource_types.delete"
            - "schedule.create"
            - "schedule.setenabled"
            - "schedule.edit"
            - "schedule.delete"
            - "scripts.create"
            - "scripts.update"
            - "scripts.archive"
            - "scripts.delete"
            - "users.create"
            - "users.delete"
            - "users.update"
            - "users.login"
            - "users.logout"
            - "users.accept_invite"
            - "users.decline_invite"
            - "users.token.create"
            - "users.token.delete"
            - "users.add_to_workspace"
            - "users.add_global"
            - "users.setpassword"
            - "users.impersonate"
            - "users.leave_workspace"
            - "oauth.login"
            - "oauth.signup"
            - "variables.create"
            - "variables.delete"
            - "variables.update"
            - "flows.create"
            - "flows.update"
            - "flows.delete"
            - "flows.archive"
            - "apps.create"
            - "apps.update"
            - "apps.delete"
            - "folder.create"
            - "folder.update"
            - "folder.delete"
            - "folder.add_owner"
            - "folder.remove_owner"
            - "group.create"
            - "group.delete"
            - "group.edit"
            - "group.adduser"
            - "group.removeuser"
            - "igroup.create"
            - "igroup.delete"
            - "igroup.adduser"
            - "igroup.removeuser"
            - "variables.decrypt_secret"
            - "workspaces.edit_command_script"
            - "workspaces.edit_deploy_to"
            - "workspaces.edit_auto_invite_domain"
            - "workspaces.edit_webhook"
            - "workspaces.edit_copilot_config"
            - "workspaces.edit_error_handler"
            - "workspaces.create"
            - "workspaces.update"
            - "workspaces.archive"
            - "workspaces.unarchive"
            - "workspaces.delete"
        action_kind:
          type: string
          enum: ["Created", "Updated", "Delete", "Execute"]
        resource:
          type: string
        parameters:
          type: object
      required:
        - id
        - timestamp
        - username
        - operation
        - action_kind

    MainArgSignature:
      type: object
      properties:
        type:
          type: string
          enum: ["Valid", "Invalid"]
        error:
          type: string
        star_args:
          type: boolean
        star_kwargs:
          type: boolean
        args:
          type: array
          items:
            type: object
            properties:
              name:
                type: string
              typ:
                oneOf:
                  - type: string
                    enum:
                      [
                        "float",
                        "int",
                        "bool",
                        "email",
                        "unknown",
                        "bytes",
                        "dict",
                        "datetime",
                        "sql",
                      ]
                  - type: object
                    properties:
                      resource:
                        type: string
                        nullable: true
                    required:
                      - resource
                  - type: object
                    properties:
                      str:
                        type: array
                        items:
                          type: string
                        nullable: true
                    required:
                      - str
                  - type: object
                    properties:
                      object:
                        type: array
                        items:
                          type: object
                          properties:
                            key:
                              type: string
                            typ:
                              oneOf:
                                - type: string
                                  enum:
                                    [
                                      "float",
                                      "int",
                                      "bool",
                                      "email",
                                      "unknown",
                                      "bytes",
                                      "dict",
                                      "datetime",
                                      "sql",
                                    ]
                                - type: object
                                  properties:
                                    str: {}
                                  required: [str]
                          required:
                            - key
                            - typ
                    required:
                      - object
                  - type: object
                    properties:
                      list:
                        oneOf:
                          - type: string
                            enum:
                              [
                                "float",
                                "int",
                                "bool",
                                "email",
                                "unknown",
                                "bytes",
                                "dict",
                                "datetime",
                                "sql",
                              ]
                          - type: object
                            properties:
                              str: {}
                            required: [str]
                        nullable: true
                    required:
                      - list
              has_default:
                type: boolean
              default: {}
            required:
              - name
              - typ
        no_main_func:
          type: boolean
          nullable: true
      required:
        - star_args
        - start_kwargs
        - args
        - type
        - error
        - no_main_func

    Preview:
      type: object
      properties:
        content:
          type: string
        path:
          type: string
        args:
          $ref: "#/components/schemas/ScriptArgs"
        language:
          type: string
          enum:
            [
              python3,
              deno,
              go,
              bash,
              powershell,
              postgresql,
              mysql,
              bigquery,
              snowflake,
              mssql,
              graphql,
              nativets,
              bun,
              php,
              rust,
            ]
        tag:
          type: string
        kind:
          type: string
          enum: [code, identity, http]
        dedicated_worker:
          type: boolean
        lock:
          type: string
      required:
        - args

    WorkflowTask:
      type: object
      properties:
        args:
          $ref: "#/components/schemas/ScriptArgs"
      required:
        - args

    WorkflowStatusRecord:
      type: object
      additionalProperties:
        $ref: "#/components/schemas/WorkflowStatus"

    WorkflowStatus:
      type: object
      properties:
        scheduled_for:
          type: string
          format: date-time
        started_at:
          type: string
          format: date-time
        duration_ms:
          type: number
        name:
          type: string

    CreateResource:
      type: object
      properties:
        path:
          type: string
        value: {}
        description:
          type: string
        resource_type:
          type: string
      required:
        - path
        - value
        - resource_type

    EditResource:
      type: object
      properties:
        path:
          type: string
        description:
          type: string
        value: {}

    Resource:
      type: object
      properties:
        workspace_id:
          type: string
        path:
          type: string
        description:
          type: string
        resource_type:
          type: string
        value: {}
        is_oauth:
          type: boolean
        extra_perms:
          type: object
          additionalProperties:
            type: boolean
        created_by:
          type: string
        edited_at:
          type: string
          format: date-time
      required:
        - path
        - resource_type
        - is_oauth

    ListableResource:
      type: object
      properties:
        workspace_id:
          type: string
        path:
          type: string
        description:
          type: string
        resource_type:
          type: string
        value: {}
        is_oauth:
          type: boolean
        extra_perms:
          type: object
          additionalProperties:
            type: boolean
        is_expired:
          type: boolean
        refresh_error:
          type: string
        is_linked:
          type: boolean
        is_refreshed:
          type: boolean
        account:
          type: number
        created_by:
          type: string
        edited_at:
          type: string
          format: date-time
      required:
        - path
        - resource_type
        - is_oauth
        - is_linked
        - is_refreshed

    ResourceType:
      type: object
      properties:
        workspace_id:
          type: string
        name:
          type: string
        schema: {}
        description:
          type: string
        created_by:
          type: string
        edited_at:
          type: string
          format: date-time
      required:
        - name

    EditResourceType:
      type: object
      properties:
        schema: {}
        description:
          type: string

    Schedule:
      type: object
      properties:
        path:
          type: string
        edited_by:
          type: string
        edited_at:
          type: string
          format: date-time
        schedule:
          type: string
        timezone:
          type: string
        enabled:
          type: boolean
        script_path:
          type: string
        is_flow:
          type: boolean
        args:
          $ref: "#/components/schemas/ScriptArgs"
        extra_perms:
          type: object
          additionalProperties:
            type: boolean
        email:
          type: string
        error:
          type: string
        on_failure:
          # a reference to a script path, flow path, or webhook (script/<path>, flow/<path>)
          type: string
        on_failure_times:
          type: number
        on_failure_exact:
          type: boolean
        on_failure_extra_args:
          $ref: "#/components/schemas/ScriptArgs"
        on_recovery:
          type: string
        on_recovery_times:
          type: number
        on_recovery_extra_args:
          $ref: "#/components/schemas/ScriptArgs"
        on_success:
          type: string
        on_success_extra_args:
          $ref: "#/components/schemas/ScriptArgs"
        ws_error_handler_muted:
          type: boolean
        retry:
          $ref: "../../openflow.openapi.yaml#/components/schemas/Retry"
        summary:
          type: string
        no_flow_overlap:
          type: boolean
        tag:
          type: string
        paused_until:
          type: string
          format: date-time
      required:
        - path
        - edited_by
        - edited_at
        - schedule
        - script_path
        - timezone
        - extra_perms
        - is_flow
        - enabled
        - email

    ScheduleWJobs:
      allOf:
        - $ref: "#/components/schemas/Schedule"
        - type: object
          properties:
            jobs:
              type: array
              items:
                type: object
                properties:
                  id:
                    type: string
                  success:
                    type: boolean
                  duration_ms:
                    type: number
                required:
                  - id
                  - success
                  - duration_ms

    NewSchedule:
      type: object
      properties:
        path:
          type: string
        schedule:
          type: string
        timezone:
          type: string
        script_path:
          type: string
        is_flow:
          type: boolean
        args:
          $ref: "#/components/schemas/ScriptArgs"
        enabled:
          type: boolean
        on_failure:
          # a reference to a script path, flow path, or webhook (script/<path>, flow/<path>)
          type: string
        on_failure_times:
          type: number
        on_failure_exact:
          type: boolean
        on_failure_extra_args:
          $ref: "#/components/schemas/ScriptArgs"
        on_recovery:
          type: string
        on_recovery_times:
          type: number
        on_recovery_extra_args:
          $ref: "#/components/schemas/ScriptArgs"
        on_success:
          type: string
        on_success_extra_args:
          $ref: "#/components/schemas/ScriptArgs"
        ws_error_handler_muted:
          type: boolean
        retry:
          $ref: "../../openflow.openapi.yaml#/components/schemas/Retry"
        no_flow_overlap:
          type: boolean
        summary:
          type: string
        tag:
          type: string
        paused_until:
          type: string
          format: date-time
      required:
        - path
        - schedule
        - timezone
        - script_path
        - is_flow
        - args

    EditSchedule:
      type: object
      properties:
        schedule:
          type: string
        timezone:
          type: string
        args:
          $ref: "#/components/schemas/ScriptArgs"
        on_failure:
          # a reference to a script path, flow path, or webhook (script/<path>, flow/<path>)
          type: string
        on_failure_times:
          type: number
        on_failure_exact:
          type: boolean
        on_failure_extra_args:
          $ref: "#/components/schemas/ScriptArgs"
        on_recovery:
          type: string
        on_recovery_times:
          type: number
        on_recovery_extra_args:
          $ref: "#/components/schemas/ScriptArgs"
        on_success:
          type: string
        on_success_extra_args:
          $ref: "#/components/schemas/ScriptArgs"
        ws_error_handler_muted:
          type: boolean
        retry:
          $ref: "../../openflow.openapi.yaml#/components/schemas/Retry"
        no_flow_overlap:
          type: boolean
        summary:
          type: string
        tag:
          type: string
        paused_until:
          type: string
          format: date-time
      required:
        - schedule
        - timezone
        - script_path
        - is_flow
        - args

    Group:
      type: object
      properties:
        name:
          type: string
        summary:
          type: string
        members:
          type: array
          items:
            type: string
        extra_perms:
          type: object
          additionalProperties:
            type: boolean
      required:
        - name

    InstanceGroup:
      type: object
      properties:
        name:
          type: string
        summary:
          type: string
        emails:
          type: array
          items:
            type: string
      required:
        - name

    Folder:
      type: object
      properties:
        name:
          type: string
        owners:
          type: array
          items:
            type: string
        extra_perms:
          type: object
          additionalProperties:
            type: boolean
        summary:
          type: string
        created_by:
          type: string
        edited_at:
          type: string
          format: date-time
      required:
        - name
        - owners
        - extra_perms

    WorkerPing:
      type: object
      properties:
        worker:
          type: string
        worker_instance:
          type: string
        last_ping:
          type: number
        started_at:
          type: string
          format: date-time
        ip:
          type: string
        jobs_executed:
          type: integer
        custom_tags:
          type: array
          items:
            type: string
        worker_group:
          type: string
        wm_version:
          type: string
        last_job_id:
          type: string
        last_job_workspace_id:
          type: string
        occupancy_rate:
          type: number
        memory:
          type: number
        vcpus:
          type: number
        memory_usage:
          type: number
        wm_memory_usage:
          type: number
      required:
        - worker
        - worker_instance
        - ping_at
        - started_at
        - ip
        - jobs_executed
        - worker_group
        - wm_version
    UserWorkspaceList:
      type: object
      properties:
        email:
          type: string
        workspaces:
          type: array
          items:
            type: object
            properties:
              id:
                type: string
              name:
                type: string
              username:
                type: string
            required:
              - id
              - name
              - username
      required:
        - email
        - workspaces

    CreateWorkspace:
      type: object
      properties:
        id:
          type: string
        name:
          type: string
        username:
          type: string
      required:
        - id
        - name

    Workspace:
      type: object
      properties:
        id:
          type: string
        name:
          type: string
        owner:
          type: string
        domain:
          type: string
      required:
        - id
        - name
        - owner

    WorkspaceInvite:
      type: object
      properties:
        workspace_id:
          type: string
        email:
          type: string
        is_admin:
          type: boolean
        operator:
          type: boolean
      required:
        - workspace_id
        - email
        - is_admin
        - operator

    GlobalUserInfo:
      type: object
      properties:
        email:
          type: string
        login_type:
          type: string
          enum: ["password", "github"]
        super_admin:
          type: boolean
        verified:
          type: boolean
        name:
          type: string
        company:
          type: string
        username:
          type: string

      required:
        - email
        - login_type
        - super_admin
        - verified

    Flow:
      allOf:
        - $ref: "../../openflow.openapi.yaml#/components/schemas/OpenFlow"
        - $ref: "#/components/schemas/FlowMetadata"

    ExtraPerms:
      type: object
      additionalProperties:
        type: boolean

    FlowMetadata:
      type: object
      properties:
        workspace_id:
          type: string
        path:
          type: string
        edited_by:
          type: string
        edited_at:
          type: string
          format: date-time
        archived:
          type: boolean
        extra_perms:
          $ref: "#/components/schemas/ExtraPerms"
        starred:
          type: boolean
        draft_only:
          type: boolean
        tag:
          type: string
        ws_error_handler_muted:
          type: boolean
        priority:
          type: integer
        dedicated_worker:
          type: boolean
        timeout:
          type: number
        visible_to_runner_only:
          type: boolean
      required:
        - path
        - edited_by
        - edited_at
        - archived
        - extra_perms

    OpenFlowWPath:
      allOf:
        - $ref: "../../openflow.openapi.yaml#/components/schemas/OpenFlow"
        - type: object
          properties:
            path:
              type: string
            tag:
              type: string
            ws_error_handler_muted:
              type: boolean
            priority:
              type: integer
            dedicated_worker:
              type: boolean
            timeout:
              type: number
            visible_to_runner_only:
              type: boolean
          required:
            - path

    FlowPreview:
      type: object
      properties:
        value:
          $ref: "../../openflow.openapi.yaml#/components/schemas/FlowValue"
        path:
          type: string
        args:
          $ref: "#/components/schemas/ScriptArgs"
        tag:
          type: string
        restarted_from:
          $ref: "#/components/schemas/RestartedFrom"

      required:
        - value
        - content
        - args

    RestartedFrom:
      type: object
      properties:
        flow_job_id:
          type: string
          format: uuid
        step_id:
          type: string
        branch_or_iteration_n:
          type: integer

    Policy:
      type: object
      properties:
        triggerables:
          type: object
          additionalProperties:
            type: object
        triggerables_v2:
          type: object
          additionalProperties:
            type: object
        execution_mode:
          type: string
          enum: [viewer, publisher, anonymous]
        on_behalf_of:
          type: string
        on_behalf_of_email:
          type: string

    ListableApp:
      type: object
      properties:
        id:
          type: integer
        workspace_id:
          type: string
        path:
          type: string
        summary:
          type: string
        version:
          type: integer
        extra_perms:
          type: object
          additionalProperties:
            type: boolean
        starred:
          type: boolean
        edited_at:
          type: string
          format: date-time
        execution_mode:
          type: string
          enum: [viewer, publisher, anonymous]
      required:
        - id
        - workspace_id
        - path
        - summary
        - version
        - extra_perms
        - edited_at
        - execution_mode

    ListableRawApp:
      type: object
      properties:
        workspace_id:
          type: string
        path:
          type: string
        summary:
          type: string
        extra_perms:
          type: object
          additionalProperties:
            type: boolean
        starred:
          type: boolean
        version:
          type: number
        edited_at:
          type: string
          format: date-time
      required:
        - workspace_id
        - path
        - summary
        - extra_perms
        - version
        - edited_at

    AppWithLastVersion:
      type: object
      properties:
        id:
          type: integer
        workspace_id:
          type: string
        path:
          type: string
        summary:
          type: string
        versions:
          type: array
          items:
            type: integer
        created_by:
          type: string
        created_at:
          type: string
          format: date-time
        value:
          type: object
        policy:
          $ref: "#/components/schemas/Policy"
        execution_mode:
          type: string
          enum: [viewer, publisher, anonymous]
        extra_perms:
          type: object
          additionalProperties:
            type: boolean
      required:
        - id
        - workspace_id
        - path
        - summary
        - versions
        - created_by
        - created_at
        - value
        - policy
        - execution_mode
        - extra_perms

    AppWithLastVersionWDraft:
      allOf:
        - $ref: "#/components/schemas/AppWithLastVersion"
        - type: object
          properties:
            draft_only:
              type: boolean
            draft: {}

    AppHistory:
      type: object
      properties:
        version:
          type: integer
        deployment_msg:
          type: string
      required:
        - version

    FlowVersion:
      type: object
      properties:
        id:
          type: integer
        created_at:
          type: string
          format: date-time
        deployment_msg:
          type: string
      required:
        - id
        - created_at

    SlackToken:
      type: object
      properties:
        access_token:
          type: string
        team_id:
          type: string
        team_name:
          type: string
        bot:
          type: object
          properties:
            bot_access_token:
              type: string
      required:
        - access_token
        - team_id
        - team_name
        - bot

    TokenResponse:
      type: object
      properties:
        access_token:
          type: string
        expires_in:
          type: integer
        refresh_token:
          type: string
        scope:
          type: array
          items:
            type: string

      required:
        - access_token

    HubScriptKind:
      name: kind
      schema:
        type: string
        enum: [script, failure, trigger, approval]

    PolarsClientKwargs:
      type: object
      properties:
        region_name:
          type: string
      required:
        - region_name

    LargeFileStorage:
      type: object
      properties:
        type:
          type: string
          enum:
            [
              "S3Storage",
              "AzureBlobStorage",
              "AzureWorkloadIdentity",
              "S3AwsOidc",
            ]
        s3_resource_path:
          type: string
        azure_blob_resource_path:
          type: string
        public_resource:
          type: boolean
        secondary_storage:
          type: object
          additionalProperties:
            type: object
            properties:
              type:
                type: string
                enum:
                  [
                    "S3Storage",
                    "AzureBlobStorage",
                    "AzureWorkloadIdentity",
                    "S3AwsOidc",
                  ]
              s3_resource_path:
                type: string
              azure_blob_resource_path:
                type: string
              public_resource:
                type: boolean

    WindmillLargeFile:
      type: object
      properties:
        s3:
          type: string
      required:
        - s3

    WindmillFileMetadata:
      type: object
      properties:
        mime_type:
          type: string
        size_in_bytes:
          type: integer
        last_modified:
          type: string
          format: date-time
        expires:
          type: string
          format: date-time
        version_id:
          type: string

    WindmillFilePreview:
      type: object
      properties:
        msg:
          type: string
        content:
          type: string
        content_type:
          type: string
          enum: ["RawText", "Csv", "Parquet", "Unknown"]
      required:
        - content_type

    S3Resource:
      type: object
      properties:
        bucket:
          type: string
        region:
          type: string
        endPoint:
          type: string
        useSSL:
          type: boolean
        accessKey:
          type: string
        secretKey:
          type: string
        pathStyle:
          type: boolean
      required:
        - bucket
        - region
        - endPoint
        - useSSL
        - pathStyle

    WorkspaceGitSyncSettings:
      type: object
      properties:
        include_path:
          type: array
          items:
            type: string
        include_type:
          type: array
          items:
            type: string
            enum:
              - script
              - flow
              - app
              - folder
              - resource
              - variable
              - secret
              - resourcetype
              - schedule
              - user
              - group
        repositories:
          type: array
          items:
            $ref: "#/components/schemas/GitRepositorySettings"

    WorkspaceDeployUISettings:
      type: object
      properties:
        include_path:
          type: array
          items:
            type: string
        include_type:
          type: array
          items:
            type: string
            enum:
              - script
              - flow
              - app
              - resource
              - variable
              - secret

    WorkspaceDefaultScripts:
      type: object
      properties:
        order:
          type: array
          items:
            type: string
        hidden:
          type: array
          items:
            type: string
        default_script_content:
          additionalProperties:
            type: string

    GitRepositorySettings:
      type: object
      properties:
        script_path:
          type: string
        git_repo_resource_path:
          type: string
        use_individual_branch:
          type: boolean
        group_by_folder:
          type: boolean
        exclude_types_override:
          type: array
          items:
            type: string
            enum:
              - script
              - flow
              - app
              - folder
              - resource
              - variable
              - secret
              - resourcetype
              - schedule
              - user
              - group
      required:
        - script_path
        - git_repo_resource_path

    UploadFilePart:
      type: object
      properties:
        part_number:
          type: integer
        tag:
          type: string
      required:
        - part_number
        - tag

    MetricMetadata:
      type: object
      properties:
        id:
          type: string
        name:
          type: string
      required:
        - id

    ScalarMetric:
      type: object
      properties:
        metric_id:
          type: string
        value:
          type: number
      required:
        - id
        - value

    TimeseriesMetric:
      type: object
      properties:
        metric_id:
          type: string
        values:
          type: array
          items:
            $ref: "#/components/schemas/MetricDataPoint"
      required:
        - id
        - values

    MetricDataPoint:
      type: object
      properties:
        timestamp:
          type: string
          format: date-time
        value:
          type: number
      required:
        - timestamp
        - value

    RawScriptForDependencies:
      type: object
      properties:
        raw_code:
          type: string
        path:
          type: string
        language:
          type: string
          enum:
            [
              python3,
              deno,
              go,
              bash,
              powershell,
              postgresql,
              mysql,
              bigquery,
              snowflake,
              mssql,
              graphql,
              nativets,
              bun,
              php,
              rust,
            ]
      required:
        - raw_code
        - path
        - language

    ConcurrencyGroup:
      type: object
      properties:
        concurrency_key:
          type: string
        total_running:
          type: number
      required:
        - concurrency_key
        - total_running

    ExtendedJobs:
      type: object
      properties:
        jobs:
          type: array
          items:
            $ref: "#/components/schemas/Job"
        obscured_jobs:
          type: array
          items:
            $ref : "#/components/schemas/ObscuredJob"
        omitted_obscured_jobs:
          description: "Obscured jobs omitted for security because of too specific filtering"
          type: boolean
      required:
        - jobs
        - obscured_jobs
    
    ExportedUser:
      type: object
      properties:
        email:
          type: string
        password_hash:
          type: string
        super_admin:
          type: boolean
        verified:
          type: boolean
        name:
          type: string
        company:
          type: string
        first_time_user:
          type: boolean
        username:
          type: string
      required:
        - email
        - super_admin
        - verified
        - first_time_user

    GlobalSetting:
      type: object
      properties:
        name:
          type: string
        value:
          type: object
      required:
        - name
        - value

    Config:
      type: object
      properties:
        name:
          type: string
        config:
          type: object
      required:
        - name
    
    ExportedInstanceGroup:
      type: object
      properties:
        name:
          type: string
        summary:
          type: string
        emails:
          type: array
          items:
            type: string
        id:
          type: string
        scim_display_name:
          type: string
        external_id:
          type: string
      required:
        - name

    JobSearchHit:
      type: object
      properties:
        dancer:
          type: string<|MERGE_RESOLUTION|>--- conflicted
+++ resolved
@@ -8653,7 +8653,6 @@
                     items:
                       $ref: "#/components/schemas/TimeseriesMetric"
 
-<<<<<<< HEAD
   /w/{workspace}/job_metrics/set_progress/{id}:
     post:
       summary: set job metrics
@@ -8700,7 +8699,6 @@
             application/json:
               schema:
                 type: integer
-=======
   /service_logs/list_files:
     get:
       summary: list log files ordered by timestamp
@@ -8764,8 +8762,6 @@
             text/plain:
               schema:
                 type: string
-
->>>>>>> c661ac86
 
   /concurrency_groups/list:
     get:
