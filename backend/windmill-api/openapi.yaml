openapi: "3.0.3"

info:
  version: 1.185.0
  title: Windmill API

  contact:
    name: Windmill Team
    email: contact@windmill.dev
    url: https://windmill.dev

  license:
    name: Apache 2.0
    url: https://www.apache.org/licenses/LICENSE-2.0.html

  x-logo:
    url: https://windmill.dev/img/windmill.svg
externalDocs:
  description: documentation portal
  url: https://windmill.dev

servers:
  - url: /api

security:
  - bearerAuth: []
  - cookieAuth: []

paths:
  /version:
    get:
      summary: get backend version
      operationId: backendVersion
      tags:
        - settings
      responses:
        "200":
          description: git version of backend
          content:
            text/plain:
              schema:
                type: string

  /uptodate:
    get:
      summary: is backend up to date
      operationId: backendUptodate
      tags:
        - settings
      responses:
        "200":
          description: is backend up to date
          content:
            text/plain:
              schema:
                type: string

  /ee_license:
    get:
      summary: get license id
      operationId: getLicenseId
      tags:
        - settings
      responses:
        "200":
          description: get license id (empty if not ee)
          content:
            text/plain:
              schema:
                type: string

  /openapi.yaml:
    get:
      summary: get openapi yaml spec
      operationId: getOpenApiYaml
      tags:
        - settings
      responses:
        "200":
          description: openapi yaml file content
          content:
            text/plain:
              schema:
                type: string

  /w/{workspace}/audit/get/{id}:
    get:
      summary: get audit log (requires admin privilege)
      operationId: getAuditLog
      tags:
        - audit
      parameters:
        - $ref: "#/components/parameters/WorkspaceId"
        - $ref: "#/components/parameters/PathId"
      responses:
        "200":
          description: an audit log
          content:
            application/json:
              schema:
                $ref: "#/components/schemas/AuditLog"

  /w/{workspace}/audit/list:
    get:
      summary: list audit logs (requires admin privilege)
      operationId: listAuditLogs
      tags:
        - audit
      parameters:
        - $ref: "#/components/parameters/WorkspaceId"
        - $ref: "#/components/parameters/Page"
        - $ref: "#/components/parameters/PerPage"
        - $ref: "#/components/parameters/Before"
        - $ref: "#/components/parameters/After"
        - $ref: "#/components/parameters/Username"
        - $ref: "#/components/parameters/Operation"
        - $ref: "#/components/parameters/ResourceName"
        - $ref: "#/components/parameters/ActionKind"

      responses:
        "200":
          description: a list of audit logs
          content:
            application/json:
              schema:
                type: array
                items:
                  $ref: "#/components/schemas/AuditLog"

  /auth/login:
    post:
      security: []
      summary: login with password
      operationId: login
      tags:
        - user
      requestBody:
        description: credentials
        required: true
        content:
          application/json:
            schema:
              $ref: "#/components/schemas/Login"

      responses:
        "200":
          description: >
            Successfully authenticated. The session ID is returned in a cookie
            named `token` and as plaintext response. Preferred method of
            authorization is through the bearer token. The cookie is only for
            browser convenience.

          headers:
            Set-Cookie:
              schema:
                type: string
                example: token=abcde12345; Path=/; HttpOnly
          content:
            text/plain:
              schema:
                type: string

  /auth/logout:
    post:
      security: []
      summary: logout
      operationId: logout
      tags:
        - user

      responses:
        "200":
          description: clear cookies and clear token (if applicable)
          headers:
            Set-Cookie:
              schema:
                type: string
          content:
            text/plain:
              schema:
                type: string

  /w/{workspace}/users/add:
    post:
      summary: create user (require admin privilege)
      operationId: createUser
      tags:
        - user
        - admin
      parameters:
        - $ref: "#/components/parameters/WorkspaceId"
      requestBody:
        description: new user
        required: true
        content:
          application/json:
            schema:
              $ref: "#/components/schemas/NewUser"
      responses:
        "201":
          description: user created
          content:
            text/plain:
              schema:
                type: string

  /w/{workspace}/users/update/{username}:
    post:
      summary: update user (require admin privilege)
      operationId: updateUser
      tags:
        - user
        - admin
      parameters:
        - $ref: "#/components/parameters/WorkspaceId"
        - name: username
          in: path
          required: true
          schema:
            type: string
      requestBody:
        description: new user
        required: true
        content:
          application/json:
            schema:
              $ref: "#/components/schemas/EditWorkspaceUser"
      responses:
        "200":
          description: edited user
          content:
            text/plain:
              schema:
                type: string

  /w/{workspace}/users/is_owner/{path}:
    get:
      summary: is owner of path
      operationId: isOwnerOfPath
      tags:
        - user
      parameters:
        - $ref: "#/components/parameters/WorkspaceId"
        - $ref: "#/components/parameters/Path"
      responses:
        "200":
          description: is owner
          content:
            application/json:
              schema:
                type: boolean

  /users/setpassword:
    post:
      summary: set password
      operationId: setPassword
      tags:
        - user
      requestBody:
        description: set password
        required: true
        content:
          application/json:
            schema:
              type: object
              properties:
                password:
                  type: string
              required:
                - password
      responses:
        "200":
          description: password set
          content:
            text/plain:
              schema:
                type: string

  /users/create:
    post:
      summary: create user
      operationId: createUserGlobally
      tags:
        - user
      requestBody:
        description: user info
        required: true
        content:
          application/json:
            schema:
              type: object
              properties:
                email:
                  type: string
                password:
                  type: string
                super_admin:
                  type: boolean
                name:
                  type: string
                company:
                  type: string
              required:
                - email
                - password
                - super_admin
      responses:
        "201":
          description: user created
          content:
            text/plain:
              schema:
                type: string

  /users/update/{email}:
    post:
      summary: global update user (require super admin)
      operationId: globalUserUpdate
      tags:
        - user
      parameters:
        - name: email
          in: path
          required: true
          schema:
            type: string
      requestBody:
        description: new user info
        required: true
        content:
          application/json:
            schema:
              type: object
              properties:
                is_super_admin:
                  type: boolean
      responses:
        "200":
          description: user updated
          content:
            text/plain:
              schema:
                type: string

  /users/delete/{email}:
    delete:
      summary: global delete user (require super admin)
      operationId: globalUserDelete
      tags:
        - user
      parameters:
        - name: email
          in: path
          required: true
          schema:
            type: string
      responses:
        "200":
          description: user deleted
          content:
            text/plain:
              schema:
                type: string

  /w/{workspace}/users/delete/{username}:
    delete:
      summary: delete user (require admin privilege)
      operationId: deleteUser
      tags:
        - user
        - admin
      parameters:
        - $ref: "#/components/parameters/WorkspaceId"
        - name: username
          in: path
          required: true
          schema:
            type: string
      responses:
        "200":
          description: delete user
          content:
            text/plain:
              schema:
                type: string

  /workspaces/list:
    get:
      summary: list all workspaces visible to me
      operationId: listWorkspaces
      tags:
        - workspace
      responses:
        "200":
          description: all workspaces
          content:
            application/json:
              schema:
                type: array
                items:
                  $ref: "#/components/schemas/Workspace"

  /workspaces/allowed_domain_auto_invite:
    get:
      summary: is domain allowed for auto invi
      operationId: isDomainAllowed
      tags:
        - workspace
      responses:
        "200":
          description: domain allowed or not
          content:
            application/json:
              schema:
                type: boolean

  /workspaces/users:
    get:
      summary: list all workspaces visible to me with user info
      operationId: listUserWorkspaces
      tags:
        - workspace
      responses:
        "200":
          description: workspace with associated username
          content:
            application/json:
              schema:
                $ref: "#/components/schemas/UserWorkspaceList"

  /workspaces/list_as_superadmin:
    get:
      summary: list all workspaces as super admin (require to be super admin)
      operationId: listWorkspacesAsSuperAdmin
      tags:
        - workspace
      parameters:
        - $ref: "#/components/parameters/Page"
        - $ref: "#/components/parameters/PerPage"
      responses:
        "200":
          description: workspaces
          content:
            application/json:
              schema:
                type: array
                items:
                  $ref: "#/components/schemas/Workspace"

  /workspaces/create:
    post:
      summary: create workspace
      operationId: createWorkspace
      tags:
        - workspace
      requestBody:
        description: new token
        required: true
        content:
          application/json:
            schema:
              $ref: "#/components/schemas/CreateWorkspace"
      responses:
        "201":
          description: token created
          content:
            text/plain:
              schema:
                type: string

  /workspaces/exists:
    post:
      summary: exists workspace
      operationId: existsWorkspace
      tags:
        - workspace
      requestBody:
        description: id of workspace
        required: true
        content:
          application/json:
            schema:
              type: object
              properties:
                id:
                  type: string
              required:
                - id
      responses:
        "200":
          description: status
          content:
            text/plain:
              schema:
                type: boolean

  /workspaces/exists_username:
    post:
      summary: exists username
      operationId: existsUsername
      tags:
        - workspace
      requestBody:
        required: true
        content:
          application/json:
            schema:
              type: object
              properties:
                id:
                  type: string
                username:
                  type: string
              required:
                - id
                - username
      responses:
        "200":
          description: status
          content:
            text/plain:
              schema:
                type: boolean

  /settings/global/{key}:
    get:
      summary: get global settings
      operationId: getGlobal
      tags:
        - setting
      parameters:
        - $ref: "#/components/parameters/Key"
      responses:
        "200":
          description: status
          content:
            application/json:
              schema: {}

    post:
      summary: post global settings
      operationId: setGlobal
      tags:
        - setting
      parameters:
        - $ref: "#/components/parameters/Key"
      requestBody:
        description: value set
        required: true
        content:
          application/json:
            schema:
              type: object
              properties:
                value: {}

      responses:
        "200":
          description: status
          content:
            text/plain:
              schema:
                type: string

  /settings/local:
    get:
      summary: get local settings
      operationId: getLocal
      tags:
        - setting
      responses:
        "200":
          description: status
          content:
            application/json:
              schema: {}

  /settings/test_smtp:
    post:
      summary: test smtp
      operationId: testSmtp
      tags:
        - setting
      requestBody:
        description: test smtp payload
        required: true
        content:
          application/json:
            schema:
              type: object
              properties:
                to:
                  type: string
                smtp:
                  type: object
                  properties:
                    host:
                      type: string
                    username:
                      type: string
                    password:
                      type: string
                    port:
                      type: integer
                    from:
                      type: string
                    tls_implicit:
                      type: boolean
                  required:
                    - host
                    - username
                    - password
                    - port
                    - from
                    - tls_implicit
              required:
                - to
                - smtp
      responses:
        "200":
          description: status
          content:
            text/plain::
              schema:
                type: string

  /settings/test_license_key:
    post:
      summary: test license key
      operationId: testLicenseKey
      tags:
        - setting
      requestBody:
        description: test license key
        required: true
        content:
          application/json:
            schema:
              type: object
              properties:
                license_key:
                  type: string
              required:
                - license_key
      responses:
        "200":
          description: status
          content:
            text/plain::
              schema:
                type: string

  /users/email:
    get:
      summary: get current user email (if logged in)
      operationId: getCurrentEmail
      tags:
        - user
      responses:
        "200":
          description: user email
          content:
            text/plain:
              schema:
                type: string

  /users/refresh_token:
    get:
      summary: refresh the current token
      operationId: refreshUserToken
      tags:
        - user
      responses:
        "200":
          description: free usage
          content:
            text/plain:
              schema:
                type: string

  /users/tutorial_progress:
    get:
      summary: get tutorial progress
      operationId: getTutorialProgress
      tags:
        - user
      responses:
        "200":
          description: tutorial progress
          content:
            application/json:
              schema:
                type: object
                properties:
                  progress:
                    type: integer
    post:
      summary: update tutorial progress
      operationId: updateTutorialProgress
      tags:
        - user
      requestBody:
        description: progress update
        required: true
        content:
          application/json:
            schema:
              type: object
              properties:
                progress:
                  type: integer
      responses:
        "200":
          description: tutorial progress
          content:
            text/plain:
              schema:
                type: string

  /users/usage:
    get:
      summary: get current usage outside of premium workspaces
      operationId: getUsage
      tags:
        - user
      responses:
        "200":
          description: free usage
          content:
            text/plain:
              schema:
                type: number

  /users/all_runnables:
    get:
      summary: get all runnables in every workspace
      operationId: getRunnable
      tags:
        - user
      responses:
        "200":
          description: free all runnables
          content:
            application/json:
              schema:
                type: object
                properties:
                  workspace:
                    type: string
                  endpoint_async:
                    type: string
                  endpoint_sync:
                    type: string
                  endpoint_openai_sync:
                    type: string
                  summary:
                    type: string
                  description:
                    type: string
                  kind:
                    type: string
                required:
                  - workspace
                  - endpoint_async
                  - endpoint_sync
                  - endpoint_openai_sync
                  - summary
                  - kind

  /users/whoami:
    get:
      summary: get current global whoami (if logged in)
      operationId: globalWhoami
      tags:
        - user
      responses:
        "200":
          description: user email
          content:
            application/json:
              schema:
                $ref: "#/components/schemas/GlobalUserInfo"

  /users/list_invites:
    get:
      summary: list all workspace invites
      operationId: listWorkspaceInvites
      tags:
        - user
      responses:
        "200":
          description: list all workspace invites
          content:
            application/json:
              schema:
                type: array
                items:
                  $ref: "#/components/schemas/WorkspaceInvite"

  /w/{workspace}/users/whoami:
    get:
      summary: whoami
      operationId: whoami
      tags:
        - user
      parameters:
        - $ref: "#/components/parameters/WorkspaceId"
      responses:
        "200":
          description: user
          content:
            application/json:
              schema:
                $ref: "#/components/schemas/User"

  /w/{workspace}/users/leave_workspace:
    post:
      summary: leave workspace
      operationId: leaveWorkspace
      tags:
        - user
      parameters:
        - $ref: "#/components/parameters/WorkspaceId"
      responses:
        "200":
          description: status
          content:
            text/plain:
              schema:
                type: string

  /users/accept_invite:
    post:
      summary: accept invite to workspace
      operationId: acceptInvite
      tags:
        - user
      requestBody:
        description: accept invite
        required: true
        content:
          application/json:
            schema:
              type: object
              properties:
                workspace_id:
                  type: string
                username:
                  type: string
              required:
                - workspace_id
                - username
      responses:
        "200":
          description: status
          content:
            text/plain:
              schema:
                type: string

  /users/decline_invite:
    post:
      summary: decline invite to workspace
      operationId: declineInvite
      tags:
        - user
      requestBody:
        description: decline invite
        required: true
        content:
          application/json:
            schema:
              type: object
              properties:
                workspace_id:
                  type: string
              required:
                - workspace_id
      responses:
        "200":
          description: status
          content:
            text/plain:
              schema:
                type: string

  /w/{workspace}/workspaces/invite_user:
    post:
      summary: invite user to workspace
      operationId: inviteUser
      tags:
        - workspace
      parameters:
        - $ref: "#/components/parameters/WorkspaceId"
      requestBody:
        description: WorkspaceInvite
        required: true
        content:
          application/json:
            schema:
              type: object
              properties:
                email:
                  type: string
                is_admin:
                  type: boolean
                operator:
                  type: boolean
              required:
                - email
                - is_admin
                - operator
      responses:
        "200":
          description: status
          content:
            text/plain:
              schema:
                type: string

  /w/{workspace}/workspaces/add_user:
    post:
      summary: add user to workspace
      operationId: addUser
      tags:
        - workspace
      parameters:
        - $ref: "#/components/parameters/WorkspaceId"
      requestBody:
        description: WorkspaceInvite
        required: true
        content:
          application/json:
            schema:
              type: object
              properties:
                email:
                  type: string
                is_admin:
                  type: boolean
                username:
                  type: string
                operator:
                  type: boolean
              required:
                - email
                - is_admin
                - operator
                - username
      responses:
        "200":
          description: status
          content:
            text/plain:
              schema:
                type: string

  /w/{workspace}/workspaces/delete_invite:
    post:
      summary: delete user invite
      operationId: delete invite
      tags:
        - workspace
      parameters:
        - $ref: "#/components/parameters/WorkspaceId"
      requestBody:
        description: WorkspaceInvite
        required: true
        content:
          application/json:
            schema:
              type: object
              properties:
                email:
                  type: string
                is_admin:
                  type: boolean
                operator:
                  type: boolean
              required:
                - email
                - is_admin
                - operator
      responses:
        "200":
          description: status
          content:
            text/plain:
              schema:
                type: string

  /w/{workspace}/workspaces/archive:
    post:
      summary: archive workspace
      operationId: archiveWorkspace
      tags:
        - workspace
      parameters:
        - $ref: "#/components/parameters/WorkspaceId"
      responses:
        "200":
          description: status
          content:
            text/plain:
              schema:
                type: string

  /workspaces/unarchive/{workspace}:
    post:
      summary: unarchive workspace
      operationId: unarchiveWorkspace
      tags:
        - workspace
      parameters:
        - $ref: "#/components/parameters/WorkspaceId"
      responses:
        "200":
          description: status
          content:
            text/plain:
              schema:
                type: string

  /workspaces/delete/{workspace}:
    delete:
      summary: delete workspace (require super admin)
      operationId: deleteWorkspace
      tags:
        - workspace
      parameters:
        - $ref: "#/components/parameters/WorkspaceId"
      responses:
        "200":
          description: status
          content:
            text/plain:
              schema:
                type: string

  /w/{workspace}/users/whois/{username}:
    get:
      summary: whois
      operationId: whois
      tags:
        - user
      parameters:
        - $ref: "#/components/parameters/WorkspaceId"
        - name: username
          in: path
          required: true
          schema:
            type: string
      responses:
        "200":
          description: user
          content:
            application/json:
              schema:
                $ref: "#/components/schemas/User"

  /users/exists/{email}:
    get:
      summary: exists email
      operationId: existsEmail
      tags:
        - user
      parameters:
        - name: email
          in: path
          required: true
          schema:
            type: string
      responses:
        "200":
          description: user
          content:
            application/json:
              schema:
                type: boolean

  /users/list_as_super_admin:
    get:
      summary: list all users as super admin (require to be super amdin)
      operationId: listUsersAsSuperAdmin
      tags:
        - user
      parameters:
        - $ref: "#/components/parameters/Page"
        - $ref: "#/components/parameters/PerPage"
      responses:
        "200":
          description: user
          content:
            application/json:
              schema:
                type: array
                items:
                  $ref: "#/components/schemas/GlobalUserInfo"

  /w/{workspace}/workspaces/list_pending_invites:
    get:
      summary: list pending invites for a workspace
      operationId: listPendingInvites
      tags:
        - workspace
      parameters:
        - $ref: "#/components/parameters/WorkspaceId"
      responses:
        "200":
          description: user
          content:
            application/json:
              schema:
                type: array
                items:
                  $ref: "#/components/schemas/WorkspaceInvite"

  /w/{workspace}/workspaces/get_settings:
    get:
      summary: get settings
      operationId: getSettings
      tags:
        - workspace
      parameters:
        - $ref: "#/components/parameters/WorkspaceId"

      responses:
        "200":
          description: status
          content:
            application/json:
              schema:
                type: object
                properties:
                  workspace_id:
                    type: string
                  slack_name:
                    type: string
                  slack_team_id:
                    type: string
                  slack_command_script:
                    type: string
                  auto_invite_domain:
                    type: string
                  auto_invite_operator:
                    type: boolean
                  plan:
                    type: string
                  customer_id:
                    type: string
                  webhook:
                    type: string
                  deploy_to:
                    type: string
                  openai_resource_path:
                    type: string
                  code_completion_enabled:
                    type: boolean
                  error_handler:
                    type: string
                  error_handler_extra_args:
                    $ref: "#/components/schemas/ScriptArgs"
                required:
                  - code_completion_enabled

  /w/{workspace}/workspaces/get_deploy_to:
    get:
      summary: get deploy to
      operationId: getDeployTo
      tags:
        - workspace
      parameters:
        - $ref: "#/components/parameters/WorkspaceId"

      responses:
        "200":
          description: status
          content:
            application/json:
              schema:
                type: object
                properties:
                  deploy_to:
                    type: string

  /w/{workspace}/workspaces/premium_info:
    get:
      summary: get premium info
      operationId: getPremiumInfo
      tags:
        - workspace
      parameters:
        - $ref: "#/components/parameters/WorkspaceId"

      responses:
        "200":
          description: status
          content:
            application/json:
              schema:
                type: object
                properties:
                  premium:
                    type: boolean
                  usage:
                    type: number
                required:
                  - premium

  /w/{workspace}/workspaces/edit_slack_command:
    post:
      summary: edit slack command
      operationId: editSlackCommand
      tags:
        - workspace
      parameters:
        - $ref: "#/components/parameters/WorkspaceId"
      requestBody:
        description: WorkspaceInvite
        required: true
        content:
          application/json:
            schema:
              type: object
              properties:
                slack_command_script:
                  type: string

      responses:
        "200":
          description: status
          content:
            text/plain:
              schema:
                type: string

  /w/{workspace}/workspaces/run_slack_message_test_job:
    post:
      summary: run a job that sends a message to Slack
      operationId: runSlackMessageTestJob
      tags:
        - workspace
      parameters:
        - $ref: "#/components/parameters/WorkspaceId"
      requestBody:
        description: path to hub script to run and its corresponding args
        required: true
        content:
          application/json:
            schema:
              type: object
              properties:
                hub_script_path:
                  type: string
                channel:
                  type: string
                test_msg:
                  type: string

      responses:
        "200":
          description: status
          content:
            text/json:
              schema:
                type: object
                properties:
                  job_uuid:
                    type: string

  /w/{workspace}/workspaces/edit_deploy_to:
    post:
      summary: edit deploy to
      operationId: editDeployTo
      tags:
        - workspace
      parameters:
        - $ref: "#/components/parameters/WorkspaceId"
      requestBody:
        required: true
        content:
          application/json:
            schema:
              type: object
              properties:
                deploy_to:
                  type: string

      responses:
        "200":
          description: status
          content:
            text/plain:
              schema:
                type: string

  /w/{workspace}/workspaces/edit_auto_invite:
    post:
      summary: edit auto invite
      operationId: editAutoInvite
      tags:
        - workspace
      parameters:
        - $ref: "#/components/parameters/WorkspaceId"
      requestBody:
        description: WorkspaceInvite
        required: true
        content:
          application/json:
            schema:
              type: object
              properties:
                operator:
                  type: boolean

      responses:
        "200":
          description: status
          content:
            text/plain:
              schema:
                type: string

  /w/{workspace}/workspaces/edit_webhook:
    post:
      summary: edit webhook
      operationId: editWebhook
      tags:
        - workspace
      parameters:
        - $ref: "#/components/parameters/WorkspaceId"
      requestBody:
        description: WorkspaceWebhook
        required: true
        content:
          application/json:
            schema:
              type: object
              properties:
                webhook:
                  type: string

      responses:
        "200":
          description: status
          content:
            text/plain:
              schema:
                type: string

  /w/{workspace}/workspaces/edit_copilot_config:
    post:
      summary: edit copilot config
      operationId: editCopilotConfig
      tags:
        - workspace
      parameters:
        - $ref: "#/components/parameters/WorkspaceId"
      requestBody:
        description: WorkspaceCopilotConfig
        required: true
        content:
          application/json:
            schema:
              type: object
              required:
                - code_completion_enabled
              properties:
                openai_resource_path:
                  type: string
                code_completion_enabled:
                  type: boolean
      responses:
        "200":
          description: status
          content:
            text/plain:
              schema:
                type: string

  /w/{workspace}/workspaces/get_copilot_info:
    get:
      summary: get copilot info
      operationId: getCopilotInfo
      tags:
        - workspace
      parameters:
        - $ref: "#/components/parameters/WorkspaceId"

      responses:
        "200":
          description: status
          content:
            text/plain:
              schema:
                type: object
                properties:
                  exists_openai_resource_path:
                    type: boolean
                  code_completion_enabled:
                    type: boolean
                required:
                  - exists_openai_resource_path
                  - code_completion_enabled

  /w/{workspace}/workspaces/edit_error_handler:
    post:
      summary: edit error handler
      operationId: editErrorHandler
      tags:
        - workspace
      parameters:
        - $ref: "#/components/parameters/WorkspaceId"
      requestBody:
        description: WorkspaceErrorHandler
        required: true
        content:
          application/json:
            schema:
              type: object
              properties:
                error_handler:
                  type: string
                error_handler_extra_args:
                  $ref: "#/components/schemas/ScriptArgs"

      responses:
        "200":
          description: status
          content:
            text/plain:
              schema:
                type: string

  /w/{workspace}/users/list:
    get:
      summary: list users
      operationId: listUsers
      tags:
        - user
      parameters:
        - $ref: "#/components/parameters/WorkspaceId"
      responses:
        "200":
          description: user
          content:
            application/json:
              schema:
                type: array
                items:
                  $ref: "#/components/schemas/User"

  /w/{workspace}/users/list_usernames:
    get:
      summary: list usernames
      operationId: listUsernames
      tags:
        - user
      parameters:
        - $ref: "#/components/parameters/WorkspaceId"
      responses:
        "200":
          description: user
          content:
            application/json:
              schema:
                type: array
                items:
                  type: string

  /users/tokens/create:
    post:
      summary: create token
      operationId: createToken
      tags:
        - user
      requestBody:
        description: new token
        required: true
        content:
          application/json:
            schema:
              $ref: "#/components/schemas/NewToken"
      responses:
        "201":
          description: token created
          content:
            text/plain:
              schema:
                type: string

  /users/tokens/impersonate:
    post:
      summary: create token to impersonate a user (require superadmin)
      operationId: createTokenImpersonate
      tags:
        - user
      requestBody:
        description: new token
        required: true
        content:
          application/json:
            schema:
              $ref: "#/components/schemas/NewTokenImpersonate"
      responses:
        "201":
          description: token created
          content:
            text/plain:
              schema:
                type: string

  /users/tokens/delete/{token_prefix}:
    delete:
      summary: delete token
      operationId: deleteToken
      tags:
        - user
      parameters:
        - name: token_prefix
          in: path
          required: true
          schema:
            type: string
      responses:
        "200":
          description: delete token
          content:
            text/plain:
              schema:
                type: string

  /users/tokens/list:
    get:
      summary: list token
      operationId: listTokens
      tags:
        - user
      responses:
        "200":
          description: truncated token
          content:
            application/json:
              schema:
                type: array
                items:
                  $ref: "#/components/schemas/TruncatedToken"

  /w/{workspace}/variables/create:
    post:
      summary: create variable
      operationId: createVariable
      tags:
        - variable
      parameters:
        - $ref: "#/components/parameters/WorkspaceId"
        - name: already_encrypted
          in: query
          schema:
            type: boolean
      requestBody:
        description: new variable
        required: true
        content:
          application/json:
            schema:
              $ref: "#/components/schemas/CreateVariable"
      responses:
        "201":
          description: variable created
          content:
            text/plain:
              schema:
                type: string

  /w/{workspace}/variables/encrypt:
    post:
      summary: encrypt value
      operationId: encryptValue
      tags:
        - variable
      parameters:
        - $ref: "#/components/parameters/WorkspaceId"
      requestBody:
        description: new variable
        required: true
        content:
          application/json:
            schema:
              type: string
      responses:
        "200":
          description: encrypted value
          content:
            text/plain:
              schema:
                type: string

  /w/{workspace}/variables/delete/{path}:
    delete:
      summary: delete variable
      operationId: deleteVariable
      tags:
        - variable
      parameters:
        - $ref: "#/components/parameters/WorkspaceId"
        - $ref: "#/components/parameters/Path"
      responses:
        "200":
          description: variable deleted
          content:
            text/plain:
              schema:
                type: string

  /w/{workspace}/variables/update/{path}:
    post:
      summary: update variable
      operationId: updateVariable
      tags:
        - variable
      parameters:
        - $ref: "#/components/parameters/WorkspaceId"
        - $ref: "#/components/parameters/Path"
        - name: already_encrypted
          in: query
          schema:
            type: boolean
      requestBody:
        description: updated variable
        required: true
        content:
          application/json:
            schema:
              $ref: "#/components/schemas/EditVariable"
      responses:
        "200":
          description: variable updated
          content:
            text/plain:
              schema:
                type: string

  /w/{workspace}/variables/get/{path}:
    get:
      summary: get variable
      operationId: getVariable
      tags:
        - variable
      parameters:
        - $ref: "#/components/parameters/WorkspaceId"
        - $ref: "#/components/parameters/Path"
        - name: decrypt_secret
          description: |
            ask to decrypt secret if this variable is secret
            (if not secret no effect, default: true)
          in: query
          schema:
            type: boolean
      responses:
        "200":
          description: variable
          content:
            application/json:
              schema:
                $ref: "#/components/schemas/ListableVariable"

  /w/{workspace}/variables/get_value/{path}:
    get:
      summary: get variable value
      operationId: getVariableValue
      tags:
        - variable
      parameters:
        - $ref: "#/components/parameters/WorkspaceId"
        - $ref: "#/components/parameters/Path"
      responses:
        "200":
          description: variable
          content:
            application/json:
              schema:
                type: string

  /w/{workspace}/variables/exists/{path}:
    get:
      summary: does variable exists at path
      operationId: existsVariable
      tags:
        - variable
      parameters:
        - $ref: "#/components/parameters/WorkspaceId"
        - $ref: "#/components/parameters/Path"
      responses:
        "200":
          description: variable
          content:
            application/json:
              schema:
                type: boolean

  /w/{workspace}/variables/list:
    get:
      summary: list variables
      operationId: listVariable
      tags:
        - variable
      parameters:
        - $ref: "#/components/parameters/WorkspaceId"
      responses:
        "200":
          description: variable list
          content:
            application/json:
              schema:
                type: array
                items:
                  $ref: "#/components/schemas/ListableVariable"

  /w/{workspace}/variables/list_contextual:
    get:
      summary: list contextual variables
      operationId: listContextualVariables
      tags:
        - variable
      parameters:
        - $ref: "#/components/parameters/WorkspaceId"
      responses:
        "200":
          description: contextual variable list
          content:
            application/json:
              schema:
                type: array
                items:
                  $ref: "#/components/schemas/ContextualVariable"

  /oauth/login_callback/{client_name}:
    post:
      security: []
      summary: login with oauth authorization flow
      operationId: loginWithOauth
      tags:
        - user
      parameters:
        - $ref: "#/components/parameters/ClientName"
      requestBody:
        description: Partially filled script
        required: true
        content:
          application/json:
            schema:
              type: object
              properties:
                code:
                  type: string
                state:
                  type: string

      responses:
        "200":
          description: >
            Successfully authenticated. The session ID is returned in a cookie
            named `token` and as plaintext response. Preferred method of
            authorization is through the bearer token. The cookie is only for
            browser convenience.

          headers:
            Set-Cookie:
              schema:
                type: string
                example: token=abcde12345; Path=/; HttpOnly
          content:
            text/plain:
              schema:
                type: string

  /w/{workspace}/oauth/connect_slack_callback:
    post:
      summary: connect slack callback
      operationId: connectSlackCallback
      tags:
        - oauth
      parameters:
        - $ref: "#/components/parameters/WorkspaceId"
      requestBody:
        description: code endpoint
        required: true
        content:
          application/json:
            schema:
              type: object
              properties:
                code:
                  type: string
                state:
                  type: string
              required:
                - code
                - state
      responses:
        "200":
          description: slack token
          content:
            text/plain:
              schema:
                type: string

  /oauth/connect_callback/{client_name}:
    post:
      summary: connect callback
      operationId: connectCallback
      tags:
        - oauth
      parameters:
        - $ref: "#/components/parameters/ClientName"
      requestBody:
        description: code endpoint
        required: true
        content:
          application/json:
            schema:
              type: object
              properties:
                code:
                  type: string
                state:
                  type: string
              required:
                - code
                - state
      responses:
        "200":
          description: oauth token
          content:
            application/json:
              schema:
                $ref: "#/components/schemas/TokenResponse"

  /w/{workspace}/oauth/create_account:
    post:
      summary: create OAuth account
      operationId: createAccount
      tags:
        - oauth
      parameters:
        - $ref: "#/components/parameters/WorkspaceId"
      requestBody:
        description: code endpoint
        required: true
        content:
          application/json:
            schema:
              type: object
              properties:
                refresh_token:
                  type: string
                expires_in:
                  type: integer
                owner:
                  type: string
                client:
                  type: string
              required:
                - expires_in
                - owner
                - client
      responses:
        "200":
          description: account set
          content:
            text/plain:
              schema:
                type: string

  /w/{workspace}/oauth/refresh_token/{id}:
    post:
      summary: refresh token
      operationId: refreshToken
      tags:
        - oauth
      parameters:
        - $ref: "#/components/parameters/WorkspaceId"
        - $ref: "#/components/parameters/AccountId"
      requestBody:
        description: variable path
        required: true
        content:
          application/json:
            schema:
              type: object
              properties:
                path:
                  type: string
              required:
                - path
      responses:
        "200":
          description: token refreshed
          content:
            text/plain:
              schema:
                type: string

  /w/{workspace}/oauth/disconnect/{id}:
    post:
      summary: disconnect account
      operationId: disconnectAccount
      tags:
        - oauth
      parameters:
        - $ref: "#/components/parameters/WorkspaceId"
        - $ref: "#/components/parameters/AccountId"
      responses:
        "200":
          description: disconnected client
          content:
            text/plain:
              schema:
                type: string

  /w/{workspace}/oauth/disconnect_slack:
    post:
      summary: disconnect slack
      operationId: disconnectSlack
      tags:
        - oauth
      parameters:
        - $ref: "#/components/parameters/WorkspaceId"
      responses:
        "200":
          description: disconnected slack
          content:
            text/plain:
              schema:
                type: string

  /oauth/list_logins:
    get:
      summary: list oauth logins
      operationId: listOAuthLogins
      tags:
        - oauth
      responses:
        "200":
          description: list of oauth and saml login clients
          content:
            application/json:
              schema:
                type: object
                properties:
                  oauth:
                    type: array
                    items:
                      type: string
                  saml:
                    type: string
                required:
                  - oauth

  /oauth/list_connects:
    get:
      summary: list oauth connects
      operationId: listOAuthConnects
      tags:
        - oauth
      responses:
        "200":
          description: list of oauth connects clients
          content:
            application/json:
              schema:
                additionalProperties:
                  type: object
                  properties:
                    extra_params:
                      additionalProperties:
                        type: string
                    scopes:
                      type: array
                      items:
                        type: string

  /w/{workspace}/resources/create:
    post:
      summary: create resource
      operationId: createResource
      tags:
        - resource
      parameters:
        - $ref: "#/components/parameters/WorkspaceId"
        - name: update_if_exists
          in: query
          schema:
            type: boolean
      requestBody:
        description: new resource
        required: true
        content:
          application/json:
            schema:
              $ref: "#/components/schemas/CreateResource"
      responses:
        "201":
          description: resource created
          content:
            text/plain:
              schema:
                type: string

  /w/{workspace}/resources/delete/{path}:
    delete:
      summary: delete resource
      operationId: deleteResource
      tags:
        - resource
      parameters:
        - $ref: "#/components/parameters/WorkspaceId"
        - $ref: "#/components/parameters/Path"
      responses:
        "200":
          description: resource deleted
          content:
            text/plain:
              schema:
                type: string

  /w/{workspace}/resources/update/{path}:
    post:
      summary: update resource
      operationId: updateResource
      tags:
        - resource
      parameters:
        - $ref: "#/components/parameters/WorkspaceId"
        - $ref: "#/components/parameters/Path"
      requestBody:
        description: updated resource
        required: true
        content:
          application/json:
            schema:
              $ref: "#/components/schemas/EditResource"
      responses:
        "200":
          description: resource updated
          content:
            text/plain:
              schema:
                type: string

  /w/{workspace}/resources/update_value/{path}:
    post:
      summary: update resource value
      operationId: updateResourceValue
      tags:
        - resource
      parameters:
        - $ref: "#/components/parameters/WorkspaceId"
        - $ref: "#/components/parameters/Path"
      requestBody:
        description: updated resource
        required: true
        content:
          application/json:
            schema:
              type: object
              properties:
                value: {}
      responses:
        "200":
          description: resource value updated
          content:
            text/plain:
              schema:
                type: string

  /w/{workspace}/resources/get/{path}:
    get:
      summary: get resource
      operationId: getResource
      tags:
        - resource
      parameters:
        - $ref: "#/components/parameters/WorkspaceId"
        - $ref: "#/components/parameters/Path"
      responses:
        "200":
          description: resource
          content:
            application/json:
              schema:
                $ref: "#/components/schemas/Resource"

  /w/{workspace}/resources/get_value_interpolated/{path}:
    get:
      summary: get resource interpolated (variables and resources are fully unrolled)
      operationId: getResourceValueInterpolated
      tags:
        - resource
      parameters:
        - $ref: "#/components/parameters/WorkspaceId"
        - $ref: "#/components/parameters/Path"
        - name: job_id
          description: job id
          in: query
          schema:
            type: string
            format: uuid
      responses:
        "200":
          description: resource value
          content:
            application/json:
              schema: {}

  /w/{workspace}/resources/get_value/{path}:
    get:
      summary: get resource value
      operationId: getResourceValue
      tags:
        - resource
      parameters:
        - $ref: "#/components/parameters/WorkspaceId"
        - $ref: "#/components/parameters/Path"
      responses:
        "200":
          description: resource value
          content:
            application/json:
              schema: {}

  /w/{workspace}/resources/exists/{path}:
    get:
      summary: does resource exists
      operationId: existsResource
      tags:
        - resource
      parameters:
        - $ref: "#/components/parameters/WorkspaceId"
        - $ref: "#/components/parameters/Path"
      responses:
        "200":
          description: does resource exists
          content:
            application/json:
              schema:
                type: boolean

  /w/{workspace}/resources/list:
    get:
      summary: list resources
      operationId: listResource
      tags:
        - resource
      parameters:
        - $ref: "#/components/parameters/WorkspaceId"
        - $ref: "#/components/parameters/Page"
        - $ref: "#/components/parameters/PerPage"
        - name: resource_type
          description: resource_types to list from, separated by ',',
          in: query
          schema:
            type: string
        - name: resource_type_exclude
          description: resource_types to not list from, separated by ',',
          in: query
          schema:
            type: string
      responses:
        "200":
          description: resource list
          content:
            application/json:
              schema:
                type: array
                items:
                  $ref: "#/components/schemas/ListableResource"

  /w/{workspace}/resources/list_search:
    get:
      summary: list resources for search
      operationId: listSearchResource
      tags:
        - resource
      parameters:
        - $ref: "#/components/parameters/WorkspaceId"
      responses:
        "200":
          description: resource list
          content:
            application/json:
              schema:
                type: array
                items:
                  type: object
                  properties:
                    path:
                      type: string
                    value: {}
                  required:
                    - path
                    - value

  /w/{workspace}/resources/list_names/{name}:
    get:
      summary: list resource names
      operationId: listResourceNames
      tags:
        - resource
      parameters:
        - $ref: "#/components/parameters/WorkspaceId"
        - $ref: "#/components/parameters/Name"
      responses:
        "200":
          description: resource list names
          content:
            application/json:
              schema:
                type: array
                items:
                  type: object
                  properties:
                    name:
                      type: string
                    path:
                      type: string
                  required:
                    - name
                    - path

  /w/{workspace}/resources/type/create:
    post:
      summary: create resource_type
      operationId: createResourceType
      tags:
        - resource
      parameters:
        - $ref: "#/components/parameters/WorkspaceId"
      requestBody:
        description: new resource_type
        required: true
        content:
          application/json:
            schema:
              $ref: "#/components/schemas/ResourceType"
      responses:
        "201":
          description: resource_type created
          content:
            text/plain:
              schema:
                type: string

  /w/{workspace}/resources/type/delete/{path}:
    delete:
      summary: delete resource_type
      operationId: deleteResourceType
      tags:
        - resource
      parameters:
        - $ref: "#/components/parameters/WorkspaceId"
        - $ref: "#/components/parameters/Path"
      responses:
        "200":
          description: resource_type deleted
          content:
            text/plain:
              schema:
                type: string

  /w/{workspace}/resources/type/update/{path}:
    post:
      summary: update resource_type
      operationId: updateResourceType
      tags:
        - resource
      parameters:
        - $ref: "#/components/parameters/WorkspaceId"
        - $ref: "#/components/parameters/Path"
      requestBody:
        description: updated resource_type
        required: true
        content:
          application/json:
            schema:
              $ref: "#/components/schemas/EditResourceType"
      responses:
        "200":
          description: resource_type updated
          content:
            text/plain:
              schema:
                type: string

  /w/{workspace}/resources/type/get/{path}:
    get:
      summary: get resource_type
      operationId: getResourceType
      tags:
        - resource
      parameters:
        - $ref: "#/components/parameters/WorkspaceId"
        - $ref: "#/components/parameters/Path"
      responses:
        "200":
          description: resource_type deleted
          content:
            application/json:
              schema:
                $ref: "#/components/schemas/ResourceType"

  /w/{workspace}/resources/type/exists/{path}:
    get:
      summary: does resource_type exists
      operationId: existsResourceType
      tags:
        - resource
      parameters:
        - $ref: "#/components/parameters/WorkspaceId"
        - $ref: "#/components/parameters/Path"
      responses:
        "200":
          description: does resource_type exist
          content:
            application/json:
              schema:
                type: boolean

  /w/{workspace}/resources/type/list:
    get:
      summary: list resource_types
      operationId: listResourceType
      tags:
        - resource
      parameters:
        - $ref: "#/components/parameters/WorkspaceId"
      responses:
        "200":
          description: resource_type list
          content:
            application/json:
              schema:
                type: array
                items:
                  $ref: "#/components/schemas/ResourceType"

  /w/{workspace}/resources/type/listnames:
    get:
      summary: list resource_types names
      operationId: listResourceTypeNames
      tags:
        - resource
      parameters:
        - $ref: "#/components/parameters/WorkspaceId"
      responses:
        "200":
          description: resource_type list
          content:
            application/json:
              schema:
                type: array
                items:
                  type: string

  /embeddings/query_resource_types:
    get:
      summary: query resource types by similarity
      operationId: queryResourceTypes
      tags:
        - resource
      parameters:
        - name: text
          description: query text
          in: query
          required: true
          schema:
            type: string
        - name: limit
          description: query limit
          in: query
          required: false
          schema:
            type: number
      responses:
        "200":
          description: resource type details
          content:
            application/json:
              schema:
                type: array
                items:
                  type: object
                  properties:
                    name:
                      type: string
                    score:
                      type: number
                    schema: {}
                  required:
                    - name
                    - score

  /integrations/hub/list:
    get:
<<<<<<< HEAD
      summary: list all hub scripts
      operationId: listHubScripts
=======
      summary: list hub integrations
      operationId: listHubIntegrations
>>>>>>> 3a03eb37
      tags:
        - integration
      parameters:
        - name: kind
          description: query integrations kind
          in: query
          required: false
          schema:
            type: string
      responses:
        "200":
          description: integrations details
          content:
            application/json:
              schema:
                type: array
                items:
                  type: object
                  properties:
                    name:
                      type: string
                  required:
                    - name

  /flows/hub/list:
    get:
      summary: list all hub flows
      operationId: listHubFlows
      tags:
        - flow
      responses:
        "200":
          description: hub flows list
          content:
            application/json:
              schema:
                type: object
                properties:
                  flows:
                    type: array
                    items:
                      type: object
                      properties:
                        id:
                          type: number
                        flow_id:
                          type: number
                        summary:
                          type: string
                        apps:
                          type: array
                          items:
                            type: string
                        approved:
                          type: boolean
                        votes:
                          type: number

                      required:
                        - id
                        - flow_id
                        - summary
                        - apps
                        - approved
                        - votes

  /flows/hub/get/{id}:
    get:
      summary: get hub flow by id
      operationId: getHubFlowById
      tags:
        - flow
      parameters:
        - $ref: "#/components/parameters/PathId"
      responses:
        "200":
          description: flow
          content:
            application/json:
              schema:
                type: object
                properties:
                  flow:
                    $ref: "../../openflow.openapi.yaml#/components/schemas/OpenFlow"

  /apps/hub/list:
    get:
      summary: list all hub apps
      operationId: listHubApps
      tags:
        - app
      responses:
        "200":
          description: hub apps list
          content:
            application/json:
              schema:
                type: object
                properties:
                  apps:
                    type: array
                    items:
                      type: object
                      properties:
                        id:
                          type: number
                        app_id:
                          type: number
                        summary:
                          type: string
                        apps:
                          type: array
                          items:
                            type: string
                        approved:
                          type: boolean
                        votes:
                          type: number
                      required:
                        - id
                        - app_id
                        - summary
                        - apps
                        - approved
                        - votes

  /apps/hub/get/{id}:
    get:
      summary: get hub app by id
      operationId: getHubAppById
      tags:
        - app
      parameters:
        - $ref: "#/components/parameters/PathId"
      responses:
        "200":
          description: app
          content:
            application/json:
              schema:
                type: object
                properties:
                  app:
                    type: object
                    properties:
                      summary:
                        type: string
                      value: {}
                    required:
                      - summary
                      - value
                required:
                  - app

  /scripts/hub/get/{path}:
    get:
      summary: get hub script content by path
      operationId: getHubScriptContentByPath
      tags:
        - script
      parameters:
        - $ref: "#/components/parameters/ScriptPath"
      responses:
        "200":
          description: script details
          content:
            text/plain:
              schema:
                type: string

  /scripts/hub/get_full/{path}:
    get:
      summary: get full hub script by path
      operationId: getHubScriptByPath
      tags:
        - script
      parameters:
        - $ref: "#/components/parameters/ScriptPath"
      responses:
        "200":
          description: script details
          content:
            application/json:
              schema:
                type: object
                properties:
                  content:
                    type: string
                  lockfile:
                    type: string
                  schema: {}
                  language:
                    type: string
                  summary:
                    type: string
                required:
                  - content
                  - language
  
  /scripts/hub/top:
    get:
      summary: get top hub scripts
      operationId: getTopHubScripts
      tags:
        - script
      parameters:
        - name: limit
          description: query limit
          in: query
          required: false
          schema:
            type: number
        - name: app
          description: query scripts app
          in: query
          required: false
          schema:
            type: string
        - name: kind
          description: query scripts kind
          in: query
          required: false
          schema:
            type: string
      responses:
        "200":
          description: hub scripts list
          content:
            application/json:
              schema:
                type: object
                properties:
                  asks:
                    type: array
                    items:
                      type: object
                      properties:
                        id:
                          type: number
                        ask_id:
                          type: number
                        summary:
                          type: string
                        app:
                          type: string
                        approved:
                          type: boolean
                        kind:
                          type: string
                          enum: [script, failure, trigger, command, approval]
                        votes:
                          type: number
                        views:
                          type: number
                      required:
                        - id
                        - ask_id
                        - summary
                        - app
                        - approved
                        - kind
                        - views
                        - votes

  /embeddings/query_hub_scripts:
    get:
      summary: query hub scripts by similarity
      operationId: queryHubScripts
      tags:
        - script
      parameters:
        - name: text
          description: query text
          in: query
          required: true
          schema:
            type: string
        - name: kind
          description: query scripts kind
          in: query
          required: false
          schema:
            type: string
        - name: limit
          description: query limit
          in: query
          required: false
          schema:
            type: number
        - name: app
          description: query scripts app
          in: query
          required: false
          schema:
            type: string
      responses:
        "200":
          description: script details
          content:
            application/json:
              schema:
                type: array
                items:
                  type: object
                  properties:
                    ask_id:
                      type: number
                    id:
                      type: number
                    version_id:
                      type: number
                    summary:
                      type: string
                    app:
                      type: string
                    kind:
                      type: string
                      enum: [script, failure, trigger, command, approval]
                    score:
                      type: number
                  required:
                    - ask_id
                    - id
                    - version_id
                    - summary
                    - app
                    - kind
                    - score

  /w/{workspace}/scripts/list_search:
    get:
      summary: list scripts for search
      operationId: listSearchScript
      tags:
        - script
      parameters:
        - $ref: "#/components/parameters/WorkspaceId"
      responses:
        "200":
          description: script list
          content:
            application/json:
              schema:
                type: array
                items:
                  type: object
                  properties:
                    path:
                      type: string
                    content:
                      type: string
                  required:
                    - path
                    - content

  /w/{workspace}/scripts/list:
    get:
      summary: list all scripts
      operationId: listScripts
      tags:
        - script
      parameters:
        - $ref: "#/components/parameters/WorkspaceId"
        - $ref: "#/components/parameters/Page"
        - $ref: "#/components/parameters/PerPage"
        - $ref: "#/components/parameters/OrderDesc"
        - $ref: "#/components/parameters/CreatedBy"
        - name: path_start
          description: mask to filter matching starting path
          in: query
          schema:
            type: string
        - name: path_exact
          description: mask to filter exact matching path
          in: query
          schema:
            type: string
        - name: first_parent_hash
          description: mask to filter scripts whom first direct parent has exact hash
          in: query
          schema:
            type: string
        - name: last_parent_hash
          description: |
            mask to filter scripts whom last parent in the chain has exact hash. 
            Beware that each script stores only a limited number of parents. Hence
            the last parent hash for a script is not necessarily its top-most parent.
            To find the top-most parent you will have to jump from last to last hash
             until finding the parent
          in: query
          schema:
            type: string
        - name: parent_hash
          description: |
            is the hash present in the array of stored parent hashes for this script.
            The same warning applies than for last_parent_hash. A script only store a
            limited number of direct parent
          in: query
          schema:
            type: string
        - name: show_archived
          description: |
            (default false)
            show also the archived files.
            when multiple archived hash share the same path, only the ones with the latest create_at
            are 
            ed.
          in: query
          schema:
            type: boolean
        - name: is_template
          description: |
            (default regardless)
            if true show only the templates
            if false show only the non templates
            if not defined, show all regardless of if the script is a template
          in: query
          schema:
            type: boolean
        - name: kinds
          description: |
            (default regardless)
            script kinds to filter, split by comma
          in: query
          schema:
            type: string
        - name: starred_only
          description: |
            (default false)
            show only the starred items
          in: query
          schema:
            type: boolean
      responses:
        "200":
          description: All scripts
          content:
            application/json:
              schema:
                type: array
                items:
                  $ref: "#/components/schemas/Script"

  /w/{workspace}/scripts/list_paths:
    get:
      summary: list all scripts paths
      operationId: listScriptPaths
      tags:
        - script
      parameters:
        - $ref: "#/components/parameters/WorkspaceId"
      responses:
        "200":
          description: list of script paths
          content:
            text/plain:
              schema:
                type: array
                items:
                  type: string

  /w/{workspace}/drafts/create:
    post:
      summary: create draft
      operationId: createDraft
      tags:
        - draft
      parameters:
        - $ref: "#/components/parameters/WorkspaceId"
      requestBody:
        required: true
        content:
          application/json:
            schema:
              type: object
              properties:
                path:
                  type: string
                typ:
                  type: string
                  enum: ["flow", "script", "app"]
                value: {}
              required:
                - path
                - typ
                - enum
      responses:
        "201":
          description: draft created
          content:
            text/plain:
              schema:
                type: string

  /w/{workspace}/drafts/delete/{kind}/{path}:
    delete:
      summary: delete draft
      operationId: deleteDraft
      tags:
        - draft
      parameters:
        - $ref: "#/components/parameters/WorkspaceId"
        - name: kind
          in: path
          required: true
          schema:
            type: string
            enum:
              - script
              - flow
              - app
        - $ref: "#/components/parameters/ScriptPath"
      responses:
        "200":
          description: draft deleted
          content:
            text/plain:
              schema:
                type: string

  /w/{workspace}/scripts/create:
    post:
      summary: create script
      operationId: createScript
      tags:
        - script
      parameters:
        - $ref: "#/components/parameters/WorkspaceId"
      requestBody:
        description: Partially filled script
        required: true
        content:
          application/json:
            schema:
              $ref: "#/components/schemas/NewScript"

      responses:
        "201":
          description: script created
          content:
            text/plain:
              schema:
                type: string

  /w/{workspace}/scripts/toggle_workspace_error_handler/p/{path}:
    post:
      summary: Toggle ON and OFF the workspace error handler for a given script
      operationId: toggleWorkspaceErrorHandlerForScript
      tags:
        - script
      parameters:
        - $ref: "#/components/parameters/WorkspaceId"
        - $ref: "#/components/parameters/ScriptPath"
      requestBody:
        description: Workspace error handler enabled
        required: true
        content:
          application/json:
            schema:
              type: object
              properties:
                muted:
                  type: boolean
      responses:
        "200":
          description: error handler toggled
          content:
            text/plain:
              schema:
                type: string

  /workers/custom_tags:
    get:
      summary: get all instance custom tags (tags are used to dispatch jobs to
        different worker groups)
      operationId: getCustomTags
      tags:
        - worker
      responses:
        "200":
          description: list of custom tags
          content:
            application/json:
              schema:
                type: array
                items:
                  type: string

  /w/{workspace}/scripts/archive/p/{path}:
    post:
      summary: archive script by path
      operationId: archiveScriptByPath
      tags:
        - script
      parameters:
        - $ref: "#/components/parameters/WorkspaceId"
        - $ref: "#/components/parameters/ScriptPath"
      responses:
        "200":
          description: script archived
          content:
            text/plain:
              schema:
                type: string

  /w/{workspace}/scripts/archive/h/{hash}:
    post:
      summary: archive script by hash
      operationId: archiveScriptByHash
      tags:
        - script
      parameters:
        - $ref: "#/components/parameters/WorkspaceId"
        - $ref: "#/components/parameters/ScriptHash"
      responses:
        "200":
          description: script details
          content:
            application/json:
              schema:
                $ref: "#/components/schemas/Script"

  /w/{workspace}/scripts/delete/h/{hash}:
    post:
      summary: delete script by hash (erase content but keep hash, require admin)
      operationId: deleteScriptByHash
      tags:
        - script
      parameters:
        - $ref: "#/components/parameters/WorkspaceId"
        - $ref: "#/components/parameters/ScriptHash"
      responses:
        "200":
          description: script details
          content:
            application/json:
              schema:
                $ref: "#/components/schemas/Script"

  /w/{workspace}/scripts/delete/p/{path}:
    post:
      summary: delete all scripts at a given path (require admin)
      operationId: deleteScriptByPath
      tags:
        - script
      parameters:
        - $ref: "#/components/parameters/WorkspaceId"
        - $ref: "#/components/parameters/ScriptPath"
      responses:
        "200":
          description: script path
          content:
            application/json:
              schema:
                type: string

  /w/{workspace}/scripts/get/p/{path}:
    get:
      summary: get script by path
      operationId: getScriptByPath
      tags:
        - script
      parameters:
        - $ref: "#/components/parameters/WorkspaceId"
        - $ref: "#/components/parameters/ScriptPath"
      responses:
        "200":
          description: script details
          content:
            application/json:
              schema:
                $ref: "#/components/schemas/Script"

  /w/{workspace}/scripts/get/draft/{path}:
    get:
      summary: get script by path with draft
      operationId: getScriptByPathWithDraft
      tags:
        - script
      parameters:
        - $ref: "#/components/parameters/WorkspaceId"
        - $ref: "#/components/parameters/ScriptPath"
      responses:
        "200":
          description: script details
          content:
            application/json:
              schema:
                $ref: "#/components/schemas/NewScriptWithDraft"

  /w/{workspace}/scripts/raw/p/{path}:
    get:
      summary: raw script by path
      operationId: rawScriptByPath
      tags:
        - script
      parameters:
        - $ref: "#/components/parameters/WorkspaceId"
        - $ref: "#/components/parameters/ScriptPath"
      responses:
        "200":
          description: script content
          content:
            text/plain:
              schema:
                type: string

  /scripts_u/tokened_raw/{workspace}/{token}/{path}:
    get:
      summary:
        raw script by path with a token (mostly used by lsp to be used with
        import maps to resolve scripts)
      operationId: rawScriptByPathTokened
      tags:
        - script
      parameters:
        - $ref: "#/components/parameters/WorkspaceId"
        - $ref: "#/components/parameters/Token"
        - $ref: "#/components/parameters/ScriptPath"
      responses:
        "200":
          description: script content
          content:
            text/plain:
              schema:
                type: string

  /w/{workspace}/scripts/exists/p/{path}:
    get:
      summary: exists script by path
      operationId: existsScriptByPath
      tags:
        - script
      parameters:
        - $ref: "#/components/parameters/WorkspaceId"
        - $ref: "#/components/parameters/ScriptPath"
      responses:
        "200":
          description: does it exists
          content:
            application/json:
              schema:
                type: boolean

  /w/{workspace}/scripts/get/h/{hash}:
    get:
      summary: get script by hash
      operationId: getScriptByHash
      tags:
        - script
      parameters:
        - $ref: "#/components/parameters/WorkspaceId"
        - $ref: "#/components/parameters/ScriptHash"
      responses:
        "200":
          description: script details
          content:
            application/json:
              schema:
                $ref: "#/components/schemas/Script"

  /w/{workspace}/scripts/raw/h/{path}:
    get:
      summary: raw script by hash
      operationId: rawScriptByHash
      tags:
        - script
      parameters:
        - $ref: "#/components/parameters/WorkspaceId"
        - $ref: "#/components/parameters/ScriptPath"
      responses:
        "200":
          description: script content
          content:
            text/plain:
              schema:
                type: string

  /w/{workspace}/scripts/deployment_status/h/{hash}:
    get:
      summary: get script deployment status
      operationId: getScriptDeploymentStatus
      tags:
        - script
      parameters:
        - $ref: "#/components/parameters/WorkspaceId"
        - $ref: "#/components/parameters/ScriptHash"
      responses:
        "200":
          description: script details
          content:
            application/json:
              schema:
                type: object
                properties:
                  lock:
                    type: string
                  lock_error_logs:
                    type: string

  /w/{workspace}/jobs/run/p/{path}:
    post:
      summary: run script by path
      operationId: runScriptByPath
      tags:
        - job
      parameters:
        - $ref: "#/components/parameters/WorkspaceId"
        - $ref: "#/components/parameters/ScriptPath"
        - name: scheduled_for
          description: when to schedule this job (leave empty for immediate run)
          in: query
          schema:
            type: string
            format: date-time
        - name: scheduled_in_secs
          description: schedule the script to execute in the number of seconds starting now
          in: query
          schema:
            type: integer
        - $ref: "#/components/parameters/ParentJob"
        - $ref: "#/components/parameters/NewJobId"
        - name: invisible_to_owner
          description: make the run invisible to the the script owner (default false)
          in: query
          schema:
            type: boolean
      requestBody:
        description: script args
        required: true
        content:
          application/json:
            schema:
              $ref: "#/components/schemas/ScriptArgs"

      responses:
        "201":
          description: job created
          content:
            text/plain:
              schema:
                type: string
                format: uuid

  /w/{workspace}/jobs/openai_sync/p/{path}:
    post:
      summary: run script by path in openai format
      operationId: openaiSyncScriptByPath
      tags:
        - job
      parameters:
        - $ref: "#/components/parameters/WorkspaceId"
        - $ref: "#/components/parameters/ScriptPath"
        - $ref: "#/components/parameters/ParentJob"
        - $ref: "#/components/parameters/NewJobId"
        - $ref: "#/components/parameters/IncludeHeader"
        - $ref: "#/components/parameters/QueueLimit"

      requestBody:
        description: script args
        required: true
        content:
          application/json:
            schema:
              $ref: "#/components/schemas/ScriptArgs"

      responses:
        "200":
          description: job result
          content:
            application/json:
              schema: {}

  /w/{workspace}/jobs/run_wait_result/p/{path}:
    post:
      summary: run script by path
      operationId: runWaitResultScriptByPath
      tags:
        - job
      parameters:
        - $ref: "#/components/parameters/WorkspaceId"
        - $ref: "#/components/parameters/ScriptPath"
        - $ref: "#/components/parameters/ParentJob"
        - $ref: "#/components/parameters/NewJobId"
        - $ref: "#/components/parameters/IncludeHeader"
        - $ref: "#/components/parameters/QueueLimit"

      requestBody:
        description: script args
        required: true
        content:
          application/json:
            schema:
              $ref: "#/components/schemas/ScriptArgs"

      responses:
        "200":
          description: job result
          content:
            application/json:
              schema: {}

    get:
      summary: run script by path with get
      operationId: runWaitResultScriptByPathGet
      tags:
        - job
      parameters:
        - $ref: "#/components/parameters/WorkspaceId"
        - $ref: "#/components/parameters/ScriptPath"
        - $ref: "#/components/parameters/ParentJob"
        - $ref: "#/components/parameters/NewJobId"
        - $ref: "#/components/parameters/IncludeHeader"
        - $ref: "#/components/parameters/QueueLimit"
        - $ref: "#/components/parameters/Payload"

      responses:
        "200":
          description: job result
          content:
            application/json:
              schema: {}

  /w/{workspace}/jobs/openai_sync/f/{path}:
    post:
      summary: run flow by path and wait until completion in openai format
      operationId: openaiSyncFlowByPath
      tags:
        - job
      parameters:
        - $ref: "#/components/parameters/WorkspaceId"
        - $ref: "#/components/parameters/ScriptPath"
        - $ref: "#/components/parameters/IncludeHeader"
        - $ref: "#/components/parameters/QueueLimit"
        - $ref: "#/components/parameters/NewJobId"

      requestBody:
        description: script args
        required: true
        content:
          application/json:
            schema:
              $ref: "#/components/schemas/ScriptArgs"

      responses:
        "200":
          description: job result
          content:
            application/json:
              schema: {}

  /w/{workspace}/jobs/run_wait_result/f/{path}:
    post:
      summary: run flow by path and wait until completion
      operationId: runWaitResultFlowByPath
      tags:
        - job
      parameters:
        - $ref: "#/components/parameters/WorkspaceId"
        - $ref: "#/components/parameters/ScriptPath"
        - $ref: "#/components/parameters/IncludeHeader"
        - $ref: "#/components/parameters/QueueLimit"
        - $ref: "#/components/parameters/NewJobId"

      requestBody:
        description: script args
        required: true
        content:
          application/json:
            schema:
              $ref: "#/components/schemas/ScriptArgs"

      responses:
        "200":
          description: job result
          content:
            application/json:
              schema: {}

  /w/{workspace}/jobs/result_by_id/{flow_job_id}/{node_id}:
    get:
      summary: get job result by id
      operationId: resultById
      tags:
        - job
      parameters:
        - $ref: "#/components/parameters/WorkspaceId"
        - name: flow_job_id
          in: path
          required: true
          schema:
            type: string
        - name: node_id
          in: path
          required: true
          schema:
            type: string
      responses:
        "200":
          description: job result
          content:
            application/json:
              schema: {}

  /w/{workspace}/flows/list_paths:
    get:
      summary: list all flow paths
      operationId: listFlowPaths
      tags:
        - flow
      parameters:
        - $ref: "#/components/parameters/WorkspaceId"
      responses:
        "200":
          description: list of flow paths
          content:
            text/plain:
              schema:
                type: array
                items:
                  type: string

  /w/{workspace}/flows/list_search:
    get:
      summary: list flows for search
      operationId: listSearchFlow
      tags:
        - flow
      parameters:
        - $ref: "#/components/parameters/WorkspaceId"
      responses:
        "200":
          description: flow list
          content:
            application/json:
              schema:
                type: array
                items:
                  type: object
                  properties:
                    path:
                      type: string
                    value: {}
                  required:
                    - path
                    - value

  /w/{workspace}/flows/list:
    get:
      summary: list all flows
      operationId: listFlows
      tags:
        - flow
      parameters:
        - $ref: "#/components/parameters/WorkspaceId"
        - $ref: "#/components/parameters/Page"
        - $ref: "#/components/parameters/PerPage"
        - $ref: "#/components/parameters/OrderDesc"
        - $ref: "#/components/parameters/CreatedBy"
        - name: path_start
          description: mask to filter matching starting path
          in: query
          schema:
            type: string
        - name: path_exact
          description: mask to filter exact matching path
          in: query
          schema:
            type: string
        - name: show_archived
          description: |
            (default false)
            show also the archived files.
            when multiple archived hash share the same path, only the ones with the latest create_at
            are displayed.
          in: query
          schema:
            type: boolean
        - name: starred_only
          description: |
            (default false)
            show only the starred items
          in: query
          schema:
            type: boolean
      responses:
        "200":
          description: All flow
          content:
            application/json:
              schema:
                type: array
                items:
                  allOf:
                    - $ref: "#/components/schemas/Flow"
                    - type: object
                      properties:
                        has_draft:
                          type: boolean
                        draft_only:
                          type: boolean

  /w/{workspace}/flows/get/{path}:
    get:
      summary: get flow by path
      operationId: getFlowByPath
      tags:
        - flow
      parameters:
        - $ref: "#/components/parameters/WorkspaceId"
        - $ref: "#/components/parameters/ScriptPath"
      responses:
        "200":
          description: flow details
          content:
            application/json:
              schema:
                $ref: "#/components/schemas/Flow"

  /w/{workspace}/flows/toggle_workspace_error_handler/{path}:
    post:
      summary: Toggle ON and OFF the workspace error handler for a given flow
      operationId: toggleWorkspaceErrorHandlerForFlow
      tags:
        - flow
      parameters:
        - $ref: "#/components/parameters/WorkspaceId"
        - $ref: "#/components/parameters/ScriptPath"
      requestBody:
        description: Workspace error handler enabled
        required: true
        content:
          application/json:
            schema:
              type: object
              properties:
                muted:
                  type: boolean
      responses:
        "200":
          description: error handler toggled
          content:
            text/plain:
              schema:
                type: string

  /w/{workspace}/flows/get/draft/{path}:
    get:
      summary: get flow by path with draft
      operationId: getFlowByPathWithDraft
      tags:
        - flow
      parameters:
        - $ref: "#/components/parameters/WorkspaceId"
        - $ref: "#/components/parameters/ScriptPath"
      responses:
        "200":
          description: flow details with draft
          content:
            application/json:
              schema:
                allOf:
                  - $ref: "#/components/schemas/Flow"
                  - type: object
                    properties:
                      draft:
                        $ref: "#/components/schemas/Flow"

  /w/{workspace}/flows/exists/{path}:
    get:
      summary: exists flow by path
      operationId: existsFlowByPath
      tags:
        - flow
      parameters:
        - $ref: "#/components/parameters/WorkspaceId"
        - $ref: "#/components/parameters/ScriptPath"
      responses:
        "200":
          description: flow details
          content:
            application/json:
              schema:
                type: boolean

  /w/{workspace}/flows/create:
    post:
      summary: create flow
      operationId: createFlow
      tags:
        - flow
      parameters:
        - $ref: "#/components/parameters/WorkspaceId"
      requestBody:
        description: Partially filled flow
        required: true
        content:
          application/json:
            schema:
              allOf:
                - $ref: "#/components/schemas/OpenFlowWPath"
                - type: object
                  properties:
                    draft_only:
                      type: boolean
      responses:
        "201":
          description: flow created
          content:
            text/plain:
              schema:
                type: string

  /w/{workspace}/flows/update/{path}:
    post:
      summary: update flow
      operationId: updateFlow
      tags:
        - flow
      parameters:
        - $ref: "#/components/parameters/WorkspaceId"
        - $ref: "#/components/parameters/ScriptPath"
      requestBody:
        description: Partially filled flow
        required: true
        content:
          application/json:
            schema:
              $ref: "#/components/schemas/OpenFlowWPath"

      responses:
        "200":
          description: flow updated
          content:
            text/plain:
              schema:
                type: string

  /w/{workspace}/flows/archive/{path}:
    post:
      summary: archive flow by path
      operationId: archiveFlowByPath
      tags:
        - flow
      parameters:
        - $ref: "#/components/parameters/WorkspaceId"
        - $ref: "#/components/parameters/ScriptPath"
      requestBody:
        description: archiveFlow
        required: true
        content:
          application/json:
            schema:
              type: object
              properties:
                archived:
                  type: boolean
      responses:
        "200":
          description: flow archived
          content:
            text/plain:
              schema:
                type: string

  /w/{workspace}/flows/delete/{path}:
    delete:
      summary: delete flow by path
      operationId: deleteFlowByPath
      tags:
        - flow
      parameters:
        - $ref: "#/components/parameters/WorkspaceId"
        - $ref: "#/components/parameters/ScriptPath"
      responses:
        "200":
          description: flow delete
          content:
            text/plain:
              schema:
                type: string

  /w/{workspace}/flows/input_history/p/{path}:
    get:
      summary: list inputs for previous completed flow jobs
      operationId: getFlowInputHistoryByPath
      tags:
        - flow
      parameters:
        - $ref: "#/components/parameters/WorkspaceId"
        - $ref: "#/components/parameters/ScriptPath"
        - $ref: "#/components/parameters/Page"
        - $ref: "#/components/parameters/PerPage"
      responses:
        "200":
          description: input history for completed jobs with this flow path
          content:
            application/json:
              schema:
                type: array
                items:
                  $ref: "#/components/schemas/Input"

  /w/{workspace}/raw_apps/list:
    get:
      summary: list all raw apps
      operationId: listRawApps
      tags:
        - raw_app
      parameters:
        - $ref: "#/components/parameters/WorkspaceId"
        - $ref: "#/components/parameters/Page"
        - $ref: "#/components/parameters/PerPage"
        - $ref: "#/components/parameters/OrderDesc"
        - $ref: "#/components/parameters/CreatedBy"
        - name: path_start
          description: mask to filter matching starting path
          in: query
          schema:
            type: string
        - name: path_exact
          description: mask to filter exact matching path
          in: query
          schema:
            type: string
        - name: starred_only
          description: |
            (default false)
            show only the starred items
          in: query
          schema:
            type: boolean
      responses:
        "200":
          description: All raw apps
          content:
            application/json:
              schema:
                type: array
                items:
                  $ref: "#/components/schemas/ListableRawApp"

  /w/{workspace}/raw_apps/exists/{path}:
    get:
      summary: does an app exisst at path
      operationId: existsRawApp
      tags:
        - raw_app
      parameters:
        - $ref: "#/components/parameters/WorkspaceId"
        - $ref: "#/components/parameters/Path"
      responses:
        "200":
          description: app exists
          content:
            application/json:
              schema:
                type: boolean

  /w/{workspace}/apps/get_data/{version}/{path}:
    get:
      summary: get app by path
      operationId: getRawAppData
      tags:
        - raw_app
      parameters:
        - $ref: "#/components/parameters/WorkspaceId"
        - $ref: "#/components/parameters/VersionId"
        - $ref: "#/components/parameters/ScriptPath"
      responses:
        "200":
          description: app details
          content:
            text/javascript:
              schema:
                type: string

  /w/{workspace}/apps/list_search:
    get:
      summary: list apps for search
      operationId: listSearchApp
      tags:
        - app
      parameters:
        - $ref: "#/components/parameters/WorkspaceId"
      responses:
        "200":
          description: app list
          content:
            application/json:
              schema:
                type: array
                items:
                  type: object
                  properties:
                    path:
                      type: string
                    value: {}
                  required:
                    - path
                    - value

  /w/{workspace}/apps/list:
    get:
      summary: list all apps
      operationId: listApps
      tags:
        - app
      parameters:
        - $ref: "#/components/parameters/WorkspaceId"
        - $ref: "#/components/parameters/Page"
        - $ref: "#/components/parameters/PerPage"
        - $ref: "#/components/parameters/OrderDesc"
        - $ref: "#/components/parameters/CreatedBy"
        - name: path_start
          description: mask to filter matching starting path
          in: query
          schema:
            type: string
        - name: path_exact
          description: mask to filter exact matching path
          in: query
          schema:
            type: string
        - name: starred_only
          description: |
            (default false)
            show only the starred items
          in: query
          schema:
            type: boolean
      responses:
        "200":
          description: All apps
          content:
            application/json:
              schema:
                type: array
                items:
                  $ref: "#/components/schemas/ListableApp"

  /w/{workspace}/apps/create:
    post:
      summary: create app
      operationId: createApp
      tags:
        - app
      parameters:
        - $ref: "#/components/parameters/WorkspaceId"
      requestBody:
        description: new app
        required: true
        content:
          application/json:
            schema:
              type: object
              properties:
                path:
                  type: string
                value: {}
                summary:
                  type: string
                policy:
                  $ref: "#/components/schemas/Policy"
                draft_only:
                  type: boolean
              required:
                - path
                - value
                - summary
                - policy
      responses:
        "201":
          description: app created
          content:
            text/plain:
              schema:
                type: string

  /w/{workspace}/apps/exists/{path}:
    get:
      summary: does an app exisst at path
      operationId: existsApp
      tags:
        - app
      parameters:
        - $ref: "#/components/parameters/WorkspaceId"
        - $ref: "#/components/parameters/Path"
      responses:
        "200":
          description: app exists
          content:
            application/json:
              schema:
                type: boolean

  /w/{workspace}/apps/get/p/{path}:
    get:
      summary: get app by path
      operationId: getAppByPath
      tags:
        - app
      parameters:
        - $ref: "#/components/parameters/WorkspaceId"
        - $ref: "#/components/parameters/ScriptPath"
      responses:
        "200":
          description: app details
          content:
            application/json:
              schema:
                $ref: "#/components/schemas/AppWithLastVersion"

  /w/{workspace}/apps/get/draft/{path}:
    get:
      summary: get app by path with draft
      operationId: getAppByPathWithDraft
      tags:
        - app
      parameters:
        - $ref: "#/components/parameters/WorkspaceId"
        - $ref: "#/components/parameters/ScriptPath"
      responses:
        "200":
          description: app details with draft
          content:
            application/json:
              schema:
                $ref: "#/components/schemas/AppWithLastVersionWDraft"

  /w/{workspace}/apps_u/public_app/{path}:
    get:
      summary: get public app by secret
      operationId: getPublicAppBySecret
      tags:
        - app
      parameters:
        - $ref: "#/components/parameters/WorkspaceId"
        - $ref: "#/components/parameters/Path"
      responses:
        "200":
          description: app details
          content:
            application/json:
              schema:
                $ref: "#/components/schemas/AppWithLastVersion"

  /w/{workspace}/apps_u/public_resource/{path}:
    get:
      summary: get public resource
      operationId: get public resource
      tags:
        - app
      parameters:
        - $ref: "#/components/parameters/WorkspaceId"
        - $ref: "#/components/parameters/Path"
      responses:
        "200":
          description: resource value
          content:
            application/json:
              schema: {}

  /w/{workspace}/apps/secret_of/{path}:
    get:
      summary: get public secret of app
      operationId: getPublicSecretOfApp
      tags:
        - app
      parameters:
        - $ref: "#/components/parameters/WorkspaceId"
        - $ref: "#/components/parameters/Path"
      responses:
        "200":
          description: app secret
          content:
            text/plain:
              schema:
                type: string

  /w/{workspace}/apps/get/v/{id}:
    get:
      summary: get app by version
      operationId: getAppByVersion
      tags:
        - app
      parameters:
        - $ref: "#/components/parameters/WorkspaceId"
        - $ref: "#/components/parameters/PathId"
      responses:
        "200":
          description: app details
          content:
            application/json:
              schema:
                $ref: "#/components/schemas/AppWithLastVersion"

  /w/{workspace}/raw_apps/create:
    post:
      summary: create raw app
      operationId: createRawApp
      tags:
        - raw_app
      parameters:
        - $ref: "#/components/parameters/WorkspaceId"
      requestBody:
        description: new raw app
        required: true
        content:
          application/json:
            schema:
              type: object
              properties:
                path:
                  type: string
                value:
                  type: string
                summary:
                  type: string
              required:
                - path
                - value
                - summary
      responses:
        "201":
          description: raw app created
          content:
            text/plain:
              schema:
                type: string

  /w/{workspace}/raw_apps/update/{path}:
    post:
      summary: update app
      operationId: updateRawApp
      tags:
        - raw_app
      parameters:
        - $ref: "#/components/parameters/WorkspaceId"
        - $ref: "#/components/parameters/ScriptPath"
      requestBody:
        description: updateraw  app
        required: true
        content:
          application/json:
            schema:
              type: object
              properties:
                path:
                  type: string
                summary:
                  type: string
                value:
                  type: string
      responses:
        "200":
          description: app updated
          content:
            text/plain:
              schema:
                type: string

  /w/{workspace}/raw_apps/delete/{path}:
    delete:
      summary: delete raw app
      operationId: deleteRawApp
      tags:
        - raw_app
      parameters:
        - $ref: "#/components/parameters/WorkspaceId"
        - $ref: "#/components/parameters/Path"
      responses:
        "200":
          description: app deleted
          content:
            text/plain:
              schema:
                type: string

  /w/{workspace}/apps/delete/{path}:
    delete:
      summary: delete app
      operationId: deleteApp
      tags:
        - app
      parameters:
        - $ref: "#/components/parameters/WorkspaceId"
        - $ref: "#/components/parameters/Path"
      responses:
        "200":
          description: app deleted
          content:
            text/plain:
              schema:
                type: string

  /w/{workspace}/apps/update/{path}:
    post:
      summary: update app
      operationId: updateApp
      tags:
        - app
      parameters:
        - $ref: "#/components/parameters/WorkspaceId"
        - $ref: "#/components/parameters/ScriptPath"
      requestBody:
        description: update app
        required: true
        content:
          application/json:
            schema:
              type: object
              properties:
                path:
                  type: string
                summary:
                  type: string
                value: {}
                policy:
                  $ref: "#/components/schemas/Policy"
      responses:
        "200":
          description: app updated
          content:
            text/plain:
              schema:
                type: string

  /w/{workspace}/apps_u/execute_component/{path}:
    post:
      summary: executeComponent
      operationId: executeComponent
      tags:
        - app
      parameters:
        - $ref: "#/components/parameters/WorkspaceId"
        - $ref: "#/components/parameters/ScriptPath"
      requestBody:
        description: update app
        required: true
        content:
          application/json:
            schema:
              type: object
              properties:
                component:
                  type: string
                #script: script/<path>
                #flow: flow/<path>
                path:
                  type: string
                args: {}
                raw_code:
                  type: object
                  properties:
                    content:
                      type: string
                    language:
                      type: string
                    path:
                      type: string
                    cache_ttl:
                      type: integer
                  required:
                    - content
                    - language
                force_viewer_static_fields:
                  type: object
              required:
                - args
                - component

      responses:
        "200":
          description: job uuid
          content:
            text/plain:
              schema:
                type: string

  /w/{workspace}/jobs/run/f/{path}:
    post:
      summary: run flow by path
      operationId: runFlowByPath
      tags:
        - job
      parameters:
        - $ref: "#/components/parameters/WorkspaceId"
        - $ref: "#/components/parameters/ScriptPath"
        - name: scheduled_for
          description: when to schedule this job (leave empty for immediate run)
          in: query
          schema:
            type: string
            format: date-time
        - name: scheduled_in_secs
          description: schedule the script to execute in the number of seconds starting now
          in: query
          schema:
            type: integer
        - $ref: "#/components/parameters/ParentJob"
        - $ref: "#/components/parameters/NewJobId"
        - $ref: "#/components/parameters/IncludeHeader"
        - name: invisible_to_owner
          description: make the run invisible to the the flow owner (default false)
          in: query
          schema:
            type: boolean

      requestBody:
        description: flow args
        required: true
        content:
          application/json:
            schema:
              $ref: "#/components/schemas/ScriptArgs"

      responses:
        "201":
          description: job created
          content:
            text/plain:
              schema:
                type: string
                format: uuid

  /w/{workspace}/jobs/run/h/{hash}:
    post:
      summary: run script by hash
      operationId: runScriptByHash
      tags:
        - job
      parameters:
        - $ref: "#/components/parameters/WorkspaceId"
        - $ref: "#/components/parameters/ScriptHash"
        - name: scheduled_for
          description: when to schedule this job (leave empty for immediate run)
          in: query
          schema:
            type: string
            format: date-time
        - name: scheduled_in_secs
          description: schedule the script to execute in the number of seconds starting now
          in: query
          schema:
            type: integer
        - $ref: "#/components/parameters/ParentJob"
        - $ref: "#/components/parameters/NewJobId"
        - $ref: "#/components/parameters/IncludeHeader"
        - name: invisible_to_owner
          description: make the run invisible to the the script owner (default false)
          in: query
          schema:
            type: boolean
      requestBody:
        description: Partially filled args
        required: true
        content:
          application/json:
            schema:
              type: object

      responses:
        "201":
          description: job created
          content:
            text/plain:
              schema:
                type: string
                format: uuid

  /w/{workspace}/jobs/run/preview:
    post:
      summary: run script preview
      operationId: runScriptPreview
      tags:
        - job
      parameters:
        - $ref: "#/components/parameters/WorkspaceId"
        - $ref: "#/components/parameters/IncludeHeader"
        - name: invisible_to_owner
          description: make the run invisible to the the script owner (default false)
          in: query
          schema:
            type: boolean
        - $ref: "#/components/parameters/NewJobId"

      requestBody:
        description: preview
        required: true
        content:
          application/json:
            schema:
              $ref: "#/components/schemas/Preview"

      responses:
        "201":
          description: job created
          content:
            text/plain:
              schema:
                type: string
                format: uuid

  /w/{workspace}/jobs/run/preview_flow:
    post:
      summary: run flow preview
      operationId: runFlowPreview
      tags:
        - job
      parameters:
        - $ref: "#/components/parameters/WorkspaceId"
        - $ref: "#/components/parameters/IncludeHeader"
        - name: invisible_to_owner
          description: make the run invisible to the the script owner (default false)
          in: query
          schema:
            type: boolean
        - $ref: "#/components/parameters/NewJobId"

      requestBody:
        description: preview
        required: true
        content:
          application/json:
            schema:
              $ref: "#/components/schemas/FlowPreview"

      responses:
        "201":
          description: job created
          content:
            text/plain:
              schema:
                type: string
                format: uuid

  /w/{workspace}/jobs/queue/list:
    get:
      summary: list all queued jobs
      operationId: listQueue
      tags:
        - job
      parameters:
        - $ref: "#/components/parameters/WorkspaceId"
        - $ref: "#/components/parameters/OrderDesc"
        - $ref: "#/components/parameters/CreatedBy"
        - $ref: "#/components/parameters/ParentJob"
        - $ref: "#/components/parameters/ScriptExactPath"
        - $ref: "#/components/parameters/ScriptStartPath"
        - $ref: "#/components/parameters/SchedulePath"
        - $ref: "#/components/parameters/ScriptExactHash"
        - $ref: "#/components/parameters/StartedBefore"
        - $ref: "#/components/parameters/StartedAfter"
        - $ref: "#/components/parameters/Success"
        - $ref: "#/components/parameters/JobKinds"
        - $ref: "#/components/parameters/Suspended"
        - $ref: "#/components/parameters/Running"
        - $ref: "#/components/parameters/ArgsFilter"
        - $ref: "#/components/parameters/ResultFilter"
        - $ref: "#/components/parameters/Tag"
      responses:
        "200":
          description: All queued jobs
          content:
            application/json:
              schema:
                type: array
                items:
                  $ref: "#/components/schemas/QueuedJob"

  /w/{workspace}/jobs/queue/count:
    get:
      summary: get queue count
      operationId: getQueueCount
      tags:
        - job
      parameters:
        - $ref: "#/components/parameters/WorkspaceId"
      responses:
        "200":
          description: queue count
          content:
            application/json:
              schema:
                type: object
                properties:
                  database_length:
                    type: integer
                required:
                  - database_length

  /w/{workspace}/jobs/completed/count:
    get:
      summary: get completed count
      operationId: getCompletedCount
      tags:
        - job
      parameters:
        - $ref: "#/components/parameters/WorkspaceId"
      responses:
        "200":
          description: completed count
          content:
            application/json:
              schema:
                type: object
                properties:
                  database_length:
                    type: integer
                required:
                  - database_length

  /w/{workspace}/jobs/queue/cancel_all:
    post:
      summary: cancel all jobs
      operationId: cancelAll
      tags:
        - job
      parameters:
        - $ref: "#/components/parameters/WorkspaceId"
      responses:
        "200":
          description: uuids of canceled jobs
          content:
            application/json:
              schema:
                type: array
                items:
                  type: string

  /w/{workspace}/jobs/completed/list:
    get:
      summary: list all completed jobs
      operationId: listCompletedJobs
      tags:
        - job
      parameters:
        - $ref: "#/components/parameters/WorkspaceId"
        - $ref: "#/components/parameters/OrderDesc"
        - $ref: "#/components/parameters/CreatedBy"
        - $ref: "#/components/parameters/ParentJob"
        - $ref: "#/components/parameters/ScriptExactPath"
        - $ref: "#/components/parameters/ScriptStartPath"
        - $ref: "#/components/parameters/SchedulePath"
        - $ref: "#/components/parameters/ScriptExactHash"
        - $ref: "#/components/parameters/StartedBefore"
        - $ref: "#/components/parameters/StartedAfter"
        - $ref: "#/components/parameters/Success"
        - $ref: "#/components/parameters/JobKinds"
        - $ref: "#/components/parameters/ArgsFilter"
        - $ref: "#/components/parameters/ResultFilter"
        - $ref: "#/components/parameters/Tag"
        - name: is_skipped
          description: is the job skipped
          in: query
          schema:
            type: boolean
        - name: is_flow_step
          description: is the job a flow step
          in: query
          schema:
            type: boolean
      responses:
        "200":
          description: All completed jobs
          content:
            application/json:
              schema:
                type: array
                items:
                  $ref: "#/components/schemas/CompletedJob"

  /w/{workspace}/jobs/list:
    get:
      summary: list all jobs
      operationId: listJobs
      tags:
        - job
      parameters:
        - $ref: "#/components/parameters/WorkspaceId"
        - $ref: "#/components/parameters/CreatedBy"
        - $ref: "#/components/parameters/ParentJob"
        - $ref: "#/components/parameters/ScriptExactPath"
        - $ref: "#/components/parameters/ScriptStartPath"
        - $ref: "#/components/parameters/SchedulePath"
        - $ref: "#/components/parameters/ScriptExactHash"
        - $ref: "#/components/parameters/StartedBefore"
        - $ref: "#/components/parameters/StartedAfter"
        - $ref: "#/components/parameters/CreatedOrStartedBefore"
        - $ref: "#/components/parameters/Running"
        - $ref: "#/components/parameters/CreatedOrStartedAfter"
        - $ref: "#/components/parameters/JobKinds"
        - $ref: "#/components/parameters/ArgsFilter"
        - $ref: "#/components/parameters/Tag"
        - $ref: "#/components/parameters/ResultFilter"
        - name: is_skipped
          description: is the job skipped
          in: query
          schema:
            type: boolean
        - name: is_flow_step
          description: is the job a flow step
          in: query
          schema:
            type: boolean
        - name: success
          description: filter on successful jobs
          in: query
          schema:
            type: boolean
      responses:
        "200":
          description: All jobs
          content:
            application/json:
              schema:
                type: array
                items:
                  $ref: "#/components/schemas/Job"

  /jobs/db_clock:
    get:
      summary: get db clock
      operationId: getDbClock
      tags:
        - job
      responses:
        "200":
          description: the timestamp of the db that can be used to compute the drift
          content:
            application/json:
              schema:
                type: integer

  /w/{workspace}/jobs_u/get/{id}:
    get:
      summary: get job
      operationId: getJob
      tags:
        - job
      parameters:
        - $ref: "#/components/parameters/WorkspaceId"
        - $ref: "#/components/parameters/JobId"
      responses:
        "200":
          description: job details
          content:
            application/json:
              schema:
                $ref: "#/components/schemas/Job"

  /w/{workspace}/jobs_u/get_logs/{id}:
    get:
      summary: get job logs
      operationId: getJob logs
      tags:
        - job
      parameters:
        - $ref: "#/components/parameters/WorkspaceId"
        - $ref: "#/components/parameters/JobId"
      responses:
        "200":
          description: job details
          content:
            text/plain:
              schema:
                type: string

  /w/{workspace}/jobs_u/getupdate/{id}:
    get:
      summary: get job updates
      operationId: getJobUpdates
      tags:
        - job
      parameters:
        - $ref: "#/components/parameters/WorkspaceId"
        - $ref: "#/components/parameters/JobId"
        - name: running
          in: query
          schema:
            type: boolean
        - name: log_offset
          in: query
          schema:
            type: integer

      responses:
        "200":
          description: job details
          content:
            application/json:
              schema:
                type: object
                properties:
                  running:
                    type: boolean
                  completed:
                    type: boolean
                  new_logs:
                    type: string
                  mem_peak:
                    type: integer

  /w/{workspace}/jobs_u/completed/get/{id}:
    get:
      summary: get completed job
      operationId: getCompletedJob
      tags:
        - job
      parameters:
        - $ref: "#/components/parameters/WorkspaceId"
        - $ref: "#/components/parameters/JobId"
      responses:
        "200":
          description: job details
          content:
            application/json:
              schema:
                $ref: "#/components/schemas/CompletedJob"

  /w/{workspace}/jobs_u/completed/get_result/{id}:
    get:
      summary: get completed job result
      operationId: getCompletedJobResult
      tags:
        - job
      parameters:
        - $ref: "#/components/parameters/WorkspaceId"
        - $ref: "#/components/parameters/JobId"
      responses:
        "200":
          description: result
          content:
            application/json:
              schema: {}

  /w/{workspace}/jobs_u/completed/get_result_maybe/{id}:
    get:
      summary: get completed job result if job is completed
      operationId: getCompletedJobResultMaybe
      tags:
        - job
      parameters:
        - $ref: "#/components/parameters/WorkspaceId"
        - $ref: "#/components/parameters/JobId"
      responses:
        "200":
          description: result
          content:
            application/json:
              schema:
                type: object
                properties:
                  completed:
                    type: boolean
                  result: {}
                required:
                  - completed
                  - result

  /w/{workspace}/jobs/completed/delete/{id}:
    post:
      summary: delete completed job (erase content but keep run id)
      operationId: deleteCompletedJob
      tags:
        - job
      parameters:
        - $ref: "#/components/parameters/WorkspaceId"
        - $ref: "#/components/parameters/JobId"
      responses:
        "200":
          description: job details
          content:
            application/json:
              schema:
                $ref: "#/components/schemas/CompletedJob"

  /w/{workspace}/jobs_u/queue/cancel/{id}:
    post:
      summary: cancel queued job
      operationId: cancelQueuedJob
      tags:
        - job
      parameters:
        - $ref: "#/components/parameters/WorkspaceId"
        - $ref: "#/components/parameters/JobId"
      requestBody:
        description: reason
        required: true
        content:
          application/json:
            schema:
              type: object
              properties:
                reason:
                  type: string

      responses:
        "200":
          description: job canceled
          content:
            text/plain:
              schema:
                type: string

  /w/{workspace}/jobs_u/queue/force_cancel/{id}:
    post:
      summary: force cancel queued job
      operationId: forceCancelQueuedJob
      tags:
        - job
      parameters:
        - $ref: "#/components/parameters/WorkspaceId"
        - $ref: "#/components/parameters/JobId"
      requestBody:
        description: reason
        required: true
        content:
          application/json:
            schema:
              type: object
              properties:
                reason:
                  type: string

      responses:
        "200":
          description: job canceled
          content:
            text/plain:
              schema:
                type: string

  /w/{workspace}/jobs/job_signature/{id}/{resume_id}:
    get:
      summary: create an HMac signature given a job id and a resume id
      operationId: createJobSignature
      tags:
        - job
      parameters:
        - $ref: "#/components/parameters/WorkspaceId"
        - $ref: "#/components/parameters/JobId"
        - name: resume_id
          in: path
          required: true
          schema:
            type: integer
        - name: approver
          in: query
          schema:
            type: string
      responses:
        "200":
          description: job signature
          content:
            text/plain:
              schema:
                type: string

  /w/{workspace}/jobs/resume_urls/{id}/{resume_id}:
    get:
      summary: get resume urls given a job_id, resume_id and a nonce to resume a flow
      operationId: getResumeUrls
      tags:
        - job
      parameters:
        - $ref: "#/components/parameters/WorkspaceId"
        - $ref: "#/components/parameters/JobId"
        - name: resume_id
          in: path
          required: true
          schema:
            type: integer
        - name: approver
          in: query
          schema:
            type: string
      responses:
        "200":
          description: url endpoints
          content:
            application/json:
              schema:
                type: object
                properties:
                  approvalPage:
                    type: string
                  resume:
                    type: string
                  cancel:
                    type: string
                required:
                  - approvalPage
                  - resume
                  - cancel

  /w/{workspace}/jobs_u/resume/{id}/{resume_id}/{signature}:
    get:
      summary: resume a job for a suspended flow
      operationId: resumeSuspendedJobGet
      tags:
        - job
      parameters:
        - $ref: "#/components/parameters/WorkspaceId"
        - $ref: "#/components/parameters/JobId"
        - $ref: "#/components/parameters/Payload"
        - name: resume_id
          in: path
          required: true
          schema:
            type: integer
        - name: signature
          in: path
          required: true
          schema:
            type: string
        - name: approver
          in: query
          schema:
            type: string
      responses:
        "201":
          description: job resumed
          content:
            text/plain:
              schema:
                type: string

    post:
      summary: resume a job for a suspended flow
      operationId: resumeSuspendedJobPost
      tags:
        - job
      parameters:
        - $ref: "#/components/parameters/WorkspaceId"
        - $ref: "#/components/parameters/JobId"
        - name: resume_id
          in: path
          required: true
          schema:
            type: integer
        - name: signature
          in: path
          required: true
          schema:
            type: string
        - name: approver
          in: query
          schema:
            type: string
      requestBody:
        required: true
        content:
          application/json:
            schema:
              type: object
      responses:
        "201":
          description: job resumed
          content:
            text/plain:
              schema:
                type: string

  /w/{workspace}/jobs/flow/resume/{id}:
    post:
      summary: resume a job for a suspended flow as an owner
      operationId: resumeSuspendedFlowAsOwner
      tags:
        - job
      parameters:
        - $ref: "#/components/parameters/WorkspaceId"
        - $ref: "#/components/parameters/JobId"
      requestBody:
        required: true
        content:
          application/json:
            schema:
              type: object
      responses:
        "201":
          description: job resumed
          content:
            text/plain:
              schema:
                type: string

  /w/{workspace}/jobs_u/cancel/{id}/{resume_id}/{signature}:
    get:
      summary: cancel a job for a suspended flow
      operationId: cancelSuspendedJobGet
      tags:
        - job
      parameters:
        - $ref: "#/components/parameters/WorkspaceId"
        - $ref: "#/components/parameters/JobId"
        - name: resume_id
          in: path
          required: true
          schema:
            type: integer
        - name: signature
          in: path
          required: true
          schema:
            type: string
        - name: approver
          in: query
          schema:
            type: string
      responses:
        "201":
          description: job canceled
          content:
            text/plain:
              schema:
                type: string

    post:
      summary: cancel a job for a suspended flow
      operationId: cancelSuspendedJobPost
      tags:
        - job
      parameters:
        - $ref: "#/components/parameters/WorkspaceId"
        - $ref: "#/components/parameters/JobId"
        - name: resume_id
          in: path
          required: true
          schema:
            type: integer
        - name: signature
          in: path
          required: true
          schema:
            type: string
        - name: approver
          in: query
          schema:
            type: string
      requestBody:
        required: true
        content:
          application/json:
            schema:
              type: object
      responses:
        "201":
          description: job canceled
          content:
            text/plain:
              schema:
                type: string

  /w/{workspace}/jobs_u/get_flow/{id}/{resume_id}/{signature}:
    get:
      summary: get parent flow job of suspended job
      operationId: getSuspendedJobFlow
      tags:
        - job
      parameters:
        - $ref: "#/components/parameters/WorkspaceId"
        - $ref: "#/components/parameters/JobId"
        - name: resume_id
          in: path
          required: true
          schema:
            type: integer
        - name: signature
          in: path
          required: true
          schema:
            type: string
        - name: approver
          in: query
          schema:
            type: string
      responses:
        "200":
          description: parent flow details
          content:
            application/json:
              schema:
                type: object
                properties:
                  job:
                    $ref: "#/components/schemas/Job"
                  approvers:
                    type: array
                    items:
                      type: object
                      properties:
                        resume_id:
                          type: integer
                        approver:
                          type: string
                      required:
                        - resume_id
                        - approver
                required:
                  - job
                  - approvers

  /schedules/preview:
    post:
      summary: preview schedule
      operationId: previewSchedule
      tags:
        - schedule
      requestBody:
        description: schedule
        required: true
        content:
          application/json:
            schema:
              type: object
              properties:
                schedule:
                  type: string
                timezone:
                  type: string
              required:
                - schedule
                - timezone
      responses:
        "200":
          description: List of 5 estimated upcoming execution events (in UTC)
          content:
            application/json:
              schema:
                type: array
                items:
                  type: string
                  format: date-time

  /w/{workspace}/schedules/create:
    post:
      summary: create schedule
      operationId: createSchedule
      tags:
        - schedule
      parameters:
        - $ref: "#/components/parameters/WorkspaceId"
      requestBody:
        description: new schedule
        required: true
        content:
          application/json:
            schema:
              $ref: "#/components/schemas/NewSchedule"
      responses:
        "201":
          description: schedule created
          content:
            text/plain:
              schema:
                type: string

  /w/{workspace}/schedules/update/{path}:
    post:
      summary: update schedule
      operationId: updateSchedule
      tags:
        - schedule
      parameters:
        - $ref: "#/components/parameters/WorkspaceId"
        - $ref: "#/components/parameters/Path"
      requestBody:
        description: updated schedule
        required: true
        content:
          application/json:
            schema:
              $ref: "#/components/schemas/EditSchedule"
      responses:
        "200":
          description: schedule updated
          content:
            text/plain:
              schema:
                type: string

  /w/{workspace}/schedules/setenabled/{path}:
    post:
      summary: set enabled schedule
      operationId: setScheduleEnabled
      tags:
        - schedule
      parameters:
        - $ref: "#/components/parameters/WorkspaceId"
        - $ref: "#/components/parameters/Path"
      requestBody:
        description: updated schedule enable
        required: true
        content:
          application/json:
            schema:
              type: object
              properties:
                enabled:
                  type: boolean
              required:
                - enabled

      responses:
        "200":
          description: schedule enabled set
          content:
            text/plain:
              schema:
                type: string

  /w/{workspace}/schedules/delete/{path}:
    delete:
      summary: delete schedule
      operationId: deleteSchedule
      tags:
        - schedule
      parameters:
        - $ref: "#/components/parameters/WorkspaceId"
        - $ref: "#/components/parameters/Path"
      responses:
        "200":
          description: schedule deleted
          content:
            text/plain:
              schema:
                type: string

  /w/{workspace}/schedules/get/{path}:
    get:
      summary: get schedule
      operationId: getSchedule
      tags:
        - schedule
      parameters:
        - $ref: "#/components/parameters/WorkspaceId"
        - $ref: "#/components/parameters/Path"
      responses:
        "200":
          description: schedule deleted
          content:
            application/json:
              schema:
                $ref: "#/components/schemas/Schedule"

  /w/{workspace}/schedules/exists/{path}:
    get:
      summary: does schedule exists
      operationId: existsSchedule
      tags:
        - schedule
      parameters:
        - $ref: "#/components/parameters/WorkspaceId"
        - $ref: "#/components/parameters/Path"
      responses:
        "200":
          description: schedule exists
          content:
            application/json:
              schema:
                type: boolean

  /w/{workspace}/schedules/list:
    get:
      summary: list schedules
      operationId: listSchedules
      tags:
        - schedule
      parameters:
        - $ref: "#/components/parameters/WorkspaceId"
        - $ref: "#/components/parameters/Page"
        - $ref: "#/components/parameters/PerPage"
        - name: path
          description: filter by path
          in: query
          schema:
            type: string
        - name: is_flow
          in: query
          schema:
            type: boolean
      responses:
        "200":
          description: schedule list
          content:
            application/json:
              schema:
                type: array
                items:
                  $ref: "#/components/schemas/Schedule"

  /w/{workspace}/schedules/list_with_jobs:
    get:
      summary: list schedules with last 20 jobs
      operationId: listSchedulesWithJobs
      tags:
        - schedule
      parameters:
        - $ref: "#/components/parameters/WorkspaceId"
        - $ref: "#/components/parameters/Page"
        - $ref: "#/components/parameters/PerPage"
      responses:
        "200":
          description: schedule list
          content:
            application/json:
              schema:
                type: array
                items:
                  $ref: "#/components/schemas/ScheduleWJobs"

  /groups/list:
    get:
      summary: list instance groups
      operationId: listInstanceGroups
      tags:
        - group
      responses:
        "200":
          description: instance group list
          content:
            application/json:
              schema:
                type: array
                items:
                  $ref: "#/components/schemas/InstanceGroup"

  /groups/get/{name}:
    get:
      summary: get instance group
      operationId: getInstanceGroup
      tags:
        - group
      parameters:
        - $ref: "#/components/parameters/Name"
      responses:
        "200":
          description: instance group
          content:
            application/json:
              schema:
                $ref: "#/components/schemas/InstanceGroup"

  /w/{workspace}/groups/list:
    get:
      summary: list groups
      operationId: listGroups
      tags:
        - group
      parameters:
        - $ref: "#/components/parameters/WorkspaceId"
        - $ref: "#/components/parameters/Page"
        - $ref: "#/components/parameters/PerPage"
      responses:
        "200":
          description: group list
          content:
            application/json:
              schema:
                type: array
                items:
                  $ref: "#/components/schemas/Group"

  /w/{workspace}/groups/listnames:
    get:
      summary: list group names
      operationId: listGroupNames
      tags:
        - group
      parameters:
        - $ref: "#/components/parameters/WorkspaceId"
        - name: only_member_of
          in: query
          description: only list the groups the user is member of (default false)
          schema:
            type: boolean
      responses:
        "200":
          description: group list
          content:
            application/json:
              schema:
                type: array
                items:
                  type: string

  /w/{workspace}/groups/create:
    post:
      summary: create group
      operationId: createGroup
      tags:
        - group
      parameters:
        - $ref: "#/components/parameters/WorkspaceId"
      requestBody:
        description: create group
        required: true
        content:
          application/json:
            schema:
              type: object
              properties:
                name:
                  type: string
                summary:
                  type: string
              required:
                - name
      responses:
        "200":
          description: group created
          content:
            text/plain:
              schema:
                type: string

  /w/{workspace}/groups/update/{name}:
    post:
      summary: update group
      operationId: updateGroup
      tags:
        - group
      parameters:
        - $ref: "#/components/parameters/WorkspaceId"
        - $ref: "#/components/parameters/Name"
      requestBody:
        description: updated group
        required: true
        content:
          application/json:
            schema:
              type: object
              properties:
                summary:
                  type: string
      responses:
        "200":
          description: group updated
          content:
            text/plain:
              schema:
                type: string

  /w/{workspace}/groups/delete/{name}:
    delete:
      summary: delete group
      operationId: deleteGroup
      tags:
        - group
      parameters:
        - $ref: "#/components/parameters/WorkspaceId"
        - $ref: "#/components/parameters/Name"
      responses:
        "200":
          description: group deleted
          content:
            text/plain:
              schema:
                type: string

  /w/{workspace}/groups/get/{name}:
    get:
      summary: get group
      operationId: getGroup
      tags:
        - group
      parameters:
        - $ref: "#/components/parameters/WorkspaceId"
        - $ref: "#/components/parameters/Name"
      responses:
        "200":
          description: group
          content:
            application/json:
              schema:
                $ref: "#/components/schemas/Group"

  /w/{workspace}/groups/adduser/{name}:
    post:
      summary: add user to group
      operationId: addUserToGroup
      tags:
        - group
      parameters:
        - $ref: "#/components/parameters/WorkspaceId"
        - $ref: "#/components/parameters/Name"
      requestBody:
        description: added user to group
        required: true
        content:
          application/json:
            schema:
              type: object
              properties:
                username:
                  type: string
      responses:
        "200":
          description: user added to group
          content:
            text/plain:
              schema:
                type: string

  /w/{workspace}/groups/removeuser/{name}:
    post:
      summary: remove user to group
      operationId: removeUserToGroup
      tags:
        - group
      parameters:
        - $ref: "#/components/parameters/WorkspaceId"
        - $ref: "#/components/parameters/Name"
      requestBody:
        description: added user to group
        required: true
        content:
          application/json:
            schema:
              type: object
              properties:
                username:
                  type: string
      responses:
        "200":
          description: user removed from group
          content:
            text/plain:
              schema:
                type: string

  /w/{workspace}/folders/list:
    get:
      summary: list folders
      operationId: listFolders
      tags:
        - folder
      parameters:
        - $ref: "#/components/parameters/WorkspaceId"
        - $ref: "#/components/parameters/Page"
        - $ref: "#/components/parameters/PerPage"
      responses:
        "200":
          description: folder list
          content:
            application/json:
              schema:
                type: array
                items:
                  $ref: "#/components/schemas/Folder"

  /w/{workspace}/folders/listnames:
    get:
      summary: list folder names
      operationId: listFolderNames
      tags:
        - folder
      parameters:
        - $ref: "#/components/parameters/WorkspaceId"
        - name: only_member_of
          in: query
          description: only list the folders the user is member of (default false)
          schema:
            type: boolean
      responses:
        "200":
          description: folder list
          content:
            application/json:
              schema:
                type: array
                items:
                  type: string

  /w/{workspace}/folders/create:
    post:
      summary: create folder
      operationId: createFolder
      tags:
        - folder
      parameters:
        - $ref: "#/components/parameters/WorkspaceId"
      requestBody:
        description: create folder
        required: true
        content:
          application/json:
            schema:
              type: object
              properties:
                name:
                  type: string
                owners:
                  type: array
                  items:
                    type: string
                extra_perms:
                  additionalProperties:
                    type: boolean
              required:
                - name
      responses:
        "200":
          description: folder created
          content:
            text/plain:
              schema:
                type: string

  /w/{workspace}/folders/update/{name}:
    post:
      summary: update folder
      operationId: updateFolder
      tags:
        - folder
      parameters:
        - $ref: "#/components/parameters/WorkspaceId"
        - $ref: "#/components/parameters/Name"
      requestBody:
        description: update folder
        required: true
        content:
          application/json:
            schema:
              type: object
              properties:
                owners:
                  type: array
                  items:
                    type: string
                extra_perms:
                  additionalProperties:
                    type: boolean
      responses:
        "200":
          description: folder updated
          content:
            text/plain:
              schema:
                type: string

  /w/{workspace}/folders/delete/{name}:
    delete:
      summary: delete folder
      operationId: deleteFolder
      tags:
        - folder
      parameters:
        - $ref: "#/components/parameters/WorkspaceId"
        - $ref: "#/components/parameters/Name"
      responses:
        "200":
          description: folder deleted
          content:
            text/plain:
              schema:
                type: string

  /w/{workspace}/folders/get/{name}:
    get:
      summary: get folder
      operationId: getFolder
      tags:
        - folder
      parameters:
        - $ref: "#/components/parameters/WorkspaceId"
        - $ref: "#/components/parameters/Name"
      responses:
        "200":
          description: folder
          content:
            application/json:
              schema:
                $ref: "#/components/schemas/Folder"

  /w/{workspace}/folders/getusage/{name}:
    get:
      summary: get folder usage
      operationId: getFolderUsage
      tags:
        - folder
      parameters:
        - $ref: "#/components/parameters/WorkspaceId"
        - $ref: "#/components/parameters/Name"
      responses:
        "200":
          description: folder
          content:
            application/json:
              schema:
                type: object
                properties:
                  scripts:
                    type: number
                  flows:
                    type: number
                  apps:
                    type: number
                  resources:
                    type: number
                  variables:
                    type: number
                  schedules:
                    type: number
                required:
                  - scripts
                  - flows
                  - apps
                  - resources
                  - variables
                  - schedules

  /w/{workspace}/folders/addowner/{name}:
    post:
      summary: add owner to folder
      operationId: addOwnerToFolder
      tags:
        - folder
      parameters:
        - $ref: "#/components/parameters/WorkspaceId"
        - $ref: "#/components/parameters/Name"
      requestBody:
        description: owner user to folder
        required: true
        content:
          application/json:
            schema:
              type: object
              properties:
                owner:
                  type: string
      responses:
        "200":
          description: owner added to folder
          content:
            text/plain:
              schema:
                type: string

  /w/{workspace}/folders/removeowner/{name}:
    post:
      summary: remove owner to folder
      operationId: removeOwnerToFolder
      tags:
        - folder
      parameters:
        - $ref: "#/components/parameters/WorkspaceId"
        - $ref: "#/components/parameters/Name"
      requestBody:
        description: added owner to folder
        required: true
        content:
          application/json:
            schema:
              type: object
              properties:
                owner:
                  type: string
      responses:
        "200":
          description: owner removed from folder
          content:
            text/plain:
              schema:
                type: string

  /workers/list:
    get:
      summary: list workers
      operationId: listWorkers
      tags:
        - worker
      parameters:
        - $ref: "#/components/parameters/Page"
        - $ref: "#/components/parameters/PerPage"
      responses:
        "200":
          description: a list of workers
          content:
            application/json:
              schema:
                type: array
                items:
                  $ref: "#/components/schemas/WorkerPing"

  /configs/list_worker_groups:
    get:
      summary: list worker groups
      operationId: listWorkerGroups
      tags:
        - config
      responses:
        "200":
          description: a list of worker group configs
          content:
            application/json:
              schema:
                type: array
                items:
                  type: object
                  properties:
                    name:
                      type: string
                    config: {}
                  required:
                    - name
                    - config

  /configs/get/{name}:
    get:
      summary: get config
      operationId: get config
      tags:
        - config
      parameters:
        - $ref: "#/components/parameters/Name"
      responses:
        "200":
          description: a config
          content:
            application/json:
              schema: {}

  /configs/update/{name}:
    post:
      summary: Update config
      operationId: updateConfig
      tags:
        - config
      parameters:
        - $ref: "#/components/parameters/Name"
      requestBody:
        description: worker group
        required: true
        content:
          application/json:
            schema: {}
      responses:
        "200":
          description: Update a worker group
          content:
            text/plain:
              schema:
                type: string
    delete:
      summary: Delete Config
      operationId: deleteConfig
      tags:
        - config
      parameters:
        - $ref: "#/components/parameters/Name"
      responses:
        "200":
          description: Delete config
          content:
            text/plain:
              schema:
                type: string

  /w/{workspace}/acls/get/{kind}/{path}:
    get:
      summary: get granular acls
      operationId: getGranularAcls
      tags:
        - granular_acl
      parameters:
        - $ref: "#/components/parameters/WorkspaceId"
        - $ref: "#/components/parameters/Path"
        - name: kind
          in: path
          required: true
          schema:
            type: string
            enum:
              [
                script,
                group_,
                resource,
                schedule,
                variable,
                flow,
                folder,
                app,
                raw_app,
              ]
      responses:
        "200":
          description: acls
          content:
            application/json:
              schema:
                type: object
                additionalProperties:
                  type: boolean

  /w/{workspace}/acls/add/{kind}/{path}:
    post:
      summary: add granular acls
      operationId: addGranularAcls
      tags:
        - granular_acl
      parameters:
        - $ref: "#/components/parameters/WorkspaceId"
        - $ref: "#/components/parameters/Path"
        - name: kind
          in: path
          required: true
          schema:
            type: string
            enum:
              [
                script,
                group_,
                resource,
                schedule,
                variable,
                flow,
                folder,
                app,
                raw_app,
              ]
      requestBody:
        description: acl to add
        required: true
        content:
          application/json:
            schema:
              type: object
              properties:
                owner:
                  type: string
                write:
                  type: boolean
              required: [owner]
      responses:
        "200":
          description: granular acl added
          content:
            text/plain:
              schema:
                type: string

  /w/{workspace}/acls/remove/{kind}/{path}:
    post:
      summary: remove granular acls
      operationId: removeGranularAcls
      tags:
        - granular_acl
      parameters:
        - $ref: "#/components/parameters/WorkspaceId"
        - $ref: "#/components/parameters/Path"
        - name: kind
          in: path
          required: true
          schema:
            type: string
            enum:
              [
                script,
                group_,
                resource,
                schedule,
                variable,
                flow,
                folder,
                app,
                raw_app,
              ]
      requestBody:
        description: acl to add
        required: true
        content:
          application/json:
            schema:
              type: object
              properties:
                owner:
                  type: string
              required: [owner]
      responses:
        "200":
          description: granular acl removed
          content:
            text/plain:
              schema:
                type: string

  /w/{workspace}/capture_u/{path}:
    post:
      summary: update flow preview capture
      operationId: updateCapture
      tags:
        - capture
      parameters:
        - $ref: "#/components/parameters/WorkspaceId"
        - $ref: "#/components/parameters/Path"
      responses:
        "204":
          description: flow preview captured

  /w/{workspace}/capture/{path}:
    put:
      summary: create flow preview capture
      operationId: createCapture
      tags:
        - capture
      parameters:
        - $ref: "#/components/parameters/WorkspaceId"
        - $ref: "#/components/parameters/Path"
      responses:
        "201":
          description: flow preview capture created
    get:
      summary: get flow preview capture
      operationId: getCapture
      tags:
        - capture
      parameters:
        - $ref: "#/components/parameters/WorkspaceId"
        - $ref: "#/components/parameters/Path"
      responses:
        "200":
          description: captured flow preview
          content:
            application/json:
              schema: {}
        "404":
          description: capture does not exist for this flow

  /w/{workspace}/favorites/star:
    post:
      summary: star item
      operationId: star
      tags:
        - favorite
      parameters:
        - $ref: "#/components/parameters/WorkspaceId"
      requestBody:
        content:
          application/json:
            schema:
              type: object
              properties:
                path:
                  type: string
                favorite_kind:
                  type: string
                  enum: [flow, app, script, raw_app]
      responses:
        "200":
          description: star item

  /w/{workspace}/favorites/unstar:
    post:
      summary: unstar item
      operationId: unstar
      tags:
        - favorite
      parameters:
        - $ref: "#/components/parameters/WorkspaceId"
      requestBody:
        content:
          application/json:
            schema:
              type: object
              properties:
                path:
                  type: string
                favorite_kind:
                  type: string
                  enum: [flow, app, script, raw_app]
      responses:
        "200":
          description: unstar item

  /w/{workspace}/inputs/history:
    get:
      summary: List Inputs used in previously completed jobs
      operationId: getInputHistory
      tags:
        - input
      parameters:
        - $ref: "#/components/parameters/WorkspaceId"
        - $ref: "#/components/parameters/RunnableId"
        - $ref: "#/components/parameters/RunnableTypeQuery"
        - $ref: "#/components/parameters/Page"
        - $ref: "#/components/parameters/PerPage"
      responses:
        "200":
          description: Input history for completed jobs
          content:
            application/json:
              schema:
                type: array
                items:
                  $ref: "#/components/schemas/Input"

  /w/{workspace}/inputs/list:
    get:
      summary: List saved Inputs for a Runnable
      operationId: listInputs
      tags:
        - input
      parameters:
        - $ref: "#/components/parameters/WorkspaceId"
        - $ref: "#/components/parameters/RunnableId"
        - $ref: "#/components/parameters/RunnableTypeQuery"
        - $ref: "#/components/parameters/Page"
        - $ref: "#/components/parameters/PerPage"
      responses:
        "200":
          description: Saved Inputs for a Runnable
          content:
            application/json:
              schema:
                type: array
                items:
                  $ref: "#/components/schemas/Input"

  /w/{workspace}/inputs/create:
    post:
      summary: Create an Input for future use in a script or flow
      operationId: createInput
      tags:
        - input
      parameters:
        - $ref: "#/components/parameters/WorkspaceId"
        - $ref: "#/components/parameters/RunnableId"
        - $ref: "#/components/parameters/RunnableTypeQuery"
      requestBody:
        description: Input
        required: true
        content:
          application/json:
            schema:
              $ref: "#/components/schemas/CreateInput"
      responses:
        "201":
          description: Input created
          content:
            text/plain:
              schema:
                type: string
                format: uuid

  /w/{workspace}/inputs/update:
    post:
      summary: Update an Input
      operationId: updateInput
      tags:
        - input
      parameters:
        - $ref: "#/components/parameters/WorkspaceId"
      requestBody:
        description: UpdateInput
        required: true
        content:
          application/json:
            schema:
              $ref: "#/components/schemas/UpdateInput"
      responses:
        "201":
          description: Input updated
          content:
            text/plain:
              schema:
                type: string
                format: uuid

  /w/{workspace}/inputs/delete/{input}:
    post:
      summary: Delete a Saved Input
      operationId: deleteInput
      tags:
        - input
      parameters:
        - $ref: "#/components/parameters/WorkspaceId"
        - $ref: "#/components/parameters/InputId"
      responses:
        "200":
          description: Input deleted
          content:
            text/plain:
              schema:
                type: string
                format: uuid

components:
  securitySchemes:
    bearerAuth:
      type: http
      scheme: bearer
    cookieAuth:
      type: apiKey
      in: cookie
      name: token

  parameters:
    Key:
      name: key
      in: path
      required: true
      schema:
        type: string
    WorkspaceId:
      name: workspace
      in: path
      required: true
      schema:
        type: string
    VersionId:
      name: version
      in: path
      required: true
      schema:
        type: number
    Token:
      name: token
      in: path
      required: true
      schema:
        type: string
    AccountId:
      name: id
      in: path
      required: true
      schema:
        type: integer
    ClientName:
      name: client_name
      in: path
      required: true
      schema:
        type: string
    ScriptPath:
      name: path
      in: path
      required: true
      schema:
        type: string
    ScriptHash:
      name: hash
      in: path
      required: true
      schema:
        type: string
    JobId:
      name: id
      in: path
      required: true
      schema:
        type: string
        format: uuid
    Path:
      name: path
      in: path
      required: true
      schema:
        type: string
    PathId:
      name: id
      in: path
      required: true
      schema:
        type: integer
    Name:
      name: name
      in: path
      required: true
      schema:
        type: string
    Page:
      name: page
      description: which page to return (start at 1, default 1)
      in: query
      schema:
        type: integer
    PerPage:
      name: per_page
      description: number of items to return for a given page (default 30, max 100)
      in: query
      schema:
        type: integer
    OrderDesc:
      name: order_desc
      description: order by desc order (default true)
      in: query
      schema:
        type: boolean
    CreatedBy:
      name: created_by
      description: mask to filter exact matching user creator
      in: query
      schema:
        type: string
    ParentJob:
      name: parent_job
      description:
        The parent job that is at the origin and responsible for the execution
        of this script if any
      in: query
      schema:
        type: string
        format: uuid
    NewJobId:
      name: job_id
      description:
        The job id to assign to the created job. if missing, job is chosen
        randomly using the ULID scheme. If a job id already exists in the queue
        or as a completed job, the request to create one will fail (Bad Request)
      in: query
      schema:
        type: string
        format: uuid
    IncludeHeader:
      name: include_header
      description: |
        List of headers's keys (separated with ',') whove value are added to the args
        Header's key lowercased and '-'' replaced to '_' such that 'Content-Type' becomes the 'content_type' arg key
      in: query
      schema:
        type: string
    QueueLimit:
      name: queue_limit
      description: |
        The maximum size of the queue for which the request would get rejected if that job would push it above that limit
      in: query
      schema:
        type: string
    Payload:
      name: payload
      description: |
        The base64 encoded payload that has been encoded as a JSON. e.g how to encode such payload encodeURIComponent
        `encodeURIComponent(btoa(JSON.stringify({a: 2})))`
      in: query
      schema:
        type: string
    ScriptStartPath:
      name: script_path_start
      description: mask to filter matching starting path
      in: query
      schema:
        type: string
    SchedulePath:
      name: schedule_path
      description: mask to filter by schedule path
      in: query
      schema:
        type: string
    ScriptExactPath:
      name: script_path_exact
      description: mask to filter exact matching path
      in: query
      schema:
        type: string
    ScriptExactHash:
      name: script_hash
      description: mask to filter exact matching path
      in: query
      schema:
        type: string
    StartedBefore:
      name: started_before
      description: filter on started before (inclusive) timestamp
      in: query
      schema:
        type: string
        format: date-time
    StartedAfter:
      name: started_after
      description: filter on started after (exclusive) timestamp
      in: query
      schema:
        type: string
        format: date-time
    CreatedOrStartedAfter:
      name: created_or_started_after
      description:
        filter on created_at for non non started job and started_at otherwise
        after (exclusive) timestamp
      in: query
      schema:
        type: string
        format: date-time
    CreatedOrStartedBefore:
      name: created_or_started_before
      description:
        filter on created_at for non non started job and started_at otherwise
        before (inclusive) timestamp
      in: query
      schema:
        type: string
        format: date-time
    Success:
      name: success
      description: filter on successful jobs
      in: query
      schema:
        type: boolean
    Suspended:
      name: suspended
      description: filter on suspended jobs
      in: query
      schema:
        type: boolean
    Running:
      name: running
      description: filter on running jobs
      in: query
      schema:
        type: boolean
    ArgsFilter:
      name: args
      description: filter on jobs containing those args as a json subset (@> in postgres)
      in: query
      schema:
        type: string
    Tag:
      name: tag
      description: filter on jobs with a given tag/worker group
      in: query
      schema:
        type: string
    ResultFilter:
      name: result
      description: filter on jobs containing those result as a json subset (@> in postgres)
      in: query
      schema:
        type: string
    After:
      name: after
      description: filter on created after (exclusive) timestamp
      in: query
      schema:
        type: string
        format: date-time
    Before:
      name: before
      description: filter on created before (exclusive) timestamp
      in: query
      schema:
        type: string
        format: date-time
    Username:
      name: username
      description: filter on exact username of user
      in: query
      schema:
        type: string
    Operation:
      name: operation
      description: filter on exact or prefix name of operation
      in: query
      schema:
        type: string
    ResourceName:
      name: resource
      description: filter on exact or prefix name of resource
      in: query
      schema:
        type: string
    ActionKind:
      name: action_kind
      description: filter on type of operation
      in: query
      schema:
        type: string
        enum: [Create, Update, Delete, Execute]
    JobKinds:
      name: job_kinds
      description:
        filter on job kind (values 'preview', 'script', 'dependencies', 'flow')
        separated by,
      in: query
      schema:
        type: string
      # correct type is below but explode not supported by our codegen
      #   type: array
      #   items:
      #     type: string
      #     enum: ["preview", "script", "dependencies"]
      # explode: false
    RunnableId:
      name: runnable_id
      in: query
      schema:
        type: string
    RunnableTypeQuery:
      name: runnable_type
      in: query
      schema:
        $ref: "#/components/schemas/RunnableType"
    InputId:
      name: input
      in: path
      required: true
      schema:
        type: string

  schemas:
    $ref: "../../openflow.openapi.yaml#/components/schemas"

    Script:
      type: object
      properties:
        workspace_id:
          type: string
        hash:
          type: string
        path:
          type: string
        parent_hashes:
          type: array
          description: |
            The first element is the direct parent of the script, the second is the parent of the first, etc
          items:
            type: string
        summary:
          type: string
        description:
          type: string
        content:
          type: string
        created_by:
          type: string
        created_at:
          type: string
          format: date-time
        archived:
          type: boolean
        schema:
          type: object
        deleted:
          type: boolean
        is_template:
          type: boolean
        extra_perms:
          type: object
          additionalProperties:
            type: boolean
        lock:
          type: string
        lock_error_logs:
          type: string
        language:
          type: string
          enum:
            [
              python3,
              deno,
              go,
              bash,
              powershell,
              postgresql,
              mysql,
              bigquery,
              snowflake,
              graphql,
              nativets,
              bun,
            ]
        kind:
          type: string
          enum: [script, failure, trigger, command, approval]
        starred:
          type: boolean
        tag:
          type: string
        has_draft:
          type: boolean
        draft_only:
          type: boolean
        envs:
          type: array
          items:
            type: string
        concurrent_limit:
          type: array
          items:
            type: integer
        concurrency_time_window_s:
          type: array
          items:
            type: integer
        cache_ttl:
          type: number
        dedicated_worker:
          type: boolean
        ws_error_handler_muted:
          type: boolean
      required:
        - hash
        - path
        - summary
        - description
        - content
        - created_by
        - created_at
        - archived
        - deleted
        - is_template
        - extra_perms
        - language
        - kind
        - starred

    NewScript:
      type: object
      properties:
        path:
          type: string
        parent_hash:
          type: string
        summary:
          type: string
        description:
          type: string
        content:
          type: string
        schema:
          type: object
        is_template:
          type: boolean
        lock:
          type: array
          items:
            type: string
        language:
          type: string
          enum:
            [
              python3,
              deno,
              go,
              bash,
              powershell,
              postgresql,
              mysql,
              bigquery,
              snowflake,
              graphql,
              nativets,
              bun,
            ]
        kind:
          type: string
          enum: [script, failure, trigger, command, approval]
        tag:
          type: string
        draft_only:
          type: boolean
        envs:
          type: array
          items:
            type: string
        concurrent_limit:
          type: array
          items:
            type: integer
        concurrency_time_window_s:
          type: array
          items:
            type: integer
        cache_ttl:
          type: number
        dedicated_worker:
          type: boolean
        ws_error_handler_muted:
          type: boolean
      required:
        - path
        - summary
        - description
        - content
        - language

    NewScriptWithDraft:
      allOf:
        - $ref: "#/components/schemas/NewScript"
        - type: object
          properties:
            draft:
              $ref: "#/components/schemas/NewScript"
            hash:
              type: string
          required:
            - hash

    ScriptArgs:
      type: object
      additionalProperties: {}

    Input:
      type: object
      properties:
        id:
          type: string
        name:
          type: string
        args:
          type: object
        created_by:
          type: string
        created_at:
          type: string
          format: date-time
        is_public:
          type: boolean
        success:
          type: boolean
      required:
        - id
        - name
        - args
        - created_by
        - created_at
        - is_public

    CreateInput:
      type: object
      properties:
        name:
          type: string
        args:
          type: object
      required:
        - name
        - args
        - created_by

    UpdateInput:
      type: object
      properties:
        id:
          type: string
        name:
          type: string
        is_public:
          type: boolean
      required:
        - id
        - name
        - is_public

    RunnableType:
      type: string
      enum: ["ScriptHash", "ScriptPath", "FlowPath"]

    QueuedJob:
      type: object
      properties:
        workspace_id:
          type: string
        id:
          type: string
          format: uuid
        parent_job:
          type: string
          format: uuid
        created_by:
          type: string
        created_at:
          type: string
          format: date-time
        started_at:
          type: string
          format: date-time
        scheduled_for:
          type: string
          format: date-time
        running:
          type: boolean
        script_path:
          type: string
        script_hash:
          type: string
        args:
          $ref: "#/components/schemas/ScriptArgs"
        logs:
          type: string
        raw_code:
          type: string
        canceled:
          type: boolean
        canceled_by:
          type: string
        canceled_reason:
          type: string
        last_ping:
          type: string
          format: date-time
        job_kind:
          type: string
          enum:
            [
              "script",
              "preview",
              "dependencies",
              "flowdependencies",
              "appdependencies",
              "flow",
              "flowpreview",
              "script_hub",
              "identity",
            ]
        schedule_path:
          type: string
        permissioned_as:
          type: string
          description: |
            The user (u/userfoo) or group (g/groupfoo) whom 
            the execution of this script will be permissioned_as and by extension its DT_TOKEN.
        flow_status:
          $ref: "../../openflow.openapi.yaml#/components/schemas/FlowStatus"
        raw_flow:
          $ref: "../../openflow.openapi.yaml#/components/schemas/FlowValue"
        is_flow_step:
          type: boolean
        language:
          type: string
          enum:
            [
              python3,
              deno,
              go,
              bash,
              powershell,
              postgresql,
              mysql,
              bigquery,
              snowflake,
              graphql,
              nativets,
              bun,
            ]
        email:
          type: string
        visible_to_owner:
          type: boolean
        mem_peak:
          type: integer
        tag:
          type: string
      required:
        - id
        - running
        - canceled
        - job_kind
        - permissioned_as
        - is_flow_step
        - email
        - visible_to_owner
        - tag

    CompletedJob:
      type: object
      properties:
        workspace_id:
          type: string
        id:
          type: string
          format: uuid
        parent_job:
          type: string
          format: uuid
        created_by:
          type: string
        created_at:
          type: string
          format: date-time
        started_at:
          type: string
          format: date-time
        duration_ms:
          type: integer
        success:
          type: boolean
        script_path:
          type: string
        script_hash:
          type: string
        args:
          $ref: "#/components/schemas/ScriptArgs"
        result: {}
        logs:
          type: string
        deleted:
          type: boolean
        raw_code:
          type: string
        canceled:
          type: boolean
        canceled_by:
          type: string
        canceled_reason:
          type: string
        job_kind:
          type: string
          enum:
            [
              "script",
              "preview",
              "dependencies",
              "flow",
              "flowdependencies",
              "appdependencies",
              "flowpreview",
              "script_hub",
              "identity",
            ]
        schedule_path:
          type: string
        permissioned_as:
          type: string
          description: |
            The user (u/userfoo) or group (g/groupfoo) whom 
            the execution of this script will be permissioned_as and by extension its DT_TOKEN.
        flow_status:
          $ref: "../../openflow.openapi.yaml#/components/schemas/FlowStatus"
        raw_flow:
          $ref: "../../openflow.openapi.yaml#/components/schemas/FlowValue"
        is_flow_step:
          type: boolean
        language:
          type: string
          enum:
            [
              python3,
              deno,
              go,
              bash,
              powershell,
              postgresql,
              mysql,
              bigquery,
              snowflake,
              graphql,
              nativets,
              bun,
            ]
        is_skipped:
          type: boolean
        email:
          type: string
        visible_to_owner:
          type: boolean
        mem_peak:
          type: integer
        tag:
          type: string
      required:
        - id
        - created_by
        - duration_ms
        - created_at
        - started_at
        - success
        - canceled
        - job_kind
        - permissioned_as
        - is_flow_step
        - is_skipped
        - email
        - visible_to_owner
        - tag

    Job:
      allOf:
        - oneOf:
            - $ref: "#/components/schemas/CompletedJob"
            - $ref: "#/components/schemas/QueuedJob"
        - type: object
          properties:
            type:
              type: string
              enum: [CompletedJob, QueuedJob]
      discriminator:
        propertyName: type

    User:
      type: object
      properties:
        email:
          type: string
        username:
          type: string
        is_admin:
          type: boolean
        is_super_admin:
          type: boolean
        created_at:
          type: string
          format: date-time
        operator:
          type: boolean
        disabled:
          type: boolean
        groups:
          type: array
          items:
            type: string
        folders:
          type: array
          items:
            type: string
        folders_owners:
          type: array
          items:
            type: string
        usage:
          $ref: "#/components/schemas/Usage"
      required:
        - email
        - username
        - is_admin
        - is_super_admin
        - created_at
        - operator
        - disabled
        - folders
        - folders_owners

    Usage:
      type: object
      properties:
        executions:
          type: number

    Login:
      type: object
      properties:
        email:
          type: string
        password:
          type: string
      required:
        - email
        - password

    NewUser:
      type: object
      properties:
        email:
          type: string
        username:
          type: string
        is_admin:
          type: boolean
      required:
        - email
        - username
        - is_admin

    EditWorkspaceUser:
      type: object
      properties:
        is_admin:
          type: boolean
        operator:
          type: boolean
        disabled:
          type: boolean

    TruncatedToken:
      type: object
      properties:
        label:
          type: string
        expiration:
          type: string
          format: date-time
        token_prefix:
          type: string
        created_at:
          type: string
          format: date-time
        last_used_at:
          type: string
          format: date-time
        scopes:
          type: array
          items:
            type: string
      required:
        - token_prefix
        - created_at
        - last_used_at

    NewToken:
      type: object
      properties:
        label:
          type: string
        expiration:
          type: string
          format: date-time
        scopes:
          type: array
          items:
            type: string

    NewTokenImpersonate:
      type: object
      properties:
        label:
          type: string
        expiration:
          type: string
          format: date-time
        impersonate_email:
          type: string
      required:
        - impersonate_email

    ListableVariable:
      type: object
      properties:
        workspace_id:
          type: string
        path:
          type: string
        value:
          type: string
        is_secret:
          type: boolean
        description:
          type: string
        account:
          type: integer
        is_oauth:
          type: boolean
        extra_perms:
          type: object
          additionalProperties:
            type: boolean
        is_expired:
          type: boolean
        refresh_error:
          type: string
        is_linked:
          type: boolean
        is_refreshed:
          type: boolean
      required:
        - workspace_id
        - path
        - is_secret
        - extra_perms

    ContextualVariable:
      type: object
      properties:
        name:
          type: string
        value:
          type: string
        description:
          type: string
      required:
        - name
        - value
        - description

    CreateVariable:
      type: object
      properties:
        path:
          type: string
        value:
          type: string
        is_secret:
          type: boolean
        description:
          type: string
        account:
          type: integer
        is_oauth:
          type: boolean
      required:
        - path
        - value
        - is_secret
        - description

    EditVariable:
      type: object
      properties:
        path:
          type: string
        value:
          type: string
        is_secret:
          type: boolean
        description:
          type: string

    AuditLog:
      type: object
      properties:
        id:
          type: integer
        timestamp:
          type: string
          format: date-time
        username:
          type: string
        operation:
          type: string
          enum:
            - "jobs.run"
            - "jobs.run.script"
            - "jobs.run.preview"
            - "jobs.run.flow"
            - "jobs.run.flow_preview"
            - "jobs.run.script_hub"
            - "jobs.run.dependencies"
            - "jobs.run.identity"
            - "jobs.run.noop"
            - "jobs.flow_dependencies"
            - "jobs"
            - "jobs.cancel"
            - "jobs.force_cancel"
            - "jobs.disapproval"
            - "jobs.delete"
            - "account.delete"
            - "openai.request"
            - "resources.create"
            - "resources.update"
            - "resources.delete"
            - "resource_types.create"
            - "resource_types.update"
            - "resource_types.delete"
            - "schedule.create"
            - "schedule.setenabled"
            - "schedule.edit"
            - "schedule.delete"
            - "scripts.create"
            - "scripts.update"
            - "scripts.archive"
            - "scripts.delete"
            - "users.create"
            - "users.delete"
            - "users.update"
            - "users.login"
            - "users.logout"
            - "users.accept_invite"
            - "users.decline_invite"
            - "users.token.create"
            - "users.token.delete"
            - "users.add_to_workspace"
            - "users.add_global"
            - "users.setpassword"
            - "users.impersonate"
            - "users.leave_workspace"
            - "oauth.login"
            - "oauth.signup"
            - "variables.create"
            - "variables.delete"
            - "variables.update"
            - "flows.create"
            - "flows.update"
            - "flows.delete"
            - "flows.archive"
            - "apps.create"
            - "apps.update"
            - "apps.delete"
            - "folder.create"
            - "folder.update"
            - "folder.delete"
            - "folder.add_owner"
            - "folder.remove_owner"
            - "group.create"
            - "group.delete"
            - "group.edit"
            - "group.adduser"
            - "group.removeuser"
            - "igroup.create"
            - "igroup.delete"
            - "igroup.adduser"
            - "igroup.removeuser"
            - "variables.decrypt_secret"
            - "workspaces.edit_command_script"
            - "workspaces.edit_deploy_to"
            - "workspaces.edit_auto_invite_domain"
            - "workspaces.edit_webhook"
            - "workspaces.edit_copilot_config"
            - "workspaces.edit_error_handler"
            - "workspaces.create"
            - "workspaces.update"
            - "workspaces.archive"
            - "workspaces.unarchive"
            - "workspaces.delete"
        action_kind:
          type: string
          enum: ["Created", "Updated", "Delete", "Execute"]
        resource:
          type: string
        parameters:
          type: object
      required:
        - id
        - timestamp
        - username
        - operation
        - action_kind

    MainArgSignature:
      type: object
      properties:
        type:
          type: string
          enum: ["Valid", "Invalid"]
        error:
          type: string
        star_args:
          type: boolean
        star_kwargs:
          type: boolean
        args:
          type: array
          items:
            type: object
            properties:
              name:
                type: string
              typ:
                oneOf:
                  - type: string
                    enum:
                      [
                        "float",
                        "int",
                        "bool",
                        "email",
                        "unknown",
                        "bytes",
                        "dict",
                        "datetime",
                        "sql",
                      ]
                  - type: object
                    properties:
                      resource:
                        type: string
                        nullable: true
                    required:
                      - resource
                  - type: object
                    properties:
                      str:
                        type: array
                        items:
                          type: string
                        nullable: true
                    required:
                      - str
                  - type: object
                    properties:
                      object:
                        type: array
                        items:
                          type: object
                          properties:
                            key:
                              type: string
                            typ:
                              oneOf:
                                - type: string
                                  enum:
                                    [
                                      "float",
                                      "int",
                                      "bool",
                                      "email",
                                      "unknown",
                                      "bytes",
                                      "dict",
                                      "datetime",
                                      "sql",
                                    ]
                                - type: object
                                  properties:
                                    str: {}
                                  required: [str]
                          required:
                            - key
                            - typ
                    required:
                      - object
                  - type: object
                    properties:
                      list:
                        oneOf:
                          - type: string
                            enum:
                              [
                                "float",
                                "int",
                                "bool",
                                "email",
                                "unknown",
                                "bytes",
                                "dict",
                                "datetime",
                                "sql",
                              ]
                          - type: object
                            properties:
                              str: {}
                            required: [str]
                        nullable: true
                    required:
                      - list
              has_default:
                type: boolean
              default: {}
            required:
              - name
              - typ
      required:
        - star_args
        - start_kwargs
        - args
        - type
        - error

    Preview:
      type: object
      properties:
        content:
          type: string
        path:
          type: string
        args:
          $ref: "#/components/schemas/ScriptArgs"
        language:
          type: string
          enum:
            [
              python3,
              deno,
              go,
              bash,
              powershell,
              postgresql,
              mysql,
              bigquery,
              snowflake,
              graphql,
              nativets,
              bun,
            ]
        tag:
          type: string
        kind:
          type: string
          enum: [code, identity, http]

      required:
        - args

    CreateResource:
      type: object
      properties:
        path:
          type: string
        value: {}
        description:
          type: string
        resource_type:
          type: string
      required:
        - path
        - value
        - resource_type

    EditResource:
      type: object
      properties:
        path:
          type: string
        description:
          type: string
        value: {}

    Resource:
      type: object
      properties:
        workspace_id:
          type: string
        path:
          type: string
        description:
          type: string
        resource_type:
          type: string
        value: {}
        is_oauth:
          type: boolean
        extra_perms:
          type: object
          additionalProperties:
            type: boolean
      required:
        - path
        - resource_type
        - is_oauth

    ListableResource:
      type: object
      properties:
        workspace_id:
          type: string
        path:
          type: string
        description:
          type: string
        resource_type:
          type: string
        value: {}
        is_oauth:
          type: boolean
        extra_perms:
          type: object
          additionalProperties:
            type: boolean
        is_expired:
          type: boolean
        refresh_error:
          type: string
        is_linked:
          type: boolean
        is_refreshed:
          type: boolean
        account:
          type: number
      required:
        - path
        - resource_type
        - is_oauth
        - is_linked
        - is_refreshed

    ResourceType:
      type: object
      properties:
        workspace_id:
          type: string
        name:
          type: string
        schema: {}
        description:
          type: string
      required:
        - name

    EditResourceType:
      type: object
      properties:
        schema: {}
        description:
          type: string

    Schedule:
      type: object
      properties:
        path:
          type: string
        edited_by:
          type: string
        edited_at:
          type: string
          format: date-time
        schedule:
          type: string
        timezone:
          type: string
        enabled:
          type: boolean
        script_path:
          type: string
        is_flow:
          type: boolean
        args:
          $ref: "#/components/schemas/ScriptArgs"
        extra_perms:
          type: object
          additionalProperties:
            type: boolean
        email:
          type: string
        error:
          type: string
        on_failure:
          # a reference to a script path, flow path, or webhook (script/<path>, flow/<path>)
          type: string
        on_failure_times:
          type: number
        on_failure_exact:
          type: boolean
        on_failure_extra_args:
          $ref: "#/components/schemas/ScriptArgs"
        on_recovery:
          type: string
        on_recovery_times:
          type: number
        on_recovery_extra_args:
          $ref: "#/components/schemas/ScriptArgs"
      required:
        - path
        - edited_by
        - edited_at
        - schedule
        - script_path
        - timezone
        - extra_perms
        - is_flow
        - enabled
        - email

    ScheduleWJobs:
      allOf:
        - $ref: "#/components/schemas/Schedule"
        - type: object
          properties:
            jobs:
              type: array
              items:
                type: object
                properties:
                  id:
                    type: string
                  success:
                    type: boolean
                  duration_ms:
                    type: number
                required:
                  - id
                  - success
                  - duration_ms

    NewSchedule:
      type: object
      properties:
        path:
          type: string
        schedule:
          type: string
        timezone:
          type: string
        script_path:
          type: string
        is_flow:
          type: boolean
        args:
          $ref: "#/components/schemas/ScriptArgs"
        enabled:
          type: boolean
        on_failure:
          # a reference to a script path, flow path, or webhook (script/<path>, flow/<path>)
          type: string
        on_failure_times:
          type: number
        on_failure_exact:
          type: boolean
        on_failure_extra_args:
          $ref: "#/components/schemas/ScriptArgs"
        on_recovery:
          type: string
        on_recovery_times:
          type: number
        on_recovery_extra_args:
          $ref: "#/components/schemas/ScriptArgs"
      required:
        - path
        - schedule
        - timezone
        - script_path
        - is_flow
        - args

    EditSchedule:
      type: object
      properties:
        schedule:
          type: string
        timezone:
          type: string
        args:
          $ref: "#/components/schemas/ScriptArgs"
        on_failure:
          # a reference to a script path, flow path, or webhook (script/<path>, flow/<path>)
          type: string
        on_failure_times:
          type: number
        on_failure_exact:
          type: boolean
        on_failure_extra_args:
          $ref: "#/components/schemas/ScriptArgs"
        on_recovery:
          type: string
        on_recovery_times:
          type: number
        on_recovery_extra_args:
          $ref: "#/components/schemas/ScriptArgs"
      required:
        - schedule
        - timezone
        - script_path
        - is_flow
        - args

    Group:
      type: object
      properties:
        name:
          type: string
        summary:
          type: string
        members:
          type: array
          items:
            type: string
        extra_perms:
          type: object
          additionalProperties:
            type: boolean
      required:
        - name

    InstanceGroup:
      type: object
      properties:
        name:
          type: string
        emails:
          type: array
          items:
            type: string
      required:
        - name

    Folder:
      type: object
      properties:
        name:
          type: string
        owners:
          type: array
          items:
            type: string
        extra_perms:
          type: object
          additionalProperties:
            type: boolean
      required:
        - name
        - owners
        - extra_perms

    WorkerPing:
      type: object
      properties:
        worker:
          type: string
        worker_instance:
          type: string
        last_ping:
          type: number
        started_at:
          type: string
          format: date-time
        ip:
          type: string
        jobs_executed:
          type: integer
        custom_tags:
          type: array
          items:
            type: string
        worker_group:
          type: string
      required:
        - worker
        - worker_instance
        - ping_at
        - started_at
        - ip
        - jobs_executed
        - worker_group

    UserWorkspaceList:
      type: object
      properties:
        email:
          type: string
        workspaces:
          type: array
          items:
            type: object
            properties:
              id:
                type: string
              name:
                type: string
              username:
                type: string
            required:
              - id
              - name
              - username
      required:
        - email
        - workspaces

    CreateWorkspace:
      type: object
      properties:
        id:
          type: string
        name:
          type: string
        username:
          type: string
      required:
        - id
        - name
        - username

    Workspace:
      type: object
      properties:
        id:
          type: string
        name:
          type: string
        owner:
          type: string
        domain:
          type: string
      required:
        - id
        - name
        - owner

    WorkspaceInvite:
      type: object
      properties:
        workspace_id:
          type: string
        email:
          type: string
        is_admin:
          type: boolean
        operator:
          type: boolean
      required:
        - workspace_id
        - email
        - is_admin
        - operator

    GlobalUserInfo:
      type: object
      properties:
        email:
          type: string
        login_type:
          type: string
          enum: ["password", "github"]
        super_admin:
          type: boolean
        verified:
          type: boolean
        name:
          type: string
        company:
          type: string

      required:
        - email
        - login_type
        - super_admin
        - verified

    Flow:
      allOf:
        - $ref: "../../openflow.openapi.yaml#/components/schemas/OpenFlow"
        - $ref: "#/components/schemas/FlowMetadata"

    FlowMetadata:
      type: object
      properties:
        workspace_id:
          type: string
        path:
          type: string
        edited_by:
          type: string
        edited_at:
          type: string
          format: date-time
        archived:
          type: boolean
        extra_perms:
          type: object
        additionalProperties:
          type: boolean
        starred:
          type: boolean
        draft_only:
          type: boolean
        tag:
          type: string
        ws_error_handler_muted:
          type: boolean
      required:
        - path
        - edited_by
        - edited_at
        - archived
        - extra_perms

    OpenFlowWPath:
      allOf:
        - $ref: "../../openflow.openapi.yaml#/components/schemas/OpenFlow"
        - type: object
          properties:
            path:
              type: string
            tag:
              type: string
            ws_error_handler_muted:
              type: boolean
          required:
            - path

    FlowPreview:
      type: object
      properties:
        value:
          $ref: "../../openflow.openapi.yaml#/components/schemas/FlowValue"
        path:
          type: string
        args:
          $ref: "#/components/schemas/ScriptArgs"
        tag:
          type: string

      required:
        - value
        - content
        - args

    Policy:
      type: object
      properties:
        triggerables:
          type: object
          additionalProperties:
            type: object
        execution_mode:
          type: string
          enum: [viewer, publisher, anonymous]
        on_behalf_of:
          type: string
        on_behalf_of_email:
          type: string

    ListableApp:
      type: object
      properties:
        id:
          type: integer
        workspace_id:
          type: string
        path:
          type: string
        summary:
          type: string
        version:
          type: integer
        extra_perms:
          type: object
          additionalProperties:
            type: boolean
        starred:
          type: boolean
        edited_at:
          type: string
          format: date-time
        execution_mode:
          type: string
          enum: [viewer, publisher, anonymous]
      required:
        - id
        - workspace_id
        - path
        - summary
        - version
        - extra_perms
        - edited_at
        - execution_mode

    ListableRawApp:
      type: object
      properties:
        workspace_id:
          type: string
        path:
          type: string
        summary:
          type: string
        extra_perms:
          type: object
          additionalProperties:
            type: boolean
        starred:
          type: boolean
        version:
          type: number
        edited_at:
          type: string
          format: date-time
      required:
        - workspace_id
        - path
        - summary
        - extra_perms
        - version
        - edited_at

    AppWithLastVersion:
      type: object
      properties:
        id:
          type: integer
        workspace_id:
          type: string
        path:
          type: string
        summary:
          type: string
        versions:
          type: array
          items:
            type: integer
        created_by:
          type: string
        created_at:
          type: string
          format: date-time
        value: {}
        policy:
          $ref: "#/components/schemas/Policy"
        execution_mode:
          type: string
          enum: [viewer, publisher, anonymous]
        extra_perms:
          type: object
          additionalProperties:
            type: boolean
      required:
        - id
        - workspace_id
        - path
        - summary
        - versions
        - created_by
        - created_at
        - value
        - policy
        - execution_mode
        - extra_perms

    AppWithLastVersionWDraft:
      allOf:
        - $ref: "#/components/schemas/AppWithLastVersion"
        - type: object
          properties:
            draft_only:
              type: boolean
            draft: {}

    SlackToken:
      type: object
      properties:
        access_token:
          type: string
        team_id:
          type: string
        team_name:
          type: string
        bot:
          type: object
          properties:
            bot_access_token:
              type: string
      required:
        - access_token
        - team_id
        - team_name
        - bot

    TokenResponse:
      type: object
      properties:
        access_token:
          type: string
        expires_in:
          type: integer
        refresh_token:
          type: string
        scope:
          type: array
          items:
            type: string

      required:
        - access_token<|MERGE_RESOLUTION|>--- conflicted
+++ resolved
@@ -2403,13 +2403,8 @@
 
   /integrations/hub/list:
     get:
-<<<<<<< HEAD
-      summary: list all hub scripts
-      operationId: listHubScripts
-=======
       summary: list hub integrations
       operationId: listHubIntegrations
->>>>>>> 3a03eb37
       tags:
         - integration
       parameters:
