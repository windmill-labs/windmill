openapi: "3.0.3"

info:
  version: 1.491.4
  title: Windmill API

  contact:
    name: Windmill Team
    email: contact@windmill.dev
    url: https://windmill.dev

  license:
    name: Apache 2.0
    url: https://www.apache.org/licenses/LICENSE-2.0.html

  x-logo:
    url: https://windmill.dev/img/windmill.svg
externalDocs:
  description: documentation portal
  url: https://windmill.dev

servers:
  - url: /api

security:
  - bearerAuth: []
  - cookieAuth: []

paths:
  /version:
    get:
      summary: get backend version
      operationId: backendVersion
      tags:
        - settings
      responses:
        "200":
          description: git version of backend
          content:
            text/plain:
              schema:
                type: string

  /uptodate:
    get:
      summary: is backend up to date
      operationId: backendUptodate
      tags:
        - settings
      responses:
        "200":
          description: is backend up to date
          content:
            text/plain:
              schema:
                type: string

  /ee_license:
    get:
      summary: get license id
      operationId: getLicenseId
      tags:
        - settings
      responses:
        "200":
          description: get license id (empty if not ee)
          content:
            text/plain:
              schema:
                type: string

  /openapi.yaml:
    get:
      summary: get openapi yaml spec
      operationId: getOpenApiYaml
      tags:
        - settings
      responses:
        "200":
          description: openapi yaml file content
          content:
            text/plain:
              schema:
                type: string

  /w/{workspace}/audit/get/{id}:
    get:
      summary: get audit log (requires admin privilege)
      operationId: getAuditLog
      tags:
        - audit
      parameters:
        - $ref: "#/components/parameters/WorkspaceId"
        - $ref: "#/components/parameters/PathId"
      responses:
        "200":
          description: an audit log
          content:
            application/json:
              schema:
                $ref: "#/components/schemas/AuditLog"

  /w/{workspace}/audit/list:
    get:
      summary: list audit logs (requires admin privilege)
      operationId: listAuditLogs
      tags:
        - audit
      parameters:
        - $ref: "#/components/parameters/WorkspaceId"
        - $ref: "#/components/parameters/Page"
        - $ref: "#/components/parameters/PerPage"
        - $ref: "#/components/parameters/Before"
        - $ref: "#/components/parameters/After"
        - $ref: "#/components/parameters/Username"
        - $ref: "#/components/parameters/Operation"
        - name: operations
          in: query
          description: comma separated list of exact operations to include
          schema:
            type: string
        - name: exclude_operations
          in: query
          description: comma separated list of operations to exclude
          schema:
            type: string
        - $ref: "#/components/parameters/ResourceName"
        - $ref: "#/components/parameters/ActionKind"
        - name: all_workspaces
          in: query
          description: get audit logs for all workspaces
          schema:
            type: boolean

      responses:
        "200":
          description: a list of audit logs
          content:
            application/json:
              schema:
                type: array
                items:
                  $ref: "#/components/schemas/AuditLog"

  /auth/login:
    post:
      security: []
      summary: login with password
      operationId: login
      tags:
        - user
      requestBody:
        description: credentials
        required: true
        content:
          application/json:
            schema:
              $ref: "#/components/schemas/Login"

      responses:
        "200":
          description: >
            Successfully authenticated. The session ID is returned in a cookie
            named `token` and as plaintext response. Preferred method of
            authorization is through the bearer token. The cookie is only for
            browser convenience.

          headers:
            Set-Cookie:
              schema:
                type: string
                example: token=abcde12345; Path=/; HttpOnly
          content:
            text/plain:
              schema:
                type: string

  /auth/logout:
    post:
      security: []
      summary: logout
      operationId: logout
      tags:
        - user

      responses:
        "200":
          description: clear cookies and clear token (if applicable)
          headers:
            Set-Cookie:
              schema:
                type: string
          content:
            text/plain:
              schema:
                type: string

  /w/{workspace}/users/get/{username}:
    get:
      summary: get user (require admin privilege)
      operationId: getUser
      tags:
        - user
        - admin
      parameters:
        - $ref: "#/components/parameters/WorkspaceId"
        - name: username
          in: path
          required: true
          schema:
            type: string
      responses:
        "200":
          description: user created
          content:
            application/json:
              schema:
                $ref: "#/components/schemas/User"

  /w/{workspace}/users/update/{username}:
    post:
      summary: update user (require admin privilege)
      operationId: updateUser
      tags:
        - user
        - admin
      parameters:
        - $ref: "#/components/parameters/WorkspaceId"
        - name: username
          in: path
          required: true
          schema:
            type: string
      requestBody:
        description: new user
        required: true
        content:
          application/json:
            schema:
              $ref: "#/components/schemas/EditWorkspaceUser"
      responses:
        "200":
          description: edited user
          content:
            text/plain:
              schema:
                type: string

  /w/{workspace}/users/is_owner/{path}:
    get:
      summary: is owner of path
      operationId: isOwnerOfPath
      tags:
        - user
      parameters:
        - $ref: "#/components/parameters/WorkspaceId"
        - $ref: "#/components/parameters/Path"
      responses:
        "200":
          description: is owner
          content:
            application/json:
              schema:
                type: boolean

  /users/setpassword:
    post:
      summary: set password
      operationId: setPassword
      tags:
        - user
      requestBody:
        description: set password
        required: true
        content:
          application/json:
            schema:
              type: object
              properties:
                password:
                  type: string
              required:
                - password
      responses:
        "200":
          description: password set
          content:
            text/plain:
              schema:
                type: string

  /users/set_password_of/{user}:
    post:
      summary: set password for a specific user (require super admin)
      operationId: setPasswordForUser
      tags:
        - user
      parameters:
        - name: user
          in: path
          required: true
          schema:
            type: string
      requestBody:
        description: set password
        required: true
        content:
          application/json:
            schema:
              type: object
              properties:
                password:
                  type: string
              required:
                - password
      responses:
        "200":
          description: password set
          content:
            text/plain:
              schema:
                type: string

  /users/set_login_type/{user}:
    post:
      summary: set login type for a specific user (require super admin)
      operationId: setLoginTypeForUser
      tags:
        - user
      parameters:
        - name: user
          in: path
          required: true
          schema:
            type: string
      requestBody:
        description: set login type
        required: true
        content:
          application/json:
            schema:
              type: object
              properties:
                login_type:
                  type: string
              required:
                - login_type
      responses:
        "200":
          description: login type set
          content:
            text/plain:
              schema:
                type: string

  /users/create:
    post:
      summary: create user
      operationId: createUserGlobally
      tags:
        - user
      requestBody:
        description: user info
        required: true
        content:
          application/json:
            schema:
              type: object
              properties:
                email:
                  type: string
                password:
                  type: string
                super_admin:
                  type: boolean
                name:
                  type: string
                company:
                  type: string
              required:
                - email
                - password
                - super_admin
      responses:
        "201":
          description: user created
          content:
            text/plain:
              schema:
                type: string

  /users/update/{email}:
    post:
      summary: global update user (require super admin)
      operationId: globalUserUpdate
      tags:
        - user
      parameters:
        - name: email
          in: path
          required: true
          schema:
            type: string
      requestBody:
        description: new user info
        required: true
        content:
          application/json:
            schema:
              type: object
              properties:
                is_super_admin:
                  type: boolean
                is_devops:
                  type: boolean
                name:
                  type: string
      responses:
        "200":
          description: user updated
          content:
            text/plain:
              schema:
                type: string

  /users/username_info/{email}:
    get:
      summary: global username info (require super admin)
      operationId: globalUsernameInfo
      tags:
        - user
      parameters:
        - name: email
          in: path
          required: true
          schema:
            type: string
      responses:
        "200":
          description: user renamed
          content:
            application/json:
              schema:
                type: object
                properties:
                  username:
                    type: string
                  workspace_usernames:
                    type: array
                    items:
                      type: object
                      properties:
                        workspace_id:
                          type: string
                        username:
                          type: string
                      required:
                        - workspace_id
                        - username
                required:
                  - username
                  - workspace_usernames

  /users/rename/{email}:
    post:
      summary: global rename user (require super admin)
      operationId: globalUserRename
      tags:
        - user
      parameters:
        - name: email
          in: path
          required: true
          schema:
            type: string
      requestBody:
        description: new username
        required: true
        content:
          application/json:
            schema:
              type: object
              properties:
                new_username:
                  type: string
              required:
                - new_username
      responses:
        "200":
          description: user renamed
          content:
            text/plain:
              schema:
                type: string

  /users/delete/{email}:
    delete:
      summary: global delete user (require super admin)
      operationId: globalUserDelete
      tags:
        - user
      parameters:
        - name: email
          in: path
          required: true
          schema:
            type: string
      responses:
        "200":
          description: user deleted
          content:
            text/plain:
              schema:
                type: string
  /users/overwrite:
    post:
      summary: global overwrite users (require super admin and EE)
      operationId: globalUsersOverwrite
      tags:
        - user
      requestBody:
        description: List of users
        required: true
        content:
          application/json:
            schema:
              type: array
              items:
                $ref: "#/components/schemas/ExportedUser"
      responses:
        "200":
          description: Success message
          content:
            text/plain:
              schema:
                type: string

  /users/export:
    get:
      summary: global export users (require super admin and EE)
      operationId: globalUsersExport
      tags:
        - user
      responses:
        "200":
          description: exported users
          content:
            application/json:
              schema:
                type: array
                items:
                  $ref: "#/components/schemas/ExportedUser"

  /w/{workspace}/users/delete/{username}:
    delete:
      summary: delete user (require admin privilege)
      operationId: deleteUser
      tags:
        - user
        - admin
      parameters:
        - $ref: "#/components/parameters/WorkspaceId"
        - name: username
          in: path
          required: true
          schema:
            type: string
      responses:
        "200":
          description: delete user
          content:
            text/plain:
              schema:
                type: string

  /github_app/connected_repositories:
    get:
      summary: get connected repositories
      operationId: getGlobalConnectedRepositories
      tags:
        - git_sync
      responses:
        "200":
          description: connected repositories
          content:
            application/json:
              schema:
                $ref: "#/components/schemas/GithubInstallations"

  /workspaces/list:
    get:
      summary: list all workspaces visible to me
      operationId: listWorkspaces
      tags:
        - workspace
      responses:
        "200":
          description: all workspaces
          content:
            application/json:
              schema:
                type: array
                items:
                  $ref: "#/components/schemas/Workspace"

  /workspaces/allowed_domain_auto_invite:
    get:
      summary: is domain allowed for auto invi
      operationId: isDomainAllowed
      tags:
        - workspace
      responses:
        "200":
          description: domain allowed or not
          content:
            application/json:
              schema:
                type: boolean

  /workspaces/users:
    get:
      summary: list all workspaces visible to me with user info
      operationId: listUserWorkspaces
      tags:
        - workspace
      responses:
        "200":
          description: workspace with associated username
          content:
            application/json:
              schema:
                $ref: "#/components/schemas/UserWorkspaceList"

  /workspaces/list_as_superadmin:
    get:
      summary: list all workspaces as super admin (require to be super admin)
      operationId: listWorkspacesAsSuperAdmin
      tags:
        - workspace
      parameters:
        - $ref: "#/components/parameters/Page"
        - $ref: "#/components/parameters/PerPage"
      responses:
        "200":
          description: workspaces
          content:
            application/json:
              schema:
                type: array
                items:
                  $ref: "#/components/schemas/Workspace"

  /workspaces/create:
    post:
      summary: create workspace
      operationId: createWorkspace
      tags:
        - workspace
      requestBody:
        description: new token
        required: true
        content:
          application/json:
            schema:
              $ref: "#/components/schemas/CreateWorkspace"
      responses:
        "201":
          description: token created
          content:
            text/plain:
              schema:
                type: string

  /workspaces/exists:
    post:
      summary: exists workspace
      operationId: existsWorkspace
      tags:
        - workspace
      requestBody:
        description: id of workspace
        required: true
        content:
          application/json:
            schema:
              type: object
              properties:
                id:
                  type: string
              required:
                - id
      responses:
        "200":
          description: status
          content:
            text/plain:
              schema:
                type: boolean

  /workspaces/exists_username:
    post:
      summary: exists username
      operationId: existsUsername
      tags:
        - workspace
      requestBody:
        required: true
        content:
          application/json:
            schema:
              type: object
              properties:
                id:
                  type: string
                username:
                  type: string
              required:
                - id
                - username
      responses:
        "200":
          description: status
          content:
            text/plain:
              schema:
                type: boolean

  /settings/global/{key}:
    get:
      summary: get global settings
      operationId: getGlobal
      tags:
        - setting
      parameters:
        - $ref: "#/components/parameters/Key"
      responses:
        "200":
          description: status
          content:
            application/json:
              schema: {}

    post:
      summary: post global settings
      operationId: setGlobal
      tags:
        - setting
      parameters:
        - $ref: "#/components/parameters/Key"
      requestBody:
        description: value set
        required: true
        content:
          application/json:
            schema:
              type: object
              properties:
                value: {}

      responses:
        "200":
          description: status
          content:
            text/plain:
              schema:
                type: string

  /settings/local:
    get:
      summary: get local settings
      operationId: getLocal
      tags:
        - setting
      responses:
        "200":
          description: status
          content:
            application/json:
              schema: {}

  /settings/test_smtp:
    post:
      summary: test smtp
      operationId: testSmtp
      tags:
        - setting
      requestBody:
        description: test smtp payload
        required: true
        content:
          application/json:
            schema:
              type: object
              properties:
                to:
                  type: string
                smtp:
                  type: object
                  properties:
                    host:
                      type: string
                    username:
                      type: string
                    password:
                      type: string
                    port:
                      type: integer
                    from:
                      type: string
                    tls_implicit:
                      type: boolean
                    disable_tls:
                      type: boolean
                  required:
                    - host
                    - username
                    - password
                    - port
                    - from
                    - tls_implicit
                    - disable_tls
              required:
                - to
                - smtp
      responses:
        "200":
          description: status
          content:
            text/plain:
              schema:
                type: string

  /settings/test_critical_channels:
    post:
      summary: test critical channels
      operationId: testCriticalChannels
      tags:
        - setting
      requestBody:
        description: test critical channel payload
        required: true
        content:
          application/json:
            schema:
              type: array
              items:
                type: object
                properties:
                  email:
                    type: string
                  slack_channel:
                    type: string
      responses:
        "200":
          description: status
          content:
            text/plain:
              schema:
                type: string

  /settings/critical_alerts:
    get:
      summary: Get all critical alerts
      operationId: getCriticalAlerts
      tags:
        - setting
      parameters:
        - in: query
          name: page
          schema:
            type: integer
            default: 1
            description: The page number to retrieve (minimum value is 1)
        - in: query
          name: page_size
          schema:
            type: integer
            default: 10
            maximum: 100
            description: Number of alerts per page (maximum is 100)
        - in: query
          name: acknowledged
          schema:
            type: boolean
            nullable: true
            description: Filter by acknowledgment status; true for acknowledged, false for unacknowledged, and omit for all alerts
      responses:
        "200":
          description: Successfully retrieved all critical alerts
          content:
            application/json:
              schema:
                type: object
                properties:
                  alerts:
                    type: array
                    items:
                      $ref: "#/components/schemas/CriticalAlert"
                  total_rows:
                    type: integer
                    description: Total number of rows matching the query.
                    example: 100
                  total_pages:
                    type: integer
                    description: Total number of pages based on the page size.
                    example: 10

  /settings/critical_alerts/{id}/acknowledge:
    post:
      summary: Acknowledge a critical alert
      operationId: acknowledgeCriticalAlert
      tags:
        - setting
      parameters:
        - in: path
          name: id
          required: true
          schema:
            type: integer
          description: The ID of the critical alert to acknowledge
      responses:
        "200":
          description: Successfully acknowledged the critical alert
          content:
            application/json:
              schema:
                type: string
                example: "Critical alert acknowledged"

  /settings/critical_alerts/acknowledge_all:
    post:
      summary: Acknowledge all unacknowledged critical alerts
      operationId: acknowledgeAllCriticalAlerts
      tags:
        - setting
      responses:
        "200":
          description: Successfully acknowledged all unacknowledged critical alerts.
          content:
            application/json:
              schema:
                type: string
                example: "All unacknowledged critical alerts acknowledged"

  /settings/test_license_key:
    post:
      summary: test license key
      operationId: testLicenseKey
      tags:
        - setting
      requestBody:
        description: test license key
        required: true
        content:
          application/json:
            schema:
              type: object
              properties:
                license_key:
                  type: string
              required:
                - license_key
      responses:
        "200":
          description: status
          content:
            text/plain:
              schema:
                type: string

    # pub use_ssl: Option<bool>,
    # #[serde(rename = "accountName")]
    # pub account_name: String,
    # #[serde(rename = "tenantId")]
    # pub tenant_id: Option<String>,
    # #[serde(rename = "clientId")]
    # pub client_id: Option<String>,
    # #[serde(rename = "containerName")]
    # pub container_name: String,
    # #[serde(rename = "accessKey")]
    # pub access_key: Option<String>,

  /settings/test_object_storage_config:
    post:
      summary: test object storage config
      operationId: testObjectStorageConfig
      tags:
        - setting
      requestBody:
        description: test object storage config
        required: true
        content:
          application/json:
            schema:
              type: object
              additionalProperties: true
      responses:
        "200":
          description: status
          content:
            text/plain:
              schema:
                type: string

  /settings/send_stats:
    post:
      summary: send stats
      operationId: sendStats
      tags:
        - setting
      responses:
        "200":
          description: status
          content:
            text/plain:
              schema:
                type: string

  /settings/latest_key_renewal_attempt:
    get:
      summary: get latest key renewal attempt
      operationId: getLatestKeyRenewalAttempt
      tags:
        - setting
      responses:
        "200":
          description: status
          content:
            application/json:
              schema:
                type: object
                properties:
                  result:
                    type: string
                  attempted_at:
                    type: string
                    format: date-time
                required:
                  - result
                  - attempted_at
                nullable: true

  /settings/renew_license_key:
    post:
      summary: renew license key
      operationId: renewLicenseKey
      tags:
        - setting
      parameters:
        - name: license_key
          in: query
          required: false
          schema:
            type: string
      responses:
        "200":
          description: status
          content:
            text/plain:
              schema:
                type: string

  /settings/customer_portal:
    post:
      summary: create customer portal session
      operationId: createCustomerPortalSession
      tags:
        - setting
      parameters:
        - name: license_key
          in: query
          required: false
          schema:
            type: string
      responses:
        "200":
          description: url to portal
          content:
            text/plain:
              schema:
                type: string

  /saml/test_metadata:
    post:
      summary: test metadata
      operationId: testMetadata
      tags:
        - setting
      requestBody:
        description: test metadata
        required: true
        content:
          application/json:
            schema:
              type: string
      responses:
        "200":
          description: status
          content:
            text/plain:
              schema:
                type: string

  /settings/list_global:
    get:
      summary: list global settings
      operationId: listGlobalSettings
      tags:
        - setting
      responses:
        "200":
          description: list of settings
          content:
            application/json:
              schema:
                type: array
                items:
                  $ref: "#/components/schemas/GlobalSetting"

  /users/email:
    get:
      summary: get current user email (if logged in)
      operationId: getCurrentEmail
      tags:
        - user
      responses:
        "200":
          description: user email
          content:
            text/plain:
              schema:
                type: string

  /users/refresh_token:
    get:
      summary: refresh the current token
      operationId: refreshUserToken
      tags:
        - user
      parameters:
        - name: if_expiring_in_less_than_s
          in: query
          required: false
          schema:
            type: integer
      responses:
        "200":
          description: new token
          content:
            text/plain:
              schema:
                type: string

  /users/tutorial_progress:
    get:
      summary: get tutorial progress
      operationId: getTutorialProgress
      tags:
        - user
      responses:
        "200":
          description: tutorial progress
          content:
            application/json:
              schema:
                type: object
                properties:
                  progress:
                    type: integer
    post:
      summary: update tutorial progress
      operationId: updateTutorialProgress
      tags:
        - user
      requestBody:
        description: progress update
        required: true
        content:
          application/json:
            schema:
              type: object
              properties:
                progress:
                  type: integer
      responses:
        "200":
          description: tutorial progress
          content:
            text/plain:
              schema:
                type: string

  /users/leave_instance:
    post:
      summary: leave instance
      operationId: leaveInstance
      tags:
        - user
      responses:
        "200":
          description: status
          content:
            text/plain:
              schema:
                type: string

  /users/usage:
    get:
      summary: get current usage outside of premium workspaces
      operationId: getUsage
      tags:
        - user
      responses:
        "200":
          description: free usage
          content:
            text/plain:
              schema:
                type: number

  /users/all_runnables:
    get:
      summary: get all runnables in every workspace
      operationId: getRunnable
      tags:
        - user
      responses:
        "200":
          description: free all runnables
          content:
            application/json:
              schema:
                type: object
                properties:
                  workspace:
                    type: string
                  endpoint_async:
                    type: string
                  endpoint_sync:
                    type: string
                  endpoint_openai_sync:
                    type: string
                  summary:
                    type: string
                  description:
                    type: string
                  kind:
                    type: string
                required:
                  - workspace
                  - endpoint_async
                  - endpoint_sync
                  - endpoint_openai_sync
                  - summary
                  - kind

  /users/whoami:
    get:
      summary: get current global whoami (if logged in)
      operationId: globalWhoami
      tags:
        - user
      responses:
        "200":
          description: user email
          content:
            application/json:
              schema:
                $ref: "#/components/schemas/GlobalUserInfo"

  /users/list_invites:
    get:
      summary: list all workspace invites
      operationId: listWorkspaceInvites
      tags:
        - user
      responses:
        "200":
          description: list all workspace invites
          content:
            application/json:
              schema:
                type: array
                items:
                  $ref: "#/components/schemas/WorkspaceInvite"

  /w/{workspace}/users/whoami:
    get:
      summary: whoami
      operationId: whoami
      tags:
        - user
      parameters:
        - $ref: "#/components/parameters/WorkspaceId"
      responses:
        "200":
          description: user
          content:
            application/json:
              schema:
                $ref: "#/components/schemas/User"

  /w/{workspace}/github_app/token:
    post:
      summary: get github app token
      operationId: getGithubAppToken
      tags:
        - workspace
      parameters:
        - $ref: "#/components/parameters/WorkspaceId"
      requestBody:
        description: jwt job token
        required: true
        content:
          application/json:
            schema:
              type: object
              properties:
                job_token:
                  type: string
              required:
                - job_token
      responses:
        "200":
          description: github app token
          content:
            application/json:
              schema:
                type: object
                properties:
                  token:
                    type: string
                required:
                  - token

  /w/{workspace}/github_app/install_from_workspace:
    post:
      tags:
        - Git Sync
      summary: Install a GitHub installation from another workspace
      operationId: installFromWorkspace
      parameters:
        - $ref: "#/components/parameters/WorkspaceId"
      requestBody:
        required: true
        content:
          application/json:
            schema:
              type: object
              properties:
                source_workspace_id:
                  type: string
                  description: The ID of the workspace containing the installation to copy
                installation_id:
                  type: number
                  description: The ID of the GitHub installation to copy
              required:
                - source_workspace_id
                - installation_id
      responses:
        "200":
          description: Installation successfully copied

  /w/{workspace}/github_app/installation/{installation_id}:
    delete:
      summary: Delete a GitHub installation from a workspace
      operationId: deleteFromWorkspace
      description: Removes a GitHub installation from the specified workspace. Requires admin privileges.
      tags:
        - Git Sync
      parameters:
        - $ref: "#/components/parameters/WorkspaceId"
        - name: installation_id
          in: path
          required: true
          schema:
            type: integer
            format: int64
          description: The ID of the GitHub installation to delete
      responses:
        "200":
          description: Installation successfully deleted

  /w/{workspace}/github_app/export/{installationId}:
    get:
      summary: Export GitHub installation JWT token
      description: Exports the JWT token for a specific GitHub installation in the workspace
      operationId: exportInstallation
      tags:
        - Git Sync
      parameters:
        - name: workspace
          in: path
          required: true
          schema:
            type: string
        - name: installationId
          in: path
          required: true
          schema:
            type: integer
      responses:
        "200":
          description: Successfully exported the JWT token
          content:
            application/json:
              schema:
                type: object
                properties:
                  jwt_token:
                    type: string

  /w/{workspace}/github_app/import:
    post:
      summary: Import GitHub installation from JWT token
      description: Imports a GitHub installation from a JWT token exported from another instance
      operationId: importInstallation
      tags:
        - Git Sync
      parameters:
        - name: workspace
          in: path
          required: true
          schema:
            type: string
      requestBody:
        required: true
        content:
          application/json:
            schema:
              type: object
              required:
                - jwt_token
              properties:
                jwt_token:
                  type: string
      responses:
        "200":
          description: Successfully imported the installation

  /users/accept_invite:
    post:
      summary: accept invite to workspace
      operationId: acceptInvite
      tags:
        - user
      requestBody:
        description: accept invite
        required: true
        content:
          application/json:
            schema:
              type: object
              properties:
                workspace_id:
                  type: string
                username:
                  type: string
              required:
                - workspace_id
      responses:
        "200":
          description: status
          content:
            text/plain:
              schema:
                type: string

  /users/decline_invite:
    post:
      summary: decline invite to workspace
      operationId: declineInvite
      tags:
        - user
      requestBody:
        description: decline invite
        required: true
        content:
          application/json:
            schema:
              type: object
              properties:
                workspace_id:
                  type: string
              required:
                - workspace_id
      responses:
        "200":
          description: status
          content:
            text/plain:
              schema:
                type: string

  /w/{workspace}/workspaces/invite_user:
    post:
      summary: invite user to workspace
      operationId: inviteUser
      tags:
        - workspace
      parameters:
        - $ref: "#/components/parameters/WorkspaceId"
      requestBody:
        description: WorkspaceInvite
        required: true
        content:
          application/json:
            schema:
              type: object
              properties:
                email:
                  type: string
                is_admin:
                  type: boolean
                operator:
                  type: boolean
              required:
                - email
                - is_admin
                - operator
      responses:
        "200":
          description: status
          content:
            text/plain:
              schema:
                type: string

  /w/{workspace}/workspaces/add_user:
    post:
      summary: add user to workspace
      operationId: addUser
      tags:
        - workspace
      parameters:
        - $ref: "#/components/parameters/WorkspaceId"
      requestBody:
        description: WorkspaceInvite
        required: true
        content:
          application/json:
            schema:
              type: object
              properties:
                email:
                  type: string
                is_admin:
                  type: boolean
                username:
                  type: string
                operator:
                  type: boolean
              required:
                - email
                - is_admin
                - operator
      responses:
        "200":
          description: status
          content:
            text/plain:
              schema:
                type: string

  /w/{workspace}/workspaces/delete_invite:
    post:
      summary: delete user invite
      operationId: delete invite
      tags:
        - workspace
      parameters:
        - $ref: "#/components/parameters/WorkspaceId"
      requestBody:
        description: WorkspaceInvite
        required: true
        content:
          application/json:
            schema:
              type: object
              properties:
                email:
                  type: string
                is_admin:
                  type: boolean
                operator:
                  type: boolean
              required:
                - email
                - is_admin
                - operator
      responses:
        "200":
          description: status
          content:
            text/plain:
              schema:
                type: string

  /w/{workspace}/workspaces/archive:
    post:
      summary: archive workspace
      operationId: archiveWorkspace
      tags:
        - workspace
      parameters:
        - $ref: "#/components/parameters/WorkspaceId"
      responses:
        "200":
          description: status
          content:
            text/plain:
              schema:
                type: string

  /workspaces/unarchive/{workspace}:
    post:
      summary: unarchive workspace
      operationId: unarchiveWorkspace
      tags:
        - workspace
      parameters:
        - $ref: "#/components/parameters/WorkspaceId"
      responses:
        "200":
          description: status
          content:
            text/plain:
              schema:
                type: string

  /workspaces/delete/{workspace}:
    delete:
      summary: delete workspace (require super admin)
      operationId: deleteWorkspace
      tags:
        - workspace
      parameters:
        - $ref: "#/components/parameters/WorkspaceId"
      responses:
        "200":
          description: status
          content:
            text/plain:
              schema:
                type: string

  /w/{workspace}/workspaces/leave:
    post:
      summary: leave workspace
      operationId: leaveWorkspace
      tags:
        - workspace
      parameters:
        - $ref: "#/components/parameters/WorkspaceId"
      responses:
        "200":
          description: status
          content:
            text/plain:
              schema:
                type: string

  /w/{workspace}/workspaces/get_workspace_name:
    get:
      summary: get workspace name
      operationId: getWorkspaceName
      tags:
        - workspace
      parameters:
        - $ref: "#/components/parameters/WorkspaceId"
      responses:
        "200":
          description: status
          content:
            text/plain:
              schema:
                type: string

  /w/{workspace}/workspaces/change_workspace_name:
    post:
      summary: change workspace name
      operationId: changeWorkspaceName
      tags:
        - workspace
      parameters:
        - $ref: "#/components/parameters/WorkspaceId"
      requestBody:
        content:
          application/json:
            schema:
              type: object
              properties:
                new_name:
                  type: string
              required:
                - username
      responses:
        "200":
          description: status
          content:
            text/plain:
              schema:
                type: string

  /w/{workspace}/workspaces/change_workspace_id:
    post:
      summary: change workspace id
      operationId: changeWorkspaceId
      tags:
        - workspace
      parameters:
        - $ref: "#/components/parameters/WorkspaceId"
      requestBody:
        content:
          application/json:
            schema:
              type: object
              properties:
                new_id:
                  type: string
                new_name:
                  type: string
              required:
                - username
      responses:
        "200":
          description: status
          content:
            text/plain:
              schema:
                type: string

  /w/{workspace}/workspaces/change_workspace_color:
    post:
      summary: change workspace id
      operationId: changeWorkspaceColor
      tags:
        - workspace
      parameters:
        - $ref: "#/components/parameters/WorkspaceId"
      requestBody:
        content:
          application/json:
            schema:
              type: object
              properties:
                color:
                  type: string
      responses:
        "200":
          description: status
          content:
            text/plain:
              schema:
                type: string

  /w/{workspace}/users/whois/{username}:
    get:
      summary: whois
      operationId: whois
      tags:
        - user
      parameters:
        - $ref: "#/components/parameters/WorkspaceId"
        - name: username
          in: path
          required: true
          schema:
            type: string
      responses:
        "200":
          description: user
          content:
            application/json:
              schema:
                $ref: "#/components/schemas/User"

  /w/{workspace}/workspaces/operator_settings:
    post:
      operationId: updateOperatorSettings
      summary: Update operator settings for a workspace
      description: Updates the operator settings for a specific workspace. Requires workspace admin privileges.
      tags:
        - workspace
      parameters:
        - $ref: "#/components/parameters/WorkspaceId"
      requestBody:
        required: true
        content:
          application/json:
            schema:
              $ref: "#/components/schemas/OperatorSettings"
      responses:
        "200":
          description: Operator settings updated successfully
          content:
            text/plain:
              schema:
                type: string

  /users/exists/{email}:
    get:
      summary: exists email
      operationId: existsEmail
      tags:
        - user
      parameters:
        - name: email
          in: path
          required: true
          schema:
            type: string
      responses:
        "200":
          description: user
          content:
            application/json:
              schema:
                type: boolean

  /users/list_as_super_admin:
    get:
      summary: list all users as super admin (require to be super amdin)
      operationId: listUsersAsSuperAdmin
      tags:
        - user
      parameters:
        - $ref: "#/components/parameters/Page"
        - $ref: "#/components/parameters/PerPage"
        - name: active_only
          in: query
          description: filter only active users
          schema:
            type: boolean
      responses:
        "200":
          description: user
          content:
            application/json:
              schema:
                type: array
                items:
                  $ref: "#/components/schemas/GlobalUserInfo"

  /w/{workspace}/workspaces/list_pending_invites:
    get:
      summary: list pending invites for a workspace
      operationId: listPendingInvites
      tags:
        - workspace
      parameters:
        - $ref: "#/components/parameters/WorkspaceId"
      responses:
        "200":
          description: user
          content:
            application/json:
              schema:
                type: array
                items:
                  $ref: "#/components/schemas/WorkspaceInvite"

  /w/{workspace}/workspaces/get_settings:
    get:
      summary: get settings
      operationId: getSettings
      tags:
        - workspace
      parameters:
        - $ref: "#/components/parameters/WorkspaceId"

      responses:
        "200":
          description: status
          content:
            application/json:
              schema:
                type: object
                properties:
                  workspace_id:
                    type: string
                  slack_name:
                    type: string
                  slack_team_id:
                    type: string
                  slack_command_script:
                    type: string
                  teams_team_id:
                    type: string
                  teams_command_script:
                    type: string
                  teams_team_name:
                    type: string
                  auto_invite_domain:
                    type: string
                  auto_invite_operator:
                    type: boolean
                  auto_add:
                    type: boolean
                  plan:
                    type: string
                  customer_id:
                    type: string
                  webhook:
                    type: string
                  deploy_to:
                    type: string
                  ai_config:
                    $ref: "#/components/schemas/AIConfig"
                  error_handler:
                    type: string
                  error_handler_extra_args:
                    $ref: "#/components/schemas/ScriptArgs"
                  error_handler_muted_on_cancel:
                    type: boolean
                  large_file_storage:
                    $ref: "#/components/schemas/LargeFileStorage"
                  git_sync:
                    $ref: "#/components/schemas/WorkspaceGitSyncSettings"
                  deploy_ui:
                    $ref: "#/components/schemas/WorkspaceDeployUISettings"
                  default_app:
                    type: string
                  default_scripts:
                    $ref: "#/components/schemas/WorkspaceDefaultScripts"
                  mute_critical_alerts:
                    type: boolean
                  color:
                    type: string
                  operator_settings:
                    $ref: "#/components/schemas/OperatorSettings"
                required:
                  - error_handler_muted_on_cancel

  /w/{workspace}/workspaces/get_deploy_to:
    get:
      summary: get deploy to
      operationId: getDeployTo
      tags:
        - workspace
      parameters:
        - $ref: "#/components/parameters/WorkspaceId"

      responses:
        "200":
          description: status
          content:
            application/json:
              schema:
                type: object
                properties:
                  deploy_to:
                    type: string

  /w/{workspace}/workspaces/is_premium:
    get:
      summary: get if workspace is premium
      operationId: getIsPremium
      tags:
        - workspace
      parameters:
        - $ref: "#/components/parameters/WorkspaceId"

      responses:
        "200":
          description: status
          content:
            application/json:
              schema:
                type: boolean

  /w/{workspace}/workspaces/premium_info:
    get:
      summary: get premium info
      operationId: getPremiumInfo
      tags:
        - workspace
      parameters:
        - $ref: "#/components/parameters/WorkspaceId"

      responses:
        "200":
          description: status
          content:
            application/json:
              schema:
                type: object
                properties:
                  premium:
                    type: boolean
                  usage:
                    type: number
                  owner:
                    type: string
                  status:
                    type: string
                required:
                  - premium
                  - owner

  /w/{workspace}/workspaces/threshold_alert:
    get:
      summary: get threshold alert info
      operationId: getThresholdAlert
      tags:
        - workspace
      parameters:
        - $ref: "#/components/parameters/WorkspaceId"

      responses:
        "200":
          description: status
          content:
            application/json:
              schema:
                type: object
                properties:
                  threshold_alert_amount:
                    type: number
                  last_alert_sent:
                    type: string
                    format: date-time
    post:
      summary: set threshold alert info
      operationId: setThresholdAlert
      tags:
        - workspace
      parameters:
        - $ref: "#/components/parameters/WorkspaceId"
      requestBody:
        description: threshold alert info
        required: true
        content:
          application/json:
            schema:
              type: object
              properties:
                threshold_alert_amount:
                  type: number

      responses:
        "200":
          description: status
          content:
            text/plain:
              schema:
                type: string

  /w/{workspace}/workspaces/edit_slack_command:
    post:
      summary: edit slack command
      operationId: editSlackCommand
      tags:
        - workspace
      parameters:
        - $ref: "#/components/parameters/WorkspaceId"
      requestBody:
        description: WorkspaceInvite
        required: true
        content:
          application/json:
            schema:
              type: object
              properties:
                slack_command_script:
                  type: string

      responses:
        "200":
          description: status
          content:
            text/plain:
              schema:
                type: string

  /w/{workspace}/workspaces/edit_teams_command:
    post:
      summary: edit teams command
      operationId: editTeamsCommand
      tags:
        - workspace
      parameters:
        - $ref: "#/components/parameters/WorkspaceId"
      requestBody:
        description: WorkspaceInvite
        required: true
        content:
          application/json:
            schema:
              type: object
              properties:
                slack_command_script:
                  type: string
      responses:
        "200":
          description: status
          content:
            text/plain:
              schema:
                type: string

  /w/{workspace}/workspaces/available_teams_ids:
    get:
      summary: list available teams ids
      operationId: listAvailableTeamsIds
      tags:
        - workspace
      parameters:
        - $ref: "#/components/parameters/WorkspaceId"
      responses:
        "200":
          description: status
          content:
            application/json:
              schema:
                type: array
                items:
                  type: object
                  properties:
                    team_name:
                      type: string
                    team_id:
                      type: string

  /w/{workspace}/workspaces/available_teams_channels:
    get:
      summary: list available teams channels
      operationId: listAvailableTeamsChannels
      tags:
        - workspace
      parameters:
        - $ref: "#/components/parameters/WorkspaceId"
      responses:
        "200":
          description: status
          content:
            application/json:
              schema:
                type: array
                items:
                  type: object
                  properties:
                    channel_name:
                      type: string
                    channel_id:
                      type: string
                    service_url:
                      type: string
                    tenant_id:
                      type: string

  /w/{workspace}/workspaces/connect_teams:
    post:
      summary: connect teams
      operationId: connectTeams
      tags:
        - workspace
      parameters:
        - $ref: "#/components/parameters/WorkspaceId"
      requestBody:
        description: connect teams
        required: true
        content:
          application/json:
            schema:
              type: object
              properties:
                team_id:
                  type: string
                team_name:
                  type: string
      responses:
        "200":
          description: status
          content:
            text/plain:
              schema:
                type: string

  /w/{workspace}/workspaces/run_slack_message_test_job:
    post:
      summary: run a job that sends a message to Slack
      operationId: runSlackMessageTestJob
      tags:
        - workspace
      parameters:
        - $ref: "#/components/parameters/WorkspaceId"
      requestBody:
        description: path to hub script to run and its corresponding args
        required: true
        content:
          application/json:
            schema:
              type: object
              properties:
                hub_script_path:
                  type: string
                channel:
                  type: string
                test_msg:
                  type: string

      responses:
        "200":
          description: status
          content:
            text/json:
              schema:
                type: object
                properties:
                  job_uuid:
                    type: string

  /w/{workspace}/workspaces/run_teams_message_test_job:
    post:
      summary: run a job that sends a message to Teams
      operationId: runTeamsMessageTestJob
      tags:
        - workspace
      parameters:
        - $ref: "#/components/parameters/WorkspaceId"
      requestBody:
        description: path to hub script to run and its corresponding args
        required: true
        content:
          application/json:
            schema:
              type: object
              properties:
                hub_script_path:
                  type: string
                channel:
                  type: string
                test_msg:
                  type: string

      responses:
        "200":
          description: status
          content:
            text/json:
              schema:
                type: object
                properties:
                  job_uuid:
                    type: string

  /w/{workspace}/workspaces/edit_deploy_to:
    post:
      summary: edit deploy to
      operationId: editDeployTo
      tags:
        - workspace
      parameters:
        - $ref: "#/components/parameters/WorkspaceId"
      requestBody:
        required: true
        content:
          application/json:
            schema:
              type: object
              properties:
                deploy_to:
                  type: string

      responses:
        "200":
          description: status
          content:
            text/plain:
              schema:
                type: string

  /w/{workspace}/workspaces/edit_auto_invite:
    post:
      summary: edit auto invite
      operationId: editAutoInvite
      tags:
        - workspace
      parameters:
        - $ref: "#/components/parameters/WorkspaceId"
      requestBody:
        description: WorkspaceInvite
        required: true
        content:
          application/json:
            schema:
              type: object
              properties:
                operator:
                  type: boolean
                invite_all:
                  type: boolean
                auto_add:
                  type: boolean

      responses:
        "200":
          description: status
          content:
            text/plain:
              schema:
                type: string

  /w/{workspace}/workspaces/edit_webhook:
    post:
      summary: edit webhook
      operationId: editWebhook
      tags:
        - workspace
      parameters:
        - $ref: "#/components/parameters/WorkspaceId"
      requestBody:
        description: WorkspaceWebhook
        required: true
        content:
          application/json:
            schema:
              type: object
              properties:
                webhook:
                  type: string

      responses:
        "200":
          description: status
          content:
            text/plain:
              schema:
                type: string

  /w/{workspace}/workspaces/edit_copilot_config:
    post:
      summary: edit copilot config
      operationId: editCopilotConfig
      tags:
        - workspace
      parameters:
        - $ref: "#/components/parameters/WorkspaceId"
      requestBody:
        description: WorkspaceCopilotConfig
        required: true
        content:
          application/json:
            schema:
              $ref: "#/components/schemas/AIConfig"
      responses:
        "200":
          description: status
          content:
            text/plain:
              schema:
                type: string

  /w/{workspace}/workspaces/get_copilot_info:
    get:
      summary: get copilot info
      operationId: getCopilotInfo
      tags:
        - workspace
      parameters:
        - $ref: "#/components/parameters/WorkspaceId"

      responses:
        "200":
          description: status
          content:
            application/json:
              schema:
                $ref: "#/components/schemas/AIConfig"

  /w/{workspace}/workspaces/edit_error_handler:
    post:
      summary: edit error handler
      operationId: editErrorHandler
      tags:
        - workspace
      parameters:
        - $ref: "#/components/parameters/WorkspaceId"
      requestBody:
        description: WorkspaceErrorHandler
        required: true
        content:
          application/json:
            schema:
              type: object
              properties:
                error_handler:
                  type: string
                error_handler_extra_args:
                  $ref: "#/components/schemas/ScriptArgs"
                error_handler_muted_on_cancel:
                  type: boolean

      responses:
        "200":
          description: status
          content:
            text/plain:
              schema:
                type: string

  /w/{workspace}/workspaces/edit_large_file_storage_config:
    post:
      summary: edit large file storage settings
      operationId: editLargeFileStorageConfig
      tags:
        - workspace
      parameters:
        - $ref: "#/components/parameters/WorkspaceId"
      requestBody:
        description: LargeFileStorage info
        required: true
        content:
          application/json:
            schema:
              type: object
              properties:
                large_file_storage:
                  $ref: "#/components/schemas/LargeFileStorage"

      responses:
        "200":
          description: status
          content:
            application/json:
              schema: {}

  /w/{workspace}/workspaces/edit_git_sync_config:
    post:
      summary: edit workspace git sync settings
      operationId: editWorkspaceGitSyncConfig
      tags:
        - workspace
      parameters:
        - $ref: "#/components/parameters/WorkspaceId"
      requestBody:
        description: Workspace Git sync settings
        required: true
        content:
          application/json:
            schema:
              type: object
              properties:
                git_sync_settings:
                  $ref: "#/components/schemas/WorkspaceGitSyncSettings"

      responses:
        "200":
          description: status
          content:
            application/json:
              schema: {}

  /w/{workspace}/workspaces/edit_deploy_ui_config:
    post:
      summary: edit workspace deploy ui settings
      operationId: editWorkspaceDeployUISettings
      tags:
        - workspace
      parameters:
        - $ref: "#/components/parameters/WorkspaceId"
      requestBody:
        description: Workspace deploy UI settings
        required: true
        content:
          application/json:
            schema:
              type: object
              properties:
                deploy_ui_settings:
                  $ref: "#/components/schemas/WorkspaceDeployUISettings"

      responses:
        "200":
          description: status
          content:
            application/json:
              schema: {}

  /w/{workspace}/workspaces/edit_default_app:
    post:
      summary: edit default app for workspace
      operationId: editWorkspaceDefaultApp
      tags:
        - workspace
      parameters:
        - $ref: "#/components/parameters/WorkspaceId"
      requestBody:
        description: Workspace default app
        required: true
        content:
          application/json:
            schema:
              type: object
              properties:
                default_app_path:
                  type: string

      responses:
        "200":
          description: status
          content:
            text/plain:
              schema:
                type: string

  /w/{workspace}/workspaces/default_scripts:
    post:
      summary: edit default scripts for workspace
      operationId: editDefaultScripts
      tags:
        - workspace
      parameters:
        - $ref: "#/components/parameters/WorkspaceId"
      requestBody:
        description: Workspace default app
        content:
          application/json:
            schema:
              $ref: "#/components/schemas/WorkspaceDefaultScripts"

      responses:
        "200":
          description: status
          content:
            text/plain:
              schema:
                type: string
    get:
      summary: get default scripts for workspace
      operationId: get default scripts
      tags:
        - workspace
      parameters:
        - $ref: "#/components/parameters/WorkspaceId"
      responses:
        "200":
          description: status
          content:
            application/json:
              schema:
                $ref: "#/components/schemas/WorkspaceDefaultScripts"

  /w/{workspace}/workspaces/set_environment_variable:
    post:
      summary: set environment variable
      operationId: setEnvironmentVariable
      tags:
        - workspace
      parameters:
        - $ref: "#/components/parameters/WorkspaceId"
      requestBody:
        description: Workspace default app
        required: true
        content:
          application/json:
            schema:
              type: object
              properties:
                name:
                  type: string
                value:
                  type: string
              required: [name]
      responses:
        "200":
          description: status
          content:
            text/plain:
              schema:
                type: string

  /w/{workspace}/workspaces/encryption_key:
    get:
      summary: retrieves the encryption key for this workspace
      operationId: getWorkspaceEncryptionKey
      tags:
        - workspace
      parameters:
        - $ref: "#/components/parameters/WorkspaceId"
      responses:
        "200":
          description: status
          content:
            application/json:
              schema:
                type: object
                properties:
                  key:
                    type: string
                required:
                  - key
    post:
      summary: update the encryption key for this workspace
      operationId: setWorkspaceEncryptionKey
      tags:
        - workspace
      parameters:
        - $ref: "#/components/parameters/WorkspaceId"
      requestBody:
        description: New encryption key
        required: true
        content:
          application/json:
            schema:
              type: object
              properties:
                new_key:
                  type: string
                skip_reencrypt:
                  type: boolean
              required:
                - new_key

      responses:
        "200":
          description: status
          content:
            text/plain:
              schema:
                type: string

  /w/{workspace}/workspaces/default_app:
    get:
      summary: get default app for workspace
      operationId: getWorkspaceDefaultApp
      tags:
        - workspace
      parameters:
        - $ref: "#/components/parameters/WorkspaceId"
      responses:
        "200":
          description: status
          content:
            application/json:
              schema:
                type: object
                properties:
                  default_app_path:
                    type: string

  /w/{workspace}/workspaces/get_large_file_storage_config:
    get:
      summary: get large file storage config
      operationId: getLargeFileStorageConfig
      tags:
        - workspace
      parameters:
        - $ref: "#/components/parameters/WorkspaceId"

      responses:
        "200":
          description: status
          content:
            application/json:
              schema:
                $ref: "#/components/schemas/LargeFileStorage"

  /w/{workspace}/workspaces/usage:
    get:
      summary: get usage
      operationId: getWorkspaceUsage
      tags:
        - workspace
      parameters:
        - $ref: "#/components/parameters/WorkspaceId"
      responses:
        "200":
          description: usage
          content:
            text/plain:
              schema:
                type: number

  /w/{workspace}/workspaces/used_triggers:
    get:
      summary: get used triggers
      operationId: getUsedTriggers
      tags:
        - workspace
      parameters:
        - $ref: "#/components/parameters/WorkspaceId"
      responses:
        "200":
          description: status
          content:
            application/json:
              schema:
                type: object
                properties:
                  http_routes_used:
                    type: boolean
                  websocket_used:
                    type: boolean
                  kafka_used:
                    type: boolean
                  nats_used:
                    type: boolean
                  postgres_used:
                    type: boolean
                  mqtt_used:
                    type: boolean
                  gcp_used:
                    type: boolean
                  sqs_used:
                    type: boolean
                required:
                  - http_routes_used
                  - websocket_used
                  - kafka_used
                  - nats_used
                  - postgres_used
                  - mqtt_used
                  - gcp_used
                  - sqs_used
  /w/{workspace}/users/list:
    get:
      summary: list users
      operationId: listUsers
      tags:
        - user
      parameters:
        - $ref: "#/components/parameters/WorkspaceId"
      responses:
        "200":
          description: user
          content:
            application/json:
              schema:
                type: array
                items:
                  $ref: "#/components/schemas/User"

  /w/{workspace}/users/list_usage:
    get:
      summary: list users usage
      operationId: listUsersUsage
      tags:
        - user
      parameters:
        - $ref: "#/components/parameters/WorkspaceId"
      responses:
        "200":
          description: user
          content:
            application/json:
              schema:
                type: array
                items:
                  $ref: "#/components/schemas/UserUsage"

  /w/{workspace}/users/list_usernames:
    get:
      summary: list usernames
      operationId: listUsernames
      tags:
        - user
      parameters:
        - $ref: "#/components/parameters/WorkspaceId"
      responses:
        "200":
          description: user
          content:
            application/json:
              schema:
                type: array
                items:
                  type: string

  /w/{workspace}/users/username_to_email/{username}:
    get:
      summary: get email from username
      operationId: usernameToEmail
      tags:
        - user
      parameters:
        - $ref: "#/components/parameters/WorkspaceId"
        - name: username
          in: path
          required: true
          schema:
            type: string
      responses:
        "200":
          description: email
          content:
            text/plain:
              schema:
                type: string

  /users/tokens/create:
    post:
      summary: create token
      operationId: createToken
      tags:
        - user
      requestBody:
        description: new token
        required: true
        content:
          application/json:
            schema:
              $ref: "#/components/schemas/NewToken"
      responses:
        "201":
          description: token created
          content:
            text/plain:
              schema:
                type: string

  /users/tokens/impersonate:
    post:
      summary: create token to impersonate a user (require superadmin)
      operationId: createTokenImpersonate
      tags:
        - user
      requestBody:
        description: new token
        required: true
        content:
          application/json:
            schema:
              $ref: "#/components/schemas/NewTokenImpersonate"
      responses:
        "201":
          description: token created
          content:
            text/plain:
              schema:
                type: string

  /users/tokens/delete/{token_prefix}:
    delete:
      summary: delete token
      operationId: deleteToken
      tags:
        - user
      parameters:
        - name: token_prefix
          in: path
          required: true
          schema:
            type: string
      responses:
        "200":
          description: delete token
          content:
            text/plain:
              schema:
                type: string

  /users/tokens/list:
    get:
      summary: list token
      operationId: listTokens
      tags:
        - user
      parameters:
        - name: exclude_ephemeral
          in: query
          schema:
            type: boolean
        - $ref: "#/components/parameters/Page"
        - $ref: "#/components/parameters/PerPage"
      responses:
        "200":
          description: truncated token
          content:
            application/json:
              schema:
                type: array
                items:
                  $ref: "#/components/schemas/TruncatedToken"

  /w/{workspace}/oidc/token/{audience}:
    post:
      summary: get OIDC token (ee only)
      operationId: getOidcToken
      tags:
        - oidc
      parameters:
        - $ref: "#/components/parameters/WorkspaceId"
        - name: audience
          in: path
          required: true
          schema:
            type: string

      responses:
        "200":
          description: new oidc token
          content:
            text/plain:
              schema:
                type: string

  /w/{workspace}/variables/create:
    post:
      summary: create variable
      operationId: createVariable
      tags:
        - variable
      parameters:
        - $ref: "#/components/parameters/WorkspaceId"
        - name: already_encrypted
          in: query
          schema:
            type: boolean
      requestBody:
        description: new variable
        required: true
        content:
          application/json:
            schema:
              $ref: "#/components/schemas/CreateVariable"
      responses:
        "201":
          description: variable created
          content:
            text/plain:
              schema:
                type: string

  /w/{workspace}/variables/encrypt:
    post:
      summary: encrypt value
      operationId: encryptValue
      tags:
        - variable
      parameters:
        - $ref: "#/components/parameters/WorkspaceId"
      requestBody:
        description: new variable
        required: true
        content:
          application/json:
            schema:
              type: string
      responses:
        "200":
          description: encrypted value
          content:
            text/plain:
              schema:
                type: string

  /w/{workspace}/variables/delete/{path}:
    delete:
      summary: delete variable
      operationId: deleteVariable
      tags:
        - variable
      parameters:
        - $ref: "#/components/parameters/WorkspaceId"
        - $ref: "#/components/parameters/Path"
      responses:
        "200":
          description: variable deleted
          content:
            text/plain:
              schema:
                type: string

  /w/{workspace}/variables/update/{path}:
    post:
      summary: update variable
      operationId: updateVariable
      tags:
        - variable
      parameters:
        - $ref: "#/components/parameters/WorkspaceId"
        - $ref: "#/components/parameters/Path"
        - name: already_encrypted
          in: query
          schema:
            type: boolean
      requestBody:
        description: updated variable
        required: true
        content:
          application/json:
            schema:
              $ref: "#/components/schemas/EditVariable"
      responses:
        "200":
          description: variable updated
          content:
            text/plain:
              schema:
                type: string

  /w/{workspace}/variables/get/{path}:
    get:
      summary: get variable
      operationId: getVariable
      tags:
        - variable
      parameters:
        - $ref: "#/components/parameters/WorkspaceId"
        - $ref: "#/components/parameters/Path"
        - name: decrypt_secret
          description: |
            ask to decrypt secret if this variable is secret
            (if not secret no effect, default: true)
          in: query
          schema:
            type: boolean
        - name: include_encrypted
          description: |
            ask to include the encrypted value if secret and decrypt secret is not true (default: false)
          in: query
          schema:
            type: boolean
      responses:
        "200":
          description: variable
          content:
            application/json:
              schema:
                $ref: "#/components/schemas/ListableVariable"

  /w/{workspace}/variables/get_value/{path}:
    get:
      summary: get variable value
      operationId: getVariableValue
      tags:
        - variable
      parameters:
        - $ref: "#/components/parameters/WorkspaceId"
        - $ref: "#/components/parameters/Path"
      responses:
        "200":
          description: variable
          content:
            application/json:
              schema:
                type: string

  /w/{workspace}/variables/exists/{path}:
    get:
      summary: does variable exists at path
      operationId: existsVariable
      tags:
        - variable
      parameters:
        - $ref: "#/components/parameters/WorkspaceId"
        - $ref: "#/components/parameters/Path"
      responses:
        "200":
          description: variable
          content:
            application/json:
              schema:
                type: boolean

  /w/{workspace}/variables/list:
    get:
      summary: list variables
      operationId: listVariable
      tags:
        - variable
      parameters:
        - $ref: "#/components/parameters/WorkspaceId"
        - name: path_start
          in: query
          schema:
            type: string
        - $ref: "#/components/parameters/Page"
        - $ref: "#/components/parameters/PerPage"
      responses:
        "200":
          description: variable list
          content:
            application/json:
              schema:
                type: array
                items:
                  $ref: "#/components/schemas/ListableVariable"

  /w/{workspace}/variables/list_contextual:
    get:
      summary: list contextual variables
      operationId: listContextualVariables
      tags:
        - variable
      parameters:
        - $ref: "#/components/parameters/WorkspaceId"
      responses:
        "200":
          description: contextual variable list
          content:
            application/json:
              schema:
                type: array
                items:
                  $ref: "#/components/schemas/ContextualVariable"

  /w/{workspace}/workspaces/critical_alerts:
    get:
      summary: Get all critical alerts for this workspace
      operationId: workspaceGetCriticalAlerts
      tags:
        - setting
      parameters:
        - $ref: "#/components/parameters/WorkspaceId"
        - in: query
          name: page
          schema:
            type: integer
            default: 1
            description: The page number to retrieve (minimum value is 1)
        - in: query
          name: page_size
          schema:
            type: integer
            default: 10
            maximum: 100
            description: Number of alerts per page (maximum is 100)
        - in: query
          name: acknowledged
          schema:
            type: boolean
            nullable: true
            description: Filter by acknowledgment status; true for acknowledged, false for unacknowledged, and omit for all alerts
      responses:
        "200":
          description: Successfully retrieved all critical alerts
          content:
            application/json:
              schema:
                type: object
                properties:
                  alerts:
                    type: array
                    items:
                      $ref: "#/components/schemas/CriticalAlert"
                  total_rows:
                    type: integer
                    description: Total number of rows matching the query.
                    example: 100
                  total_pages:
                    type: integer
                    description: Total number of pages based on the page size.
                    example: 10

  /w/{workspace}/workspaces/critical_alerts/{id}/acknowledge:
    post:
      summary: Acknowledge a critical alert for this workspace
      operationId: workspaceAcknowledgeCriticalAlert
      tags:
        - setting
      parameters:
        - $ref: "#/components/parameters/WorkspaceId"
        - in: path
          name: id
          required: true
          schema:
            type: integer
          description: The ID of the critical alert to acknowledge
      responses:
        "200":
          description: Successfully acknowledged the critical alert
          content:
            application/json:
              schema:
                type: string
                example: "Critical alert acknowledged"

  /w/{workspace}/workspaces/critical_alerts/acknowledge_all:
    post:
      summary: Acknowledge all unacknowledged critical alerts for this workspace
      operationId: workspaceAcknowledgeAllCriticalAlerts
      tags:
        - setting
      parameters:
        - $ref: "#/components/parameters/WorkspaceId"
      responses:
        "200":
          description: Successfully acknowledged all unacknowledged critical alerts.
          content:
            application/json:
              schema:
                type: string
                example: "All unacknowledged critical alerts acknowledged"

  /w/{workspace}/workspaces/critical_alerts/mute:
    post:
      summary: Mute critical alert UI for this workspace
      operationId: workspaceMuteCriticalAlertsUI
      tags:
        - setting
      parameters:
        - $ref: "#/components/parameters/WorkspaceId"
      requestBody:
        description: Boolean flag to mute critical alerts.
        required: true
        content:
          application/json:
            schema:
              type: object
              properties:
                mute_critical_alerts:
                  type: boolean
                  description: Whether critical alerts should be muted.
                  example: true
      responses:
        "200":
          description: Successfully updated mute critical alert settings.
          content:
            application/json:
              schema:
                type: string
                example: "Updated mute critical alert UI settings for workspace: workspace_id"

  /oauth/login_callback/{client_name}:
    post:
      security: []
      summary: login with oauth authorization flow
      operationId: loginWithOauth
      tags:
        - user
      parameters:
        - $ref: "#/components/parameters/ClientName"
      requestBody:
        description: Partially filled script
        required: true
        content:
          application/json:
            schema:
              type: object
              properties:
                code:
                  type: string
                state:
                  type: string

      responses:
        "200":
          description: >
            Successfully authenticated. The session ID is returned in a cookie
            named `token` and as plaintext response. Preferred method of
            authorization is through the bearer token. The cookie is only for
            browser convenience.

          headers:
            Set-Cookie:
              schema:
                type: string
                example: token=abcde12345; Path=/; HttpOnly
          content:
            text/plain:
              schema:
                type: string

  /w/{workspace}/oauth/connect_slack_callback:
    post:
      summary: connect slack callback
      operationId: connectSlackCallback
      tags:
        - oauth
      parameters:
        - $ref: "#/components/parameters/WorkspaceId"
      requestBody:
        description: code endpoint
        required: true
        content:
          application/json:
            schema:
              type: object
              properties:
                code:
                  type: string
                state:
                  type: string
              required:
                - code
                - state
      responses:
        "200":
          description: slack token
          content:
            text/plain:
              schema:
                type: string

  /oauth/connect_slack_callback:
    post:
      summary: connect slack callback instance
      operationId: connectSlackCallbackInstance
      tags:
        - oauth
      requestBody:
        description: code endpoint
        required: true
        content:
          application/json:
            schema:
              type: object
              properties:
                code:
                  type: string
                state:
                  type: string
              required:
                - code
                - state
      responses:
        "200":
          description: success message
          content:
            text/plain:
              schema:
                type: string

  /oauth/connect_callback/{client_name}:
    post:
      summary: connect callback
      operationId: connectCallback
      tags:
        - oauth
      parameters:
        - $ref: "#/components/parameters/ClientName"
      requestBody:
        description: code endpoint
        required: true
        content:
          application/json:
            schema:
              type: object
              properties:
                code:
                  type: string
                state:
                  type: string
              required:
                - code
                - state
      responses:
        "200":
          description: oauth token
          content:
            application/json:
              schema:
                $ref: "#/components/schemas/TokenResponse"

  /w/{workspace}/oauth/create_account:
    post:
      summary: create OAuth account
      operationId: createAccount
      tags:
        - oauth
      parameters:
        - $ref: "#/components/parameters/WorkspaceId"
      requestBody:
        description: code endpoint
        required: true
        content:
          application/json:
            schema:
              type: object
              properties:
                refresh_token:
                  type: string
                expires_in:
                  type: integer
                client:
                  type: string
              required:
                - expires_in
                - client
      responses:
        "200":
          description: account set
          content:
            text/plain:
              schema:
                type: string

  /w/{workspace}/oauth/refresh_token/{id}:
    post:
      summary: refresh token
      operationId: refreshToken
      tags:
        - oauth
      parameters:
        - $ref: "#/components/parameters/WorkspaceId"
        - $ref: "#/components/parameters/AccountId"
      requestBody:
        description: variable path
        required: true
        content:
          application/json:
            schema:
              type: object
              properties:
                path:
                  type: string
              required:
                - path
      responses:
        "200":
          description: token refreshed
          content:
            text/plain:
              schema:
                type: string

  /w/{workspace}/oauth/disconnect/{id}:
    post:
      summary: disconnect account
      operationId: disconnectAccount
      tags:
        - oauth
      parameters:
        - $ref: "#/components/parameters/WorkspaceId"
        - $ref: "#/components/parameters/AccountId"
      responses:
        "200":
          description: disconnected client
          content:
            text/plain:
              schema:
                type: string

  /w/{workspace}/oauth/disconnect_slack:
    post:
      summary: disconnect slack
      operationId: disconnectSlack
      tags:
        - oauth
      parameters:
        - $ref: "#/components/parameters/WorkspaceId"
      responses:
        "200":
          description: disconnected slack
          content:
            text/plain:
              schema:
                type: string

  /w/{workspace}/oauth/disconnect_teams:
    post:
      summary: disconnect teams
      operationId: disconnectTeams
      tags:
        - oauth
      parameters:
        - $ref: "#/components/parameters/WorkspaceId"
      responses:
        "200":
          description: disconnected teams
          content:
            text/plain:
              schema:
                type: string

  /oauth/list_logins:
    get:
      summary: list oauth logins
      operationId: listOAuthLogins
      tags:
        - oauth
      responses:
        "200":
          description: list of oauth and saml login clients
          content:
            application/json:
              schema:
                type: object
                properties:
                  oauth:
                    type: array
                    items:
                      type: object
                      properties:
                        type:
                          type: string
                        display_name:
                          type: string
                      required:
                        - type
                  saml:
                    type: string
                required:
                  - oauth

  /oauth/list_connects:
    get:
      summary: list oauth connects
      operationId: listOAuthConnects
      tags:
        - oauth
      responses:
        "200":
          description: list of oauth connects clients
          content:
            application/json:
              schema:
                type: array
                items:
                  type: string

  /oauth/get_connect/{client}:
    get:
      summary: get oauth connect
      operationId: getOAuthConnect
      tags:
        - oauth
      parameters:
        - name: client
          description: client name
          in: path
          required: true
          schema:
            type: string
      responses:
        "200":
          description: get
          content:
            application/json:
              schema:
                type: object
                properties:
                  extra_params:
                    type: object
                  scopes:
                    type: array
                    items:
                      type: string

  /teams/sync:
    post:
      operationId: syncTeams
      summary: synchronize Microsoft Teams information (teams/channels)
      tags:
        - teams
      responses:
        "200":
          description: Teams information successfully synchronized
          content:
            application/json:
              schema:
                type: array
                items:
                  $ref: "#/components/schemas/TeamInfo"

  /teams/activities:
    post:
      summary: send update to Microsoft Teams activity
      description: Respond to a Microsoft Teams activity after a workspace command is run
      operationId: sendMessageToConversation
      tags:
        - teams
      requestBody:
        required: true
        content:
          application/json:
            schema:
              type: object
              required:
                - conversation_id
                - text
              properties:
                conversation_id:
                  type: string
                  description: The ID of the Teams conversation/activity
                success:
                  type: boolean
                  description: Used for styling the card conditionally
                  default: true
                text:
                  type: string
                  description: The message text to be sent in the Teams card
                card_block:
                  type: object
                  description: The card block to be sent in the Teams card

      responses:
        "200":
          description: Activity processed successfully

  /w/{workspace}/resources/create:
    post:
      summary: create resource
      operationId: createResource
      tags:
        - resource
      parameters:
        - $ref: "#/components/parameters/WorkspaceId"
        - name: update_if_exists
          in: query
          schema:
            type: boolean
      requestBody:
        description: new resource
        required: true
        content:
          application/json:
            schema:
              $ref: "#/components/schemas/CreateResource"
      responses:
        "201":
          description: resource created
          content:
            text/plain:
              schema:
                type: string

  /w/{workspace}/resources/delete/{path}:
    delete:
      summary: delete resource
      operationId: deleteResource
      tags:
        - resource
      parameters:
        - $ref: "#/components/parameters/WorkspaceId"
        - $ref: "#/components/parameters/Path"
      responses:
        "200":
          description: resource deleted
          content:
            text/plain:
              schema:
                type: string

  /w/{workspace}/resources/update/{path}:
    post:
      summary: update resource
      operationId: updateResource
      tags:
        - resource
      parameters:
        - $ref: "#/components/parameters/WorkspaceId"
        - $ref: "#/components/parameters/Path"
      requestBody:
        description: updated resource
        required: true
        content:
          application/json:
            schema:
              $ref: "#/components/schemas/EditResource"
      responses:
        "200":
          description: resource updated
          content:
            text/plain:
              schema:
                type: string

  /w/{workspace}/resources/update_value/{path}:
    post:
      summary: update resource value
      operationId: updateResourceValue
      tags:
        - resource
      parameters:
        - $ref: "#/components/parameters/WorkspaceId"
        - $ref: "#/components/parameters/Path"
      requestBody:
        description: updated resource
        required: true
        content:
          application/json:
            schema:
              type: object
              properties:
                value: {}
      responses:
        "200":
          description: resource value updated
          content:
            text/plain:
              schema:
                type: string

  /w/{workspace}/resources/get/{path}:
    get:
      summary: get resource
      operationId: getResource
      tags:
        - resource
      parameters:
        - $ref: "#/components/parameters/WorkspaceId"
        - $ref: "#/components/parameters/Path"
      responses:
        "200":
          description: resource
          content:
            application/json:
              schema:
                $ref: "#/components/schemas/Resource"

  /w/{workspace}/resources/get_value_interpolated/{path}:
    get:
      summary: get resource interpolated (variables and resources are fully unrolled)
      operationId: getResourceValueInterpolated
      tags:
        - resource
      parameters:
        - $ref: "#/components/parameters/WorkspaceId"
        - $ref: "#/components/parameters/Path"
        - name: job_id
          description: job id
          in: query
          schema:
            type: string
            format: uuid
      responses:
        "200":
          description: resource value
          content:
            application/json:
              schema: {}

  /w/{workspace}/resources/get_value/{path}:
    get:
      summary: get resource value
      operationId: getResourceValue
      tags:
        - resource
      parameters:
        - $ref: "#/components/parameters/WorkspaceId"
        - $ref: "#/components/parameters/Path"
      responses:
        "200":
          description: resource value
          content:
            application/json:
              schema: {}

  /w/{workspace}/resources/exists/{path}:
    get:
      summary: does resource exists
      operationId: existsResource
      tags:
        - resource
      parameters:
        - $ref: "#/components/parameters/WorkspaceId"
        - $ref: "#/components/parameters/Path"
      responses:
        "200":
          description: does resource exists
          content:
            application/json:
              schema:
                type: boolean

  /w/{workspace}/resources/list:
    get:
      summary: list resources
      operationId: listResource
      tags:
        - resource
      parameters:
        - $ref: "#/components/parameters/WorkspaceId"
        - $ref: "#/components/parameters/Page"
        - $ref: "#/components/parameters/PerPage"
        - name: resource_type
          description: resource_types to list from, separated by ',',
          in: query
          schema:
            type: string
        - name: resource_type_exclude
          description: resource_types to not list from, separated by ',',
          in: query
          schema:
            type: string
        - name: path_start
          in: query
          schema:
            type: string
      responses:
        "200":
          description: resource list
          content:
            application/json:
              schema:
                type: array
                items:
                  $ref: "#/components/schemas/ListableResource"

  /w/{workspace}/resources/list_search:
    get:
      summary: list resources for search
      operationId: listSearchResource
      tags:
        - resource
      parameters:
        - $ref: "#/components/parameters/WorkspaceId"
      responses:
        "200":
          description: resource list
          content:
            application/json:
              schema:
                type: array
                items:
                  type: object
                  properties:
                    path:
                      type: string
                    value: {}
                  required:
                    - path
                    - value

  /w/{workspace}/resources/list_names/{name}:
    get:
      summary: list resource names
      operationId: listResourceNames
      tags:
        - resource
      parameters:
        - $ref: "#/components/parameters/WorkspaceId"
        - $ref: "#/components/parameters/Name"
      responses:
        "200":
          description: resource list names
          content:
            application/json:
              schema:
                type: array
                items:
                  type: object
                  properties:
                    name:
                      type: string
                    path:
                      type: string
                  required:
                    - name
                    - path

  /w/{workspace}/resources/type/create:
    post:
      summary: create resource_type
      operationId: createResourceType
      tags:
        - resource
      parameters:
        - $ref: "#/components/parameters/WorkspaceId"
      requestBody:
        description: new resource_type
        required: true
        content:
          application/json:
            schema:
              $ref: "#/components/schemas/ResourceType"
      responses:
        "201":
          description: resource_type created
          content:
            text/plain:
              schema:
                type: string

  /w/{workspace}/resources/file_resource_type_to_file_ext_map:
    get:
      summary: get map from resource type to format extension
      operationId: fileResourceTypeToFileExtMap
      tags:
        - resource
      parameters:
        - $ref: "#/components/parameters/WorkspaceId"
      responses:
        "200":
          description: map from resource type to file ext
          content:
            application/json:
              schema: {}

  /w/{workspace}/resources/type/delete/{path}:
    delete:
      summary: delete resource_type
      operationId: deleteResourceType
      tags:
        - resource
      parameters:
        - $ref: "#/components/parameters/WorkspaceId"
        - $ref: "#/components/parameters/Path"
      responses:
        "200":
          description: resource_type deleted
          content:
            text/plain:
              schema:
                type: string

  /w/{workspace}/resources/type/update/{path}:
    post:
      summary: update resource_type
      operationId: updateResourceType
      tags:
        - resource
      parameters:
        - $ref: "#/components/parameters/WorkspaceId"
        - $ref: "#/components/parameters/Path"
      requestBody:
        description: updated resource_type
        required: true
        content:
          application/json:
            schema:
              $ref: "#/components/schemas/EditResourceType"
      responses:
        "200":
          description: resource_type updated
          content:
            text/plain:
              schema:
                type: string

  /w/{workspace}/resources/type/get/{path}:
    get:
      summary: get resource_type
      operationId: getResourceType
      tags:
        - resource
      parameters:
        - $ref: "#/components/parameters/WorkspaceId"
        - $ref: "#/components/parameters/Path"
      responses:
        "200":
          description: resource_type deleted
          content:
            application/json:
              schema:
                $ref: "#/components/schemas/ResourceType"

  /w/{workspace}/resources/type/exists/{path}:
    get:
      summary: does resource_type exists
      operationId: existsResourceType
      tags:
        - resource
      parameters:
        - $ref: "#/components/parameters/WorkspaceId"
        - $ref: "#/components/parameters/Path"
      responses:
        "200":
          description: does resource_type exist
          content:
            application/json:
              schema:
                type: boolean

  /w/{workspace}/resources/type/list:
    get:
      summary: list resource_types
      operationId: listResourceType
      tags:
        - resource
      parameters:
        - $ref: "#/components/parameters/WorkspaceId"
      responses:
        "200":
          description: resource_type list
          content:
            application/json:
              schema:
                type: array
                items:
                  $ref: "#/components/schemas/ResourceType"

  /w/{workspace}/resources/type/listnames:
    get:
      summary: list resource_types names
      operationId: listResourceTypeNames
      tags:
        - resource
      parameters:
        - $ref: "#/components/parameters/WorkspaceId"
      responses:
        "200":
          description: resource_type list
          content:
            application/json:
              schema:
                type: array
                items:
                  type: string

  /w/{workspace}/embeddings/query_resource_types:
    get:
      summary: query resource types by similarity
      operationId: queryResourceTypes
      tags:
        - resource
      parameters:
        - $ref: "#/components/parameters/WorkspaceId"
        - name: text
          description: query text
          in: query
          required: true
          schema:
            type: string
        - name: limit
          description: query limit
          in: query
          required: false
          schema:
            type: number
      responses:
        "200":
          description: resource type details
          content:
            application/json:
              schema:
                type: array
                items:
                  type: object
                  properties:
                    name:
                      type: string
                    score:
                      type: number
                    schema: {}
                  required:
                    - name
                    - score

  /integrations/hub/list:
    get:
      summary: list hub integrations
      operationId: listHubIntegrations
      tags:
        - integration
      parameters:
        - name: kind
          description: query integrations kind
          in: query
          required: false
          schema:
            type: string
      responses:
        "200":
          description: integrations details
          content:
            application/json:
              schema:
                type: array
                items:
                  type: object
                  properties:
                    name:
                      type: string
                  required:
                    - name

  /flows/hub/list:
    get:
      summary: list all hub flows
      operationId: listHubFlows
      tags:
        - flow
      responses:
        "200":
          description: hub flows list
          content:
            application/json:
              schema:
                type: object
                properties:
                  flows:
                    type: array
                    items:
                      type: object
                      properties:
                        id:
                          type: number
                        flow_id:
                          type: number
                        summary:
                          type: string
                        apps:
                          type: array
                          items:
                            type: string
                        approved:
                          type: boolean
                        votes:
                          type: number

                      required:
                        - id
                        - flow_id
                        - summary
                        - apps
                        - approved
                        - votes

  /flows/hub/get/{id}:
    get:
      summary: get hub flow by id
      operationId: getHubFlowById
      tags:
        - flow
      parameters:
        - $ref: "#/components/parameters/PathId"
      responses:
        "200":
          description: flow
          content:
            application/json:
              schema:
                type: object
                properties:
                  flow:
                    $ref: "../../openflow.openapi.yaml#/components/schemas/OpenFlow"

  /apps/hub/list:
    get:
      summary: list all hub apps
      operationId: listHubApps
      tags:
        - app
      responses:
        "200":
          description: hub apps list
          content:
            application/json:
              schema:
                type: object
                properties:
                  apps:
                    type: array
                    items:
                      type: object
                      properties:
                        id:
                          type: number
                        app_id:
                          type: number
                        summary:
                          type: string
                        apps:
                          type: array
                          items:
                            type: string
                        approved:
                          type: boolean
                        votes:
                          type: number
                      required:
                        - id
                        - app_id
                        - summary
                        - apps
                        - approved
                        - votes

  /apps/hub/get/{id}:
    get:
      summary: get hub app by id
      operationId: getHubAppById
      tags:
        - app
      parameters:
        - $ref: "#/components/parameters/PathId"
      responses:
        "200":
          description: app
          content:
            application/json:
              schema:
                type: object
                properties:
                  app:
                    type: object
                    properties:
                      summary:
                        type: string
                      value: {}
                    required:
                      - summary
                      - value
                required:
                  - app

  /apps_u/public_app_by_custom_path/{custom_path}:
    get:
      summary: get public app by custom path
      operationId: getPublicAppByCustomPath
      tags:
        - app
      parameters:
        - $ref: "#/components/parameters/CustomPath"
      responses:
        "200":
          description: app details
          content:
            application/json:
              schema:
                allOf:
                  - $ref: "#/components/schemas/AppWithLastVersion"
                  - type: object
                    properties:
                      workspace_id:
                        type: string

  /scripts/hub/get/{path}:
    get:
      summary: get hub script content by path
      operationId: getHubScriptContentByPath
      tags:
        - script
      parameters:
        - $ref: "#/components/parameters/ScriptPath"
      responses:
        "200":
          description: script details
          content:
            text/plain:
              schema:
                type: string

  /scripts/hub/get_full/{path}:
    get:
      summary: get full hub script by path
      operationId: getHubScriptByPath
      tags:
        - script
      parameters:
        - $ref: "#/components/parameters/ScriptPath"
      responses:
        "200":
          description: script details
          content:
            application/json:
              schema:
                type: object
                properties:
                  content:
                    type: string
                  lockfile:
                    type: string
                  schema: {}
                  language:
                    type: string
                  summary:
                    type: string
                required:
                  - content
                  - language

  /scripts/hub/top:
    get:
      summary: get top hub scripts
      operationId: getTopHubScripts
      tags:
        - script
      parameters:
        - name: limit
          description: query limit
          in: query
          required: false
          schema:
            type: number
        - name: app
          description: query scripts app
          in: query
          required: false
          schema:
            type: string
        - name: kind
          description: query scripts kind
          in: query
          required: false
          schema:
            type: string
      responses:
        "200":
          description: hub scripts list
          content:
            application/json:
              schema:
                type: object
                properties:
                  asks:
                    type: array
                    items:
                      type: object
                      properties:
                        id:
                          type: number
                        ask_id:
                          type: number
                        summary:
                          type: string
                        app:
                          type: string
                        version_id:
                          type: number
                        kind:
                          $ref: "#/components/schemas/HubScriptKind"
                        votes:
                          type: number
                        views:
                          type: number
                      required:
                        - id
                        - ask_id
                        - summary
                        - app
                        - version_id
                        - kind
                        - views
                        - votes

  /embeddings/query_hub_scripts:
    get:
      summary: query hub scripts by similarity
      operationId: queryHubScripts
      tags:
        - script
      parameters:
        - name: text
          description: query text
          in: query
          required: true
          schema:
            type: string
        - name: kind
          description: query scripts kind
          in: query
          required: false
          schema:
            type: string
        - name: limit
          description: query limit
          in: query
          required: false
          schema:
            type: number
        - name: app
          description: query scripts app
          in: query
          required: false
          schema:
            type: string
      responses:
        "200":
          description: script details
          content:
            application/json:
              schema:
                type: array
                items:
                  type: object
                  properties:
                    ask_id:
                      type: number
                    id:
                      type: number
                    version_id:
                      type: number
                    summary:
                      type: string
                    app:
                      type: string
                    kind:
                      $ref: "#/components/schemas/HubScriptKind"
                    score:
                      type: number
                  required:
                    - ask_id
                    - id
                    - version_id
                    - summary
                    - app
                    - kind
                    - score

  /w/{workspace}/scripts/list_search:
    get:
      summary: list scripts for search
      operationId: listSearchScript
      tags:
        - script
      parameters:
        - $ref: "#/components/parameters/WorkspaceId"
      responses:
        "200":
          description: script list
          content:
            application/json:
              schema:
                type: array
                items:
                  type: object
                  properties:
                    path:
                      type: string
                    content:
                      type: string
                  required:
                    - path
                    - content

  /w/{workspace}/scripts/list:
    get:
      summary: list all scripts
      operationId: listScripts
      tags:
        - script
      parameters:
        - $ref: "#/components/parameters/WorkspaceId"
        - $ref: "#/components/parameters/Page"
        - $ref: "#/components/parameters/PerPage"
        - $ref: "#/components/parameters/OrderDesc"
        - $ref: "#/components/parameters/CreatedBy"
        - name: path_start
          description: mask to filter matching starting path
          in: query
          schema:
            type: string
        - name: path_exact
          description: mask to filter exact matching path
          in: query
          schema:
            type: string
        - name: first_parent_hash
          description: mask to filter scripts whom first direct parent has exact hash
          in: query
          schema:
            type: string
        - name: last_parent_hash
          description: |
            mask to filter scripts whom last parent in the chain has exact hash.
            Beware that each script stores only a limited number of parents. Hence
            the last parent hash for a script is not necessarily its top-most parent.
            To find the top-most parent you will have to jump from last to last hash
             until finding the parent
          in: query
          schema:
            type: string
        - name: parent_hash
          description: |
            is the hash present in the array of stored parent hashes for this script.
            The same warning applies than for last_parent_hash. A script only store a
            limited number of direct parent
          in: query
          schema:
            type: string
        - name: show_archived
          description: |
            (default false)
            show only the archived files.
            when multiple archived hash share the same path, only the ones with the latest create_at
            are
            ed.
          in: query
          schema:
            type: boolean
        - name: include_without_main
          description: |
            (default false)
            include scripts without an exported main function
          in: query
          schema:
            type: boolean
        - name: include_draft_only
          description: |
            (default false)
            include scripts that have no deployed version
          in: query
          schema:
            type: boolean
        - name: is_template
          description: |
            (default regardless)
            if true show only the templates
            if false show only the non templates
            if not defined, show all regardless of if the script is a template
          in: query
          schema:
            type: boolean
        - name: kinds
          description: |
            (default regardless)
            script kinds to filter, split by comma
          in: query
          schema:
            type: string
        - name: starred_only
          description: |
            (default false)
            show only the starred items
          in: query
          schema:
            type: boolean
        - name: with_deployment_msg
          description: |
            (default false)
            include deployment message
          in: query
          schema:
            type: boolean
      responses:
        "200":
          description: All scripts
          content:
            application/json:
              schema:
                type: array
                items:
                  $ref: "#/components/schemas/Script"

  /w/{workspace}/scripts/list_paths:
    get:
      summary: list all scripts paths
      operationId: listScriptPaths
      tags:
        - script
      parameters:
        - $ref: "#/components/parameters/WorkspaceId"
      responses:
        "200":
          description: list of script paths
          content:
            text/plain:
              schema:
                type: array
                items:
                  type: string

  /w/{workspace}/drafts/create:
    post:
      summary: create draft
      operationId: createDraft
      tags:
        - draft
      parameters:
        - $ref: "#/components/parameters/WorkspaceId"
      requestBody:
        required: true
        content:
          application/json:
            schema:
              type: object
              properties:
                path:
                  type: string
                typ:
                  type: string
                  enum: ["flow", "script", "app"]
                value: {}
              required:
                - path
                - typ
                - enum
      responses:
        "201":
          description: draft created
          content:
            text/plain:
              schema:
                type: string

  /w/{workspace}/drafts/delete/{kind}/{path}:
    delete:
      summary: delete draft
      operationId: deleteDraft
      tags:
        - draft
      parameters:
        - $ref: "#/components/parameters/WorkspaceId"
        - name: kind
          in: path
          required: true
          schema:
            type: string
            enum:
              - script
              - flow
              - app
        - $ref: "#/components/parameters/ScriptPath"
      responses:
        "200":
          description: draft deleted
          content:
            text/plain:
              schema:
                type: string

  /w/{workspace}/scripts/create:
    post:
      summary: create script
      operationId: createScript
      tags:
        - script
      parameters:
        - $ref: "#/components/parameters/WorkspaceId"
      requestBody:
        description: Partially filled script
        required: true
        content:
          application/json:
            schema:
              $ref: "#/components/schemas/NewScript"

      responses:
        "201":
          description: script created
          content:
            text/plain:
              schema:
                type: string

  /w/{workspace}/scripts/toggle_workspace_error_handler/p/{path}:
    post:
      summary: Toggle ON and OFF the workspace error handler for a given script
      operationId: toggleWorkspaceErrorHandlerForScript
      tags:
        - script
      parameters:
        - $ref: "#/components/parameters/WorkspaceId"
        - $ref: "#/components/parameters/ScriptPath"
      requestBody:
        description: Workspace error handler enabled
        required: true
        content:
          application/json:
            schema:
              type: object
              properties:
                muted:
                  type: boolean
      responses:
        "200":
          description: error handler toggled
          content:
            text/plain:
              schema:
                type: string

  /workers/custom_tags:
    get:
      summary: get all instance custom tags (tags are used to dispatch jobs to
        different worker groups)
      operationId: getCustomTags
      tags:
        - worker
      parameters:
        - name: workspace
          in: query
          schema:
            type: string
          required: false
        - name: show_workspace_restriction
          in: query
          schema:
            type: boolean
          required: false
      responses:
        "200":
          description: list of custom tags
          content:
            application/json:
              schema:
                type: array
                items:
                  type: string

  /workers/get_default_tags:
    get:
      summary: get all instance default tags
      operationId: geDefaultTags
      tags:
        - worker
      responses:
        "200":
          description: list of default tags
          content:
            application/json:
              schema:
                type: array
                items:
                  type: string

  /workers/is_default_tags_per_workspace:
    get:
      summary: is default tags per workspace
      operationId: isDefaultTagsPerWorkspace
      tags:
        - worker
      responses:
        "200":
          description: is the default tags per workspace
          content:
            application/json:
              schema:
                type: boolean

  /w/{workspace}/scripts/archive/p/{path}:
    post:
      summary: archive script by path
      operationId: archiveScriptByPath
      tags:
        - script
      parameters:
        - $ref: "#/components/parameters/WorkspaceId"
        - $ref: "#/components/parameters/ScriptPath"
      responses:
        "200":
          description: script archived
          content:
            text/plain:
              schema:
                type: string

  /w/{workspace}/scripts/archive/h/{hash}:
    post:
      summary: archive script by hash
      operationId: archiveScriptByHash
      tags:
        - script
      parameters:
        - $ref: "#/components/parameters/WorkspaceId"
        - $ref: "#/components/parameters/ScriptHash"
      responses:
        "200":
          description: script details
          content:
            application/json:
              schema:
                $ref: "#/components/schemas/Script"

  /w/{workspace}/scripts/delete/h/{hash}:
    post:
      summary: delete script by hash (erase content but keep hash, require admin)
      operationId: deleteScriptByHash
      tags:
        - script
      parameters:
        - $ref: "#/components/parameters/WorkspaceId"
        - $ref: "#/components/parameters/ScriptHash"
      responses:
        "200":
          description: script details
          content:
            application/json:
              schema:
                $ref: "#/components/schemas/Script"

  /w/{workspace}/scripts/delete/p/{path}:
    post:
      summary: delete script at a given path (require admin)
      operationId: deleteScriptByPath
      tags:
        - script
      parameters:
        - $ref: "#/components/parameters/WorkspaceId"
        - $ref: "#/components/parameters/ScriptPath"
        - name: keep_captures
          description: keep captures
          in: query
          schema:
            type: boolean
      responses:
        "200":
          description: script path
          content:
            application/json:
              schema:
                type: string

  /w/{workspace}/scripts/get/p/{path}:
    get:
      summary: get script by path
      operationId: getScriptByPath
      tags:
        - script
      parameters:
        - $ref: "#/components/parameters/WorkspaceId"
        - $ref: "#/components/parameters/ScriptPath"
        - name: with_starred_info
          in: query
          schema:
            type: boolean
      responses:
        "200":
          description: script details
          content:
            application/json:
              schema:
                $ref: "#/components/schemas/Script"

  /w/{workspace}/scripts/get_triggers_count/{path}:
    get:
      summary: get triggers count of script
      operationId: getTriggersCountOfScript
      tags:
        - script
      parameters:
        - $ref: "#/components/parameters/WorkspaceId"
        - $ref: "#/components/parameters/ScriptPath"
      responses:
        "200":
          description: triggers count
          content:
            application/json:
              schema:
                $ref: "#/components/schemas/TriggersCount"

  /w/{workspace}/scripts/list_tokens/{path}:
    get:
      summary: get tokens with script scope
      operationId: listTokensOfScript
      tags:
        - script
      parameters:
        - $ref: "#/components/parameters/WorkspaceId"
        - $ref: "#/components/parameters/ScriptPath"
      responses:
        "200":
          description: tokens list
          content:
            application/json:
              schema:
                type: array
                items:
                  $ref: "#/components/schemas/TruncatedToken"

  /w/{workspace}/scripts/get/draft/{path}:
    get:
      summary: get script by path with draft
      operationId: getScriptByPathWithDraft
      tags:
        - script
      parameters:
        - $ref: "#/components/parameters/WorkspaceId"
        - $ref: "#/components/parameters/ScriptPath"
      responses:
        "200":
          description: script details
          content:
            application/json:
              schema:
                $ref: "#/components/schemas/NewScriptWithDraft"

  /w/{workspace}/scripts/history/p/{path}:
    get:
      summary: get history of a script by path
      operationId: getScriptHistoryByPath
      tags:
        - script
      parameters:
        - $ref: "#/components/parameters/WorkspaceId"
        - $ref: "#/components/parameters/ScriptPath"
      responses:
        "200":
          description: script history
          content:
            application/json:
              schema:
                type: array
                items:
                  $ref: "#/components/schemas/ScriptHistory"

  /w/{workspace}/scripts/list_paths_from_workspace_runnable/{path}:
    get:
      summary: list script paths using provided script as a relative import
      operationId: listScriptPathsFromWorkspaceRunnable
      tags:
        - script
      parameters:
        - $ref: "#/components/parameters/WorkspaceId"
        - $ref: "#/components/parameters/ScriptPath"
      responses:
        "200":
          description: list of script paths
          content:
            application/json:
              schema:
                type: array
                items:
                  type: string

  /w/{workspace}/scripts/get_latest_version/{path}:
    get:
      summary: get scripts's latest version (hash)
      operationId: getScriptLatestVersion
      parameters:
        - $ref: "#/components/parameters/WorkspaceId"
        - $ref: "#/components/parameters/ScriptPath"
      tags:
        - script
      responses:
        "200":
          description: Script version/hash
          content:
            application/json:
              required: false

              schema:
                $ref: "#/components/schemas/ScriptHistory"

  /w/{workspace}/scripts/history_update/h/{hash}/p/{path}:
    post:
      summary: update history of a script
      operationId: updateScriptHistory
      tags:
        - script
      parameters:
        - $ref: "#/components/parameters/WorkspaceId"
        - $ref: "#/components/parameters/ScriptHash"
        - $ref: "#/components/parameters/ScriptPath"
      requestBody:
        description: Script deployment message
        required: true
        content:
          application/json:
            schema:
              type: object
              properties:
                deployment_msg:
                  type: string
      responses:
        "200":
          description: success
          content:
            text/plain:
              schema:
                type: string

  /w/{workspace}/scripts/raw/p/{path}:
    get:
      summary: raw script by path
      operationId: rawScriptByPath
      tags:
        - script
      parameters:
        - $ref: "#/components/parameters/WorkspaceId"
        - $ref: "#/components/parameters/ScriptPath"
      responses:
        "200":
          description: script content
          content:
            text/plain:
              schema:
                type: string

  /scripts_u/tokened_raw/{workspace}/{token}/{path}:
    get:
      summary: raw script by path with a token (mostly used by lsp to be used with
        import maps to resolve scripts)
      operationId: rawScriptByPathTokened
      tags:
        - script
      parameters:
        - $ref: "#/components/parameters/WorkspaceId"
        - $ref: "#/components/parameters/Token"
        - $ref: "#/components/parameters/ScriptPath"
      responses:
        "200":
          description: script content
          content:
            text/plain:
              schema:
                type: string

  /w/{workspace}/scripts/exists/p/{path}:
    get:
      summary: exists script by path
      operationId: existsScriptByPath
      tags:
        - script
      parameters:
        - $ref: "#/components/parameters/WorkspaceId"
        - $ref: "#/components/parameters/ScriptPath"
      responses:
        "200":
          description: does it exists
          content:
            application/json:
              schema:
                type: boolean

  /w/{workspace}/scripts/get/h/{hash}:
    get:
      summary: get script by hash
      operationId: getScriptByHash
      tags:
        - script
      parameters:
        - $ref: "#/components/parameters/WorkspaceId"
        - $ref: "#/components/parameters/ScriptHash"
        - name: with_starred_info
          in: query
          schema:
            type: boolean
      responses:
        "200":
          description: script details
          content:
            application/json:
              schema:
                $ref: "#/components/schemas/Script"

  /w/{workspace}/scripts/raw/h/{path}:
    get:
      summary: raw script by hash
      operationId: rawScriptByHash
      tags:
        - script
      parameters:
        - $ref: "#/components/parameters/WorkspaceId"
        - $ref: "#/components/parameters/ScriptPath"
      responses:
        "200":
          description: script content
          content:
            text/plain:
              schema:
                type: string

  /w/{workspace}/scripts/deployment_status/h/{hash}:
    get:
      summary: get script deployment status
      operationId: getScriptDeploymentStatus
      tags:
        - script
      parameters:
        - $ref: "#/components/parameters/WorkspaceId"
        - $ref: "#/components/parameters/ScriptHash"
      responses:
        "200":
          description: script details
          content:
            application/json:
              schema:
                type: object
                properties:
                  lock:
                    type: string
                  lock_error_logs:
                    type: string

  /w/{workspace}/jobs/list_selected_job_groups:
    # We use post because sending a huge array as a query param can produce
    # URLs that may be too long
    post:
      summary: list selected jobs script/flow schemas grouped by (kind, path)
      operationId: listSelectedJobGroups
      tags:
        - job
      parameters:
        - $ref: "#/components/parameters/WorkspaceId"
      requestBody:
        description: script args
        required: true
        content:
          application/json:
            schema:
              type: array
              items:
                type: string
                format: uuid
      responses:
        "200":
          description: result
          content:
            text/plain:
              schema:
                type: array
                items:
                  type: object
                  properties:
                    kind:
                      type: string
                      enum: ["script", "flow"]
                    script_path:
                      type: string
                    latest_schema:
                      type: object
                    schemas:
                      type: array
                      items:
                        type: object
                        properties:
                          schema:
                            type: object
                          script_hash:
                            type: string
                          job_ids:
                            type: array
                            items:
                              type: string
                        required: [schema, script_hash, job_ids]
                  required:
                    - kind
                    - script_path
                    - latest_schema
                    - schemas

  /w/{workspace}/jobs/run/p/{path}:
    post:
      summary: run script by path
      operationId: runScriptByPath
      tags:
        - job
      parameters:
        - $ref: "#/components/parameters/WorkspaceId"
        - $ref: "#/components/parameters/ScriptPath"
        - name: scheduled_for
          description: when to schedule this job (leave empty for immediate run)
          in: query
          schema:
            type: string
            format: date-time
        - name: scheduled_in_secs
          description: schedule the script to execute in the number of seconds starting now
          in: query
          schema:
            type: integer
        - name: skip_preprocessor
          description: skip the preprocessor
          in: query
          schema:
            type: boolean
        - $ref: "#/components/parameters/ParentJob"
        - $ref: "#/components/parameters/WorkerTag"
        - $ref: "#/components/parameters/CacheTtl"
        - $ref: "#/components/parameters/NewJobId"
        - name: invisible_to_owner
          description: make the run invisible to the the script owner (default false)
          in: query
          schema:
            type: boolean
      requestBody:
        description: script args
        required: true
        content:
          application/json:
            schema:
              $ref: "#/components/schemas/ScriptArgs"

      responses:
        "201":
          description: job created
          content:
            text/plain:
              schema:
                type: string
                format: uuid

  /w/{workspace}/jobs/openai_sync/p/{path}:
    post:
      summary: run script by path in openai format
      operationId: openaiSyncScriptByPath
      tags:
        - job
      parameters:
        - $ref: "#/components/parameters/WorkspaceId"
        - $ref: "#/components/parameters/ScriptPath"
        - $ref: "#/components/parameters/ParentJob"
        - $ref: "#/components/parameters/NewJobId"
        - $ref: "#/components/parameters/IncludeHeader"
        - $ref: "#/components/parameters/QueueLimit"

      requestBody:
        description: script args
        required: true
        content:
          application/json:
            schema:
              $ref: "#/components/schemas/ScriptArgs"

      responses:
        "200":
          description: job result
          content:
            application/json:
              schema: {}

  /w/{workspace}/jobs/run_wait_result/p/{path}:
    post:
      summary: run script by path
      operationId: runWaitResultScriptByPath
      tags:
        - job
      parameters:
        - $ref: "#/components/parameters/WorkspaceId"
        - $ref: "#/components/parameters/ScriptPath"
        - $ref: "#/components/parameters/ParentJob"
        - $ref: "#/components/parameters/WorkerTag"
        - $ref: "#/components/parameters/CacheTtl"
        - $ref: "#/components/parameters/NewJobId"
        - $ref: "#/components/parameters/IncludeHeader"
        - $ref: "#/components/parameters/QueueLimit"

      requestBody:
        description: script args
        required: true
        content:
          application/json:
            schema:
              $ref: "#/components/schemas/ScriptArgs"

      responses:
        "200":
          description: job result
          content:
            application/json:
              schema: {}

    get:
      summary: run script by path with get
      operationId: runWaitResultScriptByPathGet
      tags:
        - job
      parameters:
        - $ref: "#/components/parameters/WorkspaceId"
        - $ref: "#/components/parameters/ScriptPath"
        - $ref: "#/components/parameters/ParentJob"
        - $ref: "#/components/parameters/WorkerTag"
        - $ref: "#/components/parameters/CacheTtl"
        - $ref: "#/components/parameters/NewJobId"
        - $ref: "#/components/parameters/IncludeHeader"
        - $ref: "#/components/parameters/QueueLimit"
        - $ref: "#/components/parameters/Payload"

      responses:
        "200":
          description: job result
          content:
            application/json:
              schema: {}

  /w/{workspace}/jobs/openai_sync/f/{path}:
    post:
      summary: run flow by path and wait until completion in openai format
      operationId: openaiSyncFlowByPath
      tags:
        - job
      parameters:
        - $ref: "#/components/parameters/WorkspaceId"
        - $ref: "#/components/parameters/ScriptPath"
        - $ref: "#/components/parameters/IncludeHeader"
        - $ref: "#/components/parameters/QueueLimit"
        - $ref: "#/components/parameters/NewJobId"

      requestBody:
        description: script args
        required: true
        content:
          application/json:
            schema:
              $ref: "#/components/schemas/ScriptArgs"

      responses:
        "200":
          description: job result
          content:
            application/json:
              schema: {}

  /w/{workspace}/jobs/run_wait_result/f/{path}:
    post:
      summary: run flow by path and wait until completion
      operationId: runWaitResultFlowByPath
      tags:
        - job
      parameters:
        - $ref: "#/components/parameters/WorkspaceId"
        - $ref: "#/components/parameters/ScriptPath"
        - $ref: "#/components/parameters/IncludeHeader"
        - $ref: "#/components/parameters/QueueLimit"
        - $ref: "#/components/parameters/NewJobId"

      requestBody:
        description: script args
        required: true
        content:
          application/json:
            schema:
              $ref: "#/components/schemas/ScriptArgs"

      responses:
        "200":
          description: job result
          content:
            application/json:
              schema: {}

  /w/{workspace}/jobs/result_by_id/{flow_job_id}/{node_id}:
    get:
      summary: get job result by id
      operationId: resultById
      tags:
        - job
      parameters:
        - $ref: "#/components/parameters/WorkspaceId"
        - name: flow_job_id
          in: path
          required: true
          schema:
            type: string
        - name: node_id
          in: path
          required: true
          schema:
            type: string
      responses:
        "200":
          description: job result
          content:
            application/json:
              schema: {}

  /w/{workspace}/flows/list_paths:
    get:
      summary: list all flow paths
      operationId: listFlowPaths
      tags:
        - flow
      parameters:
        - $ref: "#/components/parameters/WorkspaceId"
      responses:
        "200":
          description: list of flow paths
          content:
            text/plain:
              schema:
                type: array
                items:
                  type: string

  /w/{workspace}/flows/list_search:
    get:
      summary: list flows for search
      operationId: listSearchFlow
      tags:
        - flow
      parameters:
        - $ref: "#/components/parameters/WorkspaceId"
      responses:
        "200":
          description: flow list
          content:
            application/json:
              schema:
                type: array
                items:
                  type: object
                  properties:
                    path:
                      type: string
                    value: {}
                  required:
                    - path
                    - value

  /w/{workspace}/flows/list:
    get:
      summary: list all flows
      operationId: listFlows
      tags:
        - flow
      parameters:
        - $ref: "#/components/parameters/WorkspaceId"
        - $ref: "#/components/parameters/Page"
        - $ref: "#/components/parameters/PerPage"
        - $ref: "#/components/parameters/OrderDesc"
        - $ref: "#/components/parameters/CreatedBy"
        - name: path_start
          description: mask to filter matching starting path
          in: query
          schema:
            type: string
        - name: path_exact
          description: mask to filter exact matching path
          in: query
          schema:
            type: string
        - name: show_archived
          description: |
            (default false)
            show only the archived files.
            when multiple archived hash share the same path, only the ones with the latest create_at
            are displayed.
          in: query
          schema:
            type: boolean
        - name: starred_only
          description: |
            (default false)
            show only the starred items
          in: query
          schema:
            type: boolean
        - name: include_draft_only
          description: |
            (default false)
            include items that have no deployed version
          in: query
          schema:
            type: boolean
        - name: with_deployment_msg
          description: |
            (default false)
            include deployment message
          in: query
          schema:
            type: boolean
      responses:
        "200":
          description: All flow
          content:
            application/json:
              schema:
                type: array
                items:
                  allOf:
                    - $ref: "#/components/schemas/Flow"
                    - type: object
                      properties:
                        has_draft:
                          type: boolean
                        draft_only:
                          type: boolean

  /w/{workspace}/flows/history/p/{path}:
    get:
      summary: get flow history by path
      operationId: getFlowHistory
      parameters:
        - $ref: "#/components/parameters/WorkspaceId"
        - $ref: "#/components/parameters/ScriptPath"
      tags:
        - flow
      responses:
        "200":
          description: Flow history
          content:
            application/json:
              schema:
                type: array
                items:
                  $ref: "#/components/schemas/FlowVersion"

  /w/{workspace}/flows/get_latest_version/{path}:
    get:
      summary: get flow's latest version
      operationId: getFlowLatestVersion
      parameters:
        - $ref: "#/components/parameters/WorkspaceId"
        - $ref: "#/components/parameters/ScriptPath"
      tags:
        - flow
      responses:
        "200":
          description: Flow version
          content:
            application/json:
              required: false

              schema:
                $ref: "#/components/schemas/FlowVersion"

  /w/{workspace}/flows/list_paths_from_workspace_runnable/{runnable_kind}/{path}:
    get:
      summary: list flow paths from workspace runnable
      operationId: listFlowPathsFromWorkspaceRunnable
      tags:
        - flow
      parameters:
        - $ref: "#/components/parameters/WorkspaceId"
        - $ref: "#/components/parameters/RunnableKind"
        - $ref: "#/components/parameters/ScriptPath"
      responses:
        "200":
          description: list of flow paths
          content:
            application/json:
              schema:
                type: array
                items:
                  type: string

  /w/{workspace}/flows/get/v/{version}/p/{path}:
    get:
      summary: get flow version
      operationId: getFlowVersion
      parameters:
        - $ref: "#/components/parameters/WorkspaceId"
        - type: string
          name: version
          in: path
          required: true
          schema:
            type: number
        - $ref: "#/components/parameters/ScriptPath"
      tags:
        - flow
      responses:
        "200":
          description: flow details
          content:
            application/json:
              schema:
                $ref: "#/components/schemas/Flow"

  /w/{workspace}/flows/history_update/v/{version}/p/{path}:
    post:
      summary: update flow history
      operationId: updateFlowHistory
      parameters:
        - $ref: "#/components/parameters/WorkspaceId"
        - type: string
          name: version
          in: path
          required: true
          schema:
            type: number
        - $ref: "#/components/parameters/ScriptPath"
      requestBody:
        description: Flow deployment message
        required: true
        content:
          application/json:
            schema:
              type: object
              properties:
                deployment_msg:
                  type: string
              required:
                - deployment_msg
      tags:
        - flow
      responses:
        "200":
          description: success
          content:
            text/plain:
              schema:
                type: string

  /w/{workspace}/flows/get/{path}:
    get:
      summary: get flow by path
      operationId: getFlowByPath
      tags:
        - flow
      parameters:
        - $ref: "#/components/parameters/WorkspaceId"
        - $ref: "#/components/parameters/ScriptPath"
        - name: with_starred_info
          in: query
          schema:
            type: boolean
      responses:
        "200":
          description: flow details
          content:
            application/json:
              schema:
                $ref: "#/components/schemas/Flow"

  /w/{workspace}/flows/deployment_status/p/{path}:
    get:
      summary: get flow deployment status
      operationId: getFlowDeploymentStatus
      tags:
        - flow
      parameters:
        - $ref: "#/components/parameters/WorkspaceId"
        - $ref: "#/components/parameters/ScriptPath"
      responses:
        "200":
          description: flow status
          content:
            application/json:
              schema:
                type: object
                properties:
                  lock_error_logs:
                    type: string

  /w/{workspace}/flows/get_triggers_count/{path}:
    get:
      summary: get triggers count of flow
      operationId: getTriggersCountOfFlow
      tags:
        - flow
      parameters:
        - $ref: "#/components/parameters/WorkspaceId"
        - $ref: "#/components/parameters/ScriptPath"
      responses:
        "200":
          description: triggers count
          content:
            application/json:
              schema:
                $ref: "#/components/schemas/TriggersCount"

  /w/{workspace}/flows/list_tokens/{path}:
    get:
      summary: get tokens with flow scope
      operationId: listTokensOfFlow
      tags:
        - flow
      parameters:
        - $ref: "#/components/parameters/WorkspaceId"
        - $ref: "#/components/parameters/ScriptPath"
      responses:
        "200":
          description: tokens list
          content:
            application/json:
              schema:
                type: array
                items:
                  $ref: "#/components/schemas/TruncatedToken"

  /w/{workspace}/flows/toggle_workspace_error_handler/{path}:
    post:
      summary: Toggle ON and OFF the workspace error handler for a given flow
      operationId: toggleWorkspaceErrorHandlerForFlow
      tags:
        - flow
      parameters:
        - $ref: "#/components/parameters/WorkspaceId"
        - $ref: "#/components/parameters/ScriptPath"
      requestBody:
        description: Workspace error handler enabled
        required: true
        content:
          application/json:
            schema:
              type: object
              properties:
                muted:
                  type: boolean
      responses:
        "200":
          description: error handler toggled
          content:
            text/plain:
              schema:
                type: string

  /w/{workspace}/flows/get/draft/{path}:
    get:
      summary: get flow by path with draft
      operationId: getFlowByPathWithDraft
      tags:
        - flow
      parameters:
        - $ref: "#/components/parameters/WorkspaceId"
        - $ref: "#/components/parameters/ScriptPath"
      responses:
        "200":
          description: flow details with draft
          content:
            application/json:
              schema:
                allOf:
                  - $ref: "#/components/schemas/Flow"
                  - type: object
                    properties:
                      draft:
                        $ref: "#/components/schemas/Flow"

  /w/{workspace}/flows/exists/{path}:
    get:
      summary: exists flow by path
      operationId: existsFlowByPath
      tags:
        - flow
      parameters:
        - $ref: "#/components/parameters/WorkspaceId"
        - $ref: "#/components/parameters/ScriptPath"
      responses:
        "200":
          description: flow details
          content:
            application/json:
              schema:
                type: boolean

  /w/{workspace}/flows/create:
    post:
      summary: create flow
      operationId: createFlow
      tags:
        - flow
      parameters:
        - $ref: "#/components/parameters/WorkspaceId"
      requestBody:
        description: Partially filled flow
        required: true
        content:
          application/json:
            schema:
              allOf:
                - $ref: "#/components/schemas/OpenFlowWPath"
                - type: object
                  properties:
                    draft_only:
                      type: boolean
                    deployment_message:
                      type: string
      responses:
        "201":
          description: flow created
          content:
            text/plain:
              schema:
                type: string

  /w/{workspace}/flows/update/{path}:
    post:
      summary: update flow
      operationId: updateFlow
      tags:
        - flow
      parameters:
        - $ref: "#/components/parameters/WorkspaceId"
        - $ref: "#/components/parameters/ScriptPath"
      requestBody:
        description: Partially filled flow
        required: true
        content:
          application/json:
            schema:
              allOf:
                - $ref: "#/components/schemas/OpenFlowWPath"
                - type: object
                  properties:
                    deployment_message:
                      type: string

      responses:
        "200":
          description: flow updated
          content:
            text/plain:
              schema:
                type: string

  /w/{workspace}/flows/archive/{path}:
    post:
      summary: archive flow by path
      operationId: archiveFlowByPath
      tags:
        - flow
      parameters:
        - $ref: "#/components/parameters/WorkspaceId"
        - $ref: "#/components/parameters/ScriptPath"
      requestBody:
        description: archiveFlow
        required: true
        content:
          application/json:
            schema:
              type: object
              properties:
                archived:
                  type: boolean
      responses:
        "200":
          description: flow archived
          content:
            text/plain:
              schema:
                type: string

  /w/{workspace}/flows/delete/{path}:
    delete:
      summary: delete flow by path
      operationId: deleteFlowByPath
      tags:
        - flow
      parameters:
        - $ref: "#/components/parameters/WorkspaceId"
        - $ref: "#/components/parameters/ScriptPath"
        - name: keep_captures
          description: keep captures
          in: query
          schema:
            type: boolean
      responses:
        "200":
          description: flow delete
          content:
            text/plain:
              schema:
                type: string

  /w/{workspace}/raw_apps/list:
    get:
      summary: list all raw apps
      operationId: listRawApps
      tags:
        - raw_app
      parameters:
        - $ref: "#/components/parameters/WorkspaceId"
        - $ref: "#/components/parameters/Page"
        - $ref: "#/components/parameters/PerPage"
        - $ref: "#/components/parameters/OrderDesc"
        - $ref: "#/components/parameters/CreatedBy"
        - name: path_start
          description: mask to filter matching starting path
          in: query
          schema:
            type: string
        - name: path_exact
          description: mask to filter exact matching path
          in: query
          schema:
            type: string
        - name: starred_only
          description: |
            (default false)
            show only the starred items
          in: query
          schema:
            type: boolean
      responses:
        "200":
          description: All raw apps
          content:
            application/json:
              schema:
                type: array
                items:
                  $ref: "#/components/schemas/ListableRawApp"

  /w/{workspace}/raw_apps/exists/{path}:
    get:
      summary: does an app exisst at path
      operationId: existsRawApp
      tags:
        - raw_app
      parameters:
        - $ref: "#/components/parameters/WorkspaceId"
        - $ref: "#/components/parameters/Path"
      responses:
        "200":
          description: app exists
          content:
            application/json:
              schema:
                type: boolean

  /w/{workspace}/apps/get_data/{version}/{path}:
    get:
      summary: get app by path
      operationId: getRawAppData
      tags:
        - raw_app
      parameters:
        - $ref: "#/components/parameters/WorkspaceId"
        - $ref: "#/components/parameters/VersionId"
        - $ref: "#/components/parameters/ScriptPath"
      responses:
        "200":
          description: app details
          content:
            text/javascript:
              schema:
                type: string

  /w/{workspace}/apps/list_search:
    get:
      summary: list apps for search
      operationId: listSearchApp
      tags:
        - app
      parameters:
        - $ref: "#/components/parameters/WorkspaceId"
      responses:
        "200":
          description: app list
          content:
            application/json:
              schema:
                type: array
                items:
                  type: object
                  properties:
                    path:
                      type: string
                    value: {}
                  required:
                    - path
                    - value

  /w/{workspace}/apps/list:
    get:
      summary: list all apps
      operationId: listApps
      tags:
        - app
      parameters:
        - $ref: "#/components/parameters/WorkspaceId"
        - $ref: "#/components/parameters/Page"
        - $ref: "#/components/parameters/PerPage"
        - $ref: "#/components/parameters/OrderDesc"
        - $ref: "#/components/parameters/CreatedBy"
        - name: path_start
          description: mask to filter matching starting path
          in: query
          schema:
            type: string
        - name: path_exact
          description: mask to filter exact matching path
          in: query
          schema:
            type: string
        - name: starred_only
          description: |
            (default false)
            show only the starred items
          in: query
          schema:
            type: boolean
        - name: include_draft_only
          description: |
            (default false)
            include items that have no deployed version
          in: query
          schema:
            type: boolean
        - name: with_deployment_msg
          description: |
            (default false)
            include deployment message
          in: query
          schema:
            type: boolean
      responses:
        "200":
          description: All apps
          content:
            application/json:
              schema:
                type: array
                items:
                  $ref: "#/components/schemas/ListableApp"

  /w/{workspace}/apps/create:
    post:
      summary: create app
      operationId: createApp
      tags:
        - app
      parameters:
        - $ref: "#/components/parameters/WorkspaceId"
      requestBody:
        description: new app
        required: true
        content:
          application/json:
            schema:
              type: object
              properties:
                path:
                  type: string
                value: {}
                summary:
                  type: string
                policy:
                  $ref: "#/components/schemas/Policy"
                draft_only:
                  type: boolean
                deployment_message:
                  type: string
                custom_path:
                  type: string
              required:
                - path
                - value
                - summary
                - policy
      responses:
        "201":
          description: app created
          content:
            text/plain:
              schema:
                type: string

  /w/{workspace}/apps/create_raw:
    post:
      summary: create app raw
      operationId: createAppRaw
      tags:
        - app
      parameters:
        - $ref: "#/components/parameters/WorkspaceId"
      requestBody:
        description: new app
        required: true
        content:
          multipart/form-data:
            schema:
              type: object
              properties:
                app:
                  type: object
                  properties:
                    path:
                      type: string
                    value: {}
                    summary:
                      type: string
                    policy:
                      $ref: "#/components/schemas/Policy"
                    draft_only:
                      type: boolean
                    deployment_message:
                      type: string
                    custom_path:
                      type: string
                  required:
                    - path
                    - value
                    - summary
                    - policy
                js:
                  type: string
                css:
                  type: string
      responses:
        "201":
          description: app created
          content:
            text/plain:
              schema:
                type: string

  /w/{workspace}/apps/exists/{path}:
    get:
      summary: does an app exisst at path
      operationId: existsApp
      tags:
        - app
      parameters:
        - $ref: "#/components/parameters/WorkspaceId"
        - $ref: "#/components/parameters/Path"
      responses:
        "200":
          description: app exists
          content:
            application/json:
              schema:
                type: boolean

  /w/{workspace}/apps/get/p/{path}:
    get:
      summary: get app by path
      operationId: getAppByPath
      tags:
        - app
      parameters:
        - $ref: "#/components/parameters/WorkspaceId"
        - $ref: "#/components/parameters/ScriptPath"
        - name: with_starred_info
          in: query
          schema:
            type: boolean
      responses:
        "200":
          description: app details
          content:
            application/json:
              schema:
                $ref: "#/components/schemas/AppWithLastVersion"

  /w/{workspace}/apps/get/lite/{path}:
    get:
      summary: get app lite by path
      operationId: getAppLiteByPath
      tags:
        - app
      parameters:
        - $ref: "#/components/parameters/WorkspaceId"
        - $ref: "#/components/parameters/ScriptPath"
      responses:
        "200":
          description: app lite details
          content:
            application/json:
              schema:
                $ref: "#/components/schemas/AppWithLastVersion"

  /w/{workspace}/apps/get/draft/{path}:
    get:
      summary: get app by path with draft
      operationId: getAppByPathWithDraft
      tags:
        - app
      parameters:
        - $ref: "#/components/parameters/WorkspaceId"
        - $ref: "#/components/parameters/ScriptPath"
      responses:
        "200":
          description: app details with draft
          content:
            application/json:
              schema:
                $ref: "#/components/schemas/AppWithLastVersionWDraft"

  /w/{workspace}/apps/history/p/{path}:
    get:
      summary: get app history by path
      operationId: getAppHistoryByPath
      tags:
        - app
      parameters:
        - $ref: "#/components/parameters/WorkspaceId"
        - $ref: "#/components/parameters/ScriptPath"
      responses:
        "200":
          description: app history
          content:
            application/json:
              schema:
                type: array
                items:
                  $ref: "#/components/schemas/AppHistory"

  /w/{workspace}/apps/get_latest_version/{path}:
    get:
      summary: get apps's latest version
      operationId: getAppLatestVersion
      parameters:
        - $ref: "#/components/parameters/WorkspaceId"
        - $ref: "#/components/parameters/ScriptPath"
      tags:
        - app
      responses:
        "200":
          description: App version
          content:
            application/json:
              required: false
              schema:
                $ref: "#/components/schemas/AppHistory"

  /w/{workspace}/apps/list_paths_from_workspace_runnable/{runnable_kind}/{path}:
    get:
      summary: list app paths from workspace runnable
      operationId: listAppPathsFromWorkspaceRunnable
      tags:
        - app
      parameters:
        - $ref: "#/components/parameters/WorkspaceId"
        - $ref: "#/components/parameters/RunnableKind"
        - $ref: "#/components/parameters/ScriptPath"
      responses:
        "200":
          description: list of app paths
          content:
            application/json:
              schema:
                type: array
                items:
                  type: string

  /w/{workspace}/apps/history_update/a/{id}/v/{version}:
    post:
      summary: update app history
      operationId: updateAppHistory
      tags:
        - app
      parameters:
        - $ref: "#/components/parameters/WorkspaceId"
        - $ref: "#/components/parameters/PathId"
        - $ref: "#/components/parameters/PathVersion"
      requestBody:
        description: App deployment message
        required: true
        content:
          application/json:
            schema:
              type: object
              properties:
                deployment_msg:
                  type: string
      responses:
        "200":
          description: success
          content:
            text/plain:
              schema:
                type: string

  /w/{workspace}/apps_u/public_app/{path}:
    get:
      summary: get public app by secret
      operationId: getPublicAppBySecret
      tags:
        - app
      parameters:
        - $ref: "#/components/parameters/WorkspaceId"
        - $ref: "#/components/parameters/Path"
      responses:
        "200":
          description: app details
          content:
            application/json:
              schema:
                $ref: "#/components/schemas/AppWithLastVersion"

  /w/{workspace}/apps_u/public_resource/{path}:
    get:
      summary: get public resource
      operationId: get public resource
      tags:
        - app
      parameters:
        - $ref: "#/components/parameters/WorkspaceId"
        - $ref: "#/components/parameters/Path"
      responses:
        "200":
          description: resource value
          content:
            application/json:
              schema: {}

  /w/{workspace}/apps/secret_of/{path}:
    get:
      summary: get public secret of app
      operationId: getPublicSecretOfApp
      tags:
        - app
      parameters:
        - $ref: "#/components/parameters/WorkspaceId"
        - $ref: "#/components/parameters/Path"
      responses:
        "200":
          description: app secret
          content:
            text/plain:
              schema:
                type: string

  /w/{workspace}/apps/get/v/{id}:
    get:
      summary: get app by version
      operationId: getAppByVersion
      tags:
        - app
      parameters:
        - $ref: "#/components/parameters/WorkspaceId"
        - $ref: "#/components/parameters/PathId"
      responses:
        "200":
          description: app details
          content:
            application/json:
              schema:
                $ref: "#/components/schemas/AppWithLastVersion"

  /w/{workspace}/raw_apps/create:
    post:
      summary: create raw app
      operationId: createRawApp
      tags:
        - raw_app
      parameters:
        - $ref: "#/components/parameters/WorkspaceId"
      requestBody:
        description: new raw app
        required: true
        content:
          application/json:
            schema:
              type: object
              properties:
                path:
                  type: string
                value:
                  type: string
                summary:
                  type: string
              required:
                - path
                - value
                - summary
      responses:
        "201":
          description: raw app created
          content:
            text/plain:
              schema:
                type: string

  /w/{workspace}/raw_apps/update/{path}:
    post:
      summary: update app
      operationId: updateRawApp
      tags:
        - raw_app
      parameters:
        - $ref: "#/components/parameters/WorkspaceId"
        - $ref: "#/components/parameters/ScriptPath"
      requestBody:
        description: updateraw  app
        required: true
        content:
          application/json:
            schema:
              type: object
              properties:
                path:
                  type: string
                summary:
                  type: string
                value:
                  type: string
      responses:
        "200":
          description: app updated
          content:
            text/plain:
              schema:
                type: string

  /w/{workspace}/raw_apps/delete/{path}:
    delete:
      summary: delete raw app
      operationId: deleteRawApp
      tags:
        - raw_app
      parameters:
        - $ref: "#/components/parameters/WorkspaceId"
        - $ref: "#/components/parameters/Path"
      responses:
        "200":
          description: app deleted
          content:
            text/plain:
              schema:
                type: string

  /w/{workspace}/apps/delete/{path}:
    delete:
      summary: delete app
      operationId: deleteApp
      tags:
        - app
      parameters:
        - $ref: "#/components/parameters/WorkspaceId"
        - $ref: "#/components/parameters/Path"
      responses:
        "200":
          description: app deleted
          content:
            text/plain:
              schema:
                type: string

  /w/{workspace}/apps/update/{path}:
    post:
      summary: update app
      operationId: updateApp
      tags:
        - app
      parameters:
        - $ref: "#/components/parameters/WorkspaceId"
        - $ref: "#/components/parameters/ScriptPath"
      requestBody:
        description: update app
        required: true
        content:
          application/json:
            schema:
              type: object
              properties:
                path:
                  type: string
                summary:
                  type: string
                value: {}
                policy:
                  $ref: "#/components/schemas/Policy"
                deployment_message:
                  type: string
                custom_path:
                  type: string
      responses:
        "200":
          description: app updated
          content:
            text/plain:
              schema:
                type: string

  /w/{workspace}/apps/update_raw/{path}:
    post:
      summary: update app
      operationId: updateAppRaw
      tags:
        - app
      parameters:
        - $ref: "#/components/parameters/WorkspaceId"
        - $ref: "#/components/parameters/ScriptPath"
      requestBody:
        description: update app
        required: true
        content:
          multipart/form-data:
            schema:
              type: object
              properties:
                app:
                  type: object
                  properties:
                    path:
                      type: string
                    summary:
                      type: string
                    value: {}
                    policy:
                      $ref: "#/components/schemas/Policy"
                    deployment_message:
                      type: string
                    custom_path:
                      type: string
                js:
                  type: string
                css:
                  type: string
      responses:
        "200":
          description: app updated
          content:
            text/plain:
              schema:
                type: string

  /w/{workspace}/apps/custom_path_exists/{custom_path}:
    get:
      summary: check if custom path exists
      operationId: customPathExists
      tags:
        - app
      parameters:
        - $ref: "#/components/parameters/WorkspaceId"
        - $ref: "#/components/parameters/CustomPath"
      responses:
        "200":
          description: custom path exists
          content:
            application/json:
              schema:
                type: boolean

  /w/{workspace}/apps/sign_s3_objects:
    post:
      summary: sign s3 objects, to be used by anonymous users in public apps
      operationId: signS3Objects
      tags:
        - app
      parameters:
        - $ref: "#/components/parameters/WorkspaceId"
      requestBody:
        description: s3 objects to sign
        required: true
        content:
          application/json:
            schema:
              type: object
              properties:
                s3_objects:
                  type: array
                  items:
                    $ref: "#/components/schemas/S3Object"
              required:
                - s3_objects
      responses:
        "200":
          description: signed s3 objects
          content:
            application/json:
              schema:
                type: array
                items:
                  $ref: "#/components/schemas/S3Object"

  /w/{workspace}/apps_u/execute_component/{path}:
    post:
      summary: executeComponent
      operationId: executeComponent
      tags:
        - app
      parameters:
        - $ref: "#/components/parameters/WorkspaceId"
        - $ref: "#/components/parameters/ScriptPath"
      requestBody:
        description: update app
        required: true
        content:
          application/json:
            schema:
              type: object
              properties:
                component:
                  type: string
                #script: script/<path>
                #flow: flow/<path>
                path:
                  type: string
                version:
                  type: integer
                args: {}
                raw_code:
                  type: object
                  properties:
                    content:
                      type: string
                    language:
                      type: string
                    path:
                      type: string
                    lock:
                      type: string
                    cache_ttl:
                      type: integer
                  required:
                    - content
                    - language
                id:
                  type: integer
                force_viewer_static_fields:
                  type: object
                force_viewer_one_of_fields:
                  type: object
                force_viewer_allow_user_resources:
                  type: array
                  items:
                    type: string
              required:
                - args
                - component

      responses:
        "200":
          description: job uuid
          content:
            text/plain:
              schema:
                type: string

  /w/{workspace}/apps_u/upload_s3_file/{path}:
    post:
      summary: upload s3 file from app
      operationId: uploadS3FileFromApp
      tags:
        - app
      parameters:
        - $ref: "#/components/parameters/WorkspaceId"
        - $ref: "#/components/parameters/Path"
        - name: file_key
          in: query
          required: false
          schema:
            type: string
        - name: file_extension
          in: query
          required: false
          schema:
            type: string
        - name: s3_resource_path
          in: query
          required: false
          schema:
            type: string
        - name: resource_type
          in: query
          required: false
          schema:
            type: string
        - name: storage
          in: query
          schema:
            type: string
        - name: content_type
          in: query
          schema:
            type: string
        - name: content_disposition
          in: query
          schema:
            type: string
      requestBody:
        description: File content
        required: true
        content:
          application/octet-stream:
            schema:
              type: string
              format: binary
      responses:
        "200":
          description: file uploaded
          content:
            application/json:
              schema:
                type: object
                properties:
                  file_key:
                    type: string
                  delete_token:
                    type: string
                required:
                  - file_key
                  - delete_token

  /w/{workspace}/apps_u/delete_s3_file:
    delete:
      summary: delete s3 file from app
      operationId: deleteS3FileFromApp
      tags:
        - app
      parameters:
        - $ref: "#/components/parameters/WorkspaceId"
        - name: delete_token
          in: query
          required: true
          schema:
            type: string
      responses:
        "200":
          description: file deleted
          content:
            text/plain:
              schema:
                type: string

  /w/{workspace}/jobs/run/f/{path}:
    post:
      summary: run flow by path
      operationId: runFlowByPath
      tags:
        - job
      parameters:
        - $ref: "#/components/parameters/WorkspaceId"
        - $ref: "#/components/parameters/ScriptPath"
        - name: scheduled_for
          description: when to schedule this job (leave empty for immediate run)
          in: query
          schema:
            type: string
            format: date-time
        - name: scheduled_in_secs
          description: schedule the script to execute in the number of seconds starting now
          in: query
          schema:
            type: integer
        - name: skip_preprocessor
          description: skip the preprocessor
          in: query
          schema:
            type: boolean
        - $ref: "#/components/parameters/ParentJob"
        - $ref: "#/components/parameters/WorkerTag"
        - $ref: "#/components/parameters/NewJobId"
        - $ref: "#/components/parameters/IncludeHeader"
        - name: invisible_to_owner
          description: make the run invisible to the the flow owner (default false)
          in: query
          schema:
            type: boolean
      requestBody:
        description: flow args
        required: true
        content:
          application/json:
            schema:
              $ref: "#/components/schemas/ScriptArgs"
      responses:
        "201":
          description: job created
          content:
            text/plain:
              schema:
                type: string
                format: uuid

  /w/{workspace}/jobs/run/batch_rerun_jobs:
    post:
      summary: re-run multiple jobs
      operationId: batchReRunJobs
      tags:
        - job
      parameters:
        - $ref: "#/components/parameters/WorkspaceId"
      requestBody:
        description: list of job ids to re run and arg tranforms
        required: true
        content:
          application/json:
            schema:
              type: object
              required: [job_ids, script_options_by_path, flow_options_by_path]
              properties:
                job_ids:
                  type: array
                  items:
                    type: string
                script_options_by_path:
                  type: object
                  additionalProperties:
                    type: object
                    properties:
                      input_transforms:
                        type: object
                        additionalProperties:
                          $ref: "#/components/schemas/InputTransform"
                      use_latest_version:
                        type: boolean
                flow_options_by_path:
                  type: object
                  additionalProperties:
                    type: object
                    properties:
                      input_transforms:
                        type: object
                        additionalProperties:
                          $ref: "#/components/schemas/InputTransform"
                      use_latest_version:
                        type: boolean
      responses:
        "201":
          description: stream of created job uuids separated by \n. Lines may start with 'Error:'
          example: |
            a1a74c0d-708e-4539-9768-e8b3d37996bd
            f0949132-5b30-48fe-bac8-873f047df810
            Error: Could not re-run 0b885808-ae89-4458-af95-c1ca3a13b0a5
            52b9c01d-1125-4bbb-8bee-d41f26b70066
          content:
            text/event-stream:
              schema:
                type: string

  /w/{workspace}/jobs/restart/f/{id}/from/{step_id}/{branch_or_iteration_n}:
    post:
      summary: restart a completed flow at a given step
      operationId: restartFlowAtStep
      tags:
        - job
      parameters:
        - $ref: "#/components/parameters/WorkspaceId"
        - $ref: "#/components/parameters/JobId"
        - name: step_id
          description: step id to restart the flow from
          required: true
          in: path
          schema:
            type: string
        - name: branch_or_iteration_n
          description: for branchall or loop, the iteration at which the flow should
            restart
          required: true
          in: path
          schema:
            type: integer
        - name: scheduled_for
          description: when to schedule this job (leave empty for immediate run)
          in: query
          schema:
            type: string
            format: date-time
        - name: scheduled_in_secs
          description: schedule the script to execute in the number of seconds starting now
          in: query
          schema:
            type: integer
        - $ref: "#/components/parameters/ParentJob"
        - $ref: "#/components/parameters/WorkerTag"
        - $ref: "#/components/parameters/NewJobId"
        - $ref: "#/components/parameters/IncludeHeader"
        - name: invisible_to_owner
          description: make the run invisible to the the flow owner (default false)
          in: query
          schema:
            type: boolean

      requestBody:
        description: flow args
        required: true
        content:
          application/json:
            schema:
              $ref: "#/components/schemas/ScriptArgs"

      responses:
        "201":
          description: job created
          content:
            text/plain:
              schema:
                type: string
                format: uuid

  /w/{workspace}/jobs/run/h/{hash}:
    post:
      summary: run script by hash
      operationId: runScriptByHash
      tags:
        - job
      parameters:
        - $ref: "#/components/parameters/WorkspaceId"
        - $ref: "#/components/parameters/ScriptHash"
        - name: scheduled_for
          description: when to schedule this job (leave empty for immediate run)
          in: query
          schema:
            type: string
            format: date-time
        - name: scheduled_in_secs
          description: schedule the script to execute in the number of seconds starting now
          in: query
          schema:
            type: integer
        - name: skip_preprocessor
          description: skip the preprocessor
          in: query
          schema:
            type: boolean
        - $ref: "#/components/parameters/ParentJob"
        - $ref: "#/components/parameters/WorkerTag"
        - $ref: "#/components/parameters/CacheTtl"
        - $ref: "#/components/parameters/NewJobId"
        - $ref: "#/components/parameters/IncludeHeader"
        - name: invisible_to_owner
          description: make the run invisible to the the script owner (default false)
          in: query
          schema:
            type: boolean
      requestBody:
        description: Partially filled args
        required: true
        content:
          application/json:
            schema:
              type: object

      responses:
        "201":
          description: job created
          content:
            text/plain:
              schema:
                type: string
                format: uuid

  /w/{workspace}/jobs/run/preview:
    post:
      summary: run script preview
      operationId: runScriptPreview
      tags:
        - job
      parameters:
        - $ref: "#/components/parameters/WorkspaceId"
        - $ref: "#/components/parameters/IncludeHeader"
        - name: invisible_to_owner
          description: make the run invisible to the the script owner (default false)
          in: query
          schema:
            type: boolean
        - $ref: "#/components/parameters/NewJobId"

      requestBody:
        description: preview
        required: true
        content:
          application/json:
            schema:
              $ref: "#/components/schemas/Preview"

      responses:
        "201":
          description: job created
          content:
            text/plain:
              schema:
                type: string
                format: uuid

  /w/{workspace}/jobs/workflow_as_code/{job_id}/{entrypoint}:
    post:
      summary: run code-workflow task
      operationId: runCodeWorkflowTask
      tags:
        - job
      parameters:
        - $ref: "#/components/parameters/WorkspaceId"

        - name: job_id
          in: path
          required: true
          schema:
            type: string
        - name: entrypoint
          in: path
          required: true
          schema:
            type: string

      requestBody:
        description: preview
        required: true
        content:
          application/json:
            schema:
              $ref: "#/components/schemas/WorkflowTask"

      responses:
        "201":
          description: job created
          content:
            text/plain:
              schema:
                type: string
                format: uuid

  /w/{workspace}/jobs/run/dependencies:
    post:
      summary: run a one-off dependencies job
      operationId: runRawScriptDependencies
      tags:
        - job
      parameters:
        - $ref: "#/components/parameters/WorkspaceId"

      requestBody:
        description: raw script content
        required: true
        content:
          application/json:
            schema:
              type: object
              properties:
                raw_scripts:
                  type: array
                  items:
                    $ref: "#/components/schemas/RawScriptForDependencies"
                entrypoint:
                  type: string
              required:
                - entrypoint
                - raw_scripts
      responses:
        "201":
          description: dependency job result
          content:
            application/json:
              schema:
                type: object
                properties:
                  lock:
                    type: string
                required:
                  - lock

  /w/{workspace}/jobs/run/preview_flow:
    post:
      summary: run flow preview
      operationId: runFlowPreview
      tags:
        - job
      parameters:
        - $ref: "#/components/parameters/WorkspaceId"
        - $ref: "#/components/parameters/IncludeHeader"
        - name: invisible_to_owner
          description: make the run invisible to the the script owner (default false)
          in: query
          schema:
            type: boolean
        - $ref: "#/components/parameters/NewJobId"

      requestBody:
        description: preview
        required: true
        content:
          application/json:
            schema:
              $ref: "#/components/schemas/FlowPreview"

      responses:
        "201":
          description: job created
          content:
            text/plain:
              schema:
                type: string
                format: uuid

  /w/{workspace}/jobs/queue/list:
    get:
      summary: list all queued jobs
      operationId: listQueue
      tags:
        - job
      parameters:
        - $ref: "#/components/parameters/WorkspaceId"
        - $ref: "#/components/parameters/OrderDesc"
        - $ref: "#/components/parameters/CreatedBy"
        - $ref: "#/components/parameters/ParentJob"
        - $ref: "#/components/parameters/Worker"
        - $ref: "#/components/parameters/ScriptExactPath"
        - $ref: "#/components/parameters/ScriptStartPath"
        - $ref: "#/components/parameters/SchedulePath"
        - $ref: "#/components/parameters/ScriptExactHash"
        - $ref: "#/components/parameters/StartedBefore"
        - $ref: "#/components/parameters/StartedAfter"
        - $ref: "#/components/parameters/Success"
        - $ref: "#/components/parameters/ScheduledForBeforeNow"
        - $ref: "#/components/parameters/JobKinds"
        - $ref: "#/components/parameters/Suspended"
        - $ref: "#/components/parameters/Running"
        - $ref: "#/components/parameters/ArgsFilter"
        - $ref: "#/components/parameters/ResultFilter"
        - $ref: "#/components/parameters/AllowWildcards"
        - $ref: "#/components/parameters/Tag"
        - $ref: "#/components/parameters/Page"
        - $ref: "#/components/parameters/PerPage"
        - name: all_workspaces
          description: get jobs from all workspaces (only valid if request come from the `admins` workspace)
          in: query
          schema:
            type: boolean
        - name: is_not_schedule
          description: is not a scheduled job
          in: query
          schema:
            type: boolean
      responses:
        "200":
          description: All queued jobs
          content:
            application/json:
              schema:
                type: array
                items:
                  $ref: "#/components/schemas/QueuedJob"

  /w/{workspace}/jobs/queue/count:
    get:
      summary: get queue count
      operationId: getQueueCount
      tags:
        - job
      parameters:
        - $ref: "#/components/parameters/WorkspaceId"
        - name: all_workspaces
          description: get jobs from all workspaces (only valid if request come from the `admins` workspace)
          in: query
          schema:
            type: boolean
      responses:
        "200":
          description: queue count
          content:
            application/json:
              schema:
                type: object
                properties:
                  database_length:
                    type: integer
                  suspended:
                    type: integer
                required:
                  - database_length

  /w/{workspace}/jobs/completed/count:
    get:
      summary: get completed count
      operationId: getCompletedCount
      tags:
        - job
      parameters:
        - $ref: "#/components/parameters/WorkspaceId"
      responses:
        "200":
          description: completed count
          content:
            application/json:
              schema:
                type: object
                properties:
                  database_length:
                    type: integer
                required:
                  - database_length

  /w/{workspace}/jobs/completed/count_jobs:
    get:
      summary: count number of completed jobs with filter
      operationId: countCompletedJobs
      tags:
        - job
      parameters:
        - $ref: "#/components/parameters/WorkspaceId"
        - name: completed_after_s_ago
          in: query
          schema:
            type: integer
        - name: success
          in: query
          schema:
            type: boolean
        - name: tags
          in: query
          schema:
            type: string
        - name: all_workspaces
          in: query
          schema:
            type: boolean
      responses:
        "200":
          description: Count of completed jobs
          content:
            application/json:
              schema:
                type: integer

  /w/{workspace}/jobs/list_filtered_uuids:
    get:
      summary: get the ids of all jobs matching the given filters
      operationId: listFilteredJobsUuids
      tags:
        - job
      parameters:
        - $ref: "#/components/parameters/WorkspaceId"
        - $ref: "#/components/parameters/CreatedBy"
        - $ref: "#/components/parameters/Label"
        - $ref: "#/components/parameters/Worker"
        - $ref: "#/components/parameters/ParentJob"
        - $ref: "#/components/parameters/ScriptExactPath"
        - $ref: "#/components/parameters/ScriptStartPath"
        - $ref: "#/components/parameters/SchedulePath"
        - $ref: "#/components/parameters/ScriptExactHash"
        - $ref: "#/components/parameters/StartedBefore"
        - $ref: "#/components/parameters/StartedAfter"
        - $ref: "#/components/parameters/CreatedBefore"
        - $ref: "#/components/parameters/CreatedAfter"
        - $ref: "#/components/parameters/CreatedOrStartedBefore"
        - $ref: "#/components/parameters/Running"
        - $ref: "#/components/parameters/ScheduledForBeforeNow"
        - $ref: "#/components/parameters/CreatedOrStartedAfter"
        - $ref: "#/components/parameters/CreatedOrStartedAfterCompletedJob"
        - $ref: "#/components/parameters/JobKinds"
        - $ref: "#/components/parameters/Suspended"
        - $ref: "#/components/parameters/ArgsFilter"
        - $ref: "#/components/parameters/Tag"
        - $ref: "#/components/parameters/ResultFilter"
        - $ref: "#/components/parameters/Page"
        - $ref: "#/components/parameters/PerPage"
        - name: is_skipped
          description: is the job skipped
          in: query
          schema:
            type: boolean
        - name: is_flow_step
          description: is the job a flow step
          in: query
          schema:
            type: boolean
        - name: has_null_parent
          description: has null parent
          in: query
          schema:
            type: boolean
        - name: success
          description: filter on successful jobs
          in: query
          schema:
            type: boolean
        - name: all_workspaces
          description: get jobs from all workspaces (only valid if request come from the `admins` workspace)
          in: query
          schema:
            type: boolean
        - name: is_not_schedule
          description: is not a scheduled job
          in: query
          schema:
            type: boolean
      responses:
        "200":
          description: uuids of jobs
          content:
            application/json:
              schema:
                type: array
                items:
                  type: string

  /w/{workspace}/jobs/queue/list_filtered_uuids:
    get:
      summary: get the ids of all queued jobs matching the given filters
      operationId: listFilteredQueueUuids
      tags:
        - job
      parameters:
        - $ref: "#/components/parameters/WorkspaceId"
        - $ref: "#/components/parameters/OrderDesc"
        - $ref: "#/components/parameters/CreatedBy"
        - $ref: "#/components/parameters/ParentJob"
        - $ref: "#/components/parameters/ScriptExactPath"
        - $ref: "#/components/parameters/ScriptStartPath"
        - $ref: "#/components/parameters/SchedulePath"
        - $ref: "#/components/parameters/ScriptExactHash"
        - $ref: "#/components/parameters/StartedBefore"
        - $ref: "#/components/parameters/StartedAfter"
        - $ref: "#/components/parameters/Success"
        - $ref: "#/components/parameters/ScheduledForBeforeNow"
        - $ref: "#/components/parameters/JobKinds"
        - $ref: "#/components/parameters/Suspended"
        - $ref: "#/components/parameters/Running"
        - $ref: "#/components/parameters/ArgsFilter"
        - $ref: "#/components/parameters/ResultFilter"
        - $ref: "#/components/parameters/AllowWildcards"
        - $ref: "#/components/parameters/Tag"
        - $ref: "#/components/parameters/Page"
        - $ref: "#/components/parameters/PerPage"
        - name: concurrency_key
          in: query
          required: false
          schema:
            type: string
        - name: all_workspaces
          description: get jobs from all workspaces (only valid if request come from the `admins` workspace)
          in: query
          schema:
            type: boolean
        - name: is_not_schedule
          description: is not a scheduled job
          in: query
          schema:
            type: boolean
      responses:
        "200":
          description: uuids of jobs
          content:
            application/json:
              schema:
                type: array
                items:
                  type: string

  /w/{workspace}/jobs/queue/cancel_selection:
    post:
      summary: cancel jobs based on the given uuids
      operationId: cancelSelection
      tags:
        - job
      parameters:
        - $ref: "#/components/parameters/WorkspaceId"
      requestBody:
        description: uuids of the jobs to cancel
        required: true
        content:
          application/json:
            schema:
              type: array
              items:
                type: string
      responses:
        "200":
          description: uuids of canceled jobs
          content:
            application/json:
              schema:
                type: array
                items:
                  type: string

  /w/{workspace}/jobs/completed/list:
    get:
      summary: list all completed jobs
      operationId: listCompletedJobs
      tags:
        - job
      parameters:
        - $ref: "#/components/parameters/WorkspaceId"
        - $ref: "#/components/parameters/OrderDesc"
        - $ref: "#/components/parameters/CreatedBy"
        - $ref: "#/components/parameters/Label"
        - $ref: "#/components/parameters/Worker"
        - $ref: "#/components/parameters/ParentJob"
        - $ref: "#/components/parameters/ScriptExactPath"
        - $ref: "#/components/parameters/ScriptStartPath"
        - $ref: "#/components/parameters/SchedulePath"
        - $ref: "#/components/parameters/ScriptExactHash"
        - $ref: "#/components/parameters/StartedBefore"
        - $ref: "#/components/parameters/StartedAfter"
        - $ref: "#/components/parameters/Success"
        - $ref: "#/components/parameters/JobKinds"
        - $ref: "#/components/parameters/ArgsFilter"
        - $ref: "#/components/parameters/ResultFilter"
        - $ref: "#/components/parameters/AllowWildcards"
        - $ref: "#/components/parameters/Tag"
        - $ref: "#/components/parameters/Page"
        - $ref: "#/components/parameters/PerPage"
        - name: is_skipped
          description: is the job skipped
          in: query
          schema:
            type: boolean
        - name: is_flow_step
          description: is the job a flow step
          in: query
          schema:
            type: boolean
        - name: has_null_parent
          description: has null parent
          in: query
          schema:
            type: boolean
        - name: is_not_schedule
          description: is not a scheduled job
          in: query
          schema:
            type: boolean
      responses:
        "200":
          description: All completed jobs
          content:
            application/json:
              schema:
                type: array
                items:
                  $ref: "#/components/schemas/CompletedJob"

  /w/{workspace}/jobs/list:
    get:
      summary: list all jobs
      operationId: listJobs
      tags:
        - job
      parameters:
        - $ref: "#/components/parameters/WorkspaceId"
        - $ref: "#/components/parameters/CreatedBy"
        - $ref: "#/components/parameters/Label"
        - $ref: "#/components/parameters/Worker"
        - $ref: "#/components/parameters/ParentJob"
        - $ref: "#/components/parameters/ScriptExactPath"
        - $ref: "#/components/parameters/ScriptStartPath"
        - $ref: "#/components/parameters/SchedulePath"
        - $ref: "#/components/parameters/ScriptExactHash"
        - $ref: "#/components/parameters/StartedBefore"
        - $ref: "#/components/parameters/StartedAfter"
        - $ref: "#/components/parameters/CreatedBefore"
        - $ref: "#/components/parameters/CreatedAfter"
        - $ref: "#/components/parameters/CreatedOrStartedBefore"
        - $ref: "#/components/parameters/Running"
        - $ref: "#/components/parameters/ScheduledForBeforeNow"
        - $ref: "#/components/parameters/CreatedOrStartedAfter"
        - $ref: "#/components/parameters/CreatedOrStartedAfterCompletedJob"
        - $ref: "#/components/parameters/JobKinds"
        - $ref: "#/components/parameters/Suspended"
        - $ref: "#/components/parameters/ArgsFilter"
        - $ref: "#/components/parameters/Tag"
        - $ref: "#/components/parameters/ResultFilter"
        - $ref: "#/components/parameters/AllowWildcards"
        - $ref: "#/components/parameters/Page"
        - $ref: "#/components/parameters/PerPage"
        - name: is_skipped
          description: is the job skipped
          in: query
          schema:
            type: boolean
        - name: is_flow_step
          description: is the job a flow step
          in: query
          schema:
            type: boolean
        - name: has_null_parent
          description: has null parent
          in: query
          schema:
            type: boolean
        - name: success
          description: filter on successful jobs
          in: query
          schema:
            type: boolean
        - name: all_workspaces
          description: get jobs from all workspaces (only valid if request come from the `admins` workspace)
          in: query
          schema:
            type: boolean
        - name: is_not_schedule
          description: is not a scheduled job
          in: query
          schema:
            type: boolean
      responses:
        "200":
          description: All jobs
          content:
            application/json:
              schema:
                type: array
                items:
                  $ref: "#/components/schemas/Job"

  /jobs/db_clock:
    get:
      summary: get db clock
      operationId: getDbClock
      tags:
        - job
      responses:
        "200":
          description: the timestamp of the db that can be used to compute the drift
          content:
            application/json:
              schema:
                type: integer

  /jobs/completed/count_by_tag:
    get:
      summary: Count jobs by tag
      operationId: countJobsByTag
      tags:
        - job
      parameters:
        - name: horizon_secs
          in: query
          description: Past Time horizon in seconds (when to start the count = now - horizon) (default is 3600)
          required: false
          schema:
            type: integer
        - name: workspace_id
          in: query
          description: Specific workspace ID to filter results (optional)
          required: false
          schema:
            type: string
      responses:
        "200":
          description: Job counts by tag
          content:
            application/json:
              schema:
                type: array
                items:
                  type: object
                  properties:
                    tag:
                      type: string
                    count:
                      type: integer
                  required:
                    - tag
                    - count

  /w/{workspace}/jobs_u/get/{id}:
    get:
      summary: get job
      operationId: getJob
      tags:
        - job
      parameters:
        - $ref: "#/components/parameters/WorkspaceId"
        - $ref: "#/components/parameters/JobId"
        - name: no_logs
          in: query
          schema:
            type: boolean
      responses:
        "200":
          description: job details
          content:
            application/json:
              schema:
                $ref: "#/components/schemas/Job"

  /w/{workspace}/jobs_u/get_root_job_id/{id}:
    get:
      summary: get root job id
      operationId: getRootJobId
      tags:
        - job
      parameters:
        - $ref: "#/components/parameters/WorkspaceId"
        - $ref: "#/components/parameters/JobId"
      responses:
        "200":
          description: get root job id
          content:
            application/json:
              schema:
                type: string

  /w/{workspace}/jobs_u/get_logs/{id}:
    get:
      summary: get job logs
      operationId: getJob logs
      tags:
        - job
      parameters:
        - $ref: "#/components/parameters/WorkspaceId"
        - $ref: "#/components/parameters/JobId"
      responses:
        "200":
          description: job details
          content:
            text/plain:
              schema:
                type: string

  /w/{workspace}/jobs_u/get_args/{id}:
    get:
      summary: get job args
      operationId: getJobArgs
      tags:
        - job
      parameters:
        - $ref: "#/components/parameters/WorkspaceId"
        - $ref: "#/components/parameters/JobId"
      responses:
        "200":
          description: job args
          content:
            application/json:
              schema: {}

  /w/{workspace}/jobs_u/getupdate/{id}:
    get:
      summary: get job updates
      operationId: getJobUpdates
      tags:
        - job
      parameters:
        - $ref: "#/components/parameters/WorkspaceId"
        - $ref: "#/components/parameters/JobId"
        - name: running
          in: query
          schema:
            type: boolean
        - name: log_offset
          in: query
          schema:
            type: integer
        - name: get_progress
          in: query
          schema:
            type: boolean

      responses:
        "200":
          description: job details
          content:
            application/json:
              schema:
                type: object
                properties:
                  running:
                    type: boolean
                  completed:
                    type: boolean
                  new_logs:
                    type: string
                  log_offset:
                    type: integer
                  mem_peak:
                    type: integer
                  progress:
                    type: integer
                  flow_status:
                    $ref: "#/components/schemas/WorkflowStatusRecord"

  /w/{workspace}/jobs_u/get_log_file/{path}:
    get:
      summary: get log file from object store
      operationId: getLogFileFromStore
      tags:
        - job
      parameters:
        - $ref: "#/components/parameters/WorkspaceId"
        - name: path
          in: path
          required: true
          schema:
            type: string
      responses:
        "200":
          description: job log
          content:
            text/plain:
              type: string

  /w/{workspace}/jobs_u/get_flow_debug_info/{id}:
    get:
      summary: get flow debug info
      operationId: getFlowDebugInfo
      tags:
        - job
      parameters:
        - $ref: "#/components/parameters/WorkspaceId"
        - $ref: "#/components/parameters/JobId"
      responses:
        "200":
          description: flow debug info details
          content:
            application/json:
              schema: {}

  /w/{workspace}/jobs_u/completed/get/{id}:
    get:
      summary: get completed job
      operationId: getCompletedJob
      tags:
        - job
      parameters:
        - $ref: "#/components/parameters/WorkspaceId"
        - $ref: "#/components/parameters/JobId"
      responses:
        "200":
          description: job details
          content:
            application/json:
              schema:
                $ref: "#/components/schemas/CompletedJob"

  /w/{workspace}/jobs_u/completed/get_result/{id}:
    get:
      summary: get completed job result
      operationId: getCompletedJobResult
      tags:
        - job
      parameters:
        - $ref: "#/components/parameters/WorkspaceId"
        - $ref: "#/components/parameters/JobId"
        - name: suspended_job
          in: query
          schema:
            type: string
        - name: resume_id
          in: query
          schema:
            type: integer
        - name: secret
          in: query
          schema:
            type: string
        - name: approver
          in: query
          schema:
            type: string
      responses:
        "200":
          description: result
          content:
            application/json:
              schema: {}

  /w/{workspace}/jobs_u/completed/get_result_maybe/{id}:
    get:
      summary: get completed job result if job is completed
      operationId: getCompletedJobResultMaybe
      tags:
        - job
      parameters:
        - $ref: "#/components/parameters/WorkspaceId"
        - $ref: "#/components/parameters/JobId"
        - $ref: "#/components/parameters/GetStarted"

      responses:
        "200":
          description: result
          content:
            application/json:
              schema:
                type: object
                properties:
                  completed:
                    type: boolean
                  result: {}
                  success:
                    type: boolean
                  started:
                    type: boolean
                required:
                  - completed
                  - result

  /w/{workspace}/jobs/completed/delete/{id}:
    post:
      summary: delete completed job (erase content but keep run id)
      operationId: deleteCompletedJob
      tags:
        - job
      parameters:
        - $ref: "#/components/parameters/WorkspaceId"
        - $ref: "#/components/parameters/JobId"
      responses:
        "200":
          description: job details
          content:
            application/json:
              schema:
                $ref: "#/components/schemas/CompletedJob"

  /w/{workspace}/jobs_u/queue/cancel/{id}:
    post:
      summary: cancel queued or running job
      operationId: cancelQueuedJob
      tags:
        - job
      parameters:
        - $ref: "#/components/parameters/WorkspaceId"
        - $ref: "#/components/parameters/JobId"
      requestBody:
        description: reason
        required: true
        content:
          application/json:
            schema:
              type: object
              properties:
                reason:
                  type: string

      responses:
        "200":
          description: job canceled
          content:
            text/plain:
              schema:
                type: string

  /w/{workspace}/jobs_u/queue/cancel_persistent/{path}:
    post:
      summary: cancel all queued jobs for persistent script
      operationId: cancelPersistentQueuedJobs
      tags:
        - job
      parameters:
        - $ref: "#/components/parameters/WorkspaceId"
        - $ref: "#/components/parameters/Path"
      requestBody:
        description: reason
        required: true
        content:
          application/json:
            schema:
              type: object
              properties:
                reason:
                  type: string

      responses:
        "200":
          description: persistent job scaled down to zero
          content:
            text/plain:
              schema:
                type: string

  /w/{workspace}/jobs_u/queue/force_cancel/{id}:
    post:
      summary: force cancel queued job
      operationId: forceCancelQueuedJob
      tags:
        - job
      parameters:
        - $ref: "#/components/parameters/WorkspaceId"
        - $ref: "#/components/parameters/JobId"
      requestBody:
        description: reason
        required: true
        content:
          application/json:
            schema:
              type: object
              properties:
                reason:
                  type: string

      responses:
        "200":
          description: job canceled
          content:
            text/plain:
              schema:
                type: string

  /w/{workspace}/jobs/job_signature/{id}/{resume_id}:
    get:
      summary: create an HMac signature given a job id and a resume id
      operationId: createJobSignature
      tags:
        - job
      parameters:
        - $ref: "#/components/parameters/WorkspaceId"
        - $ref: "#/components/parameters/JobId"
        - name: resume_id
          in: path
          required: true
          schema:
            type: integer
        - name: approver
          in: query
          schema:
            type: string
      responses:
        "200":
          description: job signature
          content:
            text/plain:
              schema:
                type: string

  /w/{workspace}/jobs/resume_urls/{id}/{resume_id}:
    get:
      summary: get resume urls given a job_id, resume_id and a nonce to resume a flow
      operationId: getResumeUrls
      tags:
        - job
      parameters:
        - $ref: "#/components/parameters/WorkspaceId"
        - $ref: "#/components/parameters/JobId"
        - name: resume_id
          in: path
          required: true
          schema:
            type: integer
        - name: approver
          in: query
          schema:
            type: string
      responses:
        "200":
          description: url endpoints
          content:
            application/json:
              schema:
                type: object
                properties:
                  approvalPage:
                    type: string
                  resume:
                    type: string
                  cancel:
                    type: string
                required:
                  - approvalPage
                  - resume
                  - cancel

  /w/{workspace}/jobs/slack_approval/{id}:
    get:
      summary: generate interactive slack approval for suspended job
      operationId: getSlackApprovalPayload
      tags:
        - job
      parameters:
        - $ref: "#/components/parameters/WorkspaceId"
        - $ref: "#/components/parameters/JobId"
        - name: approver
          in: query
          schema:
            type: string
        - name: message
          in: query
          schema:
            type: string
        - name: slack_resource_path
          in: query
          required: true
          schema:
            type: string
        - name: channel_id
          in: query
          required: true
          schema:
            type: string
        - name: flow_step_id
          in: query
          required: true
          schema:
            type: string
        - name: default_args_json
          in: query
          required: false
          schema:
            type: string
        - name: dynamic_enums_json
          in: query
          required: false
          schema:
            type: string
      responses:
        "200":
          description: Interactive slack approval message sent successfully

  /w/{workspace}/jobs/teams_approval/{id}:
    get:
      summary: generate interactive teams approval for suspended job
      operationId: getTeamsApprovalPayload
      tags:
        - job
      parameters:
        - $ref: "#/components/parameters/WorkspaceId"
        - $ref: "#/components/parameters/JobId"
        - name: approver
          in: query
          schema:
            type: string
        - name: message
          in: query
          schema:
            type: string
        - name: team_name
          in: query
          required: true
          schema:
            type: string
        - name: channel_name
          in: query
          required: true
          schema:
            type: string
        - name: flow_step_id
          in: query
          required: true
          schema:
            type: string
        - name: default_args_json
          in: query
          required: false
          schema:
            type: string
        - name: dynamic_enums_json
          in: query
          required: false
          schema:
            type: string
      responses:
        "200":
          description: Interactive slack approval message sent successfully

  /w/{workspace}/jobs_u/resume/{id}/{resume_id}/{signature}:
    get:
      summary: resume a job for a suspended flow
      operationId: resumeSuspendedJobGet
      tags:
        - job
      parameters:
        - $ref: "#/components/parameters/WorkspaceId"
        - $ref: "#/components/parameters/JobId"
        - $ref: "#/components/parameters/Payload"
        - name: resume_id
          in: path
          required: true
          schema:
            type: integer
        - name: signature
          in: path
          required: true
          schema:
            type: string
        - name: approver
          in: query
          schema:
            type: string
      responses:
        "201":
          description: job resumed
          content:
            text/plain:
              schema:
                type: string

    post:
      summary: resume a job for a suspended flow
      operationId: resumeSuspendedJobPost
      tags:
        - job
      parameters:
        - $ref: "#/components/parameters/WorkspaceId"
        - $ref: "#/components/parameters/JobId"
        - name: resume_id
          in: path
          required: true
          schema:
            type: integer
        - name: signature
          in: path
          required: true
          schema:
            type: string
        - name: approver
          in: query
          schema:
            type: string
      requestBody:
        required: true
        content:
          application/json:
            schema:
              type: object
      responses:
        "201":
          description: job resumed
          content:
            text/plain:
              schema:
                type: string

  /w/{workspace}/jobs/flow/user_states/{id}/{key}:
    post:
      summary: set flow user state at a given key
      operationId: setFlowUserState
      tags:
        - job
      parameters:
        - $ref: "#/components/parameters/WorkspaceId"
        - $ref: "#/components/parameters/JobId"
        - name: key
          in: path
          required: true
          schema:
            type: string
      requestBody:
        description: new value
        required: true
        content:
          application/json:
            schema: {}
      responses:
        "200":
          description: flow user state updated
          content:
            text/plain:
              schema:
                type: string
    get:
      summary: get flow user state at a given key
      operationId: getFlowUserState
      tags:
        - job
      parameters:
        - $ref: "#/components/parameters/WorkspaceId"
        - $ref: "#/components/parameters/JobId"
        - name: key
          in: path
          required: true
          schema:
            type: string
      responses:
        "200":
          description: flow user state updated
          content:
            application/json:
              schema: {}

  /w/{workspace}/jobs/flow/resume/{id}:
    post:
      summary: resume a job for a suspended flow as an owner
      operationId: resumeSuspendedFlowAsOwner
      tags:
        - job
      parameters:
        - $ref: "#/components/parameters/WorkspaceId"
        - $ref: "#/components/parameters/JobId"
      requestBody:
        required: true
        content:
          application/json:
            schema:
              type: object
      responses:
        "201":
          description: job resumed
          content:
            text/plain:
              schema:
                type: string

  /w/{workspace}/jobs_u/cancel/{id}/{resume_id}/{signature}:
    get:
      summary: cancel a job for a suspended flow
      operationId: cancelSuspendedJobGet
      tags:
        - job
      parameters:
        - $ref: "#/components/parameters/WorkspaceId"
        - $ref: "#/components/parameters/JobId"
        - name: resume_id
          in: path
          required: true
          schema:
            type: integer
        - name: signature
          in: path
          required: true
          schema:
            type: string
        - name: approver
          in: query
          schema:
            type: string
      responses:
        "201":
          description: job canceled
          content:
            text/plain:
              schema:
                type: string

    post:
      summary: cancel a job for a suspended flow
      operationId: cancelSuspendedJobPost
      tags:
        - job
      parameters:
        - $ref: "#/components/parameters/WorkspaceId"
        - $ref: "#/components/parameters/JobId"
        - name: resume_id
          in: path
          required: true
          schema:
            type: integer
        - name: signature
          in: path
          required: true
          schema:
            type: string
        - name: approver
          in: query
          schema:
            type: string
      requestBody:
        required: true
        content:
          application/json:
            schema:
              type: object
      responses:
        "201":
          description: job canceled
          content:
            text/plain:
              schema:
                type: string

  /w/{workspace}/jobs_u/get_flow/{id}/{resume_id}/{signature}:
    get:
      summary: get parent flow job of suspended job
      operationId: getSuspendedJobFlow
      tags:
        - job
      parameters:
        - $ref: "#/components/parameters/WorkspaceId"
        - $ref: "#/components/parameters/JobId"
        - name: resume_id
          in: path
          required: true
          schema:
            type: integer
        - name: signature
          in: path
          required: true
          schema:
            type: string
        - name: approver
          in: query
          schema:
            type: string
      responses:
        "200":
          description: parent flow details
          content:
            application/json:
              schema:
                type: object
                properties:
                  job:
                    $ref: "#/components/schemas/Job"
                  approvers:
                    type: array
                    items:
                      type: object
                      properties:
                        resume_id:
                          type: integer
                        approver:
                          type: string
                      required:
                        - resume_id
                        - approver
                required:
                  - job
                  - approvers

  /schedules/preview:
    post:
      summary: preview schedule
      operationId: previewSchedule
      tags:
        - schedule
      requestBody:
        description: schedule
        required: true
        content:
          application/json:
            schema:
              type: object
              properties:
                schedule:
                  type: string
                timezone:
                  type: string
                cron_version:
                  type: string
              required:
                - schedule
                - timezone
      responses:
        "200":
          description: List of 5 estimated upcoming execution events (in UTC)
          content:
            application/json:
              schema:
                type: array
                items:
                  type: string
                  format: date-time

  /w/{workspace}/schedules/create:
    post:
      summary: create schedule
      operationId: createSchedule
      tags:
        - schedule
      parameters:
        - $ref: "#/components/parameters/WorkspaceId"
      requestBody:
        description: new schedule
        required: true
        content:
          application/json:
            schema:
              $ref: "#/components/schemas/NewSchedule"
      responses:
        "201":
          description: schedule created
          content:
            text/plain:
              schema:
                type: string

  /w/{workspace}/schedules/update/{path}:
    post:
      summary: update schedule
      operationId: updateSchedule
      tags:
        - schedule
      parameters:
        - $ref: "#/components/parameters/WorkspaceId"
        - $ref: "#/components/parameters/Path"
      requestBody:
        description: updated schedule
        required: true
        content:
          application/json:
            schema:
              $ref: "#/components/schemas/EditSchedule"
      responses:
        "200":
          description: schedule updated
          content:
            text/plain:
              schema:
                type: string

  /w/{workspace}/schedules/setenabled/{path}:
    post:
      summary: set enabled schedule
      operationId: setScheduleEnabled
      tags:
        - schedule
      parameters:
        - $ref: "#/components/parameters/WorkspaceId"
        - $ref: "#/components/parameters/Path"
      requestBody:
        description: updated schedule enable
        required: true
        content:
          application/json:
            schema:
              type: object
              properties:
                enabled:
                  type: boolean
              required:
                - enabled

      responses:
        "200":
          description: schedule enabled set
          content:
            text/plain:
              schema:
                type: string

  /w/{workspace}/schedules/delete/{path}:
    delete:
      summary: delete schedule
      operationId: deleteSchedule
      tags:
        - schedule
      parameters:
        - $ref: "#/components/parameters/WorkspaceId"
        - $ref: "#/components/parameters/Path"
      responses:
        "200":
          description: schedule deleted
          content:
            text/plain:
              schema:
                type: string

  /w/{workspace}/schedules/get/{path}:
    get:
      summary: get schedule
      operationId: getSchedule
      tags:
        - schedule
      parameters:
        - $ref: "#/components/parameters/WorkspaceId"
        - $ref: "#/components/parameters/Path"
      responses:
        "200":
          description: schedule deleted
          content:
            application/json:
              schema:
                $ref: "#/components/schemas/Schedule"

  /w/{workspace}/schedules/exists/{path}:
    get:
      summary: does schedule exists
      operationId: existsSchedule
      tags:
        - schedule
      parameters:
        - $ref: "#/components/parameters/WorkspaceId"
        - $ref: "#/components/parameters/Path"
      responses:
        "200":
          description: schedule exists
          content:
            application/json:
              schema:
                type: boolean

  /w/{workspace}/schedules/list:
    get:
      summary: list schedules
      operationId: listSchedules
      tags:
        - schedule
      parameters:
        - $ref: "#/components/parameters/WorkspaceId"
        - $ref: "#/components/parameters/Page"
        - $ref: "#/components/parameters/PerPage"
        - $ref: "#/components/parameters/ArgsFilter"
        - name: path
          description: filter by path
          in: query
          schema:
            type: string
        - name: is_flow
          in: query
          schema:
            type: boolean
        - name: path_start
          in: query
          schema:
            type: string
      responses:
        "200":
          description: schedule list
          content:
            application/json:
              schema:
                type: array
                items:
                  $ref: "#/components/schemas/Schedule"

  /w/{workspace}/schedules/list_with_jobs:
    get:
      summary: list schedules with last 20 jobs
      operationId: listSchedulesWithJobs
      tags:
        - schedule
      parameters:
        - $ref: "#/components/parameters/WorkspaceId"
        - $ref: "#/components/parameters/Page"
        - $ref: "#/components/parameters/PerPage"
      responses:
        "200":
          description: schedule list
          content:
            application/json:
              schema:
                type: array
                items:
                  $ref: "#/components/schemas/ScheduleWJobs"

  /w/{workspace}/schedules/setdefaulthandler:
    post:
      summary: Set default error or recoevery handler
      operationId: setDefaultErrorOrRecoveryHandler
      tags:
        - schedule
      parameters:
        - $ref: "#/components/parameters/WorkspaceId"
      requestBody:
        description: Handler description
        required: true
        content:
          application/json:
            schema:
              type: object
              properties:
                handler_type:
                  type: string
                  enum: ["error", "recovery", "success"]
                override_existing:
                  type: boolean
                path:
                  type: string
                extra_args:
                  type: object
                number_of_occurence:
                  type: integer
                number_of_occurence_exact:
                  type: boolean
                workspace_handler_muted:
                  type: boolean
              required:
                - handler_type
                - override_existing
      responses:
        "201":
          description: default error handler set

  /w/{workspace}/http_triggers/create:
    post:
      summary: create http trigger
      operationId: createHttpTrigger
      tags:
        - http_trigger
      parameters:
        - $ref: "#/components/parameters/WorkspaceId"
      requestBody:
        description: new http trigger
        required: true
        content:
          application/json:
            schema:
              $ref: "#/components/schemas/NewHttpTrigger"
      responses:
        "201":
          description: http trigger created
          content:
            text/plain:
              schema:
                type: string

  /w/{workspace}/http_triggers/update/{path}:
    post:
      summary: update http trigger
      operationId: updateHttpTrigger
      tags:
        - http_trigger
      parameters:
        - $ref: "#/components/parameters/WorkspaceId"
        - $ref: "#/components/parameters/Path"
      requestBody:
        description: updated trigger
        required: true
        content:
          application/json:
            schema:
              $ref: "#/components/schemas/EditHttpTrigger"
      responses:
        "200":
          description: http trigger updated
          content:
            text/plain:
              schema:
                type: string

  /w/{workspace}/http_triggers/delete/{path}:
    delete:
      summary: delete http trigger
      operationId: deleteHttpTrigger
      tags:
        - http_trigger
      parameters:
        - $ref: "#/components/parameters/WorkspaceId"
        - $ref: "#/components/parameters/Path"
      responses:
        "200":
          description: http trigger deleted
          content:
            text/plain:
              schema:
                type: string

  /w/{workspace}/http_triggers/get/{path}:
    get:
      summary: get http trigger
      operationId: getHttpTrigger
      tags:
        - http_trigger
      parameters:
        - $ref: "#/components/parameters/WorkspaceId"
        - $ref: "#/components/parameters/Path"
      responses:
        "200":
          description: http trigger deleted
          content:
            application/json:
              schema:
                $ref: "#/components/schemas/HttpTrigger"

  /w/{workspace}/http_triggers/list:
    get:
      summary: list http triggers
      operationId: listHttpTriggers
      tags:
        - http_trigger
      parameters:
        - $ref: "#/components/parameters/WorkspaceId"
          required: true
        - $ref: "#/components/parameters/Page"
        - $ref: "#/components/parameters/PerPage"
        - name: path
          description: filter by path
          in: query
          schema:
            type: string
        - name: is_flow
          in: query
          schema:
            type: boolean
        - name: path_start
          in: query
          schema:
            type: string
      responses:
        "200":
          description: http trigger list
          content:
            application/json:
              schema:
                type: array
                items:
                  $ref: "#/components/schemas/HttpTrigger"

  /w/{workspace}/http_triggers/exists/{path}:
    get:
      summary: does http trigger exists
      operationId: existsHttpTrigger
      tags:
        - http_trigger
      parameters:
        - $ref: "#/components/parameters/WorkspaceId"
        - $ref: "#/components/parameters/Path"
      responses:
        "200":
          description: http trigger exists
          content:
            application/json:
              schema:
                type: boolean

  /w/{workspace}/http_triggers/route_exists:
    post:
      summary: does route exists
      operationId: existsRoute
      tags:
        - http_trigger
      parameters:
        - $ref: "#/components/parameters/WorkspaceId"
      requestBody:
        description: route exists request
        required: true
        content:
          application/json:
            schema:
              type: object
              properties:
                route_path:
                  type: string
                http_method:
                  type: string
                  enum: ["get", "post", "put", "delete", "patch"]
                trigger_path:
                  type: string
                workspaced_route:
                  type: boolean
              required:
                - route_path
                - http_method
      responses:
        "200":
          description: route exists
          content:
            application/json:
              schema:
                type: boolean

  /w/{workspace}/websocket_triggers/create:
    post:
      summary: create websocket trigger
      operationId: createWebsocketTrigger
      tags:
        - websocket_trigger
      parameters:
        - $ref: "#/components/parameters/WorkspaceId"
      requestBody:
        description: new websocket trigger
        required: true
        content:
          application/json:
            schema:
              $ref: "#/components/schemas/NewWebsocketTrigger"
      responses:
        "201":
          description: websocket trigger created
          content:
            text/plain:
              schema:
                type: string

  /w/{workspace}/websocket_triggers/update/{path}:
    post:
      summary: update websocket trigger
      operationId: updateWebsocketTrigger
      tags:
        - websocket_trigger
      parameters:
        - $ref: "#/components/parameters/WorkspaceId"
        - $ref: "#/components/parameters/Path"
      requestBody:
        description: updated trigger
        required: true
        content:
          application/json:
            schema:
              $ref: "#/components/schemas/EditWebsocketTrigger"
      responses:
        "200":
          description: websocket trigger updated
          content:
            text/plain:
              schema:
                type: string

  /w/{workspace}/websocket_triggers/delete/{path}:
    delete:
      summary: delete websocket trigger
      operationId: deleteWebsocketTrigger
      tags:
        - websocket_trigger
      parameters:
        - $ref: "#/components/parameters/WorkspaceId"
        - $ref: "#/components/parameters/Path"
      responses:
        "200":
          description: websocket trigger deleted
          content:
            text/plain:
              schema:
                type: string

  /w/{workspace}/websocket_triggers/get/{path}:
    get:
      summary: get websocket trigger
      operationId: getWebsocketTrigger
      tags:
        - websocket_trigger
      parameters:
        - $ref: "#/components/parameters/WorkspaceId"
        - $ref: "#/components/parameters/Path"
      responses:
        "200":
          description: websocket trigger deleted
          content:
            application/json:
              schema:
                $ref: "#/components/schemas/WebsocketTrigger"

  /w/{workspace}/websocket_triggers/list:
    get:
      summary: list websocket triggers
      operationId: listWebsocketTriggers
      tags:
        - websocket_trigger
      parameters:
        - $ref: "#/components/parameters/WorkspaceId"
          required: true
        - $ref: "#/components/parameters/Page"
        - $ref: "#/components/parameters/PerPage"
        - name: path
          description: filter by path
          in: query
          schema:
            type: string
        - name: is_flow
          in: query
          schema:
            type: boolean
        - name: path_start
          in: query
          schema:
            type: string
      responses:
        "200":
          description: websocket trigger list
          content:
            application/json:
              schema:
                type: array
                items:
                  $ref: "#/components/schemas/WebsocketTrigger"

  /w/{workspace}/websocket_triggers/exists/{path}:
    get:
      summary: does websocket trigger exists
      operationId: existsWebsocketTrigger
      tags:
        - websocket_trigger
      parameters:
        - $ref: "#/components/parameters/WorkspaceId"
        - $ref: "#/components/parameters/Path"
      responses:
        "200":
          description: websocket trigger exists
          content:
            application/json:
              schema:
                type: boolean

  /w/{workspace}/websocket_triggers/setenabled/{path}:
    post:
      summary: set enabled websocket trigger
      operationId: setWebsocketTriggerEnabled
      tags:
        - websocket_trigger
      parameters:
        - $ref: "#/components/parameters/WorkspaceId"
        - $ref: "#/components/parameters/Path"
      requestBody:
        description: updated websocket trigger enable
        required: true
        content:
          application/json:
            schema:
              type: object
              properties:
                enabled:
                  type: boolean
              required:
                - enabled
      responses:
        "200":
          description: websocket trigger enabled set
          content:
            text/plain:
              schema:
                type: string

  /w/{workspace}/websocket_triggers/test:
    post:
      summary: test websocket connection
      operationId: testWebsocketConnection
      tags:
        - websocket_trigger
      parameters:
        - $ref: "#/components/parameters/WorkspaceId"
      requestBody:
        description: test websocket connection
        required: true
        content:
          application/json:
            schema:
              type: object
              properties:
                url:
                  type: string
                url_runnable_args:
                  $ref: "#/components/schemas/ScriptArgs"
                can_return_message:
                  type: boolean
              required:
                - url
                - can_return_message
      responses:
        "200":
          description: successfuly connected to websocket
          content:
            text/plain:
              schema:
                type: string

  /w/{workspace}/kafka_triggers/create:
    post:
      summary: create kafka trigger
      operationId: createKafkaTrigger
      tags:
        - kafka_trigger
      parameters:
        - $ref: "#/components/parameters/WorkspaceId"
      requestBody:
        description: new kafka trigger
        required: true
        content:
          application/json:
            schema:
              $ref: "#/components/schemas/NewKafkaTrigger"
      responses:
        "201":
          description: kafka trigger created
          content:
            text/plain:
              schema:
                type: string

  /w/{workspace}/kafka_triggers/update/{path}:
    post:
      summary: update kafka trigger
      operationId: updateKafkaTrigger
      tags:
        - kafka_trigger
      parameters:
        - $ref: "#/components/parameters/WorkspaceId"
        - $ref: "#/components/parameters/Path"
      requestBody:
        description: updated trigger
        required: true
        content:
          application/json:
            schema:
              $ref: "#/components/schemas/EditKafkaTrigger"
      responses:
        "200":
          description: kafka trigger updated
          content:
            text/plain:
              schema:
                type: string

  /w/{workspace}/kafka_triggers/delete/{path}:
    delete:
      summary: delete kafka trigger
      operationId: deleteKafkaTrigger
      tags:
        - kafka_trigger
      parameters:
        - $ref: "#/components/parameters/WorkspaceId"
        - $ref: "#/components/parameters/Path"
      responses:
        "200":
          description: kafka trigger deleted
          content:
            text/plain:
              schema:
                type: string

  /w/{workspace}/kafka_triggers/get/{path}:
    get:
      summary: get kafka trigger
      operationId: getKafkaTrigger
      tags:
        - kafka_trigger
      parameters:
        - $ref: "#/components/parameters/WorkspaceId"
        - $ref: "#/components/parameters/Path"
      responses:
        "200":
          description: kafka trigger deleted
          content:
            application/json:
              schema:
                $ref: "#/components/schemas/KafkaTrigger"

  /w/{workspace}/kafka_triggers/list:
    get:
      summary: list kafka triggers
      operationId: listKafkaTriggers
      tags:
        - kafka_trigger
      parameters:
        - $ref: "#/components/parameters/WorkspaceId"
          required: true
        - $ref: "#/components/parameters/Page"
        - $ref: "#/components/parameters/PerPage"
        - name: path
          description: filter by path
          in: query
          schema:
            type: string
        - name: is_flow
          in: query
          schema:
            type: boolean
        - name: path_start
          in: query
          schema:
            type: string
      responses:
        "200":
          description: kafka trigger list
          content:
            application/json:
              schema:
                type: array
                items:
                  $ref: "#/components/schemas/KafkaTrigger"

  /w/{workspace}/kafka_triggers/exists/{path}:
    get:
      summary: does kafka trigger exists
      operationId: existsKafkaTrigger
      tags:
        - kafka_trigger
      parameters:
        - $ref: "#/components/parameters/WorkspaceId"
        - $ref: "#/components/parameters/Path"
      responses:
        "200":
          description: kafka trigger exists
          content:
            application/json:
              schema:
                type: boolean

  /w/{workspace}/kafka_triggers/setenabled/{path}:
    post:
      summary: set enabled kafka trigger
      operationId: setKafkaTriggerEnabled
      tags:
        - kafka_trigger
      parameters:
        - $ref: "#/components/parameters/WorkspaceId"
        - $ref: "#/components/parameters/Path"
      requestBody:
        description: updated kafka trigger enable
        required: true
        content:
          application/json:
            schema:
              type: object
              properties:
                enabled:
                  type: boolean
              required:
                - enabled
      responses:
        "200":
          description: kafka trigger enabled set
          content:
            text/plain:
              schema:
                type: string

  /w/{workspace}/kafka_triggers/test:
    post:
      summary: test kafka connection
      operationId: testKafkaConnection
      tags:
        - kafka_trigger
      parameters:
        - $ref: "#/components/parameters/WorkspaceId"
      requestBody:
        description: test kafka connection
        required: true
        content:
          application/json:
            schema:
              type: object
              properties:
                connection:
                  type: object
              required:
                - connection
      responses:
        "200":
          description: successfuly connected to kafka brokers
          content:
            text/plain:
              schema:
                type: string

  /w/{workspace}/nats_triggers/create:
    post:
      summary: create nats trigger
      operationId: createNatsTrigger
      tags:
        - nats_trigger
      parameters:
        - $ref: "#/components/parameters/WorkspaceId"
      requestBody:
        description: new nats trigger
        required: true
        content:
          application/json:
            schema:
              $ref: "#/components/schemas/NewNatsTrigger"
      responses:
        "201":
          description: nats trigger created
          content:
            text/plain:
              schema:
                type: string

  /w/{workspace}/nats_triggers/update/{path}:
    post:
      summary: update nats trigger
      operationId: updateNatsTrigger
      tags:
        - nats_trigger
      parameters:
        - $ref: "#/components/parameters/WorkspaceId"
        - $ref: "#/components/parameters/Path"
      requestBody:
        description: updated trigger
        required: true
        content:
          application/json:
            schema:
              $ref: "#/components/schemas/EditNatsTrigger"
      responses:
        "200":
          description: nats trigger updated
          content:
            text/plain:
              schema:
                type: string

  /w/{workspace}/nats_triggers/delete/{path}:
    delete:
      summary: delete nats trigger
      operationId: deleteNatsTrigger
      tags:
        - nats_trigger
      parameters:
        - $ref: "#/components/parameters/WorkspaceId"
        - $ref: "#/components/parameters/Path"
      responses:
        "200":
          description: nats trigger deleted
          content:
            text/plain:
              schema:
                type: string

  /w/{workspace}/nats_triggers/get/{path}:
    get:
      summary: get nats trigger
      operationId: getNatsTrigger
      tags:
        - nats_trigger
      parameters:
        - $ref: "#/components/parameters/WorkspaceId"
        - $ref: "#/components/parameters/Path"
      responses:
        "200":
          description: nats trigger deleted
          content:
            application/json:
              schema:
                $ref: "#/components/schemas/NatsTrigger"

  /w/{workspace}/nats_triggers/list:
    get:
      summary: list nats triggers
      operationId: listNatsTriggers
      tags:
        - nats_trigger
      parameters:
        - $ref: "#/components/parameters/WorkspaceId"
          required: true
        - $ref: "#/components/parameters/Page"
        - $ref: "#/components/parameters/PerPage"
        - name: path
          description: filter by path
          in: query
          schema:
            type: string
        - name: is_flow
          in: query
          schema:
            type: boolean
        - name: path_start
          in: query
          schema:
            type: string
      responses:
        "200":
          description: nats trigger list
          content:
            application/json:
              schema:
                type: array
                items:
                  $ref: "#/components/schemas/NatsTrigger"

  /w/{workspace}/nats_triggers/exists/{path}:
    get:
      summary: does nats trigger exists
      operationId: existsNatsTrigger
      tags:
        - nats_trigger
      parameters:
        - $ref: "#/components/parameters/WorkspaceId"
        - $ref: "#/components/parameters/Path"
      responses:
        "200":
          description: nats trigger exists
          content:
            application/json:
              schema:
                type: boolean

  /w/{workspace}/nats_triggers/setenabled/{path}:
    post:
      summary: set enabled nats trigger
      operationId: setNatsTriggerEnabled
      tags:
        - nats_trigger
      parameters:
        - $ref: "#/components/parameters/WorkspaceId"
        - $ref: "#/components/parameters/Path"
      requestBody:
        description: updated nats trigger enable
        required: true
        content:
          application/json:
            schema:
              type: object
              properties:
                enabled:
                  type: boolean
              required:
                - enabled
      responses:
        "200":
          description: nats trigger enabled set
          content:
            text/plain:
              schema:
                type: string

  /w/{workspace}/nats_triggers/test:
    post:
      summary: test NATS connection
      operationId: testNatsConnection
      tags:
        - nats_trigger
      parameters:
        - $ref: "#/components/parameters/WorkspaceId"
      requestBody:
        description: test nats connection
        required: true
        content:
          application/json:
            schema:
              type: object
              properties:
                connection:
                  type: object
              required:
                - connection
      responses:
        "200":
          description: successfuly connected to NATS servers
          content:
            text/plain:
              schema:
                type: string

  /w/{workspace}/sqs_triggers/create:
    post:
      summary: create sqs trigger
      operationId: createSqsTrigger
      tags:
        - sqs_trigger
      parameters:
        - $ref: "#/components/parameters/WorkspaceId"
      requestBody:
        description: new sqs trigger
        required: true
        content:
          application/json:
            schema:
              $ref: "#/components/schemas/NewSqsTrigger"
      responses:
        "201":
          description: sqs trigger created
          content:
            text/plain:
              schema:
                type: string

  /w/{workspace}/sqs_triggers/update/{path}:
    post:
      summary: update sqs trigger
      operationId: updateSqsTrigger
      tags:
        - sqs_trigger
      parameters:
        - $ref: "#/components/parameters/WorkspaceId"
        - $ref: "#/components/parameters/Path"
      requestBody:
        description: updated trigger
        required: true
        content:
          application/json:
            schema:
              $ref: "#/components/schemas/EditSqsTrigger"
      responses:
        "200":
          description: sqs trigger updated
          content:
            text/plain:
              schema:
                type: string

  /w/{workspace}/sqs_triggers/delete/{path}:
    delete:
      summary: delete sqs trigger
      operationId: deleteSqsTrigger
      tags:
        - sqs_trigger
      parameters:
        - $ref: "#/components/parameters/WorkspaceId"
        - $ref: "#/components/parameters/Path"
      responses:
        "200":
          description: sqs trigger deleted
          content:
            text/plain:
              schema:
                type: string

  /w/{workspace}/sqs_triggers/get/{path}:
    get:
      summary: get sqs trigger
      operationId: getSqsTrigger
      tags:
        - sqs_trigger
      parameters:
        - $ref: "#/components/parameters/WorkspaceId"
        - $ref: "#/components/parameters/Path"
      responses:
        "200":
          description: sqs trigger deleted
          content:
            application/json:
              schema:
                $ref: "#/components/schemas/SqsTrigger"

  /w/{workspace}/sqs_triggers/list:
    get:
      summary: list sqs triggers
      operationId: listSqsTriggers
      tags:
        - sqs_trigger
      parameters:
        - $ref: "#/components/parameters/WorkspaceId"
          required: true
        - $ref: "#/components/parameters/Page"
        - $ref: "#/components/parameters/PerPage"
        - name: path
          description: filter by path
          in: query
          schema:
            type: string
        - name: is_flow
          in: query
          schema:
            type: boolean
        - name: path_start
          in: query
          schema:
            type: string
      responses:
        "200":
          description: sqs trigger list
          content:
            application/json:
              schema:
                type: array
                items:
                  $ref: "#/components/schemas/SqsTrigger"

  /w/{workspace}/sqs_triggers/exists/{path}:
    get:
      summary: does sqs trigger exists
      operationId: existsSqsTrigger
      tags:
        - sqs_trigger
      parameters:
        - $ref: "#/components/parameters/WorkspaceId"
        - $ref: "#/components/parameters/Path"
      responses:
        "200":
          description: sqs trigger exists
          content:
            application/json:
              schema:
                type: boolean

  /w/{workspace}/sqs_triggers/setenabled/{path}:
    post:
      summary: set enabled sqs trigger
      operationId: setSqsTriggerEnabled
      tags:
        - sqs_trigger
      parameters:
        - $ref: "#/components/parameters/WorkspaceId"
        - $ref: "#/components/parameters/Path"
      requestBody:
        description: updated sqs trigger enable
        required: true
        content:
          application/json:
            schema:
              type: object
              properties:
                enabled:
                  type: boolean
              required:
                - enabled
      responses:
        "200":
          description: sqs trigger enabled set
          content:
            text/plain:
              schema:
                type: string

  /w/{workspace}/sqs_triggers/test:
    post:
      summary: test sqs connection
      operationId: testSqsConnection
      tags:
        - sqs_trigger
      parameters:
        - $ref: "#/components/parameters/WorkspaceId"
      requestBody:
        description: test sqs connection
        required: true
        content:
          application/json:
            schema:
              type: object
              properties:
                connection:
                  type: object
              required:
                - connection
      responses:
        "200":
          description: successfuly connected to sqs
          content:
            text/plain:
              schema:
                type: string

  /w/{workspace}/mqtt_triggers/create:
    post:
      summary: create mqtt trigger
      operationId: createMqttTrigger
      tags:
        - mqtt_trigger
      parameters:
        - $ref: "#/components/parameters/WorkspaceId"
      requestBody:
        description: new mqtt trigger
        required: true
        content:
          application/json:
            schema:
              $ref: "#/components/schemas/NewMqttTrigger"
      responses:
        "201":
          description: mqtt trigger created
          content:
            text/plain:
              schema:
                type: string

  /w/{workspace}/mqtt_triggers/update/{path}:
    post:
      summary: update mqtt trigger
      operationId: updateMqttTrigger
      tags:
        - mqtt_trigger
      parameters:
        - $ref: "#/components/parameters/WorkspaceId"
        - $ref: "#/components/parameters/Path"
      requestBody:
        description: updated trigger
        required: true
        content:
          application/json:
            schema:
              $ref: "#/components/schemas/EditMqttTrigger"
      responses:
        "200":
          description: mqtt trigger updated
          content:
            text/plain:
              schema:
                type: string

  /w/{workspace}/mqtt_triggers/delete/{path}:
    delete:
      summary: delete mqtt trigger
      operationId: deleteMqttTrigger
      tags:
        - mqtt_trigger
      parameters:
        - $ref: "#/components/parameters/WorkspaceId"
        - $ref: "#/components/parameters/Path"
      responses:
        "200":
          description: mqtt trigger deleted
          content:
            text/plain:
              schema:
                type: string

  /w/{workspace}/mqtt_triggers/get/{path}:
    get:
      summary: get mqtt trigger
      operationId: getMqttTrigger
      tags:
        - mqtt_trigger
      parameters:
        - $ref: "#/components/parameters/WorkspaceId"
        - $ref: "#/components/parameters/Path"
      responses:
        "200":
          description: mqtt trigger deleted
          content:
            application/json:
              schema:
                $ref: "#/components/schemas/MqttTrigger"

  /w/{workspace}/mqtt_triggers/list:
    get:
      summary: list mqtt triggers
      operationId: listMqttTriggers
      tags:
        - mqtt_trigger
      parameters:
        - $ref: "#/components/parameters/WorkspaceId"
          required: true
        - $ref: "#/components/parameters/Page"
        - $ref: "#/components/parameters/PerPage"
        - name: path
          description: filter by path
          in: query
          schema:
            type: string
        - name: is_flow
          in: query
          schema:
            type: boolean
        - name: path_start
          in: query
          schema:
            type: string
      responses:
        "200":
          description: mqtt trigger list
          content:
            application/json:
              schema:
                type: array
                items:
                  $ref: "#/components/schemas/MqttTrigger"

  /w/{workspace}/mqtt_triggers/exists/{path}:
    get:
      summary: does mqtt trigger exists
      operationId: existsMqttTrigger
      tags:
        - mqtt_trigger
      parameters:
        - $ref: "#/components/parameters/WorkspaceId"
        - $ref: "#/components/parameters/Path"
      responses:
        "200":
          description: mqtt trigger exists
          content:
            application/json:
              schema:
                type: boolean

  /w/{workspace}/mqtt_triggers/setenabled/{path}:
    post:
      summary: set enabled mqtt trigger
      operationId: setMqttTriggerEnabled
      tags:
        - mqtt_trigger
      parameters:
        - $ref: "#/components/parameters/WorkspaceId"
        - $ref: "#/components/parameters/Path"
      requestBody:
        description: updated mqtt trigger enable
        required: true
        content:
          application/json:
            schema:
              type: object
              properties:
                enabled:
                  type: boolean
              required:
                - enabled
      responses:
        "200":
          description: mqtt trigger enabled set
          content:
            text/plain:
              schema:
                type: string

  /w/{workspace}/mqtt_triggers/test:
    post:
      summary: test mqtt connection
      operationId: testMqttConnection
      tags:
        - mqtt_trigger
      parameters:
        - $ref: "#/components/parameters/WorkspaceId"
      requestBody:
        description: test mqtt connection
        required: true
        content:
          application/json:
            schema:
              type: object
              properties:
                connection:
                  type: object
              required:
                - connection
      responses:
        "200":
          description: successfully connected to mqtt
          content:
            text/plain:
              schema:
                type: string

  /w/{workspace}/gcp_triggers/create:
    post:
      summary: create gcp trigger
      operationId: createGcpTrigger
      tags:
        - gcp_trigger
      parameters:
        - $ref: "#/components/parameters/WorkspaceId"
      requestBody:
        description: new gcp trigger
        required: true
        content:
          application/json:
            schema:
              $ref: "#/components/schemas/GcpTriggerData"
      responses:
        "201":
          description: gcp trigger created
          content:
            text/plain:
              schema:
                type: string

  /w/{workspace}/gcp_triggers/update/{path}:
    post:
      summary: update gcp trigger
      operationId: updateGcpTrigger
      tags:
        - gcp_trigger
      parameters:
        - $ref: "#/components/parameters/WorkspaceId"
        - $ref: "#/components/parameters/Path"
      requestBody:
        description: updated trigger
        required: true
        content:
          application/json:
            schema:
              $ref: "#/components/schemas/GcpTriggerData"
      responses:
        "200":
          description: gcp trigger updated
          content:
            text/plain:
              schema:
                type: string

  /w/{workspace}/gcp_triggers/delete/{path}:
    delete:
      summary: delete gcp trigger
      operationId: deleteGcpTrigger
      tags:
        - gcp_trigger
      parameters:
        - $ref: "#/components/parameters/WorkspaceId"
        - $ref: "#/components/parameters/Path"
      responses:
        "200":
          description: gcp trigger deleted
          content:
            text/plain:
              schema:
                type: string

  /w/{workspace}/gcp_triggers/get/{path}:
    get:
      summary: get gcp trigger
      operationId: getGcpTrigger
      tags:
        - gcp_trigger
      parameters:
        - $ref: "#/components/parameters/WorkspaceId"
        - $ref: "#/components/parameters/Path"
      responses:
        "200":
          description: gcp trigger deleted
          content:
            application/json:
              schema:
                $ref: "#/components/schemas/GcpTrigger"

  /w/{workspace}/gcp_triggers/list:
    get:
      summary: list gcp triggers
      operationId: listGcpTriggers
      tags:
        - gcp_trigger
      parameters:
        - $ref: "#/components/parameters/WorkspaceId"
          required: true
        - $ref: "#/components/parameters/Page"
        - $ref: "#/components/parameters/PerPage"
        - name: path
          description: filter by path
          in: query
          schema:
            type: string
        - name: is_flow
          in: query
          schema:
            type: boolean
        - name: path_start
          in: query
          schema:
            type: string
      responses:
        "200":
          description: gcp trigger list
          content:
            application/json:
              schema:
                type: array
                items:
                  $ref: "#/components/schemas/GcpTrigger"

  /w/{workspace}/gcp_triggers/exists/{path}:
    get:
      summary: does gcp trigger exists
      operationId: existsGcpTrigger
      tags:
        - gcp_trigger
      parameters:
        - $ref: "#/components/parameters/WorkspaceId"
        - $ref: "#/components/parameters/Path"
      responses:
        "200":
          description: gcp trigger exists
          content:
            application/json:
              schema:
                type: boolean

  /w/{workspace}/gcp_triggers/setenabled/{path}:
    post:
      summary: set enabled gcp trigger
      operationId: setGcpTriggerEnabled
      tags:
        - gcp_trigger
      parameters:
        - $ref: "#/components/parameters/WorkspaceId"
        - $ref: "#/components/parameters/Path"
      requestBody:
        description: updated gcp trigger enable
        required: true
        content:
          application/json:
            schema:
              type: object
              properties:
                enabled:
                  type: boolean
              required:
                - enabled
      responses:
        "200":
          description: gcp trigger enabled set
          content:
            text/plain:
              schema:
                type: string

  /w/{workspace}/gcp_triggers/test:
    post:
      summary: test gcp connection
      operationId: testGcpConnection
      tags:
        - gcp_trigger
      parameters:
        - $ref: "#/components/parameters/WorkspaceId"
      requestBody:
        description: test gcp connection
        required: true
        content:
          application/json:
            schema:
              type: object
              properties:
                connection:
                  type: object
              required:
                - connection
      responses:
        "200":
          description: try to connect to a gcp broker
          content:
            text/plain:
              schema:
                type: string


  /w/{workspace}/gcp_triggers/subscriptions/delete/{path}:
    delete:
      summary: delete gcp trigger
      operationId: deleteGcpSubscription
      tags:
        - gcp_trigger
      parameters:
        - $ref: "#/components/parameters/WorkspaceId"
        - $ref: "#/components/parameters/Path"
      requestBody:
        description: args to delete subscription from google cloud
        required: true
        content:
          application/json:
            schema:
              $ref: "#/components/schemas/DeleteGcpSubscription"
      responses:
        "200":
          description: gcp trigger deleted
          content:
            text/plain:
              schema:
                type: string

  /w/{workspace}/gcp_triggers/topics/list/{path}:
    get:
      summary: list all topics of google cloud service
      operationId: listGoogleTopics
      tags:
        - gcp_trigger
      parameters:
        - $ref: "#/components/parameters/WorkspaceId"
        - $ref: "#/components/parameters/Path"
      responses:
        "200":
          description: get all google topics
          content:
            application/json:
              schema:
                type: array
                items:
                  type: string

  /w/{workspace}/gcp_triggers/subscriptions/list/{path}:
    post:
      summary: list all subscription of a give topic from google cloud service
      operationId: listAllTGoogleTopicSubscriptions
      tags:
        - gcp_trigger
      parameters:
        - $ref: "#/components/parameters/WorkspaceId"
        - $ref: "#/components/parameters/Path"
      requestBody:
        description: args to get subscription's topic from google cloud
        required: true
        content:
          application/json:
            schema:
              $ref: "#/components/schemas/GetAllTopicSubscription"
      responses:
        "200":
          description: get all google topic subscriptions name
          content:
            application/json:
              schema:
                type: array
                items:
                  type: string

  /w/{workspace}/postgres_triggers/is_valid_postgres_configuration/{path}:
    get:
      summary: check if postgres configuration is set to logical
      operationId: isValidPostgresConfiguration
      tags:
        - postgres_trigger
      parameters:
        - $ref: "#/components/parameters/WorkspaceId"
        - $ref: "#/components/parameters/Path"
      responses:
        "200":
          description: boolean that indicates if postgres is set to logical level or not
          content:
            application/json:
              schema:
                type: boolean

  /w/{workspace}/postgres_triggers/create_template_script:
    post:
      summary: create template script
      operationId: createTemplateScript
      tags:
        - postgres_trigger
      parameters:
        - $ref: "#/components/parameters/WorkspaceId"
      requestBody:
        description: template script
        required: true
        content:
          application/json:
            schema:
              $ref: "#/components/schemas/TemplateScript"
      responses:
        "200":
          description: custom id to retrieve template script
          content:
            text/plain:
              schema:
                type: string

  /w/{workspace}/postgres_triggers/get_template_script/{id}:
    get:
      summary: get template script
      operationId: getTemplateScript
      tags:
        - postgres_trigger
      parameters:
        - $ref: "#/components/parameters/WorkspaceId"
        - $ref: "#/components/parameters/Id"
      responses:
        "200":
          description: template script
          content:
            text/plain:
              schema:
                type: string

  /w/{workspace}/postgres_triggers/slot/list/{path}:
    get:
      summary: list postgres replication slot
      operationId: listPostgresReplicationSlot
      tags:
        - postgres_trigger
      parameters:
        - $ref: "#/components/parameters/WorkspaceId"
        - $ref: "#/components/parameters/Path"
      responses:
        "200":
          description: list postgres slot
          content:
            application/json:
              schema:
                type: array
                items:
                  $ref: "#/components/schemas/SlotList"

  /w/{workspace}/postgres_triggers/slot/create/{path}:
    post:
      summary: create replication slot for postgres
      operationId: createPostgresReplicationSlot
      tags:
        - postgres_trigger
      parameters:
        - $ref: "#/components/parameters/WorkspaceId"
        - $ref: "#/components/parameters/Path"
      requestBody:
        description: new slot for postgres
        required: true
        content:
          application/json:
            schema:
              $ref: "#/components/schemas/Slot"
      responses:
        "201":
          description: slot created
          content:
            text/plain:
              schema:
                type: string

  /w/{workspace}/postgres_triggers/slot/delete/{path}:
    delete:
      summary: delete postgres replication slot
      operationId: deletePostgresReplicationSlot
      tags:
        - postgres_trigger
      parameters:
        - $ref: "#/components/parameters/WorkspaceId"
        - $ref: "#/components/parameters/Path"
      requestBody:
        description: replication slot of postgres
        required: true
        content:
          application/json:
            schema:
              $ref: "#/components/schemas/Slot"
      responses:
        "200":
          description: postgres replication slot deleted
          content:
            text/plain:
              schema:
                type: string

  /w/{workspace}/postgres_triggers/publication/list/{path}:
    get:
      summary: list postgres publication
      operationId: listPostgresPublication
      tags:
        - postgres_trigger
      parameters:
        - $ref: "#/components/parameters/WorkspaceId"
        - $ref: "#/components/parameters/Path"
      responses:
        "200":
          description: database publication list
          content:
            application/json:
              schema:
                type: array
                items:
                  type: string

  /w/{workspace}/postgres_triggers/publication/get/{publication}/{path}:
    get:
      summary: get postgres publication
      operationId: getPostgresPublication
      tags:
        - postgres_trigger
      parameters:
        - $ref: "#/components/parameters/WorkspaceId"
        - $ref: "#/components/parameters/Path"
        - $ref: "#/components/parameters/PublicationName"
      responses:
        "200":
          description: postgres publication get
          content:
            application/json:
              schema:
                $ref: "#/components/schemas/PublicationData"

  /w/{workspace}/postgres_triggers/publication/create/{publication}/{path}:
    post:
      summary: create publication for postgres
      operationId: createPostgresPublication
      tags:
        - postgres_trigger
      parameters:
        - $ref: "#/components/parameters/WorkspaceId"
        - $ref: "#/components/parameters/Path"
        - $ref: "#/components/parameters/PublicationName"
      requestBody:
        description: new publication for postgres
        required: true
        content:
          application/json:
            schema:
              $ref: "#/components/schemas/PublicationData"
      responses:
        "201":
          description: publication created
          content:
            text/plain:
              schema:
                type: string

  /w/{workspace}/postgres_triggers/publication/update/{publication}/{path}:
    post:
      summary: update publication for postgres
      operationId: updatePostgresPublication
      tags:
        - postgres_trigger
      parameters:
        - $ref: "#/components/parameters/WorkspaceId"
        - $ref: "#/components/parameters/Path"
        - $ref: "#/components/parameters/PublicationName"
      requestBody:
        description: update publication for postgres
        required: true
        content:
          application/json:
            schema:
              $ref: "#/components/schemas/PublicationData"
      responses:
        "201":
          description: publication updated
          content:
            text/plain:
              schema:
                type: string

  /w/{workspace}/postgres_triggers/publication/delete/{publication}/{path}:
    delete:
      summary: delete postgres publication
      operationId: deletePostgresPublication
      tags:
        - postgres_trigger
      parameters:
        - $ref: "#/components/parameters/WorkspaceId"
        - $ref: "#/components/parameters/Path"
        - $ref: "#/components/parameters/PublicationName"
      responses:
        "200":
          description: postgres publication deleted
          content:
            text/plain:
              schema:
                type: string

  /w/{workspace}/postgres_triggers/create:
    post:
      summary: create postgres trigger
      operationId: createPostgresTrigger
      tags:
        - postgres_trigger
      parameters:
        - $ref: "#/components/parameters/WorkspaceId"
      requestBody:
        description: new postgres trigger
        required: true
        content:
          application/json:
            schema:
              $ref: "#/components/schemas/NewPostgresTrigger"
      responses:
        "201":
          description: postgres trigger created
          content:
            text/plain:
              schema:
                type: string

  /w/{workspace}/postgres_triggers/update/{path}:
    post:
      summary: update postgres trigger
      operationId: updatePostgresTrigger
      tags:
        - postgres_trigger
      parameters:
        - $ref: "#/components/parameters/WorkspaceId"
        - $ref: "#/components/parameters/Path"
      requestBody:
        description: updated trigger
        required: true
        content:
          application/json:
            schema:
              $ref: "#/components/schemas/EditPostgresTrigger"
      responses:
        "200":
          description: postgres trigger updated
          content:
            text/plain:
              schema:
                type: string

  /w/{workspace}/postgres_triggers/delete/{path}:
    delete:
      summary: delete postgres trigger
      operationId: deletePostgresTrigger
      tags:
        - postgres_trigger
      parameters:
        - $ref: "#/components/parameters/WorkspaceId"
        - $ref: "#/components/parameters/Path"
      responses:
        "200":
          description: postgres trigger deleted
          content:
            text/plain:
              schema:
                type: string

  /w/{workspace}/postgres_triggers/get/{path}:
    get:
      summary: get postgres trigger
      operationId: getPostgresTrigger
      tags:
        - postgres_trigger
      parameters:
        - $ref: "#/components/parameters/WorkspaceId"
        - $ref: "#/components/parameters/Path"
      responses:
        "200":
          description: get postgres trigger
          content:
            application/json:
              schema:
                $ref: "#/components/schemas/PostgresTrigger"

  /w/{workspace}/postgres_triggers/list:
    get:
      summary: list postgres triggers
      operationId: listPostgresTriggers
      tags:
        - postgres_trigger
      parameters:
        - $ref: "#/components/parameters/WorkspaceId"
          required: true
        - $ref: "#/components/parameters/Page"
        - $ref: "#/components/parameters/PerPage"
        - name: path
          description: filter by path
          in: query
          schema:
            type: string
        - name: is_flow
          in: query
          schema:
            type: boolean
        - name: path_start
          in: query
          schema:
            type: string
      responses:
        "200":
          description: postgres trigger list
          content:
            application/json:
              schema:
                type: array
                items:
                  $ref: "#/components/schemas/PostgresTrigger"

  /w/{workspace}/postgres_triggers/exists/{path}:
    get:
      summary: does postgres trigger exists
      operationId: existsPostgresTrigger
      tags:
        - postgres_trigger
      parameters:
        - $ref: "#/components/parameters/WorkspaceId"
        - $ref: "#/components/parameters/Path"
      responses:
        "200":
          description: postgres trigger exists
          content:
            application/json:
              schema:
                type: boolean

  /w/{workspace}/postgres_triggers/setenabled/{path}:
    post:
      summary: set enabled postgres trigger
      operationId: setPostgresTriggerEnabled
      tags:
        - postgres_trigger
      parameters:
        - $ref: "#/components/parameters/WorkspaceId"
        - $ref: "#/components/parameters/Path"
      requestBody:
        description: updated postgres trigger enable
        required: true
        content:
          application/json:
            schema:
              type: object
              properties:
                enabled:
                  type: boolean
              required:
                - enabled
      responses:
        "200":
          description: postgres trigger enabled set
          content:
            text/plain:
              schema:
                type: string

  /w/{workspace}/postgres_triggers/test:
    post:
      summary: test postgres connection
      operationId: testPostgresConnection
      tags:
        - postgres_trigger
      parameters:
        - $ref: "#/components/parameters/WorkspaceId"
      requestBody:
        description: test postgres connection
        required: true
        content:
          application/json:
            schema:
              type: object
              properties:
                database:
                  type: string
              required:
                - database
      responses:
        "200":
          description: successfuly connected to postgres
          content:
            text/plain:
              schema:
                type: string

  /groups/list:
    get:
      summary: list instance groups
      operationId: listInstanceGroups
      tags:
        - group
      responses:
        "200":
          description: instance group list
          content:
            application/json:
              schema:
                type: array
                items:
                  $ref: "#/components/schemas/InstanceGroup"

  /groups/get/{name}:
    get:
      summary: get instance group
      operationId: getInstanceGroup
      tags:
        - group
      parameters:
        - $ref: "#/components/parameters/Name"
      responses:
        "200":
          description: instance group
          content:
            application/json:
              schema:
                $ref: "#/components/schemas/InstanceGroup"

  /groups/create:
    post:
      summary: create instance group
      operationId: createInstanceGroup
      tags:
        - group
      requestBody:
        description: create instance group
        required: true
        content:
          application/json:
            schema:
              type: object
              properties:
                name:
                  type: string
                summary:
                  type: string
              required:
                - name
      responses:
        "200":
          description: instance group created
          content:
            text/plain:
              schema:
                type: string

  /groups/update/{name}:
    post:
      summary: update instance group
      operationId: updateInstanceGroup
      tags:
        - group
      parameters:
        - $ref: "#/components/parameters/Name"
      requestBody:
        description: update instance group
        required: true
        content:
          application/json:
            schema:
              type: object
              properties:
                new_summary:
                  type: string
              required:
                - new_summary
      responses:
        "200":
          description: instance group updated
          content:
            text/plain:
              schema:
                type: string

  /groups/delete/{name}:
    delete:
      summary: delete instance group
      operationId: deleteInstanceGroup
      tags:
        - group
      parameters:
        - $ref: "#/components/parameters/Name"
      responses:
        "200":
          description: instance group deleted
          content:
            text/plain:
              schema:
                type: string

  /groups/adduser/{name}:
    post:
      summary: add user to instance group
      operationId: addUserToInstanceGroup
      tags:
        - group
      parameters:
        - $ref: "#/components/parameters/Name"
      requestBody:
        description: user to add to instance group
        required: true
        content:
          application/json:
            schema:
              type: object
              properties:
                email:
                  type: string
              required:
                - email
      responses:
        "200":
          description: user added to instance group
          content:
            text/plain:
              schema:
                type: string

  /groups/removeuser/{name}:
    post:
      summary: remove user from instance group
      operationId: removeUserFromInstanceGroup
      tags:
        - group
      parameters:
        - $ref: "#/components/parameters/Name"
      requestBody:
        description: user to remove from instance group
        required: true
        content:
          application/json:
            schema:
              type: object
              properties:
                email:
                  type: string
              required:
                - email
      responses:
        "200":
          description: user removed from instance group
          content:
            text/plain:
              schema:
                type: string
  /groups/export:
    get:
      summary: export instance groups
      operationId: exportInstanceGroups
      tags:
        - group
      responses:
        "200":
          description: exported instance groups
          content:
            application/json:
              schema:
                type: array
                items:
                  $ref: "#/components/schemas/ExportedInstanceGroup"

  /groups/overwrite:
    post:
      summary: overwrite instance groups
      operationId: overwriteInstanceGroups
      tags:
        - group
      requestBody:
        description: overwrite instance groups
        required: true
        content:
          application/json:
            schema:
              type: array
              items:
                $ref: "#/components/schemas/ExportedInstanceGroup"
      responses:
        "200":
          description: success message
          content:
            text/plain:
              schema:
                type: string

  /w/{workspace}/groups/list:
    get:
      summary: list groups
      operationId: listGroups
      tags:
        - group
      parameters:
        - $ref: "#/components/parameters/WorkspaceId"
        - $ref: "#/components/parameters/Page"
        - $ref: "#/components/parameters/PerPage"
      responses:
        "200":
          description: group list
          content:
            application/json:
              schema:
                type: array
                items:
                  $ref: "#/components/schemas/Group"

  /w/{workspace}/groups/listnames:
    get:
      summary: list group names
      operationId: listGroupNames
      tags:
        - group
      parameters:
        - $ref: "#/components/parameters/WorkspaceId"
        - name: only_member_of
          in: query
          description: only list the groups the user is member of (default false)
          schema:
            type: boolean
      responses:
        "200":
          description: group list
          content:
            application/json:
              schema:
                type: array
                items:
                  type: string

  /w/{workspace}/groups/create:
    post:
      summary: create group
      operationId: createGroup
      tags:
        - group
      parameters:
        - $ref: "#/components/parameters/WorkspaceId"
      requestBody:
        description: create group
        required: true
        content:
          application/json:
            schema:
              type: object
              properties:
                name:
                  type: string
                summary:
                  type: string
              required:
                - name
      responses:
        "200":
          description: group created
          content:
            text/plain:
              schema:
                type: string

  /w/{workspace}/groups/update/{name}:
    post:
      summary: update group
      operationId: updateGroup
      tags:
        - group
      parameters:
        - $ref: "#/components/parameters/WorkspaceId"
        - $ref: "#/components/parameters/Name"
      requestBody:
        description: updated group
        required: true
        content:
          application/json:
            schema:
              type: object
              properties:
                summary:
                  type: string
      responses:
        "200":
          description: group updated
          content:
            text/plain:
              schema:
                type: string

  /w/{workspace}/groups/delete/{name}:
    delete:
      summary: delete group
      operationId: deleteGroup
      tags:
        - group
      parameters:
        - $ref: "#/components/parameters/WorkspaceId"
        - $ref: "#/components/parameters/Name"
      responses:
        "200":
          description: group deleted
          content:
            text/plain:
              schema:
                type: string

  /w/{workspace}/groups/get/{name}:
    get:
      summary: get group
      operationId: getGroup
      tags:
        - group
      parameters:
        - $ref: "#/components/parameters/WorkspaceId"
        - $ref: "#/components/parameters/Name"
      responses:
        "200":
          description: group
          content:
            application/json:
              schema:
                $ref: "#/components/schemas/Group"

  /w/{workspace}/groups/adduser/{name}:
    post:
      summary: add user to group
      operationId: addUserToGroup
      tags:
        - group
      parameters:
        - $ref: "#/components/parameters/WorkspaceId"
        - $ref: "#/components/parameters/Name"
      requestBody:
        description: added user to group
        required: true
        content:
          application/json:
            schema:
              type: object
              properties:
                username:
                  type: string
      responses:
        "200":
          description: user added to group
          content:
            text/plain:
              schema:
                type: string

  /w/{workspace}/groups/removeuser/{name}:
    post:
      summary: remove user to group
      operationId: removeUserToGroup
      tags:
        - group
      parameters:
        - $ref: "#/components/parameters/WorkspaceId"
        - $ref: "#/components/parameters/Name"
      requestBody:
        description: added user to group
        required: true
        content:
          application/json:
            schema:
              type: object
              properties:
                username:
                  type: string
      responses:
        "200":
          description: user removed from group
          content:
            text/plain:
              schema:
                type: string

  /w/{workspace}/folders/list:
    get:
      summary: list folders
      operationId: listFolders
      tags:
        - folder
      parameters:
        - $ref: "#/components/parameters/WorkspaceId"
        - $ref: "#/components/parameters/Page"
        - $ref: "#/components/parameters/PerPage"
      responses:
        "200":
          description: folder list
          content:
            application/json:
              schema:
                type: array
                items:
                  $ref: "#/components/schemas/Folder"

  /w/{workspace}/folders/listnames:
    get:
      summary: list folder names
      operationId: listFolderNames
      tags:
        - folder
      parameters:
        - $ref: "#/components/parameters/WorkspaceId"
        - name: only_member_of
          in: query
          description: only list the folders the user is member of (default false)
          schema:
            type: boolean
      responses:
        "200":
          description: folder list
          content:
            application/json:
              schema:
                type: array
                items:
                  type: string

  /w/{workspace}/folders/create:
    post:
      summary: create folder
      operationId: createFolder
      tags:
        - folder
      parameters:
        - $ref: "#/components/parameters/WorkspaceId"
      requestBody:
        description: create folder
        required: true
        content:
          application/json:
            schema:
              type: object
              properties:
                name:
                  type: string
                summary:
                  type: string
                owners:
                  type: array
                  items:
                    type: string
                extra_perms:
                  additionalProperties:
                    type: boolean
              required:
                - name
      responses:
        "200":
          description: folder created
          content:
            text/plain:
              schema:
                type: string

  /w/{workspace}/folders/update/{name}:
    post:
      summary: update folder
      operationId: updateFolder
      tags:
        - folder
      parameters:
        - $ref: "#/components/parameters/WorkspaceId"
        - $ref: "#/components/parameters/Name"
      requestBody:
        description: update folder
        required: true
        content:
          application/json:
            schema:
              type: object
              properties:
                summary:
                  type: string
                owners:
                  type: array
                  items:
                    type: string
                extra_perms:
                  additionalProperties:
                    type: boolean
      responses:
        "200":
          description: folder updated
          content:
            text/plain:
              schema:
                type: string

  /w/{workspace}/folders/delete/{name}:
    delete:
      summary: delete folder
      operationId: deleteFolder
      tags:
        - folder
      parameters:
        - $ref: "#/components/parameters/WorkspaceId"
        - $ref: "#/components/parameters/Name"
      responses:
        "200":
          description: folder deleted
          content:
            text/plain:
              schema:
                type: string

  /w/{workspace}/folders/get/{name}:
    get:
      summary: get folder
      operationId: getFolder
      tags:
        - folder
      parameters:
        - $ref: "#/components/parameters/WorkspaceId"
        - $ref: "#/components/parameters/Name"
      responses:
        "200":
          description: folder
          content:
            application/json:
              schema:
                $ref: "#/components/schemas/Folder"

  /w/{workspace}/folders/exists/{name}:
    get:
      summary: exists folder
      operationId: existsFolder
      tags:
        - folder
      parameters:
        - $ref: "#/components/parameters/WorkspaceId"
        - $ref: "#/components/parameters/Name"
      responses:
        "200":
          description: folder exists
          content:
            application/json:
              schema:
                type: boolean

  /w/{workspace}/folders/getusage/{name}:
    get:
      summary: get folder usage
      operationId: getFolderUsage
      tags:
        - folder
      parameters:
        - $ref: "#/components/parameters/WorkspaceId"
        - $ref: "#/components/parameters/Name"
      responses:
        "200":
          description: folder
          content:
            application/json:
              schema:
                type: object
                properties:
                  scripts:
                    type: number
                  flows:
                    type: number
                  apps:
                    type: number
                  resources:
                    type: number
                  variables:
                    type: number
                  schedules:
                    type: number
                required:
                  - scripts
                  - flows
                  - apps
                  - resources
                  - variables
                  - schedules

  /w/{workspace}/folders/addowner/{name}:
    post:
      summary: add owner to folder
      operationId: addOwnerToFolder
      tags:
        - folder
      parameters:
        - $ref: "#/components/parameters/WorkspaceId"
        - $ref: "#/components/parameters/Name"
      requestBody:
        description: owner user to folder
        required: true
        content:
          application/json:
            schema:
              type: object
              properties:
                owner:
                  type: string
              required:
                - owner

      responses:
        "200":
          description: owner added to folder
          content:
            text/plain:
              schema:
                type: string

  /w/{workspace}/folders/removeowner/{name}:
    post:
      summary: remove owner to folder
      operationId: removeOwnerToFolder
      tags:
        - folder
      parameters:
        - $ref: "#/components/parameters/WorkspaceId"
        - $ref: "#/components/parameters/Name"
      requestBody:
        description: added owner to folder
        required: true
        content:
          application/json:
            schema:
              type: object
              properties:
                owner:
                  type: string
                write:
                  type: boolean
              required:
                - owner
      responses:
        "200":
          description: owner removed from folder
          content:
            text/plain:
              schema:
                type: string

  /workers/list:
    get:
      summary: list workers
      operationId: listWorkers
      tags:
        - worker
      parameters:
        - $ref: "#/components/parameters/Page"
        - $ref: "#/components/parameters/PerPage"
        - name: ping_since
          in: query
          required: false
          description: number of seconds the worker must have had a last ping more recent of (default to 300)
          schema:
            type: integer
      responses:
        "200":
          description: a list of workers
          content:
            application/json:
              schema:
                type: array
                items:
                  $ref: "#/components/schemas/WorkerPing"

  /workers/exists_worker_with_tag:
    get:
      summary: exists worker with tag
      operationId: existsWorkerWithTag
      tags:
        - worker
      parameters:
        - name: tag
          in: query
          required: true
          schema:
            type: string
      responses:
        "200":
          description: whether a worker with the tag exists
          content:
            application/json:
              schema:
                type: boolean

  /workers/queue_metrics:
    get:
      summary: get queue metrics
      operationId: getQueueMetrics
      tags:
        - worker
      responses:
        "200":
          description: metrics
          content:
            application/json:
              schema:
                type: array
                items:
                  type: object
                  properties:
                    id:
                      type: string
                    values:
                      type: array
                      items:
                        type: object
                        properties:
                          created_at:
                            type: string
                          value:
                            type: number
                        required:
                          - created_at
                          - value
                  required:
                    - id
                    - values

  /workers/queue_counts:
    get:
      summary: get counts of jobs waiting for an executor per tag
      operationId: getCountsOfJobsWaitingPerTag
      tags:
        - worker
      responses:
        "200":
          description: queue counts
          content:
            application/json:
              schema:
                type: object
                additionalProperties:
                  type: integer

  /configs/list_worker_groups:
    get:
      summary: list worker groups
      operationId: listWorkerGroups
      tags:
        - config
      responses:
        "200":
          description: a list of worker group configs
          content:
            application/json:
              schema:
                type: array
                items:
                  type: object
                  properties:
                    name:
                      type: string
                    config: {}
                  required:
                    - name
                    - config

  /configs/get/{name}:
    get:
      summary: get config
      operationId: get config
      tags:
        - config
      parameters:
        - $ref: "#/components/parameters/Name"
      responses:
        "200":
          description: a config
          content:
            application/json:
              schema:
                $ref: "#/components/schemas/Configs"
<<<<<<< HEAD
                nullable: true
=======
>>>>>>> aba6f450

  /configs/update/{name}:
    post:
      summary: Update config
      operationId: updateConfig
      tags:
        - config
      parameters:
        - $ref: "#/components/parameters/Name"
      requestBody:
        description: worker group
        required: true
        content:
          application/json:
            schema: {}
      responses:
        "200":
          description: Update a worker group
          content:
            text/plain:
              schema:
                type: string
    delete:
      summary: Delete Config
      operationId: deleteConfig
      tags:
        - config
      parameters:
        - $ref: "#/components/parameters/Name"
      responses:
        "200":
          description: Delete config
          content:
            text/plain:
              schema:
                type: string

  /configs/list:
    get:
      summary: list configs
      operationId: listConfigs
      tags:
        - config
      responses:
        "200":
          description: list of configs
          content:
            application/json:
              schema:
                type: array
                items:
                  $ref: "#/components/schemas/Config"

  /configs/list_autoscaling_events/{worker_group}:
    get:
      summary: List autoscaling events
      operationId: listAutoscalingEvents
      tags:
        - config
      parameters:
        - name: worker_group
          in: path
          required: true
          schema:
            type: string
      responses:
        "200":
          description: List of autoscaling events
          content:
            application/json:
              schema:
                type: array
                items:
                  $ref: "#/components/schemas/AutoscalingEvent"

  /agent_workers/create_agent_token:
    post:
      summary: create agent token
      operationId: createAgentToken
      tags:
        - agent_workers
      requestBody:
        description: agent token
        required: true
        content:
          application/json:
            schema:
              type: object
              properties:
                worker_group:
                  type: string
                tags:
                  type: array
                  items:
                    type: string
                exp:
                  type: integer
              required:
                - worker_group
                - tags
                - exp
      responses:
        "200":
          description: agent token created
          content:
            application/json:
              schema:
                type: string


  /w/{workspace}/acls/get/{kind}/{path}:
    get:
      summary: get granular acls
      operationId: getGranularAcls
      tags:
        - granular_acl
      parameters:
        - $ref: "#/components/parameters/WorkspaceId"
        - $ref: "#/components/parameters/Path"
        - name: kind
          in: path
          required: true
          schema:
            type: string
            enum:
              [
                script,
                group_,
                resource,
                schedule,
                variable,
                flow,
                folder,
                app,
                raw_app,
                http_trigger,
                websocket_trigger,
                kafka_trigger,
                nats_trigger,
                postgres_trigger,
                mqtt_trigger,
                gcp_trigger,
                sqs_trigger
              ]
      responses:
        "200":
          description: acls
          content:
            application/json:
              schema:
                type: object
                additionalProperties:
                  type: boolean

  /w/{workspace}/acls/add/{kind}/{path}:
    post:
      summary: add granular acls
      operationId: addGranularAcls
      tags:
        - granular_acl
      parameters:
        - $ref: "#/components/parameters/WorkspaceId"
        - $ref: "#/components/parameters/Path"
        - name: kind
          in: path
          required: true
          schema:
            type: string
            enum:
              [
                script,
                group_,
                resource,
                schedule,
                variable,
                flow,
                folder,
                app,
                raw_app,
                http_trigger,
                websocket_trigger,
                kafka_trigger,
                nats_trigger,
                postgres_trigger,
                mqtt_trigger,
                gcp_trigger,
                sqs_trigger
              ]
      requestBody:
        description: acl to add
        required: true
        content:
          application/json:
            schema:
              type: object
              properties:
                owner:
                  type: string
                write:
                  type: boolean
              required: [owner]
      responses:
        "200":
          description: granular acl added
          content:
            text/plain:
              schema:
                type: string

  /w/{workspace}/acls/remove/{kind}/{path}:
    post:
      summary: remove granular acls
      operationId: removeGranularAcls
      tags:
        - granular_acl
      parameters:
        - $ref: "#/components/parameters/WorkspaceId"
        - $ref: "#/components/parameters/Path"
        - name: kind
          in: path
          required: true
          schema:
            type: string
            enum:
              [
                script,
                group_,
                resource,
                schedule,
                variable,
                flow,
                folder,
                app,
                raw_app,
                http_trigger,
                websocket_trigger,
                kafka_trigger,
                nats_trigger,
                postgres_trigger,
                mqtt_trigger,
                gcp_trigger,
                sqs_trigger
              ]
      requestBody:
        description: acl to add
        required: true
        content:
          application/json:
            schema:
              type: object
              properties:
                owner:
                  type: string
              required: [owner]
      responses:
        "200":
          description: granular acl removed
          content:
            text/plain:
              schema:
                type: string

  /w/{workspace}/capture/set_config:
    post:
      summary: set capture config
      operationId: setCaptureConfig
      tags:
        - capture
      parameters:
        - $ref: "#/components/parameters/WorkspaceId"
      requestBody:
        description: capture config
        required: true
        content:
          application/json:
            schema:
              type: object
              properties:
                trigger_kind:
                  $ref: "#/components/schemas/CaptureTriggerKind"
                path:
                  type: string
                is_flow:
                  type: boolean
                trigger_config:
                  type: object
              required:
                - trigger_kind
                - path
                - is_flow
      responses:
        "200":
          description: capture config set
          content:
            application/json:
              schema:
                type: object

  /w/{workspace}/capture/ping_config/{trigger_kind}/{runnable_kind}/{path}:
    post:
      summary: ping capture config
      operationId: pingCaptureConfig
      tags:
        - capture
      parameters:
        - $ref: "#/components/parameters/WorkspaceId"
        - name: trigger_kind
          in: path
          required: true
          schema:
            $ref: "#/components/schemas/CaptureTriggerKind"
        - $ref: "#/components/parameters/RunnableKind"
        - $ref: "#/components/parameters/Path"
      responses:
        "200":
          description: capture config pinged

  /w/{workspace}/capture/get_configs/{runnable_kind}/{path}:
    get:
      summary: get capture configs for a script or flow
      operationId: getCaptureConfigs
      tags:
        - capture
      parameters:
        - $ref: "#/components/parameters/WorkspaceId"
        - $ref: "#/components/parameters/RunnableKind"
        - $ref: "#/components/parameters/Path"
      responses:
        "200":
          description: capture configs for a script or flow
          content:
            application/json:
              schema:
                type: array
                items:
                  $ref: "#/components/schemas/CaptureConfig"

  /w/{workspace}/capture/list/{runnable_kind}/{path}:
    get:
      summary: list captures for a script or flow
      operationId: listCaptures
      tags:
        - capture
      parameters:
        - $ref: "#/components/parameters/WorkspaceId"
        - $ref: "#/components/parameters/RunnableKind"
        - $ref: "#/components/parameters/Path"
        - name: trigger_kind
          in: query
          schema:
            $ref: "#/components/schemas/CaptureTriggerKind"
        - $ref: "#/components/parameters/Page"
        - $ref: "#/components/parameters/PerPage"
      responses:
        "200":
          description: list of captures for a script or flow
          content:
            application/json:
              schema:
                type: array
                items:
                  $ref: "#/components/schemas/Capture"

  /w/{workspace}/capture/move/{runnable_kind}/{path}:
    post:
      summary: move captures and configs for a script or flow
      operationId: moveCapturesAndConfigs
      tags:
        - capture
      parameters:
        - $ref: "#/components/parameters/WorkspaceId"
        - $ref: "#/components/parameters/RunnableKind"
        - $ref: "#/components/parameters/Path"
      requestBody:
        description: move captures and configs to a new path
        required: true
        content:
          application/json:
            schema:
              type: object
              properties:
                new_path:
                  type: string
      responses:
        "200":
          description: captures and configs moved
          content:
            text/plain:
              schema:
                type: string

  /w/{workspace}/capture/{id}:
    get:
      summary: get a capture
      operationId: getCapture
      tags:
        - capture
      parameters:
        - $ref: "#/components/parameters/WorkspaceId"
        - name: id
          in: path
          required: true
          schema:
            type: integer
      responses:
        "200":
          description: capture
          content:
            application/json:
              schema:
                $ref: "#/components/schemas/Capture"
    delete:
      summary: delete a capture
      operationId: deleteCapture
      tags:
        - capture
      parameters:
        - $ref: "#/components/parameters/WorkspaceId"
        - name: id
          in: path
          required: true
          schema:
            type: integer
      responses:
        "200":
          description: capture deleted

  /w/{workspace}/favorites/star:
    post:
      summary: star item
      operationId: star
      tags:
        - favorite
      parameters:
        - $ref: "#/components/parameters/WorkspaceId"
      requestBody:
        content:
          application/json:
            schema:
              type: object
              properties:
                path:
                  type: string
                favorite_kind:
                  type: string
                  enum: [flow, app, script, raw_app]
      responses:
        "200":
          description: star item

  /w/{workspace}/favorites/unstar:
    post:
      summary: unstar item
      operationId: unstar
      tags:
        - favorite
      parameters:
        - $ref: "#/components/parameters/WorkspaceId"
      requestBody:
        content:
          application/json:
            schema:
              type: object
              properties:
                path:
                  type: string
                favorite_kind:
                  type: string
                  enum: [flow, app, script, raw_app]
      responses:
        "200":
          description: unstar item

  /w/{workspace}/inputs/history:
    get:
      summary: List Inputs used in previously completed jobs
      operationId: getInputHistory
      tags:
        - input
      parameters:
        - $ref: "#/components/parameters/WorkspaceId"
        - $ref: "#/components/parameters/RunnableId"
        - $ref: "#/components/parameters/RunnableTypeQuery"
        - $ref: "#/components/parameters/Page"
        - $ref: "#/components/parameters/PerPage"
        - $ref: "#/components/parameters/ArgsFilter"
        - name: include_preview
          in: query
          schema:
            type: boolean
      responses:
        "200":
          description: Input history for completed jobs
          content:
            application/json:
              schema:
                type: array
                items:
                  $ref: "#/components/schemas/Input"

  /w/{workspace}/inputs/{jobOrInputId}/args:
    get:
      summary: Get args from history or saved input
      operationId: getArgsFromHistoryOrSavedInput
      tags:
        - input
      parameters:
        - $ref: "#/components/parameters/WorkspaceId"
        - name: jobOrInputId
          in: path
          required: true
          schema:
            type: string
        - name: input
          in: query
          schema:
            type: boolean
        - name: allow_large
          in: query
          schema:
            type: boolean
      responses:
        "200":
          description: args
          content:
            application/json:
              schema: {}

  /w/{workspace}/inputs/list:
    get:
      summary: List saved Inputs for a Runnable
      operationId: listInputs
      tags:
        - input
      parameters:
        - $ref: "#/components/parameters/WorkspaceId"
        - $ref: "#/components/parameters/RunnableId"
        - $ref: "#/components/parameters/RunnableTypeQuery"
        - $ref: "#/components/parameters/Page"
        - $ref: "#/components/parameters/PerPage"
      responses:
        "200":
          description: Saved Inputs for a Runnable
          content:
            application/json:
              schema:
                type: array
                items:
                  $ref: "#/components/schemas/Input"

  /w/{workspace}/inputs/create:
    post:
      summary: Create an Input for future use in a script or flow
      operationId: createInput
      tags:
        - input
      parameters:
        - $ref: "#/components/parameters/WorkspaceId"
        - $ref: "#/components/parameters/RunnableId"
        - $ref: "#/components/parameters/RunnableTypeQuery"
      requestBody:
        description: Input
        required: true
        content:
          application/json:
            schema:
              $ref: "#/components/schemas/CreateInput"
      responses:
        "201":
          description: Input created
          content:
            text/plain:
              schema:
                type: string
                format: uuid

  /w/{workspace}/inputs/update:
    post:
      summary: Update an Input
      operationId: updateInput
      tags:
        - input
      parameters:
        - $ref: "#/components/parameters/WorkspaceId"
      requestBody:
        description: UpdateInput
        required: true
        content:
          application/json:
            schema:
              $ref: "#/components/schemas/UpdateInput"
      responses:
        "201":
          description: Input updated
          content:
            text/plain:
              schema:
                type: string
                format: uuid

  /w/{workspace}/inputs/delete/{input}:
    post:
      summary: Delete a Saved Input
      operationId: deleteInput
      tags:
        - input
      parameters:
        - $ref: "#/components/parameters/WorkspaceId"
        - $ref: "#/components/parameters/InputId"
      responses:
        "200":
          description: Input deleted
          content:
            text/plain:
              schema:
                type: string
                format: uuid

  /w/{workspace}/job_helpers/duckdb_connection_settings:
    post:
      summary: Converts an S3 resource to the set of instructions necessary to connect
        DuckDB to an S3 bucket
      operationId: duckdbConnectionSettings
      tags:
        - helpers
      parameters:
        - $ref: "#/components/parameters/WorkspaceId"
      requestBody:
        description: S3 resource to connect to
        required: true
        content:
          application/json:
            schema:
              type: object
              properties:
                s3_resource:
                  $ref: "#/components/schemas/S3Resource"
      responses:
        "200":
          description: Connection settings
          content:
            application/json:
              schema:
                type: object
                properties:
                  connection_settings_str:
                    type: string
  /w/{workspace}/job_helpers/v2/duckdb_connection_settings:
    post:
      summary: Converts an S3 resource to the set of instructions necessary to connect
        DuckDB to an S3 bucket
      operationId: duckdbConnectionSettingsV2
      tags:
        - helpers
      parameters:
        - $ref: "#/components/parameters/WorkspaceId"
      requestBody:
        description:
          S3 resource path to use to generate the connection settings. If empty,
          the S3 resource defined in the workspace settings will be used
        required: true
        content:
          application/json:
            schema:
              type: object
              properties:
                s3_resource_path:
                  type: string
      responses:
        "200":
          description: Connection settings
          content:
            application/json:
              schema:
                type: object
                properties:
                  connection_settings_str:
                    type: string
                  azure_container_path:
                    type: string
                required:
                  - connection_settings_str

  /w/{workspace}/job_helpers/polars_connection_settings:
    post:
      summary: Converts an S3 resource to the set of arguments necessary to connect
        Polars to an S3 bucket
      operationId: polarsConnectionSettings
      tags:
        - helpers
      parameters:
        - $ref: "#/components/parameters/WorkspaceId"
      requestBody:
        description: S3 resource to connect to
        required: true
        content:
          application/json:
            schema:
              type: object
              properties:
                s3_resource:
                  $ref: "#/components/schemas/S3Resource"
      responses:
        "200":
          description: Connection settings
          content:
            application/json:
              schema:
                type: object
                properties:
                  endpoint_url:
                    type: string
                  key:
                    type: string
                  secret:
                    type: string
                  use_ssl:
                    type: boolean
                  cache_regions:
                    type: boolean
                  client_kwargs:
                    $ref: "#/components/schemas/PolarsClientKwargs"
                required:
                  - endpoint_url
                  - use_ssl
                  - cache_regions
                  - client_kwargs
  /w/{workspace}/job_helpers/v2/polars_connection_settings:
    post:
      summary: Converts an S3 resource to the set of arguments necessary to connect
        Polars to an S3 bucket
      operationId: polarsConnectionSettingsV2
      tags:
        - helpers
      parameters:
        - $ref: "#/components/parameters/WorkspaceId"
      requestBody:
        description:
          S3 resource path to use to generate the connection settings. If empty,
          the S3 resource defined in the workspace settings will be used
        required: true
        content:
          application/json:
            schema:
              type: object
              properties:
                s3_resource_path:
                  type: string
      responses:
        "200":
          description: Connection settings
          content:
            application/json:
              schema:
                type: object
                properties:
                  s3fs_args:
                    type: object
                    properties:
                      endpoint_url:
                        type: string
                      key:
                        type: string
                      secret:
                        type: string
                      use_ssl:
                        type: boolean
                      cache_regions:
                        type: boolean
                      client_kwargs:
                        $ref: "#/components/schemas/PolarsClientKwargs"
                    required:
                      - endpoint_url
                      - use_ssl
                      - cache_regions
                      - client_kwargs
                  storage_options:
                    type: object
                    properties:
                      aws_endpoint_url:
                        type: string
                      aws_access_key_id:
                        type: string
                      aws_secret_access_key:
                        type: string
                      aws_region:
                        type: string
                      aws_allow_http:
                        type: string
                    required:
                      - aws_endpoint_url
                      - aws_region
                      - aws_allow_http
                required:
                  - s3fs_args
                  - storage_options
  /w/{workspace}/job_helpers/v2/s3_resource_info:
    post:
      summary: Returns the s3 resource associated to the provided path, or the
        workspace default S3 resource
      operationId: s3ResourceInfo
      tags:
        - helpers
      parameters:
        - $ref: "#/components/parameters/WorkspaceId"
      requestBody:
        description: S3 resource path to use. If empty, the S3 resource defined in the
          workspace settings will be used
        required: true
        content:
          application/json:
            schema:
              type: object
              properties:
                s3_resource_path:
                  type: string
      responses:
        "200":
          description: Connection settings
          content:
            application/json:
              schema:
                $ref: "#/components/schemas/S3Resource"

  /w/{workspace}/job_helpers/test_connection:
    get:
      summary: Test connection to the workspace object storage
      operationId: datasetStorageTestConnection
      tags:
        - helpers
      parameters:
        - $ref: "#/components/parameters/WorkspaceId"
        - name: storage
          in: query
          schema:
            type: string
      responses:
        "200":
          description: Connection settings
          content:
            application/json:
              schema: {}

  /w/{workspace}/job_helpers/list_stored_files:
    get:
      summary: List the file keys available in a workspace object storage
      operationId: listStoredFiles
      tags:
        - helpers
      parameters:
        - $ref: "#/components/parameters/WorkspaceId"
        - name: max_keys
          in: query
          required: true
          schema:
            type: integer
        - name: marker
          in: query
          schema:
            type: string
        - name: prefix
          in: query
          schema:
            type: string
        - name: storage
          in: query
          schema:
            type: string
      responses:
        "200":
          description: List of file keys
          content:
            application/json:
              schema:
                type: object
                properties:
                  next_marker:
                    type: string
                  windmill_large_files:
                    type: array
                    items:
                      $ref: "#/components/schemas/WindmillLargeFile"
                  restricted_access:
                    type: boolean
                required:
                  - windmill_large_files

  /w/{workspace}/job_helpers/load_file_metadata:
    get:
      summary: Load metadata of the file
      operationId: loadFileMetadata
      tags:
        - helpers
      parameters:
        - $ref: "#/components/parameters/WorkspaceId"
        - name: file_key
          in: query
          required: true
          schema:
            type: string
        - name: storage
          in: query
          schema:
            type: string
      responses:
        "200":
          description: FileMetadata
          content:
            application/json:
              schema:
                $ref: "#/components/schemas/WindmillFileMetadata"

  /w/{workspace}/job_helpers/load_file_preview:
    get:
      summary: Load a preview of the file
      operationId: loadFilePreview
      tags:
        - helpers
      parameters:
        - $ref: "#/components/parameters/WorkspaceId"
        - name: file_key
          in: query
          required: true
          schema:
            type: string
        - name: file_size_in_bytes
          in: query
          schema:
            type: integer
        - name: file_mime_type
          in: query
          schema:
            type: string
        - name: csv_separator
          in: query
          schema:
            type: string
        - name: csv_has_header
          in: query
          schema:
            type: boolean
        - name: read_bytes_from
          in: query
          schema:
            type: integer
        - name: read_bytes_length
          in: query
          schema:
            type: integer
        - name: storage
          in: query
          schema:
            type: string
      responses:
        "200":
          description: FilePreview
          content:
            application/json:
              schema:
                $ref: "#/components/schemas/WindmillFilePreview"

  /w/{workspace}/job_helpers/load_parquet_preview/{path}:
    get:
      summary: Load a preview of a parquet file
      operationId: loadParquetPreview
      tags:
        - helpers
      parameters:
        - $ref: "#/components/parameters/WorkspaceId"
        - $ref: "#/components/parameters/Path"
        - name: offset
          in: query
          schema:
            type: number
        - name: limit
          in: query
          schema:
            type: number
        - name: sort_col
          in: query
          schema:
            type: string
        - name: sort_desc
          in: query
          schema:
            type: boolean
        - name: search_col
          in: query
          schema:
            type: string
        - name: search_term
          in: query
          schema:
            type: string
        - name: storage
          in: query
          schema:
            type: string
      responses:
        "200":
          description: Parquet Preview
          content:
            application/json:
              schema: {}

  /w/{workspace}/job_helpers/load_table_count/{path}:
    get:
      summary: Load the table row count
      operationId: loadTableRowCount
      tags:
        - helpers
      parameters:
        - $ref: "#/components/parameters/WorkspaceId"
        - $ref: "#/components/parameters/Path"
        - name: search_col
          in: query
          schema:
            type: string
        - name: search_term
          in: query
          schema:
            type: string
        - name: storage
          in: query
          schema:
            type: string
      responses:
        "200":
          description: Table count
          content:
            application/json:
              schema:
                type: object
                properties:
                  count:
                    type: number

  /w/{workspace}/job_helpers/load_csv_preview/{path}:
    get:
      summary: Load a preview of a csv file
      operationId: loadCsvPreview
      tags:
        - helpers
      parameters:
        - $ref: "#/components/parameters/WorkspaceId"
        - $ref: "#/components/parameters/Path"
        - name: offset
          in: query
          schema:
            type: number
        - name: limit
          in: query
          schema:
            type: number
        - name: sort_col
          in: query
          schema:
            type: string
        - name: sort_desc
          in: query
          schema:
            type: boolean
        - name: search_col
          in: query
          schema:
            type: string
        - name: search_term
          in: query
          schema:
            type: string
        - name: storage
          in: query
          schema:
            type: string
        - name: csv_separator
          in: query
          schema:
            type: string
      responses:
        "200":
          description: Csv Preview
          content:
            application/json:
              schema: {}

  /w/{workspace}/job_helpers/delete_s3_file:
    delete:
      summary: Permanently delete file from S3
      operationId: deleteS3File
      tags:
        - helpers
      parameters:
        - $ref: "#/components/parameters/WorkspaceId"
        - name: file_key
          in: query
          required: true
          schema:
            type: string
        - name: storage
          in: query
          schema:
            type: string
      responses:
        "200":
          description: Confirmation
          content:
            application/json:
              schema: {}

  /w/{workspace}/job_helpers/move_s3_file:
    get:
      summary: Move a S3 file from one path to the other within the same bucket
      operationId: moveS3File
      tags:
        - helpers
      parameters:
        - $ref: "#/components/parameters/WorkspaceId"
        - name: src_file_key
          in: query
          required: true
          schema:
            type: string
        - name: dest_file_key
          in: query
          required: true
          schema:
            type: string
        - name: storage
          in: query
          schema:
            type: string
      responses:
        "200":
          description: Confirmation
          content:
            application/json:
              schema: {}

  /w/{workspace}/job_helpers/upload_s3_file:
    post:
      summary: Upload file to S3 bucket
      operationId: fileUpload
      tags:
        - helpers
      parameters:
        - $ref: "#/components/parameters/WorkspaceId"
        - name: file_key
          in: query
          required: false
          schema:
            type: string
        - name: file_extension
          in: query
          required: false
          schema:
            type: string
        - name: s3_resource_path
          in: query
          required: false
          schema:
            type: string
        - name: resource_type
          in: query
          required: false
          schema:
            type: string
        - name: storage
          in: query
          schema:
            type: string
        - name: content_type
          in: query
          schema:
            type: string
        - name: content_disposition
          in: query
          schema:
            type: string
      requestBody:
        description: File content
        required: true
        content:
          application/octet-stream:
            schema:
              type: string
              format: binary
      responses:
        "200":
          description: File upload status
          content:
            application/json:
              schema:
                type: object
                properties:
                  file_key:
                    type: string
                required:
                  - file_key

  /w/{workspace}/job_helpers/download_s3_file:
    get:
      summary: Download file from S3 bucket
      operationId: fileDownload
      tags:
        - helpers
      parameters:
        - $ref: "#/components/parameters/WorkspaceId"
        - name: file_key
          in: query
          required: true
          schema:
            type: string
        - name: s3_resource_path
          in: query
          required: false
          schema:
            type: string
        - name: resource_type
          in: query
          required: false
          schema:
            type: string
        - name: storage
          in: query
          schema:
            type: string
      responses:
        "200":
          description: Chunk of the downloaded file
          content:
            application/octet-stream:
              schema:
                type: string
                format: binary

  /w/{workspace}/job_helpers/download_s3_parquet_file_as_csv:
    get:
      summary: Download file to S3 bucket
      operationId: fileDownloadParquetAsCsv
      tags:
        - helpers
      parameters:
        - $ref: "#/components/parameters/WorkspaceId"
        - name: file_key
          in: query
          required: true
          schema:
            type: string
        - name: s3_resource_path
          in: query
          required: false
          schema:
            type: string
        - name: resource_type
          in: query
          required: false
          schema:
            type: string
      responses:
        "200":
          description: The downloaded file
          content:
            text/csv:
              schema:
                type: string

  /w/{workspace}/job_metrics/get/{id}:
    post:
      summary: get job metrics
      operationId: getJobMetrics
      tags:
        - metrics
      parameters:
        - $ref: "#/components/parameters/WorkspaceId"
        - $ref: "#/components/parameters/JobId"
      requestBody:
        description: parameters for statistics retrieval
        required: true
        content:
          application/json:
            schema:
              type: object
              properties:
                timeseries_max_datapoints:
                  type: integer
                from_timestamp:
                  type: string
                  format: date-time
                to_timestamp:
                  type: string
                  format: date-time

      responses:
        "200":
          description: job details
          content:
            application/json:
              schema:
                type: object
                properties:
                  metrics_metadata:
                    type: array
                    items:
                      $ref: "#/components/schemas/MetricMetadata"
                  scalar_metrics:
                    type: array
                    items:
                      $ref: "#/components/schemas/ScalarMetric"
                  timeseries_metrics:
                    type: array
                    items:
                      $ref: "#/components/schemas/TimeseriesMetric"

  /w/{workspace}/job_metrics/set_progress/{id}:
    post:
      summary: set job metrics
      operationId: setJobProgress
      tags:
        - metrics
      parameters:
        - $ref: "#/components/parameters/WorkspaceId"
        - $ref: "#/components/parameters/JobId"
      requestBody:
        description: parameters for statistics retrieval
        required: true
        content:
          application/json:
            schema:
              type: object
              properties:
                percent:
                  type: integer
                flow_job_id:
                  type: string
                  format: uuid

      responses:
        "200":
          description: Job progress updated
          content:
            application/json:
              schema: {}

  /w/{workspace}/job_metrics/get_progress/{id}:
    get:
      summary: get job progress
      operationId: getJobProgress
      tags:
        - metrics
      parameters:
        - $ref: "#/components/parameters/WorkspaceId"
        - $ref: "#/components/parameters/JobId"
      responses:
        "200":
          description: job progress between 0 and 99
          content:
            application/json:
              schema:
                type: integer
  /service_logs/list_files:
    get:
      summary: list log files ordered by timestamp
      operationId: listLogFiles
      tags:
        - service_logs
      parameters:
        - $ref: "#/components/parameters/Before"
        - $ref: "#/components/parameters/After"
        - name: with_error
          in: query
          required: false
          schema:
            type: boolean
      responses:
        "200":
          description: time
          content:
            application/json:
              schema:
                type: array
                items:
                  type: object
                  properties:
                    hostname:
                      type: string
                    mode:
                      type: string
                    worker_group:
                      type: string
                    log_ts:
                      type: string
                      format: date-time
                    file_path:
                      type: string
                    ok_lines:
                      type: integer
                    err_lines:
                      type: integer
                    json_fmt:
                      type: boolean
                  required:
                    - hostname
                    - mode
                    - log_ts
                    - file_path
                    - json_fmt

  /service_logs/get_log_file/{path}:
    get:
      summary: get log file by path
      operationId: getLogFile
      tags:
        - service_logs
      parameters:
        - $ref: "#/components/parameters/Path"
      responses:
        "200":
          description: log stream
          content:
            text/plain:
              schema:
                type: string

  /concurrency_groups/list:
    get:
      summary: List all concurrency groups
      operationId: listConcurrencyGroups
      tags:
        - concurrencyGroups
      responses:
        "200":
          description: all concurrency groups
          content:
            application/json:
              schema:
                type: array
                items:
                  $ref: "#/components/schemas/ConcurrencyGroup"
  /concurrency_groups/prune/{concurrency_id}:
    delete:
      summary: Delete concurrency group
      operationId: deleteConcurrencyGroup
      tags:
        - concurrencyGroups
      parameters:
        - $ref: "#/components/parameters/ConcurrencyId"
      responses:
        "200":
          description: concurrency group removed
          content:
            application/json:
              schema:
                type: object
                properties: {}
  /concurrency_groups/{id}/key:
    get:
      summary: Get the concurrency key for a job that has concurrency limits enabled
      operationId: getConcurrencyKey
      tags:
        - concurrencyGroups
      parameters:
        - $ref: "#/components/parameters/JobId"
      responses:
        "200":
          description: concurrency key for given job
          content:
            application/json:
              schema:
                type: string
  /w/{workspace}/concurrency_groups/list_jobs:
    get:
      summary: Get intervals of job runtime concurrency
      operationId: listExtendedJobs
      tags:
        - concurrencyGroups
        - job
      parameters:
        - name: concurrency_key
          in: query
          required: false
          schema:
            type: string
        - name: row_limit
          in: query
          required: false
          schema:
            type: number
        - $ref: "#/components/parameters/WorkspaceId"
        - $ref: "#/components/parameters/CreatedBy"
        - $ref: "#/components/parameters/Label"
        - $ref: "#/components/parameters/ParentJob"
        - $ref: "#/components/parameters/ScriptExactPath"
        - $ref: "#/components/parameters/ScriptStartPath"
        - $ref: "#/components/parameters/SchedulePath"
        - $ref: "#/components/parameters/ScriptExactHash"
        - $ref: "#/components/parameters/StartedBefore"
        - $ref: "#/components/parameters/StartedAfter"
        - $ref: "#/components/parameters/CreatedOrStartedBefore"
        - $ref: "#/components/parameters/Running"
        - $ref: "#/components/parameters/ScheduledForBeforeNow"
        - $ref: "#/components/parameters/CreatedOrStartedAfter"
        - $ref: "#/components/parameters/CreatedOrStartedAfterCompletedJob"
        - $ref: "#/components/parameters/JobKinds"
        - $ref: "#/components/parameters/ArgsFilter"
        - $ref: "#/components/parameters/Tag"
        - $ref: "#/components/parameters/ResultFilter"
        - $ref: "#/components/parameters/AllowWildcards"
        - $ref: "#/components/parameters/Page"
        - $ref: "#/components/parameters/PerPage"
        - name: is_skipped
          description: is the job skipped
          in: query
          schema:
            type: boolean
        - name: is_flow_step
          description: is the job a flow step
          in: query
          schema:
            type: boolean
        - name: has_null_parent
          description: has null parent
          in: query
          schema:
            type: boolean
        - name: success
          description: filter on successful jobs
          in: query
          schema:
            type: boolean
        - name: all_workspaces
          description: get jobs from all workspaces (only valid if request come from the `admins` workspace)
          in: query
          schema:
            type: boolean
        - name: is_not_schedule
          description: is not a scheduled job
          in: query
          schema:
            type: boolean
      responses:
        "200":
          description: time
          content:
            application/json:
              schema:
                $ref: "#/components/schemas/ExtendedJobs"

  /srch/w/{workspace}/index/search/job:
    get:
      summary: Search through jobs with a string query
      operationId: searchJobsIndex
      tags:
        - indexSearch
      parameters:
        - $ref: "#/components/parameters/WorkspaceId"
        - name: search_query
          in: query
          required: true
          schema:
            type: string
      responses:
        "200":
          description: search results
          content:
            application/json:
              schema:
                type: object
                properties:
                  query_parse_errors:
                    description: a list of the terms that couldn't be parsed (and thus ignored)
                    type: array
                    items:
                      type: object
                      properties:
                        dancer:
                          type: string
                  hits:
                    description: the jobs that matched the query
                    type: array
                    items:
                      $ref: "#/components/schemas/JobSearchHit"

  /srch/index/search/service_logs:
    get:
      summary: Search through service logs with a string query
      operationId: searchLogsIndex
      tags:
        - indexSearch
      parameters:
        - name: search_query
          in: query
          required: true
          schema:
            type: string
        - name: mode
          in: query
          required: true
          schema:
            type: string
        - name: worker_group
          in: query
          required: false
          schema:
            type: string
        - name: hostname
          in: query
          required: true
          schema:
            type: string
        - name: min_ts
          in: query
          required: false
          schema:
            type: string
            format: date-time
        - name: max_ts
          in: query
          required: false
          schema:
            type: string
            format: date-time
      responses:
        "200":
          description: search results
          content:
            application/json:
              schema:
                type: object
                properties:
                  query_parse_errors:
                    description: a list of the terms that couldn't be parsed (and thus ignored)
                    type: array
                    items:
                      type: string
                  hits:
                    description: log files that matched the query
                    type: array
                    items:
                      $ref: "#/components/schemas/LogSearchHit"

  /srch/index/search/count_service_logs:
    get:
      summary: Search and count the log line hits on every provided host
      operationId: countSearchLogsIndex
      tags:
        - indexSearch
      parameters:
        - name: search_query
          in: query
          required: true
          schema:
            type: string
        - name: min_ts
          in: query
          required: false
          schema:
            type: string
            format: date-time
        - name: max_ts
          in: query
          required: false
          schema:
            type: string
            format: date-time
      responses:
        "200":
          description: search results
          content:
            application/json:
              schema:
                type: object
                properties:
                  query_parse_errors:
                    description: a list of the terms that couldn't be parsed (and thus ignored)
                    type: array
                    items:
                      type: string
                  count_per_host:
                    description: count of log lines that matched the query per hostname
                    type: object

  /srch/index/delete/{idx_name}:
    delete:
      summary: Restart container and delete the index to recreate it.
      operationId: clearIndex
      tags:
        - indexSearch
      parameters:
        - name: idx_name
          in: path
          required: true
          schema:
            type: string
            enum:
              - JobIndex
              - ServiceLogIndex
      responses:
        "200":
          description: idx to be deleted and container restarting
          content:
            text/plain:
              schema:
                type: string

components:
  securitySchemes:
    bearerAuth:
      type: http
      scheme: bearer
    cookieAuth:
      type: apiKey
      in: cookie
      name: token

  parameters:
    Id:
      name: id
      in: path
      required: true
      schema:
        type: string
    Key:
      name: key
      in: path
      required: true
      schema:
        type: string
    WorkspaceId:
      name: workspace
      in: path
      required: true
      schema:
        type: string
    PublicationName:
      name: publication
      in: path
      required: true
      schema:
        type: string
    VersionId:
      name: version
      in: path
      required: true
      schema:
        type: number
    Token:
      name: token
      in: path
      required: true
      schema:
        type: string
    AccountId:
      name: id
      in: path
      required: true
      schema:
        type: integer
    ClientName:
      name: client_name
      in: path
      required: true
      schema:
        type: string
    ScriptPath:
      name: path
      in: path
      required: true
      schema:
        type: string
    ScriptHash:
      name: hash
      in: path
      required: true
      schema:
        type: string
    JobId:
      name: id
      in: path
      required: true
      schema:
        type: string
        format: uuid
    Path:
      name: path
      in: path
      required: true
      schema:
        type: string
    CustomPath:
      name: custom_path
      in: path
      required: true
      schema:
        type: string
    PathId:
      name: id
      in: path
      required: true
      schema:
        type: integer
    PathVersion:
      name: version
      in: path
      required: true
      schema:
        type: integer
    Name:
      name: name
      in: path
      required: true
      schema:
        type: string
    Page:
      name: page
      description: which page to return (start at 1, default 1)
      in: query
      schema:
        type: integer
    PerPage:
      name: per_page
      description: number of items to return for a given page (default 30, max 100)
      in: query
      schema:
        type: integer
    OrderDesc:
      name: order_desc
      description: order by desc order (default true)
      in: query
      schema:
        type: boolean
    CreatedBy:
      name: created_by
      description: mask to filter exact matching user creator
      in: query
      schema:
        type: string
    Label:
      name: label
      description: mask to filter exact matching job's label (job labels are completed jobs with as a result an object containing a string in the array at key 'wm_labels')
      in: query
      schema:
        type: string
    Worker:
      name: worker
      description: worker this job was ran on
      in: query
      schema:
        type: string
    ParentJob:
      name: parent_job
      description: The parent job that is at the origin and responsible for the execution
        of this script if any
      in: query
      schema:
        type: string
        format: uuid
    WorkerTag:
      name: tag
      description: Override the tag to use
      in: query
      schema:
        type: string
    CacheTtl:
      name: cache_ttl
      description: Override the cache time to live (in seconds). Can not be used to disable caching, only override with a new cache ttl
      in: query
      schema:
        type: string
    NewJobId:
      name: job_id
      description: The job id to assign to the created job. if missing, job is chosen
        randomly using the ULID scheme. If a job id already exists in the queue
        or as a completed job, the request to create one will fail (Bad Request)
      in: query
      schema:
        type: string
        format: uuid
    IncludeHeader:
      name: include_header
      description: |
        List of headers's keys (separated with ',') whove value are added to the args
        Header's key lowercased and '-'' replaced to '_' such that 'Content-Type' becomes the 'content_type' arg key
      in: query
      schema:
        type: string
    QueueLimit:
      name: queue_limit
      description: |
        The maximum size of the queue for which the request would get rejected if that job would push it above that limit
      in: query
      schema:
        type: string
    Payload:
      name: payload
      description: |
        The base64 encoded payload that has been encoded as a JSON. e.g how to encode such payload encodeURIComponent
        `encodeURIComponent(btoa(JSON.stringify({a: 2})))`
      in: query
      schema:
        type: string
    ScriptStartPath:
      name: script_path_start
      description: mask to filter matching starting path
      in: query
      schema:
        type: string
    SchedulePath:
      name: schedule_path
      description: mask to filter by schedule path
      in: query
      schema:
        type: string
    ScriptExactPath:
      name: script_path_exact
      description: mask to filter exact matching path
      in: query
      schema:
        type: string
    ScriptExactHash:
      name: script_hash
      description: mask to filter exact matching path
      in: query
      schema:
        type: string
    CreatedBefore:
      name: created_before
      description: filter on created before (inclusive) timestamp
      in: query
      schema:
        type: string
        format: date-time
    CreatedAfter:
      name: created_after
      description: filter on created after (exclusive) timestamp
      in: query
      schema:
        type: string
        format: date-time
    StartedBefore:
      name: started_before
      description: filter on started before (inclusive) timestamp
      in: query
      schema:
        type: string
        format: date-time
    StartedAfter:
      name: started_after
      description: filter on started after (exclusive) timestamp
      in: query
      schema:
        type: string
        format: date-time
    Before:
      name: before
      description: filter on started before (inclusive) timestamp
      in: query
      schema:
        type: string
        format: date-time
    CreatedOrStartedAfter:
      name: created_or_started_after
      description: filter on created_at for non non started job and started_at otherwise
        after (exclusive) timestamp
      in: query
      schema:
        type: string
        format: date-time
    CreatedOrStartedAfterCompletedJob:
      name: created_or_started_after_completed_jobs
      description: filter on created_at for non non started job and started_at otherwise
        after (exclusive) timestamp but only for the completed jobs
      in: query
      schema:
        type: string
        format: date-time
    CreatedOrStartedBefore:
      name: created_or_started_before
      description: filter on created_at for non non started job and started_at otherwise
        before (inclusive) timestamp
      in: query
      schema:
        type: string
        format: date-time
    Success:
      name: success
      description: filter on successful jobs
      in: query
      schema:
        type: boolean
    ScheduledForBeforeNow:
      name: scheduled_for_before_now
      description: filter on jobs scheduled_for before now (hence waitinf for a worker)
      in: query
      schema:
        type: boolean
    Suspended:
      name: suspended
      description: filter on suspended jobs
      in: query
      schema:
        type: boolean
    Running:
      name: running
      description: filter on running jobs
      in: query
      schema:
        type: boolean
    AllowWildcards:
      name: allow_wildcards
      description: allow wildcards (*) in the filter of label, tag, worker
      in: query
      schema:
        type: boolean
    ArgsFilter:
      name: args
      description: filter on jobs containing those args as a json subset (@> in postgres)
      in: query
      schema:
        type: string
    Tag:
      name: tag
      description: filter on jobs with a given tag/worker group
      in: query
      schema:
        type: string
    ResultFilter:
      name: result
      description: filter on jobs containing those result as a json subset (@> in postgres)
      in: query
      schema:
        type: string
    After:
      name: after
      description: filter on created after (exclusive) timestamp
      in: query
      schema:
        type: string
        format: date-time
    Username:
      name: username
      description: filter on exact username of user
      in: query
      schema:
        type: string
    Operation:
      name: operation
      description: filter on exact or prefix name of operation
      in: query
      schema:
        type: string
    ResourceName:
      name: resource
      description: filter on exact or prefix name of resource
      in: query
      schema:
        type: string
    ActionKind:
      name: action_kind
      description: filter on type of operation
      in: query
      schema:
        type: string
        enum: [Create, Update, Delete, Execute]
    JobKinds:
      name: job_kinds
      description: filter on job kind (values 'preview', 'script', 'dependencies', 'flow')
        separated by,
      in: query
      schema:
        type: string
      # correct type is below but explode not supported by our codegen
      #   type: array
      #   items:
      #     type: string
      #     enum: ["preview", "script", "dependencies"]
      # explode: false
    RunnableId:
      name: runnable_id
      in: query
      schema:
        type: string
    RunnableTypeQuery:
      name: runnable_type
      in: query
      schema:
        $ref: "#/components/schemas/RunnableType"
    InputId:
      name: input
      in: path
      required: true
      schema:
        type: string
    GetStarted:
      name: get_started
      in: query
      schema:
        type: boolean
    ConcurrencyId:
      name: concurrency_id
      in: path
      required: true
      schema:
        type: string
    RunnableKind:
      name: runnable_kind
      in: path
      required: true
      schema:
        type: string
        enum: [script, flow]

  schemas:
    $ref: "../../openflow.openapi.yaml#/components/schemas"

    AIProvider:
      type: string
      enum: [openai, azure_openai, anthropic, mistral, deepseek, googleai, groq, openrouter, togetherai, customai]

    AIProviderModel:
      type: object
      properties:
        model:
          type: string
        provider:
          $ref: "#/components/schemas/AIProvider"
      required:
        - model
        - provider

    AIProviderConfig:
      type: object
      properties:
        resource_path:
          type: string
        models:
          type: array
          items:
            type: string
      required:
        - resource_path
        - models

    AIConfig:
      type: object
      properties:
        providers:
          type: object
          additionalProperties:
            $ref: "#/components/schemas/AIProviderConfig"
        default_model:
          $ref: "#/components/schemas/AIProviderModel"
        code_completion_model:
          $ref: "#/components/schemas/AIProviderModel"

    Alert:
      type: object
      properties:
        name:
          type: string
        tags_to_monitor:
          type: array
          items:
            type: string
        jobs_num_threshold:
          type: integer
        alert_cooldown_seconds:
          type: integer
        alert_time_threshold_seconds:
          type: integer
      required:
        - name
        - tags_to_monitor
        - jobs_num_threshold
        - alert_cooldown_seconds
        - alert_time_threshold_seconds

    Configs:
      type: object
      nullable: true
      properties:
        alerts:
          type: array
          items:
            $ref: '#/components/schemas/Alert'

    Script:
      type: object
      properties:
        workspace_id:
          type: string
        hash:
          type: string
        path:
          type: string
        parent_hashes:
          type: array
          description: |
            The first element is the direct parent of the script, the second is the parent of the first, etc
          items:
            type: string
        summary:
          type: string
        description:
          type: string
        content:
          type: string
        created_by:
          type: string
        created_at:
          type: string
          format: date-time
        archived:
          type: boolean
        schema:
          type: object
        deleted:
          type: boolean
        is_template:
          type: boolean
        extra_perms:
          type: object
          additionalProperties:
            type: boolean
        lock:
          type: string
        lock_error_logs:
          type: string
        language:
          $ref: "#/components/schemas/ScriptLang"
        kind:
          type: string
          enum: [script, failure, trigger, command, approval, preprocessor]
        starred:
          type: boolean
        tag:
          type: string
        has_draft:
          type: boolean
        draft_only:
          type: boolean
        envs:
          type: array
          items:
            type: string
        concurrent_limit:
          type: integer
        concurrency_time_window_s:
          type: integer
        concurrency_key:
          type: string
        cache_ttl:
          type: number
        dedicated_worker:
          type: boolean
        ws_error_handler_muted:
          type: boolean
        priority:
          type: integer
        restart_unless_cancelled:
          type: boolean
        timeout:
          type: integer
        delete_after_use:
          type: boolean
        visible_to_runner_only:
          type: boolean
        no_main_func:
          type: boolean
        codebase:
          type: string
        has_preprocessor:
          type: boolean
        on_behalf_of_email:
          type: string

      required:
        - hash
        - path
        - summary
        - description
        - content
        - created_by
        - created_at
        - archived
        - deleted
        - is_template
        - extra_perms
        - language
        - kind
        - starred
        - no_main_func
        - has_preprocessor

    NewScript:
      type: object
      properties:
        path:
          type: string
        parent_hash:
          type: string
        summary:
          type: string
        description:
          type: string
        content:
          type: string
        schema:
          type: object
        is_template:
          type: boolean
        lock:
          type: string
        language:
          $ref: "#/components/schemas/ScriptLang"
        kind:
          type: string
          enum: [script, failure, trigger, command, approval, preprocessor]
        tag:
          type: string
        draft_only:
          type: boolean
        envs:
          type: array
          items:
            type: string
        concurrent_limit:
          type: integer
        concurrency_time_window_s:
          type: integer
        cache_ttl:
          type: number
        dedicated_worker:
          type: boolean
        ws_error_handler_muted:
          type: boolean
        priority:
          type: integer
        restart_unless_cancelled:
          type: boolean
        timeout:
          type: integer
        delete_after_use:
          type: boolean
        deployment_message:
          type: string
        concurrency_key:
          type: string
        visible_to_runner_only:
          type: boolean
        no_main_func:
          type: boolean
        codebase:
          type: string
        has_preprocessor:
          type: boolean
        on_behalf_of_email:
          type: string
      required:
        - path
        - summary
        - description
        - content
        - language

    NewScriptWithDraft:
      allOf:
        - $ref: "#/components/schemas/NewScript"
        - type: object
          properties:
            draft:
              $ref: "#/components/schemas/NewScript"
            hash:
              type: string
          required:
            - hash

    ScriptHistory:
      type: object
      properties:
        script_hash:
          type: string
        deployment_msg:
          type: string
      required:
        - script_hash

    ScriptArgs:
      type: object
      additionalProperties: {}

    Input:
      type: object
      properties:
        id:
          type: string
        name:
          type: string
        created_by:
          type: string
        created_at:
          type: string
          format: date-time
        is_public:
          type: boolean
        success:
          type: boolean
      required:
        - id
        - name
        - args
        - created_by
        - created_at
        - is_public

    CreateInput:
      type: object
      properties:
        name:
          type: string
        args:
          type: object
      required:
        - name
        - args
        - created_by

    UpdateInput:
      type: object
      properties:
        id:
          type: string
        name:
          type: string
        is_public:
          type: boolean
      required:
        - id
        - name
        - is_public

    RunnableType:
      type: string
      enum: ["ScriptHash", "ScriptPath", "FlowPath"]

    QueuedJob:
      type: object
      properties:
        workspace_id:
          type: string
        id:
          type: string
          format: uuid
        parent_job:
          type: string
          format: uuid
        created_by:
          type: string
        created_at:
          type: string
          format: date-time
        started_at:
          type: string
          format: date-time
        scheduled_for:
          type: string
          format: date-time
        running:
          type: boolean
        script_path:
          type: string
        script_hash:
          type: string
        args:
          $ref: "#/components/schemas/ScriptArgs"
        logs:
          type: string
        raw_code:
          type: string
        canceled:
          type: boolean
        canceled_by:
          type: string
        canceled_reason:
          type: string
        last_ping:
          type: string
          format: date-time
        job_kind:
          type: string
          enum:
            [
              "script",
              "preview",
              "dependencies",
              "flowdependencies",
              "appdependencies",
              "flow",
              "flowpreview",
              "script_hub",
              "identity",
              "deploymentcallback",
              "singlescriptflow",
              "flowscript",
              "flownode",
              "appscript"
            ]
        schedule_path:
          type: string
        permissioned_as:
          type: string
          description: |
            The user (u/userfoo) or group (g/groupfoo) whom
            the execution of this script will be permissioned_as and by extension its DT_TOKEN.
        flow_status:
          $ref: "../../openflow.openapi.yaml#/components/schemas/FlowStatus"
        raw_flow:
          $ref: "../../openflow.openapi.yaml#/components/schemas/FlowValue"
        is_flow_step:
          type: boolean
        language:
          $ref: "#/components/schemas/ScriptLang"
        email:
          type: string
        visible_to_owner:
          type: boolean
        mem_peak:
          type: integer
        tag:
          type: string
        priority:
          type: integer
        self_wait_time_ms:
          type: number
        aggregate_wait_time_ms:
          type: number
        suspend:
          type: number
        preprocessed:
          type: boolean
        worker:
          type: string
      required:
        - id
        - running
        - canceled
        - job_kind
        - permissioned_as
        - is_flow_step
        - email
        - visible_to_owner
        - tag

    CompletedJob:
      type: object
      properties:
        workspace_id:
          type: string
        id:
          type: string
          format: uuid
        parent_job:
          type: string
          format: uuid
        created_by:
          type: string
        created_at:
          type: string
          format: date-time
        started_at:
          type: string
          format: date-time
        duration_ms:
          type: integer
        success:
          type: boolean
        script_path:
          type: string
        script_hash:
          type: string
        args:
          $ref: "#/components/schemas/ScriptArgs"
        result: {}
        logs:
          type: string
        deleted:
          type: boolean
        raw_code:
          type: string
        canceled:
          type: boolean
        canceled_by:
          type: string
        canceled_reason:
          type: string
        job_kind:
          type: string
          enum:
            [
              "script",
              "preview",
              "dependencies",
              "flow",
              "flowdependencies",
              "appdependencies",
              "flowpreview",
              "script_hub",
              "identity",
              "deploymentcallback",
              "singlescriptflow",
              "flowscript",
              "flownode",
              "appscript"
            ]
        schedule_path:
          type: string
        permissioned_as:
          type: string
          description: |
            The user (u/userfoo) or group (g/groupfoo) whom
            the execution of this script will be permissioned_as and by extension its DT_TOKEN.
        flow_status:
          $ref: "../../openflow.openapi.yaml#/components/schemas/FlowStatus"
        raw_flow:
          $ref: "../../openflow.openapi.yaml#/components/schemas/FlowValue"
        is_flow_step:
          type: boolean
        language:
          $ref: "#/components/schemas/ScriptLang"
        is_skipped:
          type: boolean
        email:
          type: string
        visible_to_owner:
          type: boolean
        mem_peak:
          type: integer
        tag:
          type: string
        priority:
          type: integer
        labels:
          type: array
          items:
            type: string
        self_wait_time_ms:
          type: number
        aggregate_wait_time_ms:
          type: number
        preprocessed:
          type: boolean
        worker:
          type: string
      required:
        - id
        - created_by
        - duration_ms
        - created_at
        - started_at
        - success
        - canceled
        - job_kind
        - permissioned_as
        - is_flow_step
        - is_skipped
        - email
        - visible_to_owner
        - tag

    ObscuredJob:
      type: object
      properties:
        typ:
          type: string
        started_at:
          type: string
          format: date-time
        duration_ms:
          type: number
    Job:
      oneOf:
        - allOf:
            - $ref: "#/components/schemas/CompletedJob"
            - type: object
              properties:
                type:
                  type: string
                  enum: [CompletedJob]
        - allOf:
            - $ref: "#/components/schemas/QueuedJob"
            - type: object
              properties:
                type:
                  type: string
                  enum: [QueuedJob]
      discriminator:
        propertyName: type

    User:
      type: object
      properties:
        email:
          type: string
        username:
          type: string
        is_admin:
          type: boolean
        name:
          type: string
        is_super_admin:
          type: boolean
        created_at:
          type: string
          format: date-time
        operator:
          type: boolean
        disabled:
          type: boolean
        groups:
          type: array
          items:
            type: string
        folders:
          type: array
          items:
            type: string
        folders_owners:
          type: array
          items:
            type: string
      required:
        - email
        - username
        - is_admin
        - is_super_admin
        - created_at
        - operator
        - disabled
        - folders
        - folders_owners

    UserUsage:
      type: object
      properties:
        email:
          type: string
        executions:
          type: number

    Login:
      type: object
      properties:
        email:
          type: string
        password:
          type: string
      required:
        - email
        - password

    EditWorkspaceUser:
      type: object
      properties:
        is_admin:
          type: boolean
        operator:
          type: boolean
        disabled:
          type: boolean

    TruncatedToken:
      type: object
      properties:
        label:
          type: string
        expiration:
          type: string
          format: date-time
        token_prefix:
          type: string
        created_at:
          type: string
          format: date-time
        last_used_at:
          type: string
          format: date-time
        scopes:
          type: array
          items:
            type: string
        email:
          type: string
      required:
        - token_prefix
        - created_at
        - last_used_at

    NewToken:
      type: object
      properties:
        label:
          type: string
        expiration:
          type: string
          format: date-time
        scopes:
          type: array
          items:
            type: string
        workspace_id:
          type: string

    NewTokenImpersonate:
      type: object
      properties:
        label:
          type: string
        expiration:
          type: string
          format: date-time
        impersonate_email:
          type: string
        workspace_id:
          type: string
      required:
        - impersonate_email

    ListableVariable:
      type: object
      properties:
        workspace_id:
          type: string
        path:
          type: string
        value:
          type: string
        is_secret:
          type: boolean
        description:
          type: string
        account:
          type: integer
        is_oauth:
          type: boolean
        extra_perms:
          type: object
          additionalProperties:
            type: boolean
        is_expired:
          type: boolean
        refresh_error:
          type: string
        is_linked:
          type: boolean
        is_refreshed:
          type: boolean
        expires_at:
          type: string
          format: date-time
      required:
        - workspace_id
        - path
        - is_secret
        - extra_perms

    ContextualVariable:
      type: object
      properties:
        name:
          type: string
        value:
          type: string
        description:
          type: string
        is_custom:
          type: boolean
      required:
        - name
        - value
        - description
        - is_custom

    CreateVariable:
      type: object
      properties:
        path:
          type: string
        value:
          type: string
        is_secret:
          type: boolean
        description:
          type: string
        account:
          type: integer
        is_oauth:
          type: boolean
        expires_at:
          type: string
          format: date-time
      required:
        - path
        - value
        - is_secret
        - description

    EditVariable:
      type: object
      properties:
        path:
          type: string
        value:
          type: string
        is_secret:
          type: boolean
        description:
          type: string

    AuditLog:
      type: object
      properties:
        id:
          type: integer
        timestamp:
          type: string
          format: date-time
        username:
          type: string
        operation:
          type: string
          enum:
            - "jobs.run"
            - "jobs.run.script"
            - "jobs.run.preview"
            - "jobs.run.flow"
            - "jobs.run.flow_preview"
            - "jobs.run.script_hub"
            - "jobs.run.dependencies"
            - "jobs.run.identity"
            - "jobs.run.noop"
            - "jobs.flow_dependencies"
            - "jobs"
            - "jobs.cancel"
            - "jobs.force_cancel"
            - "jobs.disapproval"
            - "jobs.delete"
            - "account.delete"
            - "ai.request"
            - "resources.create"
            - "resources.update"
            - "resources.delete"
            - "resource_types.create"
            - "resource_types.update"
            - "resource_types.delete"
            - "schedule.create"
            - "schedule.setenabled"
            - "schedule.edit"
            - "schedule.delete"
            - "scripts.create"
            - "scripts.update"
            - "scripts.archive"
            - "scripts.delete"
            - "users.create"
            - "users.delete"
            - "users.update"
            - "users.login"
            - "users.login_failure"
            - "users.logout"
            - "users.accept_invite"
            - "users.decline_invite"
            - "users.token.create"
            - "users.token.delete"
            - "users.add_to_workspace"
            - "users.add_global"
            - "users.setpassword"
            - "users.impersonate"
            - "users.leave_workspace"
            - "oauth.login"
            - "oauth.login_failure"
            - "oauth.signup"
            - "variables.create"
            - "variables.delete"
            - "variables.update"
            - "flows.create"
            - "flows.update"
            - "flows.delete"
            - "flows.archive"
            - "apps.create"
            - "apps.update"
            - "apps.delete"
            - "folder.create"
            - "folder.update"
            - "folder.delete"
            - "folder.add_owner"
            - "folder.remove_owner"
            - "group.create"
            - "group.delete"
            - "group.edit"
            - "group.adduser"
            - "group.removeuser"
            - "igroup.create"
            - "igroup.delete"
            - "igroup.adduser"
            - "igroup.removeuser"
            - "variables.decrypt_secret"
            - "workspaces.edit_command_script"
            - "workspaces.edit_deploy_to"
            - "workspaces.edit_auto_invite_domain"
            - "workspaces.edit_webhook"
            - "workspaces.edit_copilot_config"
            - "workspaces.edit_error_handler"
            - "workspaces.create"
            - "workspaces.update"
            - "workspaces.archive"
            - "workspaces.unarchive"
            - "workspaces.delete"
        action_kind:
          type: string
          enum: ["Created", "Updated", "Delete", "Execute"]
        resource:
          type: string
        parameters:
          type: object
      required:
        - id
        - timestamp
        - username
        - operation
        - action_kind

    MainArgSignature:
      type: object
      properties:
        type:
          type: string
          enum: ["Valid", "Invalid"]
        error:
          type: string
        star_args:
          type: boolean
        star_kwargs:
          type: boolean
        args:
          type: array
          items:
            type: object
            properties:
              name:
                type: string
              typ:
                oneOf:
                  - type: string
                    enum:
                      [
                        "float",
                        "int",
                        "bool",
                        "email",
                        "unknown",
                        "bytes",
                        "dict",
                        "datetime",
                        "sql"
                      ]
                  - type: object
                    properties:
                      resource:
                        type: string
                        nullable: true
                    required:
                      - resource
                  - type: object
                    properties:
                      str:
                        type: array
                        items:
                          type: string
                        nullable: true
                    required:
                      - str
                  - type: object
                    properties:
                      object:
                        type: array
                        items:
                          type: object
                          properties:
                            key:
                              type: string
                            typ:
                              oneOf:
                                - type: string
                                  enum:
                                    [
                                      "float",
                                      "int",
                                      "bool",
                                      "email",
                                      "unknown",
                                      "bytes",
                                      "dict",
                                      "datetime",
                                      "sql"
                                    ]
                                - type: object
                                  properties:
                                    str: {}
                                  required: [str]
                          required:
                            - key
                            - typ
                    required:
                      - object
                  - type: object
                    properties:
                      list:
                        oneOf:
                          - type: string
                            enum:
                              [
                                "float",
                                "int",
                                "bool",
                                "email",
                                "unknown",
                                "bytes",
                                "dict",
                                "datetime",
                                "sql"
                              ]
                          - type: object
                            properties:
                              str: {}
                            required: [str]
                        nullable: true
                    required:
                      - list
              has_default:
                type: boolean
              default: {}
            required:
              - name
              - typ
        no_main_func:
          type: boolean
          nullable: true
        has_preprocessor:
          type: boolean
          nullable: true
      required:
        - star_args
        - start_kwargs
        - args
        - type
        - error
        - no_main_func
        - has_preprocessor

    ScriptLang:
      type: string
      enum: [
          python3,
          deno,
          go,
          bash,
          powershell,
          postgresql,
          mysql,
          bigquery,
          snowflake,
          mssql,
          oracledb,
          graphql,
          nativets,
          bun,
          php,
          rust,
          ansible,
          csharp,
          nu,
          java
          # for related places search: ADD_NEW_LANG
        ]

    Preview:
      type: object
      properties:
        content:
          type: string
        path:
          type: string
        script_hash:
          type: string
        args:
          $ref: "#/components/schemas/ScriptArgs"
        language:
          $ref: "#/components/schemas/ScriptLang"
        tag:
          type: string
        kind:
          type: string
          enum: [code, identity, http]
        dedicated_worker:
          type: boolean
        lock:
          type: string
      required:
        - args

    WorkflowTask:
      type: object
      properties:
        args:
          $ref: "#/components/schemas/ScriptArgs"
      required:
        - args

    WorkflowStatusRecord:
      type: object
      additionalProperties:
        $ref: "#/components/schemas/WorkflowStatus"

    WorkflowStatus:
      type: object
      properties:
        scheduled_for:
          type: string
          format: date-time
        started_at:
          type: string
          format: date-time
        duration_ms:
          type: number
        name:
          type: string

    CreateResource:
      type: object
      properties:
        path:
          type: string
        value: {}
        description:
          type: string
        resource_type:
          type: string
      required:
        - path
        - value
        - resource_type

    EditResource:
      type: object
      properties:
        path:
          type: string
        description:
          type: string
        value: {}

    Resource:
      type: object
      properties:
        workspace_id:
          type: string
        path:
          type: string
        description:
          type: string
        resource_type:
          type: string
        value: {}
        is_oauth:
          type: boolean
        extra_perms:
          type: object
          additionalProperties:
            type: boolean
        created_by:
          type: string
        edited_at:
          type: string
          format: date-time
      required:
        - path
        - resource_type
        - is_oauth

    ListableResource:
      type: object
      properties:
        workspace_id:
          type: string
        path:
          type: string
        description:
          type: string
        resource_type:
          type: string
        value: {}
        is_oauth:
          type: boolean
        extra_perms:
          type: object
          additionalProperties:
            type: boolean
        is_expired:
          type: boolean
        refresh_error:
          type: string
        is_linked:
          type: boolean
        is_refreshed:
          type: boolean
        account:
          type: number
        created_by:
          type: string
        edited_at:
          type: string
          format: date-time
      required:
        - path
        - resource_type
        - is_oauth
        - is_linked
        - is_refreshed

    ResourceType:
      type: object
      properties:
        workspace_id:
          type: string
        name:
          type: string
        schema: {}
        description:
          type: string
        created_by:
          type: string
        edited_at:
          type: string
          format: date-time
        format_extension:
          type: string
      required:
        - name

    EditResourceType:
      type: object
      properties:
        schema: {}
        description:
          type: string

    Schedule:
      type: object
      properties:
        path:
          type: string
        edited_by:
          type: string
        edited_at:
          type: string
          format: date-time
        schedule:
          type: string
        timezone:
          type: string
        enabled:
          type: boolean
        script_path:
          type: string
        is_flow:
          type: boolean
        args:
          $ref: "#/components/schemas/ScriptArgs"
        extra_perms:
          type: object
          additionalProperties:
            type: boolean
        email:
          type: string
        error:
          type: string
        on_failure:
          # a reference to a script path, flow path, or webhook (script/<path>, flow/<path>)
          type: string
        on_failure_times:
          type: number
        on_failure_exact:
          type: boolean
        on_failure_extra_args:
          $ref: "#/components/schemas/ScriptArgs"
        on_recovery:
          type: string
        on_recovery_times:
          type: number
        on_recovery_extra_args:
          $ref: "#/components/schemas/ScriptArgs"
        on_success:
          type: string
        on_success_extra_args:
          $ref: "#/components/schemas/ScriptArgs"
        ws_error_handler_muted:
          type: boolean
        retry:
          $ref: "../../openflow.openapi.yaml#/components/schemas/Retry"
        summary:
          type: string
        description:
          type: string
        no_flow_overlap:
          type: boolean
        tag:
          type: string
        paused_until:
          type: string
          format: date-time
        cron_version:
          type: string
      required:
        - path
        - edited_by
        - edited_at
        - schedule
        - script_path
        - timezone
        - extra_perms
        - is_flow
        - enabled
        - email

    ScheduleWJobs:
      allOf:
        - $ref: "#/components/schemas/Schedule"
        - type: object
          properties:
            jobs:
              type: array
              items:
                type: object
                properties:
                  id:
                    type: string
                  success:
                    type: boolean
                  duration_ms:
                    type: number
                required:
                  - id
                  - success
                  - duration_ms

    NewSchedule:
      type: object
      properties:
        path:
          type: string
        schedule:
          type: string
        timezone:
          type: string
        script_path:
          type: string
        is_flow:
          type: boolean
        args:
          $ref: "#/components/schemas/ScriptArgs"
        enabled:
          type: boolean
        on_failure:
          # a reference to a script path, flow path, or webhook (script/<path>, flow/<path>)
          type: string
        on_failure_times:
          type: number
        on_failure_exact:
          type: boolean
        on_failure_extra_args:
          $ref: "#/components/schemas/ScriptArgs"
        on_recovery:
          type: string
        on_recovery_times:
          type: number
        on_recovery_extra_args:
          $ref: "#/components/schemas/ScriptArgs"
        on_success:
          type: string
        on_success_extra_args:
          $ref: "#/components/schemas/ScriptArgs"
        ws_error_handler_muted:
          type: boolean
        retry:
          $ref: "../../openflow.openapi.yaml#/components/schemas/Retry"
        no_flow_overlap:
          type: boolean
        summary:
          type: string
        description:
          type: string
        tag:
          type: string
        paused_until:
          type: string
          format: date-time
        cron_version:
          type: string
      required:
        - path
        - schedule
        - timezone
        - script_path
        - is_flow
        - args

    EditSchedule:
      type: object
      properties:
        schedule:
          type: string
        timezone:
          type: string
        args:
          $ref: "#/components/schemas/ScriptArgs"
        on_failure:
          # a reference to a script path, flow path, or webhook (script/<path>, flow/<path>)
          type: string
        on_failure_times:
          type: number
        on_failure_exact:
          type: boolean
        on_failure_extra_args:
          $ref: "#/components/schemas/ScriptArgs"
        on_recovery:
          type: string
        on_recovery_times:
          type: number
        on_recovery_extra_args:
          $ref: "#/components/schemas/ScriptArgs"
        on_success:
          type: string
        on_success_extra_args:
          $ref: "#/components/schemas/ScriptArgs"
        ws_error_handler_muted:
          type: boolean
        retry:
          $ref: "../../openflow.openapi.yaml#/components/schemas/Retry"
        no_flow_overlap:
          type: boolean
        summary:
          type: string
        description:
          type: string
        tag:
          type: string
        paused_until:
          type: string
          format: date-time
        cron_version:
          type: string
      required:
        - schedule
        - timezone
        - script_path
        - is_flow
        - args

    TriggerExtraProperty:
      type: object
      properties:
        path:
          type: string
        script_path:
          type: string
        email:
          type: string
        extra_perms:
          type: object
          additionalProperties:
            type: boolean
        workspace_id:
          type: string
        edited_by:
          type: string
        edited_at:
          type: string
          format: date-time
        is_flow:
          type: boolean
      required:
        - path
        - script_path
        - email
        - extra_perms
        - workspace_id
        - edited_by
        - edited_at
        - is_flow

    AuthenticationMethod:
      type: string
      enum:
        - none
        - windmill
        - api_key
        - basic_http
        - custom_script
        - signature

    HttpTrigger:
      allOf:
        - $ref: "#/components/schemas/TriggerExtraProperty"
      type: object
      properties:
        route_path:
          type: string
        static_asset_config:
          type: object
          properties:
            s3:
              type: string
            storage:
              type: string
            filename:
              type: string
          required:
            - s3
        http_method:
          type: string
          enum:
            - get
            - post
            - put
            - delete
            - patch
        authentication_resource_path:
          type: string
        is_async:
          type: boolean
        authentication_method:
          $ref: "#/components/schemas/AuthenticationMethod"
        is_static_website:
          type: boolean
        workspaced_route:
          type: boolean
        wrap_body:
          type: boolean
        raw_string:
          type: boolean

      required:
        - route_path
        - is_async
        - authentication_method
        - http_method
        - is_static_website
        - workspaced_route
        - wrap_body
        - raw_string

    NewHttpTrigger:
      type: object
      properties:
        path:
          type: string
        script_path:
          type: string
        route_path:
          type: string
        workspaced_route:
          type: boolean
        static_asset_config:
          type: object
          properties:
            s3:
              type: string
            storage:
              type: string
            filename:
              type: string
          required:
            - s3
        is_flow:
          type: boolean
        http_method:
          type: string
          enum:
            - get
            - post
            - put
            - delete
            - patch
        authentication_resource_path:
          type: string
        is_async:
          type: boolean
        authentication_method:
          $ref: "#/components/schemas/AuthenticationMethod"
        is_static_website:
          type: boolean
        wrap_body:
          type: boolean
        raw_string:
          type: boolean

      required:
        - path
        - script_path
        - route_path
        - is_flow
        - is_async
        - authentication_method
        - http_method
        - is_static_website

    EditHttpTrigger:
      type: object
      properties:
        path:
          type: string
        script_path:
          type: string
        route_path:
          type: string
        workspaced_route:
          type: boolean
        static_asset_config:
          type: object
          properties:
            s3:
              type: string
            storage:
              type: string
            filename:
              type: string
          required:
            - s3
        authentication_resource_path:
          type: string
        is_flow:
          type: boolean
        http_method:
          type: string
          enum:
            - get
            - post
            - put
            - delete
            - patch
        is_async:
          type: boolean
        authentication_method:
          $ref: "#/components/schemas/AuthenticationMethod"
        is_static_website:
          type: boolean
        wrap_body:
          type: boolean
        raw_string:
          type: boolean
      required:
        - path
        - script_path
        - is_flow
        - kind
        - is_async
        - authentication_method
        - http_method
        - is_static_website

    TriggersCount:
      type: object
      properties:
        primary_schedule:
          type: object
          properties:
            schedule:
              type: string
        schedule_count:
          type: number
        http_routes_count:
          type: number
        webhook_count:
          type: number
        email_count:
          type: number
        websocket_count:
          type: number
        postgres_count:
          type: number
        kafka_count:
          type: number
        nats_count:
          type: number
        mqtt_count:
          type: number
        gcp_count:
          type: number
        sqs_count:
          type: number

    WebsocketTrigger:
      allOf:
        - $ref: "#/components/schemas/TriggerExtraProperty"
      type: object
      properties:
        url:
          type: string
        server_id:
          type: string
        last_server_ping:
          type: string
          format: date-time
        error:
          type: string
        enabled:
          type: boolean
        filters:
          type: array
          items:
            type: object
            properties:
              key:
                type: string
              value: {}
            required:
              - key
              - value
        initial_messages:
          type: array
          items:
            $ref: "#/components/schemas/WebsocketTriggerInitialMessage"
        url_runnable_args:
          $ref: "#/components/schemas/ScriptArgs"
        can_return_message:
          type: boolean

      required:
        - url
        - enabled
        - filters
        - can_return_message

    NewWebsocketTrigger:
      type: object
      properties:
        path:
          type: string
        script_path:
          type: string
        is_flow:
          type: boolean
        url:
          type: string
        enabled:
          type: boolean
        filters:
          type: array
          items:
            type: object
            properties:
              key:
                type: string
              value: {}
            required:
              - key
              - value
        initial_messages:
          type: array
          items:
            $ref: "#/components/schemas/WebsocketTriggerInitialMessage"
        url_runnable_args:
          $ref: "#/components/schemas/ScriptArgs"
        can_return_message:
          type: boolean

      required:
        - path
        - script_path
        - url
        - is_flow
        - filters
        - can_return_message

    EditWebsocketTrigger:
      type: object
      properties:
        url:
          type: string
        path:
          type: string
        script_path:
          type: string
        is_flow:
          type: boolean
        filters:
          type: array
          items:
            type: object
            properties:
              key:
                type: string
              value: {}
            required:
              - key
              - value
        initial_messages:
          type: array
          items:
            $ref: "#/components/schemas/WebsocketTriggerInitialMessage"
        url_runnable_args:
          $ref: "#/components/schemas/ScriptArgs"
        can_return_message:
          type: boolean

      required:
        - path
        - script_path
        - url
        - is_flow
        - filters
        - can_return_message
    WebsocketTriggerInitialMessage:
      anyOf:
        - type: object
          properties:
            raw_message:
              type: string
          required:
            - raw_message
        - type: object
          properties:
            runnable_result:
              type: object
              properties:
                path:
                  type: string
                args:
                  $ref: "#/components/schemas/ScriptArgs"
                is_flow:
                  type: boolean
              required:
                - path
                - args
                - is_flow
          required:
            - runnable_result

    MqttQoS:
      type: string
      enum: ["qos0", "qos1", "qos2"]

    MqttV3Config:
      type: object
      properties:
        clean_session:
          type: boolean

    MqttV5Config:
      type: object
      properties:
        clean_start:
          type: boolean
        topic_alias:
          type: number
        session_expiry_interval:
          type: number

    MqttSubscribeTopic:
      type: object
      properties:
        qos:
          $ref: "#/components/schemas/MqttQoS"
        topic:
          type: string
      required:
        - qos
        - topic

    MqttClientVersion:
      type: string
      enum: ["v3", "v5"]

    MqttTrigger:
      allOf:
        - $ref: "#/components/schemas/TriggerExtraProperty"
      type: object
      properties:
        mqtt_resource_path:
          type: string
        subscribe_topics:
          type: array
          items:
            $ref: "#/components/schemas/MqttSubscribeTopic"
        v3_config:
          $ref: "#/components/schemas/MqttV3Config"
        v5_config:
          $ref: "#/components/schemas/MqttV5Config"
        client_id:
          type: string
        client_version:
          $ref: "#/components/schemas/MqttClientVersion"
        server_id:
          type: string
        last_server_ping:
          type: string
          format: date-time
        error:
          type: string
        enabled:
          type: boolean

      required:
        - enabled
        - subscribe_topics
        - mqtt_resource_path

    NewMqttTrigger:
      type: object
      properties:
        mqtt_resource_path:
          type: string
        subscribe_topics:
          type: array
          items:
            $ref: "#/components/schemas/MqttSubscribeTopic"
        client_id:
          type: string
        v3_config:
          $ref: "#/components/schemas/MqttV3Config"
        v5_config:
          $ref: "#/components/schemas/MqttV5Config"
        client_version:
          $ref: "#/components/schemas/MqttClientVersion"
        path:
          type: string
        script_path:
          type: string
        is_flow:
          type: boolean
        enabled:
          type: boolean
      required:
        - path
        - script_path
        - is_flow
        - subscribe_topics
        - mqtt_resource_path

    EditMqttTrigger:
      type: object
      properties:
        mqtt_resource_path:
          type: string
        subscribe_topics:
          type: array
          items:
            $ref: "#/components/schemas/MqttSubscribeTopic"
        client_id:
          type: string
        v3_config:
          $ref: "#/components/schemas/MqttV3Config"
        v5_config:
          $ref: "#/components/schemas/MqttV5Config"
        client_version:
          $ref: "#/components/schemas/MqttClientVersion"
        path:
          type: string
        script_path:
          type: string
        is_flow:
          type: boolean
        enabled:
          type: boolean
      required:
        - path
        - script_path
        - is_flow
        - enabled
        - subscribe_topics
        - mqtt_resource_path

    DeliveryType:
      type: string
      enum:
        - push
        - pull

    PushConfig:
      type: object
      properties:
        audience:
          type: string
        authenticate:
          type: boolean
      required:
        - authenticate
        - base_endpoint

    GcpTrigger:
      allOf:
        - $ref: "#/components/schemas/TriggerExtraProperty"
      type: object
      properties:
        gcp_resource_path:
          type: string
        topic_id:
          type: string
        subscription_id:
          type: string
        server_id:
          type: string
        delivery_type:
          $ref: "#/components/schemas/DeliveryType"
        delivery_config:
          $ref: "#/components/schemas/PushConfig"
        subscription_mode:
          $ref: "#/components/schemas/SubscriptionMode"
        last_server_ping:
          type: string
          format: date-time
        error:
          type: string
        enabled:
          type: boolean
      required:
        - gcp_resource_path
        - topic_id
        - subscription_id
        - enabled
        - delivery_type
        - subscription_mode


    SubscriptionMode:
      type: string
      enum:
        - existing
        - create_update
      description: "The mode of subscription. 'existing' means using an existing GCP subscription, while 'create_update' involves creating or updating a new subscription."


    GcpTriggerData:
      type: object
      properties:
        gcp_resource_path:
          type: string
        subscription_mode:
          $ref: "#/components/schemas/SubscriptionMode"
        topic_id:
          type: string
        subscription_id:
          type: string
        base_endpoint:
          type: string
        delivery_type:
          $ref: "#/components/schemas/DeliveryType"
        delivery_config:
          $ref: "#/components/schemas/PushConfig"
        path:
          type: string
        script_path:
          type: string
        is_flow:
          type: boolean
        enabled:
          type: boolean
      required:
        - path
        - script_path
        - is_flow
        - gcp_resource_path
        - topic_id
        - subscription_mode

    GetAllTopicSubscription:
      type: object
      properties:
        topic_id:
          type: string
      required:
        - topic_id


    DeleteGcpSubscription:
      type: object
      properties:
        subscription_id:
          type: string
      required:
        - subscription_id

    AwsAuthResourceType:
      type: string
      enum:
        - oidc
        - credentials

    SqsTrigger:
      allOf:
        - $ref: "#/components/schemas/TriggerExtraProperty"
      type: object
      properties:
        queue_url:
          type: string
        aws_auth_resource_type:
          $ref: "#/components/schemas/AwsAuthResourceType"
        aws_resource_path:
          type: string
        message_attributes:
          type: array
          items:
            type: string
        server_id:
          type: string
        last_server_ping:
          type: string
          format: date-time
        error:
          type: string
        enabled:
          type: boolean

      required:
        - queue_url
        - aws_resource_path
        - enabled
        - aws_auth_resource_type

    NewSqsTrigger:
      type: object
      properties:
        queue_url:
          type: string
        aws_auth_resource_type:
          $ref: "#/components/schemas/AwsAuthResourceType"
        aws_resource_path:
          type: string
        message_attributes:
          type: array
          items:
            type: string
        path:
          type: string
        script_path:
          type: string
        is_flow:
          type: boolean
        enabled:
          type: boolean
      required:
        - queue_url
        - aws_resource_path
        - path
        - script_path
        - is_flow
        - aws_auth_resource_type

    EditSqsTrigger:
      type: object
      properties:
        queue_url:
          type: string
        aws_auth_resource_type:
          $ref: "#/components/schemas/AwsAuthResourceType"
        aws_resource_path:
          type: string
        message_attributes:
          type: array
          items:
            type: string
        path:
          type: string
        script_path:
          type: string
        is_flow:
          type: boolean
        enabled:
          type: boolean
      required:
        - queue_url
        - aws_resource_path
        - path
        - script_path
        - is_flow
        - enabled
        - aws_auth_resource_type

    Slot:
      type: object
      properties:
        name:
          type: string

    SlotList:
      type: object
      properties:
        slot_name:
          type: string
        active:
          type: boolean

    PublicationData:
      type: object
      properties:
        table_to_track:
          type: array
          items:
            $ref: "#/components/schemas/Relations"
        transaction_to_track:
          type: array
          items:
            type: string
      required:
        - transaction_to_track

    TableToTrack:
      type: array
      items:
        type: object
        properties:
          table_name:
            type: string
          columns_name:
            type: array
            items:
              type: string
          where_clause:
            type: string
        required:
          - table_name

    Relations:
      type: object
      properties:
        schema_name:
          type: string
        table_to_track:
          $ref: "#/components/schemas/TableToTrack"
      required:
        - schema_name
        - table_to_track

    Language:
      type: string
      enum:
        - Typescript

    TemplateScript:
      type: object
      properties:
        postgres_resource_path:
          type: string
        relations:
          type: array
          items:
            $ref: "#/components/schemas/Relations"
        language:
          $ref: "#/components/schemas/Language"
      required:
        - postgres_resource_path
        - relations
        - language

    PostgresTrigger:
      allOf:
        - $ref: "#/components/schemas/TriggerExtraProperty"
      type: object
      properties:
        enabled:
          type: boolean
        postgres_resource_path:
          type: string
        publication_name:
          type: string
        server_id:
          type: string
        replication_slot_name:
          type: string
        error:
          type: string
        last_server_ping:
          type: string
          format: date-time
      required:
        - enabled
        - postgres_resource_path
        - replication_slot_name
        - publication_name

    NewPostgresTrigger:
      type: object
      properties:
        replication_slot_name:
          type: string
        publication_name:
          type: string
        path:
          type: string
        script_path:
          type: string
        is_flow:
          type: boolean
        enabled:
          type: boolean
        postgres_resource_path:
          type: string
        publication:
          $ref: "#/components/schemas/PublicationData"
      required:
        - path
        - script_path
        - is_flow
        - enabled
        - postgres_resource_path

    EditPostgresTrigger:
      type: object
      properties:
        replication_slot_name:
          type: string
        publication_name:
          type: string
        path:
          type: string
        script_path:
          type: string
        is_flow:
          type: boolean
        enabled:
          type: boolean
        postgres_resource_path:
          type: string
        publication:
          $ref: "#/components/schemas/PublicationData"
      required:
        - path
        - script_path
        - is_flow
        - enabled
        - postgres_resource_path
        - publication_name
        - replication_slot_name

    KafkaTrigger:
      allOf:
        - $ref: "#/components/schemas/TriggerExtraProperty"
      type: object
      properties:
        kafka_resource_path:
          type: string
        group_id:
          type: string
        topics:
          type: array
          items:
            type: string
        server_id:
          type: string
        last_server_ping:
          type: string
          format: date-time
        error:
          type: string
        enabled:
          type: boolean

      required:
        - kafka_resource_path
        - group_id
        - topics
        - enabled

    NewKafkaTrigger:
      type: object
      properties:
        path:
          type: string
        script_path:
          type: string
        is_flow:
          type: boolean
        kafka_resource_path:
          type: string
        group_id:
          type: string
        topics:
          type: array
          items:
            type: string
        enabled:
          type: boolean

      required:
        - path
        - script_path
        - is_flow
        - kafka_resource_path
        - group_id
        - topics

    EditKafkaTrigger:
      type: object
      properties:
        kafka_resource_path:
          type: string
        group_id:
          type: string
        topics:
          type: array
          items:
            type: string
        path:
          type: string
        script_path:
          type: string
        is_flow:
          type: boolean

      required:
        - path
        - script_path
        - kafka_resource_path
        - group_id
        - topics
        - is_flow

    NatsTrigger:
      allOf:
        - $ref: "#/components/schemas/TriggerExtraProperty"
      type: object
      properties:
        nats_resource_path:
          type: string
        use_jetstream:
          type: boolean
        stream_name:
          type: string
        consumer_name:
          type: string
        subjects:
          type: array
          items:
            type: string
        server_id:
          type: string
        last_server_ping:
          type: string
          format: date-time
        error:
          type: string
        enabled:
          type: boolean

      required:
        - nats_resource_path
        - use_jetstream
        - subjects
        - enabled

    NewNatsTrigger:
      type: object
      properties:
        path:
          type: string
        script_path:
          type: string
        is_flow:
          type: boolean
        nats_resource_path:
          type: string
        use_jetstream:
          type: boolean
        stream_name:
          type: string
        consumer_name:
          type: string
        subjects:
          type: array
          items:
            type: string
        enabled:
          type: boolean

      required:
        - path
        - script_path
        - is_flow
        - nats_resource_path
        - use_jetstream
        - subjects

    EditNatsTrigger:
      type: object
      properties:
        nats_resource_path:
          type: string
        use_jetstream:
          type: boolean
        stream_name:
          type: string
        consumer_name:
          type: string
        subjects:
          type: array
          items:
            type: string
        path:
          type: string
        script_path:
          type: string
        is_flow:
          type: boolean

      required:
        - path
        - script_path
        - nats_resource_path
        - use_jetstream
        - subjects
        - is_flow

    Group:
      type: object
      properties:
        name:
          type: string
        summary:
          type: string
        members:
          type: array
          items:
            type: string
        extra_perms:
          type: object
          additionalProperties:
            type: boolean
      required:
        - name

    InstanceGroup:
      type: object
      properties:
        name:
          type: string
        summary:
          type: string
        emails:
          type: array
          items:
            type: string
      required:
        - name

    Folder:
      type: object
      properties:
        name:
          type: string
        owners:
          type: array
          items:
            type: string
        extra_perms:
          type: object
          additionalProperties:
            type: boolean
        summary:
          type: string
        created_by:
          type: string
        edited_at:
          type: string
          format: date-time
      required:
        - name
        - owners
        - extra_perms

    WorkerPing:
      type: object
      properties:
        worker:
          type: string
        worker_instance:
          type: string
        last_ping:
          type: number
        started_at:
          type: string
          format: date-time
        ip:
          type: string
        jobs_executed:
          type: integer
        custom_tags:
          type: array
          items:
            type: string
        worker_group:
          type: string
        wm_version:
          type: string
        last_job_id:
          type: string
        last_job_workspace_id:
          type: string
        occupancy_rate:
          type: number
        occupancy_rate_15s:
          type: number
        occupancy_rate_5m:
          type: number
        occupancy_rate_30m:
          type: number
        memory:
          type: number
        vcpus:
          type: number
        memory_usage:
          type: number
        wm_memory_usage:
          type: number
      required:
        - worker
        - worker_instance
        - ping_at
        - started_at
        - ip
        - jobs_executed
        - worker_group
        - wm_version
    UserWorkspaceList:
      type: object
      properties:
        email:
          type: string
        workspaces:
          type: array
          items:
            type: object
            properties:
              id:
                type: string
              name:
                type: string
              username:
                type: string
              color:
                type: string
              operator_settings:
                $ref: "#/components/schemas/OperatorSettings"
            required:
              - id
              - name
              - username
              - color
      required:
        - email
        - workspaces

    CreateWorkspace:
      type: object
      properties:
        id:
          type: string
        name:
          type: string
        username:
          type: string
        color:
          type: string
      required:
        - id
        - name

    Workspace:
      type: object
      properties:
        id:
          type: string
        name:
          type: string
        owner:
          type: string
        domain:
          type: string
        color:
          type: string
      required:
        - id
        - name
        - owner

    WorkspaceInvite:
      type: object
      properties:
        workspace_id:
          type: string
        email:
          type: string
        is_admin:
          type: boolean
        operator:
          type: boolean
      required:
        - workspace_id
        - email
        - is_admin
        - operator

    GlobalUserInfo:
      type: object
      properties:
        email:
          type: string
        login_type:
          type: string
          enum: ["password", "github"]
        super_admin:
          type: boolean
        devops:
          type: boolean
        verified:
          type: boolean
        name:
          type: string
        company:
          type: string
        username:
          type: string
        operator_only:
          type: boolean

      required:
        - email
        - login_type
        - super_admin
        - verified

    Flow:
      allOf:
        - $ref: "../../openflow.openapi.yaml#/components/schemas/OpenFlow"
        - $ref: "#/components/schemas/FlowMetadata"
        - type: object
          properties:
            lock_error_logs:
              type: string

    ExtraPerms:
      type: object
      additionalProperties:
        type: boolean

    FlowMetadata:
      type: object
      properties:
        workspace_id:
          type: string
        path:
          type: string
        edited_by:
          type: string
        edited_at:
          type: string
          format: date-time
        archived:
          type: boolean
        extra_perms:
          $ref: "#/components/schemas/ExtraPerms"
        starred:
          type: boolean
        draft_only:
          type: boolean
        tag:
          type: string
        ws_error_handler_muted:
          type: boolean
        priority:
          type: integer
        dedicated_worker:
          type: boolean
        timeout:
          type: number
        visible_to_runner_only:
          type: boolean
        on_behalf_of_email:
          type: string
      required:
        - path
        - edited_by
        - edited_at
        - archived
        - extra_perms

    OpenFlowWPath:
      allOf:
        - $ref: "../../openflow.openapi.yaml#/components/schemas/OpenFlow"
        - type: object
          properties:
            path:
              type: string
            tag:
              type: string
            ws_error_handler_muted:
              type: boolean
            priority:
              type: integer
            dedicated_worker:
              type: boolean
            timeout:
              type: number
            visible_to_runner_only:
              type: boolean
            on_behalf_of_email:
              type: string
          required:
            - path

    FlowPreview:
      type: object
      properties:
        value:
          $ref: "../../openflow.openapi.yaml#/components/schemas/FlowValue"
        path:
          type: string
        args:
          $ref: "#/components/schemas/ScriptArgs"
        tag:
          type: string
        restarted_from:
          $ref: "#/components/schemas/RestartedFrom"

      required:
        - value
        - content
        - args

    RestartedFrom:
      type: object
      properties:
        flow_job_id:
          type: string
          format: uuid
        step_id:
          type: string
        branch_or_iteration_n:
          type: integer

    Policy:
      type: object
      properties:
        triggerables:
          type: object
          additionalProperties:
            type: object
        triggerables_v2:
          type: object
          additionalProperties:
            type: object
        s3_inputs:
          type: array
          items:
            type: object
        allowed_s3_keys:
          type: array
          items:
            type: object
            properties:
              s3_path:
                type: string
              resource:
                type: string
        execution_mode:
          type: string
          enum: [viewer, publisher, anonymous]
        on_behalf_of:
          type: string
        on_behalf_of_email:
          type: string

    ListableApp:
      type: object
      properties:
        id:
          type: integer
        workspace_id:
          type: string
        path:
          type: string
        summary:
          type: string
        version:
          type: integer
        extra_perms:
          type: object
          additionalProperties:
            type: boolean
        starred:
          type: boolean
        edited_at:
          type: string
          format: date-time
        execution_mode:
          type: string
          enum: [viewer, publisher, anonymous]
        raw_app:
          type: boolean
      required:
        - id
        - workspace_id
        - path
        - summary
        - version
        - extra_perms
        - edited_at
        - execution_mode

    ListableRawApp:
      type: object
      properties:
        workspace_id:
          type: string
        path:
          type: string
        summary:
          type: string
        extra_perms:
          type: object
          additionalProperties:
            type: boolean
        starred:
          type: boolean
        version:
          type: number
        edited_at:
          type: string
          format: date-time
      required:
        - workspace_id
        - path
        - summary
        - extra_perms
        - version
        - edited_at

    AppWithLastVersion:
      type: object
      properties:
        id:
          type: integer
        workspace_id:
          type: string
        path:
          type: string
        summary:
          type: string
        versions:
          type: array
          items:
            type: integer
        created_by:
          type: string
        created_at:
          type: string
          format: date-time
        value:
          type: object
        policy:
          $ref: "#/components/schemas/Policy"
        execution_mode:
          type: string
          enum: [viewer, publisher, anonymous]
        extra_perms:
          type: object
          additionalProperties:
            type: boolean
        custom_path:
          type: string
      required:
        - id
        - workspace_id
        - path
        - summary
        - versions
        - created_by
        - created_at
        - value
        - policy
        - execution_mode
        - extra_perms

    AppWithLastVersionWDraft:
      allOf:
        - $ref: "#/components/schemas/AppWithLastVersion"
        - type: object
          properties:
            draft_only:
              type: boolean
            draft: {}

    AppHistory:
      type: object
      properties:
        version:
          type: integer
        deployment_msg:
          type: string
      required:
        - version

    FlowVersion:
      type: object
      properties:
        id:
          type: integer
        created_at:
          type: string
          format: date-time
        deployment_msg:
          type: string
      required:
        - id
        - created_at

    SlackToken:
      type: object
      properties:
        access_token:
          type: string
        team_id:
          type: string
        team_name:
          type: string
        bot:
          type: object
          properties:
            bot_access_token:
              type: string
      required:
        - access_token
        - team_id
        - team_name
        - bot

    TokenResponse:
      type: object
      properties:
        access_token:
          type: string
        expires_in:
          type: integer
        refresh_token:
          type: string
        scope:
          type: array
          items:
            type: string

      required:
        - access_token

    HubScriptKind:
      name: kind
      schema:
        type: string
        enum: [script, failure, trigger, approval]

    PolarsClientKwargs:
      type: object
      properties:
        region_name:
          type: string
      required:
        - region_name

    LargeFileStorage:
      type: object
      properties:
        type:
          type: string
          enum: ["S3Storage", "AzureBlobStorage", "AzureWorkloadIdentity", "S3AwsOidc"]
        s3_resource_path:
          type: string
        azure_blob_resource_path:
          type: string
        public_resource:
          type: boolean
        secondary_storage:
          type: object
          additionalProperties:
            type: object
            properties:
              type:
                type: string
                enum:
                  ["S3Storage", "AzureBlobStorage", "AzureWorkloadIdentity", "S3AwsOidc"]
              s3_resource_path:
                type: string
              azure_blob_resource_path:
                type: string
              public_resource:
                type: boolean

    WindmillLargeFile:
      type: object
      properties:
        s3:
          type: string
      required:
        - s3

    WindmillFileMetadata:
      type: object
      properties:
        mime_type:
          type: string
        size_in_bytes:
          type: integer
        last_modified:
          type: string
          format: date-time
        expires:
          type: string
          format: date-time
        version_id:
          type: string

    WindmillFilePreview:
      type: object
      properties:
        msg:
          type: string
        content:
          type: string
        content_type:
          type: string
          enum: ["RawText", "Csv", "Parquet", "Unknown"]
      required:
        - content_type

    S3Resource:
      type: object
      properties:
        bucket:
          type: string
        region:
          type: string
        endPoint:
          type: string
        useSSL:
          type: boolean
        accessKey:
          type: string
        secretKey:
          type: string
        pathStyle:
          type: boolean
      required:
        - bucket
        - region
        - endPoint
        - useSSL
        - pathStyle

    WorkspaceGitSyncSettings:
      type: object
      properties:
        include_path:
          type: array
          items:
            type: string
        include_type:
          type: array
          items:
            type: string
            enum:
              - script
              - flow
              - app
              - folder
              - resource
              - variable
              - secret
              - resourcetype
              - schedule
              - user
              - group
        repositories:
          type: array
          items:
            $ref: "#/components/schemas/GitRepositorySettings"

    WorkspaceDeployUISettings:
      type: object
      properties:
        include_path:
          type: array
          items:
            type: string
        include_type:
          type: array
          items:
            type: string
            enum:
              - script
              - flow
              - app
              - resource
              - variable
              - secret
              - trigger

    WorkspaceDefaultScripts:
      type: object
      properties:
        order:
          type: array
          items:
            type: string
        hidden:
          type: array
          items:
            type: string
        default_script_content:
          additionalProperties:
            type: string

    GitRepositorySettings:
      type: object
      properties:
        script_path:
          type: string
        git_repo_resource_path:
          type: string
        use_individual_branch:
          type: boolean
        group_by_folder:
          type: boolean
        exclude_types_override:
          type: array
          items:
            type: string
            enum:
              - script
              - flow
              - app
              - folder
              - resource
              - variable
              - secret
              - resourcetype
              - schedule
              - user
              - group
      required:
        - script_path
        - git_repo_resource_path

    UploadFilePart:
      type: object
      properties:
        part_number:
          type: integer
        tag:
          type: string
      required:
        - part_number
        - tag

    MetricMetadata:
      type: object
      properties:
        id:
          type: string
        name:
          type: string
      required:
        - id

    ScalarMetric:
      type: object
      properties:
        metric_id:
          type: string
        value:
          type: number
      required:
        - id
        - value

    TimeseriesMetric:
      type: object
      properties:
        metric_id:
          type: string
        values:
          type: array
          items:
            $ref: "#/components/schemas/MetricDataPoint"
      required:
        - id
        - values

    MetricDataPoint:
      type: object
      properties:
        timestamp:
          type: string
          format: date-time
        value:
          type: number
      required:
        - timestamp
        - value

    RawScriptForDependencies:
      type: object
      properties:
        raw_code:
          type: string
        path:
          type: string
        language:
          $ref: "#/components/schemas/ScriptLang"
      required:
        - raw_code
        - path
        - language

    ConcurrencyGroup:
      type: object
      properties:
        concurrency_key:
          type: string
        total_running:
          type: number
      required:
        - concurrency_key
        - total_running

    ExtendedJobs:
      type: object
      properties:
        jobs:
          type: array
          items:
            $ref: "#/components/schemas/Job"
        obscured_jobs:
          type: array
          items:
            $ref: "#/components/schemas/ObscuredJob"
        omitted_obscured_jobs:
          description: "Obscured jobs omitted for security because of too specific filtering"
          type: boolean
      required:
        - jobs
        - obscured_jobs

    ExportedUser:
      type: object
      properties:
        email:
          type: string
        password_hash:
          type: string
        super_admin:
          type: boolean
        verified:
          type: boolean
        name:
          type: string
        company:
          type: string
        first_time_user:
          type: boolean
        username:
          type: string
      required:
        - email
        - super_admin
        - verified
        - first_time_user

    GlobalSetting:
      type: object
      properties:
        name:
          type: string
        value:
          type: object
      required:
        - name
        - value

    Config:
      type: object
      properties:
        name:
          type: string
        config:
          type: object
      required:
        - name

    ExportedInstanceGroup:
      type: object
      properties:
        name:
          type: string
        summary:
          type: string
        emails:
          type: array
          items:
            type: string
        id:
          type: string
        scim_display_name:
          type: string
        external_id:
          type: string
      required:
        - name

    JobSearchHit:
      type: object
      properties:
        dancer:
          type: string

    LogSearchHit:
      type: object
      properties:
        dancer:
          type: string

    AutoscalingEvent:
      type: object
      properties:
        id:
          type: integer
          format: int64
        worker_group:
          type: string
        event_type:
          type: string
        desired_workers:
          type: integer
        reason:
          type: string
        applied_at:
          type: string
          format: date-time

    CriticalAlert:
      type: object
      properties:
        id:
          type: integer
          description: Unique identifier for the alert
        alert_type:
          type: string
          description: Type of alert (e.g., critical_error)
        message:
          type: string
          description: The message content of the alert
        created_at:
          type: string
          format: date-time
          description: Time when the alert was created
        acknowledged:
          type: boolean
          nullable: true
          description: Acknowledgment status of the alert, can be true, false, or null if not set
        workspace_id:
          type: string
          nullable: true
          description: Workspace id if the alert is in the scope of a workspace

    CaptureTriggerKind:
      type: string
      enum: [webhook, http, websocket, kafka, email, nats, postgres, sqs, mqtt, gcp]

    Capture:
      type: object
      properties:
        trigger_kind:
          $ref: "#/components/schemas/CaptureTriggerKind"
        main_args: {}
        preprocessor_args: {}
        id:
          type: integer
        created_at:
          type: string
          format: date-time
      required:
        - trigger_kind
        - main_args
        - preprocessor_args
        - id
        - created_at
    CaptureConfig:
      type: object
      properties:
        trigger_config: {}
        trigger_kind:
          $ref: "#/components/schemas/CaptureTriggerKind"
        error:
          type: string
        last_server_ping:
          type: string
          format: date-time
      required:
        - trigger_kind

    OperatorSettings:
      nullable: true
      type: object
      required:
        - runs
        - schedules
        - resources
        - variables
        - triggers
        - audit_logs
        - groups
        - folders
        - workers
      properties:
        runs:
          type: boolean
          description: Whether operators can view runs
        schedules:
          type: boolean
          description: Whether operators can view schedules
        resources:
          type: boolean
          description: Whether operators can view resources
        variables:
          type: boolean
          description: Whether operators can view variables
        audit_logs:
          type: boolean
          description: Whether operators can view audit logs
        triggers:
          type: boolean
          description: Whether operators can view triggers
        groups:
          type: boolean
          description: Whether operators can view groups page
        folders:
          type: boolean
          description: Whether operators can view folders page
        workers:
          type: boolean
          description: Whether operators can view workers page

    TeamInfo:
      type: object
      required:
        - team_id
        - team_name
        - channels
      properties:
        team_id:
          type: string
          description: The unique identifier of the Microsoft Teams team
          example: "19:abc123def456@thread.tacv2"
        team_name:
          type: string
          description: The display name of the Microsoft Teams team
          example: "Engineering Team"
        channels:
          type: array
          description: List of channels within the team
          items:
            $ref: "#/components/schemas/ChannelInfo"

    ChannelInfo:
      type: object
      required:
        - channel_id
        - channel_name
        - tenant_id
        - service_url
      properties:
        channel_id:
          type: string
          description: The unique identifier of the channel
          example: "19:channel123@thread.tacv2"
        channel_name:
          type: string
          description: The display name of the channel
          example: "General"
        tenant_id:
          type: string
          description: The Microsoft Teams tenant identifier
          example: "12345678-1234-1234-1234-123456789012"
        service_url:
          type: string
          description: The service URL for the channel
          example: "https://smba.trafficmanager.net/amer/12345678-1234-1234-1234-123456789012/"

    GithubInstallations:
      type: array
      items:
        type: object
        properties:
          workspace_id:
            type: string
          installation_id:
            type: number
          account_id:
            type: string
          repositories:
            type: array
            items:
              type: object
              properties:
                name:
                  type: string
                url:
                  type: string
              required:
                - name
                - url
        required:
          - installation_id
          - account_id
          - repositories

    WorkspaceGithubInstallation:
      type: object
      properties:
        account_id:
          type: string
        installation_id:
          type: number
      required:
        - account_id
        - installation_id

    S3Object:
      type: object
      properties:
        s3:
          type: string
        filename:
          type: string
        storage:
          type: string
        presigned:
          type: string
      required:
        - s3

    TeamsChannel:
      type: object
      required:
        - team_id
        - team_name
        - channel_id
        - channel_name
      properties:
        team_id:
          type: string
          description: Microsoft Teams team ID
          minLength: 1
        team_name:
          type: string
          description: Microsoft Teams team name
          minLength: 1
        channel_id:
          type: string
          description: Microsoft Teams channel ID
          minLength: 1
        channel_name:
          type: string
          description: Microsoft Teams channel name
          minLength: 1<|MERGE_RESOLUTION|>--- conflicted
+++ resolved
@@ -11030,10 +11030,6 @@
             application/json:
               schema:
                 $ref: "#/components/schemas/Configs"
-<<<<<<< HEAD
-                nullable: true
-=======
->>>>>>> aba6f450
 
   /configs/update/{name}:
     post:
