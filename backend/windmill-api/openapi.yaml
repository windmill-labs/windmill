openapi: "3.1.0"

info:
  version: 1.379.4
  title: Windmill API

  contact:
    name: Windmill Team
    email: contact@windmill.dev
    url: https://windmill.dev

  license:
    name: Apache 2.0
    url: https://www.apache.org/licenses/LICENSE-2.0.html

  x-logo:
    url: https://windmill.dev/img/windmill.svg
externalDocs:
  description: documentation portal
  url: https://windmill.dev

servers:
  - url: /api

security:
  - bearerAuth: []
  - cookieAuth: []

paths:
  /version:
    get:
      summary: get backend version
      operationId: backendVersion
      tags:
        - settings
      responses:
        "200":
          description: git version of backend
          content:
            text/plain:
              schema:
                type: string

  /uptodate:
    get:
      summary: is backend up to date
      operationId: backendUptodate
      tags:
        - settings
      responses:
        "200":
          description: is backend up to date
          content:
            text/plain:
              schema:
                type: string

  /ee_license:
    get:
      summary: get license id
      operationId: getLicenseId
      tags:
        - settings
      responses:
        "200":
          description: get license id (empty if not ee)
          content:
            text/plain:
              schema:
                type: string

  /openapi.yaml:
    get:
      summary: get openapi yaml spec
      operationId: getOpenApiYaml
      tags:
        - settings
      responses:
        "200":
          description: openapi yaml file content
          content:
            text/plain:
              schema:
                type: string

  /w/{workspace}/audit/get/{id}:
    get:
      summary: get audit log (requires admin privilege)
      operationId: getAuditLog
      tags:
        - audit
      parameters:
        - $ref: "#/components/parameters/WorkspaceId"
        - $ref: "#/components/parameters/PathId"
      responses:
        "200":
          description: an audit log
          content:
            application/json:
              schema:
                $ref: "#/components/schemas/AuditLog"

  /w/{workspace}/audit/list:
    get:
      summary: list audit logs (requires admin privilege)
      operationId: listAuditLogs
      tags:
        - audit
      parameters:
        - $ref: "#/components/parameters/WorkspaceId"
        - $ref: "#/components/parameters/Page"
        - $ref: "#/components/parameters/PerPage"
        - $ref: "#/components/parameters/Before"
        - $ref: "#/components/parameters/After"
        - $ref: "#/components/parameters/Username"
        - $ref: "#/components/parameters/Operation"
        - name: operations
          in: query
          description: comma separated list of exact operations to include
          schema:
            type: string
        - name: exclude_operations
          in: query
          description: comma separated list of operations to exclude
          schema:
            type: string
        - $ref: "#/components/parameters/ResourceName"
        - $ref: "#/components/parameters/ActionKind"

      responses:
        "200":
          description: a list of audit logs
          content:
            application/json:
              schema:
                type: array
                items:
                  $ref: "#/components/schemas/AuditLog"

  /auth/login:
    post:
      security: []
      summary: login with password
      operationId: login
      tags:
        - user
      requestBody:
        description: credentials
        required: true
        content:
          application/json:
            schema:
              $ref: "#/components/schemas/Login"

      responses:
        "200":
          description: >
            Successfully authenticated. The session ID is returned in a cookie
            named `token` and as plaintext response. Preferred method of
            authorization is through the bearer token. The cookie is only for
            browser convenience.

          headers:
            Set-Cookie:
              schema:
                type: string
                example: token=abcde12345; Path=/; HttpOnly
          content:
            text/plain:
              schema:
                type: string

  /auth/logout:
    post:
      security: []
      summary: logout
      operationId: logout
      tags:
        - user

      responses:
        "200":
          description: clear cookies and clear token (if applicable)
          headers:
            Set-Cookie:
              schema:
                type: string
          content:
            text/plain:
              schema:
                type: string

  /w/{workspace}/users/{username}:
    get:
      summary: get user (require admin privilege)
      operationId: getUser
      tags:
        - user
        - admin
      parameters:
        - $ref: "#/components/parameters/WorkspaceId"
        - name: username
          in: path
          required: true
          schema:
            type: string
      responses:
        "200":
          description: user created
          content:
            application/json:
              schema:
                $ref: "#/components/schemas/User"

  /w/{workspace}/users/update/{username}:
    post:
      summary: update user (require admin privilege)
      operationId: updateUser
      tags:
        - user
        - admin
      parameters:
        - $ref: "#/components/parameters/WorkspaceId"
        - name: username
          in: path
          required: true
          schema:
            type: string
      requestBody:
        description: new user
        required: true
        content:
          application/json:
            schema:
              $ref: "#/components/schemas/EditWorkspaceUser"
      responses:
        "200":
          description: edited user
          content:
            text/plain:
              schema:
                type: string

  /w/{workspace}/users/is_owner/{path}:
    get:
      summary: is owner of path
      operationId: isOwnerOfPath
      tags:
        - user
      parameters:
        - $ref: "#/components/parameters/WorkspaceId"
        - $ref: "#/components/parameters/Path"
      responses:
        "200":
          description: is owner
          content:
            application/json:
              schema:
                type: boolean

  /users/setpassword:
    post:
      summary: set password
      operationId: setPassword
      tags:
        - user
      requestBody:
        description: set password
        required: true
        content:
          application/json:
            schema:
              type: object
              properties:
                password:
                  type: string
              required:
                - password
      responses:
        "200":
          description: password set
          content:
            text/plain:
              schema:
                type: string

  /users/create:
    post:
      summary: create user
      operationId: createUserGlobally
      tags:
        - user
      requestBody:
        description: user info
        required: true
        content:
          application/json:
            schema:
              type: object
              properties:
                email:
                  type: string
                password:
                  type: string
                super_admin:
                  type: boolean
                name:
                  type: string
                company:
                  type: string
              required:
                - email
                - password
                - super_admin
      responses:
        "201":
          description: user created
          content:
            text/plain:
              schema:
                type: string

  /users/update/{email}:
    post:
      summary: global update user (require super admin)
      operationId: globalUserUpdate
      tags:
        - user
      parameters:
        - name: email
          in: path
          required: true
          schema:
            type: string
      requestBody:
        description: new user info
        required: true
        content:
          application/json:
            schema:
              type: object
              properties:
                is_super_admin:
                  type: boolean
      responses:
        "200":
          description: user updated
          content:
            text/plain:
              schema:
                type: string

  /users/username_info/{email}:
    get:
      summary: global username info (require super admin)
      operationId: globalUsernameInfo
      tags:
        - user
      parameters:
        - name: email
          in: path
          required: true
          schema:
            type: string
      responses:
        "200":
          description: user renamed
          content:
            application/json:
              schema:
                type: object
                properties:
                  username:
                    type: string
                  workspace_usernames:
                    type: array
                    items:
                      type: object
                      properties:
                        workspace_id:
                          type: string
                        username:
                          type: string
                      required:
                        - workspace_id
                        - username
                required:
                  - username
                  - workspace_usernames

  /users/rename/{email}:
    post:
      summary: global rename user (require super admin)
      operationId: globalUserRename
      tags:
        - user
      parameters:
        - name: email
          in: path
          required: true
          schema:
            type: string
      requestBody:
        description: new username
        required: true
        content:
          application/json:
            schema:
              type: object
              properties:
                new_username:
                  type: string
              required:
                - new_username
      responses:
        "200":
          description: user renamed
          content:
            text/plain:
              schema:
                type: string

  /users/delete/{email}:
    delete:
      summary: global delete user (require super admin)
      operationId: globalUserDelete
      tags:
        - user
      parameters:
        - name: email
          in: path
          required: true
          schema:
            type: string
      responses:
        "200":
          description: user deleted
          content:
            text/plain:
              schema:
                type: string
  /users/overwrite:
    post:
      summary: global overwrite users (require super admin and EE)
      operationId: globalUsersOverwrite
      tags:
        - user
      requestBody:
        description: List of users
        required: true
        content:
          application/json:
            schema:
              type: array
              items:
                $ref: "#/components/schemas/ExportedUser"
      responses:
        "200":
          description: Success message
          content:
            text/plain:
              schema:
                type: string
  
  /users/export:
    get:
      summary: global export users (require super admin and EE)
      operationId: globalUsersExport
      tags:
        - user
      responses:
        "200":
          description: exported users
          content:
            application/json:
              schema:
                type: array
                items:
                  $ref: "#/components/schemas/ExportedUser"

  /w/{workspace}/users/delete/{username}:
    delete:
      summary: delete user (require admin privilege)
      operationId: deleteUser
      tags:
        - user
        - admin
      parameters:
        - $ref: "#/components/parameters/WorkspaceId"
        - name: username
          in: path
          required: true
          schema:
            type: string
      responses:
        "200":
          description: delete user
          content:
            text/plain:
              schema:
                type: string

  /workspaces/list:
    get:
      summary: list all workspaces visible to me
      operationId: listWorkspaces
      tags:
        - workspace
      responses:
        "200":
          description: all workspaces
          content:
            application/json:
              schema:
                type: array
                items:
                  $ref: "#/components/schemas/Workspace"

  /workspaces/allowed_domain_auto_invite:
    get:
      summary: is domain allowed for auto invi
      operationId: isDomainAllowed
      tags:
        - workspace
      responses:
        "200":
          description: domain allowed or not
          content:
            application/json:
              schema:
                type: boolean

  /workspaces/users:
    get:
      summary: list all workspaces visible to me with user info
      operationId: listUserWorkspaces
      tags:
        - workspace
      responses:
        "200":
          description: workspace with associated username
          content:
            application/json:
              schema:
                $ref: "#/components/schemas/UserWorkspaceList"

  /workspaces/list_as_superadmin:
    get:
      summary: list all workspaces as super admin (require to be super admin)
      operationId: listWorkspacesAsSuperAdmin
      tags:
        - workspace
      parameters:
        - $ref: "#/components/parameters/Page"
        - $ref: "#/components/parameters/PerPage"
      responses:
        "200":
          description: workspaces
          content:
            application/json:
              schema:
                type: array
                items:
                  $ref: "#/components/schemas/Workspace"

  /workspaces/create:
    post:
      summary: create workspace
      operationId: createWorkspace
      tags:
        - workspace
      requestBody:
        description: new token
        required: true
        content:
          application/json:
            schema:
              $ref: "#/components/schemas/CreateWorkspace"
      responses:
        "201":
          description: token created
          content:
            text/plain:
              schema:
                type: string

  /workspaces/exists:
    post:
      summary: exists workspace
      operationId: existsWorkspace
      tags:
        - workspace
      requestBody:
        description: id of workspace
        required: true
        content:
          application/json:
            schema:
              type: object
              properties:
                id:
                  type: string
              required:
                - id
      responses:
        "200":
          description: status
          content:
            text/plain:
              schema:
                type: boolean

  /workspaces/exists_username:
    post:
      summary: exists username
      operationId: existsUsername
      tags:
        - workspace
      requestBody:
        required: true
        content:
          application/json:
            schema:
              type: object
              properties:
                id:
                  type: string
                username:
                  type: string
              required:
                - id
                - username
      responses:
        "200":
          description: status
          content:
            text/plain:
              schema:
                type: boolean

  /settings/global/{key}:
    get:
      summary: get global settings
      operationId: getGlobal
      tags:
        - setting
      parameters:
        - $ref: "#/components/parameters/Key"
      responses:
        "200":
          description: status
          content:
            application/json:
              schema: {}

    post:
      summary: post global settings
      operationId: setGlobal
      tags:
        - setting
      parameters:
        - $ref: "#/components/parameters/Key"
      requestBody:
        description: value set
        required: true
        content:
          application/json:
            schema:
              type: object
              properties:
                value: {}

      responses:
        "200":
          description: status
          content:
            text/plain:
              schema:
                type: string

  /settings/local:
    get:
      summary: get local settings
      operationId: getLocal
      tags:
        - setting
      responses:
        "200":
          description: status
          content:
            application/json:
              schema: {}

  /settings/test_smtp:
    post:
      summary: test smtp
      operationId: testSmtp
      tags:
        - setting
      requestBody:
        description: test smtp payload
        required: true
        content:
          application/json:
            schema:
              type: object
              properties:
                to:
                  type: string
                smtp:
                  type: object
                  properties:
                    host:
                      type: string
                    username:
                      type: string
                    password:
                      type: string
                    port:
                      type: integer
                    from:
                      type: string
                    tls_implicit:
                      type: boolean
                  required:
                    - host
                    - username
                    - password
                    - port
                    - from
                    - tls_implicit
              required:
                - to
                - smtp
      responses:
        "200":
          description: status
          content:
            text/plain:
              schema:
                type: string

  /settings/test_license_key:
    post:
      summary: test license key
      operationId: testLicenseKey
      tags:
        - setting
      requestBody:
        description: test license key
        required: true
        content:
          application/json:
            schema:
              type: object
              properties:
                license_key:
                  type: string
              required:
                - license_key
      responses:
        "200":
          description: status
          content:
            text/plain:
              schema:
                type: string

    # pub use_ssl: Option<bool>,
    # #[serde(rename = "accountName")]
    # pub account_name: String,
    # #[serde(rename = "tenantId")]
    # pub tenant_id: Option<String>,
    # #[serde(rename = "clientId")]
    # pub client_id: Option<String>,
    # #[serde(rename = "containerName")]
    # pub container_name: String,
    # #[serde(rename = "accessKey")]
    # pub access_key: Option<String>,

  /settings/test_object_storage_config:
    post:
      summary: test object storage config
      operationId: testObjectStorageConfig
      tags:
        - setting
      requestBody:
        description: test object storage config
        required: true
        content:
          application/json:
            schema:
              type: object
              additionalProperties: true
      responses:
        "200":
          description: status
          content:
            text/plain:
              schema:
                type: string

  /settings/send_stats:
    post:
      summary: send stats
      operationId: sendStats
      tags:
        - setting
      responses:
        "200":
          description: status
          content:
            text/plain:
              schema:
                type: string

  
  /settings/latest_key_renewal_attempt:
    get:
      summary: get latest key renewal attempt
      operationId: getLatestKeyRenewalAttempt
      tags:
        - setting
      responses:
        "200":
          description: status
          content:
            application/json:
              schema:
                type: object
                properties:
                  result:
                    type: string
                  attempted_at:
                    type: string
                    format: date-time
                required:
                  - result
                  - attempted_at
                nullable: true

  /settings/renew_license_key:
    post:
      summary: renew license key
      operationId: renewLicenseKey
      tags:
        - setting
      parameters:
        - name: license_key
          in: query
          required: false
          schema:
            type: string
      responses:
        "200":
          description: status
          content:
            text/plain:
              schema:
                type: string

  /settings/customer_portal:
    post:
      summary: create customer portal session
      operationId: createCustomerPortalSession
      tags:
        - setting
      parameters:
        - name: license_key
          in: query
          required: false
          schema:
            type: string
      responses:
        "200":
          description: url to portal
          content:
            text/plain:
              schema:
                type: string

  /saml/test_metadata:
    post:
      summary: test metadata
      operationId: testMetadata
      tags:
        - setting
      requestBody:
        description: test metadata
        required: true
        content:
          application/json:
            schema:
              type: string
      responses:
        "200":
          description: status
          content:
            text/plain:
              schema:
                type: string

  
  /settings/list_global:
    get:
      summary: list global settings
      operationId: listGlobalSettings
      tags:
        - setting
      responses:
        "200":
          description: list of settings
          content:
            application/json:
              schema:
                type: array
                items:
                  $ref: "#/components/schemas/GlobalSetting"

  /users/email:
    get:
      summary: get current user email (if logged in)
      operationId: getCurrentEmail
      tags:
        - user
      responses:
        "200":
          description: user email
          content:
            text/plain:
              schema:
                type: string

  /users/refresh_token:
    get:
      summary: refresh the current token
      operationId: refreshUserToken
      tags:
        - user
      responses:
        "200":
          description: free usage
          content:
            text/plain:
              schema:
                type: string

  /users/tutorial_progress:
    get:
      summary: get tutorial progress
      operationId: getTutorialProgress
      tags:
        - user
      responses:
        "200":
          description: tutorial progress
          content:
            application/json:
              schema:
                type: object
                properties:
                  progress:
                    type: integer
    post:
      summary: update tutorial progress
      operationId: updateTutorialProgress
      tags:
        - user
      requestBody:
        description: progress update
        required: true
        content:
          application/json:
            schema:
              type: object
              properties:
                progress:
                  type: integer
      responses:
        "200":
          description: tutorial progress
          content:
            text/plain:
              schema:
                type: string

  /users/leave_instance:
    post:
      summary: leave instance
      operationId: leaveInstance
      tags:
        - user
      responses:
        "200":
          description: status
          content:
            text/plain:
              schema:
                type: string

  /users/usage:
    get:
      summary: get current usage outside of premium workspaces
      operationId: getUsage
      tags:
        - user
      responses:
        "200":
          description: free usage
          content:
            text/plain:
              schema:
                type: number

  /users/all_runnables:
    get:
      summary: get all runnables in every workspace
      operationId: getRunnable
      tags:
        - user
      responses:
        "200":
          description: free all runnables
          content:
            application/json:
              schema:
                type: object
                properties:
                  workspace:
                    type: string
                  endpoint_async:
                    type: string
                  endpoint_sync:
                    type: string
                  endpoint_openai_sync:
                    type: string
                  summary:
                    type: string
                  description:
                    type: string
                  kind:
                    type: string
                required:
                  - workspace
                  - endpoint_async
                  - endpoint_sync
                  - endpoint_openai_sync
                  - summary
                  - kind

  /users/whoami:
    get:
      summary: get current global whoami (if logged in)
      operationId: globalWhoami
      tags:
        - user
      responses:
        "200":
          description: user email
          content:
            application/json:
              schema:
                $ref: "#/components/schemas/GlobalUserInfo"

  /users/list_invites:
    get:
      summary: list all workspace invites
      operationId: listWorkspaceInvites
      tags:
        - user
      responses:
        "200":
          description: list all workspace invites
          content:
            application/json:
              schema:
                type: array
                items:
                  $ref: "#/components/schemas/WorkspaceInvite"

  /w/{workspace}/users/whoami:
    get:
      summary: whoami
      operationId: whoami
      tags:
        - user
      parameters:
        - $ref: "#/components/parameters/WorkspaceId"
      responses:
        "200":
          description: user
          content:
            application/json:
              schema:
                $ref: "#/components/schemas/User"

  /users/accept_invite:
    post:
      summary: accept invite to workspace
      operationId: acceptInvite
      tags:
        - user
      requestBody:
        description: accept invite
        required: true
        content:
          application/json:
            schema:
              type: object
              properties:
                workspace_id:
                  type: string
                username:
                  type: string
              required:
                - workspace_id
      responses:
        "200":
          description: status
          content:
            text/plain:
              schema:
                type: string

  /users/decline_invite:
    post:
      summary: decline invite to workspace
      operationId: declineInvite
      tags:
        - user
      requestBody:
        description: decline invite
        required: true
        content:
          application/json:
            schema:
              type: object
              properties:
                workspace_id:
                  type: string
              required:
                - workspace_id
      responses:
        "200":
          description: status
          content:
            text/plain:
              schema:
                type: string

  /w/{workspace}/workspaces/invite_user:
    post:
      summary: invite user to workspace
      operationId: inviteUser
      tags:
        - workspace
      parameters:
        - $ref: "#/components/parameters/WorkspaceId"
      requestBody:
        description: WorkspaceInvite
        required: true
        content:
          application/json:
            schema:
              type: object
              properties:
                email:
                  type: string
                is_admin:
                  type: boolean
                operator:
                  type: boolean
              required:
                - email
                - is_admin
                - operator
      responses:
        "200":
          description: status
          content:
            text/plain:
              schema:
                type: string

  /w/{workspace}/workspaces/add_user:
    post:
      summary: add user to workspace
      operationId: addUser
      tags:
        - workspace
      parameters:
        - $ref: "#/components/parameters/WorkspaceId"
      requestBody:
        description: WorkspaceInvite
        required: true
        content:
          application/json:
            schema:
              type: object
              properties:
                email:
                  type: string
                is_admin:
                  type: boolean
                username:
                  type: string
                operator:
                  type: boolean
              required:
                - email
                - is_admin
                - operator
      responses:
        "200":
          description: status
          content:
            text/plain:
              schema:
                type: string

  /w/{workspace}/workspaces/delete_invite:
    post:
      summary: delete user invite
      operationId: delete invite
      tags:
        - workspace
      parameters:
        - $ref: "#/components/parameters/WorkspaceId"
      requestBody:
        description: WorkspaceInvite
        required: true
        content:
          application/json:
            schema:
              type: object
              properties:
                email:
                  type: string
                is_admin:
                  type: boolean
                operator:
                  type: boolean
              required:
                - email
                - is_admin
                - operator
      responses:
        "200":
          description: status
          content:
            text/plain:
              schema:
                type: string

  /w/{workspace}/workspaces/archive:
    post:
      summary: archive workspace
      operationId: archiveWorkspace
      tags:
        - workspace
      parameters:
        - $ref: "#/components/parameters/WorkspaceId"
      responses:
        "200":
          description: status
          content:
            text/plain:
              schema:
                type: string

  /workspaces/unarchive/{workspace}:
    post:
      summary: unarchive workspace
      operationId: unarchiveWorkspace
      tags:
        - workspace
      parameters:
        - $ref: "#/components/parameters/WorkspaceId"
      responses:
        "200":
          description: status
          content:
            text/plain:
              schema:
                type: string

  /workspaces/delete/{workspace}:
    delete:
      summary: delete workspace (require super admin)
      operationId: deleteWorkspace
      tags:
        - workspace
      parameters:
        - $ref: "#/components/parameters/WorkspaceId"
      responses:
        "200":
          description: status
          content:
            text/plain:
              schema:
                type: string

  /w/{workspace}/workspaces/leave:
    post:
      summary: leave workspace
      operationId: leaveWorkspace
      tags:
        - workspace
      parameters:
        - $ref: "#/components/parameters/WorkspaceId"
      responses:
        "200":
          description: status
          content:
            text/plain:
              schema:
                type: string

  /w/{workspace}/workspaces/get_workspace_name:
    get:
      summary: get workspace name
      operationId: getWorkspaceName
      tags:
        - workspace
      parameters:
        - $ref: "#/components/parameters/WorkspaceId"
      responses:
        "200":
          description: status
          content:
            text/plain:
              schema:
                type: string

  /w/{workspace}/workspaces/change_workspace_name:
    post:
      summary: change workspace name
      operationId: changeWorkspaceName
      tags:
        - workspace
      parameters:
        - $ref: "#/components/parameters/WorkspaceId"
      requestBody:
        content:
          application/json:
            schema:
              type: object
              properties:
                new_name:
                  type: string
              required:
                - username
      responses:
        "200":
          description: status
          content:
            text/plain:
              schema:
                type: string

  /w/{workspace}/workspaces/change_workspace_id:
    post:
      summary: change workspace id
      operationId: changeWorkspaceId
      tags:
        - workspace
      parameters:
        - $ref: "#/components/parameters/WorkspaceId"
      requestBody:
        content:
          application/json:
            schema:
              type: object
              properties:
                new_id:
                  type: string
                new_name:
                  type: string
              required:
                - username
      responses:
        "200":
          description: status
          content:
            text/plain:
              schema:
                type: string

  /w/{workspace}/users/whois/{username}:
    get:
      summary: whois
      operationId: whois
      tags:
        - user
      parameters:
        - $ref: "#/components/parameters/WorkspaceId"
        - name: username
          in: path
          required: true
          schema:
            type: string
      responses:
        "200":
          description: user
          content:
            application/json:
              schema:
                $ref: "#/components/schemas/User"

  /users/exists/{email}:
    get:
      summary: exists email
      operationId: existsEmail
      tags:
        - user
      parameters:
        - name: email
          in: path
          required: true
          schema:
            type: string
      responses:
        "200":
          description: user
          content:
            application/json:
              schema:
                type: boolean

  /users/list_as_super_admin:
    get:
      summary: list all users as super admin (require to be super amdin)
      operationId: listUsersAsSuperAdmin
      tags:
        - user
      parameters:
        - $ref: "#/components/parameters/Page"
        - $ref: "#/components/parameters/PerPage"
      responses:
        "200":
          description: user
          content:
            application/json:
              schema:
                type: array
                items:
                  $ref: "#/components/schemas/GlobalUserInfo"

  /w/{workspace}/workspaces/list_pending_invites:
    get:
      summary: list pending invites for a workspace
      operationId: listPendingInvites
      tags:
        - workspace
      parameters:
        - $ref: "#/components/parameters/WorkspaceId"
      responses:
        "200":
          description: user
          content:
            application/json:
              schema:
                type: array
                items:
                  $ref: "#/components/schemas/WorkspaceInvite"

  /w/{workspace}/workspaces/get_settings:
    get:
      summary: get settings
      operationId: getSettings
      tags:
        - workspace
      parameters:
        - $ref: "#/components/parameters/WorkspaceId"

      responses:
        "200":
          description: status
          content:
            application/json:
              schema:
                type: object
                properties:
                  workspace_id:
                    type: string
                  slack_name:
                    type: string
                  slack_team_id:
                    type: string
                  slack_command_script:
                    type: string
                  auto_invite_domain:
                    type: string
                  auto_invite_operator:
                    type: boolean
                  auto_add:
                    type: boolean
                  plan:
                    type: string
                  automatic_billing:
                    type: boolean
                  customer_id:
                    type: string
                  webhook:
                    type: string
                  deploy_to:
                    type: string
                  openai_resource_path:
                    type: string
                  code_completion_enabled:
                    type: boolean
                  error_handler:
                    type: string
                  error_handler_extra_args:
                    $ref: "#/components/schemas/ScriptArgs"
                  error_handler_muted_on_cancel:
                    type: boolean
                  large_file_storage:
                    $ref: "#/components/schemas/LargeFileStorage"
                  git_sync:
                    $ref: "#/components/schemas/WorkspaceGitSyncSettings"
                  deploy_ui:
                    $ref: "#/components/schemas/WorkspaceDeployUISettings"
                  default_app:
                    type: string
                  default_scripts:
                    $ref: "#/components/schemas/WorkspaceDefaultScripts"
                required:
                  - code_completion_enabled
                  - automatic_billing
                  - error_handler_muted_on_cancel

  /w/{workspace}/workspaces/get_deploy_to:
    get:
      summary: get deploy to
      operationId: getDeployTo
      tags:
        - workspace
      parameters:
        - $ref: "#/components/parameters/WorkspaceId"

      responses:
        "200":
          description: status
          content:
            application/json:
              schema:
                type: object
                properties:
                  deploy_to:
                    type: string

  /w/{workspace}/workspaces/is_premium:
    get:
      summary: get if workspace is premium
      operationId: getIsPremium
      tags:
        - workspace
      parameters:
        - $ref: "#/components/parameters/WorkspaceId"

      responses:
        "200":
          description: status
          content:
            application/json:
              schema:
                type: boolean

  /w/{workspace}/workspaces/premium_info:
    get:
      summary: get premium info
      operationId: getPremiumInfo
      tags:
        - workspace
      parameters:
        - $ref: "#/components/parameters/WorkspaceId"

      responses:
        "200":
          description: status
          content:
            application/json:
              schema:
                type: object
                properties:
                  premium:
                    type: boolean
                  usage:
                    type: number
                  seats:
                    type: number
                  automatic_billing:
                    type: boolean
                required:
                  - premium
                  - automatic_billing

  /w/{workspace}/workspaces/set_automatic_billing:
    post:
      summary: set automatic billing
      operationId: setAutomaticBilling
      tags:
        - workspace
      parameters:
        - $ref: "#/components/parameters/WorkspaceId"
      requestBody:
        description: automatic billing
        required: true
        content:
          application/json:
            schema:
              type: object
              properties:
                automatic_billing:
                  type: boolean
                seats:
                  type: number
              required:
                - automatic_billing

      responses:
        "200":
          description: status
          content:
            text/plain:
              schema:
                type: string

  /w/{workspace}/workspaces/edit_slack_command:
    post:
      summary: edit slack command
      operationId: editSlackCommand
      tags:
        - workspace
      parameters:
        - $ref: "#/components/parameters/WorkspaceId"
      requestBody:
        description: WorkspaceInvite
        required: true
        content:
          application/json:
            schema:
              type: object
              properties:
                slack_command_script:
                  type: string

      responses:
        "200":
          description: status
          content:
            text/plain:
              schema:
                type: string

  /w/{workspace}/workspaces/run_slack_message_test_job:
    post:
      summary: run a job that sends a message to Slack
      operationId: runSlackMessageTestJob
      tags:
        - workspace
      parameters:
        - $ref: "#/components/parameters/WorkspaceId"
      requestBody:
        description: path to hub script to run and its corresponding args
        required: true
        content:
          application/json:
            schema:
              type: object
              properties:
                hub_script_path:
                  type: string
                channel:
                  type: string
                test_msg:
                  type: string

      responses:
        "200":
          description: status
          content:
            text/json:
              schema:
                type: object
                properties:
                  job_uuid:
                    type: string

  /w/{workspace}/workspaces/edit_deploy_to:
    post:
      summary: edit deploy to
      operationId: editDeployTo
      tags:
        - workspace
      parameters:
        - $ref: "#/components/parameters/WorkspaceId"
      requestBody:
        required: true
        content:
          application/json:
            schema:
              type: object
              properties:
                deploy_to:
                  type: string

      responses:
        "200":
          description: status
          content:
            text/plain:
              schema:
                type: string

  /w/{workspace}/workspaces/edit_auto_invite:
    post:
      summary: edit auto invite
      operationId: editAutoInvite
      tags:
        - workspace
      parameters:
        - $ref: "#/components/parameters/WorkspaceId"
      requestBody:
        description: WorkspaceInvite
        required: true
        content:
          application/json:
            schema:
              type: object
              properties:
                operator:
                  type: boolean
                invite_all:
                  type: boolean
                auto_add:
                  type: boolean

      responses:
        "200":
          description: status
          content:
            text/plain:
              schema:
                type: string

  /w/{workspace}/workspaces/edit_webhook:
    post:
      summary: edit webhook
      operationId: editWebhook
      tags:
        - workspace
      parameters:
        - $ref: "#/components/parameters/WorkspaceId"
      requestBody:
        description: WorkspaceWebhook
        required: true
        content:
          application/json:
            schema:
              type: object
              properties:
                webhook:
                  type: string

      responses:
        "200":
          description: status
          content:
            text/plain:
              schema:
                type: string

  /w/{workspace}/workspaces/edit_copilot_config:
    post:
      summary: edit copilot config
      operationId: editCopilotConfig
      tags:
        - workspace
      parameters:
        - $ref: "#/components/parameters/WorkspaceId"
      requestBody:
        description: WorkspaceCopilotConfig
        required: true
        content:
          application/json:
            schema:
              type: object
              required:
                - code_completion_enabled
              properties:
                openai_resource_path:
                  type: string
                code_completion_enabled:
                  type: boolean
      responses:
        "200":
          description: status
          content:
            text/plain:
              schema:
                type: string

  /w/{workspace}/workspaces/get_copilot_info:
    get:
      summary: get copilot info
      operationId: getCopilotInfo
      tags:
        - workspace
      parameters:
        - $ref: "#/components/parameters/WorkspaceId"

      responses:
        "200":
          description: status
          content:
            text/plain:
              schema:
                type: object
                properties:
                  exists_openai_resource_path:
                    type: boolean
                  code_completion_enabled:
                    type: boolean
                required:
                  - exists_openai_resource_path
                  - code_completion_enabled

  /w/{workspace}/workspaces/edit_error_handler:
    post:
      summary: edit error handler
      operationId: editErrorHandler
      tags:
        - workspace
      parameters:
        - $ref: "#/components/parameters/WorkspaceId"
      requestBody:
        description: WorkspaceErrorHandler
        required: true
        content:
          application/json:
            schema:
              type: object
              properties:
                error_handler:
                  type: string
                error_handler_extra_args:
                  $ref: "#/components/schemas/ScriptArgs"
                error_handler_muted_on_cancel:
                  type: boolean

      responses:
        "200":
          description: status
          content:
            text/plain:
              schema:
                type: string

  /w/{workspace}/workspaces/edit_large_file_storage_config:
    post:
      summary: edit large file storage settings
      operationId: editLargeFileStorageConfig
      tags:
        - workspace
      parameters:
        - $ref: "#/components/parameters/WorkspaceId"
      requestBody:
        description: LargeFileStorage info
        required: true
        content:
          application/json:
            schema:
              type: object
              properties:
                large_file_storage:
                  $ref: "#/components/schemas/LargeFileStorage"

      responses:
        "200":
          description: status
          content:
            application/json:
              schema: {}

  /w/{workspace}/workspaces/edit_git_sync_config:
    post:
      summary: edit workspace git sync settings
      operationId: editWorkspaceGitSyncConfig
      tags:
        - workspace
      parameters:
        - $ref: "#/components/parameters/WorkspaceId"
      requestBody:
        description: Workspace Git sync settings
        required: true
        content:
          application/json:
            schema:
              type: object
              properties:
                git_sync_settings:
                  $ref: "#/components/schemas/WorkspaceGitSyncSettings"

      responses:
        "200":
          description: status
          content:
            application/json:
              schema: {}

  /w/{workspace}/workspaces/edit_deploy_ui_config:
    post:
      summary: edit workspace deploy ui settings
      operationId: editWorkspaceDeployUISettings
      tags:
        - workspace
      parameters:
        - $ref: "#/components/parameters/WorkspaceId"
      requestBody:
        description: Workspace deploy UI settings
        required: true
        content:
          application/json:
            schema:
              type: object
              properties:
                deploy_ui_settings:
                  $ref: "#/components/schemas/WorkspaceDeployUISettings"

      responses:
        "200":
          description: status
          content:
            application/json:
              schema: {}

  /w/{workspace}/workspaces/edit_default_app:
    post:
      summary: edit default app for workspace
      operationId: editWorkspaceDefaultApp
      tags:
        - workspace
      parameters:
        - $ref: "#/components/parameters/WorkspaceId"
      requestBody:
        description: Workspace default app
        required: true
        content:
          application/json:
            schema:
              type: object
              properties:
                default_app_path:
                  type: string

      responses:
        "200":
          description: status
          content:
            text/plain:
              schema:
                type: string

  /w/{workspace}/workspaces/default_scripts:
    post:
      summary: edit default scripts for workspace
      operationId: editDefaultScripts
      tags:
        - workspace
      parameters:
        - $ref: "#/components/parameters/WorkspaceId"
      requestBody:
        description: Workspace default app
        content:
          application/json:
            schema:
              $ref: "#/components/schemas/WorkspaceDefaultScripts"

      responses:
        "200":
          description: status
          content:
            text/plain:
              schema:
                type: string
    get:
      summary: get default scripts for workspace
      operationId: get default scripts
      tags:
        - workspace
      parameters:
        - $ref: "#/components/parameters/WorkspaceId"
      responses:
        "200":
          description: status
          content:
            application/json:
              schema:
                $ref: "#/components/schemas/WorkspaceDefaultScripts"

  /w/{workspace}/workspaces/set_environment_variable:
    post:
      summary: set environment variable
      operationId: setEnvironmentVariable
      tags:
        - workspace
      parameters:
        - $ref: "#/components/parameters/WorkspaceId"
      requestBody:
        description: Workspace default app
        required: true
        content:
          application/json:
            schema:
              type: object
              properties:
                name:
                  type: string
                value:
                  type: string
              required: [name]
      responses:
        "200":
          description: status
          content:
            text/plain:
              schema:
                type: string

  /w/{workspace}/workspaces/encryption_key:
    get:
      summary: retrieves the encryption key for this workspace
      operationId: getWorkspaceEncryptionKey
      tags:
        - workspace
      parameters:
        - $ref: "#/components/parameters/WorkspaceId"
      responses:
        "200":
          description: status
          content:
            application/json:
              schema:
                type: object
                properties:
                  key:
                    type: string
                required:
                  - key
    post:
      summary: update the encryption key for this workspace
      operationId: setWorkspaceEncryptionKey
      tags:
        - workspace
      parameters:
        - $ref: "#/components/parameters/WorkspaceId"
      requestBody:
        description: New encryption key
        required: true
        content:
          application/json:
            schema:
              type: object
              properties:
                new_key:
                  type: string
                skip_reencrypt:
                  type: boolean
              required:
                - new_key

      responses:
        "200":
          description: status
          content:
            text/plain:
              schema:
                type: string

  /w/{workspace}/workspaces/default_app:
    get:
      summary: get default app for workspace
      operationId: getWorkspaceDefaultApp
      tags:
        - workspace
      parameters:
        - $ref: "#/components/parameters/WorkspaceId"
      responses:
        "200":
          description: status
          content:
            application/json:
              schema:
                type: object
                properties:
                  default_app_path:
                    type: string

  /w/{workspace}/workspaces/get_large_file_storage_config:
    get:
      summary: get large file storage config
      operationId: getLargeFileStorageConfig
      tags:
        - workspace
      parameters:
        - $ref: "#/components/parameters/WorkspaceId"

      responses:
        "200":
          description: status
          content:
            application/json:
              schema:
                $ref: "#/components/schemas/LargeFileStorage"

  /w/{workspace}/workspaces/usage:
    get:
      summary: get usage
      operationId: getWorkspaceUsage
      tags:
        - workspace
      parameters:
        - $ref: "#/components/parameters/WorkspaceId"
      responses:
        "200":
          description: usage
          content:
            text/plain:
              schema:
                type: number

  /w/{workspace}/users/list:
    get:
      summary: list users
      operationId: listUsers
      tags:
        - user
      parameters:
        - $ref: "#/components/parameters/WorkspaceId"
      responses:
        "200":
          description: user
          content:
            application/json:
              schema:
                type: array
                items:
                  $ref: "#/components/schemas/User"

  /w/{workspace}/users/list_usage:
    get:
      summary: list users usage
      operationId: listUsersUsage
      tags:
        - user
      parameters:
        - $ref: "#/components/parameters/WorkspaceId"
      responses:
        "200":
          description: user
          content:
            application/json:
              schema:
                type: array
                items:
                  $ref: "#/components/schemas/UserUsage"

  /w/{workspace}/users/list_usernames:
    get:
      summary: list usernames
      operationId: listUsernames
      tags:
        - user
      parameters:
        - $ref: "#/components/parameters/WorkspaceId"
      responses:
        "200":
          description: user
          content:
            application/json:
              schema:
                type: array
                items:
                  type: string

  /w/{workspace}/users/username_to_email/{username}:
    get:
      summary: get email from username
      operationId: usernameToEmail
      tags:
        - user
      parameters:
        - $ref: "#/components/parameters/WorkspaceId"
        - name: username
          in: path
          required: true
          schema:
            type: string
      responses:
        "200":
          description: email
          content:
            text/plain:
              schema:
                type: string

  /users/tokens/create:
    post:
      summary: create token
      operationId: createToken
      tags:
        - user
      requestBody:
        description: new token
        required: true
        content:
          application/json:
            schema:
              $ref: "#/components/schemas/NewToken"
      responses:
        "201":
          description: token created
          content:
            text/plain:
              schema:
                type: string

  /users/tokens/impersonate:
    post:
      summary: create token to impersonate a user (require superadmin)
      operationId: createTokenImpersonate
      tags:
        - user
      requestBody:
        description: new token
        required: true
        content:
          application/json:
            schema:
              $ref: "#/components/schemas/NewTokenImpersonate"
      responses:
        "201":
          description: token created
          content:
            text/plain:
              schema:
                type: string

  /users/tokens/delete/{token_prefix}:
    delete:
      summary: delete token
      operationId: deleteToken
      tags:
        - user
      parameters:
        - name: token_prefix
          in: path
          required: true
          schema:
            type: string
      responses:
        "200":
          description: delete token
          content:
            text/plain:
              schema:
                type: string

  /users/tokens/list:
    get:
      summary: list token
      operationId: listTokens
      tags:
        - user
      parameters:
        - name: exclude_ephemeral
          in: query
          schema:
            type: boolean
        - $ref: "#/components/parameters/Page"
        - $ref: "#/components/parameters/PerPage"
      responses:
        "200":
          description: truncated token
          content:
            application/json:
              schema:
                type: array
                items:
                  $ref: "#/components/schemas/TruncatedToken"

  /w/{workspace}/oidc/token/{audience}:
    post:
      summary: get OIDC token (ee only)
      operationId: getOidcToken
      tags:
        - oidc
      parameters:
        - $ref: "#/components/parameters/WorkspaceId"
        - name: audience
          in: path
          required: true
          schema:
            type: string

      responses:
        "200":
          description: new oidc token
          content:
            text/plain:
              schema:
                type: string

  /w/{workspace}/variables/create:
    post:
      summary: create variable
      operationId: createVariable
      tags:
        - variable
      parameters:
        - $ref: "#/components/parameters/WorkspaceId"
        - name: already_encrypted
          in: query
          schema:
            type: boolean
      requestBody:
        description: new variable
        required: true
        content:
          application/json:
            schema:
              $ref: "#/components/schemas/CreateVariable"
      responses:
        "201":
          description: variable created
          content:
            text/plain:
              schema:
                type: string

  /w/{workspace}/variables/encrypt:
    post:
      summary: encrypt value
      operationId: encryptValue
      tags:
        - variable
      parameters:
        - $ref: "#/components/parameters/WorkspaceId"
      requestBody:
        description: new variable
        required: true
        content:
          application/json:
            schema:
              type: string
      responses:
        "200":
          description: encrypted value
          content:
            text/plain:
              schema:
                type: string

  /w/{workspace}/variables/delete/{path}:
    delete:
      summary: delete variable
      operationId: deleteVariable
      tags:
        - variable
      parameters:
        - $ref: "#/components/parameters/WorkspaceId"
        - $ref: "#/components/parameters/Path"
      responses:
        "200":
          description: variable deleted
          content:
            text/plain:
              schema:
                type: string

  /w/{workspace}/variables/update/{path}:
    post:
      summary: update variable
      operationId: updateVariable
      tags:
        - variable
      parameters:
        - $ref: "#/components/parameters/WorkspaceId"
        - $ref: "#/components/parameters/Path"
        - name: already_encrypted
          in: query
          schema:
            type: boolean
      requestBody:
        description: updated variable
        required: true
        content:
          application/json:
            schema:
              $ref: "#/components/schemas/EditVariable"
      responses:
        "200":
          description: variable updated
          content:
            text/plain:
              schema:
                type: string

  /w/{workspace}/variables/get/{path}:
    get:
      summary: get variable
      operationId: getVariable
      tags:
        - variable
      parameters:
        - $ref: "#/components/parameters/WorkspaceId"
        - $ref: "#/components/parameters/Path"
        - name: decrypt_secret
          description: |
            ask to decrypt secret if this variable is secret
            (if not secret no effect, default: true)
          in: query
          schema:
            type: boolean
        - name: include_encrypted
          description: |
            ask to include the encrypted value if secret and decrypt secret is not true (default: false)
          in: query
          schema:
            type: boolean
      responses:
        "200":
          description: variable
          content:
            application/json:
              schema:
                $ref: "#/components/schemas/ListableVariable"

  /w/{workspace}/variables/get_value/{path}:
    get:
      summary: get variable value
      operationId: getVariableValue
      tags:
        - variable
      parameters:
        - $ref: "#/components/parameters/WorkspaceId"
        - $ref: "#/components/parameters/Path"
      responses:
        "200":
          description: variable
          content:
            application/json:
              schema:
                type: string

  /w/{workspace}/variables/exists/{path}:
    get:
      summary: does variable exists at path
      operationId: existsVariable
      tags:
        - variable
      parameters:
        - $ref: "#/components/parameters/WorkspaceId"
        - $ref: "#/components/parameters/Path"
      responses:
        "200":
          description: variable
          content:
            application/json:
              schema:
                type: boolean

  /w/{workspace}/variables/list:
    get:
      summary: list variables
      operationId: listVariable
      tags:
        - variable
      parameters:
        - $ref: "#/components/parameters/WorkspaceId"
        - name: path_start
          in: query
          schema:
            type: string
        - $ref: "#/components/parameters/Page"
        - $ref: "#/components/parameters/PerPage"
      responses:
        "200":
          description: variable list
          content:
            application/json:
              schema:
                type: array
                items:
                  $ref: "#/components/schemas/ListableVariable"

  /w/{workspace}/variables/list_contextual:
    get:
      summary: list contextual variables
      operationId: listContextualVariables
      tags:
        - variable
      parameters:
        - $ref: "#/components/parameters/WorkspaceId"
      responses:
        "200":
          description: contextual variable list
          content:
            application/json:
              schema:
                type: array
                items:
                  $ref: "#/components/schemas/ContextualVariable"

  /oauth/login_callback/{client_name}:
    post:
      security: []
      summary: login with oauth authorization flow
      operationId: loginWithOauth
      tags:
        - user
      parameters:
        - $ref: "#/components/parameters/ClientName"
      requestBody:
        description: Partially filled script
        required: true
        content:
          application/json:
            schema:
              type: object
              properties:
                code:
                  type: string
                state:
                  type: string

      responses:
        "200":
          description: >
            Successfully authenticated. The session ID is returned in a cookie
            named `token` and as plaintext response. Preferred method of
            authorization is through the bearer token. The cookie is only for
            browser convenience.

          headers:
            Set-Cookie:
              schema:
                type: string
                example: token=abcde12345; Path=/; HttpOnly
          content:
            text/plain:
              schema:
                type: string

  /w/{workspace}/oauth/connect_slack_callback:
    post:
      summary: connect slack callback
      operationId: connectSlackCallback
      tags:
        - oauth
      parameters:
        - $ref: "#/components/parameters/WorkspaceId"
      requestBody:
        description: code endpoint
        required: true
        content:
          application/json:
            schema:
              type: object
              properties:
                code:
                  type: string
                state:
                  type: string
              required:
                - code
                - state
      responses:
        "200":
          description: slack token
          content:
            text/plain:
              schema:
                type: string

  /oauth/connect_callback/{client_name}:
    post:
      summary: connect callback
      operationId: connectCallback
      tags:
        - oauth
      parameters:
        - $ref: "#/components/parameters/ClientName"
      requestBody:
        description: code endpoint
        required: true
        content:
          application/json:
            schema:
              type: object
              properties:
                code:
                  type: string
                state:
                  type: string
              required:
                - code
                - state
      responses:
        "200":
          description: oauth token
          content:
            application/json:
              schema:
                $ref: "#/components/schemas/TokenResponse"

  /w/{workspace}/oauth/create_account:
    post:
      summary: create OAuth account
      operationId: createAccount
      tags:
        - oauth
      parameters:
        - $ref: "#/components/parameters/WorkspaceId"
      requestBody:
        description: code endpoint
        required: true
        content:
          application/json:
            schema:
              type: object
              properties:
                refresh_token:
                  type: string
                expires_in:
                  type: integer
                client:
                  type: string
              required:
                - expires_in
                - client
      responses:
        "200":
          description: account set
          content:
            text/plain:
              schema:
                type: string

  /w/{workspace}/oauth/refresh_token/{id}:
    post:
      summary: refresh token
      operationId: refreshToken
      tags:
        - oauth
      parameters:
        - $ref: "#/components/parameters/WorkspaceId"
        - $ref: "#/components/parameters/AccountId"
      requestBody:
        description: variable path
        required: true
        content:
          application/json:
            schema:
              type: object
              properties:
                path:
                  type: string
              required:
                - path
      responses:
        "200":
          description: token refreshed
          content:
            text/plain:
              schema:
                type: string

  /w/{workspace}/oauth/disconnect/{id}:
    post:
      summary: disconnect account
      operationId: disconnectAccount
      tags:
        - oauth
      parameters:
        - $ref: "#/components/parameters/WorkspaceId"
        - $ref: "#/components/parameters/AccountId"
      responses:
        "200":
          description: disconnected client
          content:
            text/plain:
              schema:
                type: string

  /w/{workspace}/oauth/disconnect_slack:
    post:
      summary: disconnect slack
      operationId: disconnectSlack
      tags:
        - oauth
      parameters:
        - $ref: "#/components/parameters/WorkspaceId"
      responses:
        "200":
          description: disconnected slack
          content:
            text/plain:
              schema:
                type: string

  /oauth/list_logins:
    get:
      summary: list oauth logins
      operationId: listOAuthLogins
      tags:
        - oauth
      responses:
        "200":
          description: list of oauth and saml login clients
          content:
            application/json:
              schema:
                type: object
                properties:
                  oauth:
                    type: array
                    items:
                      type: string
                  saml:
                    type: string
                required:
                  - oauth

  /oauth/list_connects:
    get:
      summary: list oauth connects
      operationId: listOAuthConnects
      tags:
        - oauth
      responses:
        "200":
          description: list of oauth connects clients
          content:
            application/json:
              schema:
                type: array
                items:
                  type: string

  /oauth/get_connect/{client}:
    get:
      summary: get oauth connect
      operationId: getOAuthConnect
      tags:
        - oauth
      parameters:
        - name: client
          description: client name
          in: path
          required: true
          schema:
            type: string
      responses:
        "200":
          description: get 
          content:
            application/json:
              schema:
                type: object
                properties:
                  extra_params:
                    type: object
                  scopes:
                    type: array
                    items:
                      type: string




  /w/{workspace}/resources/create:
    post:
      summary: create resource
      operationId: createResource
      tags:
        - resource
      parameters:
        - $ref: "#/components/parameters/WorkspaceId"
        - name: update_if_exists
          in: query
          schema:
            type: boolean
      requestBody:
        description: new resource
        required: true
        content:
          application/json:
            schema:
              $ref: "#/components/schemas/CreateResource"
      responses:
        "201":
          description: resource created
          content:
            text/plain:
              schema:
                type: string

  /w/{workspace}/resources/delete/{path}:
    delete:
      summary: delete resource
      operationId: deleteResource
      tags:
        - resource
      parameters:
        - $ref: "#/components/parameters/WorkspaceId"
        - $ref: "#/components/parameters/Path"
      responses:
        "200":
          description: resource deleted
          content:
            text/plain:
              schema:
                type: string

  /w/{workspace}/resources/update/{path}:
    post:
      summary: update resource
      operationId: updateResource
      tags:
        - resource
      parameters:
        - $ref: "#/components/parameters/WorkspaceId"
        - $ref: "#/components/parameters/Path"
      requestBody:
        description: updated resource
        required: true
        content:
          application/json:
            schema:
              $ref: "#/components/schemas/EditResource"
      responses:
        "200":
          description: resource updated
          content:
            text/plain:
              schema:
                type: string

  /w/{workspace}/resources/update_value/{path}:
    post:
      summary: update resource value
      operationId: updateResourceValue
      tags:
        - resource
      parameters:
        - $ref: "#/components/parameters/WorkspaceId"
        - $ref: "#/components/parameters/Path"
      requestBody:
        description: updated resource
        required: true
        content:
          application/json:
            schema:
              type: object
              properties:
                value: {}
      responses:
        "200":
          description: resource value updated
          content:
            text/plain:
              schema:
                type: string

  /w/{workspace}/resources/get/{path}:
    get:
      summary: get resource
      operationId: getResource
      tags:
        - resource
      parameters:
        - $ref: "#/components/parameters/WorkspaceId"
        - $ref: "#/components/parameters/Path"
      responses:
        "200":
          description: resource
          content:
            application/json:
              schema:
                $ref: "#/components/schemas/Resource"

  /w/{workspace}/resources/get_value_interpolated/{path}:
    get:
      summary: get resource interpolated (variables and resources are fully unrolled)
      operationId: getResourceValueInterpolated
      tags:
        - resource
      parameters:
        - $ref: "#/components/parameters/WorkspaceId"
        - $ref: "#/components/parameters/Path"
        - name: job_id
          description: job id
          in: query
          schema:
            type: string
            format: uuid
      responses:
        "200":
          description: resource value
          content:
            application/json:
              schema: {}

  /w/{workspace}/resources/get_value/{path}:
    get:
      summary: get resource value
      operationId: getResourceValue
      tags:
        - resource
      parameters:
        - $ref: "#/components/parameters/WorkspaceId"
        - $ref: "#/components/parameters/Path"
      responses:
        "200":
          description: resource value
          content:
            application/json:
              schema: {}

  /w/{workspace}/resources/exists/{path}:
    get:
      summary: does resource exists
      operationId: existsResource
      tags:
        - resource
      parameters:
        - $ref: "#/components/parameters/WorkspaceId"
        - $ref: "#/components/parameters/Path"
      responses:
        "200":
          description: does resource exists
          content:
            application/json:
              schema:
                type: boolean

  /w/{workspace}/resources/list:
    get:
      summary: list resources
      operationId: listResource
      tags:
        - resource
      parameters:
        - $ref: "#/components/parameters/WorkspaceId"
        - $ref: "#/components/parameters/Page"
        - $ref: "#/components/parameters/PerPage"
        - name: resource_type
          description: resource_types to list from, separated by ',',
          in: query
          schema:
            type: string
        - name: resource_type_exclude
          description: resource_types to not list from, separated by ',',
          in: query
          schema:
            type: string
        - name: path_start
          in: query
          schema:
            type: string
      responses:
        "200":
          description: resource list
          content:
            application/json:
              schema:
                type: array
                items:
                  $ref: "#/components/schemas/ListableResource"

  /w/{workspace}/resources/list_search:
    get:
      summary: list resources for search
      operationId: listSearchResource
      tags:
        - resource
      parameters:
        - $ref: "#/components/parameters/WorkspaceId"
      responses:
        "200":
          description: resource list
          content:
            application/json:
              schema:
                type: array
                items:
                  type: object
                  properties:
                    path:
                      type: string
                    value: {}
                  required:
                    - path
                    - value

  /w/{workspace}/resources/list_names/{name}:
    get:
      summary: list resource names
      operationId: listResourceNames
      tags:
        - resource
      parameters:
        - $ref: "#/components/parameters/WorkspaceId"
        - $ref: "#/components/parameters/Name"
      responses:
        "200":
          description: resource list names
          content:
            application/json:
              schema:
                type: array
                items:
                  type: object
                  properties:
                    name:
                      type: string
                    path:
                      type: string
                  required:
                    - name
                    - path

  /w/{workspace}/resources/type/create:
    post:
      summary: create resource_type
      operationId: createResourceType
      tags:
        - resource
      parameters:
        - $ref: "#/components/parameters/WorkspaceId"
      requestBody:
        description: new resource_type
        required: true
        content:
          application/json:
            schema:
              $ref: "#/components/schemas/ResourceType"
      responses:
        "201":
          description: resource_type created
          content:
            text/plain:
              schema:
                type: string

  /w/{workspace}/resources/type/delete/{path}:
    delete:
      summary: delete resource_type
      operationId: deleteResourceType
      tags:
        - resource
      parameters:
        - $ref: "#/components/parameters/WorkspaceId"
        - $ref: "#/components/parameters/Path"
      responses:
        "200":
          description: resource_type deleted
          content:
            text/plain:
              schema:
                type: string

  /w/{workspace}/resources/type/update/{path}:
    post:
      summary: update resource_type
      operationId: updateResourceType
      tags:
        - resource
      parameters:
        - $ref: "#/components/parameters/WorkspaceId"
        - $ref: "#/components/parameters/Path"
      requestBody:
        description: updated resource_type
        required: true
        content:
          application/json:
            schema:
              $ref: "#/components/schemas/EditResourceType"
      responses:
        "200":
          description: resource_type updated
          content:
            text/plain:
              schema:
                type: string

  /w/{workspace}/resources/type/get/{path}:
    get:
      summary: get resource_type
      operationId: getResourceType
      tags:
        - resource
      parameters:
        - $ref: "#/components/parameters/WorkspaceId"
        - $ref: "#/components/parameters/Path"
      responses:
        "200":
          description: resource_type deleted
          content:
            application/json:
              schema:
                $ref: "#/components/schemas/ResourceType"

  /w/{workspace}/resources/type/exists/{path}:
    get:
      summary: does resource_type exists
      operationId: existsResourceType
      tags:
        - resource
      parameters:
        - $ref: "#/components/parameters/WorkspaceId"
        - $ref: "#/components/parameters/Path"
      responses:
        "200":
          description: does resource_type exist
          content:
            application/json:
              schema:
                type: boolean

  /w/{workspace}/resources/type/list:
    get:
      summary: list resource_types
      operationId: listResourceType
      tags:
        - resource
      parameters:
        - $ref: "#/components/parameters/WorkspaceId"
      responses:
        "200":
          description: resource_type list
          content:
            application/json:
              schema:
                type: array
                items:
                  $ref: "#/components/schemas/ResourceType"

  /w/{workspace}/resources/type/listnames:
    get:
      summary: list resource_types names
      operationId: listResourceTypeNames
      tags:
        - resource
      parameters:
        - $ref: "#/components/parameters/WorkspaceId"
      responses:
        "200":
          description: resource_type list
          content:
            application/json:
              schema:
                type: array
                items:
                  type: string

  /w/{workspace}/embeddings/query_resource_types:
    get:
      summary: query resource types by similarity
      operationId: queryResourceTypes
      tags:
        - resource
      parameters:
        - $ref: "#/components/parameters/WorkspaceId"
        - name: text
          description: query text
          in: query
          required: true
          schema:
            type: string
        - name: limit
          description: query limit
          in: query
          required: false
          schema:
            type: number
      responses:
        "200":
          description: resource type details
          content:
            application/json:
              schema:
                type: array
                items:
                  type: object
                  properties:
                    name:
                      type: string
                    score:
                      type: number
                    schema: {}
                  required:
                    - name
                    - score

  /integrations/hub/list:
    get:
      summary: list hub integrations
      operationId: listHubIntegrations
      tags:
        - integration
      parameters:
        - name: kind
          description: query integrations kind
          in: query
          required: false
          schema:
            type: string
      responses:
        "200":
          description: integrations details
          content:
            application/json:
              schema:
                type: array
                items:
                  type: object
                  properties:
                    name:
                      type: string
                  required:
                    - name

  /flows/hub/list:
    get:
      summary: list all hub flows
      operationId: listHubFlows
      tags:
        - flow
      responses:
        "200":
          description: hub flows list
          content:
            application/json:
              schema:
                type: object
                properties:
                  flows:
                    type: array
                    items:
                      type: object
                      properties:
                        id:
                          type: number
                        flow_id:
                          type: number
                        summary:
                          type: string
                        apps:
                          type: array
                          items:
                            type: string
                        approved:
                          type: boolean
                        votes:
                          type: number

                      required:
                        - id
                        - flow_id
                        - summary
                        - apps
                        - approved
                        - votes

  /flows/hub/get/{id}:
    get:
      summary: get hub flow by id
      operationId: getHubFlowById
      tags:
        - flow
      parameters:
        - $ref: "#/components/parameters/PathId"
      responses:
        "200":
          description: flow
          content:
            application/json:
              schema:
                type: object
                properties:
                  flow:
                    $ref: "../../openflow.openapi.yaml#/components/schemas/OpenFlow"

  /apps/hub/list:
    get:
      summary: list all hub apps
      operationId: listHubApps
      tags:
        - app
      responses:
        "200":
          description: hub apps list
          content:
            application/json:
              schema:
                type: object
                properties:
                  apps:
                    type: array
                    items:
                      type: object
                      properties:
                        id:
                          type: number
                        app_id:
                          type: number
                        summary:
                          type: string
                        apps:
                          type: array
                          items:
                            type: string
                        approved:
                          type: boolean
                        votes:
                          type: number
                      required:
                        - id
                        - app_id
                        - summary
                        - apps
                        - approved
                        - votes

  /apps/hub/get/{id}:
    get:
      summary: get hub app by id
      operationId: getHubAppById
      tags:
        - app
      parameters:
        - $ref: "#/components/parameters/PathId"
      responses:
        "200":
          description: app
          content:
            application/json:
              schema:
                type: object
                properties:
                  app:
                    type: object
                    properties:
                      summary:
                        type: string
                      value: {}
                    required:
                      - summary
                      - value
                required:
                  - app

  /scripts/hub/get/{path}:
    get:
      summary: get hub script content by path
      operationId: getHubScriptContentByPath
      tags:
        - script
      parameters:
        - $ref: "#/components/parameters/ScriptPath"
      responses:
        "200":
          description: script details
          content:
            text/plain:
              schema:
                type: string

  /scripts/hub/get_full/{path}:
    get:
      summary: get full hub script by path
      operationId: getHubScriptByPath
      tags:
        - script
      parameters:
        - $ref: "#/components/parameters/ScriptPath"
      responses:
        "200":
          description: script details
          content:
            application/json:
              schema:
                type: object
                properties:
                  content:
                    type: string
                  lockfile:
                    type: string
                  schema: {}
                  language:
                    type: string
                  summary:
                    type: string
                required:
                  - content
                  - language

  /scripts/hub/top:
    get:
      summary: get top hub scripts
      operationId: getTopHubScripts
      tags:
        - script
      parameters:
        - name: limit
          description: query limit
          in: query
          required: false
          schema:
            type: number
        - name: app
          description: query scripts app
          in: query
          required: false
          schema:
            type: string
        - name: kind
          description: query scripts kind
          in: query
          required: false
          schema:
            type: string
      responses:
        "200":
          description: hub scripts list
          content:
            application/json:
              schema:
                type: object
                properties:
                  asks:
                    type: array
                    items:
                      type: object
                      properties:
                        id:
                          type: number
                        ask_id:
                          type: number
                        summary:
                          type: string
                        app:
                          type: string
                        version_id:
                          type: number
                        kind:
                          $ref: "#/components/schemas/HubScriptKind"
                        votes:
                          type: number
                        views:
                          type: number
                      required:
                        - id
                        - ask_id
                        - summary
                        - app
                        - version_id
                        - kind
                        - views
                        - votes

  /embeddings/query_hub_scripts:
    get:
      summary: query hub scripts by similarity
      operationId: queryHubScripts
      tags:
        - script
      parameters:
        - name: text
          description: query text
          in: query
          required: true
          schema:
            type: string
        - name: kind
          description: query scripts kind
          in: query
          required: false
          schema:
            type: string
        - name: limit
          description: query limit
          in: query
          required: false
          schema:
            type: number
        - name: app
          description: query scripts app
          in: query
          required: false
          schema:
            type: string
      responses:
        "200":
          description: script details
          content:
            application/json:
              schema:
                type: array
                items:
                  type: object
                  properties:
                    ask_id:
                      type: number
                    id:
                      type: number
                    version_id:
                      type: number
                    summary:
                      type: string
                    app:
                      type: string
                    kind:
                      $ref: "#/components/schemas/HubScriptKind"
                    score:
                      type: number
                  required:
                    - ask_id
                    - id
                    - version_id
                    - summary
                    - app
                    - kind
                    - score

  /w/{workspace}/scripts/list_search:
    get:
      summary: list scripts for search
      operationId: listSearchScript
      tags:
        - script
      parameters:
        - $ref: "#/components/parameters/WorkspaceId"
      responses:
        "200":
          description: script list
          content:
            application/json:
              schema:
                type: array
                items:
                  type: object
                  properties:
                    path:
                      type: string
                    content:
                      type: string
                  required:
                    - path
                    - content

  /w/{workspace}/scripts/list:
    get:
      summary: list all scripts
      operationId: listScripts
      tags:
        - script
      parameters:
        - $ref: "#/components/parameters/WorkspaceId"
        - $ref: "#/components/parameters/Page"
        - $ref: "#/components/parameters/PerPage"
        - $ref: "#/components/parameters/OrderDesc"
        - $ref: "#/components/parameters/CreatedBy"
        - name: path_start
          description: mask to filter matching starting path
          in: query
          schema:
            type: string
        - name: path_exact
          description: mask to filter exact matching path
          in: query
          schema:
            type: string
        - name: first_parent_hash
          description: mask to filter scripts whom first direct parent has exact hash
          in: query
          schema:
            type: string
        - name: last_parent_hash
          description: |
            mask to filter scripts whom last parent in the chain has exact hash. 
            Beware that each script stores only a limited number of parents. Hence
            the last parent hash for a script is not necessarily its top-most parent.
            To find the top-most parent you will have to jump from last to last hash
             until finding the parent
          in: query
          schema:
            type: string
        - name: parent_hash
          description: |
            is the hash present in the array of stored parent hashes for this script.
            The same warning applies than for last_parent_hash. A script only store a
            limited number of direct parent
          in: query
          schema:
            type: string
        - name: show_archived
          description: |
            (default false)
            show only the archived files.
            when multiple archived hash share the same path, only the ones with the latest create_at
            are 
            ed.
          in: query
          schema:
            type: boolean
        - name: include_without_main
          description: |
            (default false)
            include scripts without an exported main function
          in: query
          schema:
            type: boolean
        - name: include_draft_only
          description: |
            (default false)
            include scripts that have no deployed version
          in: query
          schema:
            type: boolean
        - name: is_template
          description: |
            (default regardless)
            if true show only the templates
            if false show only the non templates
            if not defined, show all regardless of if the script is a template
          in: query
          schema:
            type: boolean
        - name: kinds
          description: |
            (default regardless)
            script kinds to filter, split by comma
          in: query
          schema:
            type: string
        - name: starred_only
          description: |
            (default false)
            show only the starred items
          in: query
          schema:
            type: boolean
        - name: with_deployment_msg
          description: |
            (default false)
            include deployment message
          in: query
          schema:
            type: boolean
      responses:
        "200":
          description: All scripts
          content:
            application/json:
              schema:
                type: array
                items:
                  $ref: "#/components/schemas/Script"

  /w/{workspace}/scripts/list_paths:
    get:
      summary: list all scripts paths
      operationId: listScriptPaths
      tags:
        - script
      parameters:
        - $ref: "#/components/parameters/WorkspaceId"
      responses:
        "200":
          description: list of script paths
          content:
            text/plain:
              schema:
                type: array
                items:
                  type: string

  /w/{workspace}/drafts/create:
    post:
      summary: create draft
      operationId: createDraft
      tags:
        - draft
      parameters:
        - $ref: "#/components/parameters/WorkspaceId"
      requestBody:
        required: true
        content:
          application/json:
            schema:
              type: object
              properties:
                path:
                  type: string
                typ:
                  type: string
                  enum: ["flow", "script", "app"]
                value: {}
              required:
                - path
                - typ
                - enum
      responses:
        "201":
          description: draft created
          content:
            text/plain:
              schema:
                type: string

  /w/{workspace}/drafts/delete/{kind}/{path}:
    delete:
      summary: delete draft
      operationId: deleteDraft
      tags:
        - draft
      parameters:
        - $ref: "#/components/parameters/WorkspaceId"
        - name: kind
          in: path
          required: true
          schema:
            type: string
            enum:
              - script
              - flow
              - app
        - $ref: "#/components/parameters/ScriptPath"
      responses:
        "200":
          description: draft deleted
          content:
            text/plain:
              schema:
                type: string

  /w/{workspace}/scripts/create:
    post:
      summary: create script
      operationId: createScript
      tags:
        - script
      parameters:
        - $ref: "#/components/parameters/WorkspaceId"
      requestBody:
        description: Partially filled script
        required: true
        content:
          application/json:
            schema:
              $ref: "#/components/schemas/NewScript"

      responses:
        "201":
          description: script created
          content:
            text/plain:
              schema:
                type: string

  /w/{workspace}/scripts/toggle_workspace_error_handler/p/{path}:
    post:
      summary: Toggle ON and OFF the workspace error handler for a given script
      operationId: toggleWorkspaceErrorHandlerForScript
      tags:
        - script
      parameters:
        - $ref: "#/components/parameters/WorkspaceId"
        - $ref: "#/components/parameters/ScriptPath"
      requestBody:
        description: Workspace error handler enabled
        required: true
        content:
          application/json:
            schema:
              type: object
              properties:
                muted:
                  type: boolean
      responses:
        "200":
          description: error handler toggled
          content:
            text/plain:
              schema:
                type: string

  /workers/custom_tags:
    get:
      summary: get all instance custom tags (tags are used to dispatch jobs to
        different worker groups)
      operationId: getCustomTags
      tags:
        - worker
      responses:
        "200":
          description: list of custom tags
          content:
            application/json:
              schema:
                type: array
                items:
                  type: string

  /workers/get_default_tags:
    get:
      summary: get all instance default tags
      operationId: geDefaultTags
      tags:
        - worker
      responses:
        "200":
          description: list of default tags
          content:
            application/json:
              schema:
                type: array
                items:
                  type: string

  /workers/is_default_tags_per_workspace:
    get:
      summary: is default tags per workspace
      operationId: isDefaultTagsPerWorkspace
      tags:
        - worker
      responses:
        "200":
          description: is the default tags per workspace
          content:
            application/json:
              schema:
                type: boolean

  /w/{workspace}/scripts/archive/p/{path}:
    post:
      summary: archive script by path
      operationId: archiveScriptByPath
      tags:
        - script
      parameters:
        - $ref: "#/components/parameters/WorkspaceId"
        - $ref: "#/components/parameters/ScriptPath"
      responses:
        "200":
          description: script archived
          content:
            text/plain:
              schema:
                type: string

  /w/{workspace}/scripts/archive/h/{hash}:
    post:
      summary: archive script by hash
      operationId: archiveScriptByHash
      tags:
        - script
      parameters:
        - $ref: "#/components/parameters/WorkspaceId"
        - $ref: "#/components/parameters/ScriptHash"
      responses:
        "200":
          description: script details
          content:
            application/json:
              schema:
                $ref: "#/components/schemas/Script"

  /w/{workspace}/scripts/delete/h/{hash}:
    post:
      summary: delete script by hash (erase content but keep hash, require admin)
      operationId: deleteScriptByHash
      tags:
        - script
      parameters:
        - $ref: "#/components/parameters/WorkspaceId"
        - $ref: "#/components/parameters/ScriptHash"
      responses:
        "200":
          description: script details
          content:
            application/json:
              schema:
                $ref: "#/components/schemas/Script"

  /w/{workspace}/scripts/delete/p/{path}:
    post:
      summary: delete all scripts at a given path (require admin)
      operationId: deleteScriptByPath
      tags:
        - script
      parameters:
        - $ref: "#/components/parameters/WorkspaceId"
        - $ref: "#/components/parameters/ScriptPath"
      responses:
        "200":
          description: script path
          content:
            application/json:
              schema:
                type: string

  /w/{workspace}/scripts/get/p/{path}:
    get:
      summary: get script by path
      operationId: getScriptByPath
      tags:
        - script
      parameters:
        - $ref: "#/components/parameters/WorkspaceId"
        - $ref: "#/components/parameters/ScriptPath"
      responses:
        "200":
          description: script details
          content:
            application/json:
              schema:
                $ref: "#/components/schemas/Script"

  /w/{workspace}/scripts/get/draft/{path}:
    get:
      summary: get script by path with draft
      operationId: getScriptByPathWithDraft
      tags:
        - script
      parameters:
        - $ref: "#/components/parameters/WorkspaceId"
        - $ref: "#/components/parameters/ScriptPath"
      responses:
        "200":
          description: script details
          content:
            application/json:
              schema:
                $ref: "#/components/schemas/NewScriptWithDraft"

  /w/{workspace}/scripts/history/p/{path}:
    get:
      summary: get history of a script by path
      operationId: getScriptHistoryByPath
      tags:
        - script
      parameters:
        - $ref: "#/components/parameters/WorkspaceId"
        - $ref: "#/components/parameters/ScriptPath"
      responses:
        "200":
          description: script history
          content:
            application/json:
              schema:
                type: array
                items:
                  $ref: "#/components/schemas/ScriptHistory"

  /w/{workspace}/scripts/history_update/h/{hash}/p/{path}:
    post:
      summary: update history of a script
      operationId: updateScriptHistory
      tags:
        - script
      parameters:
        - $ref: "#/components/parameters/WorkspaceId"
        - $ref: "#/components/parameters/ScriptHash"
        - $ref: "#/components/parameters/ScriptPath"
      requestBody:
        description: Script deployment message
        required: true
        content:
          application/json:
            schema:
              type: object
              properties:
                deployment_msg:
                  type: string
      responses:
        "200":
          description: success
          content:
            text/plain:
              schema:
                type: string

  /w/{workspace}/scripts/raw/p/{path}:
    get:
      summary: raw script by path
      operationId: rawScriptByPath
      tags:
        - script
      parameters:
        - $ref: "#/components/parameters/WorkspaceId"
        - $ref: "#/components/parameters/ScriptPath"
      responses:
        "200":
          description: script content
          content:
            text/plain:
              schema:
                type: string

  /scripts_u/tokened_raw/{workspace}/{token}/{path}:
    get:
      summary:
        raw script by path with a token (mostly used by lsp to be used with
        import maps to resolve scripts)
      operationId: rawScriptByPathTokened
      tags:
        - script
      parameters:
        - $ref: "#/components/parameters/WorkspaceId"
        - $ref: "#/components/parameters/Token"
        - $ref: "#/components/parameters/ScriptPath"
      responses:
        "200":
          description: script content
          content:
            text/plain:
              schema:
                type: string

  /w/{workspace}/scripts/exists/p/{path}:
    get:
      summary: exists script by path
      operationId: existsScriptByPath
      tags:
        - script
      parameters:
        - $ref: "#/components/parameters/WorkspaceId"
        - $ref: "#/components/parameters/ScriptPath"
      responses:
        "200":
          description: does it exists
          content:
            application/json:
              schema:
                type: boolean

  /w/{workspace}/scripts/get/h/{hash}:
    get:
      summary: get script by hash
      operationId: getScriptByHash
      tags:
        - script
      parameters:
        - $ref: "#/components/parameters/WorkspaceId"
        - $ref: "#/components/parameters/ScriptHash"
      responses:
        "200":
          description: script details
          content:
            application/json:
              schema:
                $ref: "#/components/schemas/Script"

  /w/{workspace}/scripts/raw/h/{path}:
    get:
      summary: raw script by hash
      operationId: rawScriptByHash
      tags:
        - script
      parameters:
        - $ref: "#/components/parameters/WorkspaceId"
        - $ref: "#/components/parameters/ScriptPath"
      responses:
        "200":
          description: script content
          content:
            text/plain:
              schema:
                type: string

  /w/{workspace}/scripts/deployment_status/h/{hash}:
    get:
      summary: get script deployment status
      operationId: getScriptDeploymentStatus
      tags:
        - script
      parameters:
        - $ref: "#/components/parameters/WorkspaceId"
        - $ref: "#/components/parameters/ScriptHash"
      responses:
        "200":
          description: script details
          content:
            application/json:
              schema:
                type: object
                properties:
                  lock:
                    type: string
                  lock_error_logs:
                    type: string

  /w/{workspace}/jobs/run/p/{path}:
    post:
      summary: run script by path
      operationId: runScriptByPath
      tags:
        - job
      parameters:
        - $ref: "#/components/parameters/WorkspaceId"
        - $ref: "#/components/parameters/ScriptPath"
        - name: scheduled_for
          description: when to schedule this job (leave empty for immediate run)
          in: query
          schema:
            type: string
            format: date-time
        - name: scheduled_in_secs
          description: schedule the script to execute in the number of seconds starting now
          in: query
          schema:
            type: integer
        - $ref: "#/components/parameters/ParentJob"
        - $ref: "#/components/parameters/WorkerTag"
        - $ref: "#/components/parameters/CacheTtl"
        - $ref: "#/components/parameters/NewJobId"
        - name: invisible_to_owner
          description: make the run invisible to the the script owner (default false)
          in: query
          schema:
            type: boolean
      requestBody:
        description: script args
        required: true
        content:
          application/json:
            schema:
              $ref: "#/components/schemas/ScriptArgs"

      responses:
        "201":
          description: job created
          content:
            text/plain:
              schema:
                type: string
                format: uuid

  /w/{workspace}/jobs/openai_sync/p/{path}:
    post:
      summary: run script by path in openai format
      operationId: openaiSyncScriptByPath
      tags:
        - job
      parameters:
        - $ref: "#/components/parameters/WorkspaceId"
        - $ref: "#/components/parameters/ScriptPath"
        - $ref: "#/components/parameters/ParentJob"
        - $ref: "#/components/parameters/NewJobId"
        - $ref: "#/components/parameters/IncludeHeader"
        - $ref: "#/components/parameters/QueueLimit"

      requestBody:
        description: script args
        required: true
        content:
          application/json:
            schema:
              $ref: "#/components/schemas/ScriptArgs"

      responses:
        "200":
          description: job result
          content:
            application/json:
              schema: {}

  /w/{workspace}/jobs/run_wait_result/p/{path}:
    post:
      summary: run script by path
      operationId: runWaitResultScriptByPath
      tags:
        - job
      parameters:
        - $ref: "#/components/parameters/WorkspaceId"
        - $ref: "#/components/parameters/ScriptPath"
        - $ref: "#/components/parameters/ParentJob"
        - $ref: "#/components/parameters/WorkerTag"
        - $ref: "#/components/parameters/CacheTtl"
        - $ref: "#/components/parameters/NewJobId"
        - $ref: "#/components/parameters/IncludeHeader"
        - $ref: "#/components/parameters/QueueLimit"

      requestBody:
        description: script args
        required: true
        content:
          application/json:
            schema:
              $ref: "#/components/schemas/ScriptArgs"

      responses:
        "200":
          description: job result
          content:
            application/json:
              schema: {}

    get:
      summary: run script by path with get
      operationId: runWaitResultScriptByPathGet
      tags:
        - job
      parameters:
        - $ref: "#/components/parameters/WorkspaceId"
        - $ref: "#/components/parameters/ScriptPath"
        - $ref: "#/components/parameters/ParentJob"
        - $ref: "#/components/parameters/WorkerTag"
        - $ref: "#/components/parameters/CacheTtl"
        - $ref: "#/components/parameters/NewJobId"
        - $ref: "#/components/parameters/IncludeHeader"
        - $ref: "#/components/parameters/QueueLimit"
        - $ref: "#/components/parameters/Payload"

      responses:
        "200":
          description: job result
          content:
            application/json:
              schema: {}

  /w/{workspace}/jobs/openai_sync/f/{path}:
    post:
      summary: run flow by path and wait until completion in openai format
      operationId: openaiSyncFlowByPath
      tags:
        - job
      parameters:
        - $ref: "#/components/parameters/WorkspaceId"
        - $ref: "#/components/parameters/ScriptPath"
        - $ref: "#/components/parameters/IncludeHeader"
        - $ref: "#/components/parameters/QueueLimit"
        - $ref: "#/components/parameters/NewJobId"

      requestBody:
        description: script args
        required: true
        content:
          application/json:
            schema:
              $ref: "#/components/schemas/ScriptArgs"

      responses:
        "200":
          description: job result
          content:
            application/json:
              schema: {}

  /w/{workspace}/jobs/run_wait_result/f/{path}:
    post:
      summary: run flow by path and wait until completion
      operationId: runWaitResultFlowByPath
      tags:
        - job
      parameters:
        - $ref: "#/components/parameters/WorkspaceId"
        - $ref: "#/components/parameters/ScriptPath"
        - $ref: "#/components/parameters/IncludeHeader"
        - $ref: "#/components/parameters/QueueLimit"
        - $ref: "#/components/parameters/NewJobId"

      requestBody:
        description: script args
        required: true
        content:
          application/json:
            schema:
              $ref: "#/components/schemas/ScriptArgs"

      responses:
        "200":
          description: job result
          content:
            application/json:
              schema: {}

  /w/{workspace}/jobs/result_by_id/{flow_job_id}/{node_id}:
    get:
      summary: get job result by id
      operationId: resultById
      tags:
        - job
      parameters:
        - $ref: "#/components/parameters/WorkspaceId"
        - name: flow_job_id
          in: path
          required: true
          schema:
            type: string
        - name: node_id
          in: path
          required: true
          schema:
            type: string
      responses:
        "200":
          description: job result
          content:
            application/json:
              schema: {}

  /w/{workspace}/flows/list_paths:
    get:
      summary: list all flow paths
      operationId: listFlowPaths
      tags:
        - flow
      parameters:
        - $ref: "#/components/parameters/WorkspaceId"
      responses:
        "200":
          description: list of flow paths
          content:
            text/plain:
              schema:
                type: array
                items:
                  type: string

  /w/{workspace}/flows/list_search:
    get:
      summary: list flows for search
      operationId: listSearchFlow
      tags:
        - flow
      parameters:
        - $ref: "#/components/parameters/WorkspaceId"
      responses:
        "200":
          description: flow list
          content:
            application/json:
              schema:
                type: array
                items:
                  type: object
                  properties:
                    path:
                      type: string
                    value: {}
                  required:
                    - path
                    - value

  /w/{workspace}/flows/list:
    get:
      summary: list all flows
      operationId: listFlows
      tags:
        - flow
      parameters:
        - $ref: "#/components/parameters/WorkspaceId"
        - $ref: "#/components/parameters/Page"
        - $ref: "#/components/parameters/PerPage"
        - $ref: "#/components/parameters/OrderDesc"
        - $ref: "#/components/parameters/CreatedBy"
        - name: path_start
          description: mask to filter matching starting path
          in: query
          schema:
            type: string
        - name: path_exact
          description: mask to filter exact matching path
          in: query
          schema:
            type: string
        - name: show_archived
          description: |
            (default false)
            show only the archived files.
            when multiple archived hash share the same path, only the ones with the latest create_at
            are displayed.
          in: query
          schema:
            type: boolean
        - name: starred_only
          description: |
            (default false)
            show only the starred items
          in: query
          schema:
            type: boolean
        - name: include_draft_only
          description: |
            (default false)
            include items that have no deployed version
          in: query
          schema:
            type: boolean
        - name: with_deployment_msg
          description: |
            (default false)
            include deployment message
          in: query
          schema:
            type: boolean
      responses:
        "200":
          description: All flow
          content:
            application/json:
              schema:
                type: array
                items:
                  allOf:
                    - $ref: "#/components/schemas/Flow"
                    - type: object
                      properties:
                        has_draft:
                          type: boolean
                        draft_only:
                          type: boolean

  /w/{workspace}/flows/history/p/{path}:
    get:
      summary: get flow history by path
      operationId: getFlowHistory
      parameters:
        - $ref: "#/components/parameters/WorkspaceId"
        - $ref: "#/components/parameters/ScriptPath"
      tags:
        - flow
      responses:
        "200":
          description: Flow history
          content:
            application/json:
              schema:
                type: array
                items:
                  $ref: "#/components/schemas/FlowVersion"

  /w/{workspace}/flows/get/v/{version}/p/{path}:
    get:
      summary: get flow version
      operationId: getFlowVersion
      parameters:
        - $ref: "#/components/parameters/WorkspaceId"
        - type: string
          name: version
          in: path
          required: true
          schema:
            type: number
        - $ref: "#/components/parameters/ScriptPath"
      tags:
        - flow
      responses:
        "200":
          description: flow details
          content:
            application/json:
              schema:
                $ref: "#/components/schemas/Flow"

  /w/{workspace}/flows/history_update/v/{version}/p/{path}:
    post:
      summary: update flow history
      operationId: updateFlowHistory
      parameters:
        - $ref: "#/components/parameters/WorkspaceId"
        - type: string
          name: version
          in: path
          required: true
          schema:
            type: number
        - $ref: "#/components/parameters/ScriptPath"
      requestBody:
        description: Flow deployment message
        required: true
        content:
          application/json:
            schema:
              type: object
              properties:
                deployment_msg:
                  type: string
              required:
                - deployment_msg
      tags:
        - flow
      responses:
        "200":
          description: success
          content:
            text/plain:
              schema:
                type: string


  /w/{workspace}/flows/get/{path}:
    get:
      summary: get flow by path
      operationId: getFlowByPath
      tags:
        - flow
      parameters:
        - $ref: "#/components/parameters/WorkspaceId"
        - $ref: "#/components/parameters/ScriptPath"
      responses:
        "200":
          description: flow details
          content:
            application/json:
              schema:
                $ref: "#/components/schemas/Flow"

  /w/{workspace}/flows/toggle_workspace_error_handler/{path}:
    post:
      summary: Toggle ON and OFF the workspace error handler for a given flow
      operationId: toggleWorkspaceErrorHandlerForFlow
      tags:
        - flow
      parameters:
        - $ref: "#/components/parameters/WorkspaceId"
        - $ref: "#/components/parameters/ScriptPath"
      requestBody:
        description: Workspace error handler enabled
        required: true
        content:
          application/json:
            schema:
              type: object
              properties:
                muted:
                  type: boolean
      responses:
        "200":
          description: error handler toggled
          content:
            text/plain:
              schema:
                type: string

  /w/{workspace}/flows/get/draft/{path}:
    get:
      summary: get flow by path with draft
      operationId: getFlowByPathWithDraft
      tags:
        - flow
      parameters:
        - $ref: "#/components/parameters/WorkspaceId"
        - $ref: "#/components/parameters/ScriptPath"
      responses:
        "200":
          description: flow details with draft
          content:
            application/json:
              schema:
                allOf:
                  - $ref: "#/components/schemas/Flow"
                  - type: object
                    properties:
                      draft:
                        $ref: "#/components/schemas/Flow"

  /w/{workspace}/flows/exists/{path}:
    get:
      summary: exists flow by path
      operationId: existsFlowByPath
      tags:
        - flow
      parameters:
        - $ref: "#/components/parameters/WorkspaceId"
        - $ref: "#/components/parameters/ScriptPath"
      responses:
        "200":
          description: flow details
          content:
            application/json:
              schema:
                type: boolean

  /w/{workspace}/flows/create:
    post:
      summary: create flow
      operationId: createFlow
      tags:
        - flow
      parameters:
        - $ref: "#/components/parameters/WorkspaceId"
      requestBody:
        description: Partially filled flow
        required: true
        content:
          application/json:
            schema:
              allOf:
                - $ref: "#/components/schemas/OpenFlowWPath"
                - type: object
                  properties:
                    draft_only:
                      type: boolean
                    deployment_message:
                      type: string
      responses:
        "201":
          description: flow created
          content:
            text/plain:
              schema:
                type: string

  /w/{workspace}/flows/update/{path}:
    post:
      summary: update flow
      operationId: updateFlow
      tags:
        - flow
      parameters:
        - $ref: "#/components/parameters/WorkspaceId"
        - $ref: "#/components/parameters/ScriptPath"
      requestBody:
        description: Partially filled flow
        required: true
        content:
          application/json:
            schema:
              allOf:
                - $ref: "#/components/schemas/OpenFlowWPath"
                - type: object
                  properties:
                    deployment_message:
                      type: string

      responses:
        "200":
          description: flow updated
          content:
            text/plain:
              schema:
                type: string

  /w/{workspace}/flows/archive/{path}:
    post:
      summary: archive flow by path
      operationId: archiveFlowByPath
      tags:
        - flow
      parameters:
        - $ref: "#/components/parameters/WorkspaceId"
        - $ref: "#/components/parameters/ScriptPath"
      requestBody:
        description: archiveFlow
        required: true
        content:
          application/json:
            schema:
              type: object
              properties:
                archived:
                  type: boolean
      responses:
        "200":
          description: flow archived
          content:
            text/plain:
              schema:
                type: string

  /w/{workspace}/flows/delete/{path}:
    delete:
      summary: delete flow by path
      operationId: deleteFlowByPath
      tags:
        - flow
      parameters:
        - $ref: "#/components/parameters/WorkspaceId"
        - $ref: "#/components/parameters/ScriptPath"
      responses:
        "200":
          description: flow delete
          content:
            text/plain:
              schema:
                type: string

  /w/{workspace}/flows/input_history/p/{path}:
    get:
      summary: list inputs for previous completed flow jobs
      operationId: getFlowInputHistoryByPath
      tags:
        - flow
      parameters:
        - $ref: "#/components/parameters/WorkspaceId"
        - $ref: "#/components/parameters/ScriptPath"
        - $ref: "#/components/parameters/Page"
        - $ref: "#/components/parameters/PerPage"
      responses:
        "200":
          description: input history for completed jobs with this flow path
          content:
            application/json:
              schema:
                type: array
                items:
                  $ref: "#/components/schemas/Input"

  /w/{workspace}/raw_apps/list:
    get:
      summary: list all raw apps
      operationId: listRawApps
      tags:
        - raw_app
      parameters:
        - $ref: "#/components/parameters/WorkspaceId"
        - $ref: "#/components/parameters/Page"
        - $ref: "#/components/parameters/PerPage"
        - $ref: "#/components/parameters/OrderDesc"
        - $ref: "#/components/parameters/CreatedBy"
        - name: path_start
          description: mask to filter matching starting path
          in: query
          schema:
            type: string
        - name: path_exact
          description: mask to filter exact matching path
          in: query
          schema:
            type: string
        - name: starred_only
          description: |
            (default false)
            show only the starred items
          in: query
          schema:
            type: boolean
      responses:
        "200":
          description: All raw apps
          content:
            application/json:
              schema:
                type: array
                items:
                  $ref: "#/components/schemas/ListableRawApp"

  /w/{workspace}/raw_apps/exists/{path}:
    get:
      summary: does an app exisst at path
      operationId: existsRawApp
      tags:
        - raw_app
      parameters:
        - $ref: "#/components/parameters/WorkspaceId"
        - $ref: "#/components/parameters/Path"
      responses:
        "200":
          description: app exists
          content:
            application/json:
              schema:
                type: boolean

  /w/{workspace}/apps/get_data/{version}/{path}:
    get:
      summary: get app by path
      operationId: getRawAppData
      tags:
        - raw_app
      parameters:
        - $ref: "#/components/parameters/WorkspaceId"
        - $ref: "#/components/parameters/VersionId"
        - $ref: "#/components/parameters/ScriptPath"
      responses:
        "200":
          description: app details
          content:
            text/javascript:
              schema:
                type: string

  /w/{workspace}/apps/list_search:
    get:
      summary: list apps for search
      operationId: listSearchApp
      tags:
        - app
      parameters:
        - $ref: "#/components/parameters/WorkspaceId"
      responses:
        "200":
          description: app list
          content:
            application/json:
              schema:
                type: array
                items:
                  type: object
                  properties:
                    path:
                      type: string
                    value: {}
                  required:
                    - path
                    - value

  /w/{workspace}/apps/list:
    get:
      summary: list all apps
      operationId: listApps
      tags:
        - app
      parameters:
        - $ref: "#/components/parameters/WorkspaceId"
        - $ref: "#/components/parameters/Page"
        - $ref: "#/components/parameters/PerPage"
        - $ref: "#/components/parameters/OrderDesc"
        - $ref: "#/components/parameters/CreatedBy"
        - name: path_start
          description: mask to filter matching starting path
          in: query
          schema:
            type: string
        - name: path_exact
          description: mask to filter exact matching path
          in: query
          schema:
            type: string
        - name: starred_only
          description: |
            (default false)
            show only the starred items
          in: query
          schema:
            type: boolean
        - name: include_draft_only
          description: |
            (default false)
            include items that have no deployed version
          in: query
          schema:
            type: boolean
        - name: with_deployment_msg
          description: |
            (default false)
            include deployment message
          in: query
          schema:
            type: boolean
      responses:
        "200":
          description: All apps
          content:
            application/json:
              schema:
                type: array
                items:
                  $ref: "#/components/schemas/ListableApp"

  /w/{workspace}/apps/create:
    post:
      summary: create app
      operationId: createApp
      tags:
        - app
      parameters:
        - $ref: "#/components/parameters/WorkspaceId"
      requestBody:
        description: new app
        required: true
        content:
          application/json:
            schema:
              type: object
              properties:
                path:
                  type: string
                value: {}
                summary:
                  type: string
                policy:
                  $ref: "#/components/schemas/Policy"
                draft_only:
                  type: boolean
                deployment_message:
                  type: string
              required:
                - path
                - value
                - summary
                - policy
      responses:
        "201":
          description: app created
          content:
            text/plain:
              schema:
                type: string

  /w/{workspace}/apps/exists/{path}:
    get:
      summary: does an app exisst at path
      operationId: existsApp
      tags:
        - app
      parameters:
        - $ref: "#/components/parameters/WorkspaceId"
        - $ref: "#/components/parameters/Path"
      responses:
        "200":
          description: app exists
          content:
            application/json:
              schema:
                type: boolean

  /w/{workspace}/apps/get/p/{path}:
    get:
      summary: get app by path
      operationId: getAppByPath
      tags:
        - app
      parameters:
        - $ref: "#/components/parameters/WorkspaceId"
        - $ref: "#/components/parameters/ScriptPath"
      responses:
        "200":
          description: app details
          content:
            application/json:
              schema:
                $ref: "#/components/schemas/AppWithLastVersion"

  /w/{workspace}/apps/get/draft/{path}:
    get:
      summary: get app by path with draft
      operationId: getAppByPathWithDraft
      tags:
        - app
      parameters:
        - $ref: "#/components/parameters/WorkspaceId"
        - $ref: "#/components/parameters/ScriptPath"
      responses:
        "200":
          description: app details with draft
          content:
            application/json:
              schema:
                $ref: "#/components/schemas/AppWithLastVersionWDraft"

  /w/{workspace}/apps/history/p/{path}:
    get:
      summary: get app history by path
      operationId: getAppHistoryByPath
      tags:
        - app
      parameters:
        - $ref: "#/components/parameters/WorkspaceId"
        - $ref: "#/components/parameters/ScriptPath"
      responses:
        "200":
          description: app history
          content:
            application/json:
              schema:
                type: array
                items:
                  $ref: "#/components/schemas/AppHistory"

  /w/{workspace}/apps/history_update/a/{id}/v/{version}:
    post:
      summary: update app history
      operationId: updateAppHistory
      tags:
        - app
      parameters:
        - $ref: "#/components/parameters/WorkspaceId"
        - $ref: "#/components/parameters/PathId"
        - $ref: "#/components/parameters/PathVersion"
      requestBody:
        description: App deployment message
        required: true
        content:
          application/json:
            schema:
              type: object
              properties:
                deployment_msg:
                  type: string
      responses:
        "200":
          description: success
          content:
            text/plain:
              schema:
                type: string

  /w/{workspace}/apps_u/public_app/{path}:
    get:
      summary: get public app by secret
      operationId: getPublicAppBySecret
      tags:
        - app
      parameters:
        - $ref: "#/components/parameters/WorkspaceId"
        - $ref: "#/components/parameters/Path"
      responses:
        "200":
          description: app details
          content:
            application/json:
              schema:
                $ref: "#/components/schemas/AppWithLastVersion"

  /w/{workspace}/apps_u/public_resource/{path}:
    get:
      summary: get public resource
      operationId: get public resource
      tags:
        - app
      parameters:
        - $ref: "#/components/parameters/WorkspaceId"
        - $ref: "#/components/parameters/Path"
      responses:
        "200":
          description: resource value
          content:
            application/json:
              schema: {}

  /w/{workspace}/apps/secret_of/{path}:
    get:
      summary: get public secret of app
      operationId: getPublicSecretOfApp
      tags:
        - app
      parameters:
        - $ref: "#/components/parameters/WorkspaceId"
        - $ref: "#/components/parameters/Path"
      responses:
        "200":
          description: app secret
          content:
            text/plain:
              schema:
                type: string

  /w/{workspace}/apps/get/v/{id}:
    get:
      summary: get app by version
      operationId: getAppByVersion
      tags:
        - app
      parameters:
        - $ref: "#/components/parameters/WorkspaceId"
        - $ref: "#/components/parameters/PathId"
      responses:
        "200":
          description: app details
          content:
            application/json:
              schema:
                $ref: "#/components/schemas/AppWithLastVersion"

  /w/{workspace}/raw_apps/create:
    post:
      summary: create raw app
      operationId: createRawApp
      tags:
        - raw_app
      parameters:
        - $ref: "#/components/parameters/WorkspaceId"
      requestBody:
        description: new raw app
        required: true
        content:
          application/json:
            schema:
              type: object
              properties:
                path:
                  type: string
                value:
                  type: string
                summary:
                  type: string
              required:
                - path
                - value
                - summary
      responses:
        "201":
          description: raw app created
          content:
            text/plain:
              schema:
                type: string

  /w/{workspace}/raw_apps/update/{path}:
    post:
      summary: update app
      operationId: updateRawApp
      tags:
        - raw_app
      parameters:
        - $ref: "#/components/parameters/WorkspaceId"
        - $ref: "#/components/parameters/ScriptPath"
      requestBody:
        description: updateraw  app
        required: true
        content:
          application/json:
            schema:
              type: object
              properties:
                path:
                  type: string
                summary:
                  type: string
                value:
                  type: string
      responses:
        "200":
          description: app updated
          content:
            text/plain:
              schema:
                type: string

  /w/{workspace}/raw_apps/delete/{path}:
    delete:
      summary: delete raw app
      operationId: deleteRawApp
      tags:
        - raw_app
      parameters:
        - $ref: "#/components/parameters/WorkspaceId"
        - $ref: "#/components/parameters/Path"
      responses:
        "200":
          description: app deleted
          content:
            text/plain:
              schema:
                type: string

  /w/{workspace}/apps/delete/{path}:
    delete:
      summary: delete app
      operationId: deleteApp
      tags:
        - app
      parameters:
        - $ref: "#/components/parameters/WorkspaceId"
        - $ref: "#/components/parameters/Path"
      responses:
        "200":
          description: app deleted
          content:
            text/plain:
              schema:
                type: string

  /w/{workspace}/apps/update/{path}:
    post:
      summary: update app
      operationId: updateApp
      tags:
        - app
      parameters:
        - $ref: "#/components/parameters/WorkspaceId"
        - $ref: "#/components/parameters/ScriptPath"
      requestBody:
        description: update app
        required: true
        content:
          application/json:
            schema:
              type: object
              properties:
                path:
                  type: string
                summary:
                  type: string
                value: {}
                policy:
                  $ref: "#/components/schemas/Policy"
                deployment_message:
                  type: string
      responses:
        "200":
          description: app updated
          content:
            text/plain:
              schema:
                type: string

  /w/{workspace}/apps_u/execute_component/{path}:
    post:
      summary: executeComponent
      operationId: executeComponent
      tags:
        - app
      parameters:
        - $ref: "#/components/parameters/WorkspaceId"
        - $ref: "#/components/parameters/ScriptPath"
      requestBody:
        description: update app
        required: true
        content:
          application/json:
            schema:
              type: object
              properties:
                component:
                  type: string
                #script: script/<path>
                #flow: flow/<path>
                path:
                  type: string
                args: {}
                raw_code:
                  type: object
                  properties:
                    content:
                      type: string
                    language:
                      type: string
                    path:
                      type: string
                    lock:
                      type: string
                    cache_ttl:
                      type: integer
                  required:
                    - content
                    - language
                force_viewer_static_fields:
                  type: object
                force_viewer_one_of_fields:
                  type: object
                force_viewer_allow_user_resources:
                  type: array
                  items:
                    type: string
              required:
                - args
                - component

      responses:
        "200":
          description: job uuid
          content:
            text/plain:
              schema:
                type: string

  /w/{workspace}/jobs/run/f/{path}:
    post:
      summary: run flow by path
      operationId: runFlowByPath
      tags:
        - job
      parameters:
        - $ref: "#/components/parameters/WorkspaceId"
        - $ref: "#/components/parameters/ScriptPath"
        - name: scheduled_for
          description: when to schedule this job (leave empty for immediate run)
          in: query
          schema:
            type: string
            format: date-time
        - name: scheduled_in_secs
          description: schedule the script to execute in the number of seconds starting now
          in: query
          schema:
            type: integer
        - $ref: "#/components/parameters/ParentJob"
        - $ref: "#/components/parameters/WorkerTag"
        - $ref: "#/components/parameters/NewJobId"
        - $ref: "#/components/parameters/IncludeHeader"
        - name: invisible_to_owner
          description: make the run invisible to the the flow owner (default false)
          in: query
          schema:
            type: boolean

      requestBody:
        description: flow args
        required: true
        content:
          application/json:
            schema:
              $ref: "#/components/schemas/ScriptArgs"

      responses:
        "201":
          description: job created
          content:
            text/plain:
              schema:
                type: string
                format: uuid

  /w/{workspace}/jobs/restart/f/{id}/from/{step_id}/{branch_or_iteration_n}:
    post:
      summary: restart a completed flow at a given step
      operationId: restartFlowAtStep
      tags:
        - job
      parameters:
        - $ref: "#/components/parameters/WorkspaceId"
        - $ref: "#/components/parameters/JobId"
        - name: step_id
          description: step id to restart the flow from
          required: true
          in: path
          schema:
            type: string
        - name: branch_or_iteration_n
          description:
            for branchall or loop, the iteration at which the flow should
            restart
          required: true
          in: path
          schema:
            type: integer
        - name: scheduled_for
          description: when to schedule this job (leave empty for immediate run)
          in: query
          schema:
            type: string
            format: date-time
        - name: scheduled_in_secs
          description: schedule the script to execute in the number of seconds starting now
          in: query
          schema:
            type: integer
        - $ref: "#/components/parameters/ParentJob"
        - $ref: "#/components/parameters/WorkerTag"
        - $ref: "#/components/parameters/NewJobId"
        - $ref: "#/components/parameters/IncludeHeader"
        - name: invisible_to_owner
          description: make the run invisible to the the flow owner (default false)
          in: query
          schema:
            type: boolean

      requestBody:
        description: flow args
        required: true
        content:
          application/json:
            schema:
              $ref: "#/components/schemas/ScriptArgs"

      responses:
        "201":
          description: job created
          content:
            text/plain:
              schema:
                type: string
                format: uuid

  /w/{workspace}/jobs/run/h/{hash}:
    post:
      summary: run script by hash
      operationId: runScriptByHash
      tags:
        - job
      parameters:
        - $ref: "#/components/parameters/WorkspaceId"
        - $ref: "#/components/parameters/ScriptHash"
        - name: scheduled_for
          description: when to schedule this job (leave empty for immediate run)
          in: query
          schema:
            type: string
            format: date-time
        - name: scheduled_in_secs
          description: schedule the script to execute in the number of seconds starting now
          in: query
          schema:
            type: integer
        - $ref: "#/components/parameters/ParentJob"
        - $ref: "#/components/parameters/WorkerTag"
        - $ref: "#/components/parameters/CacheTtl"
        - $ref: "#/components/parameters/NewJobId"
        - $ref: "#/components/parameters/IncludeHeader"
        - name: invisible_to_owner
          description: make the run invisible to the the script owner (default false)
          in: query
          schema:
            type: boolean
      requestBody:
        description: Partially filled args
        required: true
        content:
          application/json:
            schema:
              type: object

      responses:
        "201":
          description: job created
          content:
            text/plain:
              schema:
                type: string
                format: uuid

  /w/{workspace}/jobs/run/preview:
    post:
      summary: run script preview
      operationId: runScriptPreview
      tags:
        - job
      parameters:
        - $ref: "#/components/parameters/WorkspaceId"
        - $ref: "#/components/parameters/IncludeHeader"
        - name: invisible_to_owner
          description: make the run invisible to the the script owner (default false)
          in: query
          schema:
            type: boolean
        - $ref: "#/components/parameters/NewJobId"

      requestBody:
        description: preview
        required: true
        content:
          application/json:
            schema:
              $ref: "#/components/schemas/Preview"

      responses:
        "201":
          description: job created
          content:
            text/plain:
              schema:
                type: string
                format: uuid

  /w/{workspace}/jobs/workflow_as_code/{job_id}/{entrypoint}:
    post:
      summary: run code-workflow task
      operationId: runCodeWorkflowTask
      tags:
        - job
      parameters:
        - $ref: "#/components/parameters/WorkspaceId"

        - name: job_id
          in: path
          required: true
          schema:
            type: string
        - name: entrypoint
          in: path
          required: true
          schema:
            type: string

      requestBody:
        description: preview
        required: true
        content:
          application/json:
            schema:
              $ref: "#/components/schemas/WorkflowTask"

      responses:
        "201":
          description: job created
          content:
            text/plain:
              schema:
                type: string
                format: uuid

  /w/{workspace}/jobs/run/dependencies:
    post:
      summary: run a one-off dependencies job
      operationId: runRawScriptDependencies
      tags:
        - job
      parameters:
        - $ref: "#/components/parameters/WorkspaceId"

      requestBody:
        description: raw script content
        required: true
        content:
          application/json:
            schema:
              type: object
              properties:
                raw_scripts:
                  type: array
                  items:
                    $ref: "#/components/schemas/RawScriptForDependencies"
                entrypoint:
                  type: string
              required:
                - entrypoint
                - raw_scripts
      responses:
        "201":
          description: dependency job result
          content:
            application/json:
              schema:
                type: object
                properties:
                  lock:
                    type: string
                required:
                  - lock

  /w/{workspace}/jobs/run/preview_flow:
    post:
      summary: run flow preview
      operationId: runFlowPreview
      tags:
        - job
      parameters:
        - $ref: "#/components/parameters/WorkspaceId"
        - $ref: "#/components/parameters/IncludeHeader"
        - name: invisible_to_owner
          description: make the run invisible to the the script owner (default false)
          in: query
          schema:
            type: boolean
        - $ref: "#/components/parameters/NewJobId"

      requestBody:
        description: preview
        required: true
        content:
          application/json:
            schema:
              $ref: "#/components/schemas/FlowPreview"

      responses:
        "201":
          description: job created
          content:
            text/plain:
              schema:
                type: string
                format: uuid

  /w/{workspace}/jobs/queue/list:
    get:
      summary: list all queued jobs
      operationId: listQueue
      tags:
        - job
      parameters:
        - $ref: "#/components/parameters/WorkspaceId"
        - $ref: "#/components/parameters/OrderDesc"
        - $ref: "#/components/parameters/CreatedBy"
        - $ref: "#/components/parameters/ParentJob"
        - $ref: "#/components/parameters/ScriptExactPath"
        - $ref: "#/components/parameters/ScriptStartPath"
        - $ref: "#/components/parameters/SchedulePath"
        - $ref: "#/components/parameters/ScriptExactHash"
        - $ref: "#/components/parameters/StartedBefore"
        - $ref: "#/components/parameters/StartedAfter"
        - $ref: "#/components/parameters/Success"
        - $ref: "#/components/parameters/ScheduledForBeforeNow"
        - $ref: "#/components/parameters/JobKinds"
        - $ref: "#/components/parameters/Suspended"
        - $ref: "#/components/parameters/Running"
        - $ref: "#/components/parameters/ArgsFilter"
        - $ref: "#/components/parameters/ResultFilter"
        - $ref: "#/components/parameters/Tag"
        - $ref: "#/components/parameters/Page"
        - $ref: "#/components/parameters/PerPage"
        - name: all_workspaces
          description: get jobs from all workspaces (only valid if request come from the `admins` workspace)
          in: query
          schema:
            type: boolean
        - name: is_not_schedule
          description: is not a scheduled job
          in: query
          schema:
            type: boolean
      responses:
        "200":
          description: All queued jobs
          content:
            application/json:
              schema:
                type: array
                items:
                  $ref: "#/components/schemas/QueuedJob"

  /w/{workspace}/jobs/queue/count:
    get:
      summary: get queue count
      operationId: getQueueCount
      tags:
        - job
      parameters:
        - $ref: "#/components/parameters/WorkspaceId"
        - name: all_workspaces
          description: get jobs from all workspaces (only valid if request come from the `admins` workspace)
          in: query
          schema:
            type: boolean
      responses:
        "200":
          description: queue count
          content:
            application/json:
              schema:
                type: object
                properties:
                  database_length:
                    type: integer
                  suspended:
                    type: integer
                required:
                  - database_length

  /w/{workspace}/jobs/completed/count:
    get:
      summary: get completed count
      operationId: getCompletedCount
      tags:
        - job
      parameters:
        - $ref: "#/components/parameters/WorkspaceId"
      responses:
        "200":
          description: completed count
          content:
            application/json:
              schema:
                type: object
                properties:
                  database_length:
                    type: integer
                required:
                  - database_length

  /w/{workspace}/jobs/queue/list_filtered_uuids:
    get:
      summary: get the ids of all jobs matching the given filters
      operationId: listFilteredUuids
      tags:
        - job
      parameters:
        - $ref: "#/components/parameters/WorkspaceId"
        - $ref: "#/components/parameters/OrderDesc"
        - $ref: "#/components/parameters/CreatedBy"
        - $ref: "#/components/parameters/ParentJob"
        - $ref: "#/components/parameters/ScriptExactPath"
        - $ref: "#/components/parameters/ScriptStartPath"
        - $ref: "#/components/parameters/SchedulePath"
        - $ref: "#/components/parameters/ScriptExactHash"
        - $ref: "#/components/parameters/StartedBefore"
        - $ref: "#/components/parameters/StartedAfter"
        - $ref: "#/components/parameters/Success"
        - $ref: "#/components/parameters/ScheduledForBeforeNow"
        - $ref: "#/components/parameters/JobKinds"
        - $ref: "#/components/parameters/Suspended"
        - $ref: "#/components/parameters/Running"
        - $ref: "#/components/parameters/ArgsFilter"
        - $ref: "#/components/parameters/ResultFilter"
        - $ref: "#/components/parameters/Tag"
        - $ref: "#/components/parameters/Page"
        - $ref: "#/components/parameters/PerPage"
        - name: concurrency_key
          in: query
          required: false
          schema:
            type: string
        - name: all_workspaces
          description: get jobs from all workspaces (only valid if request come from the `admins` workspace)
          in: query
          schema:
            type: boolean
        - name: is_not_schedule
          description: is not a scheduled job
          in: query
          schema:
            type: boolean
      responses:
        "200":
          description: uuids of jobs
          content:
            application/json:
              schema:
                type: array
                items:
                  type: string

  /w/{workspace}/jobs/queue/cancel_selection:
    post:
      summary: cancel jobs based on the given uuids
      operationId: cancelSelection
      tags:
        - job
      parameters:
        - $ref: "#/components/parameters/WorkspaceId"
      requestBody:
        description: uuids of the jobs to cancel
        required: true
        content:
          application/json:
            schema:
              type: array
              items:
                type: string
      responses:
        "200":
          description: uuids of canceled jobs
          content:
            application/json:
              schema:
                type: array
                items:
                  type: string

  /w/{workspace}/jobs/completed/list:
    get:
      summary: list all completed jobs
      operationId: listCompletedJobs
      tags:
        - job
      parameters:
        - $ref: "#/components/parameters/WorkspaceId"
        - $ref: "#/components/parameters/OrderDesc"
        - $ref: "#/components/parameters/CreatedBy"
        - $ref: "#/components/parameters/Label"
        - $ref: "#/components/parameters/ParentJob"
        - $ref: "#/components/parameters/ScriptExactPath"
        - $ref: "#/components/parameters/ScriptStartPath"
        - $ref: "#/components/parameters/SchedulePath"
        - $ref: "#/components/parameters/ScriptExactHash"
        - $ref: "#/components/parameters/StartedBefore"
        - $ref: "#/components/parameters/StartedAfter"
        - $ref: "#/components/parameters/Success"
        - $ref: "#/components/parameters/JobKinds"
        - $ref: "#/components/parameters/ArgsFilter"
        - $ref: "#/components/parameters/ResultFilter"
        - $ref: "#/components/parameters/Tag"
        - $ref: "#/components/parameters/Page"
        - $ref: "#/components/parameters/PerPage"
        - name: is_skipped
          description: is the job skipped
          in: query
          schema:
            type: boolean
        - name: is_flow_step
          description: is the job a flow step
          in: query
          schema:
            type: boolean
        - name: has_null_parent
          description: has null parent
          in: query
          schema:
            type: boolean
        - name: is_not_schedule
          description: is not a scheduled job
          in: query
          schema:
            type: boolean
      responses:
        "200":
          description: All completed jobs
          content:
            application/json:
              schema:
                type: array
                items:
                  $ref: "#/components/schemas/CompletedJob"

  /w/{workspace}/jobs/list:
    get:
      summary: list all jobs
      operationId: listJobs
      tags:
        - job
      parameters:
        - $ref: "#/components/parameters/WorkspaceId"
        - $ref: "#/components/parameters/CreatedBy"
        - $ref: "#/components/parameters/Label"
        - $ref: "#/components/parameters/ParentJob"
        - $ref: "#/components/parameters/ScriptExactPath"
        - $ref: "#/components/parameters/ScriptStartPath"
        - $ref: "#/components/parameters/SchedulePath"
        - $ref: "#/components/parameters/ScriptExactHash"
        - $ref: "#/components/parameters/StartedBefore"
        - $ref: "#/components/parameters/StartedAfter"
        - $ref: "#/components/parameters/CreatedOrStartedBefore"
        - $ref: "#/components/parameters/Running"
        - $ref: "#/components/parameters/ScheduledForBeforeNow"
        - $ref: "#/components/parameters/CreatedOrStartedAfter"
        - $ref: "#/components/parameters/CreatedOrStartedAfterCompletedJob"
        - $ref: "#/components/parameters/JobKinds"
        - $ref: "#/components/parameters/Suspended"
        - $ref: "#/components/parameters/ArgsFilter"
        - $ref: "#/components/parameters/Tag"
        - $ref: "#/components/parameters/ResultFilter"
        - $ref: "#/components/parameters/Page"
        - $ref: "#/components/parameters/PerPage"
        - name: is_skipped
          description: is the job skipped
          in: query
          schema:
            type: boolean
        - name: is_flow_step
          description: is the job a flow step
          in: query
          schema:
            type: boolean
        - name: has_null_parent
          description: has null parent
          in: query
          schema:
            type: boolean
        - name: success
          description: filter on successful jobs
          in: query
          schema:
            type: boolean
        - name: all_workspaces
          description: get jobs from all workspaces (only valid if request come from the `admins` workspace)
          in: query
          schema:
            type: boolean
        - name: is_not_schedule
          description: is not a scheduled job
          in: query
          schema:
            type: boolean
      responses:
        "200":
          description: All jobs
          content:
            application/json:
              schema:
                type: array
                items:
                  $ref: "#/components/schemas/Job"

  /jobs/db_clock:
    get:
      summary: get db clock
      operationId: getDbClock
      tags:
        - job
      responses:
        "200":
          description: the timestamp of the db that can be used to compute the drift
          content:
            application/json:
              schema:
                type: integer

  /w/{workspace}/jobs_u/get/{id}:
    get:
      summary: get job
      operationId: getJob
      tags:
        - job
      parameters:
        - $ref: "#/components/parameters/WorkspaceId"
        - $ref: "#/components/parameters/JobId"
        - name: no_logs
          in: query
          schema:
            type: boolean
      responses:
        "200":
          description: job details
          content:
            application/json:
              schema:
                $ref: "#/components/schemas/Job"

  /w/{workspace}/jobs_u/get_root_job_id/{id}:
    get:
      summary: get root job id
      operationId: getRootJobId
      tags:
        - job
      parameters:
        - $ref: "#/components/parameters/WorkspaceId"
        - $ref: "#/components/parameters/JobId"
      responses:
        "200":
          description: get root job id
          content:
            application/json:
              schema:
                type: string

  /w/{workspace}/jobs_u/get_logs/{id}:
    get:
      summary: get job logs
      operationId: getJob logs
      tags:
        - job
      parameters:
        - $ref: "#/components/parameters/WorkspaceId"
        - $ref: "#/components/parameters/JobId"
      responses:
        "200":
          description: job details
          content:
            text/plain:
              schema:
                type: string


  /w/{workspace}/jobs_u/get_args/{id}:
    get:
      summary: get job args
      operationId: getJobArgs
      tags:
        - job
      parameters:
        - $ref: "#/components/parameters/WorkspaceId"
        - $ref: "#/components/parameters/JobId"
      responses:
        "200":
          description: job args
          content:
            application/json:
              schema: {}

  /w/{workspace}/jobs_u/getupdate/{id}:
    get:
      summary: get job updates
      operationId: getJobUpdates
      tags:
        - job
      parameters:
        - $ref: "#/components/parameters/WorkspaceId"
        - $ref: "#/components/parameters/JobId"
        - name: running
          in: query
          schema:
            type: boolean
        - name: log_offset
          in: query
          schema:
            type: integer

      responses:
        "200":
          description: job details
          content:
            application/json:
              schema:
                type: object
                properties:
                  running:
                    type: boolean
                  completed:
                    type: boolean
                  new_logs:
                    type: string
                  log_offset:
                    type: integer
                  mem_peak:
                    type: integer
                  flow_status:
                    $ref: "#/components/schemas/WorkflowStatusRecord"

  /w/{workspace}/jobs_u/get_log_file/{path}:
    get:
      summary: get log file from object store
      operationId: getLogFileFromStore
      tags:
        - job
      parameters:
        - $ref: "#/components/parameters/WorkspaceId"
        - name: path
          in: path
          required: true
          schema:
            type: string
      responses:
        "200":
          description: job log
          content:
            text/plain:
              type: string

  /w/{workspace}/jobs_u/get_flow_debug_info/{id}:
    get:
      summary: get flow debug info
      operationId: getFlowDebugInfo
      tags:
        - job
      parameters:
        - $ref: "#/components/parameters/WorkspaceId"
        - $ref: "#/components/parameters/JobId"
      responses:
        "200":
          description: flow debug info details
          content:
            application/json:
              schema: {}

  /w/{workspace}/jobs_u/completed/get/{id}:
    get:
      summary: get completed job
      operationId: getCompletedJob
      tags:
        - job
      parameters:
        - $ref: "#/components/parameters/WorkspaceId"
        - $ref: "#/components/parameters/JobId"
      responses:
        "200":
          description: job details
          content:
            application/json:
              schema:
                $ref: "#/components/schemas/CompletedJob"

  /w/{workspace}/jobs_u/completed/get_result/{id}:
    get:
      summary: get completed job result
      operationId: getCompletedJobResult
      tags:
        - job
      parameters:
        - $ref: "#/components/parameters/WorkspaceId"
        - $ref: "#/components/parameters/JobId"
        - name: suspended_job
          in: query
          schema:
            type: string
        - name: resume_id
          in: query
          schema:
            type: integer
        - name: secret
          in: query
          schema:
            type: string
        - name: approver
          in: query
          schema:
            type: string
      responses:
        "200":
          description: result
          content:
            application/json:
              schema: {}

  /w/{workspace}/jobs_u/completed/get_result_maybe/{id}:
    get:
      summary: get completed job result if job is completed
      operationId: getCompletedJobResultMaybe
      tags:
        - job
      parameters:
        - $ref: "#/components/parameters/WorkspaceId"
        - $ref: "#/components/parameters/JobId"
        - $ref: "#/components/parameters/GetStarted"

      responses:
        "200":
          description: result
          content:
            application/json:
              schema:
                type: object
                properties:
                  completed:
                    type: boolean
                  result: {}
                  success:
                    type: boolean
                  started:
                    type: boolean
                required:
                  - completed
                  - result

  /w/{workspace}/jobs/completed/delete/{id}:
    post:
      summary: delete completed job (erase content but keep run id)
      operationId: deleteCompletedJob
      tags:
        - job
      parameters:
        - $ref: "#/components/parameters/WorkspaceId"
        - $ref: "#/components/parameters/JobId"
      responses:
        "200":
          description: job details
          content:
            application/json:
              schema:
                $ref: "#/components/schemas/CompletedJob"

  /w/{workspace}/jobs_u/queue/cancel/{id}:
    post:
      summary: cancel queued job
      operationId: cancelQueuedJob
      tags:
        - job
      parameters:
        - $ref: "#/components/parameters/WorkspaceId"
        - $ref: "#/components/parameters/JobId"
      requestBody:
        description: reason
        required: true
        content:
          application/json:
            schema:
              type: object
              properties:
                reason:
                  type: string

      responses:
        "200":
          description: job canceled
          content:
            text/plain:
              schema:
                type: string

  /w/{workspace}/jobs_u/queue/cancel_persistent/{path}:
    post:
      summary: cancel all queued jobs for persistent script
      operationId: cancelPersistentQueuedJobs
      tags:
        - job
      parameters:
        - $ref: "#/components/parameters/WorkspaceId"
        - $ref: "#/components/parameters/Path"
      requestBody:
        description: reason
        required: true
        content:
          application/json:
            schema:
              type: object
              properties:
                reason:
                  type: string

      responses:
        "200":
          description: persistent job scaled down to zero
          content:
            text/plain:
              schema:
                type: string

  /w/{workspace}/jobs_u/queue/force_cancel/{id}:
    post:
      summary: force cancel queued job
      operationId: forceCancelQueuedJob
      tags:
        - job
      parameters:
        - $ref: "#/components/parameters/WorkspaceId"
        - $ref: "#/components/parameters/JobId"
      requestBody:
        description: reason
        required: true
        content:
          application/json:
            schema:
              type: object
              properties:
                reason:
                  type: string

      responses:
        "200":
          description: job canceled
          content:
            text/plain:
              schema:
                type: string

  /w/{workspace}/jobs/job_signature/{id}/{resume_id}:
    get:
      summary: create an HMac signature given a job id and a resume id
      operationId: createJobSignature
      tags:
        - job
      parameters:
        - $ref: "#/components/parameters/WorkspaceId"
        - $ref: "#/components/parameters/JobId"
        - name: resume_id
          in: path
          required: true
          schema:
            type: integer
        - name: approver
          in: query
          schema:
            type: string
      responses:
        "200":
          description: job signature
          content:
            text/plain:
              schema:
                type: string

  /w/{workspace}/jobs/resume_urls/{id}/{resume_id}:
    get:
      summary: get resume urls given a job_id, resume_id and a nonce to resume a flow
      operationId: getResumeUrls
      tags:
        - job
      parameters:
        - $ref: "#/components/parameters/WorkspaceId"
        - $ref: "#/components/parameters/JobId"
        - name: resume_id
          in: path
          required: true
          schema:
            type: integer
        - name: approver
          in: query
          schema:
            type: string
      responses:
        "200":
          description: url endpoints
          content:
            application/json:
              schema:
                type: object
                properties:
                  approvalPage:
                    type: string
                  resume:
                    type: string
                  cancel:
                    type: string
                required:
                  - approvalPage
                  - resume
                  - cancel

  /w/{workspace}/jobs_u/resume/{id}/{resume_id}/{signature}:
    get:
      summary: resume a job for a suspended flow
      operationId: resumeSuspendedJobGet
      tags:
        - job
      parameters:
        - $ref: "#/components/parameters/WorkspaceId"
        - $ref: "#/components/parameters/JobId"
        - $ref: "#/components/parameters/Payload"
        - name: resume_id
          in: path
          required: true
          schema:
            type: integer
        - name: signature
          in: path
          required: true
          schema:
            type: string
        - name: approver
          in: query
          schema:
            type: string
      responses:
        "201":
          description: job resumed
          content:
            text/plain:
              schema:
                type: string

    post:
      summary: resume a job for a suspended flow
      operationId: resumeSuspendedJobPost
      tags:
        - job
      parameters:
        - $ref: "#/components/parameters/WorkspaceId"
        - $ref: "#/components/parameters/JobId"
        - name: resume_id
          in: path
          required: true
          schema:
            type: integer
        - name: signature
          in: path
          required: true
          schema:
            type: string
        - name: approver
          in: query
          schema:
            type: string
      requestBody:
        required: true
        content:
          application/json:
            schema:
              type: object
      responses:
        "201":
          description: job resumed
          content:
            text/plain:
              schema:
                type: string

  /w/{workspace}/jobs/flow/user_states/{id}/{key}:
    post:
      summary: set flow user state at a given key
      operationId: setFlowUserState
      tags:
        - job
      parameters:
        - $ref: "#/components/parameters/WorkspaceId"
        - $ref: "#/components/parameters/JobId"
        - name: key
          in: path
          required: true
          schema:
            type: string
      requestBody:
        description: new value
        required: true
        content:
          application/json:
            schema: {}
      responses:
        "200":
          description: flow user state updated
          content:
            text/plain:
              schema:
                type: string
    get:
      summary: get flow user state at a given key
      operationId: getFlowUserState
      tags:
        - job
      parameters:
        - $ref: "#/components/parameters/WorkspaceId"
        - $ref: "#/components/parameters/JobId"
        - name: key
          in: path
          required: true
          schema:
            type: string
      responses:
        "200":
          description: flow user state updated
          content:
            application/json:
              schema: {}

  /w/{workspace}/jobs/flow/resume/{id}:
    post:
      summary: resume a job for a suspended flow as an owner
      operationId: resumeSuspendedFlowAsOwner
      tags:
        - job
      parameters:
        - $ref: "#/components/parameters/WorkspaceId"
        - $ref: "#/components/parameters/JobId"
      requestBody:
        required: true
        content:
          application/json:
            schema:
              type: object
      responses:
        "201":
          description: job resumed
          content:
            text/plain:
              schema:
                type: string

  /w/{workspace}/jobs_u/cancel/{id}/{resume_id}/{signature}:
    get:
      summary: cancel a job for a suspended flow
      operationId: cancelSuspendedJobGet
      tags:
        - job
      parameters:
        - $ref: "#/components/parameters/WorkspaceId"
        - $ref: "#/components/parameters/JobId"
        - name: resume_id
          in: path
          required: true
          schema:
            type: integer
        - name: signature
          in: path
          required: true
          schema:
            type: string
        - name: approver
          in: query
          schema:
            type: string
      responses:
        "201":
          description: job canceled
          content:
            text/plain:
              schema:
                type: string

    post:
      summary: cancel a job for a suspended flow
      operationId: cancelSuspendedJobPost
      tags:
        - job
      parameters:
        - $ref: "#/components/parameters/WorkspaceId"
        - $ref: "#/components/parameters/JobId"
        - name: resume_id
          in: path
          required: true
          schema:
            type: integer
        - name: signature
          in: path
          required: true
          schema:
            type: string
        - name: approver
          in: query
          schema:
            type: string
      requestBody:
        required: true
        content:
          application/json:
            schema:
              type: object
      responses:
        "201":
          description: job canceled
          content:
            text/plain:
              schema:
                type: string

  /w/{workspace}/jobs_u/get_flow/{id}/{resume_id}/{signature}:
    get:
      summary: get parent flow job of suspended job
      operationId: getSuspendedJobFlow
      tags:
        - job
      parameters:
        - $ref: "#/components/parameters/WorkspaceId"
        - $ref: "#/components/parameters/JobId"
        - name: resume_id
          in: path
          required: true
          schema:
            type: integer
        - name: signature
          in: path
          required: true
          schema:
            type: string
        - name: approver
          in: query
          schema:
            type: string
      responses:
        "200":
          description: parent flow details
          content:
            application/json:
              schema:
                type: object
                properties:
                  job:
                    $ref: "#/components/schemas/Job"
                  approvers:
                    type: array
                    items:
                      type: object
                      properties:
                        resume_id:
                          type: integer
                        approver:
                          type: string
                      required:
                        - resume_id
                        - approver
                required:
                  - job
                  - approvers

  /schedules/preview:
    post:
      summary: preview schedule
      operationId: previewSchedule
      tags:
        - schedule
      requestBody:
        description: schedule
        required: true
        content:
          application/json:
            schema:
              type: object
              properties:
                schedule:
                  type: string
                timezone:
                  type: string
              required:
                - schedule
                - timezone
      responses:
        "200":
          description: List of 5 estimated upcoming execution events (in UTC)
          content:
            application/json:
              schema:
                type: array
                items:
                  type: string
                  format: date-time

  /w/{workspace}/schedules/create:
    post:
      summary: create schedule
      operationId: createSchedule
      tags:
        - schedule
      parameters:
        - $ref: "#/components/parameters/WorkspaceId"
      requestBody:
        description: new schedule
        required: true
        content:
          application/json:
            schema:
              $ref: "#/components/schemas/NewSchedule"
      responses:
        "201":
          description: schedule created
          content:
            text/plain:
              schema:
                type: string

  /w/{workspace}/schedules/update/{path}:
    post:
      summary: update schedule
      operationId: updateSchedule
      tags:
        - schedule
      parameters:
        - $ref: "#/components/parameters/WorkspaceId"
        - $ref: "#/components/parameters/Path"
      requestBody:
        description: updated schedule
        required: true
        content:
          application/json:
            schema:
              $ref: "#/components/schemas/EditSchedule"
      responses:
        "200":
          description: schedule updated
          content:
            text/plain:
              schema:
                type: string

  /w/{workspace}/schedules/setenabled/{path}:
    post:
      summary: set enabled schedule
      operationId: setScheduleEnabled
      tags:
        - schedule
      parameters:
        - $ref: "#/components/parameters/WorkspaceId"
        - $ref: "#/components/parameters/Path"
      requestBody:
        description: updated schedule enable
        required: true
        content:
          application/json:
            schema:
              type: object
              properties:
                enabled:
                  type: boolean
              required:
                - enabled

      responses:
        "200":
          description: schedule enabled set
          content:
            text/plain:
              schema:
                type: string

  /w/{workspace}/schedules/delete/{path}:
    delete:
      summary: delete schedule
      operationId: deleteSchedule
      tags:
        - schedule
      parameters:
        - $ref: "#/components/parameters/WorkspaceId"
        - $ref: "#/components/parameters/Path"
      responses:
        "200":
          description: schedule deleted
          content:
            text/plain:
              schema:
                type: string

  /w/{workspace}/schedules/get/{path}:
    get:
      summary: get schedule
      operationId: getSchedule
      tags:
        - schedule
      parameters:
        - $ref: "#/components/parameters/WorkspaceId"
        - $ref: "#/components/parameters/Path"
      responses:
        "200":
          description: schedule deleted
          content:
            application/json:
              schema:
                $ref: "#/components/schemas/Schedule"

  /w/{workspace}/schedules/exists/{path}:
    get:
      summary: does schedule exists
      operationId: existsSchedule
      tags:
        - schedule
      parameters:
        - $ref: "#/components/parameters/WorkspaceId"
        - $ref: "#/components/parameters/Path"
      responses:
        "200":
          description: schedule exists
          content:
            application/json:
              schema:
                type: boolean

  /w/{workspace}/schedules/list:
    get:
      summary: list schedules
      operationId: listSchedules
      tags:
        - schedule
      parameters:
        - $ref: "#/components/parameters/WorkspaceId"
        - $ref: "#/components/parameters/Page"
        - $ref: "#/components/parameters/PerPage"
        - $ref: "#/components/parameters/ArgsFilter"
        - name: path
          description: filter by path
          in: query
          schema:
            type: string
        - name: is_flow
          in: query
          schema:
            type: boolean
        - name: path_start
          in: query
          schema:
            type: string
      responses:
        "200":
          description: schedule list
          content:
            application/json:
              schema:
                type: array
                items:
                  $ref: "#/components/schemas/Schedule"

  /w/{workspace}/schedules/list_with_jobs:
    get:
      summary: list schedules with last 20 jobs
      operationId: listSchedulesWithJobs
      tags:
        - schedule
      parameters:
        - $ref: "#/components/parameters/WorkspaceId"
        - $ref: "#/components/parameters/Page"
        - $ref: "#/components/parameters/PerPage"
      responses:
        "200":
          description: schedule list
          content:
            application/json:
              schema:
                type: array
                items:
                  $ref: "#/components/schemas/ScheduleWJobs"

  /w/{workspace}/schedules/setdefaulthandler:
    post:
      summary: Set default error or recoevery handler
      operationId: setDefaultErrorOrRecoveryHandler
      tags:
        - schedule
      parameters:
        - $ref: "#/components/parameters/WorkspaceId"
      requestBody:
        description: Handler description
        required: true
        content:
          application/json:
            schema:
              type: object
              properties:
                handler_type:
                  type: string
                  enum: ["error", "recovery"]
                override_existing:
                  type: boolean
                path:
                  type: string
                extra_args:
                  type: object
                number_of_occurence:
                  type: integer
                number_of_occurence_exact:
                  type: boolean
                workspace_handler_muted:
                  type: boolean
              required:
                - handler_type
                - override_existing
      responses:
        "201":
          description: default error handler set

  /groups/list:
    get:
      summary: list instance groups
      operationId: listInstanceGroups
      tags:
        - group
      responses:
        "200":
          description: instance group list
          content:
            application/json:
              schema:
                type: array
                items:
                  $ref: "#/components/schemas/InstanceGroup"

  /groups/get/{name}:
    get:
      summary: get instance group
      operationId: getInstanceGroup
      tags:
        - group
      parameters:
        - $ref: "#/components/parameters/Name"
      responses:
        "200":
          description: instance group
          content:
            application/json:
              schema:
                $ref: "#/components/schemas/InstanceGroup"

  /groups/create:
    post:
      summary: create instance group
      operationId: createInstanceGroup
      tags:
        - group
      requestBody:
        description: create instance group
        required: true
        content:
          application/json:
            schema:
              type: object
              properties:
                name:
                  type: string
                summary:
                  type: string
              required:
                - name
      responses:
        "200":
          description: instance group created
          content:
            text/plain:
              schema:
                type: string

  /groups/update/{name}:
    post:
      summary: update instance group
      operationId: updateInstanceGroup
      tags:
        - group
      parameters:
        - $ref: "#/components/parameters/Name"
      requestBody:
        description: update instance group
        required: true
        content:
          application/json:
            schema:
              type: object
              properties:
                new_summary:
                  type: string
              required:
                - new_summary
      responses:
        "200":
          description: instance group updated
          content:
            text/plain:
              schema:
                type: string

  /groups/delete/{name}:
    delete:
      summary: delete instance group
      operationId: deleteInstanceGroup
      tags:
        - group
      parameters:
        - $ref: "#/components/parameters/Name"
      responses:
        "200":
          description: instance group deleted
          content:
            text/plain:
              schema:
                type: string

  /groups/adduser/{name}:
    post:
      summary: add user to instance group
      operationId: addUserToInstanceGroup
      tags:
        - group
      parameters:
        - $ref: "#/components/parameters/Name"
      requestBody:
        description: user to add to instance group
        required: true
        content:
          application/json:
            schema:
              type: object
              properties:
                email:
                  type: string
              required:
                - email
      responses:
        "200":
          description: user added to instance group
          content:
            text/plain:
              schema:
                type: string

  /groups/removeuser/{name}:
    post:
      summary: remove user from instance group
      operationId: removeUserFromInstanceGroup
      tags:
        - group
      parameters:
        - $ref: "#/components/parameters/Name"
      requestBody:
        description: user to remove from instance group
        required: true
        content:
          application/json:
            schema:
              type: object
              properties:
                email:
                  type: string
              required:
                - email
      responses:
        "200":
          description: user removed from instance group
          content:
            text/plain:
              schema:
                type: string
  /groups/export:
    get:
      summary: export instance groups
      operationId: exportInstanceGroups
      tags:
        - group
      responses:
        "200":
          description: exported instance groups
          content:
            application/json:
              schema:
                type: array
                items:
                  $ref: "#/components/schemas/ExportedInstanceGroup"

  /groups/overwrite:
    post:
      summary: overwrite instance groups
      operationId: overwriteInstanceGroups
      tags:
        - group
      requestBody:
        description: overwrite instance groups
        required: true
        content:
          application/json:
            schema:
              type: array
              items:
                $ref: "#/components/schemas/ExportedInstanceGroup"
      responses:
        "200":
          description: success message
          content:
            text/plain:
              schema:
                type: string

  /w/{workspace}/groups/list:
    get:
      summary: list groups
      operationId: listGroups
      tags:
        - group
      parameters:
        - $ref: "#/components/parameters/WorkspaceId"
        - $ref: "#/components/parameters/Page"
        - $ref: "#/components/parameters/PerPage"
      responses:
        "200":
          description: group list
          content:
            application/json:
              schema:
                type: array
                items:
                  $ref: "#/components/schemas/Group"

  /w/{workspace}/groups/listnames:
    get:
      summary: list group names
      operationId: listGroupNames
      tags:
        - group
      parameters:
        - $ref: "#/components/parameters/WorkspaceId"
        - name: only_member_of
          in: query
          description: only list the groups the user is member of (default false)
          schema:
            type: boolean
      responses:
        "200":
          description: group list
          content:
            application/json:
              schema:
                type: array
                items:
                  type: string

  /w/{workspace}/groups/create:
    post:
      summary: create group
      operationId: createGroup
      tags:
        - group
      parameters:
        - $ref: "#/components/parameters/WorkspaceId"
      requestBody:
        description: create group
        required: true
        content:
          application/json:
            schema:
              type: object
              properties:
                name:
                  type: string
                summary:
                  type: string
              required:
                - name
      responses:
        "200":
          description: group created
          content:
            text/plain:
              schema:
                type: string

  /w/{workspace}/groups/update/{name}:
    post:
      summary: update group
      operationId: updateGroup
      tags:
        - group
      parameters:
        - $ref: "#/components/parameters/WorkspaceId"
        - $ref: "#/components/parameters/Name"
      requestBody:
        description: updated group
        required: true
        content:
          application/json:
            schema:
              type: object
              properties:
                summary:
                  type: string
      responses:
        "200":
          description: group updated
          content:
            text/plain:
              schema:
                type: string

  /w/{workspace}/groups/delete/{name}:
    delete:
      summary: delete group
      operationId: deleteGroup
      tags:
        - group
      parameters:
        - $ref: "#/components/parameters/WorkspaceId"
        - $ref: "#/components/parameters/Name"
      responses:
        "200":
          description: group deleted
          content:
            text/plain:
              schema:
                type: string

  /w/{workspace}/groups/get/{name}:
    get:
      summary: get group
      operationId: getGroup
      tags:
        - group
      parameters:
        - $ref: "#/components/parameters/WorkspaceId"
        - $ref: "#/components/parameters/Name"
      responses:
        "200":
          description: group
          content:
            application/json:
              schema:
                $ref: "#/components/schemas/Group"

  /w/{workspace}/groups/adduser/{name}:
    post:
      summary: add user to group
      operationId: addUserToGroup
      tags:
        - group
      parameters:
        - $ref: "#/components/parameters/WorkspaceId"
        - $ref: "#/components/parameters/Name"
      requestBody:
        description: added user to group
        required: true
        content:
          application/json:
            schema:
              type: object
              properties:
                username:
                  type: string
      responses:
        "200":
          description: user added to group
          content:
            text/plain:
              schema:
                type: string

  /w/{workspace}/groups/removeuser/{name}:
    post:
      summary: remove user to group
      operationId: removeUserToGroup
      tags:
        - group
      parameters:
        - $ref: "#/components/parameters/WorkspaceId"
        - $ref: "#/components/parameters/Name"
      requestBody:
        description: added user to group
        required: true
        content:
          application/json:
            schema:
              type: object
              properties:
                username:
                  type: string
      responses:
        "200":
          description: user removed from group
          content:
            text/plain:
              schema:
                type: string

  /w/{workspace}/folders/list:
    get:
      summary: list folders
      operationId: listFolders
      tags:
        - folder
      parameters:
        - $ref: "#/components/parameters/WorkspaceId"
        - $ref: "#/components/parameters/Page"
        - $ref: "#/components/parameters/PerPage"
      responses:
        "200":
          description: folder list
          content:
            application/json:
              schema:
                type: array
                items:
                  $ref: "#/components/schemas/Folder"

  /w/{workspace}/folders/listnames:
    get:
      summary: list folder names
      operationId: listFolderNames
      tags:
        - folder
      parameters:
        - $ref: "#/components/parameters/WorkspaceId"
        - name: only_member_of
          in: query
          description: only list the folders the user is member of (default false)
          schema:
            type: boolean
      responses:
        "200":
          description: folder list
          content:
            application/json:
              schema:
                type: array
                items:
                  type: string

  /w/{workspace}/folders/create:
    post:
      summary: create folder
      operationId: createFolder
      tags:
        - folder
      parameters:
        - $ref: "#/components/parameters/WorkspaceId"
      requestBody:
        description: create folder
        required: true
        content:
          application/json:
            schema:
              type: object
              properties:
                name:
                  type: string
                summary:
                  type: string
                owners:
                  type: array
                  items:
                    type: string
                extra_perms:
                  additionalProperties:
                    type: boolean
              required:
                - name
      responses:
        "200":
          description: folder created
          content:
            text/plain:
              schema:
                type: string

  /w/{workspace}/folders/update/{name}:
    post:
      summary: update folder
      operationId: updateFolder
      tags:
        - folder
      parameters:
        - $ref: "#/components/parameters/WorkspaceId"
        - $ref: "#/components/parameters/Name"
      requestBody:
        description: update folder
        required: true
        content:
          application/json:
            schema:
              type: object
              properties:
                summary:
                  type: string
                owners:
                  type: array
                  items:
                    type: string
                extra_perms:
                  additionalProperties:
                    type: boolean
      responses:
        "200":
          description: folder updated
          content:
            text/plain:
              schema:
                type: string

  /w/{workspace}/folders/delete/{name}:
    delete:
      summary: delete folder
      operationId: deleteFolder
      tags:
        - folder
      parameters:
        - $ref: "#/components/parameters/WorkspaceId"
        - $ref: "#/components/parameters/Name"
      responses:
        "200":
          description: folder deleted
          content:
            text/plain:
              schema:
                type: string

  /w/{workspace}/folders/get/{name}:
    get:
      summary: get folder
      operationId: getFolder
      tags:
        - folder
      parameters:
        - $ref: "#/components/parameters/WorkspaceId"
        - $ref: "#/components/parameters/Name"
      responses:
        "200":
          description: folder
          content:
            application/json:
              schema:
                $ref: "#/components/schemas/Folder"

  /w/{workspace}/folders/getusage/{name}:
    get:
      summary: get folder usage
      operationId: getFolderUsage
      tags:
        - folder
      parameters:
        - $ref: "#/components/parameters/WorkspaceId"
        - $ref: "#/components/parameters/Name"
      responses:
        "200":
          description: folder
          content:
            application/json:
              schema:
                type: object
                properties:
                  scripts:
                    type: number
                  flows:
                    type: number
                  apps:
                    type: number
                  resources:
                    type: number
                  variables:
                    type: number
                  schedules:
                    type: number
                required:
                  - scripts
                  - flows
                  - apps
                  - resources
                  - variables
                  - schedules

  /w/{workspace}/folders/addowner/{name}:
    post:
      summary: add owner to folder
      operationId: addOwnerToFolder
      tags:
        - folder
      parameters:
        - $ref: "#/components/parameters/WorkspaceId"
        - $ref: "#/components/parameters/Name"
      requestBody:
        description: owner user to folder
        required: true
        content:
          application/json:
            schema:
              type: object
              properties:
                owner:
                  type: string
              required:
                - owner

      responses:
        "200":
          description: owner added to folder
          content:
            text/plain:
              schema:
                type: string

  /w/{workspace}/folders/removeowner/{name}:
    post:
      summary: remove owner to folder
      operationId: removeOwnerToFolder
      tags:
        - folder
      parameters:
        - $ref: "#/components/parameters/WorkspaceId"
        - $ref: "#/components/parameters/Name"
      requestBody:
        description: added owner to folder
        required: true
        content:
          application/json:
            schema:
              type: object
              properties:
                owner:
                  type: string
                write:
                  type: boolean
              required:
                - owner
      responses:
        "200":
          description: owner removed from folder
          content:
            text/plain:
              schema:
                type: string

  /workers/list:
    get:
      summary: list workers
      operationId: listWorkers
      tags:
        - worker
      parameters:
        - $ref: "#/components/parameters/Page"
        - $ref: "#/components/parameters/PerPage"
        - name: ping_since
          in: query
          required: false
          description: number of seconds the worker must have had a last ping more recent of (default to 300)
          schema:
            type: integer
      responses:
        "200":
          description: a list of workers
          content:
            application/json:
              schema:
                type: array
                items:
                  $ref: "#/components/schemas/WorkerPing"

  /workers/exists_worker_with_tag:
    get:
      summary: exists worker with tag
      operationId: existsWorkerWithTag
      tags:
        - worker
      parameters:
        - name: tag
          in: query
          required: true
          schema:
            type: string
      responses:
        "200":
          description: whether a worker with the tag exists
          content:
            application/json:
              schema:
                type: boolean

  /workers/queue_metrics:
    get:
      summary: get queue metrics
      operationId: getQueueMetrics
      tags:
        - worker
      responses:
        "200":
          description: metrics
          content:
            application/json:
              schema:
                type: array
                items:
                  type: object
                  properties:
                    id:
                      type: string
                    values: 
                      type: array
                      items:
                        type: object
                        properties:
                          created_at:
                            type: string
                          value:
                            type: number
                        required:
                          - created_at
                          - value
                  required:
                    - id
                    - values

  /configs/list_worker_groups:
    get:
      summary: list worker groups
      operationId: listWorkerGroups
      tags:
        - config
      responses:
        "200":
          description: a list of worker group configs
          content:
            application/json:
              schema:
                type: array
                items:
                  type: object
                  properties:
                    name:
                      type: string
                    config: {}
                  required:
                    - name
                    - config

  /configs/get/{name}:
    get:
      summary: get config
      operationId: get config
      tags:
        - config
      parameters:
        - $ref: "#/components/parameters/Name"
      responses:
        "200":
          description: a config
          content:
            application/json:
              schema: {}

  /configs/update/{name}:
    post:
      summary: Update config
      operationId: updateConfig
      tags:
        - config
      parameters:
        - $ref: "#/components/parameters/Name"
      requestBody:
        description: worker group
        required: true
        content:
          application/json:
            schema: {}
      responses:
        "200":
          description: Update a worker group
          content:
            text/plain:
              schema:
                type: string
    delete:
      summary: Delete Config
      operationId: deleteConfig
      tags:
        - config
      parameters:
        - $ref: "#/components/parameters/Name"
      responses:
        "200":
          description: Delete config
          content:
            text/plain:
              schema:
                type: string

  /configs/list:
    get:
      summary: list configs
      operationId: listConfigs
      tags:
        - config
      responses:
        "200":
          description: list of configs
          content:
            application/json:
              schema:
                type: array
                items:
                  $ref: "#/components/schemas/Config"

  /w/{workspace}/acls/get/{kind}/{path}:
    get:
      summary: get granular acls
      operationId: getGranularAcls
      tags:
        - granular_acl
      parameters:
        - $ref: "#/components/parameters/WorkspaceId"
        - $ref: "#/components/parameters/Path"
        - name: kind
          in: path
          required: true
          schema:
            type: string
            enum:
              [
                script,
                group_,
                resource,
                schedule,
                variable,
                flow,
                folder,
                app,
                raw_app,
              ]
      responses:
        "200":
          description: acls
          content:
            application/json:
              schema:
                type: object
                additionalProperties:
                  type: boolean

  /w/{workspace}/acls/add/{kind}/{path}:
    post:
      summary: add granular acls
      operationId: addGranularAcls
      tags:
        - granular_acl
      parameters:
        - $ref: "#/components/parameters/WorkspaceId"
        - $ref: "#/components/parameters/Path"
        - name: kind
          in: path
          required: true
          schema:
            type: string
            enum:
              [
                script,
                group_,
                resource,
                schedule,
                variable,
                flow,
                folder,
                app,
                raw_app,
              ]
      requestBody:
        description: acl to add
        required: true
        content:
          application/json:
            schema:
              type: object
              properties:
                owner:
                  type: string
                write:
                  type: boolean
              required: [owner]
      responses:
        "200":
          description: granular acl added
          content:
            text/plain:
              schema:
                type: string

  /w/{workspace}/acls/remove/{kind}/{path}:
    post:
      summary: remove granular acls
      operationId: removeGranularAcls
      tags:
        - granular_acl
      parameters:
        - $ref: "#/components/parameters/WorkspaceId"
        - $ref: "#/components/parameters/Path"
        - name: kind
          in: path
          required: true
          schema:
            type: string
            enum:
              [
                script,
                group_,
                resource,
                schedule,
                variable,
                flow,
                folder,
                app,
                raw_app,
              ]
      requestBody:
        description: acl to add
        required: true
        content:
          application/json:
            schema:
              type: object
              properties:
                owner:
                  type: string
              required: [owner]
      responses:
        "200":
          description: granular acl removed
          content:
            text/plain:
              schema:
                type: string

  /w/{workspace}/capture_u/{path}:
    post:
      summary: update flow preview capture
      operationId: updateCapture
      tags:
        - capture
      parameters:
        - $ref: "#/components/parameters/WorkspaceId"
        - $ref: "#/components/parameters/Path"
      responses:
        "204":
          description: flow preview captured

  /w/{workspace}/capture/{path}:
    put:
      summary: create flow preview capture
      operationId: createCapture
      tags:
        - capture
      parameters:
        - $ref: "#/components/parameters/WorkspaceId"
        - $ref: "#/components/parameters/Path"
      responses:
        "201":
          description: flow preview capture created
    get:
      summary: get flow preview capture
      operationId: getCapture
      tags:
        - capture
      parameters:
        - $ref: "#/components/parameters/WorkspaceId"
        - $ref: "#/components/parameters/Path"
      responses:
        "200":
          description: captured flow preview
          content:
            application/json:
              schema: {}
        "404":
          description: capture does not exist for this flow

  /w/{workspace}/favorites/star:
    post:
      summary: star item
      operationId: star
      tags:
        - favorite
      parameters:
        - $ref: "#/components/parameters/WorkspaceId"
      requestBody:
        content:
          application/json:
            schema:
              type: object
              properties:
                path:
                  type: string
                favorite_kind:
                  type: string
                  enum: [flow, app, script, raw_app]
      responses:
        "200":
          description: star item

  /w/{workspace}/favorites/unstar:
    post:
      summary: unstar item
      operationId: unstar
      tags:
        - favorite
      parameters:
        - $ref: "#/components/parameters/WorkspaceId"
      requestBody:
        content:
          application/json:
            schema:
              type: object
              properties:
                path:
                  type: string
                favorite_kind:
                  type: string
                  enum: [flow, app, script, raw_app]
      responses:
        "200":
          description: unstar item

  /w/{workspace}/inputs/history:
    get:
      summary: List Inputs used in previously completed jobs
      operationId: getInputHistory
      tags:
        - input
      parameters:
        - $ref: "#/components/parameters/WorkspaceId"
        - $ref: "#/components/parameters/RunnableId"
        - $ref: "#/components/parameters/RunnableTypeQuery"
        - $ref: "#/components/parameters/Page"
        - $ref: "#/components/parameters/PerPage"
      responses:
        "200":
          description: Input history for completed jobs
          content:
            application/json:
              schema:
                type: array
                items:
                  $ref: "#/components/schemas/Input"

  /w/{workspace}/inputs/{jobOrInputId}/args:
    get:
      summary: Get args from history or saved input
      operationId: getArgsFromHistoryOrSavedInput
      tags:
        - input
      parameters:
        - $ref: "#/components/parameters/WorkspaceId"
        - name: jobOrInputId
          in: path
          required: true
          schema:
            type: string
        - name: input
          in: query
          schema:
            type: boolean
        - name: allow_large
          in: query
          schema:
            type: boolean
      responses:
        "200":
          description: args
          content:
            application/json:
              schema: {}

  /w/{workspace}/inputs/list:
    get:
      summary: List saved Inputs for a Runnable
      operationId: listInputs
      tags:
        - input
      parameters:
        - $ref: "#/components/parameters/WorkspaceId"
        - $ref: "#/components/parameters/RunnableId"
        - $ref: "#/components/parameters/RunnableTypeQuery"
        - $ref: "#/components/parameters/Page"
        - $ref: "#/components/parameters/PerPage"
      responses:
        "200":
          description: Saved Inputs for a Runnable
          content:
            application/json:
              schema:
                type: array
                items:
                  $ref: "#/components/schemas/Input"

  /w/{workspace}/inputs/create:
    post:
      summary: Create an Input for future use in a script or flow
      operationId: createInput
      tags:
        - input
      parameters:
        - $ref: "#/components/parameters/WorkspaceId"
        - $ref: "#/components/parameters/RunnableId"
        - $ref: "#/components/parameters/RunnableTypeQuery"
      requestBody:
        description: Input
        required: true
        content:
          application/json:
            schema:
              $ref: "#/components/schemas/CreateInput"
      responses:
        "201":
          description: Input created
          content:
            text/plain:
              schema:
                type: string
                format: uuid

  /w/{workspace}/inputs/update:
    post:
      summary: Update an Input
      operationId: updateInput
      tags:
        - input
      parameters:
        - $ref: "#/components/parameters/WorkspaceId"
      requestBody:
        description: UpdateInput
        required: true
        content:
          application/json:
            schema:
              $ref: "#/components/schemas/UpdateInput"
      responses:
        "201":
          description: Input updated
          content:
            text/plain:
              schema:
                type: string
                format: uuid

  /w/{workspace}/inputs/delete/{input}:
    post:
      summary: Delete a Saved Input
      operationId: deleteInput
      tags:
        - input
      parameters:
        - $ref: "#/components/parameters/WorkspaceId"
        - $ref: "#/components/parameters/InputId"
      responses:
        "200":
          description: Input deleted
          content:
            text/plain:
              schema:
                type: string
                format: uuid

  /w/{workspace}/job_helpers/duckdb_connection_settings:
    post:
      summary:
        Converts an S3 resource to the set of instructions necessary to connect
        DuckDB to an S3 bucket
      operationId: duckdbConnectionSettings
      tags:
        - helpers
      parameters:
        - $ref: "#/components/parameters/WorkspaceId"
      requestBody:
        description: S3 resource to connect to
        required: true
        content:
          application/json:
            schema:
              type: object
              properties:
                s3_resource:
                  $ref: "#/components/schemas/S3Resource"
      responses:
        "200":
          description: Connection settings
          content:
            application/json:
              schema:
                type: object
                properties:
                  connection_settings_str:
                    type: string
  /w/{workspace}/job_helpers/v2/duckdb_connection_settings:
    post:
      summary:
        Converts an S3 resource to the set of instructions necessary to connect
        DuckDB to an S3 bucket
      operationId: duckdbConnectionSettingsV2
      tags:
        - helpers
      parameters:
        - $ref: "#/components/parameters/WorkspaceId"
      requestBody:
        description:
          S3 resource path to use to generate the connection settings. If empty,
          the S3 resource defined in the workspace settings will be used
        required: true
        content:
          application/json:
            schema:
              type: object
              properties:
                s3_resource_path:
                  type: string
      responses:
        "200":
          description: Connection settings
          content:
            application/json:
              schema:
                type: object
                properties:
                  connection_settings_str:
                    type: string
                required:
                  - connection_settings_str

  /w/{workspace}/job_helpers/polars_connection_settings:
    post:
      summary:
        Converts an S3 resource to the set of arguments necessary to connect
        Polars to an S3 bucket
      operationId: polarsConnectionSettings
      tags:
        - helpers
      parameters:
        - $ref: "#/components/parameters/WorkspaceId"
      requestBody:
        description: S3 resource to connect to
        required: true
        content:
          application/json:
            schema:
              type: object
              properties:
                s3_resource:
                  $ref: "#/components/schemas/S3Resource"
      responses:
        "200":
          description: Connection settings
          content:
            application/json:
              schema:
                type: object
                properties:
                  endpoint_url:
                    type: string
                  key:
                    type: string
                  secret:
                    type: string
                  use_ssl:
                    type: boolean
                  cache_regions:
                    type: boolean
                  client_kwargs:
                    $ref: "#/components/schemas/PolarsClientKwargs"
                required:
                  - endpoint_url
                  - use_ssl
                  - cache_regions
                  - client_kwargs
  /w/{workspace}/job_helpers/v2/polars_connection_settings:
    post:
      summary:
        Converts an S3 resource to the set of arguments necessary to connect
        Polars to an S3 bucket
      operationId: polarsConnectionSettingsV2
      tags:
        - helpers
      parameters:
        - $ref: "#/components/parameters/WorkspaceId"
      requestBody:
        description:
          S3 resource path to use to generate the connection settings. If empty,
          the S3 resource defined in the workspace settings will be used
        required: true
        content:
          application/json:
            schema:
              type: object
              properties:
                s3_resource_path:
                  type: string
      responses:
        "200":
          description: Connection settings
          content:
            application/json:
              schema:
                type: object
                properties:
                  s3fs_args:
                    type: object
                    properties:
                      endpoint_url:
                        type: string
                      key:
                        type: string
                      secret:
                        type: string
                      use_ssl:
                        type: boolean
                      cache_regions:
                        type: boolean
                      client_kwargs:
                        $ref: "#/components/schemas/PolarsClientKwargs"
                    required:
                      - endpoint_url
                      - use_ssl
                      - cache_regions
                      - client_kwargs
                  storage_options:
                    type: object
                    properties:
                      aws_endpoint_url:
                        type: string
                      aws_access_key_id:
                        type: string
                      aws_secret_access_key:
                        type: string
                      aws_region:
                        type: string
                      aws_allow_http:
                        type: string
                    required:
                      - aws_endpoint_url
                      - aws_region
                      - aws_allow_http
                required:
                  - s3fs_args
                  - storage_options
  /w/{workspace}/job_helpers/v2/s3_resource_info:
    post:
      summary: Returns the s3 resource associated to the provided path, or the
        workspace default S3 resource
      operationId: s3ResourceInfo
      tags:
        - helpers
      parameters:
        - $ref: "#/components/parameters/WorkspaceId"
      requestBody:
        description:
          S3 resource path to use. If empty, the S3 resource defined in the
          workspace settings will be used
        required: true
        content:
          application/json:
            schema:
              type: object
              properties:
                s3_resource_path:
                  type: string
      responses:
        "200":
          description: Connection settings
          content:
            application/json:
              schema:
                $ref: "#/components/schemas/S3Resource"

  /w/{workspace}/job_helpers/test_connection:
    get:
      summary: Test connection to the workspace object storage
      operationId: datasetStorageTestConnection
      tags:
        - helpers
      parameters:
        - $ref: "#/components/parameters/WorkspaceId"
        - name: storage
          in: query
          schema:
            type: string
      responses:
        "200":
          description: Connection settings
          content:
            application/json:
              schema: {}

  /w/{workspace}/job_helpers/list_stored_files:
    get:
      summary: List the file keys available in a workspace object storage
      operationId: listStoredFiles
      tags:
        - helpers
      parameters:
        - $ref: "#/components/parameters/WorkspaceId"
        - name: max_keys
          in: query
          required: true
          schema:
            type: integer
        - name: marker
          in: query
          schema:
            type: string
        - name: prefix
          in: query
          schema:
            type: string
        - name: storage
          in: query
          schema:
            type: string
      responses:
        "200":
          description: List of file keys
          content:
            application/json:
              schema:
                type: object
                properties:
                  next_marker:
                    type: string
                  windmill_large_files:
                    type: array
                    items:
                      $ref: "#/components/schemas/WindmillLargeFile"
                  restricted_access:
                    type: boolean
                required:
                  - windmill_large_files

  /w/{workspace}/job_helpers/load_file_metadata:
    get:
      summary: Load metadata of the file
      operationId: loadFileMetadata
      tags:
        - helpers
      parameters:
        - $ref: "#/components/parameters/WorkspaceId"
        - name: file_key
          in: query
          required: true
          schema:
            type: string
        - name: storage
          in: query
          schema:
            type: string
      responses:
        "200":
          description: FileMetadata
          content:
            application/json:
              schema:
                $ref: "#/components/schemas/WindmillFileMetadata"

  /w/{workspace}/job_helpers/load_file_preview:
    get:
      summary: Load a preview of the file
      operationId: loadFilePreview
      tags:
        - helpers
      parameters:
        - $ref: "#/components/parameters/WorkspaceId"
        - name: file_key
          in: query
          required: true
          schema:
            type: string
        - name: file_size_in_bytes
          in: query
          schema:
            type: integer
        - name: file_mime_type
          in: query
          schema:
            type: string
        - name: csv_separator
          in: query
          schema:
            type: string
        - name: csv_has_header
          in: query
          schema:
            type: boolean
        - name: read_bytes_from
          in: query
          schema:
            type: integer
        - name: read_bytes_length
          in: query
          schema:
            type: integer
        - name: storage
          in: query
          schema:
            type: string
      responses:
        "200":
          description: FilePreview
          content:
            application/json:
              schema:
                $ref: "#/components/schemas/WindmillFilePreview"

  /w/{workspace}/job_helpers/load_parquet_preview/{path}:
    get:
      summary: Load a preview of a parquet file
      operationId: loadParquetPreview
      tags:
        - helpers
      parameters:
        - $ref: "#/components/parameters/WorkspaceId"
        - $ref: "#/components/parameters/Path"
        - name: offset
          in: query
          schema:
            type: number
        - name: limit
          in: query
          schema:
            type: number
        - name: sort_col
          in: query
          schema:
            type: string
        - name: sort_desc
          in: query
          schema:
            type: boolean
        - name: search_col
          in: query
          schema:
            type: string
        - name: search_term
          in: query
          schema:
            type: string
        - name: storage
          in: query
          schema:
            type: string
      responses:
        "200":
          description: Parquet Preview
          content:
            application/json:
              schema: {}

  /w/{workspace}/job_helpers/load_csv_preview/{path}:
    get:
      summary: Load a preview of a csv file
      operationId: loadCsvPreview
      tags:
        - helpers
      parameters:
        - $ref: "#/components/parameters/WorkspaceId"
        - $ref: "#/components/parameters/Path"
        - name: offset
          in: query
          schema:
            type: number
        - name: limit
          in: query
          schema:
            type: number
        - name: sort_col
          in: query
          schema:
            type: string
        - name: sort_desc
          in: query
          schema:
            type: boolean
        - name: search_col
          in: query
          schema:
            type: string
        - name: search_term
          in: query
          schema:
            type: string
        - name: storage
          in: query
          schema:
            type: string
        - name: csv_separator
          in: query
          schema:
            type: string
      responses:
        "200":
          description: Csv Preview
          content:
            application/json:
              schema: {}

  /w/{workspace}/job_helpers/delete_s3_file:
    delete:
      summary: Permanently delete file from S3
      operationId: deleteS3File
      tags:
        - helpers
      parameters:
        - $ref: "#/components/parameters/WorkspaceId"
        - name: file_key
          in: query
          required: true
          schema:
            type: string
        - name: storage
          in: query
          schema:
            type: string
      responses:
        "200":
          description: Confirmation
          content:
            application/json:
              schema: {}

  /w/{workspace}/job_helpers/move_s3_file:
    get:
      summary: Move a S3 file from one path to the other within the same bucket
      operationId: moveS3File
      tags:
        - helpers
      parameters:
        - $ref: "#/components/parameters/WorkspaceId"
        - name: src_file_key
          in: query
          required: true
          schema:
            type: string
        - name: dest_file_key
          in: query
          required: true
          schema:
            type: string
        - name: storage
          in: query
          schema:
            type: string
      responses:
        "200":
          description: Confirmation
          content:
            application/json:
              schema: {}

  /w/{workspace}/job_helpers/upload_s3_file:
    post:
      summary: Upload file to S3 bucket
      operationId: fileUpload
      tags:
        - helpers
      parameters:
        - $ref: "#/components/parameters/WorkspaceId"
        - name: file_key
          in: query
          required: false
          schema:
            type: string
        - name: file_extension
          in: query
          required: false
          schema:
            type: string
        - name: s3_resource_path
          in: query
          required: false
          schema:
            type: string
        - name: resource_type
          in: query
          required: false
          schema:
            type: string
        - name: storage
          in: query
          schema:
            type: string
      requestBody:
        description: File content
        required: true
        content:
          application/octet-stream:
            schema:
              type: string
              format: binary
      responses:
        "200":
          description: File upload status
          content:
            application/json:
              schema:
                type: object
                properties:
                  file_key:
                    type: string
                required:
                  - file_key

  /w/{workspace}/job_helpers/download_s3_file:
    get:
      summary: Download file to S3 bucket
      operationId: fileDownload
      tags:
        - helpers
      parameters:
        - $ref: "#/components/parameters/WorkspaceId"
        - name: file_key
          in: query
          required: true
          schema:
            type: string
        - name: s3_resource_path
          in: query
          required: false
          schema:
            type: string
        - name: resource_type
          in: query
          required: false
          schema:
            type: string
        - name: storage
          in: query
          schema:
            type: string
      responses:
        "200":
          description: Chunk of the downloaded file
          content:
            application/octet-stream:
              schema:
                type: string
                format: binary

  /w/{workspace}/job_helpers/download_s3_parquet_file_as_csv:
    get:
      summary: Download file to S3 bucket
      operationId: fileDownloadParquetAsCsv
      tags:
        - helpers
      parameters:
        - $ref: "#/components/parameters/WorkspaceId"
        - name: file_key
          in: query
          required: true
          schema:
            type: string
        - name: s3_resource_path
          in: query
          required: false
          schema:
            type: string
        - name: resource_type
          in: query
          required: false
          schema:
            type: string
      responses:
        "200":
          description: The downloaded file
          content:
            text/csv:
              schema:
                type: string

  /w/{workspace}/job_metrics/get/{id}:
    post:
      summary: get job metrics
      operationId: getJobMetrics
      tags:
        - metrics
      parameters:
        - $ref: "#/components/parameters/WorkspaceId"
        - $ref: "#/components/parameters/JobId"
      requestBody:
        description: parameters for statistics retrieval
        required: true
        content:
          application/json:
            schema:
              type: object
              properties:
                timeseries_max_datapoints:
                  type: integer
                from_timestamp:
                  type: string
                  format: date-time
                to_timestamp:
                  type: string
                  format: date-time

      responses:
        "200":
          description: job details
          content:
            application/json:
              schema:
                type: object
                properties:
                  metrics_metadata:
                    type: array
                    items:
                      $ref: "#/components/schemas/MetricMetadata"
                  scalar_metrics:
                    type: array
                    items:
                      $ref: "#/components/schemas/ScalarMetric"
                  timeseries_metrics:
                    type: array
                    items:
                      $ref: "#/components/schemas/TimeseriesMetric"

  /concurrency_groups/list:
    get:
      summary: List all concurrency groups
      operationId: listConcurrencyGroups
      tags:
        - concurrencyGroups
      responses:
        "200":
          description: all concurrency groups
          content:
            application/json:
              schema:
                type: array
                items:
                  $ref: "#/components/schemas/ConcurrencyGroup"
  /concurrency_groups/prune/{concurrency_id}:
    delete:
      summary: Delete concurrency group
      operationId: deleteConcurrencyGroup
      tags:
        - concurrencyGroups
      parameters:
        - $ref: "#/components/parameters/ConcurrencyId"
      responses:
        "200":
          description: concurrency group removed
          content:
            application/json:
              schema:
                type: object
                properties: {}
  /concurrency_groups/{id}/key:
    get:
      summary: Get the concurrency key for a job that has concurrency limits enabled
      operationId: getConcurrencyKey
      tags:
        - concurrencyGroups
      parameters:
        - $ref: "#/components/parameters/JobId"
      responses:
        "200":
          description: concurrency key for given job
          content:
            application/json:
              schema:
                type: string
  /w/{workspace}/concurrency_groups/list_jobs:
    get:
      summary: Get intervals of job runtime concurrency
      operationId: listExtendedJobs
      tags:
        - concurrencyGroups
        - job
      parameters:
        - name: concurrency_key
          in: query
          required: false
          schema:
            type: string
        - name: row_limit
          in: query
          required: false
          schema:
            type: number
        - $ref: "#/components/parameters/WorkspaceId"
        - $ref: "#/components/parameters/CreatedBy"
        - $ref: "#/components/parameters/Label"
        - $ref: "#/components/parameters/ParentJob"
        - $ref: "#/components/parameters/ScriptExactPath"
        - $ref: "#/components/parameters/ScriptStartPath"
        - $ref: "#/components/parameters/SchedulePath"
        - $ref: "#/components/parameters/ScriptExactHash"
        - $ref: "#/components/parameters/StartedBefore"
        - $ref: "#/components/parameters/StartedAfter"
        - $ref: "#/components/parameters/CreatedOrStartedBefore"
        - $ref: "#/components/parameters/Running"
        - $ref: "#/components/parameters/ScheduledForBeforeNow"
        - $ref: "#/components/parameters/CreatedOrStartedAfter"
        - $ref: "#/components/parameters/CreatedOrStartedAfterCompletedJob"
        - $ref: "#/components/parameters/JobKinds"
        - $ref: "#/components/parameters/ArgsFilter"
        - $ref: "#/components/parameters/Tag"
        - $ref: "#/components/parameters/ResultFilter"
        - $ref: "#/components/parameters/Page"
        - $ref: "#/components/parameters/PerPage"
        - name: is_skipped
          description: is the job skipped
          in: query
          schema:
            type: boolean
        - name: is_flow_step
          description: is the job a flow step
          in: query
          schema:
            type: boolean
        - name: has_null_parent
          description: has null parent
          in: query
          schema:
            type: boolean
        - name: success
          description: filter on successful jobs
          in: query
          schema:
            type: boolean
        - name: all_workspaces
          description: get jobs from all workspaces (only valid if request come from the `admins` workspace)
          in: query
          schema:
            type: boolean
        - name: is_not_schedule
          description: is not a scheduled job
          in: query
          schema:
            type: boolean
      responses:
        "200":
          description: time
          content:
            application/json:
              schema:
                $ref: "#/components/schemas/ExtendedJobs"

<<<<<<< HEAD
  /service_logs/list_files:
    get:
      summary: list service logs files (requires superadmin privilege)
      operationId: listServiceLogsFiles
      tags:
        - service_logs
      parameters:
        - $ref: "#/components/parameters/Page"
        - $ref: "#/components/parameters/PerPage"
        - $ref: "#/components/parameters/Before"
        - $ref: "#/components/parameters/After"


      responses:
        "200":
          description: a list of service logs files
          content:
            application/json:
              schema:
                type: array
                items:
                  $ref: "#/components/schemas/LogFile"

  /service_logs/get_log_stream:
    post:
      summary: get log stream (requires superadmin privilege)
      operationId: listServiceLogsFiles
      tags:
        - service_logs
      parameters:
        - $ref: "#/components/parameters/Page"
        - $ref: "#/components/parameters/PerPage"
        - $ref: "#/components/parameters/Before"
        - $ref: "#/components/parameters/After"

      requestBody:
        description: get list
        required: true
        content:
          application/json:
            schema:
              type: object
              properties:
                timeseries_max_datapoints:
                  type: integer
                from_timestamp:
                  type: string
                  format: date-time
                to_timestamp:
                  type: string
                  format: date-time
      responses:
        "200":
          description: a list of service logs files
          content:
            application/json:
              schema:
                type: array
                items:
                  $ref: "#/components/schemas/LogFile"
=======
  /srch/w/{workspace}/index/search/job:
    get:
      summary: Search through jobs with a string query
      operationId: searchJobsIndex
      tags:
        - indexSearch
      parameters:
        - $ref: "#/components/parameters/WorkspaceId"
        - name: search_query
          in: query
          required: true
          schema:
            type: string
      responses:
        "200":
          description: search results
          content:
            application/json:
              schema:
                type: object
                properties:
                  query_parse_errors:
                    description: a list of the terms that couldn't be parsed (and thus ignored)
                    type: array
                    items:
                      type: object
                      properties:
                        dancer:
                          type: string
                  hits:
                    description: the jobs that matched the query
                    type: array
                    items:
                      $ref: "#/components/schemas/JobSearchHit"

>>>>>>> 11b81e3d

components:
  securitySchemes:
    bearerAuth:
      type: http
      scheme: bearer
    cookieAuth:
      type: apiKey
      in: cookie
      name: token

  parameters:
    Key:
      name: key
      in: path
      required: true
      schema:
        type: string
    WorkspaceId:
      name: workspace
      in: path
      required: true
      schema:
        type: string
    VersionId:
      name: version
      in: path
      required: true
      schema:
        type: number
    Token:
      name: token
      in: path
      required: true
      schema:
        type: string
    AccountId:
      name: id
      in: path
      required: true
      schema:
        type: integer
    ClientName:
      name: client_name
      in: path
      required: true
      schema:
        type: string
    ScriptPath:
      name: path
      in: path
      required: true
      schema:
        type: string
    ScriptHash:
      name: hash
      in: path
      required: true
      schema:
        type: string
    JobId:
      name: id
      in: path
      required: true
      schema:
        type: string
        format: uuid
    Path:
      name: path
      in: path
      required: true
      schema:
        type: string
    PathId:
      name: id
      in: path
      required: true
      schema:
        type: integer
    PathVersion:
      name: version
      in: path
      required: true
      schema:
        type: integer
    Name:
      name: name
      in: path
      required: true
      schema:
        type: string
    Page:
      name: page
      description: which page to return (start at 1, default 1)
      in: query
      schema:
        type: integer
    PerPage:
      name: per_page
      description: number of items to return for a given page (default 30, max 100)
      in: query
      schema:
        type: integer
    OrderDesc:
      name: order_desc
      description: order by desc order (default true)
      in: query
      schema:
        type: boolean
    CreatedBy:
      name: created_by
      description: mask to filter exact matching user creator
      in: query
      schema:
        type: string
    Label:
      name: label
      description: mask to filter exact matching job's label (job labels are completed jobs with as a result an object containing a string in the array at key 'wm_labels')
      in: query
      schema:
        type: string
    ParentJob:
      name: parent_job
      description:
        The parent job that is at the origin and responsible for the execution
        of this script if any
      in: query
      schema:
        type: string
        format: uuid
    WorkerTag:
      name: tag
      description: Override the tag to use
      in: query
      schema:
        type: string
    CacheTtl:
      name: cache_ttl
      description: Override the cache time to live (in seconds). Can not be used to disable caching, only override with a new cache ttl
      in: query
      schema:
        type: string
    NewJobId:
      name: job_id
      description:
        The job id to assign to the created job. if missing, job is chosen
        randomly using the ULID scheme. If a job id already exists in the queue
        or as a completed job, the request to create one will fail (Bad Request)
      in: query
      schema:
        type: string
        format: uuid
    IncludeHeader:
      name: include_header
      description: |
        List of headers's keys (separated with ',') whove value are added to the args
        Header's key lowercased and '-'' replaced to '_' such that 'Content-Type' becomes the 'content_type' arg key
      in: query
      schema:
        type: string
    QueueLimit:
      name: queue_limit
      description: |
        The maximum size of the queue for which the request would get rejected if that job would push it above that limit
      in: query
      schema:
        type: string
    Payload:
      name: payload
      description: |
        The base64 encoded payload that has been encoded as a JSON. e.g how to encode such payload encodeURIComponent
        `encodeURIComponent(btoa(JSON.stringify({a: 2})))`
      in: query
      schema:
        type: string
    ScriptStartPath:
      name: script_path_start
      description: mask to filter matching starting path
      in: query
      schema:
        type: string
    SchedulePath:
      name: schedule_path
      description: mask to filter by schedule path
      in: query
      schema:
        type: string
    ScriptExactPath:
      name: script_path_exact
      description: mask to filter exact matching path
      in: query
      schema:
        type: string
    ScriptExactHash:
      name: script_hash
      description: mask to filter exact matching path
      in: query
      schema:
        type: string
    StartedBefore:
      name: started_before
      description: filter on started before (inclusive) timestamp
      in: query
      schema:
        type: string
        format: date-time
    StartedAfter:
      name: started_after
      description: filter on started after (exclusive) timestamp
      in: query
      schema:
        type: string
        format: date-time
    CreatedOrStartedAfter:
      name: created_or_started_after
      description:
        filter on created_at for non non started job and started_at otherwise
        after (exclusive) timestamp
      in: query
      schema:
        type: string
        format: date-time
    CreatedOrStartedAfterCompletedJob:
      name: created_or_started_after_completed_jobs
      description:
        filter on created_at for non non started job and started_at otherwise
        after (exclusive) timestamp but only for the completed jobs
      in: query
      schema:
        type: string
        format: date-time
    CreatedOrStartedBefore:
      name: created_or_started_before
      description:
        filter on created_at for non non started job and started_at otherwise
        before (inclusive) timestamp
      in: query
      schema:
        type: string
        format: date-time
    Success:
      name: success
      description: filter on successful jobs
      in: query
      schema:
        type: boolean
    ScheduledForBeforeNow:
      name: scheduled_for_before_now
      description: filter on jobs scheduled_for before now (hence waitinf for a worker)
      in: query
      schema:
        type: boolean
    Suspended:
      name: suspended
      description: filter on suspended jobs
      in: query
      schema:
        type: boolean
    Running:
      name: running
      description: filter on running jobs
      in: query
      schema:
        type: boolean
    ArgsFilter:
      name: args
      description: filter on jobs containing those args as a json subset (@> in postgres)
      in: query
      schema:
        type: string
    Tag:
      name: tag
      description: filter on jobs with a given tag/worker group
      in: query
      schema:
        type: string
    ResultFilter:
      name: result
      description: filter on jobs containing those result as a json subset (@> in postgres)
      in: query
      schema:
        type: string
    After:
      name: after
      description: filter on created after (exclusive) timestamp
      in: query
      schema:
        type: string
        format: date-time
    Before:
      name: before
      description: filter on created before (exclusive) timestamp
      in: query
      schema:
        type: string
        format: date-time
    Username:
      name: username
      description: filter on exact username of user
      in: query
      schema:
        type: string
    Operation:
      name: operation
      description: filter on exact or prefix name of operation
      in: query
      schema:
        type: string
    ResourceName:
      name: resource
      description: filter on exact or prefix name of resource
      in: query
      schema:
        type: string
    ActionKind:
      name: action_kind
      description: filter on type of operation
      in: query
      schema:
        type: string
        enum: [Create, Update, Delete, Execute]
    JobKinds:
      name: job_kinds
      description:
        filter on job kind (values 'preview', 'script', 'dependencies', 'flow')
        separated by,
      in: query
      schema:
        type: string
      # correct type is below but explode not supported by our codegen
      #   type: array
      #   items:
      #     type: string
      #     enum: ["preview", "script", "dependencies"]
      # explode: false
    RunnableId:
      name: runnable_id
      in: query
      schema:
        type: string
    RunnableTypeQuery:
      name: runnable_type
      in: query
      schema:
        $ref: "#/components/schemas/RunnableType"
    InputId:
      name: input
      in: path
      required: true
      schema:
        type: string
    GetStarted:
      name: get_started
      in: query
      schema:
        type: boolean
    ConcurrencyId:
      name: concurrency_id
      in: path
      required: true
      schema:
        type: string

  schemas:
    $ref: "../../openflow.openapi.yaml#/components/schemas"

    Script:
      type: object
      properties:
        workspace_id:
          type: string
        hash:
          type: string
        path:
          type: string
        parent_hashes:
          type: array
          description: |
            The first element is the direct parent of the script, the second is the parent of the first, etc
          items:
            type: string
        summary:
          type: string
        description:
          type: string
        content:
          type: string
        created_by:
          type: string
        created_at:
          type: string
          format: date-time
        archived:
          type: boolean
        schema:
          type: object
        deleted:
          type: boolean
        is_template:
          type: boolean
        extra_perms:
          type: object
          additionalProperties:
            type: boolean
        lock:
          type: string
        lock_error_logs:
          type: string
        language:
          type: string
          enum:
            [
              python3,
              deno,
              go,
              bash,
              powershell,
              postgresql,
              mysql,
              bigquery,
              snowflake,
              mssql,
              graphql,
              nativets,
              bun,
              php,
            ]
        kind:
          type: string
          enum: [script, failure, trigger, command, approval]
        starred:
          type: boolean
        tag:
          type: string
        has_draft:
          type: boolean
        draft_only:
          type: boolean
        envs:
          type: array
          items:
            type: string
        concurrent_limit:
          type: integer
        concurrency_time_window_s:
          type: integer
        concurrency_key:
          type: string
        cache_ttl:
          type: number
        dedicated_worker:
          type: boolean
        ws_error_handler_muted:
          type: boolean
        priority:
          type: integer
        restart_unless_cancelled:
          type: boolean
        timeout:
          type: integer
        delete_after_use:
          type: boolean
        visible_to_runner_only:
          type: boolean
        no_main_func:
          type: boolean
        codebase:
          type: string

      required:
        - hash
        - path
        - summary
        - description
        - content
        - created_by
        - created_at
        - archived
        - deleted
        - is_template
        - extra_perms
        - language
        - kind
        - starred
        - no_main_func


    NewScript:
      type: object
      properties:
        path:
          type: string
        parent_hash:
          type: string
        summary:
          type: string
        description:
          type: string
        content:
          type: string
        schema:
          type: object
        is_template:
          type: boolean
        lock:
          type: string
        language:
          type: string
          enum:
            [
              python3,
              deno,
              go,
              bash,
              powershell,
              postgresql,
              mysql,
              bigquery,
              snowflake,
              mssql,
              graphql,
              nativets,
              bun,
              php,
            ]
        kind:
          type: string
          enum: [script, failure, trigger, command, approval]
        tag:
          type: string
        draft_only:
          type: boolean
        envs:
          type: array
          items:
            type: string
        concurrent_limit:
          type: integer
        concurrency_time_window_s:
          type: integer
        cache_ttl:
          type: number
        dedicated_worker:
          type: boolean
        ws_error_handler_muted:
          type: boolean
        priority:
          type: integer
        restart_unless_cancelled:
          type: boolean
        timeout:
          type: integer
        delete_after_use:
          type: boolean
        deployment_message:
          type: string
        concurrency_key:
          type: string
        visible_to_runner_only:
          type: boolean
        no_main_func:
          type: boolean
        codebase:
          type: string
      required:
        - path
        - summary
        - description
        - content
        - language

    NewScriptWithDraft:
      allOf:
        - $ref: "#/components/schemas/NewScript"
        - type: object
          properties:
            draft:
              $ref: "#/components/schemas/NewScript"
            hash:
              type: string
          required:
            - hash

    ScriptHistory:
      type: object
      properties:
        script_hash:
          type: string
        deployment_msg:
          type: string
      required:
        - script_hash

    ScriptArgs:
      type: object
      additionalProperties: {}

    Input:
      type: object
      properties:
        id:
          type: string
        name:
          type: string
        created_by:
          type: string
        created_at:
          type: string
          format: date-time
        is_public:
          type: boolean
        success:
          type: boolean
      required:
        - id
        - name
        - args
        - created_by
        - created_at
        - is_public

    CreateInput:
      type: object
      properties:
        name:
          type: string
        args:
          type: object
      required:
        - name
        - args
        - created_by

    UpdateInput:
      type: object
      properties:
        id:
          type: string
        name:
          type: string
        is_public:
          type: boolean
      required:
        - id
        - name
        - is_public

    RunnableType:
      type: string
      enum: ["ScriptHash", "ScriptPath", "FlowPath"]

    QueuedJob:
      type: object
      properties:
        workspace_id:
          type: string
        id:
          type: string
          format: uuid
        parent_job:
          type: string
          format: uuid
        created_by:
          type: string
        created_at:
          type: string
          format: date-time
        started_at:
          type: string
          format: date-time
        scheduled_for:
          type: string
          format: date-time
        running:
          type: boolean
        script_path:
          type: string
        script_hash:
          type: string
        args:
          $ref: "#/components/schemas/ScriptArgs"
        logs:
          type: string
        raw_code:
          type: string
        canceled:
          type: boolean
        canceled_by:
          type: string
        canceled_reason:
          type: string
        last_ping:
          type: string
          format: date-time
        job_kind:
          type: string
          enum:
            [
              "script",
              "preview",
              "dependencies",
              "flowdependencies",
              "appdependencies",
              "flow",
              "flowpreview",
              "script_hub",
              "identity",
              "deploymentcallback",
              "singlescriptflow",
            ]
        schedule_path:
          type: string
        permissioned_as:
          type: string
          description: |
            The user (u/userfoo) or group (g/groupfoo) whom 
            the execution of this script will be permissioned_as and by extension its DT_TOKEN.
        flow_status:
          $ref: "../../openflow.openapi.yaml#/components/schemas/FlowStatus"
        raw_flow:
          $ref: "../../openflow.openapi.yaml#/components/schemas/FlowValue"
        is_flow_step:
          type: boolean
        language:
          type: string
          enum:
            [
              python3,
              deno,
              go,
              bash,
              powershell,
              postgresql,
              mysql,
              bigquery,
              snowflake,
              mssql,
              graphql,
              nativets,
              bun,
              php,
            ]
        email:
          type: string
        visible_to_owner:
          type: boolean
        mem_peak:
          type: integer
        tag:
          type: string
        priority:
          type: integer
        self_wait_time_ms:
          type: number
        aggregate_wait_time_ms:
          type: number
      required:
        - id
        - running
        - canceled
        - job_kind
        - permissioned_as
        - is_flow_step
        - email
        - visible_to_owner
        - tag

    CompletedJob:
      type: object
      properties:
        workspace_id:
          type: string
        id:
          type: string
          format: uuid
        parent_job:
          type: string
          format: uuid
        created_by:
          type: string
        created_at:
          type: string
          format: date-time
        started_at:
          type: string
          format: date-time
        duration_ms:
          type: integer
        success:
          type: boolean
        script_path:
          type: string
        script_hash:
          type: string
        args:
          $ref: "#/components/schemas/ScriptArgs"
        result: {}
        logs:
          type: string
        deleted:
          type: boolean
        raw_code:
          type: string
        canceled:
          type: boolean
        canceled_by:
          type: string
        canceled_reason:
          type: string
        job_kind:
          type: string
          enum:
            [
              "script",
              "preview",
              "dependencies",
              "flow",
              "flowdependencies",
              "appdependencies",
              "flowpreview",
              "script_hub",
              "identity",
              "deploymentcallback",
              "singlescriptflow",
            ]
        schedule_path:
          type: string
        permissioned_as:
          type: string
          description: |
            The user (u/userfoo) or group (g/groupfoo) whom 
            the execution of this script will be permissioned_as and by extension its DT_TOKEN.
        flow_status:
          $ref: "../../openflow.openapi.yaml#/components/schemas/FlowStatus"
        raw_flow:
          $ref: "../../openflow.openapi.yaml#/components/schemas/FlowValue"
        is_flow_step:
          type: boolean
        language:
          type: string
          enum:
            [
              python3,
              deno,
              go,
              bash,
              powershell,
              postgresql,
              mysql,
              bigquery,
              snowflake,
              mssql,
              graphql,
              nativets,
              bun,
              php,
            ]
        is_skipped:
          type: boolean
        email:
          type: string
        visible_to_owner:
          type: boolean
        mem_peak:
          type: integer
        tag:
          type: string
        priority:
          type: integer
        labels:
          type: array
          items:
            type: string
        self_wait_time_ms:
          type: number
        aggregate_wait_time_ms:
          type: number
      required:
        - id
        - created_by
        - duration_ms
        - created_at
        - started_at
        - success
        - canceled
        - job_kind
        - permissioned_as
        - is_flow_step
        - is_skipped
        - email
        - visible_to_owner
        - tag

    ObscuredJob:
      type: object
      properties:
        typ:
          type: string
        started_at:
          type: string
          format: date-time
        duration_ms:
          type: number
    Job:
      oneOf:
        - allOf:
            - $ref: "#/components/schemas/CompletedJob"
            - type: object
              properties:
                type:
                  type: string
                  enum: [CompletedJob]
        - allOf:
            - $ref: "#/components/schemas/QueuedJob"
            - type: object
              properties:
                type:
                  type: string
                  enum: [QueuedJob]
      discriminator:
        propertyName: type

    User:
      type: object
      properties:
        email:
          type: string
        username:
          type: string
        is_admin:
          type: boolean
        is_super_admin:
          type: boolean
        created_at:
          type: string
          format: date-time
        operator:
          type: boolean
        disabled:
          type: boolean
        groups:
          type: array
          items:
            type: string
        folders:
          type: array
          items:
            type: string
        folders_owners:
          type: array
          items:
            type: string
      required:
        - email
        - username
        - is_admin
        - is_super_admin
        - created_at
        - operator
        - disabled
        - folders
        - folders_owners

    UserUsage:
      type: object
      properties:
        email:
          type: string
        executions:
          type: number

    Login:
      type: object
      properties:
        email:
          type: string
        password:
          type: string
      required:
        - email
        - password

    EditWorkspaceUser:
      type: object
      properties:
        is_admin:
          type: boolean
        operator:
          type: boolean
        disabled:
          type: boolean

    TruncatedToken:
      type: object
      properties:
        label:
          type: string
        expiration:
          type: string
          format: date-time
        token_prefix:
          type: string
        created_at:
          type: string
          format: date-time
        last_used_at:
          type: string
          format: date-time
        scopes:
          type: array
          items:
            type: string
      required:
        - token_prefix
        - created_at
        - last_used_at

    NewToken:
      type: object
      properties:
        label:
          type: string
        expiration:
          type: string
          format: date-time
        scopes:
          type: array
          items:
            type: string

    NewTokenImpersonate:
      type: object
      properties:
        label:
          type: string
        expiration:
          type: string
          format: date-time
        impersonate_email:
          type: string
      required:
        - impersonate_email

    ListableVariable:
      type: object
      properties:
        workspace_id:
          type: string
        path:
          type: string
        value:
          type: string
        is_secret:
          type: boolean
        description:
          type: string
        account:
          type: integer
        is_oauth:
          type: boolean
        extra_perms:
          type: object
          additionalProperties:
            type: boolean
        is_expired:
          type: boolean
        refresh_error:
          type: string
        is_linked:
          type: boolean
        is_refreshed:
          type: boolean
        expires_at:
          type: string
          format: date-time
      required:
        - workspace_id
        - path
        - is_secret
        - extra_perms

    ContextualVariable:
      type: object
      properties:
        name:
          type: string
        value:
          type: string
        description:
          type: string
        is_custom:
          type: boolean
      required:
        - name
        - value
        - description
        - is_custom

    CreateVariable:
      type: object
      properties:
        path:
          type: string
        value:
          type: string
        is_secret:
          type: boolean
        description:
          type: string
        account:
          type: integer
        is_oauth:
          type: boolean
        expires_at:
          type: string
          format: date-time
      required:
        - path
        - value
        - is_secret
        - description

    EditVariable:
      type: object
      properties:
        path:
          type: string
        value:
          type: string
        is_secret:
          type: boolean
        description:
          type: string

    AuditLog:
      type: object
      properties:
        id:
          type: integer
        timestamp:
          type: string
          format: date-time
        username:
          type: string
        operation:
          type: string
          enum:
            - "jobs.run"
            - "jobs.run.script"
            - "jobs.run.preview"
            - "jobs.run.flow"
            - "jobs.run.flow_preview"
            - "jobs.run.script_hub"
            - "jobs.run.dependencies"
            - "jobs.run.identity"
            - "jobs.run.noop"
            - "jobs.flow_dependencies"
            - "jobs"
            - "jobs.cancel"
            - "jobs.force_cancel"
            - "jobs.disapproval"
            - "jobs.delete"
            - "account.delete"
            - "openai.request"
            - "resources.create"
            - "resources.update"
            - "resources.delete"
            - "resource_types.create"
            - "resource_types.update"
            - "resource_types.delete"
            - "schedule.create"
            - "schedule.setenabled"
            - "schedule.edit"
            - "schedule.delete"
            - "scripts.create"
            - "scripts.update"
            - "scripts.archive"
            - "scripts.delete"
            - "users.create"
            - "users.delete"
            - "users.update"
            - "users.login"
            - "users.logout"
            - "users.accept_invite"
            - "users.decline_invite"
            - "users.token.create"
            - "users.token.delete"
            - "users.add_to_workspace"
            - "users.add_global"
            - "users.setpassword"
            - "users.impersonate"
            - "users.leave_workspace"
            - "oauth.login"
            - "oauth.signup"
            - "variables.create"
            - "variables.delete"
            - "variables.update"
            - "flows.create"
            - "flows.update"
            - "flows.delete"
            - "flows.archive"
            - "apps.create"
            - "apps.update"
            - "apps.delete"
            - "folder.create"
            - "folder.update"
            - "folder.delete"
            - "folder.add_owner"
            - "folder.remove_owner"
            - "group.create"
            - "group.delete"
            - "group.edit"
            - "group.adduser"
            - "group.removeuser"
            - "igroup.create"
            - "igroup.delete"
            - "igroup.adduser"
            - "igroup.removeuser"
            - "variables.decrypt_secret"
            - "workspaces.edit_command_script"
            - "workspaces.edit_deploy_to"
            - "workspaces.edit_auto_invite_domain"
            - "workspaces.edit_webhook"
            - "workspaces.edit_copilot_config"
            - "workspaces.edit_error_handler"
            - "workspaces.create"
            - "workspaces.update"
            - "workspaces.archive"
            - "workspaces.unarchive"
            - "workspaces.delete"
        action_kind:
          type: string
          enum: ["Created", "Updated", "Delete", "Execute"]
        resource:
          type: string
        parameters:
          type: object
      required:
        - id
        - timestamp
        - username
        - operation
        - action_kind

    MainArgSignature:
      type: object
      properties:
        type:
          type: string
          enum: ["Valid", "Invalid"]
        error:
          type: string
        star_args:
          type: boolean
        star_kwargs:
          type: boolean
        args:
          type: array
          items:
            type: object
            properties:
              name:
                type: string
              typ:
                oneOf:
                  - type: string
                    enum:
                      [
                        "float",
                        "int",
                        "bool",
                        "email",
                        "unknown",
                        "bytes",
                        "dict",
                        "datetime",
                        "sql",
                      ]
                  - type: object
                    properties:
                      resource:
                        type: string
                        nullable: true
                    required:
                      - resource
                  - type: object
                    properties:
                      str:
                        type: array
                        items:
                          type: string
                        nullable: true
                    required:
                      - str
                  - type: object
                    properties:
                      object:
                        type: array
                        items:
                          type: object
                          properties:
                            key:
                              type: string
                            typ:
                              oneOf:
                                - type: string
                                  enum:
                                    [
                                      "float",
                                      "int",
                                      "bool",
                                      "email",
                                      "unknown",
                                      "bytes",
                                      "dict",
                                      "datetime",
                                      "sql",
                                    ]
                                - type: object
                                  properties:
                                    str: {}
                                  required: [str]
                          required:
                            - key
                            - typ
                    required:
                      - object
                  - type: object
                    properties:
                      list:
                        oneOf:
                          - type: string
                            enum:
                              [
                                "float",
                                "int",
                                "bool",
                                "email",
                                "unknown",
                                "bytes",
                                "dict",
                                "datetime",
                                "sql",
                              ]
                          - type: object
                            properties:
                              str: {}
                            required: [str]
                        nullable: true
                    required:
                      - list
              has_default:
                type: boolean
              default: {}
            required:
              - name
              - typ
        no_main_func:
          type: boolean
          nullable: true
      required:
        - star_args
        - start_kwargs
        - args
        - type
        - error
        - no_main_func

    Preview:
      type: object
      properties:
        content:
          type: string
        path:
          type: string
        args:
          $ref: "#/components/schemas/ScriptArgs"
        language:
          type: string
          enum:
            [
              python3,
              deno,
              go,
              bash,
              powershell,
              postgresql,
              mysql,
              bigquery,
              snowflake,
              mssql,
              graphql,
              nativets,
              bun,
              php
            ]
        tag:
          type: string
        kind:
          type: string
          enum: [code, identity, http]
        dedicated_worker:
          type: boolean
        lock:
          type: string
      required:
        - args

    WorkflowTask:
      type: object
      properties:
        args:
          $ref: "#/components/schemas/ScriptArgs"
      required:
        - args

    WorkflowStatusRecord:
      type: object
      additionalProperties:
        $ref: "#/components/schemas/WorkflowStatus"

    WorkflowStatus:
      type: object
      properties:
        scheduled_for:
          type: string
          format: date-time
        started_at:
          type: string
          format: date-time
        duration_ms:
          type: number
        name:
          type: string

    CreateResource:
      type: object
      properties:
        path:
          type: string
        value: {}
        description:
          type: string
        resource_type:
          type: string
      required:
        - path
        - value
        - resource_type

    EditResource:
      type: object
      properties:
        path:
          type: string
        description:
          type: string
        value: {}

    Resource:
      type: object
      properties:
        workspace_id:
          type: string
        path:
          type: string
        description:
          type: string
        resource_type:
          type: string
        value: {}
        is_oauth:
          type: boolean
        extra_perms:
          type: object
          additionalProperties:
            type: boolean
        created_by:
          type: string
        edited_at:
          type: string
          format: date-time
      required:
        - path
        - resource_type
        - is_oauth

    ListableResource:
      type: object
      properties:
        workspace_id:
          type: string
        path:
          type: string
        description:
          type: string
        resource_type:
          type: string
        value: {}
        is_oauth:
          type: boolean
        extra_perms:
          type: object
          additionalProperties:
            type: boolean
        is_expired:
          type: boolean
        refresh_error:
          type: string
        is_linked:
          type: boolean
        is_refreshed:
          type: boolean
        account:
          type: number
        created_by:
          type: string
        edited_at:
          type: string
          format: date-time
      required:
        - path
        - resource_type
        - is_oauth
        - is_linked
        - is_refreshed

    ResourceType:
      type: object
      properties:
        workspace_id:
          type: string
        name:
          type: string
        schema: {}
        description:
          type: string
        created_by:
          type: string
        edited_at:
          type: string
          format: date-time
      required:
        - name

    EditResourceType:
      type: object
      properties:
        schema: {}
        description:
          type: string

    Schedule:
      type: object
      properties:
        path:
          type: string
        edited_by:
          type: string
        edited_at:
          type: string
          format: date-time
        schedule:
          type: string
        timezone:
          type: string
        enabled:
          type: boolean
        script_path:
          type: string
        is_flow:
          type: boolean
        args:
          $ref: "#/components/schemas/ScriptArgs"
        extra_perms:
          type: object
          additionalProperties:
            type: boolean
        email:
          type: string
        error:
          type: string
        on_failure:
          # a reference to a script path, flow path, or webhook (script/<path>, flow/<path>)
          type: string
        on_failure_times:
          type: number
        on_failure_exact:
          type: boolean
        on_failure_extra_args:
          $ref: "#/components/schemas/ScriptArgs"
        on_recovery:
          type: string
        on_recovery_times:
          type: number
        on_recovery_extra_args:
          $ref: "#/components/schemas/ScriptArgs"
        ws_error_handler_muted:
          type: boolean
        retry:
          $ref: "../../openflow.openapi.yaml#/components/schemas/Retry"
        summary:
          type: string
        no_flow_overlap:
          type: boolean
        tag:
          type: string
        paused_until:
          type: string
          format: date-time
      required:
        - path
        - edited_by
        - edited_at
        - schedule
        - script_path
        - timezone
        - extra_perms
        - is_flow
        - enabled
        - email

    ScheduleWJobs:
      allOf:
        - $ref: "#/components/schemas/Schedule"
        - type: object
          properties:
            jobs:
              type: array
              items:
                type: object
                properties:
                  id:
                    type: string
                  success:
                    type: boolean
                  duration_ms:
                    type: number
                required:
                  - id
                  - success
                  - duration_ms

    NewSchedule:
      type: object
      properties:
        path:
          type: string
        schedule:
          type: string
        timezone:
          type: string
        script_path:
          type: string
        is_flow:
          type: boolean
        args:
          $ref: "#/components/schemas/ScriptArgs"
        enabled:
          type: boolean
        on_failure:
          # a reference to a script path, flow path, or webhook (script/<path>, flow/<path>)
          type: string
        on_failure_times:
          type: number
        on_failure_exact:
          type: boolean
        on_failure_extra_args:
          $ref: "#/components/schemas/ScriptArgs"
        on_recovery:
          type: string
        on_recovery_times:
          type: number
        on_recovery_extra_args:
          $ref: "#/components/schemas/ScriptArgs"
        ws_error_handler_muted:
          type: boolean
        retry:
          $ref: "../../openflow.openapi.yaml#/components/schemas/Retry"
        no_flow_overlap:
          type: boolean
        summary:
          type: string
        tag:
          type: string
        paused_until:
          type: string
          format: date-time
      required:
        - path
        - schedule
        - timezone
        - script_path
        - is_flow
        - args

    EditSchedule:
      type: object
      properties:
        schedule:
          type: string
        timezone:
          type: string
        args:
          $ref: "#/components/schemas/ScriptArgs"
        on_failure:
          # a reference to a script path, flow path, or webhook (script/<path>, flow/<path>)
          type: string
        on_failure_times:
          type: number
        on_failure_exact:
          type: boolean
        on_failure_extra_args:
          $ref: "#/components/schemas/ScriptArgs"
        on_recovery:
          type: string
        on_recovery_times:
          type: number
        on_recovery_extra_args:
          $ref: "#/components/schemas/ScriptArgs"
        ws_error_handler_muted:
          type: boolean
        retry:
          $ref: "../../openflow.openapi.yaml#/components/schemas/Retry"
        no_flow_overlap:
          type: boolean
        summary:
          type: string
        tag:
          type: string
        paused_until:
          type: string
          format: date-time
      required:
        - schedule
        - timezone
        - script_path
        - is_flow
        - args

    Group:
      type: object
      properties:
        name:
          type: string
        summary:
          type: string
        members:
          type: array
          items:
            type: string
        extra_perms:
          type: object
          additionalProperties:
            type: boolean
      required:
        - name

    InstanceGroup:
      type: object
      properties:
        name:
          type: string
        summary:
          type: string
        emails:
          type: array
          items:
            type: string
      required:
        - name

    Folder:
      type: object
      properties:
        name:
          type: string
        owners:
          type: array
          items:
            type: string
        extra_perms:
          type: object
          additionalProperties:
            type: boolean
        summary:
          type: string
        created_by:
          type: string
        edited_at:
          type: string
          format: date-time
      required:
        - name
        - owners
        - extra_perms

    WorkerPing:
      type: object
      properties:
        worker:
          type: string
        worker_instance:
          type: string
        last_ping:
          type: number
        started_at:
          type: string
          format: date-time
        ip:
          type: string
        jobs_executed:
          type: integer
        custom_tags:
          type: array
          items:
            type: string
        worker_group:
          type: string
        wm_version:
          type: string
        current_job_id:
          type: string
        current_job_workspace_id:
          type: string
        occupancy_rate:
          type: number
        memory:
          type: number
        vcpus:
          type: number
        memory_usage:
          type: number
        wm_memory_usage:
          type: number
      required:
        - worker
        - worker_instance
        - ping_at
        - started_at
        - ip
        - jobs_executed
        - worker_group
        - wm_version
    UserWorkspaceList:
      type: object
      properties:
        email:
          type: string
        workspaces:
          type: array
          items:
            type: object
            properties:
              id:
                type: string
              name:
                type: string
              username:
                type: string
            required:
              - id
              - name
              - username
      required:
        - email
        - workspaces

    CreateWorkspace:
      type: object
      properties:
        id:
          type: string
        name:
          type: string
        username:
          type: string
      required:
        - id
        - name

    Workspace:
      type: object
      properties:
        id:
          type: string
        name:
          type: string
        owner:
          type: string
        domain:
          type: string
      required:
        - id
        - name
        - owner

    WorkspaceInvite:
      type: object
      properties:
        workspace_id:
          type: string
        email:
          type: string
        is_admin:
          type: boolean
        operator:
          type: boolean
      required:
        - workspace_id
        - email
        - is_admin
        - operator

    GlobalUserInfo:
      type: object
      properties:
        email:
          type: string
        login_type:
          type: string
          enum: ["password", "github"]
        super_admin:
          type: boolean
        verified:
          type: boolean
        name:
          type: string
        company:
          type: string
        username:
          type: string

      required:
        - email
        - login_type
        - super_admin
        - verified

    Flow:
      allOf:
        - $ref: "../../openflow.openapi.yaml#/components/schemas/OpenFlow"
        - $ref: "#/components/schemas/FlowMetadata"

    ExtraPerms:
      type: object
      additionalProperties:
        type: boolean

    FlowMetadata:
      type: object
      properties:
        workspace_id:
          type: string
        path:
          type: string
        edited_by:
          type: string
        edited_at:
          type: string
          format: date-time
        archived:
          type: boolean
        extra_perms:
          $ref: "#/components/schemas/ExtraPerms"
        starred:
          type: boolean
        draft_only:
          type: boolean
        tag:
          type: string
        ws_error_handler_muted:
          type: boolean
        priority:
          type: integer
        dedicated_worker:
          type: boolean
        timeout:
          type: number
        visible_to_runner_only:
          type: boolean
      required:
        - path
        - edited_by
        - edited_at
        - archived
        - extra_perms

    OpenFlowWPath:
      allOf:
        - $ref: "../../openflow.openapi.yaml#/components/schemas/OpenFlow"
        - type: object
          properties:
            path:
              type: string
            tag:
              type: string
            ws_error_handler_muted:
              type: boolean
            priority:
              type: integer
            dedicated_worker:
              type: boolean
            timeout:
              type: number
            visible_to_runner_only:
              type: boolean
          required:
            - path

    FlowPreview:
      type: object
      properties:
        value:
          $ref: "../../openflow.openapi.yaml#/components/schemas/FlowValue"
        path:
          type: string
        args:
          $ref: "#/components/schemas/ScriptArgs"
        tag:
          type: string
        restarted_from:
          $ref: "#/components/schemas/RestartedFrom"

      required:
        - value
        - content
        - args

    RestartedFrom:
      type: object
      properties:
        flow_job_id:
          type: string
          format: uuid
        step_id:
          type: string
        branch_or_iteration_n:
          type: integer

    Policy:
      type: object
      properties:
        triggerables:
          type: object
          additionalProperties:
            type: object
        triggerables_v2:
          type: object
          additionalProperties:
            type: object
        execution_mode:
          type: string
          enum: [viewer, publisher, anonymous]
        on_behalf_of:
          type: string
        on_behalf_of_email:
          type: string

    ListableApp:
      type: object
      properties:
        id:
          type: integer
        workspace_id:
          type: string
        path:
          type: string
        summary:
          type: string
        version:
          type: integer
        extra_perms:
          type: object
          additionalProperties:
            type: boolean
        starred:
          type: boolean
        edited_at:
          type: string
          format: date-time
        execution_mode:
          type: string
          enum: [viewer, publisher, anonymous]
      required:
        - id
        - workspace_id
        - path
        - summary
        - version
        - extra_perms
        - edited_at
        - execution_mode

    ListableRawApp:
      type: object
      properties:
        workspace_id:
          type: string
        path:
          type: string
        summary:
          type: string
        extra_perms:
          type: object
          additionalProperties:
            type: boolean
        starred:
          type: boolean
        version:
          type: number
        edited_at:
          type: string
          format: date-time
      required:
        - workspace_id
        - path
        - summary
        - extra_perms
        - version
        - edited_at

    AppWithLastVersion:
      type: object
      properties:
        id:
          type: integer
        workspace_id:
          type: string
        path:
          type: string
        summary:
          type: string
        versions:
          type: array
          items:
            type: integer
        created_by:
          type: string
        created_at:
          type: string
          format: date-time
        value:
          type: object
        policy:
          $ref: "#/components/schemas/Policy"
        execution_mode:
          type: string
          enum: [viewer, publisher, anonymous]
        extra_perms:
          type: object
          additionalProperties:
            type: boolean
      required:
        - id
        - workspace_id
        - path
        - summary
        - versions
        - created_by
        - created_at
        - value
        - policy
        - execution_mode
        - extra_perms

    AppWithLastVersionWDraft:
      allOf:
        - $ref: "#/components/schemas/AppWithLastVersion"
        - type: object
          properties:
            draft_only:
              type: boolean
            draft: {}

    AppHistory:
      type: object
      properties:
        version:
          type: integer
        deployment_msg:
          type: string
      required:
        - version

    FlowVersion:
      type: object
      properties:
        id:
          type: integer
        created_at:
          type: string
          format: date-time
        deployment_msg:
          type: string
      required:
        - id
        - created_at

    SlackToken:
      type: object
      properties:
        access_token:
          type: string
        team_id:
          type: string
        team_name:
          type: string
        bot:
          type: object
          properties:
            bot_access_token:
              type: string
      required:
        - access_token
        - team_id
        - team_name
        - bot

    TokenResponse:
      type: object
      properties:
        access_token:
          type: string
        expires_in:
          type: integer
        refresh_token:
          type: string
        scope:
          type: array
          items:
            type: string

      required:
        - access_token

    HubScriptKind:
      name: kind
      schema:
        type: string
        enum: [script, failure, trigger, approval]

    PolarsClientKwargs:
      type: object
      properties:
        region_name:
          type: string
      required:
        - region_name

    LargeFileStorage:
      type: object
      properties:
        type:
          type: string
          enum:
            [
              "S3Storage",
              "AzureBlobStorage",
              "AzureWorkloadIdentity",
              "S3AwsOidc",
            ]
        s3_resource_path:
          type: string
        azure_blob_resource_path:
          type: string
        public_resource:
          type: boolean
        secondary_storage:
          type: object
          additionalProperties:
            type: object
            properties:
              type:
                type: string
                enum:
                  [
                    "S3Storage",
                    "AzureBlobStorage",
                    "AzureWorkloadIdentity",
                    "S3AwsOidc",
                  ]
              s3_resource_path:
                type: string
              azure_blob_resource_path:
                type: string
              public_resource:
                type: boolean

    WindmillLargeFile:
      type: object
      properties:
        s3:
          type: string
      required:
        - s3

    WindmillFileMetadata:
      type: object
      properties:
        mime_type:
          type: string
        size_in_bytes:
          type: integer
        last_modified:
          type: string
          format: date-time
        expires:
          type: string
          format: date-time
        version_id:
          type: string

    WindmillFilePreview:
      type: object
      properties:
        msg:
          type: string
        content:
          type: string
        content_type:
          type: string
          enum: ["RawText", "Csv", "Parquet", "Unknown"]
      required:
        - content_type

    S3Resource:
      type: object
      properties:
        bucket:
          type: string
        region:
          type: string
        endPoint:
          type: string
        useSSL:
          type: boolean
        accessKey:
          type: string
        secretKey:
          type: string
        pathStyle:
          type: boolean
      required:
        - bucket
        - region
        - endPoint
        - useSSL
        - pathStyle

    WorkspaceGitSyncSettings:
      type: object
      properties:
        include_path:
          type: array
          items:
            type: string
        include_type:
          type: array
          items:
            type: string
            enum:
              - script
              - flow
              - app
              - folder
              - resource
              - variable
              - secret
              - resourcetype
              - schedule
              - user
              - group
        repositories:
          type: array
          items:
            $ref: "#/components/schemas/GitRepositorySettings"

    WorkspaceDeployUISettings:
      type: object
      properties:
        include_path:
          type: array
          items:
            type: string
        include_type:
          type: array
          items:
            type: string
            enum:
              - script
              - flow
              - app
              - resource
              - variable
              - secret

    WorkspaceDefaultScripts:
      type: object
      properties:
        order:
          type: array
          items:
            type: string
        hidden:
          type: array
          items:
            type: string
        default_script_content:
          additionalProperties:
            type: string

    GitRepositorySettings:
      type: object
      properties:
        script_path:
          type: string
        git_repo_resource_path:
          type: string
        use_individual_branch:
          type: boolean
        group_by_folder:
          type: boolean
        exclude_types_override:
          type: array
          items:
            type: string
            enum:
              - script
              - flow
              - app
              - folder
              - resource
              - variable
              - secret
              - resourcetype
              - schedule
              - user
              - group
      required:
        - script_path
        - git_repo_resource_path

    UploadFilePart:
      type: object
      properties:
        part_number:
          type: integer
        tag:
          type: string
      required:
        - part_number
        - tag

    MetricMetadata:
      type: object
      properties:
        id:
          type: string
        name:
          type: string
      required:
        - id

    ScalarMetric:
      type: object
      properties:
        metric_id:
          type: string
        value:
          type: number
      required:
        - id
        - value

    TimeseriesMetric:
      type: object
      properties:
        metric_id:
          type: string
        values:
          type: array
          items:
            $ref: "#/components/schemas/MetricDataPoint"
      required:
        - id
        - values

    MetricDataPoint:
      type: object
      properties:
        timestamp:
          type: string
          format: date-time
        value:
          type: number
      required:
        - timestamp
        - value

    RawScriptForDependencies:
      type: object
      properties:
        raw_code:
          type: string
        path:
          type: string
        language:
          type: string
          enum:
            [
              python3,
              deno,
              go,
              bash,
              powershell,
              postgresql,
              mysql,
              bigquery,
              snowflake,
              mssql,
              graphql,
              nativets,
              bun,
              php
            ]
      required:
        - raw_code
        - path
        - language

    ConcurrencyGroup:
      type: object
      properties:
        concurrency_key:
          type: string
        total_running:
          type: number
      required:
        - concurrency_key
        - total_running

    ExtendedJobs:
      type: object
      properties:
        jobs:
          type: array
          items:
            $ref: "#/components/schemas/Job"
        obscured_jobs:
          type: array
          items:
            $ref : "#/components/schemas/ObscuredJob"
        omitted_obscured_jobs:
          description: "Obscured jobs omitted for security because of too specific filtering"
          type: boolean
      required:
        - jobs
        - obscured_jobs
<<<<<<< HEAD

    LogFile:
      type: object
      properties:
        file_ts:
          type: integer
        file_:
          type: string
          format: date-time
        username:
=======
    
    ExportedUser:
      type: object
      properties:
        email:
          type: string
        password_hash:
          type: string
        super_admin:
          type: boolean
        verified:
          type: boolean
        name:
          type: string
        company:
          type: string
        first_time_user:
          type: boolean
        username:
          type: string
      required:
        - email
        - super_admin
        - verified
        - first_time_user

    GlobalSetting:
      type: object
      properties:
        name:
          type: string
        value:
          type: object
      required:
        - name
        - value

    Config:
      type: object
      properties:
        name:
          type: string
        config:
          type: object
      required:
        - name
    
    ExportedInstanceGroup:
      type: object
      properties:
        name:
          type: string
        summary:
          type: string
        emails:
          type: array
          items:
            type: string
        id:
          type: string
        scim_display_name:
          type: string
        external_id:
          type: string
      required:
        - name

    JobSearchHit:
      type: object
      properties:
        dancer:
>>>>>>> 11b81e3d
          type: string<|MERGE_RESOLUTION|>--- conflicted
+++ resolved
@@ -8708,68 +8708,6 @@
               schema:
                 $ref: "#/components/schemas/ExtendedJobs"
 
-<<<<<<< HEAD
-  /service_logs/list_files:
-    get:
-      summary: list service logs files (requires superadmin privilege)
-      operationId: listServiceLogsFiles
-      tags:
-        - service_logs
-      parameters:
-        - $ref: "#/components/parameters/Page"
-        - $ref: "#/components/parameters/PerPage"
-        - $ref: "#/components/parameters/Before"
-        - $ref: "#/components/parameters/After"
-
-
-      responses:
-        "200":
-          description: a list of service logs files
-          content:
-            application/json:
-              schema:
-                type: array
-                items:
-                  $ref: "#/components/schemas/LogFile"
-
-  /service_logs/get_log_stream:
-    post:
-      summary: get log stream (requires superadmin privilege)
-      operationId: listServiceLogsFiles
-      tags:
-        - service_logs
-      parameters:
-        - $ref: "#/components/parameters/Page"
-        - $ref: "#/components/parameters/PerPage"
-        - $ref: "#/components/parameters/Before"
-        - $ref: "#/components/parameters/After"
-
-      requestBody:
-        description: get list
-        required: true
-        content:
-          application/json:
-            schema:
-              type: object
-              properties:
-                timeseries_max_datapoints:
-                  type: integer
-                from_timestamp:
-                  type: string
-                  format: date-time
-                to_timestamp:
-                  type: string
-                  format: date-time
-      responses:
-        "200":
-          description: a list of service logs files
-          content:
-            application/json:
-              schema:
-                type: array
-                items:
-                  $ref: "#/components/schemas/LogFile"
-=======
   /srch/w/{workspace}/index/search/job:
     get:
       summary: Search through jobs with a string query
@@ -8805,7 +8743,6 @@
                     items:
                       $ref: "#/components/schemas/JobSearchHit"
 
->>>>>>> 11b81e3d
 
 components:
   securitySchemes:
@@ -11365,18 +11302,6 @@
       required:
         - jobs
         - obscured_jobs
-<<<<<<< HEAD
-
-    LogFile:
-      type: object
-      properties:
-        file_ts:
-          type: integer
-        file_:
-          type: string
-          format: date-time
-        username:
-=======
     
     ExportedUser:
       type: object
@@ -11448,5 +11373,4 @@
       type: object
       properties:
         dancer:
->>>>>>> 11b81e3d
           type: string