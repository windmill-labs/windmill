openapi: "3.0.3"

info:
  version: 1.479.1
  title: Windmill API

  contact:
    name: Windmill Team
    email: contact@windmill.dev
    url: https://windmill.dev

  license:
    name: Apache 2.0
    url: https://www.apache.org/licenses/LICENSE-2.0.html

  x-logo:
    url: https://windmill.dev/img/windmill.svg
externalDocs:
  description: documentation portal
  url: https://windmill.dev

servers:
  - url: /api

security:
  - bearerAuth: []
  - cookieAuth: []

paths:
  /version:
    get:
      summary: get backend version
      operationId: backendVersion
      tags:
        - settings
      responses:
        "200":
          description: git version of backend
          content:
            text/plain:
              schema:
                type: string

  /uptodate:
    get:
      summary: is backend up to date
      operationId: backendUptodate
      tags:
        - settings
      responses:
        "200":
          description: is backend up to date
          content:
            text/plain:
              schema:
                type: string

  /ee_license:
    get:
      summary: get license id
      operationId: getLicenseId
      tags:
        - settings
      responses:
        "200":
          description: get license id (empty if not ee)
          content:
            text/plain:
              schema:
                type: string

  /openapi.yaml:
    get:
      summary: get openapi yaml spec
      operationId: getOpenApiYaml
      tags:
        - settings
      responses:
        "200":
          description: openapi yaml file content
          content:
            text/plain:
              schema:
                type: string

  /w/{workspace}/audit/get/{id}:
    get:
      summary: get audit log (requires admin privilege)
      operationId: getAuditLog
      tags:
        - audit
      parameters:
        - $ref: "#/components/parameters/WorkspaceId"
        - $ref: "#/components/parameters/PathId"
      responses:
        "200":
          description: an audit log
          content:
            application/json:
              schema:
                $ref: "#/components/schemas/AuditLog"

  /w/{workspace}/audit/list:
    get:
      summary: list audit logs (requires admin privilege)
      operationId: listAuditLogs
      tags:
        - audit
      parameters:
        - $ref: "#/components/parameters/WorkspaceId"
        - $ref: "#/components/parameters/Page"
        - $ref: "#/components/parameters/PerPage"
        - $ref: "#/components/parameters/Before"
        - $ref: "#/components/parameters/After"
        - $ref: "#/components/parameters/Username"
        - $ref: "#/components/parameters/Operation"
        - name: operations
          in: query
          description: comma separated list of exact operations to include
          schema:
            type: string
        - name: exclude_operations
          in: query
          description: comma separated list of operations to exclude
          schema:
            type: string
        - $ref: "#/components/parameters/ResourceName"
        - $ref: "#/components/parameters/ActionKind"
        - name: all_workspaces
          in: query
          description: get audit logs for all workspaces
          schema:
            type: boolean

      responses:
        "200":
          description: a list of audit logs
          content:
            application/json:
              schema:
                type: array
                items:
                  $ref: "#/components/schemas/AuditLog"

  /auth/login:
    post:
      security: []
      summary: login with password
      operationId: login
      tags:
        - user
      requestBody:
        description: credentials
        required: true
        content:
          application/json:
            schema:
              $ref: "#/components/schemas/Login"

      responses:
        "200":
          description: >
            Successfully authenticated. The session ID is returned in a cookie
            named `token` and as plaintext response. Preferred method of
            authorization is through the bearer token. The cookie is only for
            browser convenience.

          headers:
            Set-Cookie:
              schema:
                type: string
                example: token=abcde12345; Path=/; HttpOnly
          content:
            text/plain:
              schema:
                type: string

  /auth/logout:
    post:
      security: []
      summary: logout
      operationId: logout
      tags:
        - user

      responses:
        "200":
          description: clear cookies and clear token (if applicable)
          headers:
            Set-Cookie:
              schema:
                type: string
          content:
            text/plain:
              schema:
                type: string

  /w/{workspace}/users/get/{username}:
    get:
      summary: get user (require admin privilege)
      operationId: getUser
      tags:
        - user
        - admin
      parameters:
        - $ref: "#/components/parameters/WorkspaceId"
        - name: username
          in: path
          required: true
          schema:
            type: string
      responses:
        "200":
          description: user created
          content:
            application/json:
              schema:
                $ref: "#/components/schemas/User"

  /w/{workspace}/users/update/{username}:
    post:
      summary: update user (require admin privilege)
      operationId: updateUser
      tags:
        - user
        - admin
      parameters:
        - $ref: "#/components/parameters/WorkspaceId"
        - name: username
          in: path
          required: true
          schema:
            type: string
      requestBody:
        description: new user
        required: true
        content:
          application/json:
            schema:
              $ref: "#/components/schemas/EditWorkspaceUser"
      responses:
        "200":
          description: edited user
          content:
            text/plain:
              schema:
                type: string

  /w/{workspace}/users/is_owner/{path}:
    get:
      summary: is owner of path
      operationId: isOwnerOfPath
      tags:
        - user
      parameters:
        - $ref: "#/components/parameters/WorkspaceId"
        - $ref: "#/components/parameters/Path"
      responses:
        "200":
          description: is owner
          content:
            application/json:
              schema:
                type: boolean

  /users/setpassword:
    post:
      summary: set password
      operationId: setPassword
      tags:
        - user
      requestBody:
        description: set password
        required: true
        content:
          application/json:
            schema:
              type: object
              properties:
                password:
                  type: string
              required:
                - password
      responses:
        "200":
          description: password set
          content:
            text/plain:
              schema:
                type: string

  /users/set_password_of/{user}:
    post:
      summary: set password for a specific user (require super admin)
      operationId: setPasswordForUser
      tags:
        - user
      parameters:
        - name: user
          in: path
          required: true
          schema:
            type: string
      requestBody:
        description: set password
        required: true
        content:
          application/json:
            schema:
              type: object
              properties:
                password:
                  type: string
              required:
                - password
      responses:
        "200":
          description: password set
          content:
            text/plain:
              schema:
                type: string

  /users/set_login_type/{user}:
    post:
      summary: set login type for a specific user (require super admin)
      operationId: setLoginTypeForUser
      tags:
        - user
      parameters:
        - name: user
          in: path
          required: true
          schema:
            type: string
      requestBody:
        description: set login type
        required: true
        content:
          application/json:
            schema:
              type: object
              properties:
                login_type:
                  type: string
              required:
                - login_type
      responses:
        "200":
          description: login type set
          content:
            text/plain:
              schema:
                type: string

  /users/create:
    post:
      summary: create user
      operationId: createUserGlobally
      tags:
        - user
      requestBody:
        description: user info
        required: true
        content:
          application/json:
            schema:
              type: object
              properties:
                email:
                  type: string
                password:
                  type: string
                super_admin:
                  type: boolean
                name:
                  type: string
                company:
                  type: string
              required:
                - email
                - password
                - super_admin
      responses:
        "201":
          description: user created
          content:
            text/plain:
              schema:
                type: string

  /users/update/{email}:
    post:
      summary: global update user (require super admin)
      operationId: globalUserUpdate
      tags:
        - user
      parameters:
        - name: email
          in: path
          required: true
          schema:
            type: string
      requestBody:
        description: new user info
        required: true
        content:
          application/json:
            schema:
              type: object
              properties:
                is_super_admin:
                  type: boolean
                is_devops:
                  type: boolean
                name:
                  type: string
      responses:
        "200":
          description: user updated
          content:
            text/plain:
              schema:
                type: string

  /users/username_info/{email}:
    get:
      summary: global username info (require super admin)
      operationId: globalUsernameInfo
      tags:
        - user
      parameters:
        - name: email
          in: path
          required: true
          schema:
            type: string
      responses:
        "200":
          description: user renamed
          content:
            application/json:
              schema:
                type: object
                properties:
                  username:
                    type: string
                  workspace_usernames:
                    type: array
                    items:
                      type: object
                      properties:
                        workspace_id:
                          type: string
                        username:
                          type: string
                      required:
                        - workspace_id
                        - username
                required:
                  - username
                  - workspace_usernames

  /users/rename/{email}:
    post:
      summary: global rename user (require super admin)
      operationId: globalUserRename
      tags:
        - user
      parameters:
        - name: email
          in: path
          required: true
          schema:
            type: string
      requestBody:
        description: new username
        required: true
        content:
          application/json:
            schema:
              type: object
              properties:
                new_username:
                  type: string
              required:
                - new_username
      responses:
        "200":
          description: user renamed
          content:
            text/plain:
              schema:
                type: string

  /users/delete/{email}:
    delete:
      summary: global delete user (require super admin)
      operationId: globalUserDelete
      tags:
        - user
      parameters:
        - name: email
          in: path
          required: true
          schema:
            type: string
      responses:
        "200":
          description: user deleted
          content:
            text/plain:
              schema:
                type: string
  /users/overwrite:
    post:
      summary: global overwrite users (require super admin and EE)
      operationId: globalUsersOverwrite
      tags:
        - user
      requestBody:
        description: List of users
        required: true
        content:
          application/json:
            schema:
              type: array
              items:
                $ref: "#/components/schemas/ExportedUser"
      responses:
        "200":
          description: Success message
          content:
            text/plain:
              schema:
                type: string

  /users/export:
    get:
      summary: global export users (require super admin and EE)
      operationId: globalUsersExport
      tags:
        - user
      responses:
        "200":
          description: exported users
          content:
            application/json:
              schema:
                type: array
                items:
                  $ref: "#/components/schemas/ExportedUser"

  /w/{workspace}/users/delete/{username}:
    delete:
      summary: delete user (require admin privilege)
      operationId: deleteUser
      tags:
        - user
        - admin
      parameters:
        - $ref: "#/components/parameters/WorkspaceId"
        - name: username
          in: path
          required: true
          schema:
            type: string
      responses:
        "200":
          description: delete user
          content:
            text/plain:
              schema:
                type: string

  /github_app/connected_repositories:
    get:
      summary: get connected repositories
      operationId: getGlobalConnectedRepositories
      tags:
        - git_sync
      responses:
        "200":
          description: connected repositories
          content:
            application/json:
              schema:
                $ref: "#/components/schemas/GithubInstallations"

  /workspaces/list:
    get:
      summary: list all workspaces visible to me
      operationId: listWorkspaces
      tags:
        - workspace
      responses:
        "200":
          description: all workspaces
          content:
            application/json:
              schema:
                type: array
                items:
                  $ref: "#/components/schemas/Workspace"

  /workspaces/allowed_domain_auto_invite:
    get:
      summary: is domain allowed for auto invi
      operationId: isDomainAllowed
      tags:
        - workspace
      responses:
        "200":
          description: domain allowed or not
          content:
            application/json:
              schema:
                type: boolean

  /workspaces/users:
    get:
      summary: list all workspaces visible to me with user info
      operationId: listUserWorkspaces
      tags:
        - workspace
      responses:
        "200":
          description: workspace with associated username
          content:
            application/json:
              schema:
                $ref: "#/components/schemas/UserWorkspaceList"

  /workspaces/list_as_superadmin:
    get:
      summary: list all workspaces as super admin (require to be super admin)
      operationId: listWorkspacesAsSuperAdmin
      tags:
        - workspace
      parameters:
        - $ref: "#/components/parameters/Page"
        - $ref: "#/components/parameters/PerPage"
      responses:
        "200":
          description: workspaces
          content:
            application/json:
              schema:
                type: array
                items:
                  $ref: "#/components/schemas/Workspace"

  /workspaces/create:
    post:
      summary: create workspace
      operationId: createWorkspace
      tags:
        - workspace
      requestBody:
        description: new token
        required: true
        content:
          application/json:
            schema:
              $ref: "#/components/schemas/CreateWorkspace"
      responses:
        "201":
          description: token created
          content:
            text/plain:
              schema:
                type: string

  /workspaces/exists:
    post:
      summary: exists workspace
      operationId: existsWorkspace
      tags:
        - workspace
      requestBody:
        description: id of workspace
        required: true
        content:
          application/json:
            schema:
              type: object
              properties:
                id:
                  type: string
              required:
                - id
      responses:
        "200":
          description: status
          content:
            text/plain:
              schema:
                type: boolean

  /workspaces/exists_username:
    post:
      summary: exists username
      operationId: existsUsername
      tags:
        - workspace
      requestBody:
        required: true
        content:
          application/json:
            schema:
              type: object
              properties:
                id:
                  type: string
                username:
                  type: string
              required:
                - id
                - username
      responses:
        "200":
          description: status
          content:
            text/plain:
              schema:
                type: boolean

  /settings/global/{key}:
    get:
      summary: get global settings
      operationId: getGlobal
      tags:
        - setting
      parameters:
        - $ref: "#/components/parameters/Key"
      responses:
        "200":
          description: status
          content:
            application/json:
              schema: {}

    post:
      summary: post global settings
      operationId: setGlobal
      tags:
        - setting
      parameters:
        - $ref: "#/components/parameters/Key"
      requestBody:
        description: value set
        required: true
        content:
          application/json:
            schema:
              type: object
              properties:
                value: {}

      responses:
        "200":
          description: status
          content:
            text/plain:
              schema:
                type: string

  /settings/local:
    get:
      summary: get local settings
      operationId: getLocal
      tags:
        - setting
      responses:
        "200":
          description: status
          content:
            application/json:
              schema: {}

  /settings/test_smtp:
    post:
      summary: test smtp
      operationId: testSmtp
      tags:
        - setting
      requestBody:
        description: test smtp payload
        required: true
        content:
          application/json:
            schema:
              type: object
              properties:
                to:
                  type: string
                smtp:
                  type: object
                  properties:
                    host:
                      type: string
                    username:
                      type: string
                    password:
                      type: string
                    port:
                      type: integer
                    from:
                      type: string
                    tls_implicit:
                      type: boolean
                    disable_tls:
                      type: boolean
                  required:
                    - host
                    - username
                    - password
                    - port
                    - from
                    - tls_implicit
                    - disable_tls
              required:
                - to
                - smtp
      responses:
        "200":
          description: status
          content:
            text/plain:
              schema:
                type: string

  /settings/test_critical_channels:
    post:
      summary: test critical channels
      operationId: testCriticalChannels
      tags:
        - setting
      requestBody:
        description: test critical channel payload
        required: true
        content:
          application/json:
            schema:
              type: array
              items:
                type: object
                properties:
                  email:
                    type: string
                  slack_channel:
                    type: string
      responses:
        "200":
          description: status
          content:
            text/plain:
              schema:
                type: string

  /settings/critical_alerts:
    get:
      summary: Get all critical alerts
      operationId: getCriticalAlerts
      tags:
        - setting
      parameters:
        - in: query
          name: page
          schema:
            type: integer
            default: 1
            description: The page number to retrieve (minimum value is 1)
        - in: query
          name: page_size
          schema:
            type: integer
            default: 10
            maximum: 100
            description: Number of alerts per page (maximum is 100)
        - in: query
          name: acknowledged
          schema:
            type: boolean
            nullable: true
            description: Filter by acknowledgment status; true for acknowledged, false for unacknowledged, and omit for all alerts
      responses:
        "200":
          description: Successfully retrieved all critical alerts
          content:
            application/json:
              schema:
                type: object
                properties:
                  alerts:
                    type: array
                    items:
                      $ref: "#/components/schemas/CriticalAlert"
                  total_rows:
                    type: integer
                    description: Total number of rows matching the query.
                    example: 100
                  total_pages:
                    type: integer
                    description: Total number of pages based on the page size.
                    example: 10

  /settings/critical_alerts/{id}/acknowledge:
    post:
      summary: Acknowledge a critical alert
      operationId: acknowledgeCriticalAlert
      tags:
        - setting
      parameters:
        - in: path
          name: id
          required: true
          schema:
            type: integer
          description: The ID of the critical alert to acknowledge
      responses:
        "200":
          description: Successfully acknowledged the critical alert
          content:
            application/json:
              schema:
                type: string
                example: "Critical alert acknowledged"

  /settings/critical_alerts/acknowledge_all:
    post:
      summary: Acknowledge all unacknowledged critical alerts
      operationId: acknowledgeAllCriticalAlerts
      tags:
        - setting
      responses:
        "200":
          description: Successfully acknowledged all unacknowledged critical alerts.
          content:
            application/json:
              schema:
                type: string
                example: "All unacknowledged critical alerts acknowledged"

  /settings/test_license_key:
    post:
      summary: test license key
      operationId: testLicenseKey
      tags:
        - setting
      requestBody:
        description: test license key
        required: true
        content:
          application/json:
            schema:
              type: object
              properties:
                license_key:
                  type: string
              required:
                - license_key
      responses:
        "200":
          description: status
          content:
            text/plain:
              schema:
                type: string

    # pub use_ssl: Option<bool>,
    # #[serde(rename = "accountName")]
    # pub account_name: String,
    # #[serde(rename = "tenantId")]
    # pub tenant_id: Option<String>,
    # #[serde(rename = "clientId")]
    # pub client_id: Option<String>,
    # #[serde(rename = "containerName")]
    # pub container_name: String,
    # #[serde(rename = "accessKey")]
    # pub access_key: Option<String>,

  /settings/test_object_storage_config:
    post:
      summary: test object storage config
      operationId: testObjectStorageConfig
      tags:
        - setting
      requestBody:
        description: test object storage config
        required: true
        content:
          application/json:
            schema:
              type: object
              additionalProperties: true
      responses:
        "200":
          description: status
          content:
            text/plain:
              schema:
                type: string

  /settings/send_stats:
    post:
      summary: send stats
      operationId: sendStats
      tags:
        - setting
      responses:
        "200":
          description: status
          content:
            text/plain:
              schema:
                type: string

  /settings/latest_key_renewal_attempt:
    get:
      summary: get latest key renewal attempt
      operationId: getLatestKeyRenewalAttempt
      tags:
        - setting
      responses:
        "200":
          description: status
          content:
            application/json:
              schema:
                type: object
                properties:
                  result:
                    type: string
                  attempted_at:
                    type: string
                    format: date-time
                required:
                  - result
                  - attempted_at
                nullable: true

  /settings/renew_license_key:
    post:
      summary: renew license key
      operationId: renewLicenseKey
      tags:
        - setting
      parameters:
        - name: license_key
          in: query
          required: false
          schema:
            type: string
      responses:
        "200":
          description: status
          content:
            text/plain:
              schema:
                type: string

  /settings/customer_portal:
    post:
      summary: create customer portal session
      operationId: createCustomerPortalSession
      tags:
        - setting
      parameters:
        - name: license_key
          in: query
          required: false
          schema:
            type: string
      responses:
        "200":
          description: url to portal
          content:
            text/plain:
              schema:
                type: string

  /saml/test_metadata:
    post:
      summary: test metadata
      operationId: testMetadata
      tags:
        - setting
      requestBody:
        description: test metadata
        required: true
        content:
          application/json:
            schema:
              type: string
      responses:
        "200":
          description: status
          content:
            text/plain:
              schema:
                type: string

  /settings/list_global:
    get:
      summary: list global settings
      operationId: listGlobalSettings
      tags:
        - setting
      responses:
        "200":
          description: list of settings
          content:
            application/json:
              schema:
                type: array
                items:
                  $ref: "#/components/schemas/GlobalSetting"

  /users/email:
    get:
      summary: get current user email (if logged in)
      operationId: getCurrentEmail
      tags:
        - user
      responses:
        "200":
          description: user email
          content:
            text/plain:
              schema:
                type: string

  /users/refresh_token:
    get:
      summary: refresh the current token
      operationId: refreshUserToken
      tags:
        - user
      parameters:
        - name: if_expiring_in_less_than_s
          in: query
          required: false
          schema:
            type: integer
      responses:
        "200":
          description: new token
          content:
            text/plain:
              schema:
                type: string

  /users/tutorial_progress:
    get:
      summary: get tutorial progress
      operationId: getTutorialProgress
      tags:
        - user
      responses:
        "200":
          description: tutorial progress
          content:
            application/json:
              schema:
                type: object
                properties:
                  progress:
                    type: integer
    post:
      summary: update tutorial progress
      operationId: updateTutorialProgress
      tags:
        - user
      requestBody:
        description: progress update
        required: true
        content:
          application/json:
            schema:
              type: object
              properties:
                progress:
                  type: integer
      responses:
        "200":
          description: tutorial progress
          content:
            text/plain:
              schema:
                type: string

  /users/leave_instance:
    post:
      summary: leave instance
      operationId: leaveInstance
      tags:
        - user
      responses:
        "200":
          description: status
          content:
            text/plain:
              schema:
                type: string

  /users/usage:
    get:
      summary: get current usage outside of premium workspaces
      operationId: getUsage
      tags:
        - user
      responses:
        "200":
          description: free usage
          content:
            text/plain:
              schema:
                type: number

  /users/all_runnables:
    get:
      summary: get all runnables in every workspace
      operationId: getRunnable
      tags:
        - user
      responses:
        "200":
          description: free all runnables
          content:
            application/json:
              schema:
                type: object
                properties:
                  workspace:
                    type: string
                  endpoint_async:
                    type: string
                  endpoint_sync:
                    type: string
                  endpoint_openai_sync:
                    type: string
                  summary:
                    type: string
                  description:
                    type: string
                  kind:
                    type: string
                required:
                  - workspace
                  - endpoint_async
                  - endpoint_sync
                  - endpoint_openai_sync
                  - summary
                  - kind

  /users/whoami:
    get:
      summary: get current global whoami (if logged in)
      operationId: globalWhoami
      tags:
        - user
      responses:
        "200":
          description: user email
          content:
            application/json:
              schema:
                $ref: "#/components/schemas/GlobalUserInfo"

  /users/list_invites:
    get:
      summary: list all workspace invites
      operationId: listWorkspaceInvites
      tags:
        - user
      responses:
        "200":
          description: list all workspace invites
          content:
            application/json:
              schema:
                type: array
                items:
                  $ref: "#/components/schemas/WorkspaceInvite"

  /w/{workspace}/users/whoami:
    get:
      summary: whoami
      operationId: whoami
      tags:
        - user
      parameters:
        - $ref: "#/components/parameters/WorkspaceId"
      responses:
        "200":
          description: user
          content:
            application/json:
              schema:
                $ref: "#/components/schemas/User"

  /w/{workspace}/github_app/token:
    post:
      summary: get github app token
      operationId: getGithubAppToken
      tags:
        - workspace
      parameters:
        - $ref: "#/components/parameters/WorkspaceId"
      requestBody:
        description: jwt job token
        required: true
        content:
          application/json:
            schema:
              type: object
              properties:
                job_token:
                  type: string
              required:
                - job_token
      responses:
        "200":
          description: github app token
          content:
            application/json:
              schema:
                type: object
                properties:
                  token:
                    type: string
                required:
                  - token

  /w/{workspace}/github_app/install_from_workspace:
    post:
      tags:
        - Git Sync
      summary: Install a GitHub installation from another workspace
      operationId: installFromWorkspace
      parameters:
        - $ref: "#/components/parameters/WorkspaceId"
      requestBody:
        required: true
        content:
          application/json:
            schema:
              type: object
              properties:
                source_workspace_id:
                  type: string
                  description: The ID of the workspace containing the installation to copy
                installation_id:
                  type: number
                  description: The ID of the GitHub installation to copy
              required:
                - source_workspace_id
                - installation_id
      responses:
        "200":
          description: Installation successfully copied

  /w/{workspace}/github_app/installation/{installation_id}:
    delete:
      summary: Delete a GitHub installation from a workspace
      operationId: deleteFromWorkspace
      description: Removes a GitHub installation from the specified workspace. Requires admin privileges.
      tags:
        - Git Sync
      parameters:
        - $ref: "#/components/parameters/WorkspaceId"
        - name: installation_id
          in: path
          required: true
          schema:
            type: integer
            format: int64
          description: The ID of the GitHub installation to delete
      responses:
        '200':
          description: Installation successfully deleted

  /w/{workspace}/github_app/export/{installationId}:
    get:
      summary: Export GitHub installation JWT token
      description: Exports the JWT token for a specific GitHub installation in the workspace
      operationId: exportInstallation
      tags:
        - Git Sync
      parameters:
        - name: workspace
          in: path
          required: true
          schema:
            type: string
        - name: installationId
          in: path
          required: true
          schema:
            type: integer
      responses:
        '200':
          description: Successfully exported the JWT token
          content:
            application/json:
              schema:
                type: object
                properties:
                  jwt_token:
                    type: string

  /w/{workspace}/github_app/import:
    post:
      summary: Import GitHub installation from JWT token
      description: Imports a GitHub installation from a JWT token exported from another instance
      operationId: importInstallation
      tags:
        - Git Sync
      parameters:
        - name: workspace
          in: path
          required: true
          schema:
            type: string
      requestBody:
        required: true
        content:
          application/json:
            schema:
              type: object
              required:
                - jwt_token
              properties:
                jwt_token:
                  type: string
      responses:
        '200':
          description: Successfully imported the installation

  /users/accept_invite:
    post:
      summary: accept invite to workspace
      operationId: acceptInvite
      tags:
        - user
      requestBody:
        description: accept invite
        required: true
        content:
          application/json:
            schema:
              type: object
              properties:
                workspace_id:
                  type: string
                username:
                  type: string
              required:
                - workspace_id
      responses:
        "200":
          description: status
          content:
            text/plain:
              schema:
                type: string

  /users/decline_invite:
    post:
      summary: decline invite to workspace
      operationId: declineInvite
      tags:
        - user
      requestBody:
        description: decline invite
        required: true
        content:
          application/json:
            schema:
              type: object
              properties:
                workspace_id:
                  type: string
              required:
                - workspace_id
      responses:
        "200":
          description: status
          content:
            text/plain:
              schema:
                type: string

  /w/{workspace}/workspaces/invite_user:
    post:
      summary: invite user to workspace
      operationId: inviteUser
      tags:
        - workspace
      parameters:
        - $ref: "#/components/parameters/WorkspaceId"
      requestBody:
        description: WorkspaceInvite
        required: true
        content:
          application/json:
            schema:
              type: object
              properties:
                email:
                  type: string
                is_admin:
                  type: boolean
                operator:
                  type: boolean
              required:
                - email
                - is_admin
                - operator
      responses:
        "200":
          description: status
          content:
            text/plain:
              schema:
                type: string

  /w/{workspace}/workspaces/add_user:
    post:
      summary: add user to workspace
      operationId: addUser
      tags:
        - workspace
      parameters:
        - $ref: "#/components/parameters/WorkspaceId"
      requestBody:
        description: WorkspaceInvite
        required: true
        content:
          application/json:
            schema:
              type: object
              properties:
                email:
                  type: string
                is_admin:
                  type: boolean
                username:
                  type: string
                operator:
                  type: boolean
              required:
                - email
                - is_admin
                - operator
      responses:
        "200":
          description: status
          content:
            text/plain:
              schema:
                type: string

  /w/{workspace}/workspaces/delete_invite:
    post:
      summary: delete user invite
      operationId: delete invite
      tags:
        - workspace
      parameters:
        - $ref: "#/components/parameters/WorkspaceId"
      requestBody:
        description: WorkspaceInvite
        required: true
        content:
          application/json:
            schema:
              type: object
              properties:
                email:
                  type: string
                is_admin:
                  type: boolean
                operator:
                  type: boolean
              required:
                - email
                - is_admin
                - operator
      responses:
        "200":
          description: status
          content:
            text/plain:
              schema:
                type: string

  /w/{workspace}/workspaces/archive:
    post:
      summary: archive workspace
      operationId: archiveWorkspace
      tags:
        - workspace
      parameters:
        - $ref: "#/components/parameters/WorkspaceId"
      responses:
        "200":
          description: status
          content:
            text/plain:
              schema:
                type: string

  /workspaces/unarchive/{workspace}:
    post:
      summary: unarchive workspace
      operationId: unarchiveWorkspace
      tags:
        - workspace
      parameters:
        - $ref: "#/components/parameters/WorkspaceId"
      responses:
        "200":
          description: status
          content:
            text/plain:
              schema:
                type: string

  /workspaces/delete/{workspace}:
    delete:
      summary: delete workspace (require super admin)
      operationId: deleteWorkspace
      tags:
        - workspace
      parameters:
        - $ref: "#/components/parameters/WorkspaceId"
      responses:
        "200":
          description: status
          content:
            text/plain:
              schema:
                type: string

  /w/{workspace}/workspaces/leave:
    post:
      summary: leave workspace
      operationId: leaveWorkspace
      tags:
        - workspace
      parameters:
        - $ref: "#/components/parameters/WorkspaceId"
      responses:
        "200":
          description: status
          content:
            text/plain:
              schema:
                type: string

  /w/{workspace}/workspaces/get_workspace_name:
    get:
      summary: get workspace name
      operationId: getWorkspaceName
      tags:
        - workspace
      parameters:
        - $ref: "#/components/parameters/WorkspaceId"
      responses:
        "200":
          description: status
          content:
            text/plain:
              schema:
                type: string

  /w/{workspace}/workspaces/change_workspace_name:
    post:
      summary: change workspace name
      operationId: changeWorkspaceName
      tags:
        - workspace
      parameters:
        - $ref: "#/components/parameters/WorkspaceId"
      requestBody:
        content:
          application/json:
            schema:
              type: object
              properties:
                new_name:
                  type: string
              required:
                - username
      responses:
        "200":
          description: status
          content:
            text/plain:
              schema:
                type: string

  /w/{workspace}/workspaces/change_workspace_id:
    post:
      summary: change workspace id
      operationId: changeWorkspaceId
      tags:
        - workspace
      parameters:
        - $ref: "#/components/parameters/WorkspaceId"
      requestBody:
        content:
          application/json:
            schema:
              type: object
              properties:
                new_id:
                  type: string
                new_name:
                  type: string
              required:
                - username
      responses:
        "200":
          description: status
          content:
            text/plain:
              schema:
                type: string

  /w/{workspace}/workspaces/change_workspace_color:
    post:
      summary: change workspace id
      operationId: changeWorkspaceColor
      tags:
        - workspace
      parameters:
        - $ref: "#/components/parameters/WorkspaceId"
      requestBody:
        content:
          application/json:
            schema:
              type: object
              properties:
                color:
                  type: string
      responses:
        "200":
          description: status
          content:
            text/plain:
              schema:
                type: string

  /w/{workspace}/users/whois/{username}:
    get:
      summary: whois
      operationId: whois
      tags:
        - user
      parameters:
        - $ref: "#/components/parameters/WorkspaceId"
        - name: username
          in: path
          required: true
          schema:
            type: string
      responses:
        "200":
          description: user
          content:
            application/json:
              schema:
                $ref: "#/components/schemas/User"

  /w/{workspace}/workspaces/operator_settings:
    post:
      operationId: updateOperatorSettings
      summary: Update operator settings for a workspace
      description: Updates the operator settings for a specific workspace. Requires workspace admin privileges.
      tags:
        - workspace
      parameters:
        - $ref: "#/components/parameters/WorkspaceId"
      requestBody:
        required: true
        content:
          application/json:
            schema:
              $ref: "#/components/schemas/OperatorSettings"
      responses:
        "200":
          description: Operator settings updated successfully
          content:
            text/plain:
              schema:
                type: string

  /users/exists/{email}:
    get:
      summary: exists email
      operationId: existsEmail
      tags:
        - user
      parameters:
        - name: email
          in: path
          required: true
          schema:
            type: string
      responses:
        "200":
          description: user
          content:
            application/json:
              schema:
                type: boolean

  /users/list_as_super_admin:
    get:
      summary: list all users as super admin (require to be super amdin)
      operationId: listUsersAsSuperAdmin
      tags:
        - user
      parameters:
        - $ref: "#/components/parameters/Page"
        - $ref: "#/components/parameters/PerPage"
        - name: active_only
          in: query
          description: filter only active users
          schema:
            type: boolean
      responses:
        "200":
          description: user
          content:
            application/json:
              schema:
                type: array
                items:
                  $ref: "#/components/schemas/GlobalUserInfo"

  /w/{workspace}/workspaces/list_pending_invites:
    get:
      summary: list pending invites for a workspace
      operationId: listPendingInvites
      tags:
        - workspace
      parameters:
        - $ref: "#/components/parameters/WorkspaceId"
      responses:
        "200":
          description: user
          content:
            application/json:
              schema:
                type: array
                items:
                  $ref: "#/components/schemas/WorkspaceInvite"

  /w/{workspace}/workspaces/get_settings:
    get:
      summary: get settings
      operationId: getSettings
      tags:
        - workspace
      parameters:
        - $ref: "#/components/parameters/WorkspaceId"

      responses:
        "200":
          description: status
          content:
            application/json:
              schema:
                type: object
                properties:
                  workspace_id:
                    type: string
                  slack_name:
                    type: string
                  slack_team_id:
                    type: string
                  slack_command_script:
                    type: string
                  teams_team_id:
                    type: string
                  teams_command_script:
                    type: string
                  teams_team_name:
                    type: string
                  auto_invite_domain:
                    type: string
                  auto_invite_operator:
                    type: boolean
                  auto_add:
                    type: boolean
                  plan:
                    type: string
                  customer_id:
                    type: string
                  webhook:
                    type: string
                  deploy_to:
                    type: string
                  ai_config:
                    $ref: "#/components/schemas/AIConfig"
                  error_handler:
                    type: string
                  error_handler_extra_args:
                    $ref: "#/components/schemas/ScriptArgs"
                  error_handler_muted_on_cancel:
                    type: boolean
                  large_file_storage:
                    $ref: "#/components/schemas/LargeFileStorage"
                  git_sync:
                    $ref: "#/components/schemas/WorkspaceGitSyncSettings"
                  deploy_ui:
                    $ref: "#/components/schemas/WorkspaceDeployUISettings"
                  default_app:
                    type: string
                  default_scripts:
                    $ref: "#/components/schemas/WorkspaceDefaultScripts"
                  mute_critical_alerts:
                    type: boolean
                  color:
                    type: string
                  operator_settings:
                    $ref: "#/components/schemas/OperatorSettings"
                required:
                  - error_handler_muted_on_cancel

  /w/{workspace}/workspaces/get_deploy_to:
    get:
      summary: get deploy to
      operationId: getDeployTo
      tags:
        - workspace
      parameters:
        - $ref: "#/components/parameters/WorkspaceId"

      responses:
        "200":
          description: status
          content:
            application/json:
              schema:
                type: object
                properties:
                  deploy_to:
                    type: string

  /w/{workspace}/workspaces/is_premium:
    get:
      summary: get if workspace is premium
      operationId: getIsPremium
      tags:
        - workspace
      parameters:
        - $ref: "#/components/parameters/WorkspaceId"

      responses:
        "200":
          description: status
          content:
            application/json:
              schema:
                type: boolean

  /w/{workspace}/workspaces/premium_info:
    get:
      summary: get premium info
      operationId: getPremiumInfo
      tags:
        - workspace
      parameters:
        - $ref: "#/components/parameters/WorkspaceId"

      responses:
        "200":
          description: status
          content:
            application/json:
              schema:
                type: object
                properties:
                  premium:
                    type: boolean
                  usage:
                    type: number
                  owner:
                    type: string
                  status:
                    type: string
                required:
                  - premium
                  - owner
<<<<<<< HEAD
  /w/{workspace}/workspaces/set_automatic_billing:
    post:
      summary: set automatic billing
      operationId: setAutomaticBilling
      tags:
        - workspace
      parameters:
        - $ref: "#/components/parameters/WorkspaceId"
      requestBody:
        description: automatic billing
        required: true
        content:
          application/json:
            schema:
              type: object
              properties:
                automatic_billing:
                  type: boolean
                seats:
                  type: number
              required:
                - automatic_billing

      responses:
        "200":
          description: status
          content:
            text/plain:
              schema:
                type: string

=======
  
>>>>>>> 9c51ea56
  /w/{workspace}/workspaces/threshold_alert:
    get:
      summary: get threshold alert info
      operationId: getThresholdAlert
      tags:
        - workspace
      parameters:
        - $ref: "#/components/parameters/WorkspaceId"

      responses:
        "200":
          description: status
          content:
            application/json:
              schema:
                type: object
                properties:
                  threshold_alert_amount:
                    type: number
                  last_alert_sent:
                    type: string
                    format: date-time
    post:
      summary: set threshold alert info
      operationId: setThresholdAlert
      tags:
        - workspace
      parameters:
        - $ref: "#/components/parameters/WorkspaceId"
      requestBody:
        description: threshold alert info
        required: true
        content:
          application/json:
            schema:
              type: object
              properties:
                threshold_alert_amount:
                  type: number

      responses:
        "200":
          description: status
          content:
            text/plain:
              schema:
                type: string

  /w/{workspace}/workspaces/edit_slack_command:
    post:
      summary: edit slack command
      operationId: editSlackCommand
      tags:
        - workspace
      parameters:
        - $ref: "#/components/parameters/WorkspaceId"
      requestBody:
        description: WorkspaceInvite
        required: true
        content:
          application/json:
            schema:
              type: object
              properties:
                slack_command_script:
                  type: string

      responses:
        "200":
          description: status
          content:
            text/plain:
              schema:
                type: string

  /w/{workspace}/workspaces/edit_teams_command:
    post:
      summary: edit teams command
      operationId: editTeamsCommand
      tags:
        - workspace
      parameters:
        - $ref: "#/components/parameters/WorkspaceId"
      requestBody:
        description: WorkspaceInvite
        required: true
        content:
          application/json:
            schema:
              type: object
              properties:
                slack_command_script:
                  type: string
      responses:
        "200":
          description: status
          content:
            text/plain:
              schema:
                type: string

  /w/{workspace}/workspaces/available_teams_ids:
    get:
      summary: list available teams ids
      operationId: listAvailableTeamsIds
      tags:
        - workspace
      parameters:
        - $ref: "#/components/parameters/WorkspaceId"
      responses:
        "200":
          description: status
          content:
            application/json:
              schema:
                type: array
                items:
                  type: object
                  properties:
                    team_name:
                      type: string
                    team_id:
                      type: string

  /w/{workspace}/workspaces/available_teams_channels:
    get:
      summary: list available teams channels
      operationId: listAvailableTeamsChannels
      tags:
        - workspace
      parameters:
        - $ref: "#/components/parameters/WorkspaceId"
      responses:
        "200":
          description: status
          content:
            application/json:
              schema:
                type: array
                items:
                  type: object
                  properties:
                    channel_name:
                      type: string
                    channel_id:
                      type: string
                    service_url:
                      type: string
                    tenant_id:
                      type: string

  /w/{workspace}/workspaces/connect_teams:
    post:
      summary: connect teams
      operationId: connectTeams
      tags:
        - workspace
      parameters:
        - $ref: "#/components/parameters/WorkspaceId"
      requestBody:
        description: connect teams
        required: true
        content:
          application/json:
            schema:
              type: object
              properties:
                team_id:
                  type: string
                team_name:
                  type: string
      responses:
        "200":
          description: status
          content:
            text/plain:
              schema:
                type: string

  /w/{workspace}/workspaces/run_slack_message_test_job:
    post:
      summary: run a job that sends a message to Slack
      operationId: runSlackMessageTestJob
      tags:
        - workspace
      parameters:
        - $ref: "#/components/parameters/WorkspaceId"
      requestBody:
        description: path to hub script to run and its corresponding args
        required: true
        content:
          application/json:
            schema:
              type: object
              properties:
                hub_script_path:
                  type: string
                channel:
                  type: string
                test_msg:
                  type: string

      responses:
        "200":
          description: status
          content:
            text/json:
              schema:
                type: object
                properties:
                  job_uuid:
                    type: string

  /w/{workspace}/workspaces/run_teams_message_test_job:
    post:
      summary: run a job that sends a message to Teams
      operationId: runTeamsMessageTestJob
      tags:
        - workspace
      parameters:
        - $ref: "#/components/parameters/WorkspaceId"
      requestBody:
        description: path to hub script to run and its corresponding args
        required: true
        content:
          application/json:
            schema:
              type: object
              properties:
                hub_script_path:
                  type: string
                channel:
                  type: string
                test_msg:
                  type: string

      responses:
        "200":
          description: status
          content:
            text/json:
              schema:
                type: object
                properties:
                  job_uuid:
                    type: string

  /w/{workspace}/workspaces/edit_deploy_to:
    post:
      summary: edit deploy to
      operationId: editDeployTo
      tags:
        - workspace
      parameters:
        - $ref: "#/components/parameters/WorkspaceId"
      requestBody:
        required: true
        content:
          application/json:
            schema:
              type: object
              properties:
                deploy_to:
                  type: string

      responses:
        "200":
          description: status
          content:
            text/plain:
              schema:
                type: string

  /w/{workspace}/workspaces/edit_auto_invite:
    post:
      summary: edit auto invite
      operationId: editAutoInvite
      tags:
        - workspace
      parameters:
        - $ref: "#/components/parameters/WorkspaceId"
      requestBody:
        description: WorkspaceInvite
        required: true
        content:
          application/json:
            schema:
              type: object
              properties:
                operator:
                  type: boolean
                invite_all:
                  type: boolean
                auto_add:
                  type: boolean

      responses:
        "200":
          description: status
          content:
            text/plain:
              schema:
                type: string

  /w/{workspace}/workspaces/edit_webhook:
    post:
      summary: edit webhook
      operationId: editWebhook
      tags:
        - workspace
      parameters:
        - $ref: "#/components/parameters/WorkspaceId"
      requestBody:
        description: WorkspaceWebhook
        required: true
        content:
          application/json:
            schema:
              type: object
              properties:
                webhook:
                  type: string

      responses:
        "200":
          description: status
          content:
            text/plain:
              schema:
                type: string

  /w/{workspace}/workspaces/edit_copilot_config:
    post:
      summary: edit copilot config
      operationId: editCopilotConfig
      tags:
        - workspace
      parameters:
        - $ref: "#/components/parameters/WorkspaceId"
      requestBody:
        description: WorkspaceCopilotConfig
        required: true
        content:
          application/json:
            schema:
              $ref: "#/components/schemas/AIConfig"
      responses:
        "200":
          description: status
          content:
            text/plain:
              schema:
                type: string

  /w/{workspace}/workspaces/get_copilot_info:
    get:
      summary: get copilot info
      operationId: getCopilotInfo
      tags:
        - workspace
      parameters:
        - $ref: "#/components/parameters/WorkspaceId"

      responses:
        "200":
          description: status
          content:
            application/json:
              schema:
                $ref: "#/components/schemas/AIConfig"
                

  /w/{workspace}/workspaces/edit_error_handler:
    post:
      summary: edit error handler
      operationId: editErrorHandler
      tags:
        - workspace
      parameters:
        - $ref: "#/components/parameters/WorkspaceId"
      requestBody:
        description: WorkspaceErrorHandler
        required: true
        content:
          application/json:
            schema:
              type: object
              properties:
                error_handler:
                  type: string
                error_handler_extra_args:
                  $ref: "#/components/schemas/ScriptArgs"
                error_handler_muted_on_cancel:
                  type: boolean

      responses:
        "200":
          description: status
          content:
            text/plain:
              schema:
                type: string

  /w/{workspace}/workspaces/edit_large_file_storage_config:
    post:
      summary: edit large file storage settings
      operationId: editLargeFileStorageConfig
      tags:
        - workspace
      parameters:
        - $ref: "#/components/parameters/WorkspaceId"
      requestBody:
        description: LargeFileStorage info
        required: true
        content:
          application/json:
            schema:
              type: object
              properties:
                large_file_storage:
                  $ref: "#/components/schemas/LargeFileStorage"

      responses:
        "200":
          description: status
          content:
            application/json:
              schema: {}

  /w/{workspace}/workspaces/edit_git_sync_config:
    post:
      summary: edit workspace git sync settings
      operationId: editWorkspaceGitSyncConfig
      tags:
        - workspace
      parameters:
        - $ref: "#/components/parameters/WorkspaceId"
      requestBody:
        description: Workspace Git sync settings
        required: true
        content:
          application/json:
            schema:
              type: object
              properties:
                git_sync_settings:
                  $ref: "#/components/schemas/WorkspaceGitSyncSettings"

      responses:
        "200":
          description: status
          content:
            application/json:
              schema: {}

  /w/{workspace}/workspaces/edit_deploy_ui_config:
    post:
      summary: edit workspace deploy ui settings
      operationId: editWorkspaceDeployUISettings
      tags:
        - workspace
      parameters:
        - $ref: "#/components/parameters/WorkspaceId"
      requestBody:
        description: Workspace deploy UI settings
        required: true
        content:
          application/json:
            schema:
              type: object
              properties:
                deploy_ui_settings:
                  $ref: "#/components/schemas/WorkspaceDeployUISettings"

      responses:
        "200":
          description: status
          content:
            application/json:
              schema: {}

  /w/{workspace}/workspaces/edit_default_app:
    post:
      summary: edit default app for workspace
      operationId: editWorkspaceDefaultApp
      tags:
        - workspace
      parameters:
        - $ref: "#/components/parameters/WorkspaceId"
      requestBody:
        description: Workspace default app
        required: true
        content:
          application/json:
            schema:
              type: object
              properties:
                default_app_path:
                  type: string

      responses:
        "200":
          description: status
          content:
            text/plain:
              schema:
                type: string

  /w/{workspace}/workspaces/default_scripts:
    post:
      summary: edit default scripts for workspace
      operationId: editDefaultScripts
      tags:
        - workspace
      parameters:
        - $ref: "#/components/parameters/WorkspaceId"
      requestBody:
        description: Workspace default app
        content:
          application/json:
            schema:
              $ref: "#/components/schemas/WorkspaceDefaultScripts"

      responses:
        "200":
          description: status
          content:
            text/plain:
              schema:
                type: string
    get:
      summary: get default scripts for workspace
      operationId: get default scripts
      tags:
        - workspace
      parameters:
        - $ref: "#/components/parameters/WorkspaceId"
      responses:
        "200":
          description: status
          content:
            application/json:
              schema:
                $ref: "#/components/schemas/WorkspaceDefaultScripts"

  /w/{workspace}/workspaces/set_environment_variable:
    post:
      summary: set environment variable
      operationId: setEnvironmentVariable
      tags:
        - workspace
      parameters:
        - $ref: "#/components/parameters/WorkspaceId"
      requestBody:
        description: Workspace default app
        required: true
        content:
          application/json:
            schema:
              type: object
              properties:
                name:
                  type: string
                value:
                  type: string
              required: [name]
      responses:
        "200":
          description: status
          content:
            text/plain:
              schema:
                type: string

  /w/{workspace}/workspaces/encryption_key:
    get:
      summary: retrieves the encryption key for this workspace
      operationId: getWorkspaceEncryptionKey
      tags:
        - workspace
      parameters:
        - $ref: "#/components/parameters/WorkspaceId"
      responses:
        "200":
          description: status
          content:
            application/json:
              schema:
                type: object
                properties:
                  key:
                    type: string
                required:
                  - key
    post:
      summary: update the encryption key for this workspace
      operationId: setWorkspaceEncryptionKey
      tags:
        - workspace
      parameters:
        - $ref: "#/components/parameters/WorkspaceId"
      requestBody:
        description: New encryption key
        required: true
        content:
          application/json:
            schema:
              type: object
              properties:
                new_key:
                  type: string
                skip_reencrypt:
                  type: boolean
              required:
                - new_key

      responses:
        "200":
          description: status
          content:
            text/plain:
              schema:
                type: string

  /w/{workspace}/workspaces/default_app:
    get:
      summary: get default app for workspace
      operationId: getWorkspaceDefaultApp
      tags:
        - workspace
      parameters:
        - $ref: "#/components/parameters/WorkspaceId"
      responses:
        "200":
          description: status
          content:
            application/json:
              schema:
                type: object
                properties:
                  default_app_path:
                    type: string

  /w/{workspace}/workspaces/get_large_file_storage_config:
    get:
      summary: get large file storage config
      operationId: getLargeFileStorageConfig
      tags:
        - workspace
      parameters:
        - $ref: "#/components/parameters/WorkspaceId"

      responses:
        "200":
          description: status
          content:
            application/json:
              schema:
                $ref: "#/components/schemas/LargeFileStorage"

  /w/{workspace}/workspaces/usage:
    get:
      summary: get usage
      operationId: getWorkspaceUsage
      tags:
        - workspace
      parameters:
        - $ref: "#/components/parameters/WorkspaceId"
      responses:
        "200":
          description: usage
          content:
            text/plain:
              schema:
                type: number

  /w/{workspace}/workspaces/used_triggers:
    get:
      summary: get used triggers
      operationId: getUsedTriggers
      tags:
        - workspace
      parameters:
        - $ref: "#/components/parameters/WorkspaceId"
      responses:
        "200":
          description: status
          content:
            application/json:
              schema:
                type: object
                properties:
                  http_routes_used:
                    type: boolean
                  websocket_used:
                    type: boolean
                  kafka_used:
                    type: boolean
                  nats_used:
                    type: boolean
                  postgres_used:
                    type: boolean
                  mqtt_used:
                    type: boolean
                  sqs_used:
                    type: boolean
                required:
                  - http_routes_used
                  - websocket_used
                  - kafka_used
                  - nats_used
                  - postgres_used
                  - mqtt_used
                  - sqs_used
  /w/{workspace}/users/list:
    get:
      summary: list users
      operationId: listUsers
      tags:
        - user
      parameters:
        - $ref: "#/components/parameters/WorkspaceId"
      responses:
        "200":
          description: user
          content:
            application/json:
              schema:
                type: array
                items:
                  $ref: "#/components/schemas/User"

  /w/{workspace}/users/list_usage:
    get:
      summary: list users usage
      operationId: listUsersUsage
      tags:
        - user
      parameters:
        - $ref: "#/components/parameters/WorkspaceId"
      responses:
        "200":
          description: user
          content:
            application/json:
              schema:
                type: array
                items:
                  $ref: "#/components/schemas/UserUsage"

  /w/{workspace}/users/list_usernames:
    get:
      summary: list usernames
      operationId: listUsernames
      tags:
        - user
      parameters:
        - $ref: "#/components/parameters/WorkspaceId"
      responses:
        "200":
          description: user
          content:
            application/json:
              schema:
                type: array
                items:
                  type: string

  /w/{workspace}/users/username_to_email/{username}:
    get:
      summary: get email from username
      operationId: usernameToEmail
      tags:
        - user
      parameters:
        - $ref: "#/components/parameters/WorkspaceId"
        - name: username
          in: path
          required: true
          schema:
            type: string
      responses:
        "200":
          description: email
          content:
            text/plain:
              schema:
                type: string

  /users/tokens/create:
    post:
      summary: create token
      operationId: createToken
      tags:
        - user
      requestBody:
        description: new token
        required: true
        content:
          application/json:
            schema:
              $ref: "#/components/schemas/NewToken"
      responses:
        "201":
          description: token created
          content:
            text/plain:
              schema:
                type: string

  /users/tokens/impersonate:
    post:
      summary: create token to impersonate a user (require superadmin)
      operationId: createTokenImpersonate
      tags:
        - user
      requestBody:
        description: new token
        required: true
        content:
          application/json:
            schema:
              $ref: "#/components/schemas/NewTokenImpersonate"
      responses:
        "201":
          description: token created
          content:
            text/plain:
              schema:
                type: string

  /users/tokens/delete/{token_prefix}:
    delete:
      summary: delete token
      operationId: deleteToken
      tags:
        - user
      parameters:
        - name: token_prefix
          in: path
          required: true
          schema:
            type: string
      responses:
        "200":
          description: delete token
          content:
            text/plain:
              schema:
                type: string

  /users/tokens/list:
    get:
      summary: list token
      operationId: listTokens
      tags:
        - user
      parameters:
        - name: exclude_ephemeral
          in: query
          schema:
            type: boolean
        - $ref: "#/components/parameters/Page"
        - $ref: "#/components/parameters/PerPage"
      responses:
        "200":
          description: truncated token
          content:
            application/json:
              schema:
                type: array
                items:
                  $ref: "#/components/schemas/TruncatedToken"

  /w/{workspace}/oidc/token/{audience}:
    post:
      summary: get OIDC token (ee only)
      operationId: getOidcToken
      tags:
        - oidc
      parameters:
        - $ref: "#/components/parameters/WorkspaceId"
        - name: audience
          in: path
          required: true
          schema:
            type: string

      responses:
        "200":
          description: new oidc token
          content:
            text/plain:
              schema:
                type: string

  /w/{workspace}/variables/create:
    post:
      summary: create variable
      operationId: createVariable
      tags:
        - variable
      parameters:
        - $ref: "#/components/parameters/WorkspaceId"
        - name: already_encrypted
          in: query
          schema:
            type: boolean
      requestBody:
        description: new variable
        required: true
        content:
          application/json:
            schema:
              $ref: "#/components/schemas/CreateVariable"
      responses:
        "201":
          description: variable created
          content:
            text/plain:
              schema:
                type: string

  /w/{workspace}/variables/encrypt:
    post:
      summary: encrypt value
      operationId: encryptValue
      tags:
        - variable
      parameters:
        - $ref: "#/components/parameters/WorkspaceId"
      requestBody:
        description: new variable
        required: true
        content:
          application/json:
            schema:
              type: string
      responses:
        "200":
          description: encrypted value
          content:
            text/plain:
              schema:
                type: string

  /w/{workspace}/variables/delete/{path}:
    delete:
      summary: delete variable
      operationId: deleteVariable
      tags:
        - variable
      parameters:
        - $ref: "#/components/parameters/WorkspaceId"
        - $ref: "#/components/parameters/Path"
      responses:
        "200":
          description: variable deleted
          content:
            text/plain:
              schema:
                type: string

  /w/{workspace}/variables/update/{path}:
    post:
      summary: update variable
      operationId: updateVariable
      tags:
        - variable
      parameters:
        - $ref: "#/components/parameters/WorkspaceId"
        - $ref: "#/components/parameters/Path"
        - name: already_encrypted
          in: query
          schema:
            type: boolean
      requestBody:
        description: updated variable
        required: true
        content:
          application/json:
            schema:
              $ref: "#/components/schemas/EditVariable"
      responses:
        "200":
          description: variable updated
          content:
            text/plain:
              schema:
                type: string

  /w/{workspace}/variables/get/{path}:
    get:
      summary: get variable
      operationId: getVariable
      tags:
        - variable
      parameters:
        - $ref: "#/components/parameters/WorkspaceId"
        - $ref: "#/components/parameters/Path"
        - name: decrypt_secret
          description: |
            ask to decrypt secret if this variable is secret
            (if not secret no effect, default: true)
          in: query
          schema:
            type: boolean
        - name: include_encrypted
          description: |
            ask to include the encrypted value if secret and decrypt secret is not true (default: false)
          in: query
          schema:
            type: boolean
      responses:
        "200":
          description: variable
          content:
            application/json:
              schema:
                $ref: "#/components/schemas/ListableVariable"

  /w/{workspace}/variables/get_value/{path}:
    get:
      summary: get variable value
      operationId: getVariableValue
      tags:
        - variable
      parameters:
        - $ref: "#/components/parameters/WorkspaceId"
        - $ref: "#/components/parameters/Path"
      responses:
        "200":
          description: variable
          content:
            application/json:
              schema:
                type: string

  /w/{workspace}/variables/exists/{path}:
    get:
      summary: does variable exists at path
      operationId: existsVariable
      tags:
        - variable
      parameters:
        - $ref: "#/components/parameters/WorkspaceId"
        - $ref: "#/components/parameters/Path"
      responses:
        "200":
          description: variable
          content:
            application/json:
              schema:
                type: boolean

  /w/{workspace}/variables/list:
    get:
      summary: list variables
      operationId: listVariable
      tags:
        - variable
      parameters:
        - $ref: "#/components/parameters/WorkspaceId"
        - name: path_start
          in: query
          schema:
            type: string
        - $ref: "#/components/parameters/Page"
        - $ref: "#/components/parameters/PerPage"
      responses:
        "200":
          description: variable list
          content:
            application/json:
              schema:
                type: array
                items:
                  $ref: "#/components/schemas/ListableVariable"

  /w/{workspace}/variables/list_contextual:
    get:
      summary: list contextual variables
      operationId: listContextualVariables
      tags:
        - variable
      parameters:
        - $ref: "#/components/parameters/WorkspaceId"
      responses:
        "200":
          description: contextual variable list
          content:
            application/json:
              schema:
                type: array
                items:
                  $ref: "#/components/schemas/ContextualVariable"

  /w/{workspace}/workspaces/critical_alerts:
    get:
      summary: Get all critical alerts for this workspace
      operationId: workspaceGetCriticalAlerts
      tags:
        - setting
      parameters:
        - $ref: "#/components/parameters/WorkspaceId"
        - in: query
          name: page
          schema:
            type: integer
            default: 1
            description: The page number to retrieve (minimum value is 1)
        - in: query
          name: page_size
          schema:
            type: integer
            default: 10
            maximum: 100
            description: Number of alerts per page (maximum is 100)
        - in: query
          name: acknowledged
          schema:
            type: boolean
            nullable: true
            description: Filter by acknowledgment status; true for acknowledged, false for unacknowledged, and omit for all alerts
      responses:
        "200":
          description: Successfully retrieved all critical alerts
          content:
            application/json:
              schema:
                type: object
                properties:
                  alerts:
                    type: array
                    items:
                      $ref: "#/components/schemas/CriticalAlert"
                  total_rows:
                    type: integer
                    description: Total number of rows matching the query.
                    example: 100
                  total_pages:
                    type: integer
                    description: Total number of pages based on the page size.
                    example: 10

  /w/{workspace}/workspaces/critical_alerts/{id}/acknowledge:
    post:
      summary: Acknowledge a critical alert for this workspace
      operationId: workspaceAcknowledgeCriticalAlert
      tags:
        - setting
      parameters:
        - $ref: "#/components/parameters/WorkspaceId"
        - in: path
          name: id
          required: true
          schema:
            type: integer
          description: The ID of the critical alert to acknowledge
      responses:
        "200":
          description: Successfully acknowledged the critical alert
          content:
            application/json:
              schema:
                type: string
                example: "Critical alert acknowledged"

  /w/{workspace}/workspaces/critical_alerts/acknowledge_all:
    post:
      summary: Acknowledge all unacknowledged critical alerts for this workspace
      operationId: workspaceAcknowledgeAllCriticalAlerts
      tags:
        - setting
      parameters:
        - $ref: "#/components/parameters/WorkspaceId"
      responses:
        "200":
          description: Successfully acknowledged all unacknowledged critical alerts.
          content:
            application/json:
              schema:
                type: string
                example: "All unacknowledged critical alerts acknowledged"

  /w/{workspace}/workspaces/critical_alerts/mute:
    post:
      summary: Mute critical alert UI for this workspace
      operationId: workspaceMuteCriticalAlertsUI
      tags:
        - setting
      parameters:
        - $ref: "#/components/parameters/WorkspaceId"
      requestBody:
        description: Boolean flag to mute critical alerts.
        required: true
        content:
          application/json:
            schema:
              type: object
              properties:
                mute_critical_alerts:
                  type: boolean
                  description: Whether critical alerts should be muted.
                  example: true
      responses:
        "200":
          description: Successfully updated mute critical alert settings.
          content:
            application/json:
              schema:
                type: string
                example: "Updated mute critical alert UI settings for workspace: workspace_id"

  /oauth/login_callback/{client_name}:
    post:
      security: []
      summary: login with oauth authorization flow
      operationId: loginWithOauth
      tags:
        - user
      parameters:
        - $ref: "#/components/parameters/ClientName"
      requestBody:
        description: Partially filled script
        required: true
        content:
          application/json:
            schema:
              type: object
              properties:
                code:
                  type: string
                state:
                  type: string

      responses:
        "200":
          description: >
            Successfully authenticated. The session ID is returned in a cookie
            named `token` and as plaintext response. Preferred method of
            authorization is through the bearer token. The cookie is only for
            browser convenience.

          headers:
            Set-Cookie:
              schema:
                type: string
                example: token=abcde12345; Path=/; HttpOnly
          content:
            text/plain:
              schema:
                type: string

  /w/{workspace}/oauth/connect_slack_callback:
    post:
      summary: connect slack callback
      operationId: connectSlackCallback
      tags:
        - oauth
      parameters:
        - $ref: "#/components/parameters/WorkspaceId"
      requestBody:
        description: code endpoint
        required: true
        content:
          application/json:
            schema:
              type: object
              properties:
                code:
                  type: string
                state:
                  type: string
              required:
                - code
                - state
      responses:
        "200":
          description: slack token
          content:
            text/plain:
              schema:
                type: string

  /oauth/connect_slack_callback:
    post:
      summary: connect slack callback instance
      operationId: connectSlackCallbackInstance
      tags:
        - oauth
      requestBody:
        description: code endpoint
        required: true
        content:
          application/json:
            schema:
              type: object
              properties:
                code:
                  type: string
                state:
                  type: string
              required:
                - code
                - state
      responses:
        "200":
          description: success message
          content:
            text/plain:
              schema:
                type: string

  /oauth/connect_callback/{client_name}:
    post:
      summary: connect callback
      operationId: connectCallback
      tags:
        - oauth
      parameters:
        - $ref: "#/components/parameters/ClientName"
      requestBody:
        description: code endpoint
        required: true
        content:
          application/json:
            schema:
              type: object
              properties:
                code:
                  type: string
                state:
                  type: string
              required:
                - code
                - state
      responses:
        "200":
          description: oauth token
          content:
            application/json:
              schema:
                $ref: "#/components/schemas/TokenResponse"

  /w/{workspace}/oauth/create_account:
    post:
      summary: create OAuth account
      operationId: createAccount
      tags:
        - oauth
      parameters:
        - $ref: "#/components/parameters/WorkspaceId"
      requestBody:
        description: code endpoint
        required: true
        content:
          application/json:
            schema:
              type: object
              properties:
                refresh_token:
                  type: string
                expires_in:
                  type: integer
                client:
                  type: string
              required:
                - expires_in
                - client
      responses:
        "200":
          description: account set
          content:
            text/plain:
              schema:
                type: string

  /w/{workspace}/oauth/refresh_token/{id}:
    post:
      summary: refresh token
      operationId: refreshToken
      tags:
        - oauth
      parameters:
        - $ref: "#/components/parameters/WorkspaceId"
        - $ref: "#/components/parameters/AccountId"
      requestBody:
        description: variable path
        required: true
        content:
          application/json:
            schema:
              type: object
              properties:
                path:
                  type: string
              required:
                - path
      responses:
        "200":
          description: token refreshed
          content:
            text/plain:
              schema:
                type: string

  /w/{workspace}/oauth/disconnect/{id}:
    post:
      summary: disconnect account
      operationId: disconnectAccount
      tags:
        - oauth
      parameters:
        - $ref: "#/components/parameters/WorkspaceId"
        - $ref: "#/components/parameters/AccountId"
      responses:
        "200":
          description: disconnected client
          content:
            text/plain:
              schema:
                type: string

  /w/{workspace}/oauth/disconnect_slack:
    post:
      summary: disconnect slack
      operationId: disconnectSlack
      tags:
        - oauth
      parameters:
        - $ref: "#/components/parameters/WorkspaceId"
      responses:
        "200":
          description: disconnected slack
          content:
            text/plain:
              schema:
                type: string

  /w/{workspace}/oauth/disconnect_teams:
    post:
      summary: disconnect teams
      operationId: disconnectTeams
      tags:
        - oauth
      parameters:
        - $ref: "#/components/parameters/WorkspaceId"
      responses:
        "200":
          description: disconnected teams
          content:
            text/plain:
              schema:
                type: string

  /oauth/list_logins:
    get:
      summary: list oauth logins
      operationId: listOAuthLogins
      tags:
        - oauth
      responses:
        "200":
          description: list of oauth and saml login clients
          content:
            application/json:
              schema:
                type: object
                properties:
                  oauth:
                    type: array
                    items:
                      type: object
                      properties:
                        type:
                          type: string
                        display_name:
                          type: string
                      required:
                        - type
                  saml:
                    type: string
                required:
                  - oauth

  /oauth/list_connects:
    get:
      summary: list oauth connects
      operationId: listOAuthConnects
      tags:
        - oauth
      responses:
        "200":
          description: list of oauth connects clients
          content:
            application/json:
              schema:
                type: array
                items:
                  type: string

  /oauth/get_connect/{client}:
    get:
      summary: get oauth connect
      operationId: getOAuthConnect
      tags:
        - oauth
      parameters:
        - name: client
          description: client name
          in: path
          required: true
          schema:
            type: string
      responses:
        "200":
          description: get
          content:
            application/json:
              schema:
                type: object
                properties:
                  extra_params:
                    type: object
                  scopes:
                    type: array
                    items:
                      type: string

  /teams/sync:
    post:
      operationId: syncTeams
      summary: synchronize Microsoft Teams information (teams/channels)
      tags:
        - teams
      responses:
        "200":
          description: Teams information successfully synchronized
          content:
            application/json:
              schema:
                type: array
                items:
                  $ref: "#/components/schemas/TeamInfo"

  /teams/activities:
    post:
      summary: send update to Microsoft Teams activity
      description: Respond to a Microsoft Teams activity after a workspace command is run
      operationId: sendMessageToConversation
      tags:
        - teams
      requestBody:
        required: true
        content:
          application/json:
            schema:
              type: object
              required:
                - conversation_id
                - text
              properties:
                conversation_id:
                  type: string
                  description: The ID of the Teams conversation/activity
                success:
                  type: boolean
                  description: Used for styling the card conditionally
                  default: true
                text:
                  type: string
                  description: The message text to be sent in the Teams card
                card_block:
                  type: object
                  description: The card block to be sent in the Teams card

      responses:
        "200":
          description: Activity processed successfully

  /w/{workspace}/resources/create:
    post:
      summary: create resource
      operationId: createResource
      tags:
        - resource
      parameters:
        - $ref: "#/components/parameters/WorkspaceId"
        - name: update_if_exists
          in: query
          schema:
            type: boolean
      requestBody:
        description: new resource
        required: true
        content:
          application/json:
            schema:
              $ref: "#/components/schemas/CreateResource"
      responses:
        "201":
          description: resource created
          content:
            text/plain:
              schema:
                type: string

  /w/{workspace}/resources/delete/{path}:
    delete:
      summary: delete resource
      operationId: deleteResource
      tags:
        - resource
      parameters:
        - $ref: "#/components/parameters/WorkspaceId"
        - $ref: "#/components/parameters/Path"
      responses:
        "200":
          description: resource deleted
          content:
            text/plain:
              schema:
                type: string

  /w/{workspace}/resources/update/{path}:
    post:
      summary: update resource
      operationId: updateResource
      tags:
        - resource
      parameters:
        - $ref: "#/components/parameters/WorkspaceId"
        - $ref: "#/components/parameters/Path"
      requestBody:
        description: updated resource
        required: true
        content:
          application/json:
            schema:
              $ref: "#/components/schemas/EditResource"
      responses:
        "200":
          description: resource updated
          content:
            text/plain:
              schema:
                type: string

  /w/{workspace}/resources/update_value/{path}:
    post:
      summary: update resource value
      operationId: updateResourceValue
      tags:
        - resource
      parameters:
        - $ref: "#/components/parameters/WorkspaceId"
        - $ref: "#/components/parameters/Path"
      requestBody:
        description: updated resource
        required: true
        content:
          application/json:
            schema:
              type: object
              properties:
                value: {}
      responses:
        "200":
          description: resource value updated
          content:
            text/plain:
              schema:
                type: string

  /w/{workspace}/resources/get/{path}:
    get:
      summary: get resource
      operationId: getResource
      tags:
        - resource
      parameters:
        - $ref: "#/components/parameters/WorkspaceId"
        - $ref: "#/components/parameters/Path"
      responses:
        "200":
          description: resource
          content:
            application/json:
              schema:
                $ref: "#/components/schemas/Resource"

  /w/{workspace}/resources/get_value_interpolated/{path}:
    get:
      summary: get resource interpolated (variables and resources are fully unrolled)
      operationId: getResourceValueInterpolated
      tags:
        - resource
      parameters:
        - $ref: "#/components/parameters/WorkspaceId"
        - $ref: "#/components/parameters/Path"
        - name: job_id
          description: job id
          in: query
          schema:
            type: string
            format: uuid
      responses:
        "200":
          description: resource value
          content:
            application/json:
              schema: {}

  /w/{workspace}/resources/get_value/{path}:
    get:
      summary: get resource value
      operationId: getResourceValue
      tags:
        - resource
      parameters:
        - $ref: "#/components/parameters/WorkspaceId"
        - $ref: "#/components/parameters/Path"
      responses:
        "200":
          description: resource value
          content:
            application/json:
              schema: {}

  /w/{workspace}/resources/exists/{path}:
    get:
      summary: does resource exists
      operationId: existsResource
      tags:
        - resource
      parameters:
        - $ref: "#/components/parameters/WorkspaceId"
        - $ref: "#/components/parameters/Path"
      responses:
        "200":
          description: does resource exists
          content:
            application/json:
              schema:
                type: boolean

  /w/{workspace}/resources/list:
    get:
      summary: list resources
      operationId: listResource
      tags:
        - resource
      parameters:
        - $ref: "#/components/parameters/WorkspaceId"
        - $ref: "#/components/parameters/Page"
        - $ref: "#/components/parameters/PerPage"
        - name: resource_type
          description: resource_types to list from, separated by ',',
          in: query
          schema:
            type: string
        - name: resource_type_exclude
          description: resource_types to not list from, separated by ',',
          in: query
          schema:
            type: string
        - name: path_start
          in: query
          schema:
            type: string
      responses:
        "200":
          description: resource list
          content:
            application/json:
              schema:
                type: array
                items:
                  $ref: "#/components/schemas/ListableResource"

  /w/{workspace}/resources/list_search:
    get:
      summary: list resources for search
      operationId: listSearchResource
      tags:
        - resource
      parameters:
        - $ref: "#/components/parameters/WorkspaceId"
      responses:
        "200":
          description: resource list
          content:
            application/json:
              schema:
                type: array
                items:
                  type: object
                  properties:
                    path:
                      type: string
                    value: {}
                  required:
                    - path
                    - value

  /w/{workspace}/resources/list_names/{name}:
    get:
      summary: list resource names
      operationId: listResourceNames
      tags:
        - resource
      parameters:
        - $ref: "#/components/parameters/WorkspaceId"
        - $ref: "#/components/parameters/Name"
      responses:
        "200":
          description: resource list names
          content:
            application/json:
              schema:
                type: array
                items:
                  type: object
                  properties:
                    name:
                      type: string
                    path:
                      type: string
                  required:
                    - name
                    - path

  /w/{workspace}/resources/type/create:
    post:
      summary: create resource_type
      operationId: createResourceType
      tags:
        - resource
      parameters:
        - $ref: "#/components/parameters/WorkspaceId"
      requestBody:
        description: new resource_type
        required: true
        content:
          application/json:
            schema:
              $ref: "#/components/schemas/ResourceType"
      responses:
        "201":
          description: resource_type created
          content:
            text/plain:
              schema:
                type: string

  /w/{workspace}/resources/file_resource_type_to_file_ext_map:
    get:
      summary: get map from resource type to format extension
      operationId: fileResourceTypeToFileExtMap
      tags:
        - resource
      parameters:
        - $ref: "#/components/parameters/WorkspaceId"
      responses:
        "200":
          description: map from resource type to file ext
          content:
            application/json:
              schema: {}

  /w/{workspace}/resources/type/delete/{path}:
    delete:
      summary: delete resource_type
      operationId: deleteResourceType
      tags:
        - resource
      parameters:
        - $ref: "#/components/parameters/WorkspaceId"
        - $ref: "#/components/parameters/Path"
      responses:
        "200":
          description: resource_type deleted
          content:
            text/plain:
              schema:
                type: string

  /w/{workspace}/resources/type/update/{path}:
    post:
      summary: update resource_type
      operationId: updateResourceType
      tags:
        - resource
      parameters:
        - $ref: "#/components/parameters/WorkspaceId"
        - $ref: "#/components/parameters/Path"
      requestBody:
        description: updated resource_type
        required: true
        content:
          application/json:
            schema:
              $ref: "#/components/schemas/EditResourceType"
      responses:
        "200":
          description: resource_type updated
          content:
            text/plain:
              schema:
                type: string

  /w/{workspace}/resources/type/get/{path}:
    get:
      summary: get resource_type
      operationId: getResourceType
      tags:
        - resource
      parameters:
        - $ref: "#/components/parameters/WorkspaceId"
        - $ref: "#/components/parameters/Path"
      responses:
        "200":
          description: resource_type deleted
          content:
            application/json:
              schema:
                $ref: "#/components/schemas/ResourceType"

  /w/{workspace}/resources/type/exists/{path}:
    get:
      summary: does resource_type exists
      operationId: existsResourceType
      tags:
        - resource
      parameters:
        - $ref: "#/components/parameters/WorkspaceId"
        - $ref: "#/components/parameters/Path"
      responses:
        "200":
          description: does resource_type exist
          content:
            application/json:
              schema:
                type: boolean

  /w/{workspace}/resources/type/list:
    get:
      summary: list resource_types
      operationId: listResourceType
      tags:
        - resource
      parameters:
        - $ref: "#/components/parameters/WorkspaceId"
      responses:
        "200":
          description: resource_type list
          content:
            application/json:
              schema:
                type: array
                items:
                  $ref: "#/components/schemas/ResourceType"

  /w/{workspace}/resources/type/listnames:
    get:
      summary: list resource_types names
      operationId: listResourceTypeNames
      tags:
        - resource
      parameters:
        - $ref: "#/components/parameters/WorkspaceId"
      responses:
        "200":
          description: resource_type list
          content:
            application/json:
              schema:
                type: array
                items:
                  type: string

  /w/{workspace}/embeddings/query_resource_types:
    get:
      summary: query resource types by similarity
      operationId: queryResourceTypes
      tags:
        - resource
      parameters:
        - $ref: "#/components/parameters/WorkspaceId"
        - name: text
          description: query text
          in: query
          required: true
          schema:
            type: string
        - name: limit
          description: query limit
          in: query
          required: false
          schema:
            type: number
      responses:
        "200":
          description: resource type details
          content:
            application/json:
              schema:
                type: array
                items:
                  type: object
                  properties:
                    name:
                      type: string
                    score:
                      type: number
                    schema: {}
                  required:
                    - name
                    - score

  /integrations/hub/list:
    get:
      summary: list hub integrations
      operationId: listHubIntegrations
      tags:
        - integration
      parameters:
        - name: kind
          description: query integrations kind
          in: query
          required: false
          schema:
            type: string
      responses:
        "200":
          description: integrations details
          content:
            application/json:
              schema:
                type: array
                items:
                  type: object
                  properties:
                    name:
                      type: string
                  required:
                    - name

  /flows/hub/list:
    get:
      summary: list all hub flows
      operationId: listHubFlows
      tags:
        - flow
      responses:
        "200":
          description: hub flows list
          content:
            application/json:
              schema:
                type: object
                properties:
                  flows:
                    type: array
                    items:
                      type: object
                      properties:
                        id:
                          type: number
                        flow_id:
                          type: number
                        summary:
                          type: string
                        apps:
                          type: array
                          items:
                            type: string
                        approved:
                          type: boolean
                        votes:
                          type: number

                      required:
                        - id
                        - flow_id
                        - summary
                        - apps
                        - approved
                        - votes

  /flows/hub/get/{id}:
    get:
      summary: get hub flow by id
      operationId: getHubFlowById
      tags:
        - flow
      parameters:
        - $ref: "#/components/parameters/PathId"
      responses:
        "200":
          description: flow
          content:
            application/json:
              schema:
                type: object
                properties:
                  flow:
                    $ref: "../../openflow.openapi.yaml#/components/schemas/OpenFlow"

  /apps/hub/list:
    get:
      summary: list all hub apps
      operationId: listHubApps
      tags:
        - app
      responses:
        "200":
          description: hub apps list
          content:
            application/json:
              schema:
                type: object
                properties:
                  apps:
                    type: array
                    items:
                      type: object
                      properties:
                        id:
                          type: number
                        app_id:
                          type: number
                        summary:
                          type: string
                        apps:
                          type: array
                          items:
                            type: string
                        approved:
                          type: boolean
                        votes:
                          type: number
                      required:
                        - id
                        - app_id
                        - summary
                        - apps
                        - approved
                        - votes

  /apps/hub/get/{id}:
    get:
      summary: get hub app by id
      operationId: getHubAppById
      tags:
        - app
      parameters:
        - $ref: "#/components/parameters/PathId"
      responses:
        "200":
          description: app
          content:
            application/json:
              schema:
                type: object
                properties:
                  app:
                    type: object
                    properties:
                      summary:
                        type: string
                      value: {}
                    required:
                      - summary
                      - value
                required:
                  - app

  /apps_u/public_app_by_custom_path/{custom_path}:
    get:
      summary: get public app by custom path
      operationId: getPublicAppByCustomPath
      tags:
        - app
      parameters:
        - $ref: "#/components/parameters/CustomPath"
      responses:
        "200":
          description: app details
          content:
            application/json:
              schema:
                allOf:
                  - $ref: "#/components/schemas/AppWithLastVersion"
                  - type: object
                    properties:
                      workspace_id:
                        type: string

  /scripts/hub/get/{path}:
    get:
      summary: get hub script content by path
      operationId: getHubScriptContentByPath
      tags:
        - script
      parameters:
        - $ref: "#/components/parameters/ScriptPath"
      responses:
        "200":
          description: script details
          content:
            text/plain:
              schema:
                type: string

  /scripts/hub/get_full/{path}:
    get:
      summary: get full hub script by path
      operationId: getHubScriptByPath
      tags:
        - script
      parameters:
        - $ref: "#/components/parameters/ScriptPath"
      responses:
        "200":
          description: script details
          content:
            application/json:
              schema:
                type: object
                properties:
                  content:
                    type: string
                  lockfile:
                    type: string
                  schema: {}
                  language:
                    type: string
                  summary:
                    type: string
                required:
                  - content
                  - language

  /scripts/hub/top:
    get:
      summary: get top hub scripts
      operationId: getTopHubScripts
      tags:
        - script
      parameters:
        - name: limit
          description: query limit
          in: query
          required: false
          schema:
            type: number
        - name: app
          description: query scripts app
          in: query
          required: false
          schema:
            type: string
        - name: kind
          description: query scripts kind
          in: query
          required: false
          schema:
            type: string
      responses:
        "200":
          description: hub scripts list
          content:
            application/json:
              schema:
                type: object
                properties:
                  asks:
                    type: array
                    items:
                      type: object
                      properties:
                        id:
                          type: number
                        ask_id:
                          type: number
                        summary:
                          type: string
                        app:
                          type: string
                        version_id:
                          type: number
                        kind:
                          $ref: "#/components/schemas/HubScriptKind"
                        votes:
                          type: number
                        views:
                          type: number
                      required:
                        - id
                        - ask_id
                        - summary
                        - app
                        - version_id
                        - kind
                        - views
                        - votes

  /embeddings/query_hub_scripts:
    get:
      summary: query hub scripts by similarity
      operationId: queryHubScripts
      tags:
        - script
      parameters:
        - name: text
          description: query text
          in: query
          required: true
          schema:
            type: string
        - name: kind
          description: query scripts kind
          in: query
          required: false
          schema:
            type: string
        - name: limit
          description: query limit
          in: query
          required: false
          schema:
            type: number
        - name: app
          description: query scripts app
          in: query
          required: false
          schema:
            type: string
      responses:
        "200":
          description: script details
          content:
            application/json:
              schema:
                type: array
                items:
                  type: object
                  properties:
                    ask_id:
                      type: number
                    id:
                      type: number
                    version_id:
                      type: number
                    summary:
                      type: string
                    app:
                      type: string
                    kind:
                      $ref: "#/components/schemas/HubScriptKind"
                    score:
                      type: number
                  required:
                    - ask_id
                    - id
                    - version_id
                    - summary
                    - app
                    - kind
                    - score

  /w/{workspace}/scripts/list_search:
    get:
      summary: list scripts for search
      operationId: listSearchScript
      tags:
        - script
      parameters:
        - $ref: "#/components/parameters/WorkspaceId"
      responses:
        "200":
          description: script list
          content:
            application/json:
              schema:
                type: array
                items:
                  type: object
                  properties:
                    path:
                      type: string
                    content:
                      type: string
                  required:
                    - path
                    - content

  /w/{workspace}/scripts/list:
    get:
      summary: list all scripts
      operationId: listScripts
      tags:
        - script
      parameters:
        - $ref: "#/components/parameters/WorkspaceId"
        - $ref: "#/components/parameters/Page"
        - $ref: "#/components/parameters/PerPage"
        - $ref: "#/components/parameters/OrderDesc"
        - $ref: "#/components/parameters/CreatedBy"
        - name: path_start
          description: mask to filter matching starting path
          in: query
          schema:
            type: string
        - name: path_exact
          description: mask to filter exact matching path
          in: query
          schema:
            type: string
        - name: first_parent_hash
          description: mask to filter scripts whom first direct parent has exact hash
          in: query
          schema:
            type: string
        - name: last_parent_hash
          description: |
            mask to filter scripts whom last parent in the chain has exact hash.
            Beware that each script stores only a limited number of parents. Hence
            the last parent hash for a script is not necessarily its top-most parent.
            To find the top-most parent you will have to jump from last to last hash
             until finding the parent
          in: query
          schema:
            type: string
        - name: parent_hash
          description: |
            is the hash present in the array of stored parent hashes for this script.
            The same warning applies than for last_parent_hash. A script only store a
            limited number of direct parent
          in: query
          schema:
            type: string
        - name: show_archived
          description: |
            (default false)
            show only the archived files.
            when multiple archived hash share the same path, only the ones with the latest create_at
            are
            ed.
          in: query
          schema:
            type: boolean
        - name: include_without_main
          description: |
            (default false)
            include scripts without an exported main function
          in: query
          schema:
            type: boolean
        - name: include_draft_only
          description: |
            (default false)
            include scripts that have no deployed version
          in: query
          schema:
            type: boolean
        - name: is_template
          description: |
            (default regardless)
            if true show only the templates
            if false show only the non templates
            if not defined, show all regardless of if the script is a template
          in: query
          schema:
            type: boolean
        - name: kinds
          description: |
            (default regardless)
            script kinds to filter, split by comma
          in: query
          schema:
            type: string
        - name: starred_only
          description: |
            (default false)
            show only the starred items
          in: query
          schema:
            type: boolean
        - name: with_deployment_msg
          description: |
            (default false)
            include deployment message
          in: query
          schema:
            type: boolean
      responses:
        "200":
          description: All scripts
          content:
            application/json:
              schema:
                type: array
                items:
                  $ref: "#/components/schemas/Script"

  /w/{workspace}/scripts/list_paths:
    get:
      summary: list all scripts paths
      operationId: listScriptPaths
      tags:
        - script
      parameters:
        - $ref: "#/components/parameters/WorkspaceId"
      responses:
        "200":
          description: list of script paths
          content:
            text/plain:
              schema:
                type: array
                items:
                  type: string

  /w/{workspace}/drafts/create:
    post:
      summary: create draft
      operationId: createDraft
      tags:
        - draft
      parameters:
        - $ref: "#/components/parameters/WorkspaceId"
      requestBody:
        required: true
        content:
          application/json:
            schema:
              type: object
              properties:
                path:
                  type: string
                typ:
                  type: string
                  enum: ["flow", "script", "app"]
                value: {}
              required:
                - path
                - typ
                - enum
      responses:
        "201":
          description: draft created
          content:
            text/plain:
              schema:
                type: string

  /w/{workspace}/drafts/delete/{kind}/{path}:
    delete:
      summary: delete draft
      operationId: deleteDraft
      tags:
        - draft
      parameters:
        - $ref: "#/components/parameters/WorkspaceId"
        - name: kind
          in: path
          required: true
          schema:
            type: string
            enum:
              - script
              - flow
              - app
        - $ref: "#/components/parameters/ScriptPath"
      responses:
        "200":
          description: draft deleted
          content:
            text/plain:
              schema:
                type: string

  /w/{workspace}/scripts/create:
    post:
      summary: create script
      operationId: createScript
      tags:
        - script
      parameters:
        - $ref: "#/components/parameters/WorkspaceId"
      requestBody:
        description: Partially filled script
        required: true
        content:
          application/json:
            schema:
              $ref: "#/components/schemas/NewScript"

      responses:
        "201":
          description: script created
          content:
            text/plain:
              schema:
                type: string

  /w/{workspace}/scripts/toggle_workspace_error_handler/p/{path}:
    post:
      summary: Toggle ON and OFF the workspace error handler for a given script
      operationId: toggleWorkspaceErrorHandlerForScript
      tags:
        - script
      parameters:
        - $ref: "#/components/parameters/WorkspaceId"
        - $ref: "#/components/parameters/ScriptPath"
      requestBody:
        description: Workspace error handler enabled
        required: true
        content:
          application/json:
            schema:
              type: object
              properties:
                muted:
                  type: boolean
      responses:
        "200":
          description: error handler toggled
          content:
            text/plain:
              schema:
                type: string

  /workers/custom_tags:
    get:
      summary: get all instance custom tags (tags are used to dispatch jobs to
        different worker groups)
      operationId: getCustomTags
      tags:
        - worker
      parameters:
        - name: workspace
          in: query
          schema:
            type: string
          required: false
        - name: show_workspace_restriction
          in: query
          schema:
            type: boolean
          required: false
      responses:
        "200":
          description: list of custom tags
          content:
            application/json:
              schema:
                type: array
                items:
                  type: string

  /workers/get_default_tags:
    get:
      summary: get all instance default tags
      operationId: geDefaultTags
      tags:
        - worker
      responses:
        "200":
          description: list of default tags
          content:
            application/json:
              schema:
                type: array
                items:
                  type: string

  /workers/is_default_tags_per_workspace:
    get:
      summary: is default tags per workspace
      operationId: isDefaultTagsPerWorkspace
      tags:
        - worker
      responses:
        "200":
          description: is the default tags per workspace
          content:
            application/json:
              schema:
                type: boolean

  /w/{workspace}/scripts/archive/p/{path}:
    post:
      summary: archive script by path
      operationId: archiveScriptByPath
      tags:
        - script
      parameters:
        - $ref: "#/components/parameters/WorkspaceId"
        - $ref: "#/components/parameters/ScriptPath"
      responses:
        "200":
          description: script archived
          content:
            text/plain:
              schema:
                type: string

  /w/{workspace}/scripts/archive/h/{hash}:
    post:
      summary: archive script by hash
      operationId: archiveScriptByHash
      tags:
        - script
      parameters:
        - $ref: "#/components/parameters/WorkspaceId"
        - $ref: "#/components/parameters/ScriptHash"
      responses:
        "200":
          description: script details
          content:
            application/json:
              schema:
                $ref: "#/components/schemas/Script"

  /w/{workspace}/scripts/delete/h/{hash}:
    post:
      summary: delete script by hash (erase content but keep hash, require admin)
      operationId: deleteScriptByHash
      tags:
        - script
      parameters:
        - $ref: "#/components/parameters/WorkspaceId"
        - $ref: "#/components/parameters/ScriptHash"
      responses:
        "200":
          description: script details
          content:
            application/json:
              schema:
                $ref: "#/components/schemas/Script"

  /w/{workspace}/scripts/delete/p/{path}:
    post:
      summary: delete script at a given path (require admin)
      operationId: deleteScriptByPath
      tags:
        - script
      parameters:
        - $ref: "#/components/parameters/WorkspaceId"
        - $ref: "#/components/parameters/ScriptPath"
        - name: keep_captures
          description: keep captures
          in: query
          schema:
            type: boolean
      responses:
        "200":
          description: script path
          content:
            application/json:
              schema:
                type: string

  /w/{workspace}/scripts/get/p/{path}:
    get:
      summary: get script by path
      operationId: getScriptByPath
      tags:
        - script
      parameters:
        - $ref: "#/components/parameters/WorkspaceId"
        - $ref: "#/components/parameters/ScriptPath"
        - name: with_starred_info
          in: query
          schema:
            type: boolean
      responses:
        "200":
          description: script details
          content:
            application/json:
              schema:
                $ref: "#/components/schemas/Script"

  /w/{workspace}/scripts/get_triggers_count/{path}:
    get:
      summary: get triggers count of script
      operationId: getTriggersCountOfScript
      tags:
        - script
      parameters:
        - $ref: "#/components/parameters/WorkspaceId"
        - $ref: "#/components/parameters/ScriptPath"
      responses:
        "200":
          description: triggers count
          content:
            application/json:
              schema:
                $ref: "#/components/schemas/TriggersCount"

  /w/{workspace}/scripts/list_tokens/{path}:
    get:
      summary: get tokens with script scope
      operationId: listTokensOfScript
      tags:
        - script
      parameters:
        - $ref: "#/components/parameters/WorkspaceId"
        - $ref: "#/components/parameters/ScriptPath"
      responses:
        "200":
          description: tokens list
          content:
            application/json:
              schema:
                type: array
                items:
                  $ref: "#/components/schemas/TruncatedToken"

  /w/{workspace}/scripts/get/draft/{path}:
    get:
      summary: get script by path with draft
      operationId: getScriptByPathWithDraft
      tags:
        - script
      parameters:
        - $ref: "#/components/parameters/WorkspaceId"
        - $ref: "#/components/parameters/ScriptPath"
      responses:
        "200":
          description: script details
          content:
            application/json:
              schema:
                $ref: "#/components/schemas/NewScriptWithDraft"

  /w/{workspace}/scripts/history/p/{path}:
    get:
      summary: get history of a script by path
      operationId: getScriptHistoryByPath
      tags:
        - script
      parameters:
        - $ref: "#/components/parameters/WorkspaceId"
        - $ref: "#/components/parameters/ScriptPath"
      responses:
        "200":
          description: script history
          content:
            application/json:
              schema:
                type: array
                items:
                  $ref: "#/components/schemas/ScriptHistory"

  /w/{workspace}/scripts/list_paths_from_workspace_runnable/{path}:
    get:
      summary: list script paths using provided script as a relative import
      operationId: listScriptPathsFromWorkspaceRunnable
      tags:
        - script
      parameters:
        - $ref: "#/components/parameters/WorkspaceId"
        - $ref: "#/components/parameters/ScriptPath"
      responses:
        "200":
          description: list of script paths
          content:
            application/json:
              schema:
                type: array
                items:
                  type: string

  /w/{workspace}/scripts/get_latest_version/{path}:
    get:
      summary: get scripts's latest version (hash)
      operationId: getScriptLatestVersion
      parameters:
        - $ref: "#/components/parameters/WorkspaceId"
        - $ref: "#/components/parameters/ScriptPath"
      tags:
        - script
      responses:
        "200":
          description: Script version/hash
          content:
            application/json:
              required: false

              schema:
                $ref: "#/components/schemas/ScriptHistory"

  /w/{workspace}/scripts/history_update/h/{hash}/p/{path}:
    post:
      summary: update history of a script
      operationId: updateScriptHistory
      tags:
        - script
      parameters:
        - $ref: "#/components/parameters/WorkspaceId"
        - $ref: "#/components/parameters/ScriptHash"
        - $ref: "#/components/parameters/ScriptPath"
      requestBody:
        description: Script deployment message
        required: true
        content:
          application/json:
            schema:
              type: object
              properties:
                deployment_msg:
                  type: string
      responses:
        "200":
          description: success
          content:
            text/plain:
              schema:
                type: string

  /w/{workspace}/scripts/raw/p/{path}:
    get:
      summary: raw script by path
      operationId: rawScriptByPath
      tags:
        - script
      parameters:
        - $ref: "#/components/parameters/WorkspaceId"
        - $ref: "#/components/parameters/ScriptPath"
      responses:
        "200":
          description: script content
          content:
            text/plain:
              schema:
                type: string

  /scripts_u/tokened_raw/{workspace}/{token}/{path}:
    get:
      summary: raw script by path with a token (mostly used by lsp to be used with
        import maps to resolve scripts)
      operationId: rawScriptByPathTokened
      tags:
        - script
      parameters:
        - $ref: "#/components/parameters/WorkspaceId"
        - $ref: "#/components/parameters/Token"
        - $ref: "#/components/parameters/ScriptPath"
      responses:
        "200":
          description: script content
          content:
            text/plain:
              schema:
                type: string

  /w/{workspace}/scripts/exists/p/{path}:
    get:
      summary: exists script by path
      operationId: existsScriptByPath
      tags:
        - script
      parameters:
        - $ref: "#/components/parameters/WorkspaceId"
        - $ref: "#/components/parameters/ScriptPath"
      responses:
        "200":
          description: does it exists
          content:
            application/json:
              schema:
                type: boolean

  /w/{workspace}/scripts/get/h/{hash}:
    get:
      summary: get script by hash
      operationId: getScriptByHash
      tags:
        - script
      parameters:
        - $ref: "#/components/parameters/WorkspaceId"
        - $ref: "#/components/parameters/ScriptHash"
        - name: with_starred_info
          in: query
          schema:
            type: boolean
      responses:
        "200":
          description: script details
          content:
            application/json:
              schema:
                $ref: "#/components/schemas/Script"

  /w/{workspace}/scripts/raw/h/{path}:
    get:
      summary: raw script by hash
      operationId: rawScriptByHash
      tags:
        - script
      parameters:
        - $ref: "#/components/parameters/WorkspaceId"
        - $ref: "#/components/parameters/ScriptPath"
      responses:
        "200":
          description: script content
          content:
            text/plain:
              schema:
                type: string

  /w/{workspace}/scripts/deployment_status/h/{hash}:
    get:
      summary: get script deployment status
      operationId: getScriptDeploymentStatus
      tags:
        - script
      parameters:
        - $ref: "#/components/parameters/WorkspaceId"
        - $ref: "#/components/parameters/ScriptHash"
      responses:
        "200":
          description: script details
          content:
            application/json:
              schema:
                type: object
                properties:
                  lock:
                    type: string
                  lock_error_logs:
                    type: string

  /w/{workspace}/jobs/list_selected_job_groups:
    # We use post because sending a huge array as a query param can produce
    # URLs that may be too long
    post:
      summary: list selected jobs script/flow schemas grouped by (kind, path)
      operationId: listSelectedJobGroups
      tags:
        - job
      parameters:
        - $ref: "#/components/parameters/WorkspaceId"
      requestBody:
        description: script args
        required: true
        content:
          application/json:
            schema:
              type: array
              items:
                type: string
                format: uuid
      responses:
        "200":
          description: result
          content:
            text/plain:
              schema:
                type: array
                items:
                  type: object
                  properties:
                    kind:
                      type: string
                      enum: ["script", "flow"]
                    script_path:
                      type: string
                    latest_schema:
                      type: object
                    schemas:
                      type: array
                      items:
                        type: object
                        properties:
                          schema:
                            type: object
                          script_hash:
                            type: string
                          job_ids:
                            type: array
                            items:
                              type: string
                        required: [schema, script_hash, job_ids]
                  required:
                    - kind
                    - script_path
                    - latest_schema
                    - schemas

  /w/{workspace}/jobs/run/p/{path}:
    post:
      summary: run script by path
      operationId: runScriptByPath
      tags:
        - job
      parameters:
        - $ref: "#/components/parameters/WorkspaceId"
        - $ref: "#/components/parameters/ScriptPath"
        - name: scheduled_for
          description: when to schedule this job (leave empty for immediate run)
          in: query
          schema:
            type: string
            format: date-time
        - name: scheduled_in_secs
          description: schedule the script to execute in the number of seconds starting now
          in: query
          schema:
            type: integer
        - name: skip_preprocessor
          description: skip the preprocessor
          in: query
          schema:
            type: boolean
        - $ref: "#/components/parameters/ParentJob"
        - $ref: "#/components/parameters/WorkerTag"
        - $ref: "#/components/parameters/CacheTtl"
        - $ref: "#/components/parameters/NewJobId"
        - name: invisible_to_owner
          description: make the run invisible to the the script owner (default false)
          in: query
          schema:
            type: boolean
      requestBody:
        description: script args
        required: true
        content:
          application/json:
            schema:
              $ref: "#/components/schemas/ScriptArgs"

      responses:
        "201":
          description: job created
          content:
            text/plain:
              schema:
                type: string
                format: uuid

  /w/{workspace}/jobs/openai_sync/p/{path}:
    post:
      summary: run script by path in openai format
      operationId: openaiSyncScriptByPath
      tags:
        - job
      parameters:
        - $ref: "#/components/parameters/WorkspaceId"
        - $ref: "#/components/parameters/ScriptPath"
        - $ref: "#/components/parameters/ParentJob"
        - $ref: "#/components/parameters/NewJobId"
        - $ref: "#/components/parameters/IncludeHeader"
        - $ref: "#/components/parameters/QueueLimit"

      requestBody:
        description: script args
        required: true
        content:
          application/json:
            schema:
              $ref: "#/components/schemas/ScriptArgs"

      responses:
        "200":
          description: job result
          content:
            application/json:
              schema: {}

  /w/{workspace}/jobs/run_wait_result/p/{path}:
    post:
      summary: run script by path
      operationId: runWaitResultScriptByPath
      tags:
        - job
      parameters:
        - $ref: "#/components/parameters/WorkspaceId"
        - $ref: "#/components/parameters/ScriptPath"
        - $ref: "#/components/parameters/ParentJob"
        - $ref: "#/components/parameters/WorkerTag"
        - $ref: "#/components/parameters/CacheTtl"
        - $ref: "#/components/parameters/NewJobId"
        - $ref: "#/components/parameters/IncludeHeader"
        - $ref: "#/components/parameters/QueueLimit"

      requestBody:
        description: script args
        required: true
        content:
          application/json:
            schema:
              $ref: "#/components/schemas/ScriptArgs"

      responses:
        "200":
          description: job result
          content:
            application/json:
              schema: {}

    get:
      summary: run script by path with get
      operationId: runWaitResultScriptByPathGet
      tags:
        - job
      parameters:
        - $ref: "#/components/parameters/WorkspaceId"
        - $ref: "#/components/parameters/ScriptPath"
        - $ref: "#/components/parameters/ParentJob"
        - $ref: "#/components/parameters/WorkerTag"
        - $ref: "#/components/parameters/CacheTtl"
        - $ref: "#/components/parameters/NewJobId"
        - $ref: "#/components/parameters/IncludeHeader"
        - $ref: "#/components/parameters/QueueLimit"
        - $ref: "#/components/parameters/Payload"

      responses:
        "200":
          description: job result
          content:
            application/json:
              schema: {}

  /w/{workspace}/jobs/openai_sync/f/{path}:
    post:
      summary: run flow by path and wait until completion in openai format
      operationId: openaiSyncFlowByPath
      tags:
        - job
      parameters:
        - $ref: "#/components/parameters/WorkspaceId"
        - $ref: "#/components/parameters/ScriptPath"
        - $ref: "#/components/parameters/IncludeHeader"
        - $ref: "#/components/parameters/QueueLimit"
        - $ref: "#/components/parameters/NewJobId"

      requestBody:
        description: script args
        required: true
        content:
          application/json:
            schema:
              $ref: "#/components/schemas/ScriptArgs"

      responses:
        "200":
          description: job result
          content:
            application/json:
              schema: {}

  /w/{workspace}/jobs/run_wait_result/f/{path}:
    post:
      summary: run flow by path and wait until completion
      operationId: runWaitResultFlowByPath
      tags:
        - job
      parameters:
        - $ref: "#/components/parameters/WorkspaceId"
        - $ref: "#/components/parameters/ScriptPath"
        - $ref: "#/components/parameters/IncludeHeader"
        - $ref: "#/components/parameters/QueueLimit"
        - $ref: "#/components/parameters/NewJobId"

      requestBody:
        description: script args
        required: true
        content:
          application/json:
            schema:
              $ref: "#/components/schemas/ScriptArgs"

      responses:
        "200":
          description: job result
          content:
            application/json:
              schema: {}

  /w/{workspace}/jobs/result_by_id/{flow_job_id}/{node_id}:
    get:
      summary: get job result by id
      operationId: resultById
      tags:
        - job
      parameters:
        - $ref: "#/components/parameters/WorkspaceId"
        - name: flow_job_id
          in: path
          required: true
          schema:
            type: string
        - name: node_id
          in: path
          required: true
          schema:
            type: string
      responses:
        "200":
          description: job result
          content:
            application/json:
              schema: {}

  /w/{workspace}/flows/list_paths:
    get:
      summary: list all flow paths
      operationId: listFlowPaths
      tags:
        - flow
      parameters:
        - $ref: "#/components/parameters/WorkspaceId"
      responses:
        "200":
          description: list of flow paths
          content:
            text/plain:
              schema:
                type: array
                items:
                  type: string

  /w/{workspace}/flows/list_search:
    get:
      summary: list flows for search
      operationId: listSearchFlow
      tags:
        - flow
      parameters:
        - $ref: "#/components/parameters/WorkspaceId"
      responses:
        "200":
          description: flow list
          content:
            application/json:
              schema:
                type: array
                items:
                  type: object
                  properties:
                    path:
                      type: string
                    value: {}
                  required:
                    - path
                    - value

  /w/{workspace}/flows/list:
    get:
      summary: list all flows
      operationId: listFlows
      tags:
        - flow
      parameters:
        - $ref: "#/components/parameters/WorkspaceId"
        - $ref: "#/components/parameters/Page"
        - $ref: "#/components/parameters/PerPage"
        - $ref: "#/components/parameters/OrderDesc"
        - $ref: "#/components/parameters/CreatedBy"
        - name: path_start
          description: mask to filter matching starting path
          in: query
          schema:
            type: string
        - name: path_exact
          description: mask to filter exact matching path
          in: query
          schema:
            type: string
        - name: show_archived
          description: |
            (default false)
            show only the archived files.
            when multiple archived hash share the same path, only the ones with the latest create_at
            are displayed.
          in: query
          schema:
            type: boolean
        - name: starred_only
          description: |
            (default false)
            show only the starred items
          in: query
          schema:
            type: boolean
        - name: include_draft_only
          description: |
            (default false)
            include items that have no deployed version
          in: query
          schema:
            type: boolean
        - name: with_deployment_msg
          description: |
            (default false)
            include deployment message
          in: query
          schema:
            type: boolean
      responses:
        "200":
          description: All flow
          content:
            application/json:
              schema:
                type: array
                items:
                  allOf:
                    - $ref: "#/components/schemas/Flow"
                    - type: object
                      properties:
                        has_draft:
                          type: boolean
                        draft_only:
                          type: boolean

  /w/{workspace}/flows/history/p/{path}:
    get:
      summary: get flow history by path
      operationId: getFlowHistory
      parameters:
        - $ref: "#/components/parameters/WorkspaceId"
        - $ref: "#/components/parameters/ScriptPath"
      tags:
        - flow
      responses:
        "200":
          description: Flow history
          content:
            application/json:
              schema:
                type: array
                items:
                  $ref: "#/components/schemas/FlowVersion"

  /w/{workspace}/flows/get_latest_version/{path}:
    get:
      summary: get flow's latest version
      operationId: getFlowLatestVersion
      parameters:
        - $ref: "#/components/parameters/WorkspaceId"
        - $ref: "#/components/parameters/ScriptPath"
      tags:
        - flow
      responses:
        "200":
          description: Flow version
          content:
            application/json:
              required: false

              schema:
                $ref: "#/components/schemas/FlowVersion"

  /w/{workspace}/flows/list_paths_from_workspace_runnable/{runnable_kind}/{path}:
    get:
      summary: list flow paths from workspace runnable
      operationId: listFlowPathsFromWorkspaceRunnable
      tags:
        - flow
      parameters:
        - $ref: "#/components/parameters/WorkspaceId"
        - $ref: "#/components/parameters/RunnableKind"
        - $ref: "#/components/parameters/ScriptPath"
      responses:
        "200":
          description: list of flow paths
          content:
            application/json:
              schema:
                type: array
                items:
                  type: string

  /w/{workspace}/flows/get/v/{version}/p/{path}:
    get:
      summary: get flow version
      operationId: getFlowVersion
      parameters:
        - $ref: "#/components/parameters/WorkspaceId"
        - type: string
          name: version
          in: path
          required: true
          schema:
            type: number
        - $ref: "#/components/parameters/ScriptPath"
      tags:
        - flow
      responses:
        "200":
          description: flow details
          content:
            application/json:
              schema:
                $ref: "#/components/schemas/Flow"

  /w/{workspace}/flows/history_update/v/{version}/p/{path}:
    post:
      summary: update flow history
      operationId: updateFlowHistory
      parameters:
        - $ref: "#/components/parameters/WorkspaceId"
        - type: string
          name: version
          in: path
          required: true
          schema:
            type: number
        - $ref: "#/components/parameters/ScriptPath"
      requestBody:
        description: Flow deployment message
        required: true
        content:
          application/json:
            schema:
              type: object
              properties:
                deployment_msg:
                  type: string
              required:
                - deployment_msg
      tags:
        - flow
      responses:
        "200":
          description: success
          content:
            text/plain:
              schema:
                type: string

  /w/{workspace}/flows/get/{path}:
    get:
      summary: get flow by path
      operationId: getFlowByPath
      tags:
        - flow
      parameters:
        - $ref: "#/components/parameters/WorkspaceId"
        - $ref: "#/components/parameters/ScriptPath"
        - name: with_starred_info
          in: query
          schema:
            type: boolean
      responses:
        "200":
          description: flow details
          content:
            application/json:
              schema:
                $ref: "#/components/schemas/Flow"

  /w/{workspace}/flows/deployment_status/p/{path}:
    get:
      summary: get flow deployment status
      operationId: getFlowDeploymentStatus
      tags:
        - flow
      parameters:
        - $ref: "#/components/parameters/WorkspaceId"
        - $ref: "#/components/parameters/ScriptPath"
      responses:
        "200":
          description: flow status
          content:
            application/json:
              schema:
                type: object
                properties:
                  lock_error_logs:
                    type: string

  /w/{workspace}/flows/get_triggers_count/{path}:
    get:
      summary: get triggers count of flow
      operationId: getTriggersCountOfFlow
      tags:
        - flow
      parameters:
        - $ref: "#/components/parameters/WorkspaceId"
        - $ref: "#/components/parameters/ScriptPath"
      responses:
        "200":
          description: triggers count
          content:
            application/json:
              schema:
                $ref: "#/components/schemas/TriggersCount"

  /w/{workspace}/flows/list_tokens/{path}:
    get:
      summary: get tokens with flow scope
      operationId: listTokensOfFlow
      tags:
        - flow
      parameters:
        - $ref: "#/components/parameters/WorkspaceId"
        - $ref: "#/components/parameters/ScriptPath"
      responses:
        "200":
          description: tokens list
          content:
            application/json:
              schema:
                type: array
                items:
                  $ref: "#/components/schemas/TruncatedToken"

  /w/{workspace}/flows/toggle_workspace_error_handler/{path}:
    post:
      summary: Toggle ON and OFF the workspace error handler for a given flow
      operationId: toggleWorkspaceErrorHandlerForFlow
      tags:
        - flow
      parameters:
        - $ref: "#/components/parameters/WorkspaceId"
        - $ref: "#/components/parameters/ScriptPath"
      requestBody:
        description: Workspace error handler enabled
        required: true
        content:
          application/json:
            schema:
              type: object
              properties:
                muted:
                  type: boolean
      responses:
        "200":
          description: error handler toggled
          content:
            text/plain:
              schema:
                type: string

  /w/{workspace}/flows/get/draft/{path}:
    get:
      summary: get flow by path with draft
      operationId: getFlowByPathWithDraft
      tags:
        - flow
      parameters:
        - $ref: "#/components/parameters/WorkspaceId"
        - $ref: "#/components/parameters/ScriptPath"
      responses:
        "200":
          description: flow details with draft
          content:
            application/json:
              schema:
                allOf:
                  - $ref: "#/components/schemas/Flow"
                  - type: object
                    properties:
                      draft:
                        $ref: "#/components/schemas/Flow"

  /w/{workspace}/flows/exists/{path}:
    get:
      summary: exists flow by path
      operationId: existsFlowByPath
      tags:
        - flow
      parameters:
        - $ref: "#/components/parameters/WorkspaceId"
        - $ref: "#/components/parameters/ScriptPath"
      responses:
        "200":
          description: flow details
          content:
            application/json:
              schema:
                type: boolean

  /w/{workspace}/flows/create:
    post:
      summary: create flow
      operationId: createFlow
      tags:
        - flow
      parameters:
        - $ref: "#/components/parameters/WorkspaceId"
      requestBody:
        description: Partially filled flow
        required: true
        content:
          application/json:
            schema:
              allOf:
                - $ref: "#/components/schemas/OpenFlowWPath"
                - type: object
                  properties:
                    draft_only:
                      type: boolean
                    deployment_message:
                      type: string
      responses:
        "201":
          description: flow created
          content:
            text/plain:
              schema:
                type: string

  /w/{workspace}/flows/update/{path}:
    post:
      summary: update flow
      operationId: updateFlow
      tags:
        - flow
      parameters:
        - $ref: "#/components/parameters/WorkspaceId"
        - $ref: "#/components/parameters/ScriptPath"
      requestBody:
        description: Partially filled flow
        required: true
        content:
          application/json:
            schema:
              allOf:
                - $ref: "#/components/schemas/OpenFlowWPath"
                - type: object
                  properties:
                    deployment_message:
                      type: string

      responses:
        "200":
          description: flow updated
          content:
            text/plain:
              schema:
                type: string

  /w/{workspace}/flows/archive/{path}:
    post:
      summary: archive flow by path
      operationId: archiveFlowByPath
      tags:
        - flow
      parameters:
        - $ref: "#/components/parameters/WorkspaceId"
        - $ref: "#/components/parameters/ScriptPath"
      requestBody:
        description: archiveFlow
        required: true
        content:
          application/json:
            schema:
              type: object
              properties:
                archived:
                  type: boolean
      responses:
        "200":
          description: flow archived
          content:
            text/plain:
              schema:
                type: string

  /w/{workspace}/flows/delete/{path}:
    delete:
      summary: delete flow by path
      operationId: deleteFlowByPath
      tags:
        - flow
      parameters:
        - $ref: "#/components/parameters/WorkspaceId"
        - $ref: "#/components/parameters/ScriptPath"
        - name: keep_captures
          description: keep captures
          in: query
          schema:
            type: boolean
      responses:
        "200":
          description: flow delete
          content:
            text/plain:
              schema:
                type: string

  /w/{workspace}/raw_apps/list:
    get:
      summary: list all raw apps
      operationId: listRawApps
      tags:
        - raw_app
      parameters:
        - $ref: "#/components/parameters/WorkspaceId"
        - $ref: "#/components/parameters/Page"
        - $ref: "#/components/parameters/PerPage"
        - $ref: "#/components/parameters/OrderDesc"
        - $ref: "#/components/parameters/CreatedBy"
        - name: path_start
          description: mask to filter matching starting path
          in: query
          schema:
            type: string
        - name: path_exact
          description: mask to filter exact matching path
          in: query
          schema:
            type: string
        - name: starred_only
          description: |
            (default false)
            show only the starred items
          in: query
          schema:
            type: boolean
      responses:
        "200":
          description: All raw apps
          content:
            application/json:
              schema:
                type: array
                items:
                  $ref: "#/components/schemas/ListableRawApp"

  /w/{workspace}/raw_apps/exists/{path}:
    get:
      summary: does an app exisst at path
      operationId: existsRawApp
      tags:
        - raw_app
      parameters:
        - $ref: "#/components/parameters/WorkspaceId"
        - $ref: "#/components/parameters/Path"
      responses:
        "200":
          description: app exists
          content:
            application/json:
              schema:
                type: boolean

  /w/{workspace}/apps/get_data/{version}/{path}:
    get:
      summary: get app by path
      operationId: getRawAppData
      tags:
        - raw_app
      parameters:
        - $ref: "#/components/parameters/WorkspaceId"
        - $ref: "#/components/parameters/VersionId"
        - $ref: "#/components/parameters/ScriptPath"
      responses:
        "200":
          description: app details
          content:
            text/javascript:
              schema:
                type: string

  /w/{workspace}/apps/list_search:
    get:
      summary: list apps for search
      operationId: listSearchApp
      tags:
        - app
      parameters:
        - $ref: "#/components/parameters/WorkspaceId"
      responses:
        "200":
          description: app list
          content:
            application/json:
              schema:
                type: array
                items:
                  type: object
                  properties:
                    path:
                      type: string
                    value: {}
                  required:
                    - path
                    - value

  /w/{workspace}/apps/list:
    get:
      summary: list all apps
      operationId: listApps
      tags:
        - app
      parameters:
        - $ref: "#/components/parameters/WorkspaceId"
        - $ref: "#/components/parameters/Page"
        - $ref: "#/components/parameters/PerPage"
        - $ref: "#/components/parameters/OrderDesc"
        - $ref: "#/components/parameters/CreatedBy"
        - name: path_start
          description: mask to filter matching starting path
          in: query
          schema:
            type: string
        - name: path_exact
          description: mask to filter exact matching path
          in: query
          schema:
            type: string
        - name: starred_only
          description: |
            (default false)
            show only the starred items
          in: query
          schema:
            type: boolean
        - name: include_draft_only
          description: |
            (default false)
            include items that have no deployed version
          in: query
          schema:
            type: boolean
        - name: with_deployment_msg
          description: |
            (default false)
            include deployment message
          in: query
          schema:
            type: boolean
      responses:
        "200":
          description: All apps
          content:
            application/json:
              schema:
                type: array
                items:
                  $ref: "#/components/schemas/ListableApp"

  /w/{workspace}/apps/create:
    post:
      summary: create app
      operationId: createApp
      tags:
        - app
      parameters:
        - $ref: "#/components/parameters/WorkspaceId"
      requestBody:
        description: new app
        required: true
        content:
          application/json:
            schema:
              type: object
              properties:
                path:
                  type: string
                value: {}
                summary:
                  type: string
                policy:
                  $ref: "#/components/schemas/Policy"
                draft_only:
                  type: boolean
                deployment_message:
                  type: string
                custom_path:
                  type: string
              required:
                - path
                - value
                - summary
                - policy
      responses:
        "201":
          description: app created
          content:
            text/plain:
              schema:
                type: string

  /w/{workspace}/apps/exists/{path}:
    get:
      summary: does an app exisst at path
      operationId: existsApp
      tags:
        - app
      parameters:
        - $ref: "#/components/parameters/WorkspaceId"
        - $ref: "#/components/parameters/Path"
      responses:
        "200":
          description: app exists
          content:
            application/json:
              schema:
                type: boolean

  /w/{workspace}/apps/get/p/{path}:
    get:
      summary: get app by path
      operationId: getAppByPath
      tags:
        - app
      parameters:
        - $ref: "#/components/parameters/WorkspaceId"
        - $ref: "#/components/parameters/ScriptPath"
        - name: with_starred_info
          in: query
          schema:
            type: boolean
      responses:
        "200":
          description: app details
          content:
            application/json:
              schema:
                $ref: "#/components/schemas/AppWithLastVersion"

  /w/{workspace}/apps/get/lite/{path}:
    get:
      summary: get app lite by path
      operationId: getAppLiteByPath
      tags:
        - app
      parameters:
        - $ref: "#/components/parameters/WorkspaceId"
        - $ref: "#/components/parameters/ScriptPath"
      responses:
        "200":
          description: app lite details
          content:
            application/json:
              schema:
                $ref: "#/components/schemas/AppWithLastVersion"

  /w/{workspace}/apps/get/draft/{path}:
    get:
      summary: get app by path with draft
      operationId: getAppByPathWithDraft
      tags:
        - app
      parameters:
        - $ref: "#/components/parameters/WorkspaceId"
        - $ref: "#/components/parameters/ScriptPath"
      responses:
        "200":
          description: app details with draft
          content:
            application/json:
              schema:
                $ref: "#/components/schemas/AppWithLastVersionWDraft"

  /w/{workspace}/apps/history/p/{path}:
    get:
      summary: get app history by path
      operationId: getAppHistoryByPath
      tags:
        - app
      parameters:
        - $ref: "#/components/parameters/WorkspaceId"
        - $ref: "#/components/parameters/ScriptPath"
      responses:
        "200":
          description: app history
          content:
            application/json:
              schema:
                type: array
                items:
                  $ref: "#/components/schemas/AppHistory"

  /w/{workspace}/apps/get_latest_version/{path}:
    get:
      summary: get apps's latest version
      operationId: getAppLatestVersion
      parameters:
        - $ref: "#/components/parameters/WorkspaceId"
        - $ref: "#/components/parameters/ScriptPath"
      tags:
        - app
      responses:
        "200":
          description: App version
          content:
            application/json:
              required: false
              schema:
                $ref: "#/components/schemas/AppHistory"

  /w/{workspace}/apps/list_paths_from_workspace_runnable/{runnable_kind}/{path}:
    get:
      summary: list app paths from workspace runnable
      operationId: listAppPathsFromWorkspaceRunnable
      tags:
        - app
      parameters:
        - $ref: "#/components/parameters/WorkspaceId"
        - $ref: "#/components/parameters/RunnableKind"
        - $ref: "#/components/parameters/ScriptPath"
      responses:
        "200":
          description: list of app paths
          content:
            application/json:
              schema:
                type: array
                items:
                  type: string

  /w/{workspace}/apps/history_update/a/{id}/v/{version}:
    post:
      summary: update app history
      operationId: updateAppHistory
      tags:
        - app
      parameters:
        - $ref: "#/components/parameters/WorkspaceId"
        - $ref: "#/components/parameters/PathId"
        - $ref: "#/components/parameters/PathVersion"
      requestBody:
        description: App deployment message
        required: true
        content:
          application/json:
            schema:
              type: object
              properties:
                deployment_msg:
                  type: string
      responses:
        "200":
          description: success
          content:
            text/plain:
              schema:
                type: string

  /w/{workspace}/apps_u/public_app/{path}:
    get:
      summary: get public app by secret
      operationId: getPublicAppBySecret
      tags:
        - app
      parameters:
        - $ref: "#/components/parameters/WorkspaceId"
        - $ref: "#/components/parameters/Path"
      responses:
        "200":
          description: app details
          content:
            application/json:
              schema:
                $ref: "#/components/schemas/AppWithLastVersion"

  /w/{workspace}/apps_u/public_resource/{path}:
    get:
      summary: get public resource
      operationId: get public resource
      tags:
        - app
      parameters:
        - $ref: "#/components/parameters/WorkspaceId"
        - $ref: "#/components/parameters/Path"
      responses:
        "200":
          description: resource value
          content:
            application/json:
              schema: {}

  /w/{workspace}/apps/secret_of/{path}:
    get:
      summary: get public secret of app
      operationId: getPublicSecretOfApp
      tags:
        - app
      parameters:
        - $ref: "#/components/parameters/WorkspaceId"
        - $ref: "#/components/parameters/Path"
      responses:
        "200":
          description: app secret
          content:
            text/plain:
              schema:
                type: string

  /w/{workspace}/apps/get/v/{id}:
    get:
      summary: get app by version
      operationId: getAppByVersion
      tags:
        - app
      parameters:
        - $ref: "#/components/parameters/WorkspaceId"
        - $ref: "#/components/parameters/PathId"
      responses:
        "200":
          description: app details
          content:
            application/json:
              schema:
                $ref: "#/components/schemas/AppWithLastVersion"

  /w/{workspace}/raw_apps/create:
    post:
      summary: create raw app
      operationId: createRawApp
      tags:
        - raw_app
      parameters:
        - $ref: "#/components/parameters/WorkspaceId"
      requestBody:
        description: new raw app
        required: true
        content:
          application/json:
            schema:
              type: object
              properties:
                path:
                  type: string
                value:
                  type: string
                summary:
                  type: string
              required:
                - path
                - value
                - summary
      responses:
        "201":
          description: raw app created
          content:
            text/plain:
              schema:
                type: string

  /w/{workspace}/raw_apps/update/{path}:
    post:
      summary: update app
      operationId: updateRawApp
      tags:
        - raw_app
      parameters:
        - $ref: "#/components/parameters/WorkspaceId"
        - $ref: "#/components/parameters/ScriptPath"
      requestBody:
        description: updateraw  app
        required: true
        content:
          application/json:
            schema:
              type: object
              properties:
                path:
                  type: string
                summary:
                  type: string
                value:
                  type: string
      responses:
        "200":
          description: app updated
          content:
            text/plain:
              schema:
                type: string

  /w/{workspace}/raw_apps/delete/{path}:
    delete:
      summary: delete raw app
      operationId: deleteRawApp
      tags:
        - raw_app
      parameters:
        - $ref: "#/components/parameters/WorkspaceId"
        - $ref: "#/components/parameters/Path"
      responses:
        "200":
          description: app deleted
          content:
            text/plain:
              schema:
                type: string

  /w/{workspace}/apps/delete/{path}:
    delete:
      summary: delete app
      operationId: deleteApp
      tags:
        - app
      parameters:
        - $ref: "#/components/parameters/WorkspaceId"
        - $ref: "#/components/parameters/Path"
      responses:
        "200":
          description: app deleted
          content:
            text/plain:
              schema:
                type: string

  /w/{workspace}/apps/update/{path}:
    post:
      summary: update app
      operationId: updateApp
      tags:
        - app
      parameters:
        - $ref: "#/components/parameters/WorkspaceId"
        - $ref: "#/components/parameters/ScriptPath"
      requestBody:
        description: update app
        required: true
        content:
          application/json:
            schema:
              type: object
              properties:
                path:
                  type: string
                summary:
                  type: string
                value: {}
                policy:
                  $ref: "#/components/schemas/Policy"
                deployment_message:
                  type: string
                custom_path:
                  type: string
      responses:
        "200":
          description: app updated
          content:
            text/plain:
              schema:
                type: string

  /w/{workspace}/apps/custom_path_exists/{custom_path}:
    get:
      summary: check if custom path exists
      operationId: customPathExists
      tags:
        - app
      parameters:
        - $ref: "#/components/parameters/WorkspaceId"
        - $ref: "#/components/parameters/CustomPath"
      responses:
        "200":
          description: custom path exists
          content:
            application/json:
              schema:
                type: boolean

  /w/{workspace}/apps_u/execute_component/{path}:
    post:
      summary: executeComponent
      operationId: executeComponent
      tags:
        - app
      parameters:
        - $ref: "#/components/parameters/WorkspaceId"
        - $ref: "#/components/parameters/ScriptPath"
      requestBody:
        description: update app
        required: true
        content:
          application/json:
            schema:
              type: object
              properties:
                component:
                  type: string
                #script: script/<path>
                #flow: flow/<path>
                path:
                  type: string
                version:
                  type: integer
                args: {}
                raw_code:
                  type: object
                  properties:
                    content:
                      type: string
                    language:
                      type: string
                    path:
                      type: string
                    lock:
                      type: string
                    cache_ttl:
                      type: integer
                  required:
                    - content
                    - language
                id:
                  type: integer
                force_viewer_static_fields:
                  type: object
                force_viewer_one_of_fields:
                  type: object
                force_viewer_allow_user_resources:
                  type: array
                  items:
                    type: string
              required:
                - args
                - component

      responses:
        "200":
          description: job uuid
          content:
            text/plain:
              schema:
                type: string

  /w/{workspace}/apps_u/upload_s3_file/{path}:
    post:
      summary: upload s3 file from app
      operationId: uploadS3FileFromApp
      tags:
        - app
      parameters:
        - $ref: "#/components/parameters/WorkspaceId"
        - $ref: "#/components/parameters/Path"
        - name: file_key
          in: query
          required: false
          schema:
            type: string
        - name: file_extension
          in: query
          required: false
          schema:
            type: string
        - name: s3_resource_path
          in: query
          required: false
          schema:
            type: string
        - name: resource_type
          in: query
          required: false
          schema:
            type: string
        - name: storage
          in: query
          schema:
            type: string
        - name: content_type
          in: query
          schema:
            type: string
        - name: content_disposition
          in: query
          schema:
            type: string
      requestBody:
        description: File content
        required: true
        content:
          application/octet-stream:
            schema:
              type: string
              format: binary
      responses:
        "200":
          description: file uploaded
          content:
            application/json:
              schema:
                type: object
                properties:
                  file_key:
                    type: string
                  delete_token:
                    type: string
                required:
                  - file_key
                  - delete_token

  /w/{workspace}/apps_u/delete_s3_file:
    delete:
      summary: delete s3 file from app
      operationId: deleteS3FileFromApp
      tags:
        - app
      parameters:
        - $ref: "#/components/parameters/WorkspaceId"
        - name: delete_token
          in: query
          required: true
          schema:
            type: string
      responses:
        "200":
          description: file deleted
          content:
            text/plain:
              schema:
                type: string

  /w/{workspace}/jobs/run/f/{path}:
    post:
      summary: run flow by path
      operationId: runFlowByPath
      tags:
        - job
      parameters:
        - $ref: "#/components/parameters/WorkspaceId"
        - $ref: "#/components/parameters/ScriptPath"
        - name: scheduled_for
          description: when to schedule this job (leave empty for immediate run)
          in: query
          schema:
            type: string
            format: date-time
        - name: scheduled_in_secs
          description: schedule the script to execute in the number of seconds starting now
          in: query
          schema:
            type: integer
        - name: skip_preprocessor
          description: skip the preprocessor
          in: query
          schema:
            type: boolean
        - $ref: "#/components/parameters/ParentJob"
        - $ref: "#/components/parameters/WorkerTag"
        - $ref: "#/components/parameters/NewJobId"
        - $ref: "#/components/parameters/IncludeHeader"
        - name: invisible_to_owner
          description: make the run invisible to the the flow owner (default false)
          in: query
          schema:
            type: boolean
      requestBody:
        description: flow args
        required: true
        content:
          application/json:
            schema:
              $ref: "#/components/schemas/ScriptArgs"
      responses:
        "201":
          description: job created
          content:
            text/plain:
              schema:
                type: string
                format: uuid

  /w/{workspace}/jobs/run/batch_rerun_jobs:
    post:
      summary: re-run multiple jobs
      operationId: batchReRunJobs
      tags:
        - job
      parameters:
        - $ref: "#/components/parameters/WorkspaceId"
      requestBody:
        description: list of job ids to re run and arg tranforms
        required: true
        content:
          application/json:
            schema:
              type: object
              required: [job_ids, script_options_by_path, flow_options_by_path]
              properties:
                job_ids:
                  type: array
                  items:
                    type: string
                script_options_by_path:
                  type: object
                  additionalProperties:
                    type: object
                    properties:
                      input_transforms:
                        type: object
                        additionalProperties:
                          $ref: "#/components/schemas/InputTransform"
                      use_latest_version: boolean
                flow_options_by_path:
                  type: object
                  additionalProperties:
                    type: object
                    properties:
                      input_transforms:
                        type: object
                        additionalProperties:
                          $ref: "#/components/schemas/InputTransform"
                      use_latest_version: boolean
      responses:
        "201":
          description: stream of created job uuids seperated by \n. Lines may start with 'Error:'
          example: |
            a1a74c0d-708e-4539-9768-e8b3d37996bd
            f0949132-5b30-48fe-bac8-873f047df810
            Error: Could not re-run 0b885808-ae89-4458-af95-c1ca3a13b0a5
            52b9c01d-1125-4bbb-8bee-d41f26b70066
          content:
            text/event-stream:
              schema:
                type: string

  /w/{workspace}/jobs/restart/f/{id}/from/{step_id}/{branch_or_iteration_n}:
    post:
      summary: restart a completed flow at a given step
      operationId: restartFlowAtStep
      tags:
        - job
      parameters:
        - $ref: "#/components/parameters/WorkspaceId"
        - $ref: "#/components/parameters/JobId"
        - name: step_id
          description: step id to restart the flow from
          required: true
          in: path
          schema:
            type: string
        - name: branch_or_iteration_n
          description: for branchall or loop, the iteration at which the flow should
            restart
          required: true
          in: path
          schema:
            type: integer
        - name: scheduled_for
          description: when to schedule this job (leave empty for immediate run)
          in: query
          schema:
            type: string
            format: date-time
        - name: scheduled_in_secs
          description: schedule the script to execute in the number of seconds starting now
          in: query
          schema:
            type: integer
        - $ref: "#/components/parameters/ParentJob"
        - $ref: "#/components/parameters/WorkerTag"
        - $ref: "#/components/parameters/NewJobId"
        - $ref: "#/components/parameters/IncludeHeader"
        - name: invisible_to_owner
          description: make the run invisible to the the flow owner (default false)
          in: query
          schema:
            type: boolean

      requestBody:
        description: flow args
        required: true
        content:
          application/json:
            schema:
              $ref: "#/components/schemas/ScriptArgs"

      responses:
        "201":
          description: job created
          content:
            text/plain:
              schema:
                type: string
                format: uuid

  /w/{workspace}/jobs/run/h/{hash}:
    post:
      summary: run script by hash
      operationId: runScriptByHash
      tags:
        - job
      parameters:
        - $ref: "#/components/parameters/WorkspaceId"
        - $ref: "#/components/parameters/ScriptHash"
        - name: scheduled_for
          description: when to schedule this job (leave empty for immediate run)
          in: query
          schema:
            type: string
            format: date-time
        - name: scheduled_in_secs
          description: schedule the script to execute in the number of seconds starting now
          in: query
          schema:
            type: integer
        - name: skip_preprocessor
          description: skip the preprocessor
          in: query
          schema:
            type: boolean
        - $ref: "#/components/parameters/ParentJob"
        - $ref: "#/components/parameters/WorkerTag"
        - $ref: "#/components/parameters/CacheTtl"
        - $ref: "#/components/parameters/NewJobId"
        - $ref: "#/components/parameters/IncludeHeader"
        - name: invisible_to_owner
          description: make the run invisible to the the script owner (default false)
          in: query
          schema:
            type: boolean
      requestBody:
        description: Partially filled args
        required: true
        content:
          application/json:
            schema:
              type: object

      responses:
        "201":
          description: job created
          content:
            text/plain:
              schema:
                type: string
                format: uuid

  /w/{workspace}/jobs/run/preview:
    post:
      summary: run script preview
      operationId: runScriptPreview
      tags:
        - job
      parameters:
        - $ref: "#/components/parameters/WorkspaceId"
        - $ref: "#/components/parameters/IncludeHeader"
        - name: invisible_to_owner
          description: make the run invisible to the the script owner (default false)
          in: query
          schema:
            type: boolean
        - $ref: "#/components/parameters/NewJobId"

      requestBody:
        description: preview
        required: true
        content:
          application/json:
            schema:
              $ref: "#/components/schemas/Preview"

      responses:
        "201":
          description: job created
          content:
            text/plain:
              schema:
                type: string
                format: uuid

  /w/{workspace}/jobs/workflow_as_code/{job_id}/{entrypoint}:
    post:
      summary: run code-workflow task
      operationId: runCodeWorkflowTask
      tags:
        - job
      parameters:
        - $ref: "#/components/parameters/WorkspaceId"

        - name: job_id
          in: path
          required: true
          schema:
            type: string
        - name: entrypoint
          in: path
          required: true
          schema:
            type: string

      requestBody:
        description: preview
        required: true
        content:
          application/json:
            schema:
              $ref: "#/components/schemas/WorkflowTask"

      responses:
        "201":
          description: job created
          content:
            text/plain:
              schema:
                type: string
                format: uuid

  /w/{workspace}/jobs/run/dependencies:
    post:
      summary: run a one-off dependencies job
      operationId: runRawScriptDependencies
      tags:
        - job
      parameters:
        - $ref: "#/components/parameters/WorkspaceId"

      requestBody:
        description: raw script content
        required: true
        content:
          application/json:
            schema:
              type: object
              properties:
                raw_scripts:
                  type: array
                  items:
                    $ref: "#/components/schemas/RawScriptForDependencies"
                entrypoint:
                  type: string
              required:
                - entrypoint
                - raw_scripts
      responses:
        "201":
          description: dependency job result
          content:
            application/json:
              schema:
                type: object
                properties:
                  lock:
                    type: string
                required:
                  - lock

  /w/{workspace}/jobs/run/preview_flow:
    post:
      summary: run flow preview
      operationId: runFlowPreview
      tags:
        - job
      parameters:
        - $ref: "#/components/parameters/WorkspaceId"
        - $ref: "#/components/parameters/IncludeHeader"
        - name: invisible_to_owner
          description: make the run invisible to the the script owner (default false)
          in: query
          schema:
            type: boolean
        - $ref: "#/components/parameters/NewJobId"

      requestBody:
        description: preview
        required: true
        content:
          application/json:
            schema:
              $ref: "#/components/schemas/FlowPreview"

      responses:
        "201":
          description: job created
          content:
            text/plain:
              schema:
                type: string
                format: uuid

  /w/{workspace}/jobs/queue/list:
    get:
      summary: list all queued jobs
      operationId: listQueue
      tags:
        - job
      parameters:
        - $ref: "#/components/parameters/WorkspaceId"
        - $ref: "#/components/parameters/OrderDesc"
        - $ref: "#/components/parameters/CreatedBy"
        - $ref: "#/components/parameters/ParentJob"
        - $ref: "#/components/parameters/Worker"
        - $ref: "#/components/parameters/ScriptExactPath"
        - $ref: "#/components/parameters/ScriptStartPath"
        - $ref: "#/components/parameters/SchedulePath"
        - $ref: "#/components/parameters/ScriptExactHash"
        - $ref: "#/components/parameters/StartedBefore"
        - $ref: "#/components/parameters/StartedAfter"
        - $ref: "#/components/parameters/Success"
        - $ref: "#/components/parameters/ScheduledForBeforeNow"
        - $ref: "#/components/parameters/JobKinds"
        - $ref: "#/components/parameters/Suspended"
        - $ref: "#/components/parameters/Running"
        - $ref: "#/components/parameters/ArgsFilter"
        - $ref: "#/components/parameters/ResultFilter"
        - $ref: "#/components/parameters/Tag"
        - $ref: "#/components/parameters/Page"
        - $ref: "#/components/parameters/PerPage"
        - name: all_workspaces
          description: get jobs from all workspaces (only valid if request come from the `admins` workspace)
          in: query
          schema:
            type: boolean
        - name: is_not_schedule
          description: is not a scheduled job
          in: query
          schema:
            type: boolean
      responses:
        "200":
          description: All queued jobs
          content:
            application/json:
              schema:
                type: array
                items:
                  $ref: "#/components/schemas/QueuedJob"

  /w/{workspace}/jobs/queue/count:
    get:
      summary: get queue count
      operationId: getQueueCount
      tags:
        - job
      parameters:
        - $ref: "#/components/parameters/WorkspaceId"
        - name: all_workspaces
          description: get jobs from all workspaces (only valid if request come from the `admins` workspace)
          in: query
          schema:
            type: boolean
      responses:
        "200":
          description: queue count
          content:
            application/json:
              schema:
                type: object
                properties:
                  database_length:
                    type: integer
                  suspended:
                    type: integer
                required:
                  - database_length

  /w/{workspace}/jobs/completed/count:
    get:
      summary: get completed count
      operationId: getCompletedCount
      tags:
        - job
      parameters:
        - $ref: "#/components/parameters/WorkspaceId"
      responses:
        "200":
          description: completed count
          content:
            application/json:
              schema:
                type: object
                properties:
                  database_length:
                    type: integer
                required:
                  - database_length

  /w/{workspace}/jobs/completed/count_jobs:
    get:
      summary: count number of completed jobs with filter
      operationId: countCompletedJobs
      tags:
        - job
      parameters:
        - $ref: "#/components/parameters/WorkspaceId"
        - name: completed_after_s_ago
          in: query
          schema:
            type: integer
        - name: success
          in: query
          schema:
            type: boolean
        - name: tags
          in: query
          schema:
            type: string
        - name: all_workspaces
          in: query
          schema:
            type: boolean
      responses:
        "200":
          description: Count of completed jobs
          content:
            application/json:
              schema:
                type: integer

  /w/{workspace}/jobs/queue/list_filtered_uuids:
    get:
      summary: get the ids of all jobs matching the given filters
      operationId: listFilteredUuids
      tags:
        - job
      parameters:
        - $ref: "#/components/parameters/WorkspaceId"
        - $ref: "#/components/parameters/OrderDesc"
        - $ref: "#/components/parameters/CreatedBy"
        - $ref: "#/components/parameters/ParentJob"
        - $ref: "#/components/parameters/ScriptExactPath"
        - $ref: "#/components/parameters/ScriptStartPath"
        - $ref: "#/components/parameters/SchedulePath"
        - $ref: "#/components/parameters/ScriptExactHash"
        - $ref: "#/components/parameters/StartedBefore"
        - $ref: "#/components/parameters/StartedAfter"
        - $ref: "#/components/parameters/Success"
        - $ref: "#/components/parameters/ScheduledForBeforeNow"
        - $ref: "#/components/parameters/JobKinds"
        - $ref: "#/components/parameters/Suspended"
        - $ref: "#/components/parameters/Running"
        - $ref: "#/components/parameters/ArgsFilter"
        - $ref: "#/components/parameters/ResultFilter"
        - $ref: "#/components/parameters/Tag"
        - $ref: "#/components/parameters/Page"
        - $ref: "#/components/parameters/PerPage"
        - name: concurrency_key
          in: query
          required: false
          schema:
            type: string
        - name: all_workspaces
          description: get jobs from all workspaces (only valid if request come from the `admins` workspace)
          in: query
          schema:
            type: boolean
        - name: is_not_schedule
          description: is not a scheduled job
          in: query
          schema:
            type: boolean
      responses:
        "200":
          description: uuids of jobs
          content:
            application/json:
              schema:
                type: array
                items:
                  type: string

  /w/{workspace}/jobs/queue/cancel_selection:
    post:
      summary: cancel jobs based on the given uuids
      operationId: cancelSelection
      tags:
        - job
      parameters:
        - $ref: "#/components/parameters/WorkspaceId"
      requestBody:
        description: uuids of the jobs to cancel
        required: true
        content:
          application/json:
            schema:
              type: array
              items:
                type: string
      responses:
        "200":
          description: uuids of canceled jobs
          content:
            application/json:
              schema:
                type: array
                items:
                  type: string

  /w/{workspace}/jobs/completed/list:
    get:
      summary: list all completed jobs
      operationId: listCompletedJobs
      tags:
        - job
      parameters:
        - $ref: "#/components/parameters/WorkspaceId"
        - $ref: "#/components/parameters/OrderDesc"
        - $ref: "#/components/parameters/CreatedBy"
        - $ref: "#/components/parameters/Label"
        - $ref: "#/components/parameters/Worker"
        - $ref: "#/components/parameters/ParentJob"
        - $ref: "#/components/parameters/ScriptExactPath"
        - $ref: "#/components/parameters/ScriptStartPath"
        - $ref: "#/components/parameters/SchedulePath"
        - $ref: "#/components/parameters/ScriptExactHash"
        - $ref: "#/components/parameters/StartedBefore"
        - $ref: "#/components/parameters/StartedAfter"
        - $ref: "#/components/parameters/Success"
        - $ref: "#/components/parameters/JobKinds"
        - $ref: "#/components/parameters/ArgsFilter"
        - $ref: "#/components/parameters/ResultFilter"
        - $ref: "#/components/parameters/Tag"
        - $ref: "#/components/parameters/Page"
        - $ref: "#/components/parameters/PerPage"
        - name: is_skipped
          description: is the job skipped
          in: query
          schema:
            type: boolean
        - name: is_flow_step
          description: is the job a flow step
          in: query
          schema:
            type: boolean
        - name: has_null_parent
          description: has null parent
          in: query
          schema:
            type: boolean
        - name: is_not_schedule
          description: is not a scheduled job
          in: query
          schema:
            type: boolean
      responses:
        "200":
          description: All completed jobs
          content:
            application/json:
              schema:
                type: array
                items:
                  $ref: "#/components/schemas/CompletedJob"

  /w/{workspace}/jobs/list:
    get:
      summary: list all jobs
      operationId: listJobs
      tags:
        - job
      parameters:
        - $ref: "#/components/parameters/WorkspaceId"
        - $ref: "#/components/parameters/CreatedBy"
        - $ref: "#/components/parameters/Label"
        - $ref: "#/components/parameters/Worker"
        - $ref: "#/components/parameters/ParentJob"
        - $ref: "#/components/parameters/ScriptExactPath"
        - $ref: "#/components/parameters/ScriptStartPath"
        - $ref: "#/components/parameters/SchedulePath"
        - $ref: "#/components/parameters/ScriptExactHash"
        - $ref: "#/components/parameters/StartedBefore"
        - $ref: "#/components/parameters/StartedAfter"
        - $ref: "#/components/parameters/CreatedBefore"
        - $ref: "#/components/parameters/CreatedAfter"
        - $ref: "#/components/parameters/CreatedOrStartedBefore"
        - $ref: "#/components/parameters/Running"
        - $ref: "#/components/parameters/ScheduledForBeforeNow"
        - $ref: "#/components/parameters/CreatedOrStartedAfter"
        - $ref: "#/components/parameters/CreatedOrStartedAfterCompletedJob"
        - $ref: "#/components/parameters/JobKinds"
        - $ref: "#/components/parameters/Suspended"
        - $ref: "#/components/parameters/ArgsFilter"
        - $ref: "#/components/parameters/Tag"
        - $ref: "#/components/parameters/ResultFilter"
        - $ref: "#/components/parameters/Page"
        - $ref: "#/components/parameters/PerPage"
        - name: is_skipped
          description: is the job skipped
          in: query
          schema:
            type: boolean
        - name: is_flow_step
          description: is the job a flow step
          in: query
          schema:
            type: boolean
        - name: has_null_parent
          description: has null parent
          in: query
          schema:
            type: boolean
        - name: success
          description: filter on successful jobs
          in: query
          schema:
            type: boolean
        - name: all_workspaces
          description: get jobs from all workspaces (only valid if request come from the `admins` workspace)
          in: query
          schema:
            type: boolean
        - name: is_not_schedule
          description: is not a scheduled job
          in: query
          schema:
            type: boolean
      responses:
        "200":
          description: All jobs
          content:
            application/json:
              schema:
                type: array
                items:
                  $ref: "#/components/schemas/Job"

  /jobs/db_clock:
    get:
      summary: get db clock
      operationId: getDbClock
      tags:
        - job
      responses:
        "200":
          description: the timestamp of the db that can be used to compute the drift
          content:
            application/json:
              schema:
                type: integer

  /jobs/completed/count_by_tag:
    get:
      summary: Count jobs by tag
      operationId: countJobsByTag
      tags:
        - job
      parameters:
        - name: horizon_secs
          in: query
          description: Past Time horizon in seconds (when to start the count = now - horizon) (default is 3600)
          required: false
          schema:
            type: integer
        - name: workspace_id
          in: query
          description: Specific workspace ID to filter results (optional)
          required: false
          schema:
            type: string
      responses:
        "200":
          description: Job counts by tag
          content:
            application/json:
              schema:
                type: array
                items:
                  type: object
                  properties:
                    tag:
                      type: string
                    count:
                      type: integer
                  required:
                    - tag
                    - count

  /w/{workspace}/jobs_u/get/{id}:
    get:
      summary: get job
      operationId: getJob
      tags:
        - job
      parameters:
        - $ref: "#/components/parameters/WorkspaceId"
        - $ref: "#/components/parameters/JobId"
        - name: no_logs
          in: query
          schema:
            type: boolean
      responses:
        "200":
          description: job details
          content:
            application/json:
              schema:
                $ref: "#/components/schemas/Job"

  /w/{workspace}/jobs_u/get_root_job_id/{id}:
    get:
      summary: get root job id
      operationId: getRootJobId
      tags:
        - job
      parameters:
        - $ref: "#/components/parameters/WorkspaceId"
        - $ref: "#/components/parameters/JobId"
      responses:
        "200":
          description: get root job id
          content:
            application/json:
              schema:
                type: string

  /w/{workspace}/jobs_u/get_logs/{id}:
    get:
      summary: get job logs
      operationId: getJob logs
      tags:
        - job
      parameters:
        - $ref: "#/components/parameters/WorkspaceId"
        - $ref: "#/components/parameters/JobId"
      responses:
        "200":
          description: job details
          content:
            text/plain:
              schema:
                type: string

  /w/{workspace}/jobs_u/get_args/{id}:
    get:
      summary: get job args
      operationId: getJobArgs
      tags:
        - job
      parameters:
        - $ref: "#/components/parameters/WorkspaceId"
        - $ref: "#/components/parameters/JobId"
      responses:
        "200":
          description: job args
          content:
            application/json:
              schema: {}

  /w/{workspace}/jobs_u/getupdate/{id}:
    get:
      summary: get job updates
      operationId: getJobUpdates
      tags:
        - job
      parameters:
        - $ref: "#/components/parameters/WorkspaceId"
        - $ref: "#/components/parameters/JobId"
        - name: running
          in: query
          schema:
            type: boolean
        - name: log_offset
          in: query
          schema:
            type: integer
        - name: get_progress
          in: query
          schema:
            type: boolean

      responses:
        "200":
          description: job details
          content:
            application/json:
              schema:
                type: object
                properties:
                  running:
                    type: boolean
                  completed:
                    type: boolean
                  new_logs:
                    type: string
                  log_offset:
                    type: integer
                  mem_peak:
                    type: integer
                  progress:
                    type: integer
                  flow_status:
                    $ref: "#/components/schemas/WorkflowStatusRecord"

  /w/{workspace}/jobs_u/get_log_file/{path}:
    get:
      summary: get log file from object store
      operationId: getLogFileFromStore
      tags:
        - job
      parameters:
        - $ref: "#/components/parameters/WorkspaceId"
        - name: path
          in: path
          required: true
          schema:
            type: string
      responses:
        "200":
          description: job log
          content:
            text/plain:
              type: string

  /w/{workspace}/jobs_u/get_flow_debug_info/{id}:
    get:
      summary: get flow debug info
      operationId: getFlowDebugInfo
      tags:
        - job
      parameters:
        - $ref: "#/components/parameters/WorkspaceId"
        - $ref: "#/components/parameters/JobId"
      responses:
        "200":
          description: flow debug info details
          content:
            application/json:
              schema: {}

  /w/{workspace}/jobs_u/completed/get/{id}:
    get:
      summary: get completed job
      operationId: getCompletedJob
      tags:
        - job
      parameters:
        - $ref: "#/components/parameters/WorkspaceId"
        - $ref: "#/components/parameters/JobId"
      responses:
        "200":
          description: job details
          content:
            application/json:
              schema:
                $ref: "#/components/schemas/CompletedJob"

  /w/{workspace}/jobs_u/completed/get_result/{id}:
    get:
      summary: get completed job result
      operationId: getCompletedJobResult
      tags:
        - job
      parameters:
        - $ref: "#/components/parameters/WorkspaceId"
        - $ref: "#/components/parameters/JobId"
        - name: suspended_job
          in: query
          schema:
            type: string
        - name: resume_id
          in: query
          schema:
            type: integer
        - name: secret
          in: query
          schema:
            type: string
        - name: approver
          in: query
          schema:
            type: string
      responses:
        "200":
          description: result
          content:
            application/json:
              schema: {}

  /w/{workspace}/jobs_u/completed/get_result_maybe/{id}:
    get:
      summary: get completed job result if job is completed
      operationId: getCompletedJobResultMaybe
      tags:
        - job
      parameters:
        - $ref: "#/components/parameters/WorkspaceId"
        - $ref: "#/components/parameters/JobId"
        - $ref: "#/components/parameters/GetStarted"

      responses:
        "200":
          description: result
          content:
            application/json:
              schema:
                type: object
                properties:
                  completed:
                    type: boolean
                  result: {}
                  success:
                    type: boolean
                  started:
                    type: boolean
                required:
                  - completed
                  - result

  /w/{workspace}/jobs/completed/delete/{id}:
    post:
      summary: delete completed job (erase content but keep run id)
      operationId: deleteCompletedJob
      tags:
        - job
      parameters:
        - $ref: "#/components/parameters/WorkspaceId"
        - $ref: "#/components/parameters/JobId"
      responses:
        "200":
          description: job details
          content:
            application/json:
              schema:
                $ref: "#/components/schemas/CompletedJob"

  /w/{workspace}/jobs_u/queue/cancel/{id}:
    post:
      summary: cancel queued or running job
      operationId: cancelQueuedJob
      tags:
        - job
      parameters:
        - $ref: "#/components/parameters/WorkspaceId"
        - $ref: "#/components/parameters/JobId"
      requestBody:
        description: reason
        required: true
        content:
          application/json:
            schema:
              type: object
              properties:
                reason:
                  type: string

      responses:
        "200":
          description: job canceled
          content:
            text/plain:
              schema:
                type: string

  /w/{workspace}/jobs_u/queue/cancel_persistent/{path}:
    post:
      summary: cancel all queued jobs for persistent script
      operationId: cancelPersistentQueuedJobs
      tags:
        - job
      parameters:
        - $ref: "#/components/parameters/WorkspaceId"
        - $ref: "#/components/parameters/Path"
      requestBody:
        description: reason
        required: true
        content:
          application/json:
            schema:
              type: object
              properties:
                reason:
                  type: string

      responses:
        "200":
          description: persistent job scaled down to zero
          content:
            text/plain:
              schema:
                type: string

  /w/{workspace}/jobs_u/queue/force_cancel/{id}:
    post:
      summary: force cancel queued job
      operationId: forceCancelQueuedJob
      tags:
        - job
      parameters:
        - $ref: "#/components/parameters/WorkspaceId"
        - $ref: "#/components/parameters/JobId"
      requestBody:
        description: reason
        required: true
        content:
          application/json:
            schema:
              type: object
              properties:
                reason:
                  type: string

      responses:
        "200":
          description: job canceled
          content:
            text/plain:
              schema:
                type: string

  /w/{workspace}/jobs/job_signature/{id}/{resume_id}:
    get:
      summary: create an HMac signature given a job id and a resume id
      operationId: createJobSignature
      tags:
        - job
      parameters:
        - $ref: "#/components/parameters/WorkspaceId"
        - $ref: "#/components/parameters/JobId"
        - name: resume_id
          in: path
          required: true
          schema:
            type: integer
        - name: approver
          in: query
          schema:
            type: string
      responses:
        "200":
          description: job signature
          content:
            text/plain:
              schema:
                type: string

  /w/{workspace}/jobs/resume_urls/{id}/{resume_id}:
    get:
      summary: get resume urls given a job_id, resume_id and a nonce to resume a flow
      operationId: getResumeUrls
      tags:
        - job
      parameters:
        - $ref: "#/components/parameters/WorkspaceId"
        - $ref: "#/components/parameters/JobId"
        - name: resume_id
          in: path
          required: true
          schema:
            type: integer
        - name: approver
          in: query
          schema:
            type: string
      responses:
        "200":
          description: url endpoints
          content:
            application/json:
              schema:
                type: object
                properties:
                  approvalPage:
                    type: string
                  resume:
                    type: string
                  cancel:
                    type: string
                required:
                  - approvalPage
                  - resume
                  - cancel

  /w/{workspace}/jobs/slack_approval/{id}:
    get:
      summary: generate interactive slack approval for suspended job
      operationId: getSlackApprovalPayload
      tags:
        - job
      parameters:
        - $ref: "#/components/parameters/WorkspaceId"
        - $ref: "#/components/parameters/JobId"
        - name: approver
          in: query
          schema:
            type: string
        - name: message
          in: query
          schema:
            type: string
        - name: slack_resource_path
          in: query
          required: true
          schema:
            type: string
        - name: channel_id
          in: query
          required: true
          schema:
            type: string
        - name: flow_step_id
          in: query
          required: true
          schema:
            type: string
        - name: default_args_json
          in: query
          required: false
          schema:
            type: string
        - name: dynamic_enums_json
          in: query
          required: false
          schema:
            type: string
      responses:
        "200":
          description: Interactive slack approval message sent successfully

  /w/{workspace}/jobs_u/resume/{id}/{resume_id}/{signature}:
    get:
      summary: resume a job for a suspended flow
      operationId: resumeSuspendedJobGet
      tags:
        - job
      parameters:
        - $ref: "#/components/parameters/WorkspaceId"
        - $ref: "#/components/parameters/JobId"
        - $ref: "#/components/parameters/Payload"
        - name: resume_id
          in: path
          required: true
          schema:
            type: integer
        - name: signature
          in: path
          required: true
          schema:
            type: string
        - name: approver
          in: query
          schema:
            type: string
      responses:
        "201":
          description: job resumed
          content:
            text/plain:
              schema:
                type: string

    post:
      summary: resume a job for a suspended flow
      operationId: resumeSuspendedJobPost
      tags:
        - job
      parameters:
        - $ref: "#/components/parameters/WorkspaceId"
        - $ref: "#/components/parameters/JobId"
        - name: resume_id
          in: path
          required: true
          schema:
            type: integer
        - name: signature
          in: path
          required: true
          schema:
            type: string
        - name: approver
          in: query
          schema:
            type: string
      requestBody:
        required: true
        content:
          application/json:
            schema:
              type: object
      responses:
        "201":
          description: job resumed
          content:
            text/plain:
              schema:
                type: string

  /w/{workspace}/jobs/flow/user_states/{id}/{key}:
    post:
      summary: set flow user state at a given key
      operationId: setFlowUserState
      tags:
        - job
      parameters:
        - $ref: "#/components/parameters/WorkspaceId"
        - $ref: "#/components/parameters/JobId"
        - name: key
          in: path
          required: true
          schema:
            type: string
      requestBody:
        description: new value
        required: true
        content:
          application/json:
            schema: {}
      responses:
        "200":
          description: flow user state updated
          content:
            text/plain:
              schema:
                type: string
    get:
      summary: get flow user state at a given key
      operationId: getFlowUserState
      tags:
        - job
      parameters:
        - $ref: "#/components/parameters/WorkspaceId"
        - $ref: "#/components/parameters/JobId"
        - name: key
          in: path
          required: true
          schema:
            type: string
      responses:
        "200":
          description: flow user state updated
          content:
            application/json:
              schema: {}

  /w/{workspace}/jobs/flow/resume/{id}:
    post:
      summary: resume a job for a suspended flow as an owner
      operationId: resumeSuspendedFlowAsOwner
      tags:
        - job
      parameters:
        - $ref: "#/components/parameters/WorkspaceId"
        - $ref: "#/components/parameters/JobId"
      requestBody:
        required: true
        content:
          application/json:
            schema:
              type: object
      responses:
        "201":
          description: job resumed
          content:
            text/plain:
              schema:
                type: string

  /w/{workspace}/jobs_u/cancel/{id}/{resume_id}/{signature}:
    get:
      summary: cancel a job for a suspended flow
      operationId: cancelSuspendedJobGet
      tags:
        - job
      parameters:
        - $ref: "#/components/parameters/WorkspaceId"
        - $ref: "#/components/parameters/JobId"
        - name: resume_id
          in: path
          required: true
          schema:
            type: integer
        - name: signature
          in: path
          required: true
          schema:
            type: string
        - name: approver
          in: query
          schema:
            type: string
      responses:
        "201":
          description: job canceled
          content:
            text/plain:
              schema:
                type: string

    post:
      summary: cancel a job for a suspended flow
      operationId: cancelSuspendedJobPost
      tags:
        - job
      parameters:
        - $ref: "#/components/parameters/WorkspaceId"
        - $ref: "#/components/parameters/JobId"
        - name: resume_id
          in: path
          required: true
          schema:
            type: integer
        - name: signature
          in: path
          required: true
          schema:
            type: string
        - name: approver
          in: query
          schema:
            type: string
      requestBody:
        required: true
        content:
          application/json:
            schema:
              type: object
      responses:
        "201":
          description: job canceled
          content:
            text/plain:
              schema:
                type: string

  /w/{workspace}/jobs_u/get_flow/{id}/{resume_id}/{signature}:
    get:
      summary: get parent flow job of suspended job
      operationId: getSuspendedJobFlow
      tags:
        - job
      parameters:
        - $ref: "#/components/parameters/WorkspaceId"
        - $ref: "#/components/parameters/JobId"
        - name: resume_id
          in: path
          required: true
          schema:
            type: integer
        - name: signature
          in: path
          required: true
          schema:
            type: string
        - name: approver
          in: query
          schema:
            type: string
      responses:
        "200":
          description: parent flow details
          content:
            application/json:
              schema:
                type: object
                properties:
                  job:
                    $ref: "#/components/schemas/Job"
                  approvers:
                    type: array
                    items:
                      type: object
                      properties:
                        resume_id:
                          type: integer
                        approver:
                          type: string
                      required:
                        - resume_id
                        - approver
                required:
                  - job
                  - approvers

  /schedules/preview:
    post:
      summary: preview schedule
      operationId: previewSchedule
      tags:
        - schedule
      requestBody:
        description: schedule
        required: true
        content:
          application/json:
            schema:
              type: object
              properties:
                schedule:
                  type: string
                timezone:
                  type: string
                cron_version:
                  type: string
              required:
                - schedule
                - timezone
      responses:
        "200":
          description: List of 5 estimated upcoming execution events (in UTC)
          content:
            application/json:
              schema:
                type: array
                items:
                  type: string
                  format: date-time

  /w/{workspace}/schedules/create:
    post:
      summary: create schedule
      operationId: createSchedule
      tags:
        - schedule
      parameters:
        - $ref: "#/components/parameters/WorkspaceId"
      requestBody:
        description: new schedule
        required: true
        content:
          application/json:
            schema:
              $ref: "#/components/schemas/NewSchedule"
      responses:
        "201":
          description: schedule created
          content:
            text/plain:
              schema:
                type: string

  /w/{workspace}/schedules/update/{path}:
    post:
      summary: update schedule
      operationId: updateSchedule
      tags:
        - schedule
      parameters:
        - $ref: "#/components/parameters/WorkspaceId"
        - $ref: "#/components/parameters/Path"
      requestBody:
        description: updated schedule
        required: true
        content:
          application/json:
            schema:
              $ref: "#/components/schemas/EditSchedule"
      responses:
        "200":
          description: schedule updated
          content:
            text/plain:
              schema:
                type: string

  /w/{workspace}/schedules/setenabled/{path}:
    post:
      summary: set enabled schedule
      operationId: setScheduleEnabled
      tags:
        - schedule
      parameters:
        - $ref: "#/components/parameters/WorkspaceId"
        - $ref: "#/components/parameters/Path"
      requestBody:
        description: updated schedule enable
        required: true
        content:
          application/json:
            schema:
              type: object
              properties:
                enabled:
                  type: boolean
              required:
                - enabled

      responses:
        "200":
          description: schedule enabled set
          content:
            text/plain:
              schema:
                type: string

  /w/{workspace}/schedules/delete/{path}:
    delete:
      summary: delete schedule
      operationId: deleteSchedule
      tags:
        - schedule
      parameters:
        - $ref: "#/components/parameters/WorkspaceId"
        - $ref: "#/components/parameters/Path"
      responses:
        "200":
          description: schedule deleted
          content:
            text/plain:
              schema:
                type: string

  /w/{workspace}/schedules/get/{path}:
    get:
      summary: get schedule
      operationId: getSchedule
      tags:
        - schedule
      parameters:
        - $ref: "#/components/parameters/WorkspaceId"
        - $ref: "#/components/parameters/Path"
      responses:
        "200":
          description: schedule deleted
          content:
            application/json:
              schema:
                $ref: "#/components/schemas/Schedule"

  /w/{workspace}/schedules/exists/{path}:
    get:
      summary: does schedule exists
      operationId: existsSchedule
      tags:
        - schedule
      parameters:
        - $ref: "#/components/parameters/WorkspaceId"
        - $ref: "#/components/parameters/Path"
      responses:
        "200":
          description: schedule exists
          content:
            application/json:
              schema:
                type: boolean

  /w/{workspace}/schedules/list:
    get:
      summary: list schedules
      operationId: listSchedules
      tags:
        - schedule
      parameters:
        - $ref: "#/components/parameters/WorkspaceId"
        - $ref: "#/components/parameters/Page"
        - $ref: "#/components/parameters/PerPage"
        - $ref: "#/components/parameters/ArgsFilter"
        - name: path
          description: filter by path
          in: query
          schema:
            type: string
        - name: is_flow
          in: query
          schema:
            type: boolean
        - name: path_start
          in: query
          schema:
            type: string
      responses:
        "200":
          description: schedule list
          content:
            application/json:
              schema:
                type: array
                items:
                  $ref: "#/components/schemas/Schedule"

  /w/{workspace}/schedules/list_with_jobs:
    get:
      summary: list schedules with last 20 jobs
      operationId: listSchedulesWithJobs
      tags:
        - schedule
      parameters:
        - $ref: "#/components/parameters/WorkspaceId"
        - $ref: "#/components/parameters/Page"
        - $ref: "#/components/parameters/PerPage"
      responses:
        "200":
          description: schedule list
          content:
            application/json:
              schema:
                type: array
                items:
                  $ref: "#/components/schemas/ScheduleWJobs"

  /w/{workspace}/schedules/setdefaulthandler:
    post:
      summary: Set default error or recoevery handler
      operationId: setDefaultErrorOrRecoveryHandler
      tags:
        - schedule
      parameters:
        - $ref: "#/components/parameters/WorkspaceId"
      requestBody:
        description: Handler description
        required: true
        content:
          application/json:
            schema:
              type: object
              properties:
                handler_type:
                  type: string
                  enum: ["error", "recovery", "success"]
                override_existing:
                  type: boolean
                path:
                  type: string
                extra_args:
                  type: object
                number_of_occurence:
                  type: integer
                number_of_occurence_exact:
                  type: boolean
                workspace_handler_muted:
                  type: boolean
              required:
                - handler_type
                - override_existing
      responses:
        "201":
          description: default error handler set

  /w/{workspace}/http_triggers/create:
    post:
      summary: create http trigger
      operationId: createHttpTrigger
      tags:
        - http_trigger
      parameters:
        - $ref: "#/components/parameters/WorkspaceId"
      requestBody:
        description: new http trigger
        required: true
        content:
          application/json:
            schema:
              $ref: "#/components/schemas/NewHttpTrigger"
      responses:
        "201":
          description: http trigger created
          content:
            text/plain:
              schema:
                type: string

  /w/{workspace}/http_triggers/update/{path}:
    post:
      summary: update http trigger
      operationId: updateHttpTrigger
      tags:
        - http_trigger
      parameters:
        - $ref: "#/components/parameters/WorkspaceId"
        - $ref: "#/components/parameters/Path"
      requestBody:
        description: updated trigger
        required: true
        content:
          application/json:
            schema:
              $ref: "#/components/schemas/EditHttpTrigger"
      responses:
        "200":
          description: http trigger updated
          content:
            text/plain:
              schema:
                type: string

  /w/{workspace}/http_triggers/delete/{path}:
    delete:
      summary: delete http trigger
      operationId: deleteHttpTrigger
      tags:
        - http_trigger
      parameters:
        - $ref: "#/components/parameters/WorkspaceId"
        - $ref: "#/components/parameters/Path"
      responses:
        "200":
          description: http trigger deleted
          content:
            text/plain:
              schema:
                type: string

  /w/{workspace}/http_triggers/get/{path}:
    get:
      summary: get http trigger
      operationId: getHttpTrigger
      tags:
        - http_trigger
      parameters:
        - $ref: "#/components/parameters/WorkspaceId"
        - $ref: "#/components/parameters/Path"
      responses:
        "200":
          description: http trigger deleted
          content:
            application/json:
              schema:
                $ref: "#/components/schemas/HttpTrigger"

  /w/{workspace}/http_triggers/list:
    get:
      summary: list http triggers
      operationId: listHttpTriggers
      tags:
        - http_trigger
      parameters:
        - $ref: "#/components/parameters/WorkspaceId"
          required: true
        - $ref: "#/components/parameters/Page"
        - $ref: "#/components/parameters/PerPage"
        - name: path
          description: filter by path
          in: query
          schema:
            type: string
        - name: is_flow
          in: query
          schema:
            type: boolean
        - name: path_start
          in: query
          schema:
            type: string
      responses:
        "200":
          description: http trigger list
          content:
            application/json:
              schema:
                type: array
                items:
                  $ref: "#/components/schemas/HttpTrigger"

  /w/{workspace}/http_triggers/exists/{path}:
    get:
      summary: does http trigger exists
      operationId: existsHttpTrigger
      tags:
        - http_trigger
      parameters:
        - $ref: "#/components/parameters/WorkspaceId"
        - $ref: "#/components/parameters/Path"
      responses:
        "200":
          description: http trigger exists
          content:
            application/json:
              schema:
                type: boolean

  /w/{workspace}/http_triggers/route_exists:
    post:
      summary: does route exists
      operationId: existsRoute
      tags:
        - http_trigger
      parameters:
        - $ref: "#/components/parameters/WorkspaceId"
      requestBody:
        description: route exists request
        required: true
        content:
          application/json:
            schema:
              type: object
              properties:
                route_path:
                  type: string
                http_method:
                  type: string
                  enum: ["get", "post", "put", "delete", "patch"]
                trigger_path:
                  type: string
                workspaced_route:
                  type: boolean
              required:
                - route_path
                - http_method
      responses:
        "200":
          description: route exists
          content:
            application/json:
              schema:
                type: boolean

  /w/{workspace}/websocket_triggers/create:
    post:
      summary: create websocket trigger
      operationId: createWebsocketTrigger
      tags:
        - websocket_trigger
      parameters:
        - $ref: "#/components/parameters/WorkspaceId"
      requestBody:
        description: new websocket trigger
        required: true
        content:
          application/json:
            schema:
              $ref: "#/components/schemas/NewWebsocketTrigger"
      responses:
        "201":
          description: websocket trigger created
          content:
            text/plain:
              schema:
                type: string

  /w/{workspace}/websocket_triggers/update/{path}:
    post:
      summary: update websocket trigger
      operationId: updateWebsocketTrigger
      tags:
        - websocket_trigger
      parameters:
        - $ref: "#/components/parameters/WorkspaceId"
        - $ref: "#/components/parameters/Path"
      requestBody:
        description: updated trigger
        required: true
        content:
          application/json:
            schema:
              $ref: "#/components/schemas/EditWebsocketTrigger"
      responses:
        "200":
          description: websocket trigger updated
          content:
            text/plain:
              schema:
                type: string

  /w/{workspace}/websocket_triggers/delete/{path}:
    delete:
      summary: delete websocket trigger
      operationId: deleteWebsocketTrigger
      tags:
        - websocket_trigger
      parameters:
        - $ref: "#/components/parameters/WorkspaceId"
        - $ref: "#/components/parameters/Path"
      responses:
        "200":
          description: websocket trigger deleted
          content:
            text/plain:
              schema:
                type: string

  /w/{workspace}/websocket_triggers/get/{path}:
    get:
      summary: get websocket trigger
      operationId: getWebsocketTrigger
      tags:
        - websocket_trigger
      parameters:
        - $ref: "#/components/parameters/WorkspaceId"
        - $ref: "#/components/parameters/Path"
      responses:
        "200":
          description: websocket trigger deleted
          content:
            application/json:
              schema:
                $ref: "#/components/schemas/WebsocketTrigger"

  /w/{workspace}/websocket_triggers/list:
    get:
      summary: list websocket triggers
      operationId: listWebsocketTriggers
      tags:
        - websocket_trigger
      parameters:
        - $ref: "#/components/parameters/WorkspaceId"
          required: true
        - $ref: "#/components/parameters/Page"
        - $ref: "#/components/parameters/PerPage"
        - name: path
          description: filter by path
          in: query
          schema:
            type: string
        - name: is_flow
          in: query
          schema:
            type: boolean
        - name: path_start
          in: query
          schema:
            type: string
      responses:
        "200":
          description: websocket trigger list
          content:
            application/json:
              schema:
                type: array
                items:
                  $ref: "#/components/schemas/WebsocketTrigger"

  /w/{workspace}/websocket_triggers/exists/{path}:
    get:
      summary: does websocket trigger exists
      operationId: existsWebsocketTrigger
      tags:
        - websocket_trigger
      parameters:
        - $ref: "#/components/parameters/WorkspaceId"
        - $ref: "#/components/parameters/Path"
      responses:
        "200":
          description: websocket trigger exists
          content:
            application/json:
              schema:
                type: boolean

  /w/{workspace}/websocket_triggers/setenabled/{path}:
    post:
      summary: set enabled websocket trigger
      operationId: setWebsocketTriggerEnabled
      tags:
        - websocket_trigger
      parameters:
        - $ref: "#/components/parameters/WorkspaceId"
        - $ref: "#/components/parameters/Path"
      requestBody:
        description: updated websocket trigger enable
        required: true
        content:
          application/json:
            schema:
              type: object
              properties:
                enabled:
                  type: boolean
              required:
                - enabled
      responses:
        "200":
          description: websocket trigger enabled set
          content:
            text/plain:
              schema:
                type: string

  /w/{workspace}/websocket_triggers/test:
    post:
      summary: test websocket connection
      operationId: testWebsocketConnection
      tags:
        - websocket_trigger
      parameters:
        - $ref: "#/components/parameters/WorkspaceId"
      requestBody:
        description: test websocket connection
        required: true
        content:
          application/json:
            schema:
              type: object
              properties:
                url:
                  type: string
                url_runnable_args:
                  $ref: "#/components/schemas/ScriptArgs"
                can_return_message:
                  type: boolean
              required:
                - url
                - can_return_message
      responses:
        "200":
          description: successfuly connected to websocket
          content:
            text/plain:
              schema:
                type: string

  /w/{workspace}/kafka_triggers/create:
    post:
      summary: create kafka trigger
      operationId: createKafkaTrigger
      tags:
        - kafka_trigger
      parameters:
        - $ref: "#/components/parameters/WorkspaceId"
      requestBody:
        description: new kafka trigger
        required: true
        content:
          application/json:
            schema:
              $ref: "#/components/schemas/NewKafkaTrigger"
      responses:
        "201":
          description: kafka trigger created
          content:
            text/plain:
              schema:
                type: string

  /w/{workspace}/kafka_triggers/update/{path}:
    post:
      summary: update kafka trigger
      operationId: updateKafkaTrigger
      tags:
        - kafka_trigger
      parameters:
        - $ref: "#/components/parameters/WorkspaceId"
        - $ref: "#/components/parameters/Path"
      requestBody:
        description: updated trigger
        required: true
        content:
          application/json:
            schema:
              $ref: "#/components/schemas/EditKafkaTrigger"
      responses:
        "200":
          description: kafka trigger updated
          content:
            text/plain:
              schema:
                type: string

  /w/{workspace}/kafka_triggers/delete/{path}:
    delete:
      summary: delete kafka trigger
      operationId: deleteKafkaTrigger
      tags:
        - kafka_trigger
      parameters:
        - $ref: "#/components/parameters/WorkspaceId"
        - $ref: "#/components/parameters/Path"
      responses:
        "200":
          description: kafka trigger deleted
          content:
            text/plain:
              schema:
                type: string

  /w/{workspace}/kafka_triggers/get/{path}:
    get:
      summary: get kafka trigger
      operationId: getKafkaTrigger
      tags:
        - kafka_trigger
      parameters:
        - $ref: "#/components/parameters/WorkspaceId"
        - $ref: "#/components/parameters/Path"
      responses:
        "200":
          description: kafka trigger deleted
          content:
            application/json:
              schema:
                $ref: "#/components/schemas/KafkaTrigger"

  /w/{workspace}/kafka_triggers/list:
    get:
      summary: list kafka triggers
      operationId: listKafkaTriggers
      tags:
        - kafka_trigger
      parameters:
        - $ref: "#/components/parameters/WorkspaceId"
          required: true
        - $ref: "#/components/parameters/Page"
        - $ref: "#/components/parameters/PerPage"
        - name: path
          description: filter by path
          in: query
          schema:
            type: string
        - name: is_flow
          in: query
          schema:
            type: boolean
        - name: path_start
          in: query
          schema:
            type: string
      responses:
        "200":
          description: kafka trigger list
          content:
            application/json:
              schema:
                type: array
                items:
                  $ref: "#/components/schemas/KafkaTrigger"

  /w/{workspace}/kafka_triggers/exists/{path}:
    get:
      summary: does kafka trigger exists
      operationId: existsKafkaTrigger
      tags:
        - kafka_trigger
      parameters:
        - $ref: "#/components/parameters/WorkspaceId"
        - $ref: "#/components/parameters/Path"
      responses:
        "200":
          description: kafka trigger exists
          content:
            application/json:
              schema:
                type: boolean

  /w/{workspace}/kafka_triggers/setenabled/{path}:
    post:
      summary: set enabled kafka trigger
      operationId: setKafkaTriggerEnabled
      tags:
        - kafka_trigger
      parameters:
        - $ref: "#/components/parameters/WorkspaceId"
        - $ref: "#/components/parameters/Path"
      requestBody:
        description: updated kafka trigger enable
        required: true
        content:
          application/json:
            schema:
              type: object
              properties:
                enabled:
                  type: boolean
              required:
                - enabled
      responses:
        "200":
          description: kafka trigger enabled set
          content:
            text/plain:
              schema:
                type: string

  /w/{workspace}/kafka_triggers/test:
    post:
      summary: test kafka connection
      operationId: testKafkaConnection
      tags:
        - kafka_trigger
      parameters:
        - $ref: "#/components/parameters/WorkspaceId"
      requestBody:
        description: test kafka connection
        required: true
        content:
          application/json:
            schema:
              type: object
              properties:
                connection:
                  type: object
              required:
                - connection
      responses:
        "200":
          description: successfuly connected to kafka brokers
          content:
            text/plain:
              schema:
                type: string

  /w/{workspace}/nats_triggers/create:
    post:
      summary: create nats trigger
      operationId: createNatsTrigger
      tags:
        - nats_trigger
      parameters:
        - $ref: "#/components/parameters/WorkspaceId"
      requestBody:
        description: new nats trigger
        required: true
        content:
          application/json:
            schema:
              $ref: "#/components/schemas/NewNatsTrigger"
      responses:
        "201":
          description: nats trigger created
          content:
            text/plain:
              schema:
                type: string

  /w/{workspace}/nats_triggers/update/{path}:
    post:
      summary: update nats trigger
      operationId: updateNatsTrigger
      tags:
        - nats_trigger
      parameters:
        - $ref: "#/components/parameters/WorkspaceId"
        - $ref: "#/components/parameters/Path"
      requestBody:
        description: updated trigger
        required: true
        content:
          application/json:
            schema:
              $ref: "#/components/schemas/EditNatsTrigger"
      responses:
        "200":
          description: nats trigger updated
          content:
            text/plain:
              schema:
                type: string

  /w/{workspace}/nats_triggers/delete/{path}:
    delete:
      summary: delete nats trigger
      operationId: deleteNatsTrigger
      tags:
        - nats_trigger
      parameters:
        - $ref: "#/components/parameters/WorkspaceId"
        - $ref: "#/components/parameters/Path"
      responses:
        "200":
          description: nats trigger deleted
          content:
            text/plain:
              schema:
                type: string

  /w/{workspace}/nats_triggers/get/{path}:
    get:
      summary: get nats trigger
      operationId: getNatsTrigger
      tags:
        - nats_trigger
      parameters:
        - $ref: "#/components/parameters/WorkspaceId"
        - $ref: "#/components/parameters/Path"
      responses:
        "200":
          description: nats trigger deleted
          content:
            application/json:
              schema:
                $ref: "#/components/schemas/NatsTrigger"

<<<<<<< HEAD
=======

>>>>>>> 9c51ea56
  /w/{workspace}/nats_triggers/list:
    get:
      summary: list nats triggers
      operationId: listNatsTriggers
      tags:
        - nats_trigger
      parameters:
        - $ref: "#/components/parameters/WorkspaceId"
          required: true
        - $ref: "#/components/parameters/Page"
        - $ref: "#/components/parameters/PerPage"
        - name: path
          description: filter by path
          in: query
          schema:
            type: string
        - name: is_flow
          in: query
          schema:
            type: boolean
        - name: path_start
          in: query
          schema:
            type: string
      responses:
        "200":
          description: nats trigger list
          content:
            application/json:
              schema:
                type: array
                items:
                  $ref: "#/components/schemas/NatsTrigger"

<<<<<<< HEAD
=======

>>>>>>> 9c51ea56
  /w/{workspace}/nats_triggers/exists/{path}:
    get:
      summary: does nats trigger exists
      operationId: existsNatsTrigger
      tags:
        - nats_trigger
      parameters:
        - $ref: "#/components/parameters/WorkspaceId"
        - $ref: "#/components/parameters/Path"
      responses:
        "200":
          description: nats trigger exists
          content:
            application/json:
              schema:
                type: boolean

  /w/{workspace}/nats_triggers/setenabled/{path}:
    post:
      summary: set enabled nats trigger
      operationId: setNatsTriggerEnabled
      tags:
        - nats_trigger
      parameters:
        - $ref: "#/components/parameters/WorkspaceId"
        - $ref: "#/components/parameters/Path"
      requestBody:
        description: updated nats trigger enable
        required: true
        content:
          application/json:
            schema:
              type: object
              properties:
                enabled:
                  type: boolean
              required:
                - enabled
      responses:
        "200":
          description: nats trigger enabled set
          content:
            text/plain:
              schema:
                type: string

<<<<<<< HEAD
=======

>>>>>>> 9c51ea56
  /w/{workspace}/nats_triggers/test:
    post:
      summary: test NATS connection
      operationId: testNatsConnection
      tags:
        - nats_trigger
      parameters:
        - $ref: "#/components/parameters/WorkspaceId"
      requestBody:
        description: test nats connection
        required: true
        content:
          application/json:
            schema:
              type: object
              properties:
                connection:
                  type: object
              required:
                - connection
      responses:
        "200":
          description: successfuly connected to NATS servers
          content:
            text/plain:
              schema:
                type: string

  /w/{workspace}/sqs_triggers/create:
    post:
      summary: create sqs trigger
      operationId: createSqsTrigger
      tags:
        - sqs_trigger
      parameters:
        - $ref: "#/components/parameters/WorkspaceId"
      requestBody:
        description: new sqs trigger
        required: true
        content:
          application/json:
            schema:
              $ref: "#/components/schemas/NewSqsTrigger"
      responses:
        "201":
          description: sqs trigger created
          content:
            text/plain:
              schema:
                type: string

  /w/{workspace}/sqs_triggers/update/{path}:
    post:
      summary: update sqs trigger
      operationId: updateSqsTrigger
      tags:
        - sqs_trigger
      parameters:
        - $ref: "#/components/parameters/WorkspaceId"
        - $ref: "#/components/parameters/Path"
      requestBody:
        description: updated trigger
        required: true
        content:
          application/json:
            schema:
              $ref: "#/components/schemas/EditSqsTrigger"
      responses:
        "200":
          description: sqs trigger updated
          content:
            text/plain:
              schema:
                type: string

  /w/{workspace}/sqs_triggers/delete/{path}:
    delete:
      summary: delete sqs trigger
      operationId: deleteSqsTrigger
      tags:
        - sqs_trigger
      parameters:
        - $ref: "#/components/parameters/WorkspaceId"
        - $ref: "#/components/parameters/Path"
      responses:
        "200":
          description: sqs trigger deleted
          content:
            text/plain:
              schema:
                type: string

  /w/{workspace}/sqs_triggers/get/{path}:
    get:
      summary: get sqs trigger
      operationId: getSqsTrigger
      tags:
        - sqs_trigger
      parameters:
        - $ref: "#/components/parameters/WorkspaceId"
        - $ref: "#/components/parameters/Path"
      responses:
        "200":
          description: sqs trigger deleted
          content:
            application/json:
              schema:
                $ref: "#/components/schemas/SqsTrigger"

  /w/{workspace}/sqs_triggers/list:
    get:
      summary: list sqs triggers
      operationId: listSqsTriggers
      tags:
        - sqs_trigger
      parameters:
        - $ref: "#/components/parameters/WorkspaceId"
          required: true
        - $ref: "#/components/parameters/Page"
        - $ref: "#/components/parameters/PerPage"
        - name: path
          description: filter by path
          in: query
          schema:
            type: string
        - name: is_flow
          in: query
          schema:
            type: boolean
        - name: path_start
          in: query
          schema:
            type: string
      responses:
        "200":
          description: sqs trigger list
          content:
            application/json:
              schema:
                type: array
                items:
                  $ref: "#/components/schemas/SqsTrigger"

  /w/{workspace}/sqs_triggers/exists/{path}:
    get:
      summary: does sqs trigger exists
      operationId: existsSqsTrigger
      tags:
        - sqs_trigger
      parameters:
        - $ref: "#/components/parameters/WorkspaceId"
        - $ref: "#/components/parameters/Path"
      responses:
        "200":
          description: sqs trigger exists
          content:
            application/json:
              schema:
                type: boolean

  /w/{workspace}/sqs_triggers/setenabled/{path}:
    post:
      summary: set enabled sqs trigger
      operationId: setSqsTriggerEnabled
      tags:
        - sqs_trigger
      parameters:
        - $ref: "#/components/parameters/WorkspaceId"
        - $ref: "#/components/parameters/Path"
      requestBody:
        description: updated sqs trigger enable
        required: true
        content:
          application/json:
            schema:
              type: object
              properties:
                enabled:
                  type: boolean
              required:
                - enabled
      responses:
        "200":
          description: sqs trigger enabled set
          content:
            text/plain:
              schema:
                type: string

  /w/{workspace}/sqs_triggers/test:
    post:
      summary: test sqs connection
      operationId: testSqsConnection
      tags:
        - sqs_trigger
      parameters:
        - $ref: "#/components/parameters/WorkspaceId"
      requestBody:
        description: test sqs connection
        required: true
        content:
          application/json:
            schema:
              type: object
              properties:
                connection:
                  type: object
              required:
                - connection
      responses:
        "200":
          description: successfuly connected to sqs
          content:
            text/plain:
              schema:
                type: string

  /w/{workspace}/mqtt_triggers/create:
    post:
      summary: create mqtt trigger
      operationId: createMqttTrigger
      tags:
        - mqtt_trigger
      parameters:
        - $ref: "#/components/parameters/WorkspaceId"
      requestBody:
        description: new mqtt trigger
        required: true
        content:
          application/json:
            schema:
              $ref: "#/components/schemas/NewMqttTrigger"
      responses:
        "201":
          description: mqtt trigger created
          content:
            text/plain:
              schema:
                type: string

  /w/{workspace}/mqtt_triggers/update/{path}:
    post:
      summary: update mqtt trigger
      operationId: updateMqttTrigger
      tags:
        - mqtt_trigger
      parameters:
        - $ref: "#/components/parameters/WorkspaceId"
        - $ref: "#/components/parameters/Path"
      requestBody:
        description: updated trigger
        required: true
        content:
          application/json:
            schema:
              $ref: "#/components/schemas/EditMqttTrigger"
      responses:
        "200":
          description: mqtt trigger updated
          content:
            text/plain:
              schema:
                type: string

  /w/{workspace}/mqtt_triggers/delete/{path}:
    delete:
      summary: delete mqtt trigger
      operationId: deleteMqttTrigger
      tags:
        - mqtt_trigger
      parameters:
        - $ref: "#/components/parameters/WorkspaceId"
        - $ref: "#/components/parameters/Path"
      responses:
        "200":
          description: mqtt trigger deleted
          content:
            text/plain:
              schema:
                type: string

  /w/{workspace}/mqtt_triggers/get/{path}:
    get:
      summary: get mqtt trigger
      operationId: getMqttTrigger
      tags:
        - mqtt_trigger
      parameters:
        - $ref: "#/components/parameters/WorkspaceId"
        - $ref: "#/components/parameters/Path"
      responses:
        "200":
          description: mqtt trigger deleted
          content:
            application/json:
              schema:
                $ref: "#/components/schemas/MqttTrigger"

  /w/{workspace}/mqtt_triggers/list:
    get:
      summary: list mqtt triggers
      operationId: listMqttTriggers
      tags:
        - mqtt_trigger
      parameters:
        - $ref: "#/components/parameters/WorkspaceId"
          required: true
        - $ref: "#/components/parameters/Page"
        - $ref: "#/components/parameters/PerPage"
        - name: path
          description: filter by path
          in: query
          schema:
            type: string
        - name: is_flow
          in: query
          schema:
            type: boolean
        - name: path_start
          in: query
          schema:
            type: string
      responses:
        "200":
          description: mqtt trigger list
          content:
            application/json:
              schema:
                type: array
                items:
                  $ref: "#/components/schemas/MqttTrigger"

  /w/{workspace}/mqtt_triggers/exists/{path}:
    get:
      summary: does mqtt trigger exists
      operationId: existsMqttTrigger
      tags:
        - mqtt_trigger
      parameters:
        - $ref: "#/components/parameters/WorkspaceId"
        - $ref: "#/components/parameters/Path"
      responses:
        "200":
          description: mqtt trigger exists
          content:
            application/json:
              schema:
                type: boolean

  /w/{workspace}/mqtt_triggers/setenabled/{path}:
    post:
      summary: set enabled mqtt trigger
      operationId: setMqttTriggerEnabled
      tags:
        - mqtt_trigger
      parameters:
        - $ref: "#/components/parameters/WorkspaceId"
        - $ref: "#/components/parameters/Path"
      requestBody:
        description: updated mqtt trigger enable
        required: true
        content:
          application/json:
            schema:
              type: object
              properties:
                enabled:
                  type: boolean
              required:
                - enabled
      responses:
        "200":
          description: mqtt trigger enabled set
          content:
            text/plain:
              schema:
                type: string

  /w/{workspace}/mqtt_triggers/test:
    post:
      summary: test mqtt connection
      operationId: testMqttConnection
      tags:
        - mqtt_trigger
      parameters:
        - $ref: "#/components/parameters/WorkspaceId"
      requestBody:
        description: test mqtt connection
        required: true
        content:
          application/json:
            schema:
              type: object
              properties:
                connection:
                  type: object
              required:
                - connection
      responses:
        "200":
          description: successfully connected to mqtt
          content:
            text/plain:
              schema:
                type: string

  /w/{workspace}/postgres_triggers/is_valid_postgres_configuration/{path}:
    get:
      summary: check if postgres configuration is set to logical
      operationId: isValidPostgresConfiguration
      tags:
        - postgres_trigger
      parameters:
        - $ref: "#/components/parameters/WorkspaceId"
        - $ref: "#/components/parameters/Path"
      responses:
        "200":
          description: boolean that indicates if postgres is set to logical level or not
          content:
            application/json:
              schema:
                type: boolean

  /w/{workspace}/postgres_triggers/create_template_script:
    post:
      summary: create template script
      operationId: createTemplateScript
      tags:
        - postgres_trigger
      parameters:
        - $ref: "#/components/parameters/WorkspaceId"
      requestBody:
        description: template script
        required: true
        content:
          application/json:
            schema:
              $ref: "#/components/schemas/TemplateScript"
      responses:
        "200":
          description: custom id to retrieve template script
          content:
            text/plain:
              schema:
                type: string

  /w/{workspace}/postgres_triggers/get_template_script/{id}:
    get:
      summary: get template script
      operationId: getTemplateScript
      tags:
        - postgres_trigger
      parameters:
        - $ref: "#/components/parameters/WorkspaceId"
        - $ref: "#/components/parameters/Id"
      responses:
        "200":
          description: template script
          content:
            text/plain:
              schema:
                type: string

  /w/{workspace}/postgres_triggers/slot/list/{path}:
    get:
      summary: list postgres replication slot
      operationId: listPostgresReplicationSlot
      tags:
        - postgres_trigger
      parameters:
        - $ref: "#/components/parameters/WorkspaceId"
        - $ref: "#/components/parameters/Path"
      responses:
        "200":
          description: list postgres slot
          content:
            application/json:
              schema:
                type: array
                items:
                  $ref: "#/components/schemas/SlotList"

  /w/{workspace}/postgres_triggers/slot/create/{path}:
    post:
      summary: create replication slot for postgres
      operationId: createPostgresReplicationSlot
      tags:
        - postgres_trigger
      parameters:
        - $ref: "#/components/parameters/WorkspaceId"
        - $ref: "#/components/parameters/Path"
      requestBody:
        description: new slot for postgres
        required: true
        content:
          application/json:
            schema:
              $ref: "#/components/schemas/Slot"
      responses:
        "201":
          description: slot created
          content:
            text/plain:
              schema:
                type: string

  /w/{workspace}/postgres_triggers/slot/delete/{path}:
    delete:
      summary: delete postgres replication slot
      operationId: deletePostgresReplicationSlot
      tags:
        - postgres_trigger
      parameters:
        - $ref: "#/components/parameters/WorkspaceId"
        - $ref: "#/components/parameters/Path"
      requestBody:
        description: replication slot of postgres
        required: true
        content:
          application/json:
            schema:
              $ref: "#/components/schemas/Slot"
      responses:
        "200":
          description: postgres replication slot deleted
          content:
            text/plain:
              schema:
                type: string

  /w/{workspace}/postgres_triggers/publication/list/{path}:
    get:
      summary: list postgres publication
      operationId: listPostgresPublication
      tags:
        - postgres_trigger
      parameters:
        - $ref: "#/components/parameters/WorkspaceId"
        - $ref: "#/components/parameters/Path"
      responses:
        "200":
          description: database publication list
          content:
            application/json:
              schema:
                type: array
                items:
                  type: string

  /w/{workspace}/postgres_triggers/publication/get/{publication}/{path}:
    get:
      summary: get postgres publication
      operationId: getPostgresPublication
      tags:
        - postgres_trigger
      parameters:
        - $ref: "#/components/parameters/WorkspaceId"
        - $ref: "#/components/parameters/Path"
        - $ref: "#/components/parameters/PublicationName"
      responses:
        "200":
          description: postgres publication get
          content:
            application/json:
              schema:
                $ref: "#/components/schemas/PublicationData"

  /w/{workspace}/postgres_triggers/publication/create/{publication}/{path}:
    post:
      summary: create publication for postgres
      operationId: createPostgresPublication
      tags:
        - postgres_trigger
      parameters:
        - $ref: "#/components/parameters/WorkspaceId"
        - $ref: "#/components/parameters/Path"
        - $ref: "#/components/parameters/PublicationName"
      requestBody:
        description: new publication for postgres
        required: true
        content:
          application/json:
            schema:
              $ref: "#/components/schemas/PublicationData"
      responses:
        "201":
          description: publication created
          content:
            text/plain:
              schema:
                type: string

  /w/{workspace}/postgres_triggers/publication/update/{publication}/{path}:
    post:
      summary: update publication for postgres
      operationId: updatePostgresPublication
      tags:
        - postgres_trigger
      parameters:
        - $ref: "#/components/parameters/WorkspaceId"
        - $ref: "#/components/parameters/Path"
        - $ref: "#/components/parameters/PublicationName"
      requestBody:
        description: update publication for postgres
        required: true
        content:
          application/json:
            schema:
              $ref: "#/components/schemas/PublicationData"
      responses:
        "201":
          description: publication updated
          content:
            text/plain:
              schema:
                type: string

  /w/{workspace}/postgres_triggers/publication/delete/{publication}/{path}:
    delete:
      summary: delete postgres publication
      operationId: deletePostgresPublication
      tags:
        - postgres_trigger
      parameters:
        - $ref: "#/components/parameters/WorkspaceId"
        - $ref: "#/components/parameters/Path"
        - $ref: "#/components/parameters/PublicationName"
      responses:
        "200":
          description: postgres publication deleted
          content:
            text/plain:
              schema:
                type: string

  /w/{workspace}/postgres_triggers/create:
    post:
      summary: create postgres trigger
      operationId: createPostgresTrigger
      tags:
        - postgres_trigger
      parameters:
        - $ref: "#/components/parameters/WorkspaceId"
      requestBody:
        description: new postgres trigger
        required: true
        content:
          application/json:
            schema:
              $ref: "#/components/schemas/NewPostgresTrigger"
      responses:
        "201":
          description: postgres trigger created
          content:
            text/plain:
              schema:
                type: string

  /w/{workspace}/postgres_triggers/update/{path}:
    post:
      summary: update postgres trigger
      operationId: updatePostgresTrigger
      tags:
        - postgres_trigger
      parameters:
        - $ref: "#/components/parameters/WorkspaceId"
        - $ref: "#/components/parameters/Path"
      requestBody:
        description: updated trigger
        required: true
        content:
          application/json:
            schema:
              $ref: "#/components/schemas/EditPostgresTrigger"
      responses:
        "200":
          description: postgres trigger updated
          content:
            text/plain:
              schema:
                type: string

  /w/{workspace}/postgres_triggers/delete/{path}:
    delete:
      summary: delete postgres trigger
      operationId: deletePostgresTrigger
      tags:
        - postgres_trigger
      parameters:
        - $ref: "#/components/parameters/WorkspaceId"
        - $ref: "#/components/parameters/Path"
      responses:
        "200":
          description: postgres trigger deleted
          content:
            text/plain:
              schema:
                type: string

  /w/{workspace}/postgres_triggers/get/{path}:
    get:
      summary: get postgres trigger
      operationId: getPostgresTrigger
      tags:
        - postgres_trigger
      parameters:
        - $ref: "#/components/parameters/WorkspaceId"
        - $ref: "#/components/parameters/Path"
      responses:
        "200":
          description: get postgres trigger
          content:
            application/json:
              schema:
                $ref: "#/components/schemas/PostgresTrigger"

  /w/{workspace}/postgres_triggers/list:
    get:
      summary: list postgres triggers
      operationId: listPostgresTriggers
      tags:
        - postgres_trigger
      parameters:
        - $ref: "#/components/parameters/WorkspaceId"
          required: true
        - $ref: "#/components/parameters/Page"
        - $ref: "#/components/parameters/PerPage"
        - name: path
          description: filter by path
          in: query
          schema:
            type: string
        - name: is_flow
          in: query
          schema:
            type: boolean
        - name: path_start
          in: query
          schema:
            type: string
      responses:
        "200":
          description: postgres trigger list
          content:
            application/json:
              schema:
                type: array
                items:
                  $ref: "#/components/schemas/PostgresTrigger"

  /w/{workspace}/postgres_triggers/exists/{path}:
    get:
      summary: does postgres trigger exists
      operationId: existsPostgresTrigger
      tags:
        - postgres_trigger
      parameters:
        - $ref: "#/components/parameters/WorkspaceId"
        - $ref: "#/components/parameters/Path"
      responses:
        "200":
          description: postgres trigger exists
          content:
            application/json:
              schema:
                type: boolean

  /w/{workspace}/postgres_triggers/setenabled/{path}:
    post:
      summary: set enabled postgres trigger
      operationId: setPostgresTriggerEnabled
      tags:
        - postgres_trigger
      parameters:
        - $ref: "#/components/parameters/WorkspaceId"
        - $ref: "#/components/parameters/Path"
      requestBody:
        description: updated postgres trigger enable
        required: true
        content:
          application/json:
            schema:
              type: object
              properties:
                enabled:
                  type: boolean
              required:
                - enabled
      responses:
        "200":
          description: postgres trigger enabled set
          content:
            text/plain:
              schema:
                type: string

  /w/{workspace}/postgres_triggers/test:
    post:
      summary: test postgres connection
      operationId: testPostgresConnection
      tags:
        - postgres_trigger
      parameters:
        - $ref: "#/components/parameters/WorkspaceId"
      requestBody:
        description: test postgres connection
        required: true
        content:
          application/json:
            schema:
              type: object
              properties:
                database:
                  type: string
              required:
                - database
      responses:
        "200":
          description: successfuly connected to postgres
          content:
            text/plain:
              schema:
                type: string

  /groups/list:
    get:
      summary: list instance groups
      operationId: listInstanceGroups
      tags:
        - group
      responses:
        "200":
          description: instance group list
          content:
            application/json:
              schema:
                type: array
                items:
                  $ref: "#/components/schemas/InstanceGroup"

  /groups/get/{name}:
    get:
      summary: get instance group
      operationId: getInstanceGroup
      tags:
        - group
      parameters:
        - $ref: "#/components/parameters/Name"
      responses:
        "200":
          description: instance group
          content:
            application/json:
              schema:
                $ref: "#/components/schemas/InstanceGroup"

  /groups/create:
    post:
      summary: create instance group
      operationId: createInstanceGroup
      tags:
        - group
      requestBody:
        description: create instance group
        required: true
        content:
          application/json:
            schema:
              type: object
              properties:
                name:
                  type: string
                summary:
                  type: string
              required:
                - name
      responses:
        "200":
          description: instance group created
          content:
            text/plain:
              schema:
                type: string

  /groups/update/{name}:
    post:
      summary: update instance group
      operationId: updateInstanceGroup
      tags:
        - group
      parameters:
        - $ref: "#/components/parameters/Name"
      requestBody:
        description: update instance group
        required: true
        content:
          application/json:
            schema:
              type: object
              properties:
                new_summary:
                  type: string
              required:
                - new_summary
      responses:
        "200":
          description: instance group updated
          content:
            text/plain:
              schema:
                type: string

  /groups/delete/{name}:
    delete:
      summary: delete instance group
      operationId: deleteInstanceGroup
      tags:
        - group
      parameters:
        - $ref: "#/components/parameters/Name"
      responses:
        "200":
          description: instance group deleted
          content:
            text/plain:
              schema:
                type: string

  /groups/adduser/{name}:
    post:
      summary: add user to instance group
      operationId: addUserToInstanceGroup
      tags:
        - group
      parameters:
        - $ref: "#/components/parameters/Name"
      requestBody:
        description: user to add to instance group
        required: true
        content:
          application/json:
            schema:
              type: object
              properties:
                email:
                  type: string
              required:
                - email
      responses:
        "200":
          description: user added to instance group
          content:
            text/plain:
              schema:
                type: string

  /groups/removeuser/{name}:
    post:
      summary: remove user from instance group
      operationId: removeUserFromInstanceGroup
      tags:
        - group
      parameters:
        - $ref: "#/components/parameters/Name"
      requestBody:
        description: user to remove from instance group
        required: true
        content:
          application/json:
            schema:
              type: object
              properties:
                email:
                  type: string
              required:
                - email
      responses:
        "200":
          description: user removed from instance group
          content:
            text/plain:
              schema:
                type: string
  /groups/export:
    get:
      summary: export instance groups
      operationId: exportInstanceGroups
      tags:
        - group
      responses:
        "200":
          description: exported instance groups
          content:
            application/json:
              schema:
                type: array
                items:
                  $ref: "#/components/schemas/ExportedInstanceGroup"

  /groups/overwrite:
    post:
      summary: overwrite instance groups
      operationId: overwriteInstanceGroups
      tags:
        - group
      requestBody:
        description: overwrite instance groups
        required: true
        content:
          application/json:
            schema:
              type: array
              items:
                $ref: "#/components/schemas/ExportedInstanceGroup"
      responses:
        "200":
          description: success message
          content:
            text/plain:
              schema:
                type: string

  /w/{workspace}/groups/list:
    get:
      summary: list groups
      operationId: listGroups
      tags:
        - group
      parameters:
        - $ref: "#/components/parameters/WorkspaceId"
        - $ref: "#/components/parameters/Page"
        - $ref: "#/components/parameters/PerPage"
      responses:
        "200":
          description: group list
          content:
            application/json:
              schema:
                type: array
                items:
                  $ref: "#/components/schemas/Group"

  /w/{workspace}/groups/listnames:
    get:
      summary: list group names
      operationId: listGroupNames
      tags:
        - group
      parameters:
        - $ref: "#/components/parameters/WorkspaceId"
        - name: only_member_of
          in: query
          description: only list the groups the user is member of (default false)
          schema:
            type: boolean
      responses:
        "200":
          description: group list
          content:
            application/json:
              schema:
                type: array
                items:
                  type: string

  /w/{workspace}/groups/create:
    post:
      summary: create group
      operationId: createGroup
      tags:
        - group
      parameters:
        - $ref: "#/components/parameters/WorkspaceId"
      requestBody:
        description: create group
        required: true
        content:
          application/json:
            schema:
              type: object
              properties:
                name:
                  type: string
                summary:
                  type: string
              required:
                - name
      responses:
        "200":
          description: group created
          content:
            text/plain:
              schema:
                type: string

  /w/{workspace}/groups/update/{name}:
    post:
      summary: update group
      operationId: updateGroup
      tags:
        - group
      parameters:
        - $ref: "#/components/parameters/WorkspaceId"
        - $ref: "#/components/parameters/Name"
      requestBody:
        description: updated group
        required: true
        content:
          application/json:
            schema:
              type: object
              properties:
                summary:
                  type: string
      responses:
        "200":
          description: group updated
          content:
            text/plain:
              schema:
                type: string

  /w/{workspace}/groups/delete/{name}:
    delete:
      summary: delete group
      operationId: deleteGroup
      tags:
        - group
      parameters:
        - $ref: "#/components/parameters/WorkspaceId"
        - $ref: "#/components/parameters/Name"
      responses:
        "200":
          description: group deleted
          content:
            text/plain:
              schema:
                type: string

  /w/{workspace}/groups/get/{name}:
    get:
      summary: get group
      operationId: getGroup
      tags:
        - group
      parameters:
        - $ref: "#/components/parameters/WorkspaceId"
        - $ref: "#/components/parameters/Name"
      responses:
        "200":
          description: group
          content:
            application/json:
              schema:
                $ref: "#/components/schemas/Group"

  /w/{workspace}/groups/adduser/{name}:
    post:
      summary: add user to group
      operationId: addUserToGroup
      tags:
        - group
      parameters:
        - $ref: "#/components/parameters/WorkspaceId"
        - $ref: "#/components/parameters/Name"
      requestBody:
        description: added user to group
        required: true
        content:
          application/json:
            schema:
              type: object
              properties:
                username:
                  type: string
      responses:
        "200":
          description: user added to group
          content:
            text/plain:
              schema:
                type: string

  /w/{workspace}/groups/removeuser/{name}:
    post:
      summary: remove user to group
      operationId: removeUserToGroup
      tags:
        - group
      parameters:
        - $ref: "#/components/parameters/WorkspaceId"
        - $ref: "#/components/parameters/Name"
      requestBody:
        description: added user to group
        required: true
        content:
          application/json:
            schema:
              type: object
              properties:
                username:
                  type: string
      responses:
        "200":
          description: user removed from group
          content:
            text/plain:
              schema:
                type: string

  /w/{workspace}/folders/list:
    get:
      summary: list folders
      operationId: listFolders
      tags:
        - folder
      parameters:
        - $ref: "#/components/parameters/WorkspaceId"
        - $ref: "#/components/parameters/Page"
        - $ref: "#/components/parameters/PerPage"
      responses:
        "200":
          description: folder list
          content:
            application/json:
              schema:
                type: array
                items:
                  $ref: "#/components/schemas/Folder"

  /w/{workspace}/folders/listnames:
    get:
      summary: list folder names
      operationId: listFolderNames
      tags:
        - folder
      parameters:
        - $ref: "#/components/parameters/WorkspaceId"
        - name: only_member_of
          in: query
          description: only list the folders the user is member of (default false)
          schema:
            type: boolean
      responses:
        "200":
          description: folder list
          content:
            application/json:
              schema:
                type: array
                items:
                  type: string

  /w/{workspace}/folders/create:
    post:
      summary: create folder
      operationId: createFolder
      tags:
        - folder
      parameters:
        - $ref: "#/components/parameters/WorkspaceId"
      requestBody:
        description: create folder
        required: true
        content:
          application/json:
            schema:
              type: object
              properties:
                name:
                  type: string
                summary:
                  type: string
                owners:
                  type: array
                  items:
                    type: string
                extra_perms:
                  additionalProperties:
                    type: boolean
              required:
                - name
      responses:
        "200":
          description: folder created
          content:
            text/plain:
              schema:
                type: string

  /w/{workspace}/folders/update/{name}:
    post:
      summary: update folder
      operationId: updateFolder
      tags:
        - folder
      parameters:
        - $ref: "#/components/parameters/WorkspaceId"
        - $ref: "#/components/parameters/Name"
      requestBody:
        description: update folder
        required: true
        content:
          application/json:
            schema:
              type: object
              properties:
                summary:
                  type: string
                owners:
                  type: array
                  items:
                    type: string
                extra_perms:
                  additionalProperties:
                    type: boolean
      responses:
        "200":
          description: folder updated
          content:
            text/plain:
              schema:
                type: string

  /w/{workspace}/folders/delete/{name}:
    delete:
      summary: delete folder
      operationId: deleteFolder
      tags:
        - folder
      parameters:
        - $ref: "#/components/parameters/WorkspaceId"
        - $ref: "#/components/parameters/Name"
      responses:
        "200":
          description: folder deleted
          content:
            text/plain:
              schema:
                type: string

  /w/{workspace}/folders/get/{name}:
    get:
      summary: get folder
      operationId: getFolder
      tags:
        - folder
      parameters:
        - $ref: "#/components/parameters/WorkspaceId"
        - $ref: "#/components/parameters/Name"
      responses:
        "200":
          description: folder
          content:
            application/json:
              schema:
                $ref: "#/components/schemas/Folder"

  /w/{workspace}/folders/exists/{name}:
    get:
      summary: exists folder
      operationId: existsFolder
      tags:
        - folder
      parameters:
        - $ref: "#/components/parameters/WorkspaceId"
        - $ref: "#/components/parameters/Name"
      responses:
        "200":
          description: folder exists
          content:
            application/json:
              schema:
                type: boolean

  /w/{workspace}/folders/getusage/{name}:
    get:
      summary: get folder usage
      operationId: getFolderUsage
      tags:
        - folder
      parameters:
        - $ref: "#/components/parameters/WorkspaceId"
        - $ref: "#/components/parameters/Name"
      responses:
        "200":
          description: folder
          content:
            application/json:
              schema:
                type: object
                properties:
                  scripts:
                    type: number
                  flows:
                    type: number
                  apps:
                    type: number
                  resources:
                    type: number
                  variables:
                    type: number
                  schedules:
                    type: number
                required:
                  - scripts
                  - flows
                  - apps
                  - resources
                  - variables
                  - schedules

  /w/{workspace}/folders/addowner/{name}:
    post:
      summary: add owner to folder
      operationId: addOwnerToFolder
      tags:
        - folder
      parameters:
        - $ref: "#/components/parameters/WorkspaceId"
        - $ref: "#/components/parameters/Name"
      requestBody:
        description: owner user to folder
        required: true
        content:
          application/json:
            schema:
              type: object
              properties:
                owner:
                  type: string
              required:
                - owner

      responses:
        "200":
          description: owner added to folder
          content:
            text/plain:
              schema:
                type: string

  /w/{workspace}/folders/removeowner/{name}:
    post:
      summary: remove owner to folder
      operationId: removeOwnerToFolder
      tags:
        - folder
      parameters:
        - $ref: "#/components/parameters/WorkspaceId"
        - $ref: "#/components/parameters/Name"
      requestBody:
        description: added owner to folder
        required: true
        content:
          application/json:
            schema:
              type: object
              properties:
                owner:
                  type: string
                write:
                  type: boolean
              required:
                - owner
      responses:
        "200":
          description: owner removed from folder
          content:
            text/plain:
              schema:
                type: string

  /workers/list:
    get:
      summary: list workers
      operationId: listWorkers
      tags:
        - worker
      parameters:
        - $ref: "#/components/parameters/Page"
        - $ref: "#/components/parameters/PerPage"
        - name: ping_since
          in: query
          required: false
          description: number of seconds the worker must have had a last ping more recent of (default to 300)
          schema:
            type: integer
      responses:
        "200":
          description: a list of workers
          content:
            application/json:
              schema:
                type: array
                items:
                  $ref: "#/components/schemas/WorkerPing"

  /workers/exists_worker_with_tag:
    get:
      summary: exists worker with tag
      operationId: existsWorkerWithTag
      tags:
        - worker
      parameters:
        - name: tag
          in: query
          required: true
          schema:
            type: string
      responses:
        "200":
          description: whether a worker with the tag exists
          content:
            application/json:
              schema:
                type: boolean

  /workers/queue_metrics:
    get:
      summary: get queue metrics
      operationId: getQueueMetrics
      tags:
        - worker
      responses:
        "200":
          description: metrics
          content:
            application/json:
              schema:
                type: array
                items:
                  type: object
                  properties:
                    id:
                      type: string
                    values:
                      type: array
                      items:
                        type: object
                        properties:
                          created_at:
                            type: string
                          value:
                            type: number
                        required:
                          - created_at
                          - value
                  required:
                    - id
                    - values

  /workers/queue_counts:
    get:
      summary: get counts of jobs waiting for an executor per tag
      operationId: getCountsOfJobsWaitingPerTag
      tags:
        - worker
      responses:
        "200":
          description: queue counts
          content:
            application/json:
              schema:
                type: object
                additionalProperties:
                  type: integer

  /configs/list_worker_groups:
    get:
      summary: list worker groups
      operationId: listWorkerGroups
      tags:
        - config
      responses:
        "200":
          description: a list of worker group configs
          content:
            application/json:
              schema:
                type: array
                items:
                  type: object
                  properties:
                    name:
                      type: string
                    config: {}
                  required:
                    - name
                    - config

  /configs/get/{name}:
    get:
      summary: get config
      operationId: get config
      tags:
        - config
      parameters:
        - $ref: "#/components/parameters/Name"
      responses:
        "200":
          description: a config
          content:
            application/json:
              schema: {}

  /configs/update/{name}:
    post:
      summary: Update config
      operationId: updateConfig
      tags:
        - config
      parameters:
        - $ref: "#/components/parameters/Name"
      requestBody:
        description: worker group
        required: true
        content:
          application/json:
            schema: {}
      responses:
        "200":
          description: Update a worker group
          content:
            text/plain:
              schema:
                type: string
    delete:
      summary: Delete Config
      operationId: deleteConfig
      tags:
        - config
      parameters:
        - $ref: "#/components/parameters/Name"
      responses:
        "200":
          description: Delete config
          content:
            text/plain:
              schema:
                type: string

  /configs/list:
    get:
      summary: list configs
      operationId: listConfigs
      tags:
        - config
      responses:
        "200":
          description: list of configs
          content:
            application/json:
              schema:
                type: array
                items:
                  $ref: "#/components/schemas/Config"

  /configs/list_autoscaling_events/{worker_group}:
    get:
      summary: List autoscaling events
      operationId: listAutoscalingEvents
      tags:
        - config
      parameters:
        - name: worker_group
          in: path
          required: true
          schema:
            type: string
      responses:
        "200":
          description: List of autoscaling events
          content:
            application/json:
              schema:
                type: array
                items:
                  $ref: "#/components/schemas/AutoscalingEvent"

  /w/{workspace}/acls/get/{kind}/{path}:
    get:
      summary: get granular acls
      operationId: getGranularAcls
      tags:
        - granular_acl
      parameters:
        - $ref: "#/components/parameters/WorkspaceId"
        - $ref: "#/components/parameters/Path"
        - name: kind
          in: path
          required: true
          schema:
            type: string
            enum:
              [
                script,
                group_,
                resource,
                schedule,
                variable,
                flow,
                folder,
                app,
                raw_app,
                http_trigger,
                websocket_trigger,
                kafka_trigger,
                nats_trigger,
                postgres_trigger,
                mqtt_trigger,
                sqs_trigger
              ]
      responses:
        "200":
          description: acls
          content:
            application/json:
              schema:
                type: object
                additionalProperties:
                  type: boolean

  /w/{workspace}/acls/add/{kind}/{path}:
    post:
      summary: add granular acls
      operationId: addGranularAcls
      tags:
        - granular_acl
      parameters:
        - $ref: "#/components/parameters/WorkspaceId"
        - $ref: "#/components/parameters/Path"
        - name: kind
          in: path
          required: true
          schema:
            type: string
            enum:
              [
                script,
                group_,
                resource,
                schedule,
                variable,
                flow,
                folder,
                app,
                raw_app,
                http_trigger,
                websocket_trigger,
                kafka_trigger,
                nats_trigger,
                postgres_trigger,
                mqtt_trigger,
                sqs_trigger
              ]
      requestBody:
        description: acl to add
        required: true
        content:
          application/json:
            schema:
              type: object
              properties:
                owner:
                  type: string
                write:
                  type: boolean
              required: [owner]
      responses:
        "200":
          description: granular acl added
          content:
            text/plain:
              schema:
                type: string

  /w/{workspace}/acls/remove/{kind}/{path}:
    post:
      summary: remove granular acls
      operationId: removeGranularAcls
      tags:
        - granular_acl
      parameters:
        - $ref: "#/components/parameters/WorkspaceId"
        - $ref: "#/components/parameters/Path"
        - name: kind
          in: path
          required: true
          schema:
            type: string
            enum:
              [
                script,
                group_,
                resource,
                schedule,
                variable,
                flow,
                folder,
                app,
                raw_app,
                http_trigger,
                websocket_trigger,
                kafka_trigger,
                nats_trigger,
                postgres_trigger,
                mqtt_trigger,
                sqs_trigger
              ]
      requestBody:
        description: acl to add
        required: true
        content:
          application/json:
            schema:
              type: object
              properties:
                owner:
                  type: string
              required: [owner]
      responses:
        "200":
          description: granular acl removed
          content:
            text/plain:
              schema:
                type: string

  /w/{workspace}/capture/set_config:
    post:
      summary: set capture config
      operationId: setCaptureConfig
      tags:
        - capture
      parameters:
        - $ref: "#/components/parameters/WorkspaceId"
      requestBody:
        description: capture config
        required: true
        content:
          application/json:
            schema:
              type: object
              properties:
                trigger_kind:
                  $ref: "#/components/schemas/CaptureTriggerKind"
                path:
                  type: string
                is_flow:
                  type: boolean
                trigger_config:
                  type: object
              required:
                - trigger_kind
                - path
                - is_flow
      responses:
        "200":
          description: capture config set

  /w/{workspace}/capture/ping_config/{trigger_kind}/{runnable_kind}/{path}:
    post:
      summary: ping capture config
      operationId: pingCaptureConfig
      tags:
        - capture
      parameters:
        - $ref: "#/components/parameters/WorkspaceId"
        - name: trigger_kind
          in: path
          required: true
          schema:
            $ref: "#/components/schemas/CaptureTriggerKind"
        - $ref: "#/components/parameters/RunnableKind"
        - $ref: "#/components/parameters/Path"
      responses:
        "200":
          description: capture config pinged

  /w/{workspace}/capture/get_configs/{runnable_kind}/{path}:
    get:
      summary: get capture configs for a script or flow
      operationId: getCaptureConfigs
      tags:
        - capture
      parameters:
        - $ref: "#/components/parameters/WorkspaceId"
        - $ref: "#/components/parameters/RunnableKind"
        - $ref: "#/components/parameters/Path"
      responses:
        "200":
          description: capture configs for a script or flow
          content:
            application/json:
              schema:
                type: array
                items:
                  $ref: "#/components/schemas/CaptureConfig"

  /w/{workspace}/capture/list/{runnable_kind}/{path}:
    get:
      summary: list captures for a script or flow
      operationId: listCaptures
      tags:
        - capture
      parameters:
        - $ref: "#/components/parameters/WorkspaceId"
        - $ref: "#/components/parameters/RunnableKind"
        - $ref: "#/components/parameters/Path"
        - name: trigger_kind
          in: query
          schema:
            $ref: "#/components/schemas/CaptureTriggerKind"
        - $ref: "#/components/parameters/Page"
        - $ref: "#/components/parameters/PerPage"
      responses:
        "200":
          description: list of captures for a script or flow
          content:
            application/json:
              schema:
                type: array
                items:
                  $ref: "#/components/schemas/Capture"
<<<<<<< HEAD
=======

>>>>>>> 9c51ea56

  /w/{workspace}/capture/move/{runnable_kind}/{path}:
    post:
      summary: move captures and configs for a script or flow
      operationId: moveCapturesAndConfigs
      tags:
        - capture
      parameters:
        - $ref: "#/components/parameters/WorkspaceId"
        - $ref: "#/components/parameters/RunnableKind"
        - $ref: "#/components/parameters/Path"
      requestBody:
        description: move captures and configs to a new path
        required: true
        content:
          application/json:
            schema:
              type: object
              properties:
                new_path:
                  type: string
      responses:
        "200":
          description: captures and configs moved
          content:
            text/plain:
              schema:
                type: string

  /w/{workspace}/capture/{id}:
    get:
      summary: get a capture
      operationId: getCapture
      tags:
        - capture
      parameters:
        - $ref: "#/components/parameters/WorkspaceId"
        - name: id
          in: path
          required: true
          schema:
            type: integer
      responses:
        "200":
          description: capture
          content:
            application/json:
              schema:
                $ref: "#/components/schemas/Capture"
    delete:
      summary: delete a capture
      operationId: deleteCapture
      tags:
        - capture
      parameters:
        - $ref: "#/components/parameters/WorkspaceId"
        - name: id
          in: path
          required: true
          schema:
            type: integer
      responses:
        "200":
          description: capture deleted

  /w/{workspace}/favorites/star:
    post:
      summary: star item
      operationId: star
      tags:
        - favorite
      parameters:
        - $ref: "#/components/parameters/WorkspaceId"
      requestBody:
        content:
          application/json:
            schema:
              type: object
              properties:
                path:
                  type: string
                favorite_kind:
                  type: string
                  enum: [flow, app, script, raw_app]
      responses:
        "200":
          description: star item

  /w/{workspace}/favorites/unstar:
    post:
      summary: unstar item
      operationId: unstar
      tags:
        - favorite
      parameters:
        - $ref: "#/components/parameters/WorkspaceId"
      requestBody:
        content:
          application/json:
            schema:
              type: object
              properties:
                path:
                  type: string
                favorite_kind:
                  type: string
                  enum: [flow, app, script, raw_app]
      responses:
        "200":
          description: unstar item

  /w/{workspace}/inputs/history:
    get:
      summary: List Inputs used in previously completed jobs
      operationId: getInputHistory
      tags:
        - input
      parameters:
        - $ref: "#/components/parameters/WorkspaceId"
        - $ref: "#/components/parameters/RunnableId"
        - $ref: "#/components/parameters/RunnableTypeQuery"
        - $ref: "#/components/parameters/Page"
        - $ref: "#/components/parameters/PerPage"
        - $ref: "#/components/parameters/ArgsFilter"
        - name: include_preview
          in: query
          schema:
            type: boolean
      responses:
        "200":
          description: Input history for completed jobs
          content:
            application/json:
              schema:
                type: array
                items:
                  $ref: "#/components/schemas/Input"

  /w/{workspace}/inputs/{jobOrInputId}/args:
    get:
      summary: Get args from history or saved input
      operationId: getArgsFromHistoryOrSavedInput
      tags:
        - input
      parameters:
        - $ref: "#/components/parameters/WorkspaceId"
        - name: jobOrInputId
          in: path
          required: true
          schema:
            type: string
        - name: input
          in: query
          schema:
            type: boolean
        - name: allow_large
          in: query
          schema:
            type: boolean
      responses:
        "200":
          description: args
          content:
            application/json:
              schema: {}

  /w/{workspace}/inputs/list:
    get:
      summary: List saved Inputs for a Runnable
      operationId: listInputs
      tags:
        - input
      parameters:
        - $ref: "#/components/parameters/WorkspaceId"
        - $ref: "#/components/parameters/RunnableId"
        - $ref: "#/components/parameters/RunnableTypeQuery"
        - $ref: "#/components/parameters/Page"
        - $ref: "#/components/parameters/PerPage"
      responses:
        "200":
          description: Saved Inputs for a Runnable
          content:
            application/json:
              schema:
                type: array
                items:
                  $ref: "#/components/schemas/Input"

  /w/{workspace}/inputs/create:
    post:
      summary: Create an Input for future use in a script or flow
      operationId: createInput
      tags:
        - input
      parameters:
        - $ref: "#/components/parameters/WorkspaceId"
        - $ref: "#/components/parameters/RunnableId"
        - $ref: "#/components/parameters/RunnableTypeQuery"
      requestBody:
        description: Input
        required: true
        content:
          application/json:
            schema:
              $ref: "#/components/schemas/CreateInput"
      responses:
        "201":
          description: Input created
          content:
            text/plain:
              schema:
                type: string
                format: uuid

  /w/{workspace}/inputs/update:
    post:
      summary: Update an Input
      operationId: updateInput
      tags:
        - input
      parameters:
        - $ref: "#/components/parameters/WorkspaceId"
      requestBody:
        description: UpdateInput
        required: true
        content:
          application/json:
            schema:
              $ref: "#/components/schemas/UpdateInput"
      responses:
        "201":
          description: Input updated
          content:
            text/plain:
              schema:
                type: string
                format: uuid

  /w/{workspace}/inputs/delete/{input}:
    post:
      summary: Delete a Saved Input
      operationId: deleteInput
      tags:
        - input
      parameters:
        - $ref: "#/components/parameters/WorkspaceId"
        - $ref: "#/components/parameters/InputId"
      responses:
        "200":
          description: Input deleted
          content:
            text/plain:
              schema:
                type: string
                format: uuid

  /w/{workspace}/job_helpers/duckdb_connection_settings:
    post:
      summary: Converts an S3 resource to the set of instructions necessary to connect
        DuckDB to an S3 bucket
      operationId: duckdbConnectionSettings
      tags:
        - helpers
      parameters:
        - $ref: "#/components/parameters/WorkspaceId"
      requestBody:
        description: S3 resource to connect to
        required: true
        content:
          application/json:
            schema:
              type: object
              properties:
                s3_resource:
                  $ref: "#/components/schemas/S3Resource"
      responses:
        "200":
          description: Connection settings
          content:
            application/json:
              schema:
                type: object
                properties:
                  connection_settings_str:
                    type: string
  /w/{workspace}/job_helpers/v2/duckdb_connection_settings:
    post:
      summary: Converts an S3 resource to the set of instructions necessary to connect
        DuckDB to an S3 bucket
      operationId: duckdbConnectionSettingsV2
      tags:
        - helpers
      parameters:
        - $ref: "#/components/parameters/WorkspaceId"
      requestBody:
        description:
          S3 resource path to use to generate the connection settings. If empty,
          the S3 resource defined in the workspace settings will be used
        required: true
        content:
          application/json:
            schema:
              type: object
              properties:
                s3_resource_path:
                  type: string
      responses:
        "200":
          description: Connection settings
          content:
            application/json:
              schema:
                type: object
                properties:
                  connection_settings_str:
                    type: string
                  azure_container_path:
                    type: string
                required:
                  - connection_settings_str

  /w/{workspace}/job_helpers/polars_connection_settings:
    post:
      summary: Converts an S3 resource to the set of arguments necessary to connect
        Polars to an S3 bucket
      operationId: polarsConnectionSettings
      tags:
        - helpers
      parameters:
        - $ref: "#/components/parameters/WorkspaceId"
      requestBody:
        description: S3 resource to connect to
        required: true
        content:
          application/json:
            schema:
              type: object
              properties:
                s3_resource:
                  $ref: "#/components/schemas/S3Resource"
      responses:
        "200":
          description: Connection settings
          content:
            application/json:
              schema:
                type: object
                properties:
                  endpoint_url:
                    type: string
                  key:
                    type: string
                  secret:
                    type: string
                  use_ssl:
                    type: boolean
                  cache_regions:
                    type: boolean
                  client_kwargs:
                    $ref: "#/components/schemas/PolarsClientKwargs"
                required:
                  - endpoint_url
                  - use_ssl
                  - cache_regions
                  - client_kwargs
  /w/{workspace}/job_helpers/v2/polars_connection_settings:
    post:
      summary: Converts an S3 resource to the set of arguments necessary to connect
        Polars to an S3 bucket
      operationId: polarsConnectionSettingsV2
      tags:
        - helpers
      parameters:
        - $ref: "#/components/parameters/WorkspaceId"
      requestBody:
        description:
          S3 resource path to use to generate the connection settings. If empty,
          the S3 resource defined in the workspace settings will be used
        required: true
        content:
          application/json:
            schema:
              type: object
              properties:
                s3_resource_path:
                  type: string
      responses:
        "200":
          description: Connection settings
          content:
            application/json:
              schema:
                type: object
                properties:
                  s3fs_args:
                    type: object
                    properties:
                      endpoint_url:
                        type: string
                      key:
                        type: string
                      secret:
                        type: string
                      use_ssl:
                        type: boolean
                      cache_regions:
                        type: boolean
                      client_kwargs:
                        $ref: "#/components/schemas/PolarsClientKwargs"
                    required:
                      - endpoint_url
                      - use_ssl
                      - cache_regions
                      - client_kwargs
                  storage_options:
                    type: object
                    properties:
                      aws_endpoint_url:
                        type: string
                      aws_access_key_id:
                        type: string
                      aws_secret_access_key:
                        type: string
                      aws_region:
                        type: string
                      aws_allow_http:
                        type: string
                    required:
                      - aws_endpoint_url
                      - aws_region
                      - aws_allow_http
                required:
                  - s3fs_args
                  - storage_options
  /w/{workspace}/job_helpers/v2/s3_resource_info:
    post:
      summary: Returns the s3 resource associated to the provided path, or the
        workspace default S3 resource
      operationId: s3ResourceInfo
      tags:
        - helpers
      parameters:
        - $ref: "#/components/parameters/WorkspaceId"
      requestBody:
        description: S3 resource path to use. If empty, the S3 resource defined in the
          workspace settings will be used
        required: true
        content:
          application/json:
            schema:
              type: object
              properties:
                s3_resource_path:
                  type: string
      responses:
        "200":
          description: Connection settings
          content:
            application/json:
              schema:
                $ref: "#/components/schemas/S3Resource"

  /w/{workspace}/job_helpers/test_connection:
    get:
      summary: Test connection to the workspace object storage
      operationId: datasetStorageTestConnection
      tags:
        - helpers
      parameters:
        - $ref: "#/components/parameters/WorkspaceId"
        - name: storage
          in: query
          schema:
            type: string
      responses:
        "200":
          description: Connection settings
          content:
            application/json:
              schema: {}

  /w/{workspace}/job_helpers/list_stored_files:
    get:
      summary: List the file keys available in a workspace object storage
      operationId: listStoredFiles
      tags:
        - helpers
      parameters:
        - $ref: "#/components/parameters/WorkspaceId"
        - name: max_keys
          in: query
          required: true
          schema:
            type: integer
        - name: marker
          in: query
          schema:
            type: string
        - name: prefix
          in: query
          schema:
            type: string
        - name: storage
          in: query
          schema:
            type: string
      responses:
        "200":
          description: List of file keys
          content:
            application/json:
              schema:
                type: object
                properties:
                  next_marker:
                    type: string
                  windmill_large_files:
                    type: array
                    items:
                      $ref: "#/components/schemas/WindmillLargeFile"
                  restricted_access:
                    type: boolean
                required:
                  - windmill_large_files

  /w/{workspace}/job_helpers/load_file_metadata:
    get:
      summary: Load metadata of the file
      operationId: loadFileMetadata
      tags:
        - helpers
      parameters:
        - $ref: "#/components/parameters/WorkspaceId"
        - name: file_key
          in: query
          required: true
          schema:
            type: string
        - name: storage
          in: query
          schema:
            type: string
      responses:
        "200":
          description: FileMetadata
          content:
            application/json:
              schema:
                $ref: "#/components/schemas/WindmillFileMetadata"

  /w/{workspace}/job_helpers/load_file_preview:
    get:
      summary: Load a preview of the file
      operationId: loadFilePreview
      tags:
        - helpers
      parameters:
        - $ref: "#/components/parameters/WorkspaceId"
        - name: file_key
          in: query
          required: true
          schema:
            type: string
        - name: file_size_in_bytes
          in: query
          schema:
            type: integer
        - name: file_mime_type
          in: query
          schema:
            type: string
        - name: csv_separator
          in: query
          schema:
            type: string
        - name: csv_has_header
          in: query
          schema:
            type: boolean
        - name: read_bytes_from
          in: query
          schema:
            type: integer
        - name: read_bytes_length
          in: query
          schema:
            type: integer
        - name: storage
          in: query
          schema:
            type: string
      responses:
        "200":
          description: FilePreview
          content:
            application/json:
              schema:
                $ref: "#/components/schemas/WindmillFilePreview"

  /w/{workspace}/job_helpers/load_parquet_preview/{path}:
    get:
      summary: Load a preview of a parquet file
      operationId: loadParquetPreview
      tags:
        - helpers
      parameters:
        - $ref: "#/components/parameters/WorkspaceId"
        - $ref: "#/components/parameters/Path"
        - name: offset
          in: query
          schema:
            type: number
        - name: limit
          in: query
          schema:
            type: number
        - name: sort_col
          in: query
          schema:
            type: string
        - name: sort_desc
          in: query
          schema:
            type: boolean
        - name: search_col
          in: query
          schema:
            type: string
        - name: search_term
          in: query
          schema:
            type: string
        - name: storage
          in: query
          schema:
            type: string
      responses:
        "200":
          description: Parquet Preview
          content:
            application/json:
              schema: {}

  /w/{workspace}/job_helpers/load_table_count/{path}:
    get:
      summary: Load the table row count
      operationId: loadTableRowCount
      tags:
        - helpers
      parameters:
        - $ref: "#/components/parameters/WorkspaceId"
        - $ref: "#/components/parameters/Path"
        - name: search_col
          in: query
          schema:
            type: string
        - name: search_term
          in: query
          schema:
            type: string
        - name: storage
          in: query
          schema:
            type: string
      responses:
        "200":
          description: Table count
          content:
            application/json:
              schema:
                type: object
                properties:
                  count:
                    type: number

  /w/{workspace}/job_helpers/load_csv_preview/{path}:
    get:
      summary: Load a preview of a csv file
      operationId: loadCsvPreview
      tags:
        - helpers
      parameters:
        - $ref: "#/components/parameters/WorkspaceId"
        - $ref: "#/components/parameters/Path"
        - name: offset
          in: query
          schema:
            type: number
        - name: limit
          in: query
          schema:
            type: number
        - name: sort_col
          in: query
          schema:
            type: string
        - name: sort_desc
          in: query
          schema:
            type: boolean
        - name: search_col
          in: query
          schema:
            type: string
        - name: search_term
          in: query
          schema:
            type: string
        - name: storage
          in: query
          schema:
            type: string
        - name: csv_separator
          in: query
          schema:
            type: string
      responses:
        "200":
          description: Csv Preview
          content:
            application/json:
              schema: {}

  /w/{workspace}/job_helpers/delete_s3_file:
    delete:
      summary: Permanently delete file from S3
      operationId: deleteS3File
      tags:
        - helpers
      parameters:
        - $ref: "#/components/parameters/WorkspaceId"
        - name: file_key
          in: query
          required: true
          schema:
            type: string
        - name: storage
          in: query
          schema:
            type: string
      responses:
        "200":
          description: Confirmation
          content:
            application/json:
              schema: {}

  /w/{workspace}/job_helpers/move_s3_file:
    get:
      summary: Move a S3 file from one path to the other within the same bucket
      operationId: moveS3File
      tags:
        - helpers
      parameters:
        - $ref: "#/components/parameters/WorkspaceId"
        - name: src_file_key
          in: query
          required: true
          schema:
            type: string
        - name: dest_file_key
          in: query
          required: true
          schema:
            type: string
        - name: storage
          in: query
          schema:
            type: string
      responses:
        "200":
          description: Confirmation
          content:
            application/json:
              schema: {}

  /w/{workspace}/job_helpers/upload_s3_file:
    post:
      summary: Upload file to S3 bucket
      operationId: fileUpload
      tags:
        - helpers
      parameters:
        - $ref: "#/components/parameters/WorkspaceId"
        - name: file_key
          in: query
          required: false
          schema:
            type: string
        - name: file_extension
          in: query
          required: false
          schema:
            type: string
        - name: s3_resource_path
          in: query
          required: false
          schema:
            type: string
        - name: resource_type
          in: query
          required: false
          schema:
            type: string
        - name: storage
          in: query
          schema:
            type: string
        - name: content_type
          in: query
          schema:
            type: string
        - name: content_disposition
          in: query
          schema:
            type: string
      requestBody:
        description: File content
        required: true
        content:
          application/octet-stream:
            schema:
              type: string
              format: binary
      responses:
        "200":
          description: File upload status
          content:
            application/json:
              schema:
                type: object
                properties:
                  file_key:
                    type: string
                required:
                  - file_key

  /w/{workspace}/job_helpers/download_s3_file:
    get:
      summary: Download file from S3 bucket
      operationId: fileDownload
      tags:
        - helpers
      parameters:
        - $ref: "#/components/parameters/WorkspaceId"
        - name: file_key
          in: query
          required: true
          schema:
            type: string
        - name: s3_resource_path
          in: query
          required: false
          schema:
            type: string
        - name: resource_type
          in: query
          required: false
          schema:
            type: string
        - name: storage
          in: query
          schema:
            type: string
      responses:
        "200":
          description: Chunk of the downloaded file
          content:
            application/octet-stream:
              schema:
                type: string
                format: binary

  /w/{workspace}/job_helpers/download_s3_parquet_file_as_csv:
    get:
      summary: Download file to S3 bucket
      operationId: fileDownloadParquetAsCsv
      tags:
        - helpers
      parameters:
        - $ref: "#/components/parameters/WorkspaceId"
        - name: file_key
          in: query
          required: true
          schema:
            type: string
        - name: s3_resource_path
          in: query
          required: false
          schema:
            type: string
        - name: resource_type
          in: query
          required: false
          schema:
            type: string
      responses:
        "200":
          description: The downloaded file
          content:
            text/csv:
              schema:
                type: string

  /w/{workspace}/job_metrics/get/{id}:
    post:
      summary: get job metrics
      operationId: getJobMetrics
      tags:
        - metrics
      parameters:
        - $ref: "#/components/parameters/WorkspaceId"
        - $ref: "#/components/parameters/JobId"
      requestBody:
        description: parameters for statistics retrieval
        required: true
        content:
          application/json:
            schema:
              type: object
              properties:
                timeseries_max_datapoints:
                  type: integer
                from_timestamp:
                  type: string
                  format: date-time
                to_timestamp:
                  type: string
                  format: date-time

      responses:
        "200":
          description: job details
          content:
            application/json:
              schema:
                type: object
                properties:
                  metrics_metadata:
                    type: array
                    items:
                      $ref: "#/components/schemas/MetricMetadata"
                  scalar_metrics:
                    type: array
                    items:
                      $ref: "#/components/schemas/ScalarMetric"
                  timeseries_metrics:
                    type: array
                    items:
                      $ref: "#/components/schemas/TimeseriesMetric"

  /w/{workspace}/job_metrics/set_progress/{id}:
    post:
      summary: set job metrics
      operationId: setJobProgress
      tags:
        - metrics
      parameters:
        - $ref: "#/components/parameters/WorkspaceId"
        - $ref: "#/components/parameters/JobId"
      requestBody:
        description: parameters for statistics retrieval
        required: true
        content:
          application/json:
            schema:
              type: object
              properties:
                percent:
                  type: integer
                flow_job_id:
                  type: string
                  format: uuid

      responses:
        "200":
          description: Job progress updated
          content:
            application/json:
              schema: {}

  /w/{workspace}/job_metrics/get_progress/{id}:
    get:
      summary: get job progress
      operationId: getJobProgress
      tags:
        - metrics
      parameters:
        - $ref: "#/components/parameters/WorkspaceId"
        - $ref: "#/components/parameters/JobId"
      responses:
        "200":
          description: job progress between 0 and 99
          content:
            application/json:
              schema:
                type: integer
  /service_logs/list_files:
    get:
      summary: list log files ordered by timestamp
      operationId: listLogFiles
      tags:
        - service_logs
      parameters:
        - $ref: "#/components/parameters/Before"
        - $ref: "#/components/parameters/After"
        - name: with_error
          in: query
          required: false
          schema:
            type: boolean
      responses:
        "200":
          description: time
          content:
            application/json:
              schema:
                type: array
                items:
                  type: object
                  properties:
                    hostname:
                      type: string
                    mode:
                      type: string
                    worker_group:
                      type: string
                    log_ts:
                      type: string
                      format: date-time
                    file_path:
                      type: string
                    ok_lines:
                      type: integer
                    err_lines:
                      type: integer
                    json_fmt:
                      type: boolean
                  required:
                    - hostname
                    - mode
                    - log_ts
                    - file_path
                    - json_fmt

  /service_logs/get_log_file/{path}:
    get:
      summary: get log file by path
      operationId: getLogFile
      tags:
        - service_logs
      parameters:
        - $ref: "#/components/parameters/Path"
      responses:
        "200":
          description: log stream
          content:
            text/plain:
              schema:
                type: string

  /concurrency_groups/list:
    get:
      summary: List all concurrency groups
      operationId: listConcurrencyGroups
      tags:
        - concurrencyGroups
      responses:
        "200":
          description: all concurrency groups
          content:
            application/json:
              schema:
                type: array
                items:
                  $ref: "#/components/schemas/ConcurrencyGroup"
  /concurrency_groups/prune/{concurrency_id}:
    delete:
      summary: Delete concurrency group
      operationId: deleteConcurrencyGroup
      tags:
        - concurrencyGroups
      parameters:
        - $ref: "#/components/parameters/ConcurrencyId"
      responses:
        "200":
          description: concurrency group removed
          content:
            application/json:
              schema:
                type: object
                properties: {}
  /concurrency_groups/{id}/key:
    get:
      summary: Get the concurrency key for a job that has concurrency limits enabled
      operationId: getConcurrencyKey
      tags:
        - concurrencyGroups
      parameters:
        - $ref: "#/components/parameters/JobId"
      responses:
        "200":
          description: concurrency key for given job
          content:
            application/json:
              schema:
                type: string
  /w/{workspace}/concurrency_groups/list_jobs:
    get:
      summary: Get intervals of job runtime concurrency
      operationId: listExtendedJobs
      tags:
        - concurrencyGroups
        - job
      parameters:
        - name: concurrency_key
          in: query
          required: false
          schema:
            type: string
        - name: row_limit
          in: query
          required: false
          schema:
            type: number
        - $ref: "#/components/parameters/WorkspaceId"
        - $ref: "#/components/parameters/CreatedBy"
        - $ref: "#/components/parameters/Label"
        - $ref: "#/components/parameters/ParentJob"
        - $ref: "#/components/parameters/ScriptExactPath"
        - $ref: "#/components/parameters/ScriptStartPath"
        - $ref: "#/components/parameters/SchedulePath"
        - $ref: "#/components/parameters/ScriptExactHash"
        - $ref: "#/components/parameters/StartedBefore"
        - $ref: "#/components/parameters/StartedAfter"
        - $ref: "#/components/parameters/CreatedOrStartedBefore"
        - $ref: "#/components/parameters/Running"
        - $ref: "#/components/parameters/ScheduledForBeforeNow"
        - $ref: "#/components/parameters/CreatedOrStartedAfter"
        - $ref: "#/components/parameters/CreatedOrStartedAfterCompletedJob"
        - $ref: "#/components/parameters/JobKinds"
        - $ref: "#/components/parameters/ArgsFilter"
        - $ref: "#/components/parameters/Tag"
        - $ref: "#/components/parameters/ResultFilter"
        - $ref: "#/components/parameters/Page"
        - $ref: "#/components/parameters/PerPage"
        - name: is_skipped
          description: is the job skipped
          in: query
          schema:
            type: boolean
        - name: is_flow_step
          description: is the job a flow step
          in: query
          schema:
            type: boolean
        - name: has_null_parent
          description: has null parent
          in: query
          schema:
            type: boolean
        - name: success
          description: filter on successful jobs
          in: query
          schema:
            type: boolean
        - name: all_workspaces
          description: get jobs from all workspaces (only valid if request come from the `admins` workspace)
          in: query
          schema:
            type: boolean
        - name: is_not_schedule
          description: is not a scheduled job
          in: query
          schema:
            type: boolean
      responses:
        "200":
          description: time
          content:
            application/json:
              schema:
                $ref: "#/components/schemas/ExtendedJobs"

  /srch/w/{workspace}/index/search/job:
    get:
      summary: Search through jobs with a string query
      operationId: searchJobsIndex
      tags:
        - indexSearch
      parameters:
        - $ref: "#/components/parameters/WorkspaceId"
        - name: search_query
          in: query
          required: true
          schema:
            type: string
      responses:
        "200":
          description: search results
          content:
            application/json:
              schema:
                type: object
                properties:
                  query_parse_errors:
                    description: a list of the terms that couldn't be parsed (and thus ignored)
                    type: array
                    items:
                      type: object
                      properties:
                        dancer:
                          type: string
                  hits:
                    description: the jobs that matched the query
                    type: array
                    items:
                      $ref: "#/components/schemas/JobSearchHit"

  /srch/index/search/service_logs:
    get:
      summary: Search through service logs with a string query
      operationId: searchLogsIndex
      tags:
        - indexSearch
      parameters:
        - name: search_query
          in: query
          required: true
          schema:
            type: string
        - name: mode
          in: query
          required: true
          schema:
            type: string
        - name: worker_group
          in: query
          required: false
          schema:
            type: string
        - name: hostname
          in: query
          required: true
          schema:
            type: string
        - name: min_ts
          in: query
          required: false
          schema:
            type: string
            format: date-time
        - name: max_ts
          in: query
          required: false
          schema:
            type: string
            format: date-time
      responses:
        "200":
          description: search results
          content:
            application/json:
              schema:
                type: object
                properties:
                  query_parse_errors:
                    description: a list of the terms that couldn't be parsed (and thus ignored)
                    type: array
                    items:
                      type: string
                  hits:
                    description: log files that matched the query
                    type: array
                    items:
                      $ref: "#/components/schemas/LogSearchHit"

  /srch/index/search/count_service_logs:
    get:
      summary: Search and count the log line hits on every provided host
      operationId: countSearchLogsIndex
      tags:
        - indexSearch
      parameters:
        - name: search_query
          in: query
          required: true
          schema:
            type: string
        - name: min_ts
          in: query
          required: false
          schema:
            type: string
            format: date-time
        - name: max_ts
          in: query
          required: false
          schema:
            type: string
            format: date-time
      responses:
        "200":
          description: search results
          content:
            application/json:
              schema:
                type: object
                properties:
                  query_parse_errors:
                    description: a list of the terms that couldn't be parsed (and thus ignored)
                    type: array
                    items:
                      type: string
                  count_per_host:
                    description: count of log lines that matched the query per hostname
                    type: object

  /srch/index/delete/{idx_name}:
    delete:
      summary: Restart container and delete the index to recreate it.
      operationId: clearIndex
      tags:
        - indexSearch
      parameters:
        - name: idx_name
          in: path
          required: true
          schema:
            type: string
            enum:
              - JobIndex
              - ServiceLogIndex
      responses:
        "200":
          description: idx to be deleted and container restarting
          content:
            text/plain:
              schema:
                type: string

components:
  securitySchemes:
    bearerAuth:
      type: http
      scheme: bearer
    cookieAuth:
      type: apiKey
      in: cookie
      name: token

  parameters:
    Id:
      name: id
      in: path
      required: true
      schema:
        type: string
    Key:
      name: key
      in: path
      required: true
      schema:
        type: string
    WorkspaceId:
      name: workspace
      in: path
      required: true
      schema:
        type: string
    PublicationName:
      name: publication
      in: path
      required: true
      schema:
        type: string
    VersionId:
      name: version
      in: path
      required: true
      schema:
        type: number
    Token:
      name: token
      in: path
      required: true
      schema:
        type: string
    AccountId:
      name: id
      in: path
      required: true
      schema:
        type: integer
    ClientName:
      name: client_name
      in: path
      required: true
      schema:
        type: string
    ScriptPath:
      name: path
      in: path
      required: true
      schema:
        type: string
    ScriptHash:
      name: hash
      in: path
      required: true
      schema:
        type: string
    JobId:
      name: id
      in: path
      required: true
      schema:
        type: string
        format: uuid
    Path:
      name: path
      in: path
      required: true
      schema:
        type: string
    CustomPath:
      name: custom_path
      in: path
      required: true
      schema:
        type: string
    PathId:
      name: id
      in: path
      required: true
      schema:
        type: integer
    PathVersion:
      name: version
      in: path
      required: true
      schema:
        type: integer
    Name:
      name: name
      in: path
      required: true
      schema:
        type: string
    Page:
      name: page
      description: which page to return (start at 1, default 1)
      in: query
      schema:
        type: integer
    PerPage:
      name: per_page
      description: number of items to return for a given page (default 30, max 100)
      in: query
      schema:
        type: integer
    OrderDesc:
      name: order_desc
      description: order by desc order (default true)
      in: query
      schema:
        type: boolean
    CreatedBy:
      name: created_by
      description: mask to filter exact matching user creator
      in: query
      schema:
        type: string
    Label:
      name: label
      description: mask to filter exact matching job's label (job labels are completed jobs with as a result an object containing a string in the array at key 'wm_labels')
      in: query
      schema:
        type: string
    Worker:
      name: worker
      description: worker this job was ran on
      in: query
      schema:
        type: string
    ParentJob:
      name: parent_job
      description: The parent job that is at the origin and responsible for the execution
        of this script if any
      in: query
      schema:
        type: string
        format: uuid
    WorkerTag:
      name: tag
      description: Override the tag to use
      in: query
      schema:
        type: string
    CacheTtl:
      name: cache_ttl
      description: Override the cache time to live (in seconds). Can not be used to disable caching, only override with a new cache ttl
      in: query
      schema:
        type: string
    NewJobId:
      name: job_id
      description: The job id to assign to the created job. if missing, job is chosen
        randomly using the ULID scheme. If a job id already exists in the queue
        or as a completed job, the request to create one will fail (Bad Request)
      in: query
      schema:
        type: string
        format: uuid
    IncludeHeader:
      name: include_header
      description: |
        List of headers's keys (separated with ',') whove value are added to the args
        Header's key lowercased and '-'' replaced to '_' such that 'Content-Type' becomes the 'content_type' arg key
      in: query
      schema:
        type: string
    QueueLimit:
      name: queue_limit
      description: |
        The maximum size of the queue for which the request would get rejected if that job would push it above that limit
      in: query
      schema:
        type: string
    Payload:
      name: payload
      description: |
        The base64 encoded payload that has been encoded as a JSON. e.g how to encode such payload encodeURIComponent
        `encodeURIComponent(btoa(JSON.stringify({a: 2})))`
      in: query
      schema:
        type: string
    ScriptStartPath:
      name: script_path_start
      description: mask to filter matching starting path
      in: query
      schema:
        type: string
    SchedulePath:
      name: schedule_path
      description: mask to filter by schedule path
      in: query
      schema:
        type: string
    ScriptExactPath:
      name: script_path_exact
      description: mask to filter exact matching path
      in: query
      schema:
        type: string
    ScriptExactHash:
      name: script_hash
      description: mask to filter exact matching path
      in: query
      schema:
        type: string
    CreatedBefore:
      name: created_before
      description: filter on created before (inclusive) timestamp
      in: query
      schema:
        type: string
        format: date-time
    CreatedAfter:
      name: created_after
      description: filter on created after (exclusive) timestamp
      in: query
      schema:
        type: string
        format: date-time
    StartedBefore:
      name: started_before
      description: filter on started before (inclusive) timestamp
      in: query
      schema:
        type: string
        format: date-time
    StartedAfter:
      name: started_after
      description: filter on started after (exclusive) timestamp
      in: query
      schema:
        type: string
        format: date-time
    Before:
      name: before
      description: filter on started before (inclusive) timestamp
      in: query
      schema:
        type: string
        format: date-time
    CreatedOrStartedAfter:
      name: created_or_started_after
      description: filter on created_at for non non started job and started_at otherwise
        after (exclusive) timestamp
      in: query
      schema:
        type: string
        format: date-time
    CreatedOrStartedAfterCompletedJob:
      name: created_or_started_after_completed_jobs
      description: filter on created_at for non non started job and started_at otherwise
        after (exclusive) timestamp but only for the completed jobs
      in: query
      schema:
        type: string
        format: date-time
    CreatedOrStartedBefore:
      name: created_or_started_before
      description: filter on created_at for non non started job and started_at otherwise
        before (inclusive) timestamp
      in: query
      schema:
        type: string
        format: date-time
    Success:
      name: success
      description: filter on successful jobs
      in: query
      schema:
        type: boolean
    ScheduledForBeforeNow:
      name: scheduled_for_before_now
      description: filter on jobs scheduled_for before now (hence waitinf for a worker)
      in: query
      schema:
        type: boolean
    Suspended:
      name: suspended
      description: filter on suspended jobs
      in: query
      schema:
        type: boolean
    Running:
      name: running
      description: filter on running jobs
      in: query
      schema:
        type: boolean
    ArgsFilter:
      name: args
      description: filter on jobs containing those args as a json subset (@> in postgres)
      in: query
      schema:
        type: string
    Tag:
      name: tag
      description: filter on jobs with a given tag/worker group
      in: query
      schema:
        type: string
    ResultFilter:
      name: result
      description: filter on jobs containing those result as a json subset (@> in postgres)
      in: query
      schema:
        type: string
    After:
      name: after
      description: filter on created after (exclusive) timestamp
      in: query
      schema:
        type: string
        format: date-time
    Username:
      name: username
      description: filter on exact username of user
      in: query
      schema:
        type: string
    Operation:
      name: operation
      description: filter on exact or prefix name of operation
      in: query
      schema:
        type: string
    ResourceName:
      name: resource
      description: filter on exact or prefix name of resource
      in: query
      schema:
        type: string
    ActionKind:
      name: action_kind
      description: filter on type of operation
      in: query
      schema:
        type: string
        enum: [Create, Update, Delete, Execute]
    JobKinds:
      name: job_kinds
      description: filter on job kind (values 'preview', 'script', 'dependencies', 'flow')
        separated by,
      in: query
      schema:
        type: string
      # correct type is below but explode not supported by our codegen
      #   type: array
      #   items:
      #     type: string
      #     enum: ["preview", "script", "dependencies"]
      # explode: false
    RunnableId:
      name: runnable_id
      in: query
      schema:
        type: string
    RunnableTypeQuery:
      name: runnable_type
      in: query
      schema:
        $ref: "#/components/schemas/RunnableType"
    InputId:
      name: input
      in: path
      required: true
      schema:
        type: string
    GetStarted:
      name: get_started
      in: query
      schema:
        type: boolean
    ConcurrencyId:
      name: concurrency_id
      in: path
      required: true
      schema:
        type: string
    RunnableKind:
      name: runnable_kind
      in: path
      required: true
      schema:
        type: string
        enum: [script, flow]

  schemas:
    $ref: "../../openflow.openapi.yaml#/components/schemas"

    AIProvider:
      type: string
      enum: [openai, anthropic, mistral, deepseek, googleai, groq, openrouter, togetherai, customai]

    AIProviderModel:
      type: object
      properties:
        model:
          type: string
        provider:
          $ref: "#/components/schemas/AIProvider"
      required:
        - model
        - provider

    AIProviderConfig:
      type: object
      properties:
        resource_path:
          type: string
        models:
          type: array
          items:
            type: string
      required:
        - resource_path
        - models

    AIConfig:
      type: object
      properties:
        providers:
          type: object
          additionalProperties:
            $ref: "#/components/schemas/AIProviderConfig"
        default_model:
          $ref: "#/components/schemas/AIProviderModel"
        code_completion_model:
          $ref: "#/components/schemas/AIProviderModel"

    Script:
      type: object
      properties:
        workspace_id:
          type: string
        hash:
          type: string
        path:
          type: string
        parent_hashes:
          type: array
          description: |
            The first element is the direct parent of the script, the second is the parent of the first, etc
          items:
            type: string
        summary:
          type: string
        description:
          type: string
        content:
          type: string
        created_by:
          type: string
        created_at:
          type: string
          format: date-time
        archived:
          type: boolean
        schema:
          type: object
        deleted:
          type: boolean
        is_template:
          type: boolean
        extra_perms:
          type: object
          additionalProperties:
            type: boolean
        lock:
          type: string
        lock_error_logs:
          type: string
        language:
          $ref: "#/components/schemas/ScriptLang"
        kind:
          type: string
          enum: [script, failure, trigger, command, approval, preprocessor]
        starred:
          type: boolean
        tag:
          type: string
        has_draft:
          type: boolean
        draft_only:
          type: boolean
        envs:
          type: array
          items:
            type: string
        concurrent_limit:
          type: integer
        concurrency_time_window_s:
          type: integer
        concurrency_key:
          type: string
        cache_ttl:
          type: number
        dedicated_worker:
          type: boolean
        ws_error_handler_muted:
          type: boolean
        priority:
          type: integer
        restart_unless_cancelled:
          type: boolean
        timeout:
          type: integer
        delete_after_use:
          type: boolean
        visible_to_runner_only:
          type: boolean
        no_main_func:
          type: boolean
        codebase:
          type: string
        has_preprocessor:
          type: boolean
        on_behalf_of_email:
          type: string

      required:
        - hash
        - path
        - summary
        - description
        - content
        - created_by
        - created_at
        - archived
        - deleted
        - is_template
        - extra_perms
        - language
        - kind
        - starred
        - no_main_func
        - has_preprocessor

    NewScript:
      type: object
      properties:
        path:
          type: string
        parent_hash:
          type: string
        summary:
          type: string
        description:
          type: string
        content:
          type: string
        schema:
          type: object
        is_template:
          type: boolean
        lock:
          type: string
        language:
          $ref: "#/components/schemas/ScriptLang"
        kind:
          type: string
          enum: [script, failure, trigger, command, approval, preprocessor]
        tag:
          type: string
        draft_only:
          type: boolean
        envs:
          type: array
          items:
            type: string
        concurrent_limit:
          type: integer
        concurrency_time_window_s:
          type: integer
        cache_ttl:
          type: number
        dedicated_worker:
          type: boolean
        ws_error_handler_muted:
          type: boolean
        priority:
          type: integer
        restart_unless_cancelled:
          type: boolean
        timeout:
          type: integer
        delete_after_use:
          type: boolean
        deployment_message:
          type: string
        concurrency_key:
          type: string
        visible_to_runner_only:
          type: boolean
        no_main_func:
          type: boolean
        codebase:
          type: string
        has_preprocessor:
          type: boolean
        on_behalf_of_email:
          type: string
      required:
        - path
        - summary
        - description
        - content
        - language

    NewScriptWithDraft:
      allOf:
        - $ref: "#/components/schemas/NewScript"
        - type: object
          properties:
            draft:
              $ref: "#/components/schemas/NewScript"
            hash:
              type: string
          required:
            - hash

    ScriptHistory:
      type: object
      properties:
        script_hash:
          type: string
        deployment_msg:
          type: string
      required:
        - script_hash

    ScriptArgs:
      type: object
      additionalProperties: {}

    Input:
      type: object
      properties:
        id:
          type: string
        name:
          type: string
        created_by:
          type: string
        created_at:
          type: string
          format: date-time
        is_public:
          type: boolean
        success:
          type: boolean
      required:
        - id
        - name
        - args
        - created_by
        - created_at
        - is_public

    CreateInput:
      type: object
      properties:
        name:
          type: string
        args:
          type: object
      required:
        - name
        - args
        - created_by

    UpdateInput:
      type: object
      properties:
        id:
          type: string
        name:
          type: string
        is_public:
          type: boolean
      required:
        - id
        - name
        - is_public

    RunnableType:
      type: string
      enum: ["ScriptHash", "ScriptPath", "FlowPath"]

    QueuedJob:
      type: object
      properties:
        workspace_id:
          type: string
        id:
          type: string
          format: uuid
        parent_job:
          type: string
          format: uuid
        created_by:
          type: string
        created_at:
          type: string
          format: date-time
        started_at:
          type: string
          format: date-time
        scheduled_for:
          type: string
          format: date-time
        running:
          type: boolean
        script_path:
          type: string
        script_hash:
          type: string
        args:
          $ref: "#/components/schemas/ScriptArgs"
        logs:
          type: string
        raw_code:
          type: string
        canceled:
          type: boolean
        canceled_by:
          type: string
        canceled_reason:
          type: string
        last_ping:
          type: string
          format: date-time
        job_kind:
          type: string
          enum:
            [
              "script",
              "preview",
              "dependencies",
              "flowdependencies",
              "appdependencies",
              "flow",
              "flowpreview",
              "script_hub",
              "identity",
              "deploymentcallback",
              "singlescriptflow",
              "flowscript",
              "flownode",
              "appscript"
            ]
        schedule_path:
          type: string
        permissioned_as:
          type: string
          description: |
            The user (u/userfoo) or group (g/groupfoo) whom
            the execution of this script will be permissioned_as and by extension its DT_TOKEN.
        flow_status:
          $ref: "../../openflow.openapi.yaml#/components/schemas/FlowStatus"
        raw_flow:
          $ref: "../../openflow.openapi.yaml#/components/schemas/FlowValue"
        is_flow_step:
          type: boolean
        language:
          $ref: "#/components/schemas/ScriptLang"
        email:
          type: string
        visible_to_owner:
          type: boolean
        mem_peak:
          type: integer
        tag:
          type: string
        priority:
          type: integer
        self_wait_time_ms:
          type: number
        aggregate_wait_time_ms:
          type: number
        suspend:
          type: number
        preprocessed:
          type: boolean
        worker:
          type: string
      required:
        - id
        - running
        - canceled
        - job_kind
        - permissioned_as
        - is_flow_step
        - email
        - visible_to_owner
        - tag

    CompletedJob:
      type: object
      properties:
        workspace_id:
          type: string
        id:
          type: string
          format: uuid
        parent_job:
          type: string
          format: uuid
        created_by:
          type: string
        created_at:
          type: string
          format: date-time
        started_at:
          type: string
          format: date-time
        duration_ms:
          type: integer
        success:
          type: boolean
        script_path:
          type: string
        script_hash:
          type: string
        args:
          $ref: "#/components/schemas/ScriptArgs"
        result: {}
        logs:
          type: string
        deleted:
          type: boolean
        raw_code:
          type: string
        canceled:
          type: boolean
        canceled_by:
          type: string
        canceled_reason:
          type: string
        job_kind:
          type: string
          enum:
            [
              "script",
              "preview",
              "dependencies",
              "flow",
              "flowdependencies",
              "appdependencies",
              "flowpreview",
              "script_hub",
              "identity",
              "deploymentcallback",
              "singlescriptflow",
              "flowscript",
              "flownode",
              "appscript"
            ]
        schedule_path:
          type: string
        permissioned_as:
          type: string
          description: |
            The user (u/userfoo) or group (g/groupfoo) whom
            the execution of this script will be permissioned_as and by extension its DT_TOKEN.
        flow_status:
          $ref: "../../openflow.openapi.yaml#/components/schemas/FlowStatus"
        raw_flow:
          $ref: "../../openflow.openapi.yaml#/components/schemas/FlowValue"
        is_flow_step:
          type: boolean
        language:
          $ref: "#/components/schemas/ScriptLang"
        is_skipped:
          type: boolean
        email:
          type: string
        visible_to_owner:
          type: boolean
        mem_peak:
          type: integer
        tag:
          type: string
        priority:
          type: integer
        labels:
          type: array
          items:
            type: string
        self_wait_time_ms:
          type: number
        aggregate_wait_time_ms:
          type: number
        preprocessed:
          type: boolean
        worker:
          type: string
      required:
        - id
        - created_by
        - duration_ms
        - created_at
        - started_at
        - success
        - canceled
        - job_kind
        - permissioned_as
        - is_flow_step
        - is_skipped
        - email
        - visible_to_owner
        - tag

    ObscuredJob:
      type: object
      properties:
        typ:
          type: string
        started_at:
          type: string
          format: date-time
        duration_ms:
          type: number
    Job:
      oneOf:
        - allOf:
            - $ref: "#/components/schemas/CompletedJob"
            - type: object
              properties:
                type:
                  type: string
                  enum: [CompletedJob]
        - allOf:
            - $ref: "#/components/schemas/QueuedJob"
            - type: object
              properties:
                type:
                  type: string
                  enum: [QueuedJob]
      discriminator:
        propertyName: type

    User:
      type: object
      properties:
        email:
          type: string
        username:
          type: string
        is_admin:
          type: boolean
        name:
          type: string
        is_super_admin:
          type: boolean
        created_at:
          type: string
          format: date-time
        operator:
          type: boolean
        disabled:
          type: boolean
        groups:
          type: array
          items:
            type: string
        folders:
          type: array
          items:
            type: string
        folders_owners:
          type: array
          items:
            type: string
      required:
        - email
        - username
        - is_admin
        - is_super_admin
        - created_at
        - operator
        - disabled
        - folders
        - folders_owners

    UserUsage:
      type: object
      properties:
        email:
          type: string
        executions:
          type: number

    Login:
      type: object
      properties:
        email:
          type: string
        password:
          type: string
      required:
        - email
        - password

    EditWorkspaceUser:
      type: object
      properties:
        is_admin:
          type: boolean
        operator:
          type: boolean
        disabled:
          type: boolean

    TruncatedToken:
      type: object
      properties:
        label:
          type: string
        expiration:
          type: string
          format: date-time
        token_prefix:
          type: string
        created_at:
          type: string
          format: date-time
        last_used_at:
          type: string
          format: date-time
        scopes:
          type: array
          items:
            type: string
        email:
          type: string
      required:
        - token_prefix
        - created_at
        - last_used_at

    NewToken:
      type: object
      properties:
        label:
          type: string
        expiration:
          type: string
          format: date-time
        scopes:
          type: array
          items:
            type: string
        workspace_id:
          type: string

    NewTokenImpersonate:
      type: object
      properties:
        label:
          type: string
        expiration:
          type: string
          format: date-time
        impersonate_email:
          type: string
        workspace_id:
          type: string
      required:
        - impersonate_email

    ListableVariable:
      type: object
      properties:
        workspace_id:
          type: string
        path:
          type: string
        value:
          type: string
        is_secret:
          type: boolean
        description:
          type: string
        account:
          type: integer
        is_oauth:
          type: boolean
        extra_perms:
          type: object
          additionalProperties:
            type: boolean
        is_expired:
          type: boolean
        refresh_error:
          type: string
        is_linked:
          type: boolean
        is_refreshed:
          type: boolean
        expires_at:
          type: string
          format: date-time
      required:
        - workspace_id
        - path
        - is_secret
        - extra_perms

    ContextualVariable:
      type: object
      properties:
        name:
          type: string
        value:
          type: string
        description:
          type: string
        is_custom:
          type: boolean
      required:
        - name
        - value
        - description
        - is_custom

    CreateVariable:
      type: object
      properties:
        path:
          type: string
        value:
          type: string
        is_secret:
          type: boolean
        description:
          type: string
        account:
          type: integer
        is_oauth:
          type: boolean
        expires_at:
          type: string
          format: date-time
      required:
        - path
        - value
        - is_secret
        - description

    EditVariable:
      type: object
      properties:
        path:
          type: string
        value:
          type: string
        is_secret:
          type: boolean
        description:
          type: string

    AuditLog:
      type: object
      properties:
        id:
          type: integer
        timestamp:
          type: string
          format: date-time
        username:
          type: string
        operation:
          type: string
          enum:
            - "jobs.run"
            - "jobs.run.script"
            - "jobs.run.preview"
            - "jobs.run.flow"
            - "jobs.run.flow_preview"
            - "jobs.run.script_hub"
            - "jobs.run.dependencies"
            - "jobs.run.identity"
            - "jobs.run.noop"
            - "jobs.flow_dependencies"
            - "jobs"
            - "jobs.cancel"
            - "jobs.force_cancel"
            - "jobs.disapproval"
            - "jobs.delete"
            - "account.delete"
            - "ai.request"
            - "resources.create"
            - "resources.update"
            - "resources.delete"
            - "resource_types.create"
            - "resource_types.update"
            - "resource_types.delete"
            - "schedule.create"
            - "schedule.setenabled"
            - "schedule.edit"
            - "schedule.delete"
            - "scripts.create"
            - "scripts.update"
            - "scripts.archive"
            - "scripts.delete"
            - "users.create"
            - "users.delete"
            - "users.update"
            - "users.login"
            - "users.login_failure"
            - "users.logout"
            - "users.accept_invite"
            - "users.decline_invite"
            - "users.token.create"
            - "users.token.delete"
            - "users.add_to_workspace"
            - "users.add_global"
            - "users.setpassword"
            - "users.impersonate"
            - "users.leave_workspace"
            - "oauth.login"
            - "oauth.login_failure"
            - "oauth.signup"
            - "variables.create"
            - "variables.delete"
            - "variables.update"
            - "flows.create"
            - "flows.update"
            - "flows.delete"
            - "flows.archive"
            - "apps.create"
            - "apps.update"
            - "apps.delete"
            - "folder.create"
            - "folder.update"
            - "folder.delete"
            - "folder.add_owner"
            - "folder.remove_owner"
            - "group.create"
            - "group.delete"
            - "group.edit"
            - "group.adduser"
            - "group.removeuser"
            - "igroup.create"
            - "igroup.delete"
            - "igroup.adduser"
            - "igroup.removeuser"
            - "variables.decrypt_secret"
            - "workspaces.edit_command_script"
            - "workspaces.edit_deploy_to"
            - "workspaces.edit_auto_invite_domain"
            - "workspaces.edit_webhook"
            - "workspaces.edit_copilot_config"
            - "workspaces.edit_error_handler"
            - "workspaces.create"
            - "workspaces.update"
            - "workspaces.archive"
            - "workspaces.unarchive"
            - "workspaces.delete"
        action_kind:
          type: string
          enum: ["Created", "Updated", "Delete", "Execute"]
        resource:
          type: string
        parameters:
          type: object
      required:
        - id
        - timestamp
        - username
        - operation
        - action_kind

    MainArgSignature:
      type: object
      properties:
        type:
          type: string
          enum: ["Valid", "Invalid"]
        error:
          type: string
        star_args:
          type: boolean
        star_kwargs:
          type: boolean
        args:
          type: array
          items:
            type: object
            properties:
              name:
                type: string
              typ:
                oneOf:
                  - type: string
                    enum:
                      [
                        "float",
                        "int",
                        "bool",
                        "email",
                        "unknown",
                        "bytes",
                        "dict",
                        "datetime",
                        "sql"
                      ]
                  - type: object
                    properties:
                      resource:
                        type: string
                        nullable: true
                    required:
                      - resource
                  - type: object
                    properties:
                      str:
                        type: array
                        items:
                          type: string
                        nullable: true
                    required:
                      - str
                  - type: object
                    properties:
                      object:
                        type: array
                        items:
                          type: object
                          properties:
                            key:
                              type: string
                            typ:
                              oneOf:
                                - type: string
                                  enum:
                                    [
                                      "float",
                                      "int",
                                      "bool",
                                      "email",
                                      "unknown",
                                      "bytes",
                                      "dict",
                                      "datetime",
                                      "sql"
                                    ]
                                - type: object
                                  properties:
                                    str: {}
                                  required: [str]
                          required:
                            - key
                            - typ
                    required:
                      - object
                  - type: object
                    properties:
                      list:
                        oneOf:
                          - type: string
                            enum:
                              [
                                "float",
                                "int",
                                "bool",
                                "email",
                                "unknown",
                                "bytes",
                                "dict",
                                "datetime",
                                "sql"
                              ]
                          - type: object
                            properties:
                              str: {}
                            required: [str]
                        nullable: true
                    required:
                      - list
              has_default:
                type: boolean
              default: {}
            required:
              - name
              - typ
        no_main_func:
          type: boolean
          nullable: true
        has_preprocessor:
          type: boolean
          nullable: true
      required:
        - star_args
        - start_kwargs
        - args
        - type
        - error
        - no_main_func
        - has_preprocessor

    ScriptLang:
      type: string
      enum:
        [
          python3,
          deno,
          go,
          bash,
          powershell,
          postgresql,
          mysql,
          bigquery,
          snowflake,
          mssql,
          oracledb,
          graphql,
          nativets,
          bun,
          php,
          rust,
          ansible,
          csharp,
          nu,
          java
          # KJQXZ 
        ]

    Preview:
      type: object
      properties:
        content:
          type: string
        path:
          type: string
        args:
          $ref: "#/components/schemas/ScriptArgs"
        language:
          $ref: "#/components/schemas/ScriptLang"
        tag:
          type: string
        kind:
          type: string
          enum: [code, identity, http]
        dedicated_worker:
          type: boolean
        lock:
          type: string
      required:
        - args

    WorkflowTask:
      type: object
      properties:
        args:
          $ref: "#/components/schemas/ScriptArgs"
      required:
        - args

    WorkflowStatusRecord:
      type: object
      additionalProperties:
        $ref: "#/components/schemas/WorkflowStatus"

    WorkflowStatus:
      type: object
      properties:
        scheduled_for:
          type: string
          format: date-time
        started_at:
          type: string
          format: date-time
        duration_ms:
          type: number
        name:
          type: string

    CreateResource:
      type: object
      properties:
        path:
          type: string
        value: {}
        description:
          type: string
        resource_type:
          type: string
      required:
        - path
        - value
        - resource_type

    EditResource:
      type: object
      properties:
        path:
          type: string
        description:
          type: string
        value: {}

    Resource:
      type: object
      properties:
        workspace_id:
          type: string
        path:
          type: string
        description:
          type: string
        resource_type:
          type: string
        value: {}
        is_oauth:
          type: boolean
        extra_perms:
          type: object
          additionalProperties:
            type: boolean
        created_by:
          type: string
        edited_at:
          type: string
          format: date-time
      required:
        - path
        - resource_type
        - is_oauth

    ListableResource:
      type: object
      properties:
        workspace_id:
          type: string
        path:
          type: string
        description:
          type: string
        resource_type:
          type: string
        value: {}
        is_oauth:
          type: boolean
        extra_perms:
          type: object
          additionalProperties:
            type: boolean
        is_expired:
          type: boolean
        refresh_error:
          type: string
        is_linked:
          type: boolean
        is_refreshed:
          type: boolean
        account:
          type: number
        created_by:
          type: string
        edited_at:
          type: string
          format: date-time
      required:
        - path
        - resource_type
        - is_oauth
        - is_linked
        - is_refreshed

    ResourceType:
      type: object
      properties:
        workspace_id:
          type: string
        name:
          type: string
        schema: {}
        description:
          type: string
        created_by:
          type: string
        edited_at:
          type: string
          format: date-time
        format_extension:
          type: string
      required:
        - name

    EditResourceType:
      type: object
      properties:
        schema: {}
        description:
          type: string

    Schedule:
      type: object
      properties:
        path:
          type: string
        edited_by:
          type: string
        edited_at:
          type: string
          format: date-time
        schedule:
          type: string
        timezone:
          type: string
        enabled:
          type: boolean
        script_path:
          type: string
        is_flow:
          type: boolean
        args:
          $ref: "#/components/schemas/ScriptArgs"
        extra_perms:
          type: object
          additionalProperties:
            type: boolean
        email:
          type: string
        error:
          type: string
        on_failure:
          # a reference to a script path, flow path, or webhook (script/<path>, flow/<path>)
          type: string
        on_failure_times:
          type: number
        on_failure_exact:
          type: boolean
        on_failure_extra_args:
          $ref: "#/components/schemas/ScriptArgs"
        on_recovery:
          type: string
        on_recovery_times:
          type: number
        on_recovery_extra_args:
          $ref: "#/components/schemas/ScriptArgs"
        on_success:
          type: string
        on_success_extra_args:
          $ref: "#/components/schemas/ScriptArgs"
        ws_error_handler_muted:
          type: boolean
        retry:
          $ref: "../../openflow.openapi.yaml#/components/schemas/Retry"
        summary:
          type: string
        description:
          type: string
        no_flow_overlap:
          type: boolean
        tag:
          type: string
        paused_until:
          type: string
          format: date-time
        cron_version:
          type: string
      required:
        - path
        - edited_by
        - edited_at
        - schedule
        - script_path
        - timezone
        - extra_perms
        - is_flow
        - enabled
        - email

    ScheduleWJobs:
      allOf:
        - $ref: "#/components/schemas/Schedule"
        - type: object
          properties:
            jobs:
              type: array
              items:
                type: object
                properties:
                  id:
                    type: string
                  success:
                    type: boolean
                  duration_ms:
                    type: number
                required:
                  - id
                  - success
                  - duration_ms

    NewSchedule:
      type: object
      properties:
        path:
          type: string
        schedule:
          type: string
        timezone:
          type: string
        script_path:
          type: string
        is_flow:
          type: boolean
        args:
          $ref: "#/components/schemas/ScriptArgs"
        enabled:
          type: boolean
        on_failure:
          # a reference to a script path, flow path, or webhook (script/<path>, flow/<path>)
          type: string
        on_failure_times:
          type: number
        on_failure_exact:
          type: boolean
        on_failure_extra_args:
          $ref: "#/components/schemas/ScriptArgs"
        on_recovery:
          type: string
        on_recovery_times:
          type: number
        on_recovery_extra_args:
          $ref: "#/components/schemas/ScriptArgs"
        on_success:
          type: string
        on_success_extra_args:
          $ref: "#/components/schemas/ScriptArgs"
        ws_error_handler_muted:
          type: boolean
        retry:
          $ref: "../../openflow.openapi.yaml#/components/schemas/Retry"
        no_flow_overlap:
          type: boolean
        summary:
          type: string
        description:
          type: string
        tag:
          type: string
        paused_until:
          type: string
          format: date-time
        cron_version:
          type: string
      required:
        - path
        - schedule
        - timezone
        - script_path
        - is_flow
        - args

    EditSchedule:
      type: object
      properties:
        schedule:
          type: string
        timezone:
          type: string
        args:
          $ref: "#/components/schemas/ScriptArgs"
        on_failure:
          # a reference to a script path, flow path, or webhook (script/<path>, flow/<path>)
          type: string
        on_failure_times:
          type: number
        on_failure_exact:
          type: boolean
        on_failure_extra_args:
          $ref: "#/components/schemas/ScriptArgs"
        on_recovery:
          type: string
        on_recovery_times:
          type: number
        on_recovery_extra_args:
          $ref: "#/components/schemas/ScriptArgs"
        on_success:
          type: string
        on_success_extra_args:
          $ref: "#/components/schemas/ScriptArgs"
        ws_error_handler_muted:
          type: boolean
        retry:
          $ref: "../../openflow.openapi.yaml#/components/schemas/Retry"
        no_flow_overlap:
          type: boolean
        summary:
          type: string
        description:
          type: string
        tag:
          type: string
        paused_until:
          type: string
          format: date-time
        cron_version:
          type: string
      required:
        - schedule
        - timezone
        - script_path
        - is_flow
        - args

    TriggerExtraProperty:
      type: object
      properties:
        path:
          type: string
        script_path:
          type: string
        email:
          type: string
        extra_perms:
          type: object
          additionalProperties:
            type: boolean
        workspace_id:
          type: string
        edited_by:
          type: string
        edited_at:
          type: string
          format: date-time
        is_flow:
          type: boolean
      required:
        - path
        - script_path
        - email
        - extra_perms
        - workspace_id
        - edited_by
        - edited_at
        - is_flow


    AuthenticationMethod:
      type: string
      enum:
          - none
          - windmill
          - api_key
          - basic_http
          - custom_script
          - signature

    HttpTrigger:
      allOf:
        - $ref: "#/components/schemas/TriggerExtraProperty"
      type: object
      properties:
        route_path:
          type: string
        static_asset_config:
          type: object
          properties:
            s3:
              type: string
            storage:
              type: string
            filename:
              type: string
          required:
            - s3
        http_method:
          type: string
          enum:
            - get
            - post
            - put
            - delete
            - patch
        authentication_resource_path:
          type: string
        is_async:
          type: boolean
        authentication_method:
          $ref: "#/components/schemas/AuthenticationMethod"
        is_static_website:
          type: boolean
        workspaced_route:
          type: boolean
        wrap_body:
          type: boolean
        raw_string:
          type: boolean

      required:
        - route_path
        - is_async
        - authentication_method
        - http_method
        - is_static_website
        - workspaced_route
        - wrap_body
        - raw_string

    NewHttpTrigger:
      type: object
      properties:
        path:
          type: string
        script_path:
          type: string
        route_path:
          type: string
        workspaced_route:
          type: boolean
        static_asset_config:
          type: object
          properties:
            s3:
              type: string
            storage:
              type: string
            filename:
              type: string
          required:
            - s3
        is_flow:
          type: boolean
        http_method:
          type: string
          enum:
            - get
            - post
            - put
            - delete
            - patch
        authentication_resource_path:
          type: string
        is_async:
          type: boolean
        authentication_method:
          $ref: "#/components/schemas/AuthenticationMethod"
        is_static_website:
          type: boolean
        wrap_body:
          type: boolean
        raw_string:
          type: boolean

      required:
        - path
        - script_path
        - route_path
        - is_flow
        - is_async
        - authentication_method
        - http_method
        - is_static_website

    EditHttpTrigger:
      type: object
      properties:
        path:
          type: string
        script_path:
          type: string
        route_path:
          type: string
        workspaced_route:
          type: boolean
        static_asset_config:
          type: object
          properties:
            s3:
              type: string
            storage:
              type: string
            filename:
              type: string
          required:
            - s3
        authentication_resource_path:
          type: string
        is_flow:
          type: boolean
        http_method:
          type: string
          enum:
            - get
            - post
            - put
            - delete
            - patch
        is_async:
          type: boolean
        authentication_method:
          $ref: "#/components/schemas/AuthenticationMethod"
        is_static_website:
          type: boolean
        wrap_body:
          type: boolean
        raw_string:
          type: boolean
      required:
        - path
        - script_path
        - is_flow
        - kind
        - is_async
        - authentication_method
        - http_method
        - is_static_website

    TriggersCount:
      type: object
      properties:
        primary_schedule:
          type: object
          properties:
            schedule:
              type: string
        schedule_count:
          type: number
        http_routes_count:
          type: number
        webhook_count:
          type: number
        email_count:
          type: number
        websocket_count:
          type: number
        postgres_count:
          type: number
        kafka_count:
          type: number
        nats_count:
          type: number
        mqtt_count:
          type: number
        sqs_count:
          type: number

    WebsocketTrigger:
      allOf:
        - $ref: "#/components/schemas/TriggerExtraProperty"
      type: object
      properties:
        url:
          type: string
        server_id:
          type: string
        last_server_ping:
          type: string
          format: date-time
        error:
          type: string
        enabled:
          type: boolean
        filters:
          type: array
          items:
            type: object
            properties:
              key:
                type: string
              value: {}
            required:
              - key
              - value
        initial_messages:
          type: array
          items:
            $ref: "#/components/schemas/WebsocketTriggerInitialMessage"
        url_runnable_args:
          $ref: "#/components/schemas/ScriptArgs"
        can_return_message:
          type: boolean

      required:
        - url
        - enabled
        - filters
        - can_return_message

    NewWebsocketTrigger:
      type: object
      properties:
        path:
          type: string
        script_path:
          type: string
        is_flow:
          type: boolean
        url:
          type: string
        enabled:
          type: boolean
        filters:
          type: array
          items:
            type: object
            properties:
              key:
                type: string
              value: {}
            required:
              - key
              - value
        initial_messages:
          type: array
          items:
            $ref: "#/components/schemas/WebsocketTriggerInitialMessage"
        url_runnable_args:
          $ref: "#/components/schemas/ScriptArgs"
        can_return_message:
          type: boolean

      required:
        - path
        - script_path
        - url
        - is_flow
        - filters
        - can_return_message

    EditWebsocketTrigger:
      type: object
      properties:
        url:
          type: string
        path:
          type: string
        script_path:
          type: string
        is_flow:
          type: boolean
        filters:
          type: array
          items:
            type: object
            properties:
              key:
                type: string
              value: {}
            required:
              - key
              - value
        initial_messages:
          type: array
          items:
            $ref: "#/components/schemas/WebsocketTriggerInitialMessage"
        url_runnable_args:
          $ref: "#/components/schemas/ScriptArgs"
        can_return_message:
          type: boolean

      required:
        - path
        - script_path
        - url
        - is_flow
        - filters
        - can_return_message
    WebsocketTriggerInitialMessage:
      anyOf:
        - type: object
          properties:
            raw_message:
              type: string
          required:
            - raw_message
        - type: object
          properties:
            runnable_result:
              type: object
              properties:
                path:
                  type: string
                args:
                  $ref: "#/components/schemas/ScriptArgs"
                is_flow:
                  type: boolean
              required:
                - path
                - args
                - is_flow
          required:
            - runnable_result

    MqttQoS:
      type: string
<<<<<<< HEAD
      enum: ["qos0", "qos1", "qos2"]
=======
      enum: ['qos0', 'qos1', 'qos2']
>>>>>>> 9c51ea56

    MqttV3Config:
      type: object
      properties:
        clean_session:
          type: boolean

    MqttV5Config:
      type: object
      properties:
        clean_start:
          type: boolean
        topic_alias:
          type: number
        session_expiry_interval:
          type: number

    MqttSubscribeTopic:
      type: object
      properties:
        qos:
          $ref: "#/components/schemas/MqttQoS"
        topic:
          type: string
      required:
        - qos
        - topic

    MqttClientVersion:
      type: string
      enum: ["v3", "v5"]

    MqttTrigger:
      allOf:
        - $ref: "#/components/schemas/TriggerExtraProperty"
      type: object
      properties:
        mqtt_resource_path:
          type: string
        subscribe_topics:
          type: array
          items:
            $ref: "#/components/schemas/MqttSubscribeTopic"
        v3_config:
          $ref: "#/components/schemas/MqttV3Config"
        v5_config:
          $ref: "#/components/schemas/MqttV5Config"
        client_id:
          type: string
        client_version:
          $ref: "#/components/schemas/MqttClientVersion"
        server_id:
          type: string
        last_server_ping:
          type: string
          format: date-time
        error:
          type: string
        enabled:
          type: boolean

      required:
        - enabled
        - subscribe_topics
        - mqtt_resource_path

    NewMqttTrigger:
      type: object
      properties:
        mqtt_resource_path:
          type: string
        subscribe_topics:
          type: array
          items:
            $ref: "#/components/schemas/MqttSubscribeTopic"
        client_id:
          type: string
        v3_config:
          $ref: "#/components/schemas/MqttV3Config"
        v5_config:
          $ref: "#/components/schemas/MqttV5Config"
        client_version:
          $ref: "#/components/schemas/MqttClientVersion"
        path:
          type: string
        script_path:
          type: string
        is_flow:
          type: boolean
        enabled:
          type: boolean
      required:
        - path
        - script_path
        - is_flow
        - subscribe_topics
        - mqtt_resource_path

    EditMqttTrigger:
      type: object
      properties:
        mqtt_resource_path:
          type: string
        subscribe_topics:
          type: array
          items:
            $ref: "#/components/schemas/MqttSubscribeTopic"
        client_id:
          type: string
        v3_config:
          $ref: "#/components/schemas/MqttV3Config"
        v5_config:
          $ref: "#/components/schemas/MqttV5Config"
        client_version:
          $ref: "#/components/schemas/MqttClientVersion"
        path:
          type: string
        script_path:
          type: string
        is_flow:
          type: boolean
        enabled:
          type: boolean
      required:
        - path
        - script_path
        - is_flow
        - enabled
        - subscribe_topics
        - mqtt_resource_path

    SqsTrigger:
      allOf:
        - $ref: "#/components/schemas/TriggerExtraProperty"
      type: object
      properties:
        queue_url:
          type: string
        aws_resource_path:
          type: string
        message_attributes:
          type: array
          items:
            type: string
        server_id:
          type: string
        last_server_ping:
          type: string
          format: date-time
        error:
          type: string
        enabled:
          type: boolean

      required:
        - queue_url
        - aws_resource_path
        - enabled

    NewSqsTrigger:
      type: object
      properties:
        queue_url:
          type: string
        aws_resource_path:
          type: string
        message_attributes:
          type: array
          items:
            type: string
        path:
          type: string
        script_path:
          type: string
        is_flow:
          type: boolean
        enabled:
          type: boolean
      required:
        - queue_url
        - aws_resource_path
        - path
        - script_path
        - is_flow

    EditSqsTrigger:
      type: object
      properties:
        queue_url:
          type: string
        aws_resource_path:
          type: string
        message_attributes:
          type: array
          items:
            type: string
        path:
          type: string
        script_path:
          type: string
        is_flow:
          type: boolean
        enabled:
          type: boolean
      required:
        - queue_url
        - aws_resource_path
        - path
        - script_path
        - is_flow
        - enabled

    Slot:
      type: object
      properties:
        name:
          type: string

    SlotList:
      type: object
      properties:
        slot_name:
          type: string
        active:
          type: boolean

    PublicationData:
      type: object
      properties:
        table_to_track:
          type: array
          items:
            $ref: "#/components/schemas/Relations"
        transaction_to_track:
          type: array
          items:
            type: string
      required:
        - transaction_to_track

    TableToTrack:
      type: array
      items:
        type: object
        properties:
          table_name:
            type: string
          columns_name:
            type: array
            items:
              type: string
          where_clause:
            type: string
        required:
          - table_name

    Relations:
      type: object
      properties:
        schema_name:
          type: string
        table_to_track:
          $ref: "#/components/schemas/TableToTrack"
      required:
        - schema_name
        - table_to_track

    Language:
      type: string
      enum:
        - Typescript

    TemplateScript:
      type: object
      properties:
        postgres_resource_path:
          type: string
        relations:
          type: array
          items:
            $ref: "#/components/schemas/Relations"
        language:
          $ref: "#/components/schemas/Language"
      required:
        - postgres_resource_path
        - relations
        - language

    PostgresTrigger:
      allOf:
        - $ref: "#/components/schemas/TriggerExtraProperty"
      type: object
      properties:
        enabled:
          type: boolean
        postgres_resource_path:
          type: string
        publication_name:
          type: string
        server_id:
          type: string
        replication_slot_name:
          type: string
        error:
          type: string
        last_server_ping:
          type: string
          format: date-time
      required:
        - enabled
        - postgres_resource_path
        - replication_slot_name
        - publication_name

    NewPostgresTrigger:
      type: object
      properties:
        replication_slot_name:
          type: string
        publication_name:
          type: string
        path:
          type: string
        script_path:
          type: string
        is_flow:
          type: boolean
        enabled:
          type: boolean
        postgres_resource_path:
          type: string
        publication:
          $ref: "#/components/schemas/PublicationData"
      required:
        - path
        - script_path
        - is_flow
        - enabled
        - postgres_resource_path

    EditPostgresTrigger:
      type: object
      properties:
        replication_slot_name:
          type: string
        publication_name:
          type: string
        path:
          type: string
        script_path:
          type: string
        is_flow:
          type: boolean
        enabled:
          type: boolean
        postgres_resource_path:
          type: string
        publication:
          $ref: "#/components/schemas/PublicationData"
      required:
        - path
        - script_path
        - is_flow
        - enabled
        - postgres_resource_path
        - publication_name
        - replication_slot_name

    KafkaTrigger:
      allOf:
        - $ref: "#/components/schemas/TriggerExtraProperty"
      type: object
      properties:
        kafka_resource_path:
          type: string
        group_id:
          type: string
        topics:
          type: array
          items:
            type: string
        server_id:
          type: string
        last_server_ping:
          type: string
          format: date-time
        error:
          type: string
        enabled:
          type: boolean

      required:
        - kafka_resource_path
        - group_id
        - topics
        - enabled

    NewKafkaTrigger:
      type: object
      properties:
        path:
          type: string
        script_path:
          type: string
        is_flow:
          type: boolean
        kafka_resource_path:
          type: string
        group_id:
          type: string
        topics:
          type: array
          items:
            type: string
        enabled:
          type: boolean

      required:
        - path
        - script_path
        - is_flow
        - kafka_resource_path
        - group_id
        - topics

    EditKafkaTrigger:
      type: object
      properties:
        kafka_resource_path:
          type: string
        group_id:
          type: string
        topics:
          type: array
          items:
            type: string
        path:
          type: string
        script_path:
          type: string
        is_flow:
          type: boolean

      required:
        - path
        - script_path
        - kafka_resource_path
        - group_id
        - topics
        - is_flow

    NatsTrigger:
      allOf:
        - $ref: "#/components/schemas/TriggerExtraProperty"
      type: object
      properties:
        nats_resource_path:
          type: string
        use_jetstream:
          type: boolean
        stream_name:
          type: string
        consumer_name:
          type: string
        subjects:
          type: array
          items:
            type: string
        server_id:
          type: string
        last_server_ping:
          type: string
          format: date-time
        error:
          type: string
        enabled:
          type: boolean

      required:
        - nats_resource_path
        - use_jetstream
        - subjects
        - enabled

    NewNatsTrigger:
      type: object
      properties:
        path:
          type: string
        script_path:
          type: string
        is_flow:
          type: boolean
        nats_resource_path:
          type: string
        use_jetstream:
          type: boolean
        stream_name:
          type: string
        consumer_name:
          type: string
        subjects:
          type: array
          items:
            type: string
        enabled:
          type: boolean

      required:
        - path
        - script_path
        - is_flow
        - nats_resource_path
        - use_jetstream
        - subjects

    EditNatsTrigger:
      type: object
      properties:
        nats_resource_path:
          type: string
        use_jetstream:
          type: boolean
        stream_name:
          type: string
        consumer_name:
          type: string
        subjects:
          type: array
          items:
            type: string
        path:
          type: string
        script_path:
          type: string
        is_flow:
          type: boolean

      required:
        - path
        - script_path
        - nats_resource_path
        - use_jetstream
        - subjects
        - is_flow

    Group:
      type: object
      properties:
        name:
          type: string
        summary:
          type: string
        members:
          type: array
          items:
            type: string
        extra_perms:
          type: object
          additionalProperties:
            type: boolean
      required:
        - name

    InstanceGroup:
      type: object
      properties:
        name:
          type: string
        summary:
          type: string
        emails:
          type: array
          items:
            type: string
      required:
        - name

    Folder:
      type: object
      properties:
        name:
          type: string
        owners:
          type: array
          items:
            type: string
        extra_perms:
          type: object
          additionalProperties:
            type: boolean
        summary:
          type: string
        created_by:
          type: string
        edited_at:
          type: string
          format: date-time
      required:
        - name
        - owners
        - extra_perms

    WorkerPing:
      type: object
      properties:
        worker:
          type: string
        worker_instance:
          type: string
        last_ping:
          type: number
        started_at:
          type: string
          format: date-time
        ip:
          type: string
        jobs_executed:
          type: integer
        custom_tags:
          type: array
          items:
            type: string
        worker_group:
          type: string
        wm_version:
          type: string
        last_job_id:
          type: string
        last_job_workspace_id:
          type: string
        occupancy_rate:
          type: number
        occupancy_rate_15s:
          type: number
        occupancy_rate_5m:
          type: number
        occupancy_rate_30m:
          type: number
        memory:
          type: number
        vcpus:
          type: number
        memory_usage:
          type: number
        wm_memory_usage:
          type: number
      required:
        - worker
        - worker_instance
        - ping_at
        - started_at
        - ip
        - jobs_executed
        - worker_group
        - wm_version
    UserWorkspaceList:
      type: object
      properties:
        email:
          type: string
        workspaces:
          type: array
          items:
            type: object
            properties:
              id:
                type: string
              name:
                type: string
              username:
                type: string
              color:
                type: string
              operator_settings:
                $ref: "#/components/schemas/OperatorSettings"
            required:
              - id
              - name
              - username
              - color
      required:
        - email
        - workspaces

    CreateWorkspace:
      type: object
      properties:
        id:
          type: string
        name:
          type: string
        username:
          type: string
        color:
          type: string
      required:
        - id
        - name

    Workspace:
      type: object
      properties:
        id:
          type: string
        name:
          type: string
        owner:
          type: string
        domain:
          type: string
        color:
          type: string
      required:
        - id
        - name
        - owner

    WorkspaceInvite:
      type: object
      properties:
        workspace_id:
          type: string
        email:
          type: string
        is_admin:
          type: boolean
        operator:
          type: boolean
      required:
        - workspace_id
        - email
        - is_admin
        - operator

    GlobalUserInfo:
      type: object
      properties:
        email:
          type: string
        login_type:
          type: string
          enum: ["password", "github"]
        super_admin:
          type: boolean
        devops:
          type: boolean
        verified:
          type: boolean
        name:
          type: string
        company:
          type: string
        username:
          type: string
        operator_only:
          type: boolean

      required:
        - email
        - login_type
        - super_admin
        - verified

    Flow:
      allOf:
        - $ref: "../../openflow.openapi.yaml#/components/schemas/OpenFlow"
        - $ref: "#/components/schemas/FlowMetadata"
        - type: object
          properties:
            lock_error_logs:
              type: string

    ExtraPerms:
      type: object
      additionalProperties:
        type: boolean

    FlowMetadata:
      type: object
      properties:
        workspace_id:
          type: string
        path:
          type: string
        edited_by:
          type: string
        edited_at:
          type: string
          format: date-time
        archived:
          type: boolean
        extra_perms:
          $ref: "#/components/schemas/ExtraPerms"
        starred:
          type: boolean
        draft_only:
          type: boolean
        tag:
          type: string
        ws_error_handler_muted:
          type: boolean
        priority:
          type: integer
        dedicated_worker:
          type: boolean
        timeout:
          type: number
        visible_to_runner_only:
          type: boolean
        on_behalf_of_email:
          type: string
      required:
        - path
        - edited_by
        - edited_at
        - archived
        - extra_perms

    OpenFlowWPath:
      allOf:
        - $ref: "../../openflow.openapi.yaml#/components/schemas/OpenFlow"
        - type: object
          properties:
            path:
              type: string
            tag:
              type: string
            ws_error_handler_muted:
              type: boolean
            priority:
              type: integer
            dedicated_worker:
              type: boolean
            timeout:
              type: number
            visible_to_runner_only:
              type: boolean
            on_behalf_of_email:
              type: string
          required:
            - path

    FlowPreview:
      type: object
      properties:
        value:
          $ref: "../../openflow.openapi.yaml#/components/schemas/FlowValue"
        path:
          type: string
        args:
          $ref: "#/components/schemas/ScriptArgs"
        tag:
          type: string
        restarted_from:
          $ref: "#/components/schemas/RestartedFrom"

      required:
        - value
        - content
        - args

    RestartedFrom:
      type: object
      properties:
        flow_job_id:
          type: string
          format: uuid
        step_id:
          type: string
        branch_or_iteration_n:
          type: integer

    Policy:
      type: object
      properties:
        triggerables:
          type: object
          additionalProperties:
            type: object
        triggerables_v2:
          type: object
          additionalProperties:
            type: object
        s3_inputs:
          type: array
          items:
            type: object
        allowed_s3_keys:
          type: array
          items:
            type: object
            properties:
              s3_path:
                type: string
              resource:
                type: string
        execution_mode:
          type: string
          enum: [viewer, publisher, anonymous]
        on_behalf_of:
          type: string
        on_behalf_of_email:
          type: string

    ListableApp:
      type: object
      properties:
        id:
          type: integer
        workspace_id:
          type: string
        path:
          type: string
        summary:
          type: string
        version:
          type: integer
        extra_perms:
          type: object
          additionalProperties:
            type: boolean
        starred:
          type: boolean
        edited_at:
          type: string
          format: date-time
        execution_mode:
          type: string
          enum: [viewer, publisher, anonymous]
      required:
        - id
        - workspace_id
        - path
        - summary
        - version
        - extra_perms
        - edited_at
        - execution_mode

    ListableRawApp:
      type: object
      properties:
        workspace_id:
          type: string
        path:
          type: string
        summary:
          type: string
        extra_perms:
          type: object
          additionalProperties:
            type: boolean
        starred:
          type: boolean
        version:
          type: number
        edited_at:
          type: string
          format: date-time
      required:
        - workspace_id
        - path
        - summary
        - extra_perms
        - version
        - edited_at

    AppWithLastVersion:
      type: object
      properties:
        id:
          type: integer
        workspace_id:
          type: string
        path:
          type: string
        summary:
          type: string
        versions:
          type: array
          items:
            type: integer
        created_by:
          type: string
        created_at:
          type: string
          format: date-time
        value:
          type: object
        policy:
          $ref: "#/components/schemas/Policy"
        execution_mode:
          type: string
          enum: [viewer, publisher, anonymous]
        extra_perms:
          type: object
          additionalProperties:
            type: boolean
        custom_path:
          type: string
      required:
        - id
        - workspace_id
        - path
        - summary
        - versions
        - created_by
        - created_at
        - value
        - policy
        - execution_mode
        - extra_perms

    AppWithLastVersionWDraft:
      allOf:
        - $ref: "#/components/schemas/AppWithLastVersion"
        - type: object
          properties:
            draft_only:
              type: boolean
            draft: {}

    AppHistory:
      type: object
      properties:
        version:
          type: integer
        deployment_msg:
          type: string
      required:
        - version

    FlowVersion:
      type: object
      properties:
        id:
          type: integer
        created_at:
          type: string
          format: date-time
        deployment_msg:
          type: string
      required:
        - id
        - created_at

    SlackToken:
      type: object
      properties:
        access_token:
          type: string
        team_id:
          type: string
        team_name:
          type: string
        bot:
          type: object
          properties:
            bot_access_token:
              type: string
      required:
        - access_token
        - team_id
        - team_name
        - bot

    TokenResponse:
      type: object
      properties:
        access_token:
          type: string
        expires_in:
          type: integer
        refresh_token:
          type: string
        scope:
          type: array
          items:
            type: string

      required:
        - access_token

    HubScriptKind:
      name: kind
      schema:
        type: string
        enum: [script, failure, trigger, approval]

    PolarsClientKwargs:
      type: object
      properties:
        region_name:
          type: string
      required:
        - region_name

    LargeFileStorage:
      type: object
      properties:
        type:
          type: string
          enum: ["S3Storage", "AzureBlobStorage", "AzureWorkloadIdentity", "S3AwsOidc"]
        s3_resource_path:
          type: string
        azure_blob_resource_path:
          type: string
        public_resource:
          type: boolean
        secondary_storage:
          type: object
          additionalProperties:
            type: object
            properties:
              type:
                type: string
                enum:
                  ["S3Storage", "AzureBlobStorage", "AzureWorkloadIdentity", "S3AwsOidc"]
              s3_resource_path:
                type: string
              azure_blob_resource_path:
                type: string
              public_resource:
                type: boolean

    WindmillLargeFile:
      type: object
      properties:
        s3:
          type: string
      required:
        - s3

    WindmillFileMetadata:
      type: object
      properties:
        mime_type:
          type: string
        size_in_bytes:
          type: integer
        last_modified:
          type: string
          format: date-time
        expires:
          type: string
          format: date-time
        version_id:
          type: string

    WindmillFilePreview:
      type: object
      properties:
        msg:
          type: string
        content:
          type: string
        content_type:
          type: string
          enum: ["RawText", "Csv", "Parquet", "Unknown"]
      required:
        - content_type

    S3Resource:
      type: object
      properties:
        bucket:
          type: string
        region:
          type: string
        endPoint:
          type: string
        useSSL:
          type: boolean
        accessKey:
          type: string
        secretKey:
          type: string
        pathStyle:
          type: boolean
      required:
        - bucket
        - region
        - endPoint
        - useSSL
        - pathStyle

    WorkspaceGitSyncSettings:
      type: object
      properties:
        include_path:
          type: array
          items:
            type: string
        include_type:
          type: array
          items:
            type: string
            enum:
              - script
              - flow
              - app
              - folder
              - resource
              - variable
              - secret
              - resourcetype
              - schedule
              - user
              - group
        repositories:
          type: array
          items:
            $ref: "#/components/schemas/GitRepositorySettings"

    WorkspaceDeployUISettings:
      type: object
      properties:
        include_path:
          type: array
          items:
            type: string
        include_type:
          type: array
          items:
            type: string
            enum:
              - script
              - flow
              - app
              - resource
              - variable
              - secret
              - trigger

    WorkspaceDefaultScripts:
      type: object
      properties:
        order:
          type: array
          items:
            type: string
        hidden:
          type: array
          items:
            type: string
        default_script_content:
          additionalProperties:
            type: string

    GitRepositorySettings:
      type: object
      properties:
        script_path:
          type: string
        git_repo_resource_path:
          type: string
        use_individual_branch:
          type: boolean
        group_by_folder:
          type: boolean
        exclude_types_override:
          type: array
          items:
            type: string
            enum:
              - script
              - flow
              - app
              - folder
              - resource
              - variable
              - secret
              - resourcetype
              - schedule
              - user
              - group
      required:
        - script_path
        - git_repo_resource_path

    UploadFilePart:
      type: object
      properties:
        part_number:
          type: integer
        tag:
          type: string
      required:
        - part_number
        - tag

    MetricMetadata:
      type: object
      properties:
        id:
          type: string
        name:
          type: string
      required:
        - id

    ScalarMetric:
      type: object
      properties:
        metric_id:
          type: string
        value:
          type: number
      required:
        - id
        - value

    TimeseriesMetric:
      type: object
      properties:
        metric_id:
          type: string
        values:
          type: array
          items:
            $ref: "#/components/schemas/MetricDataPoint"
      required:
        - id
        - values

    MetricDataPoint:
      type: object
      properties:
        timestamp:
          type: string
          format: date-time
        value:
          type: number
      required:
        - timestamp
        - value

    RawScriptForDependencies:
      type: object
      properties:
        raw_code:
          type: string
        path:
          type: string
        language:
          $ref: "#/components/schemas/ScriptLang"
      required:
        - raw_code
        - path
        - language

    ConcurrencyGroup:
      type: object
      properties:
        concurrency_key:
          type: string
        total_running:
          type: number
      required:
        - concurrency_key
        - total_running

    ExtendedJobs:
      type: object
      properties:
        jobs:
          type: array
          items:
            $ref: "#/components/schemas/Job"
        obscured_jobs:
          type: array
          items:
            $ref: "#/components/schemas/ObscuredJob"
        omitted_obscured_jobs:
          description: "Obscured jobs omitted for security because of too specific filtering"
          type: boolean
      required:
        - jobs
        - obscured_jobs

    ExportedUser:
      type: object
      properties:
        email:
          type: string
        password_hash:
          type: string
        super_admin:
          type: boolean
        verified:
          type: boolean
        name:
          type: string
        company:
          type: string
        first_time_user:
          type: boolean
        username:
          type: string
      required:
        - email
        - super_admin
        - verified
        - first_time_user

    GlobalSetting:
      type: object
      properties:
        name:
          type: string
        value:
          type: object
      required:
        - name
        - value

    Config:
      type: object
      properties:
        name:
          type: string
        config:
          type: object
      required:
        - name

    ExportedInstanceGroup:
      type: object
      properties:
        name:
          type: string
        summary:
          type: string
        emails:
          type: array
          items:
            type: string
        id:
          type: string
        scim_display_name:
          type: string
        external_id:
          type: string
      required:
        - name

    JobSearchHit:
      type: object
      properties:
        dancer:
          type: string

    LogSearchHit:
      type: object
      properties:
        dancer:
          type: string

    AutoscalingEvent:
      type: object
      properties:
        id:
          type: integer
          format: int64
        worker_group:
          type: string
        event_type:
          type: string
        desired_workers:
          type: integer
        reason:
          type: string
        applied_at:
          type: string
          format: date-time

    CriticalAlert:
      type: object
      properties:
        id:
          type: integer
          description: Unique identifier for the alert
        alert_type:
          type: string
          description: Type of alert (e.g., critical_error)
        message:
          type: string
          description: The message content of the alert
        created_at:
          type: string
          format: date-time
          description: Time when the alert was created
        acknowledged:
          type: boolean
          nullable: true
          description: Acknowledgment status of the alert, can be true, false, or null if not set
        workspace_id:
          type: string
          nullable: true
          description: Workspace id if the alert is in the scope of a workspace

    CaptureTriggerKind:
      type: string
      enum: [webhook, http, websocket, kafka, email, nats, postgres, sqs, mqtt]

    Capture:
      type: object
      properties:
        trigger_kind:
          $ref: "#/components/schemas/CaptureTriggerKind"
        payload: {}
        trigger_extra: {}
        id:
          type: integer
        created_at:
          type: string
          format: date-time
      required:
        - trigger_kind
        - payload
        - id
        - created_at
    CaptureConfig:
      type: object
      properties:
        trigger_config: {}
        trigger_kind:
          $ref: "#/components/schemas/CaptureTriggerKind"
        error:
          type: string
        last_server_ping:
          type: string
          format: date-time
      required:
        - trigger_kind

    OperatorSettings:
      nullable: true
      type: object
      required:
        - runs
        - schedules
        - resources
        - variables
        - triggers
        - audit_logs
        - groups
        - folders
        - workers
      properties:
        runs:
          type: boolean
          description: Whether operators can view runs
        schedules:
          type: boolean
          description: Whether operators can view schedules
        resources:
          type: boolean
          description: Whether operators can view resources
        variables:
          type: boolean
          description: Whether operators can view variables
        audit_logs:
          type: boolean
          description: Whether operators can view audit logs
        triggers:
          type: boolean
          description: Whether operators can view triggers
        groups:
          type: boolean
          description: Whether operators can view groups page
        folders:
          type: boolean
          description: Whether operators can view folders page
        workers:
          type: boolean
          description: Whether operators can view workers page

    TeamInfo:
      type: object
      required:
        - team_id
        - team_name
        - channels
      properties:
        team_id:
          type: string
          description: The unique identifier of the Microsoft Teams team
          example: "19:abc123def456@thread.tacv2"
        team_name:
          type: string
          description: The display name of the Microsoft Teams team
          example: "Engineering Team"
        channels:
          type: array
          description: List of channels within the team
          items:
            $ref: "#/components/schemas/ChannelInfo"

    ChannelInfo:
      type: object
      required:
        - channel_id
        - channel_name
        - tenant_id
        - service_url
      properties:
        channel_id:
          type: string
          description: The unique identifier of the channel
          example: "19:channel123@thread.tacv2"
        channel_name:
          type: string
          description: The display name of the channel
          example: "General"
        tenant_id:
          type: string
          description: The Microsoft Teams tenant identifier
          example: "12345678-1234-1234-1234-123456789012"
        service_url:
          type: string
          description: The service URL for the channel
          example: "https://smba.trafficmanager.net/amer/12345678-1234-1234-1234-123456789012/"

    GithubInstallations:
      type: array
      items:
        type: object
        properties:
          workspace_id:
            type: string
          installation_id:
            type: number
          account_id:
            type: string
          repositories:
            type: array
            items:
              type: object
              properties:
                name:
                  type: string
                url:
                  type: string
              required:
                - name
                - url
        required:
          - installation_id
          - account_id
          - repositories

    WorkspaceGithubInstallation:
      type: object
      properties:
        account_id:
          type: string
        installation_id:
          type: number
      required:
        - account_id
        - installation_id<|MERGE_RESOLUTION|>--- conflicted
+++ resolved
@@ -1997,41 +1997,7 @@
                 required:
                   - premium
                   - owner
-<<<<<<< HEAD
-  /w/{workspace}/workspaces/set_automatic_billing:
-    post:
-      summary: set automatic billing
-      operationId: setAutomaticBilling
-      tags:
-        - workspace
-      parameters:
-        - $ref: "#/components/parameters/WorkspaceId"
-      requestBody:
-        description: automatic billing
-        required: true
-        content:
-          application/json:
-            schema:
-              type: object
-              properties:
-                automatic_billing:
-                  type: boolean
-                seats:
-                  type: number
-              required:
-                - automatic_billing
-
-      responses:
-        "200":
-          description: status
-          content:
-            text/plain:
-              schema:
-                type: string
-
-=======
   
->>>>>>> 9c51ea56
   /w/{workspace}/workspaces/threshold_alert:
     get:
       summary: get threshold alert info
@@ -8869,10 +8835,6 @@
               schema:
                 $ref: "#/components/schemas/NatsTrigger"
 
-<<<<<<< HEAD
-=======
-
->>>>>>> 9c51ea56
   /w/{workspace}/nats_triggers/list:
     get:
       summary: list nats triggers
@@ -8907,10 +8869,6 @@
                 items:
                   $ref: "#/components/schemas/NatsTrigger"
 
-<<<<<<< HEAD
-=======
-
->>>>>>> 9c51ea56
   /w/{workspace}/nats_triggers/exists/{path}:
     get:
       summary: does nats trigger exists
@@ -8957,10 +8915,6 @@
               schema:
                 type: string
 
-<<<<<<< HEAD
-=======
-
->>>>>>> 9c51ea56
   /w/{workspace}/nats_triggers/test:
     post:
       summary: test NATS connection
@@ -10886,10 +10840,6 @@
                 type: array
                 items:
                   $ref: "#/components/schemas/Capture"
-<<<<<<< HEAD
-=======
-
->>>>>>> 9c51ea56
 
   /w/{workspace}/capture/move/{runnable_kind}/{path}:
     post:
@@ -14436,11 +14386,7 @@
 
     MqttQoS:
       type: string
-<<<<<<< HEAD
-      enum: ["qos0", "qos1", "qos2"]
-=======
       enum: ['qos0', 'qos1', 'qos2']
->>>>>>> 9c51ea56
 
     MqttV3Config:
       type: object
