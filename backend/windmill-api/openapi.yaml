openapi: "3.0.3"

info:
  version: 1.448.1
  title: Windmill API

  contact:
    name: Windmill Team
    email: contact@windmill.dev
    url: https://windmill.dev

  license:
    name: Apache 2.0
    url: https://www.apache.org/licenses/LICENSE-2.0.html

  x-logo:
    url: https://windmill.dev/img/windmill.svg
externalDocs:
  description: documentation portal
  url: https://windmill.dev

servers:
  - url: /api

security:
  - bearerAuth: []
  - cookieAuth: []

paths:
  /version:
    get:
      summary: get backend version
      operationId: backendVersion
      tags:
        - settings
      responses:
        "200":
          description: git version of backend
          content:
            text/plain:
              schema:
                type: string

  /uptodate:
    get:
      summary: is backend up to date
      operationId: backendUptodate
      tags:
        - settings
      responses:
        "200":
          description: is backend up to date
          content:
            text/plain:
              schema:
                type: string

  /ee_license:
    get:
      summary: get license id
      operationId: getLicenseId
      tags:
        - settings
      responses:
        "200":
          description: get license id (empty if not ee)
          content:
            text/plain:
              schema:
                type: string

  /openapi.yaml:
    get:
      summary: get openapi yaml spec
      operationId: getOpenApiYaml
      tags:
        - settings
      responses:
        "200":
          description: openapi yaml file content
          content:
            text/plain:
              schema:
                type: string

  /w/{workspace}/audit/get/{id}:
    get:
      summary: get audit log (requires admin privilege)
      operationId: getAuditLog
      tags:
        - audit
      parameters:
        - $ref: "#/components/parameters/WorkspaceId"
        - $ref: "#/components/parameters/PathId"
      responses:
        "200":
          description: an audit log
          content:
            application/json:
              schema:
                $ref: "#/components/schemas/AuditLog"

  /w/{workspace}/audit/list:
    get:
      summary: list audit logs (requires admin privilege)
      operationId: listAuditLogs
      tags:
        - audit
      parameters:
        - $ref: "#/components/parameters/WorkspaceId"
        - $ref: "#/components/parameters/Page"
        - $ref: "#/components/parameters/PerPage"
        - $ref: "#/components/parameters/Before"
        - $ref: "#/components/parameters/After"
        - $ref: "#/components/parameters/Username"
        - $ref: "#/components/parameters/Operation"
        - name: operations
          in: query
          description: comma separated list of exact operations to include
          schema:
            type: string
        - name: exclude_operations
          in: query
          description: comma separated list of operations to exclude
          schema:
            type: string
        - $ref: "#/components/parameters/ResourceName"
        - $ref: "#/components/parameters/ActionKind"

      responses:
        "200":
          description: a list of audit logs
          content:
            application/json:
              schema:
                type: array
                items:
                  $ref: "#/components/schemas/AuditLog"

  /auth/login:
    post:
      security: []
      summary: login with password
      operationId: login
      tags:
        - user
      requestBody:
        description: credentials
        required: true
        content:
          application/json:
            schema:
              $ref: "#/components/schemas/Login"

      responses:
        "200":
          description: >
            Successfully authenticated. The session ID is returned in a cookie
            named `token` and as plaintext response. Preferred method of
            authorization is through the bearer token. The cookie is only for
            browser convenience.

          headers:
            Set-Cookie:
              schema:
                type: string
                example: token=abcde12345; Path=/; HttpOnly
          content:
            text/plain:
              schema:
                type: string

  /auth/logout:
    post:
      security: []
      summary: logout
      operationId: logout
      tags:
        - user

      responses:
        "200":
          description: clear cookies and clear token (if applicable)
          headers:
            Set-Cookie:
              schema:
                type: string
          content:
            text/plain:
              schema:
                type: string

  /w/{workspace}/users/get/{username}:
    get:
      summary: get user (require admin privilege)
      operationId: getUser
      tags:
        - user
        - admin
      parameters:
        - $ref: "#/components/parameters/WorkspaceId"
        - name: username
          in: path
          required: true
          schema:
            type: string
      responses:
        "200":
          description: user created
          content:
            application/json:
              schema:
                $ref: "#/components/schemas/User"

  /w/{workspace}/users/update/{username}:
    post:
      summary: update user (require admin privilege)
      operationId: updateUser
      tags:
        - user
        - admin
      parameters:
        - $ref: "#/components/parameters/WorkspaceId"
        - name: username
          in: path
          required: true
          schema:
            type: string
      requestBody:
        description: new user
        required: true
        content:
          application/json:
            schema:
              $ref: "#/components/schemas/EditWorkspaceUser"
      responses:
        "200":
          description: edited user
          content:
            text/plain:
              schema:
                type: string

  /w/{workspace}/users/is_owner/{path}:
    get:
      summary: is owner of path
      operationId: isOwnerOfPath
      tags:
        - user
      parameters:
        - $ref: "#/components/parameters/WorkspaceId"
        - $ref: "#/components/parameters/Path"
      responses:
        "200":
          description: is owner
          content:
            application/json:
              schema:
                type: boolean

  /users/setpassword:
    post:
      summary: set password
      operationId: setPassword
      tags:
        - user
      requestBody:
        description: set password
        required: true
        content:
          application/json:
            schema:
              type: object
              properties:
                password:
                  type: string
              required:
                - password
      responses:
        "200":
          description: password set
          content:
            text/plain:
              schema:
                type: string

  /users/set_password_of/{user}:
    post:
      summary: set password for a specific user (require super admin)
      operationId: setPasswordForUser
      tags:
        - user
      parameters:
        - name: user
          in: path
          required: true
          schema:
            type: string
      requestBody:
        description: set password
        required: true
        content:
          application/json:
            schema:
              type: object
              properties:
                password:
                  type: string
              required:
                - password
      responses:
        "200":
          description: password set
          content:
            text/plain:
              schema:
                type: string

  /users/set_login_type/{user}:
    post:
      summary: set login type for a specific user (require super admin)
      operationId: setLoginTypeForUser
      tags:
        - user
      parameters:
        - name: user
          in: path
          required: true
          schema:
            type: string
      requestBody:
        description: set login type
        required: true
        content:
          application/json:
            schema:
              type: object
              properties:
                login_type:
                  type: string
              required:
                - login_type
      responses:
        "200":
          description: login type set
          content:
            text/plain:
              schema:
                type: string

  /users/create:
    post:
      summary: create user
      operationId: createUserGlobally
      tags:
        - user
      requestBody:
        description: user info
        required: true
        content:
          application/json:
            schema:
              type: object
              properties:
                email:
                  type: string
                password:
                  type: string
                super_admin:
                  type: boolean
                name:
                  type: string
                company:
                  type: string
              required:
                - email
                - password
                - super_admin
      responses:
        "201":
          description: user created
          content:
            text/plain:
              schema:
                type: string

  /users/update/{email}:
    post:
      summary: global update user (require super admin)
      operationId: globalUserUpdate
      tags:
        - user
      parameters:
        - name: email
          in: path
          required: true
          schema:
            type: string
      requestBody:
        description: new user info
        required: true
        content:
          application/json:
            schema:
              type: object
              properties:
                is_super_admin:
                  type: boolean
                is_devops:
                  type: boolean
                name:
                  type: string
      responses:
        "200":
          description: user updated
          content:
            text/plain:
              schema:
                type: string

  /users/username_info/{email}:
    get:
      summary: global username info (require super admin)
      operationId: globalUsernameInfo
      tags:
        - user
      parameters:
        - name: email
          in: path
          required: true
          schema:
            type: string
      responses:
        "200":
          description: user renamed
          content:
            application/json:
              schema:
                type: object
                properties:
                  username:
                    type: string
                  workspace_usernames:
                    type: array
                    items:
                      type: object
                      properties:
                        workspace_id:
                          type: string
                        username:
                          type: string
                      required:
                        - workspace_id
                        - username
                required:
                  - username
                  - workspace_usernames

  /users/rename/{email}:
    post:
      summary: global rename user (require super admin)
      operationId: globalUserRename
      tags:
        - user
      parameters:
        - name: email
          in: path
          required: true
          schema:
            type: string
      requestBody:
        description: new username
        required: true
        content:
          application/json:
            schema:
              type: object
              properties:
                new_username:
                  type: string
              required:
                - new_username
      responses:
        "200":
          description: user renamed
          content:
            text/plain:
              schema:
                type: string

  /users/delete/{email}:
    delete:
      summary: global delete user (require super admin)
      operationId: globalUserDelete
      tags:
        - user
      parameters:
        - name: email
          in: path
          required: true
          schema:
            type: string
      responses:
        "200":
          description: user deleted
          content:
            text/plain:
              schema:
                type: string
  /users/overwrite:
    post:
      summary: global overwrite users (require super admin and EE)
      operationId: globalUsersOverwrite
      tags:
        - user
      requestBody:
        description: List of users
        required: true
        content:
          application/json:
            schema:
              type: array
              items:
                $ref: "#/components/schemas/ExportedUser"
      responses:
        "200":
          description: Success message
          content:
            text/plain:
              schema:
                type: string

  /users/export:
    get:
      summary: global export users (require super admin and EE)
      operationId: globalUsersExport
      tags:
        - user
      responses:
        "200":
          description: exported users
          content:
            application/json:
              schema:
                type: array
                items:
                  $ref: "#/components/schemas/ExportedUser"

  /w/{workspace}/users/delete/{username}:
    delete:
      summary: delete user (require admin privilege)
      operationId: deleteUser
      tags:
        - user
        - admin
      parameters:
        - $ref: "#/components/parameters/WorkspaceId"
        - name: username
          in: path
          required: true
          schema:
            type: string
      responses:
        "200":
          description: delete user
          content:
            text/plain:
              schema:
                type: string

  /workspaces/list:
    get:
      summary: list all workspaces visible to me
      operationId: listWorkspaces
      tags:
        - workspace
      responses:
        "200":
          description: all workspaces
          content:
            application/json:
              schema:
                type: array
                items:
                  $ref: "#/components/schemas/Workspace"

  /workspaces/allowed_domain_auto_invite:
    get:
      summary: is domain allowed for auto invi
      operationId: isDomainAllowed
      tags:
        - workspace
      responses:
        "200":
          description: domain allowed or not
          content:
            application/json:
              schema:
                type: boolean

  /workspaces/users:
    get:
      summary: list all workspaces visible to me with user info
      operationId: listUserWorkspaces
      tags:
        - workspace
      responses:
        "200":
          description: workspace with associated username
          content:
            application/json:
              schema:
                $ref: "#/components/schemas/UserWorkspaceList"

  /workspaces/list_as_superadmin:
    get:
      summary: list all workspaces as super admin (require to be super admin)
      operationId: listWorkspacesAsSuperAdmin
      tags:
        - workspace
      parameters:
        - $ref: "#/components/parameters/Page"
        - $ref: "#/components/parameters/PerPage"
      responses:
        "200":
          description: workspaces
          content:
            application/json:
              schema:
                type: array
                items:
                  $ref: "#/components/schemas/Workspace"

  /workspaces/create:
    post:
      summary: create workspace
      operationId: createWorkspace
      tags:
        - workspace
      requestBody:
        description: new token
        required: true
        content:
          application/json:
            schema:
              $ref: "#/components/schemas/CreateWorkspace"
      responses:
        "201":
          description: token created
          content:
            text/plain:
              schema:
                type: string

  /workspaces/exists:
    post:
      summary: exists workspace
      operationId: existsWorkspace
      tags:
        - workspace
      requestBody:
        description: id of workspace
        required: true
        content:
          application/json:
            schema:
              type: object
              properties:
                id:
                  type: string
              required:
                - id
      responses:
        "200":
          description: status
          content:
            text/plain:
              schema:
                type: boolean

  /workspaces/exists_username:
    post:
      summary: exists username
      operationId: existsUsername
      tags:
        - workspace
      requestBody:
        required: true
        content:
          application/json:
            schema:
              type: object
              properties:
                id:
                  type: string
                username:
                  type: string
              required:
                - id
                - username
      responses:
        "200":
          description: status
          content:
            text/plain:
              schema:
                type: boolean

  /settings/global/{key}:
    get:
      summary: get global settings
      operationId: getGlobal
      tags:
        - setting
      parameters:
        - $ref: "#/components/parameters/Key"
      responses:
        "200":
          description: status
          content:
            application/json:
              schema: {}

    post:
      summary: post global settings
      operationId: setGlobal
      tags:
        - setting
      parameters:
        - $ref: "#/components/parameters/Key"
      requestBody:
        description: value set
        required: true
        content:
          application/json:
            schema:
              type: object
              properties:
                value: {}

      responses:
        "200":
          description: status
          content:
            text/plain:
              schema:
                type: string

  /settings/local:
    get:
      summary: get local settings
      operationId: getLocal
      tags:
        - setting
      responses:
        "200":
          description: status
          content:
            application/json:
              schema: {}

  /settings/test_smtp:
    post:
      summary: test smtp
      operationId: testSmtp
      tags:
        - setting
      requestBody:
        description: test smtp payload
        required: true
        content:
          application/json:
            schema:
              type: object
              properties:
                to:
                  type: string
                smtp:
                  type: object
                  properties:
                    host:
                      type: string
                    username:
                      type: string
                    password:
                      type: string
                    port:
                      type: integer
                    from:
                      type: string
                    tls_implicit:
                      type: boolean
                    disable_tls:
                      type: boolean
                  required:
                    - host
                    - username
                    - password
                    - port
                    - from
                    - tls_implicit
                    - disable_tls
              required:
                - to
                - smtp
      responses:
        "200":
          description: status
          content:
            text/plain:
              schema:
                type: string

  /settings/test_critical_channels:
    post:
      summary: test critical channels
      operationId: testCriticalChannels
      tags:
        - setting
      requestBody:
        description: test critical channel payload
        required: true
        content:
          application/json:
            schema:
              type: array
              items:
                type: object
                properties:
                  email:
                    type: string
                  slack_channel:
                    type: string
      responses:
        "200":
          description: status
          content:
            text/plain:
              schema:
                type: string

  /settings/critical_alerts:
    get:
      summary: Get all critical alerts
      operationId: getCriticalAlerts
      tags:
        - setting
      parameters:
        - in: query
          name: page
          schema:
            type: integer
            default: 1
            description: The page number to retrieve (minimum value is 1)
        - in: query
          name: page_size
          schema:
            type: integer
            default: 10
            maximum: 100
            description: Number of alerts per page (maximum is 100)
        - in: query
          name: acknowledged
          schema:
            type: boolean
            nullable: true
            description: Filter by acknowledgment status; true for acknowledged, false for unacknowledged, and omit for all alerts
      responses:
        "200":
          description: Successfully retrieved all critical alerts
          content:
            application/json:
              schema:
                type: object
                properties:
                  alerts:
                    type: array
                    items:
                      $ref: "#/components/schemas/CriticalAlert"
                  total_rows:
                    type: integer
                    description: Total number of rows matching the query.
                    example: 100
                  total_pages:
                    type: integer
                    description: Total number of pages based on the page size.
                    example: 10

  /settings/critical_alerts/{id}/acknowledge:
    post:
      summary: Acknowledge a critical alert
      operationId: acknowledgeCriticalAlert
      tags:
        - setting
      parameters:
        - in: path
          name: id
          required: true
          schema:
            type: integer
          description: The ID of the critical alert to acknowledge
      responses:
        "200":
          description: Successfully acknowledged the critical alert
          content:
            application/json:
              schema:
                type: string
                example: "Critical alert acknowledged"

  /settings/critical_alerts/acknowledge_all:
    post:
      summary: Acknowledge all unacknowledged critical alerts
      operationId: acknowledgeAllCriticalAlerts
      tags:
        - setting
      responses:
        "200":
          description: Successfully acknowledged all unacknowledged critical alerts.
          content:
            application/json:
              schema:
                type: string
                example: "All unacknowledged critical alerts acknowledged"

  /settings/test_license_key:
    post:
      summary: test license key
      operationId: testLicenseKey
      tags:
        - setting
      requestBody:
        description: test license key
        required: true
        content:
          application/json:
            schema:
              type: object
              properties:
                license_key:
                  type: string
              required:
                - license_key
      responses:
        "200":
          description: status
          content:
            text/plain:
              schema:
                type: string

    # pub use_ssl: Option<bool>,
    # #[serde(rename = "accountName")]
    # pub account_name: String,
    # #[serde(rename = "tenantId")]
    # pub tenant_id: Option<String>,
    # #[serde(rename = "clientId")]
    # pub client_id: Option<String>,
    # #[serde(rename = "containerName")]
    # pub container_name: String,
    # #[serde(rename = "accessKey")]
    # pub access_key: Option<String>,

  /settings/test_object_storage_config:
    post:
      summary: test object storage config
      operationId: testObjectStorageConfig
      tags:
        - setting
      requestBody:
        description: test object storage config
        required: true
        content:
          application/json:
            schema:
              type: object
              additionalProperties: true
      responses:
        "200":
          description: status
          content:
            text/plain:
              schema:
                type: string

  /settings/send_stats:
    post:
      summary: send stats
      operationId: sendStats
      tags:
        - setting
      responses:
        "200":
          description: status
          content:
            text/plain:
              schema:
                type: string

  /settings/latest_key_renewal_attempt:
    get:
      summary: get latest key renewal attempt
      operationId: getLatestKeyRenewalAttempt
      tags:
        - setting
      responses:
        "200":
          description: status
          content:
            application/json:
              schema:
                type: object
                properties:
                  result:
                    type: string
                  attempted_at:
                    type: string
                    format: date-time
                required:
                  - result
                  - attempted_at
                nullable: true

  /settings/renew_license_key:
    post:
      summary: renew license key
      operationId: renewLicenseKey
      tags:
        - setting
      parameters:
        - name: license_key
          in: query
          required: false
          schema:
            type: string
      responses:
        "200":
          description: status
          content:
            text/plain:
              schema:
                type: string

  /settings/customer_portal:
    post:
      summary: create customer portal session
      operationId: createCustomerPortalSession
      tags:
        - setting
      parameters:
        - name: license_key
          in: query
          required: false
          schema:
            type: string
      responses:
        "200":
          description: url to portal
          content:
            text/plain:
              schema:
                type: string

  /saml/test_metadata:
    post:
      summary: test metadata
      operationId: testMetadata
      tags:
        - setting
      requestBody:
        description: test metadata
        required: true
        content:
          application/json:
            schema:
              type: string
      responses:
        "200":
          description: status
          content:
            text/plain:
              schema:
                type: string

  /settings/list_global:
    get:
      summary: list global settings
      operationId: listGlobalSettings
      tags:
        - setting
      responses:
        "200":
          description: list of settings
          content:
            application/json:
              schema:
                type: array
                items:
                  $ref: "#/components/schemas/GlobalSetting"

  /users/email:
    get:
      summary: get current user email (if logged in)
      operationId: getCurrentEmail
      tags:
        - user
      responses:
        "200":
          description: user email
          content:
            text/plain:
              schema:
                type: string

  /users/refresh_token:
    get:
      summary: refresh the current token
      operationId: refreshUserToken
      tags:
        - user
      parameters:
        - name: if_expiring_in_less_than_s
          in: query
          required: false
          schema:
            type: integer
      responses:
        "200":
          description: new token
          content:
            text/plain:
              schema:
                type: string

  /users/tutorial_progress:
    get:
      summary: get tutorial progress
      operationId: getTutorialProgress
      tags:
        - user
      responses:
        "200":
          description: tutorial progress
          content:
            application/json:
              schema:
                type: object
                properties:
                  progress:
                    type: integer
    post:
      summary: update tutorial progress
      operationId: updateTutorialProgress
      tags:
        - user
      requestBody:
        description: progress update
        required: true
        content:
          application/json:
            schema:
              type: object
              properties:
                progress:
                  type: integer
      responses:
        "200":
          description: tutorial progress
          content:
            text/plain:
              schema:
                type: string

  /users/leave_instance:
    post:
      summary: leave instance
      operationId: leaveInstance
      tags:
        - user
      responses:
        "200":
          description: status
          content:
            text/plain:
              schema:
                type: string

  /users/usage:
    get:
      summary: get current usage outside of premium workspaces
      operationId: getUsage
      tags:
        - user
      responses:
        "200":
          description: free usage
          content:
            text/plain:
              schema:
                type: number

  /users/all_runnables:
    get:
      summary: get all runnables in every workspace
      operationId: getRunnable
      tags:
        - user
      responses:
        "200":
          description: free all runnables
          content:
            application/json:
              schema:
                type: object
                properties:
                  workspace:
                    type: string
                  endpoint_async:
                    type: string
                  endpoint_sync:
                    type: string
                  endpoint_openai_sync:
                    type: string
                  summary:
                    type: string
                  description:
                    type: string
                  kind:
                    type: string
                required:
                  - workspace
                  - endpoint_async
                  - endpoint_sync
                  - endpoint_openai_sync
                  - summary
                  - kind

  /users/whoami:
    get:
      summary: get current global whoami (if logged in)
      operationId: globalWhoami
      tags:
        - user
      responses:
        "200":
          description: user email
          content:
            application/json:
              schema:
                $ref: "#/components/schemas/GlobalUserInfo"

  /users/list_invites:
    get:
      summary: list all workspace invites
      operationId: listWorkspaceInvites
      tags:
        - user
      responses:
        "200":
          description: list all workspace invites
          content:
            application/json:
              schema:
                type: array
                items:
                  $ref: "#/components/schemas/WorkspaceInvite"

  /w/{workspace}/users/whoami:
    get:
      summary: whoami
      operationId: whoami
      tags:
        - user
      parameters:
        - $ref: "#/components/parameters/WorkspaceId"
      responses:
        "200":
          description: user
          content:
            application/json:
              schema:
                $ref: "#/components/schemas/User"

  /users/accept_invite:
    post:
      summary: accept invite to workspace
      operationId: acceptInvite
      tags:
        - user
      requestBody:
        description: accept invite
        required: true
        content:
          application/json:
            schema:
              type: object
              properties:
                workspace_id:
                  type: string
                username:
                  type: string
              required:
                - workspace_id
      responses:
        "200":
          description: status
          content:
            text/plain:
              schema:
                type: string

  /users/decline_invite:
    post:
      summary: decline invite to workspace
      operationId: declineInvite
      tags:
        - user
      requestBody:
        description: decline invite
        required: true
        content:
          application/json:
            schema:
              type: object
              properties:
                workspace_id:
                  type: string
              required:
                - workspace_id
      responses:
        "200":
          description: status
          content:
            text/plain:
              schema:
                type: string

  /w/{workspace}/workspaces/invite_user:
    post:
      summary: invite user to workspace
      operationId: inviteUser
      tags:
        - workspace
      parameters:
        - $ref: "#/components/parameters/WorkspaceId"
      requestBody:
        description: WorkspaceInvite
        required: true
        content:
          application/json:
            schema:
              type: object
              properties:
                email:
                  type: string
                is_admin:
                  type: boolean
                operator:
                  type: boolean
              required:
                - email
                - is_admin
                - operator
      responses:
        "200":
          description: status
          content:
            text/plain:
              schema:
                type: string

  /w/{workspace}/workspaces/add_user:
    post:
      summary: add user to workspace
      operationId: addUser
      tags:
        - workspace
      parameters:
        - $ref: "#/components/parameters/WorkspaceId"
      requestBody:
        description: WorkspaceInvite
        required: true
        content:
          application/json:
            schema:
              type: object
              properties:
                email:
                  type: string
                is_admin:
                  type: boolean
                username:
                  type: string
                operator:
                  type: boolean
              required:
                - email
                - is_admin
                - operator
      responses:
        "200":
          description: status
          content:
            text/plain:
              schema:
                type: string

  /w/{workspace}/workspaces/delete_invite:
    post:
      summary: delete user invite
      operationId: delete invite
      tags:
        - workspace
      parameters:
        - $ref: "#/components/parameters/WorkspaceId"
      requestBody:
        description: WorkspaceInvite
        required: true
        content:
          application/json:
            schema:
              type: object
              properties:
                email:
                  type: string
                is_admin:
                  type: boolean
                operator:
                  type: boolean
              required:
                - email
                - is_admin
                - operator
      responses:
        "200":
          description: status
          content:
            text/plain:
              schema:
                type: string

  /w/{workspace}/workspaces/archive:
    post:
      summary: archive workspace
      operationId: archiveWorkspace
      tags:
        - workspace
      parameters:
        - $ref: "#/components/parameters/WorkspaceId"
      responses:
        "200":
          description: status
          content:
            text/plain:
              schema:
                type: string

  /workspaces/unarchive/{workspace}:
    post:
      summary: unarchive workspace
      operationId: unarchiveWorkspace
      tags:
        - workspace
      parameters:
        - $ref: "#/components/parameters/WorkspaceId"
      responses:
        "200":
          description: status
          content:
            text/plain:
              schema:
                type: string

  /workspaces/delete/{workspace}:
    delete:
      summary: delete workspace (require super admin)
      operationId: deleteWorkspace
      tags:
        - workspace
      parameters:
        - $ref: "#/components/parameters/WorkspaceId"
      responses:
        "200":
          description: status
          content:
            text/plain:
              schema:
                type: string

  /w/{workspace}/workspaces/leave:
    post:
      summary: leave workspace
      operationId: leaveWorkspace
      tags:
        - workspace
      parameters:
        - $ref: "#/components/parameters/WorkspaceId"
      responses:
        "200":
          description: status
          content:
            text/plain:
              schema:
                type: string

  /w/{workspace}/workspaces/get_workspace_name:
    get:
      summary: get workspace name
      operationId: getWorkspaceName
      tags:
        - workspace
      parameters:
        - $ref: "#/components/parameters/WorkspaceId"
      responses:
        "200":
          description: status
          content:
            text/plain:
              schema:
                type: string

  /w/{workspace}/workspaces/change_workspace_name:
    post:
      summary: change workspace name
      operationId: changeWorkspaceName
      tags:
        - workspace
      parameters:
        - $ref: "#/components/parameters/WorkspaceId"
      requestBody:
        content:
          application/json:
            schema:
              type: object
              properties:
                new_name:
                  type: string
              required:
                - username
      responses:
        "200":
          description: status
          content:
            text/plain:
              schema:
                type: string

  /w/{workspace}/workspaces/change_workspace_id:
    post:
      summary: change workspace id
      operationId: changeWorkspaceId
      tags:
        - workspace
      parameters:
        - $ref: "#/components/parameters/WorkspaceId"
      requestBody:
        content:
          application/json:
            schema:
              type: object
              properties:
                new_id:
                  type: string
                new_name:
                  type: string
              required:
                - username
      responses:
        "200":
          description: status
          content:
            text/plain:
              schema:
                type: string

  /w/{workspace}/workspaces/change_workspace_color:
    post:
      summary: change workspace id
      operationId: changeWorkspaceColor
      tags:
        - workspace
      parameters:
        - $ref: "#/components/parameters/WorkspaceId"
      requestBody:
        content:
          application/json:
            schema:
              type: object
              properties:
                color:
                  type: string
      responses:
        "200":
          description: status
          content:
            text/plain:
              schema:
                type: string

  /w/{workspace}/users/whois/{username}:
    get:
      summary: whois
      operationId: whois
      tags:
        - user
      parameters:
        - $ref: "#/components/parameters/WorkspaceId"
        - name: username
          in: path
          required: true
          schema:
            type: string
      responses:
        "200":
          description: user
          content:
            application/json:
              schema:
                $ref: "#/components/schemas/User"

  /w/{workspace}/workspaces/operator_settings:
    post:
      operationId: updateOperatorSettings
      summary: Update operator settings for a workspace
      description: Updates the operator settings for a specific workspace. Requires workspace admin privileges.
      tags:
        - workspace
      parameters:
        - $ref: "#/components/parameters/WorkspaceId"
      requestBody:
        required: true
        content:
          application/json:
            schema:
              $ref: "#/components/schemas/OperatorSettings"
      responses:
        '200':
          description: Operator settings updated successfully
          content:
            text/plain:
              schema:
                type: string

  /users/exists/{email}:
    get:
      summary: exists email
      operationId: existsEmail
      tags:
        - user
      parameters:
        - name: email
          in: path
          required: true
          schema:
            type: string
      responses:
        "200":
          description: user
          content:
            application/json:
              schema:
                type: boolean

  /users/list_as_super_admin:
    get:
      summary: list all users as super admin (require to be super amdin)
      operationId: listUsersAsSuperAdmin
      tags:
        - user
      parameters:
        - $ref: "#/components/parameters/Page"
        - $ref: "#/components/parameters/PerPage"
        - name: active_only
          in: query
          description: filter only active users
          schema:
            type: boolean
      responses:
        "200":
          description: user
          content:
            application/json:
              schema:
                type: array
                items:
                  $ref: "#/components/schemas/GlobalUserInfo"

  /w/{workspace}/workspaces/list_pending_invites:
    get:
      summary: list pending invites for a workspace
      operationId: listPendingInvites
      tags:
        - workspace
      parameters:
        - $ref: "#/components/parameters/WorkspaceId"
      responses:
        "200":
          description: user
          content:
            application/json:
              schema:
                type: array
                items:
                  $ref: "#/components/schemas/WorkspaceInvite"

  /w/{workspace}/workspaces/get_settings:
    get:
      summary: get settings
      operationId: getSettings
      tags:
        - workspace
      parameters:
        - $ref: "#/components/parameters/WorkspaceId"

      responses:
        "200":
          description: status
          content:
            application/json:
              schema:
                type: object
                properties:
                  workspace_id:
                    type: string
                  slack_name:
                    type: string
                  slack_team_id:
                    type: string
                  slack_command_script:
                    type: string
                  auto_invite_domain:
                    type: string
                  auto_invite_operator:
                    type: boolean
                  auto_add:
                    type: boolean
                  plan:
                    type: string
                  automatic_billing:
                    type: boolean
                  customer_id:
                    type: string
                  webhook:
                    type: string
                  deploy_to:
                    type: string
                  ai_resource:
                    $ref: "#/components/schemas/AiResource"
                  code_completion_enabled:
                    type: boolean
                  error_handler:
                    type: string
                  error_handler_extra_args:
                    $ref: "#/components/schemas/ScriptArgs"
                  error_handler_muted_on_cancel:
                    type: boolean
                  large_file_storage:
                    $ref: "#/components/schemas/LargeFileStorage"
                  git_sync:
                    $ref: "#/components/schemas/WorkspaceGitSyncSettings"
                  deploy_ui:
                    $ref: "#/components/schemas/WorkspaceDeployUISettings"
                  default_app:
                    type: string
                  default_scripts:
                    $ref: "#/components/schemas/WorkspaceDefaultScripts"
                  mute_critical_alerts:
                    type: boolean
                  color:
                    type: string
                  operator_settings:
                    $ref: "#/components/schemas/OperatorSettings"
                required:
                  - code_completion_enabled
                  - automatic_billing
                  - error_handler_muted_on_cancel

  /w/{workspace}/workspaces/get_deploy_to:
    get:
      summary: get deploy to
      operationId: getDeployTo
      tags:
        - workspace
      parameters:
        - $ref: "#/components/parameters/WorkspaceId"

      responses:
        "200":
          description: status
          content:
            application/json:
              schema:
                type: object
                properties:
                  deploy_to:
                    type: string

  /w/{workspace}/workspaces/is_premium:
    get:
      summary: get if workspace is premium
      operationId: getIsPremium
      tags:
        - workspace
      parameters:
        - $ref: "#/components/parameters/WorkspaceId"

      responses:
        "200":
          description: status
          content:
            application/json:
              schema:
                type: boolean

  /w/{workspace}/workspaces/premium_info:
    get:
      summary: get premium info
      operationId: getPremiumInfo
      tags:
        - workspace
      parameters:
        - $ref: "#/components/parameters/WorkspaceId"

      responses:
        "200":
          description: status
          content:
            application/json:
              schema:
                type: object
                properties:
                  premium:
                    type: boolean
                  usage:
                    type: number
                  seats:
                    type: number
                  automatic_billing:
                    type: boolean
                  owner:
                    type: string
                required:
                  - premium
                  - automatic_billing
                  - owner
  /w/{workspace}/workspaces/set_automatic_billing:
    post:
      summary: set automatic billing
      operationId: setAutomaticBilling
      tags:
        - workspace
      parameters:
        - $ref: "#/components/parameters/WorkspaceId"
      requestBody:
        description: automatic billing
        required: true
        content:
          application/json:
            schema:
              type: object
              properties:
                automatic_billing:
                  type: boolean
                seats:
                  type: number
              required:
                - automatic_billing

      responses:
        "200":
          description: status
          content:
            text/plain:
              schema:
                type: string

  
  /w/{workspace}/workspaces/threshold_alert:
    get:
      summary: get threshold alert info
      operationId: getThresholdAlert
      tags:
        - workspace
      parameters:
        - $ref: "#/components/parameters/WorkspaceId"

      responses:
        "200":
          description: status
          content:
            application/json:
              schema:
                type: object
                properties:
                  threshold_alert_amount:
                    type: number
                  last_alert_sent:
                    type: string
                    format: date-time
    post:
      summary: set threshold alert info
      operationId: setThresholdAlert
      tags:
        - workspace
      parameters:
        - $ref: "#/components/parameters/WorkspaceId"
      requestBody:
        description: threshold alert info
        required: true
        content:
          application/json:
            schema:
              type: object
              properties:
                threshold_alert_amount:
                  type: number

      responses:
        "200":
          description: status
          content:
            text/plain:
              schema:
                type: string

  /w/{workspace}/workspaces/edit_slack_command:
    post:
      summary: edit slack command
      operationId: editSlackCommand
      tags:
        - workspace
      parameters:
        - $ref: "#/components/parameters/WorkspaceId"
      requestBody:
        description: WorkspaceInvite
        required: true
        content:
          application/json:
            schema:
              type: object
              properties:
                slack_command_script:
                  type: string

      responses:
        "200":
          description: status
          content:
            text/plain:
              schema:
                type: string

  /w/{workspace}/workspaces/run_slack_message_test_job:
    post:
      summary: run a job that sends a message to Slack
      operationId: runSlackMessageTestJob
      tags:
        - workspace
      parameters:
        - $ref: "#/components/parameters/WorkspaceId"
      requestBody:
        description: path to hub script to run and its corresponding args
        required: true
        content:
          application/json:
            schema:
              type: object
              properties:
                hub_script_path:
                  type: string
                channel:
                  type: string
                test_msg:
                  type: string

      responses:
        "200":
          description: status
          content:
            text/json:
              schema:
                type: object
                properties:
                  job_uuid:
                    type: string

  /w/{workspace}/workspaces/edit_deploy_to:
    post:
      summary: edit deploy to
      operationId: editDeployTo
      tags:
        - workspace
      parameters:
        - $ref: "#/components/parameters/WorkspaceId"
      requestBody:
        required: true
        content:
          application/json:
            schema:
              type: object
              properties:
                deploy_to:
                  type: string

      responses:
        "200":
          description: status
          content:
            text/plain:
              schema:
                type: string

  /w/{workspace}/workspaces/edit_auto_invite:
    post:
      summary: edit auto invite
      operationId: editAutoInvite
      tags:
        - workspace
      parameters:
        - $ref: "#/components/parameters/WorkspaceId"
      requestBody:
        description: WorkspaceInvite
        required: true
        content:
          application/json:
            schema:
              type: object
              properties:
                operator:
                  type: boolean
                invite_all:
                  type: boolean
                auto_add:
                  type: boolean

      responses:
        "200":
          description: status
          content:
            text/plain:
              schema:
                type: string

  /w/{workspace}/workspaces/edit_webhook:
    post:
      summary: edit webhook
      operationId: editWebhook
      tags:
        - workspace
      parameters:
        - $ref: "#/components/parameters/WorkspaceId"
      requestBody:
        description: WorkspaceWebhook
        required: true
        content:
          application/json:
            schema:
              type: object
              properties:
                webhook:
                  type: string

      responses:
        "200":
          description: status
          content:
            text/plain:
              schema:
                type: string

  /w/{workspace}/workspaces/edit_copilot_config:
    post:
      summary: edit copilot config
      operationId: editCopilotConfig
      tags:
        - workspace
      parameters:
        - $ref: "#/components/parameters/WorkspaceId"
      requestBody:
        description: WorkspaceCopilotConfig
        required: true
        content:
          application/json:
            schema:
              type: object
              required:
                - code_completion_enabled
              properties:
                ai_resource:
                  $ref: "#/components/schemas/AiResource"
                code_completion_enabled:
                  type: boolean
      responses:
        "200":
          description: status
          content:
            text/plain:
              schema:
                type: string

  /w/{workspace}/workspaces/get_copilot_info:
    get:
      summary: get copilot info
      operationId: getCopilotInfo
      tags:
        - workspace
      parameters:
        - $ref: "#/components/parameters/WorkspaceId"

      responses:
        "200":
          description: status
          content:
            text/plain:
              schema:
                type: object
                properties:
                  ai_provider:
                    type: string
                  exists_ai_resource:
                    type: boolean
                  code_completion_enabled:
                    type: boolean
                required:
                  - ai_provider
                  - exists_ai_resource
                  - code_completion_enabled

  /w/{workspace}/workspaces/edit_error_handler:
    post:
      summary: edit error handler
      operationId: editErrorHandler
      tags:
        - workspace
      parameters:
        - $ref: "#/components/parameters/WorkspaceId"
      requestBody:
        description: WorkspaceErrorHandler
        required: true
        content:
          application/json:
            schema:
              type: object
              properties:
                error_handler:
                  type: string
                error_handler_extra_args:
                  $ref: "#/components/schemas/ScriptArgs"
                error_handler_muted_on_cancel:
                  type: boolean

      responses:
        "200":
          description: status
          content:
            text/plain:
              schema:
                type: string

  /w/{workspace}/workspaces/edit_large_file_storage_config:
    post:
      summary: edit large file storage settings
      operationId: editLargeFileStorageConfig
      tags:
        - workspace
      parameters:
        - $ref: "#/components/parameters/WorkspaceId"
      requestBody:
        description: LargeFileStorage info
        required: true
        content:
          application/json:
            schema:
              type: object
              properties:
                large_file_storage:
                  $ref: "#/components/schemas/LargeFileStorage"

      responses:
        "200":
          description: status
          content:
            application/json:
              schema: {}

  /w/{workspace}/workspaces/edit_git_sync_config:
    post:
      summary: edit workspace git sync settings
      operationId: editWorkspaceGitSyncConfig
      tags:
        - workspace
      parameters:
        - $ref: "#/components/parameters/WorkspaceId"
      requestBody:
        description: Workspace Git sync settings
        required: true
        content:
          application/json:
            schema:
              type: object
              properties:
                git_sync_settings:
                  $ref: "#/components/schemas/WorkspaceGitSyncSettings"

      responses:
        "200":
          description: status
          content:
            application/json:
              schema: {}

  /w/{workspace}/workspaces/edit_deploy_ui_config:
    post:
      summary: edit workspace deploy ui settings
      operationId: editWorkspaceDeployUISettings
      tags:
        - workspace
      parameters:
        - $ref: "#/components/parameters/WorkspaceId"
      requestBody:
        description: Workspace deploy UI settings
        required: true
        content:
          application/json:
            schema:
              type: object
              properties:
                deploy_ui_settings:
                  $ref: "#/components/schemas/WorkspaceDeployUISettings"

      responses:
        "200":
          description: status
          content:
            application/json:
              schema: {}

  /w/{workspace}/workspaces/edit_default_app:
    post:
      summary: edit default app for workspace
      operationId: editWorkspaceDefaultApp
      tags:
        - workspace
      parameters:
        - $ref: "#/components/parameters/WorkspaceId"
      requestBody:
        description: Workspace default app
        required: true
        content:
          application/json:
            schema:
              type: object
              properties:
                default_app_path:
                  type: string

      responses:
        "200":
          description: status
          content:
            text/plain:
              schema:
                type: string

  /w/{workspace}/workspaces/default_scripts:
    post:
      summary: edit default scripts for workspace
      operationId: editDefaultScripts
      tags:
        - workspace
      parameters:
        - $ref: "#/components/parameters/WorkspaceId"
      requestBody:
        description: Workspace default app
        content:
          application/json:
            schema:
              $ref: "#/components/schemas/WorkspaceDefaultScripts"

      responses:
        "200":
          description: status
          content:
            text/plain:
              schema:
                type: string
    get:
      summary: get default scripts for workspace
      operationId: get default scripts
      tags:
        - workspace
      parameters:
        - $ref: "#/components/parameters/WorkspaceId"
      responses:
        "200":
          description: status
          content:
            application/json:
              schema:
                $ref: "#/components/schemas/WorkspaceDefaultScripts"

  /w/{workspace}/workspaces/set_environment_variable:
    post:
      summary: set environment variable
      operationId: setEnvironmentVariable
      tags:
        - workspace
      parameters:
        - $ref: "#/components/parameters/WorkspaceId"
      requestBody:
        description: Workspace default app
        required: true
        content:
          application/json:
            schema:
              type: object
              properties:
                name:
                  type: string
                value:
                  type: string
              required: [name]
      responses:
        "200":
          description: status
          content:
            text/plain:
              schema:
                type: string

  /w/{workspace}/workspaces/encryption_key:
    get:
      summary: retrieves the encryption key for this workspace
      operationId: getWorkspaceEncryptionKey
      tags:
        - workspace
      parameters:
        - $ref: "#/components/parameters/WorkspaceId"
      responses:
        "200":
          description: status
          content:
            application/json:
              schema:
                type: object
                properties:
                  key:
                    type: string
                required:
                  - key
    post:
      summary: update the encryption key for this workspace
      operationId: setWorkspaceEncryptionKey
      tags:
        - workspace
      parameters:
        - $ref: "#/components/parameters/WorkspaceId"
      requestBody:
        description: New encryption key
        required: true
        content:
          application/json:
            schema:
              type: object
              properties:
                new_key:
                  type: string
                skip_reencrypt:
                  type: boolean
              required:
                - new_key

      responses:
        "200":
          description: status
          content:
            text/plain:
              schema:
                type: string

  /w/{workspace}/workspaces/default_app:
    get:
      summary: get default app for workspace
      operationId: getWorkspaceDefaultApp
      tags:
        - workspace
      parameters:
        - $ref: "#/components/parameters/WorkspaceId"
      responses:
        "200":
          description: status
          content:
            application/json:
              schema:
                type: object
                properties:
                  default_app_path:
                    type: string

  /w/{workspace}/workspaces/get_large_file_storage_config:
    get:
      summary: get large file storage config
      operationId: getLargeFileStorageConfig
      tags:
        - workspace
      parameters:
        - $ref: "#/components/parameters/WorkspaceId"

      responses:
        "200":
          description: status
          content:
            application/json:
              schema:
                $ref: "#/components/schemas/LargeFileStorage"

  /w/{workspace}/workspaces/usage:
    get:
      summary: get usage
      operationId: getWorkspaceUsage
      tags:
        - workspace
      parameters:
        - $ref: "#/components/parameters/WorkspaceId"
      responses:
        "200":
          description: usage
          content:
            text/plain:
              schema:
                type: number

  /w/{workspace}/workspaces/used_triggers:
    get:
      summary: get used triggers
      operationId: getUsedTriggers
      tags:
        - workspace
      parameters:
        - $ref: "#/components/parameters/WorkspaceId"
      responses:
        "200":
          description: status
          content:
            application/json:
              schema:
                type: object
                properties:
                  http_routes_used:
                    type: boolean
                  websocket_used:
                    type: boolean
                  kafka_used:
                    type: boolean
                  nats_used:
                    type: boolean
                required:
                  - http_routes_used
                  - websocket_used
                  - kafka_used
                  - nats_used

  /w/{workspace}/users/list:
    get:
      summary: list users
      operationId: listUsers
      tags:
        - user
      parameters:
        - $ref: "#/components/parameters/WorkspaceId"
      responses:
        "200":
          description: user
          content:
            application/json:
              schema:
                type: array
                items:
                  $ref: "#/components/schemas/User"

  /w/{workspace}/users/list_usage:
    get:
      summary: list users usage
      operationId: listUsersUsage
      tags:
        - user
      parameters:
        - $ref: "#/components/parameters/WorkspaceId"
      responses:
        "200":
          description: user
          content:
            application/json:
              schema:
                type: array
                items:
                  $ref: "#/components/schemas/UserUsage"

  /w/{workspace}/users/list_usernames:
    get:
      summary: list usernames
      operationId: listUsernames
      tags:
        - user
      parameters:
        - $ref: "#/components/parameters/WorkspaceId"
      responses:
        "200":
          description: user
          content:
            application/json:
              schema:
                type: array
                items:
                  type: string

  /w/{workspace}/users/username_to_email/{username}:
    get:
      summary: get email from username
      operationId: usernameToEmail
      tags:
        - user
      parameters:
        - $ref: "#/components/parameters/WorkspaceId"
        - name: username
          in: path
          required: true
          schema:
            type: string
      responses:
        "200":
          description: email
          content:
            text/plain:
              schema:
                type: string

  /users/tokens/create:
    post:
      summary: create token
      operationId: createToken
      tags:
        - user
      requestBody:
        description: new token
        required: true
        content:
          application/json:
            schema:
              $ref: "#/components/schemas/NewToken"
      responses:
        "201":
          description: token created
          content:
            text/plain:
              schema:
                type: string

  /users/tokens/impersonate:
    post:
      summary: create token to impersonate a user (require superadmin)
      operationId: createTokenImpersonate
      tags:
        - user
      requestBody:
        description: new token
        required: true
        content:
          application/json:
            schema:
              $ref: "#/components/schemas/NewTokenImpersonate"
      responses:
        "201":
          description: token created
          content:
            text/plain:
              schema:
                type: string

  /users/tokens/delete/{token_prefix}:
    delete:
      summary: delete token
      operationId: deleteToken
      tags:
        - user
      parameters:
        - name: token_prefix
          in: path
          required: true
          schema:
            type: string
      responses:
        "200":
          description: delete token
          content:
            text/plain:
              schema:
                type: string

  /users/tokens/list:
    get:
      summary: list token
      operationId: listTokens
      tags:
        - user
      parameters:
        - name: exclude_ephemeral
          in: query
          schema:
            type: boolean
        - $ref: "#/components/parameters/Page"
        - $ref: "#/components/parameters/PerPage"
      responses:
        "200":
          description: truncated token
          content:
            application/json:
              schema:
                type: array
                items:
                  $ref: "#/components/schemas/TruncatedToken"

  /w/{workspace}/oidc/token/{audience}:
    post:
      summary: get OIDC token (ee only)
      operationId: getOidcToken
      tags:
        - oidc
      parameters:
        - $ref: "#/components/parameters/WorkspaceId"
        - name: audience
          in: path
          required: true
          schema:
            type: string

      responses:
        "200":
          description: new oidc token
          content:
            text/plain:
              schema:
                type: string

  /w/{workspace}/variables/create:
    post:
      summary: create variable
      operationId: createVariable
      tags:
        - variable
      parameters:
        - $ref: "#/components/parameters/WorkspaceId"
        - name: already_encrypted
          in: query
          schema:
            type: boolean
      requestBody:
        description: new variable
        required: true
        content:
          application/json:
            schema:
              $ref: "#/components/schemas/CreateVariable"
      responses:
        "201":
          description: variable created
          content:
            text/plain:
              schema:
                type: string

  /w/{workspace}/variables/encrypt:
    post:
      summary: encrypt value
      operationId: encryptValue
      tags:
        - variable
      parameters:
        - $ref: "#/components/parameters/WorkspaceId"
      requestBody:
        description: new variable
        required: true
        content:
          application/json:
            schema:
              type: string
      responses:
        "200":
          description: encrypted value
          content:
            text/plain:
              schema:
                type: string

  /w/{workspace}/variables/delete/{path}:
    delete:
      summary: delete variable
      operationId: deleteVariable
      tags:
        - variable
      parameters:
        - $ref: "#/components/parameters/WorkspaceId"
        - $ref: "#/components/parameters/Path"
      responses:
        "200":
          description: variable deleted
          content:
            text/plain:
              schema:
                type: string

  /w/{workspace}/variables/update/{path}:
    post:
      summary: update variable
      operationId: updateVariable
      tags:
        - variable
      parameters:
        - $ref: "#/components/parameters/WorkspaceId"
        - $ref: "#/components/parameters/Path"
        - name: already_encrypted
          in: query
          schema:
            type: boolean
      requestBody:
        description: updated variable
        required: true
        content:
          application/json:
            schema:
              $ref: "#/components/schemas/EditVariable"
      responses:
        "200":
          description: variable updated
          content:
            text/plain:
              schema:
                type: string

  /w/{workspace}/variables/get/{path}:
    get:
      summary: get variable
      operationId: getVariable
      tags:
        - variable
      parameters:
        - $ref: "#/components/parameters/WorkspaceId"
        - $ref: "#/components/parameters/Path"
        - name: decrypt_secret
          description: |
            ask to decrypt secret if this variable is secret
            (if not secret no effect, default: true)
          in: query
          schema:
            type: boolean
        - name: include_encrypted
          description: |
            ask to include the encrypted value if secret and decrypt secret is not true (default: false)
          in: query
          schema:
            type: boolean
      responses:
        "200":
          description: variable
          content:
            application/json:
              schema:
                $ref: "#/components/schemas/ListableVariable"

  /w/{workspace}/variables/get_value/{path}:
    get:
      summary: get variable value
      operationId: getVariableValue
      tags:
        - variable
      parameters:
        - $ref: "#/components/parameters/WorkspaceId"
        - $ref: "#/components/parameters/Path"
      responses:
        "200":
          description: variable
          content:
            application/json:
              schema:
                type: string

  /w/{workspace}/variables/exists/{path}:
    get:
      summary: does variable exists at path
      operationId: existsVariable
      tags:
        - variable
      parameters:
        - $ref: "#/components/parameters/WorkspaceId"
        - $ref: "#/components/parameters/Path"
      responses:
        "200":
          description: variable
          content:
            application/json:
              schema:
                type: boolean

  /w/{workspace}/variables/list:
    get:
      summary: list variables
      operationId: listVariable
      tags:
        - variable
      parameters:
        - $ref: "#/components/parameters/WorkspaceId"
        - name: path_start
          in: query
          schema:
            type: string
        - $ref: "#/components/parameters/Page"
        - $ref: "#/components/parameters/PerPage"
      responses:
        "200":
          description: variable list
          content:
            application/json:
              schema:
                type: array
                items:
                  $ref: "#/components/schemas/ListableVariable"

  /w/{workspace}/variables/list_contextual:
    get:
      summary: list contextual variables
      operationId: listContextualVariables
      tags:
        - variable
      parameters:
        - $ref: "#/components/parameters/WorkspaceId"
      responses:
        "200":
          description: contextual variable list
          content:
            application/json:
              schema:
                type: array
                items:
                  $ref: "#/components/schemas/ContextualVariable"

  /w/{workspace}/workspaces/critical_alerts:
    get:
      summary: Get all critical alerts for this workspace
      operationId: workspaceGetCriticalAlerts
      tags:
        - setting
      parameters:
        - $ref: "#/components/parameters/WorkspaceId"
        - in: query
          name: page
          schema:
            type: integer
            default: 1
            description: The page number to retrieve (minimum value is 1)
        - in: query
          name: page_size
          schema:
            type: integer
            default: 10
            maximum: 100
            description: Number of alerts per page (maximum is 100)
        - in: query
          name: acknowledged
          schema:
            type: boolean
            nullable: true
            description: Filter by acknowledgment status; true for acknowledged, false for unacknowledged, and omit for all alerts
      responses:
        "200":
          description: Successfully retrieved all critical alerts
          content:
            application/json:
              schema:
                type: object
                properties:
                  alerts:
                    type: array
                    items:
                      $ref: "#/components/schemas/CriticalAlert"
                  total_rows:
                    type: integer
                    description: Total number of rows matching the query.
                    example: 100
                  total_pages:
                    type: integer
                    description: Total number of pages based on the page size.
                    example: 10

  /w/{workspace}/workspaces/critical_alerts/{id}/acknowledge:
    post:
      summary: Acknowledge a critical alert for this workspace
      operationId: workspaceAcknowledgeCriticalAlert
      tags:
        - setting
      parameters:
        - $ref: "#/components/parameters/WorkspaceId"
        - in: path
          name: id
          required: true
          schema:
            type: integer
          description: The ID of the critical alert to acknowledge
      responses:
        "200":
          description: Successfully acknowledged the critical alert
          content:
            application/json:
              schema:
                type: string
                example: "Critical alert acknowledged"

  /w/{workspace}/workspaces/critical_alerts/acknowledge_all:
    post:
      summary: Acknowledge all unacknowledged critical alerts for this workspace
      operationId: workspaceAcknowledgeAllCriticalAlerts
      tags:
        - setting
      parameters:
        - $ref: "#/components/parameters/WorkspaceId"
      responses:
        "200":
          description: Successfully acknowledged all unacknowledged critical alerts.
          content:
            application/json:
              schema:
                type: string
                example: "All unacknowledged critical alerts acknowledged"

  /w/{workspace}/workspaces/critical_alerts/mute:
    post:
      summary: Mute critical alert UI for this workspace
      operationId: workspaceMuteCriticalAlertsUI
      tags:
        - setting
      parameters:
        - $ref: "#/components/parameters/WorkspaceId"
      requestBody:
        description: Boolean flag to mute critical alerts.
        required: true
        content:
          application/json:
            schema:
              type: object
              properties:
                mute_critical_alerts:
                  type: boolean
                  description: Whether critical alerts should be muted.
                  example: true
      responses:
        "200":
          description: Successfully updated mute critical alert settings.
          content:
            application/json:
              schema:
                type: string
                example: "Updated mute critical alert UI settings for workspace: workspace_id"

  /oauth/login_callback/{client_name}:
    post:
      security: []
      summary: login with oauth authorization flow
      operationId: loginWithOauth
      tags:
        - user
      parameters:
        - $ref: "#/components/parameters/ClientName"
      requestBody:
        description: Partially filled script
        required: true
        content:
          application/json:
            schema:
              type: object
              properties:
                code:
                  type: string
                state:
                  type: string

      responses:
        "200":
          description: >
            Successfully authenticated. The session ID is returned in a cookie
            named `token` and as plaintext response. Preferred method of
            authorization is through the bearer token. The cookie is only for
            browser convenience.

          headers:
            Set-Cookie:
              schema:
                type: string
                example: token=abcde12345; Path=/; HttpOnly
          content:
            text/plain:
              schema:
                type: string

  /w/{workspace}/oauth/connect_slack_callback:
    post:
      summary: connect slack callback
      operationId: connectSlackCallback
      tags:
        - oauth
      parameters:
        - $ref: "#/components/parameters/WorkspaceId"
      requestBody:
        description: code endpoint
        required: true
        content:
          application/json:
            schema:
              type: object
              properties:
                code:
                  type: string
                state:
                  type: string
              required:
                - code
                - state
      responses:
        "200":
          description: slack token
          content:
            text/plain:
              schema:
                type: string

  /oauth/connect_slack_callback:
    post:
      summary: connect slack callback instance
      operationId: connectSlackCallbackInstance
      tags:
        - oauth
      requestBody:
        description: code endpoint
        required: true
        content:
          application/json:
            schema:
              type: object
              properties:
                code:
                  type: string
                state:
                  type: string
              required:
                - code
                - state
      responses:
        "200":
          description: success message
          content:
            text/plain:
              schema:
                type: string

  /oauth/connect_callback/{client_name}:
    post:
      summary: connect callback
      operationId: connectCallback
      tags:
        - oauth
      parameters:
        - $ref: "#/components/parameters/ClientName"
      requestBody:
        description: code endpoint
        required: true
        content:
          application/json:
            schema:
              type: object
              properties:
                code:
                  type: string
                state:
                  type: string
              required:
                - code
                - state
      responses:
        "200":
          description: oauth token
          content:
            application/json:
              schema:
                $ref: "#/components/schemas/TokenResponse"

  /w/{workspace}/oauth/create_account:
    post:
      summary: create OAuth account
      operationId: createAccount
      tags:
        - oauth
      parameters:
        - $ref: "#/components/parameters/WorkspaceId"
      requestBody:
        description: code endpoint
        required: true
        content:
          application/json:
            schema:
              type: object
              properties:
                refresh_token:
                  type: string
                expires_in:
                  type: integer
                client:
                  type: string
              required:
                - expires_in
                - client
      responses:
        "200":
          description: account set
          content:
            text/plain:
              schema:
                type: string

  /w/{workspace}/oauth/refresh_token/{id}:
    post:
      summary: refresh token
      operationId: refreshToken
      tags:
        - oauth
      parameters:
        - $ref: "#/components/parameters/WorkspaceId"
        - $ref: "#/components/parameters/AccountId"
      requestBody:
        description: variable path
        required: true
        content:
          application/json:
            schema:
              type: object
              properties:
                path:
                  type: string
              required:
                - path
      responses:
        "200":
          description: token refreshed
          content:
            text/plain:
              schema:
                type: string

  /w/{workspace}/oauth/disconnect/{id}:
    post:
      summary: disconnect account
      operationId: disconnectAccount
      tags:
        - oauth
      parameters:
        - $ref: "#/components/parameters/WorkspaceId"
        - $ref: "#/components/parameters/AccountId"
      responses:
        "200":
          description: disconnected client
          content:
            text/plain:
              schema:
                type: string

  /w/{workspace}/oauth/disconnect_slack:
    post:
      summary: disconnect slack
      operationId: disconnectSlack
      tags:
        - oauth
      parameters:
        - $ref: "#/components/parameters/WorkspaceId"
      responses:
        "200":
          description: disconnected slack
          content:
            text/plain:
              schema:
                type: string

  /oauth/list_logins:
    get:
      summary: list oauth logins
      operationId: listOAuthLogins
      tags:
        - oauth
      responses:
        "200":
          description: list of oauth and saml login clients
          content:
            application/json:
              schema:
                type: object
                properties:
                  oauth:
                    type: array
                    items:
                      type: object
                      properties:
                        type:
                          type: string
                        display_name:
                          type: string
                      required:
                        - type
                  saml:
                    type: string
                required:
                  - oauth

  /oauth/list_connects:
    get:
      summary: list oauth connects
      operationId: listOAuthConnects
      tags:
        - oauth
      responses:
        "200":
          description: list of oauth connects clients
          content:
            application/json:
              schema:
                type: array
                items:
                  type: string

  /oauth/get_connect/{client}:
    get:
      summary: get oauth connect
      operationId: getOAuthConnect
      tags:
        - oauth
      parameters:
        - name: client
          description: client name
          in: path
          required: true
          schema:
            type: string
      responses:
        "200":
          description: get
          content:
            application/json:
              schema:
                type: object
                properties:
                  extra_params:
                    type: object
                  scopes:
                    type: array
                    items:
                      type: string
                      
  /teams/sync:
    post:
      operationId: syncTeams
      summary: synchronize Microsoft Teams information (teams/channels)
      tags:
        - teams
      responses:
        '200':
          description: Teams information successfully synchronized
          content:
            application/json:
              schema:
                type: array
                items:
                  $ref: '#/components/schemas/TeamInfo'

  /w/{workspace}/resources/create:
    post:
      summary: create resource
      operationId: createResource
      tags:
        - resource
      parameters:
        - $ref: "#/components/parameters/WorkspaceId"
        - name: update_if_exists
          in: query
          schema:
            type: boolean
      requestBody:
        description: new resource
        required: true
        content:
          application/json:
            schema:
              $ref: "#/components/schemas/CreateResource"
      responses:
        "201":
          description: resource created
          content:
            text/plain:
              schema:
                type: string

  /w/{workspace}/resources/delete/{path}:
    delete:
      summary: delete resource
      operationId: deleteResource
      tags:
        - resource
      parameters:
        - $ref: "#/components/parameters/WorkspaceId"
        - $ref: "#/components/parameters/Path"
      responses:
        "200":
          description: resource deleted
          content:
            text/plain:
              schema:
                type: string

  /w/{workspace}/resources/update/{path}:
    post:
      summary: update resource
      operationId: updateResource
      tags:
        - resource
      parameters:
        - $ref: "#/components/parameters/WorkspaceId"
        - $ref: "#/components/parameters/Path"
      requestBody:
        description: updated resource
        required: true
        content:
          application/json:
            schema:
              $ref: "#/components/schemas/EditResource"
      responses:
        "200":
          description: resource updated
          content:
            text/plain:
              schema:
                type: string

  /w/{workspace}/resources/update_value/{path}:
    post:
      summary: update resource value
      operationId: updateResourceValue
      tags:
        - resource
      parameters:
        - $ref: "#/components/parameters/WorkspaceId"
        - $ref: "#/components/parameters/Path"
      requestBody:
        description: updated resource
        required: true
        content:
          application/json:
            schema:
              type: object
              properties:
                value: {}
      responses:
        "200":
          description: resource value updated
          content:
            text/plain:
              schema:
                type: string

  /w/{workspace}/resources/get/{path}:
    get:
      summary: get resource
      operationId: getResource
      tags:
        - resource
      parameters:
        - $ref: "#/components/parameters/WorkspaceId"
        - $ref: "#/components/parameters/Path"
      responses:
        "200":
          description: resource
          content:
            application/json:
              schema:
                $ref: "#/components/schemas/Resource"

  /w/{workspace}/resources/get_value_interpolated/{path}:
    get:
      summary: get resource interpolated (variables and resources are fully unrolled)
      operationId: getResourceValueInterpolated
      tags:
        - resource
      parameters:
        - $ref: "#/components/parameters/WorkspaceId"
        - $ref: "#/components/parameters/Path"
        - name: job_id
          description: job id
          in: query
          schema:
            type: string
            format: uuid
      responses:
        "200":
          description: resource value
          content:
            application/json:
              schema: {}

  /w/{workspace}/resources/get_value/{path}:
    get:
      summary: get resource value
      operationId: getResourceValue
      tags:
        - resource
      parameters:
        - $ref: "#/components/parameters/WorkspaceId"
        - $ref: "#/components/parameters/Path"
      responses:
        "200":
          description: resource value
          content:
            application/json:
              schema: {}

  /w/{workspace}/resources/exists/{path}:
    get:
      summary: does resource exists
      operationId: existsResource
      tags:
        - resource
      parameters:
        - $ref: "#/components/parameters/WorkspaceId"
        - $ref: "#/components/parameters/Path"
      responses:
        "200":
          description: does resource exists
          content:
            application/json:
              schema:
                type: boolean

  /w/{workspace}/resources/list:
    get:
      summary: list resources
      operationId: listResource
      tags:
        - resource
      parameters:
        - $ref: "#/components/parameters/WorkspaceId"
        - $ref: "#/components/parameters/Page"
        - $ref: "#/components/parameters/PerPage"
        - name: resource_type
          description: resource_types to list from, separated by ',',
          in: query
          schema:
            type: string
        - name: resource_type_exclude
          description: resource_types to not list from, separated by ',',
          in: query
          schema:
            type: string
        - name: path_start
          in: query
          schema:
            type: string
      responses:
        "200":
          description: resource list
          content:
            application/json:
              schema:
                type: array
                items:
                  $ref: "#/components/schemas/ListableResource"

  /w/{workspace}/resources/list_search:
    get:
      summary: list resources for search
      operationId: listSearchResource
      tags:
        - resource
      parameters:
        - $ref: "#/components/parameters/WorkspaceId"
      responses:
        "200":
          description: resource list
          content:
            application/json:
              schema:
                type: array
                items:
                  type: object
                  properties:
                    path:
                      type: string
                    value: {}
                  required:
                    - path
                    - value

  /w/{workspace}/resources/list_names/{name}:
    get:
      summary: list resource names
      operationId: listResourceNames
      tags:
        - resource
      parameters:
        - $ref: "#/components/parameters/WorkspaceId"
        - $ref: "#/components/parameters/Name"
      responses:
        "200":
          description: resource list names
          content:
            application/json:
              schema:
                type: array
                items:
                  type: object
                  properties:
                    name:
                      type: string
                    path:
                      type: string
                  required:
                    - name
                    - path

  /w/{workspace}/resources/type/create:
    post:
      summary: create resource_type
      operationId: createResourceType
      tags:
        - resource
      parameters:
        - $ref: "#/components/parameters/WorkspaceId"
      requestBody:
        description: new resource_type
        required: true
        content:
          application/json:
            schema:
              $ref: "#/components/schemas/ResourceType"
      responses:
        "201":
          description: resource_type created
          content:
            text/plain:
              schema:
                type: string

  /w/{workspace}/resources/file_resource_type_to_file_ext_map:
    get:
      summary: get map from resource type to format extension
      operationId: fileResourceTypeToFileExtMap
      tags:
        - resource
      parameters:
        - $ref: "#/components/parameters/WorkspaceId"
      responses:
        "200":
          description: map from resource type to file ext
          content:
            application/json:
              schema: {}

  /w/{workspace}/resources/type/delete/{path}:
    delete:
      summary: delete resource_type
      operationId: deleteResourceType
      tags:
        - resource
      parameters:
        - $ref: "#/components/parameters/WorkspaceId"
        - $ref: "#/components/parameters/Path"
      responses:
        "200":
          description: resource_type deleted
          content:
            text/plain:
              schema:
                type: string

  /w/{workspace}/resources/type/update/{path}:
    post:
      summary: update resource_type
      operationId: updateResourceType
      tags:
        - resource
      parameters:
        - $ref: "#/components/parameters/WorkspaceId"
        - $ref: "#/components/parameters/Path"
      requestBody:
        description: updated resource_type
        required: true
        content:
          application/json:
            schema:
              $ref: "#/components/schemas/EditResourceType"
      responses:
        "200":
          description: resource_type updated
          content:
            text/plain:
              schema:
                type: string

  /w/{workspace}/resources/type/get/{path}:
    get:
      summary: get resource_type
      operationId: getResourceType
      tags:
        - resource
      parameters:
        - $ref: "#/components/parameters/WorkspaceId"
        - $ref: "#/components/parameters/Path"
      responses:
        "200":
          description: resource_type deleted
          content:
            application/json:
              schema:
                $ref: "#/components/schemas/ResourceType"

  /w/{workspace}/resources/type/exists/{path}:
    get:
      summary: does resource_type exists
      operationId: existsResourceType
      tags:
        - resource
      parameters:
        - $ref: "#/components/parameters/WorkspaceId"
        - $ref: "#/components/parameters/Path"
      responses:
        "200":
          description: does resource_type exist
          content:
            application/json:
              schema:
                type: boolean

  /w/{workspace}/resources/type/list:
    get:
      summary: list resource_types
      operationId: listResourceType
      tags:
        - resource
      parameters:
        - $ref: "#/components/parameters/WorkspaceId"
      responses:
        "200":
          description: resource_type list
          content:
            application/json:
              schema:
                type: array
                items:
                  $ref: "#/components/schemas/ResourceType"

  /w/{workspace}/resources/type/listnames:
    get:
      summary: list resource_types names
      operationId: listResourceTypeNames
      tags:
        - resource
      parameters:
        - $ref: "#/components/parameters/WorkspaceId"
      responses:
        "200":
          description: resource_type list
          content:
            application/json:
              schema:
                type: array
                items:
                  type: string

  /w/{workspace}/embeddings/query_resource_types:
    get:
      summary: query resource types by similarity
      operationId: queryResourceTypes
      tags:
        - resource
      parameters:
        - $ref: "#/components/parameters/WorkspaceId"
        - name: text
          description: query text
          in: query
          required: true
          schema:
            type: string
        - name: limit
          description: query limit
          in: query
          required: false
          schema:
            type: number
      responses:
        "200":
          description: resource type details
          content:
            application/json:
              schema:
                type: array
                items:
                  type: object
                  properties:
                    name:
                      type: string
                    score:
                      type: number
                    schema: {}
                  required:
                    - name
                    - score

  /integrations/hub/list:
    get:
      summary: list hub integrations
      operationId: listHubIntegrations
      tags:
        - integration
      parameters:
        - name: kind
          description: query integrations kind
          in: query
          required: false
          schema:
            type: string
      responses:
        "200":
          description: integrations details
          content:
            application/json:
              schema:
                type: array
                items:
                  type: object
                  properties:
                    name:
                      type: string
                  required:
                    - name

  /flows/hub/list:
    get:
      summary: list all hub flows
      operationId: listHubFlows
      tags:
        - flow
      responses:
        "200":
          description: hub flows list
          content:
            application/json:
              schema:
                type: object
                properties:
                  flows:
                    type: array
                    items:
                      type: object
                      properties:
                        id:
                          type: number
                        flow_id:
                          type: number
                        summary:
                          type: string
                        apps:
                          type: array
                          items:
                            type: string
                        approved:
                          type: boolean
                        votes:
                          type: number

                      required:
                        - id
                        - flow_id
                        - summary
                        - apps
                        - approved
                        - votes

  /flows/hub/get/{id}:
    get:
      summary: get hub flow by id
      operationId: getHubFlowById
      tags:
        - flow
      parameters:
        - $ref: "#/components/parameters/PathId"
      responses:
        "200":
          description: flow
          content:
            application/json:
              schema:
                type: object
                properties:
                  flow:
                    $ref: "../../openflow.openapi.yaml#/components/schemas/OpenFlow"

  /apps/hub/list:
    get:
      summary: list all hub apps
      operationId: listHubApps
      tags:
        - app
      responses:
        "200":
          description: hub apps list
          content:
            application/json:
              schema:
                type: object
                properties:
                  apps:
                    type: array
                    items:
                      type: object
                      properties:
                        id:
                          type: number
                        app_id:
                          type: number
                        summary:
                          type: string
                        apps:
                          type: array
                          items:
                            type: string
                        approved:
                          type: boolean
                        votes:
                          type: number
                      required:
                        - id
                        - app_id
                        - summary
                        - apps
                        - approved
                        - votes

  /apps/hub/get/{id}:
    get:
      summary: get hub app by id
      operationId: getHubAppById
      tags:
        - app
      parameters:
        - $ref: "#/components/parameters/PathId"
      responses:
        "200":
          description: app
          content:
            application/json:
              schema:
                type: object
                properties:
                  app:
                    type: object
                    properties:
                      summary:
                        type: string
                      value: {}
                    required:
                      - summary
                      - value
                required:
                  - app

  /apps_u/public_app_by_custom_path/{custom_path}:
    get:
      summary: get public app by custom path
      operationId: getPublicAppByCustomPath
      tags:
        - app
      parameters:
        - $ref: "#/components/parameters/CustomPath"
      responses:
        "200":
          description: app details
          content:
            application/json:
              schema:
                allOf:
                  - $ref: "#/components/schemas/AppWithLastVersion"
                  - type: object
                    properties:
                      workspace_id:
                        type: string

  /scripts/hub/get/{path}:
    get:
      summary: get hub script content by path
      operationId: getHubScriptContentByPath
      tags:
        - script
      parameters:
        - $ref: "#/components/parameters/ScriptPath"
      responses:
        "200":
          description: script details
          content:
            text/plain:
              schema:
                type: string

  /scripts/hub/get_full/{path}:
    get:
      summary: get full hub script by path
      operationId: getHubScriptByPath
      tags:
        - script
      parameters:
        - $ref: "#/components/parameters/ScriptPath"
      responses:
        "200":
          description: script details
          content:
            application/json:
              schema:
                type: object
                properties:
                  content:
                    type: string
                  lockfile:
                    type: string
                  schema: {}
                  language:
                    type: string
                  summary:
                    type: string
                required:
                  - content
                  - language

  /scripts/hub/top:
    get:
      summary: get top hub scripts
      operationId: getTopHubScripts
      tags:
        - script
      parameters:
        - name: limit
          description: query limit
          in: query
          required: false
          schema:
            type: number
        - name: app
          description: query scripts app
          in: query
          required: false
          schema:
            type: string
        - name: kind
          description: query scripts kind
          in: query
          required: false
          schema:
            type: string
      responses:
        "200":
          description: hub scripts list
          content:
            application/json:
              schema:
                type: object
                properties:
                  asks:
                    type: array
                    items:
                      type: object
                      properties:
                        id:
                          type: number
                        ask_id:
                          type: number
                        summary:
                          type: string
                        app:
                          type: string
                        version_id:
                          type: number
                        kind:
                          $ref: "#/components/schemas/HubScriptKind"
                        votes:
                          type: number
                        views:
                          type: number
                      required:
                        - id
                        - ask_id
                        - summary
                        - app
                        - version_id
                        - kind
                        - views
                        - votes

  /embeddings/query_hub_scripts:
    get:
      summary: query hub scripts by similarity
      operationId: queryHubScripts
      tags:
        - script
      parameters:
        - name: text
          description: query text
          in: query
          required: true
          schema:
            type: string
        - name: kind
          description: query scripts kind
          in: query
          required: false
          schema:
            type: string
        - name: limit
          description: query limit
          in: query
          required: false
          schema:
            type: number
        - name: app
          description: query scripts app
          in: query
          required: false
          schema:
            type: string
      responses:
        "200":
          description: script details
          content:
            application/json:
              schema:
                type: array
                items:
                  type: object
                  properties:
                    ask_id:
                      type: number
                    id:
                      type: number
                    version_id:
                      type: number
                    summary:
                      type: string
                    app:
                      type: string
                    kind:
                      $ref: "#/components/schemas/HubScriptKind"
                    score:
                      type: number
                  required:
                    - ask_id
                    - id
                    - version_id
                    - summary
                    - app
                    - kind
                    - score

  /w/{workspace}/scripts/list_search:
    get:
      summary: list scripts for search
      operationId: listSearchScript
      tags:
        - script
      parameters:
        - $ref: "#/components/parameters/WorkspaceId"
      responses:
        "200":
          description: script list
          content:
            application/json:
              schema:
                type: array
                items:
                  type: object
                  properties:
                    path:
                      type: string
                    content:
                      type: string
                  required:
                    - path
                    - content

  /w/{workspace}/scripts/list:
    get:
      summary: list all scripts
      operationId: listScripts
      tags:
        - script
      parameters:
        - $ref: "#/components/parameters/WorkspaceId"
        - $ref: "#/components/parameters/Page"
        - $ref: "#/components/parameters/PerPage"
        - $ref: "#/components/parameters/OrderDesc"
        - $ref: "#/components/parameters/CreatedBy"
        - name: path_start
          description: mask to filter matching starting path
          in: query
          schema:
            type: string
        - name: path_exact
          description: mask to filter exact matching path
          in: query
          schema:
            type: string
        - name: first_parent_hash
          description: mask to filter scripts whom first direct parent has exact hash
          in: query
          schema:
            type: string
        - name: last_parent_hash
          description: |
            mask to filter scripts whom last parent in the chain has exact hash. 
            Beware that each script stores only a limited number of parents. Hence
            the last parent hash for a script is not necessarily its top-most parent.
            To find the top-most parent you will have to jump from last to last hash
             until finding the parent
          in: query
          schema:
            type: string
        - name: parent_hash
          description: |
            is the hash present in the array of stored parent hashes for this script.
            The same warning applies than for last_parent_hash. A script only store a
            limited number of direct parent
          in: query
          schema:
            type: string
        - name: show_archived
          description: |
            (default false)
            show only the archived files.
            when multiple archived hash share the same path, only the ones with the latest create_at
            are 
            ed.
          in: query
          schema:
            type: boolean
        - name: include_without_main
          description: |
            (default false)
            include scripts without an exported main function
          in: query
          schema:
            type: boolean
        - name: include_draft_only
          description: |
            (default false)
            include scripts that have no deployed version
          in: query
          schema:
            type: boolean
        - name: is_template
          description: |
            (default regardless)
            if true show only the templates
            if false show only the non templates
            if not defined, show all regardless of if the script is a template
          in: query
          schema:
            type: boolean
        - name: kinds
          description: |
            (default regardless)
            script kinds to filter, split by comma
          in: query
          schema:
            type: string
        - name: starred_only
          description: |
            (default false)
            show only the starred items
          in: query
          schema:
            type: boolean
        - name: with_deployment_msg
          description: |
            (default false)
            include deployment message
          in: query
          schema:
            type: boolean
      responses:
        "200":
          description: All scripts
          content:
            application/json:
              schema:
                type: array
                items:
                  $ref: "#/components/schemas/Script"

  /w/{workspace}/scripts/list_paths:
    get:
      summary: list all scripts paths
      operationId: listScriptPaths
      tags:
        - script
      parameters:
        - $ref: "#/components/parameters/WorkspaceId"
      responses:
        "200":
          description: list of script paths
          content:
            text/plain:
              schema:
                type: array
                items:
                  type: string

  /w/{workspace}/drafts/create:
    post:
      summary: create draft
      operationId: createDraft
      tags:
        - draft
      parameters:
        - $ref: "#/components/parameters/WorkspaceId"
      requestBody:
        required: true
        content:
          application/json:
            schema:
              type: object
              properties:
                path:
                  type: string
                typ:
                  type: string
                  enum: ["flow", "script", "app"]
                value: {}
              required:
                - path
                - typ
                - enum
      responses:
        "201":
          description: draft created
          content:
            text/plain:
              schema:
                type: string

  /w/{workspace}/drafts/delete/{kind}/{path}:
    delete:
      summary: delete draft
      operationId: deleteDraft
      tags:
        - draft
      parameters:
        - $ref: "#/components/parameters/WorkspaceId"
        - name: kind
          in: path
          required: true
          schema:
            type: string
            enum:
              - script
              - flow
              - app
        - $ref: "#/components/parameters/ScriptPath"
      responses:
        "200":
          description: draft deleted
          content:
            text/plain:
              schema:
                type: string

  /w/{workspace}/scripts/create:
    post:
      summary: create script
      operationId: createScript
      tags:
        - script
      parameters:
        - $ref: "#/components/parameters/WorkspaceId"
      requestBody:
        description: Partially filled script
        required: true
        content:
          application/json:
            schema:
              $ref: "#/components/schemas/NewScript"

      responses:
        "201":
          description: script created
          content:
            text/plain:
              schema:
                type: string

  /w/{workspace}/scripts/toggle_workspace_error_handler/p/{path}:
    post:
      summary: Toggle ON and OFF the workspace error handler for a given script
      operationId: toggleWorkspaceErrorHandlerForScript
      tags:
        - script
      parameters:
        - $ref: "#/components/parameters/WorkspaceId"
        - $ref: "#/components/parameters/ScriptPath"
      requestBody:
        description: Workspace error handler enabled
        required: true
        content:
          application/json:
            schema:
              type: object
              properties:
                muted:
                  type: boolean
      responses:
        "200":
          description: error handler toggled
          content:
            text/plain:
              schema:
                type: string

  /workers/custom_tags:
    get:
      summary: get all instance custom tags (tags are used to dispatch jobs to
        different worker groups)
      operationId: getCustomTags
      tags:
        - worker
      parameters:
        - name: workspace
          in: query
          schema:
            type: string
          required: false
        - name: show_workspace_restriction
          in: query
          schema:
            type: boolean
          required: false
      responses:
        "200":
          description: list of custom tags
          content:
            application/json:
              schema:
                type: array
                items:
                  type: string

  /workers/get_default_tags:
    get:
      summary: get all instance default tags
      operationId: geDefaultTags
      tags:
        - worker
      responses:
        "200":
          description: list of default tags
          content:
            application/json:
              schema:
                type: array
                items:
                  type: string

  /workers/is_default_tags_per_workspace:
    get:
      summary: is default tags per workspace
      operationId: isDefaultTagsPerWorkspace
      tags:
        - worker
      responses:
        "200":
          description: is the default tags per workspace
          content:
            application/json:
              schema:
                type: boolean

  /w/{workspace}/scripts/archive/p/{path}:
    post:
      summary: archive script by path
      operationId: archiveScriptByPath
      tags:
        - script
      parameters:
        - $ref: "#/components/parameters/WorkspaceId"
        - $ref: "#/components/parameters/ScriptPath"
      responses:
        "200":
          description: script archived
          content:
            text/plain:
              schema:
                type: string

  /w/{workspace}/scripts/archive/h/{hash}:
    post:
      summary: archive script by hash
      operationId: archiveScriptByHash
      tags:
        - script
      parameters:
        - $ref: "#/components/parameters/WorkspaceId"
        - $ref: "#/components/parameters/ScriptHash"
      responses:
        "200":
          description: script details
          content:
            application/json:
              schema:
                $ref: "#/components/schemas/Script"

  /w/{workspace}/scripts/delete/h/{hash}:
    post:
      summary: delete script by hash (erase content but keep hash, require admin)
      operationId: deleteScriptByHash
      tags:
        - script
      parameters:
        - $ref: "#/components/parameters/WorkspaceId"
        - $ref: "#/components/parameters/ScriptHash"
      responses:
        "200":
          description: script details
          content:
            application/json:
              schema:
                $ref: "#/components/schemas/Script"

  /w/{workspace}/scripts/delete/p/{path}:
    post:
      summary: delete all scripts at a given path (require admin)
      operationId: deleteScriptByPath
      tags:
        - script
      parameters:
        - $ref: "#/components/parameters/WorkspaceId"
        - $ref: "#/components/parameters/ScriptPath"
      responses:
        "200":
          description: script path
          content:
            application/json:
              schema:
                type: string

  /w/{workspace}/scripts/get/p/{path}:
    get:
      summary: get script by path
      operationId: getScriptByPath
      tags:
        - script
      parameters:
        - $ref: "#/components/parameters/WorkspaceId"
        - $ref: "#/components/parameters/ScriptPath"
        - name: with_starred_info
          in: query
          schema:
            type: boolean
      responses:
        "200":
          description: script details
          content:
            application/json:
              schema:
                $ref: "#/components/schemas/Script"

  /w/{workspace}/scripts/get_triggers_count/{path}:
    get:
      summary: get triggers count of script
      operationId: getTriggersCountOfScript
      tags:
        - script
      parameters:
        - $ref: "#/components/parameters/WorkspaceId"
        - $ref: "#/components/parameters/ScriptPath"
      responses:
        "200":
          description: triggers count
          content:
            application/json:
              schema:
                $ref: "#/components/schemas/TriggersCount"

  /w/{workspace}/scripts/list_tokens/{path}:
    get:
      summary: get tokens with script scope
      operationId: listTokensOfScript
      tags:
        - script
      parameters:
        - $ref: "#/components/parameters/WorkspaceId"
        - $ref: "#/components/parameters/ScriptPath"
      responses:
        "200":
          description: tokens list
          content:
            application/json:
              schema:
                type: array
                items:
                  $ref: "#/components/schemas/TruncatedToken"

  /w/{workspace}/scripts/get/draft/{path}:
    get:
      summary: get script by path with draft
      operationId: getScriptByPathWithDraft
      tags:
        - script
      parameters:
        - $ref: "#/components/parameters/WorkspaceId"
        - $ref: "#/components/parameters/ScriptPath"
      responses:
        "200":
          description: script details
          content:
            application/json:
              schema:
                $ref: "#/components/schemas/NewScriptWithDraft"

  /w/{workspace}/scripts/history/p/{path}:
    get:
      summary: get history of a script by path
      operationId: getScriptHistoryByPath
      tags:
        - script
      parameters:
        - $ref: "#/components/parameters/WorkspaceId"
        - $ref: "#/components/parameters/ScriptPath"
      responses:
        "200":
          description: script history
          content:
            application/json:
              schema:
                type: array
                items:
                  $ref: "#/components/schemas/ScriptHistory"

  /w/{workspace}/scripts/get_latest_version/{path}:
    get:
      summary: get scripts's latest version (hash)
      operationId: getScriptLatestVersion
      parameters:
        - $ref: "#/components/parameters/WorkspaceId"
        - $ref: "#/components/parameters/ScriptPath"
      tags:
        - script
      responses:
        "200":
          description: Script version/hash
          content:
            application/json:
              required: false

              schema:
                $ref: "#/components/schemas/ScriptHistory"

  /w/{workspace}/scripts/history_update/h/{hash}/p/{path}:
    post:
      summary: update history of a script
      operationId: updateScriptHistory
      tags:
        - script
      parameters:
        - $ref: "#/components/parameters/WorkspaceId"
        - $ref: "#/components/parameters/ScriptHash"
        - $ref: "#/components/parameters/ScriptPath"
      requestBody:
        description: Script deployment message
        required: true
        content:
          application/json:
            schema:
              type: object
              properties:
                deployment_msg:
                  type: string
      responses:
        "200":
          description: success
          content:
            text/plain:
              schema:
                type: string

  /w/{workspace}/scripts/raw/p/{path}:
    get:
      summary: raw script by path
      operationId: rawScriptByPath
      tags:
        - script
      parameters:
        - $ref: "#/components/parameters/WorkspaceId"
        - $ref: "#/components/parameters/ScriptPath"
      responses:
        "200":
          description: script content
          content:
            text/plain:
              schema:
                type: string

  /scripts_u/tokened_raw/{workspace}/{token}/{path}:
    get:
      summary:
        raw script by path with a token (mostly used by lsp to be used with
        import maps to resolve scripts)
      operationId: rawScriptByPathTokened
      tags:
        - script
      parameters:
        - $ref: "#/components/parameters/WorkspaceId"
        - $ref: "#/components/parameters/Token"
        - $ref: "#/components/parameters/ScriptPath"
      responses:
        "200":
          description: script content
          content:
            text/plain:
              schema:
                type: string

  /w/{workspace}/scripts/exists/p/{path}:
    get:
      summary: exists script by path
      operationId: existsScriptByPath
      tags:
        - script
      parameters:
        - $ref: "#/components/parameters/WorkspaceId"
        - $ref: "#/components/parameters/ScriptPath"
      responses:
        "200":
          description: does it exists
          content:
            application/json:
              schema:
                type: boolean

  /w/{workspace}/scripts/get/h/{hash}:
    get:
      summary: get script by hash
      operationId: getScriptByHash
      tags:
        - script
      parameters:
        - $ref: "#/components/parameters/WorkspaceId"
        - $ref: "#/components/parameters/ScriptHash"
        - name: with_starred_info
          in: query
          schema:
            type: boolean
      responses:
        "200":
          description: script details
          content:
            application/json:
              schema:
                $ref: "#/components/schemas/Script"

  /w/{workspace}/scripts/raw/h/{path}:
    get:
      summary: raw script by hash
      operationId: rawScriptByHash
      tags:
        - script
      parameters:
        - $ref: "#/components/parameters/WorkspaceId"
        - $ref: "#/components/parameters/ScriptPath"
      responses:
        "200":
          description: script content
          content:
            text/plain:
              schema:
                type: string

  /w/{workspace}/scripts/deployment_status/h/{hash}:
    get:
      summary: get script deployment status
      operationId: getScriptDeploymentStatus
      tags:
        - script
      parameters:
        - $ref: "#/components/parameters/WorkspaceId"
        - $ref: "#/components/parameters/ScriptHash"
      responses:
        "200":
          description: script details
          content:
            application/json:
              schema:
                type: object
                properties:
                  lock:
                    type: string
                  lock_error_logs:
                    type: string

  /w/{workspace}/jobs/run/p/{path}:
    post:
      summary: run script by path
      operationId: runScriptByPath
      tags:
        - job
      parameters:
        - $ref: "#/components/parameters/WorkspaceId"
        - $ref: "#/components/parameters/ScriptPath"
        - name: scheduled_for
          description: when to schedule this job (leave empty for immediate run)
          in: query
          schema:
            type: string
            format: date-time
        - name: scheduled_in_secs
          description: schedule the script to execute in the number of seconds starting now
          in: query
          schema:
            type: integer
        - name: skip_preprocessor
          description: skip the preprocessor
          in: query
          schema:
            type: boolean
        - $ref: "#/components/parameters/ParentJob"
        - $ref: "#/components/parameters/WorkerTag"
        - $ref: "#/components/parameters/CacheTtl"
        - $ref: "#/components/parameters/NewJobId"
        - name: invisible_to_owner
          description: make the run invisible to the the script owner (default false)
          in: query
          schema:
            type: boolean
      requestBody:
        description: script args
        required: true
        content:
          application/json:
            schema:
              $ref: "#/components/schemas/ScriptArgs"

      responses:
        "201":
          description: job created
          content:
            text/plain:
              schema:
                type: string
                format: uuid

  /w/{workspace}/jobs/openai_sync/p/{path}:
    post:
      summary: run script by path in openai format
      operationId: openaiSyncScriptByPath
      tags:
        - job
      parameters:
        - $ref: "#/components/parameters/WorkspaceId"
        - $ref: "#/components/parameters/ScriptPath"
        - $ref: "#/components/parameters/ParentJob"
        - $ref: "#/components/parameters/NewJobId"
        - $ref: "#/components/parameters/IncludeHeader"
        - $ref: "#/components/parameters/QueueLimit"

      requestBody:
        description: script args
        required: true
        content:
          application/json:
            schema:
              $ref: "#/components/schemas/ScriptArgs"

      responses:
        "200":
          description: job result
          content:
            application/json:
              schema: {}

  /w/{workspace}/jobs/run_wait_result/p/{path}:
    post:
      summary: run script by path
      operationId: runWaitResultScriptByPath
      tags:
        - job
      parameters:
        - $ref: "#/components/parameters/WorkspaceId"
        - $ref: "#/components/parameters/ScriptPath"
        - $ref: "#/components/parameters/ParentJob"
        - $ref: "#/components/parameters/WorkerTag"
        - $ref: "#/components/parameters/CacheTtl"
        - $ref: "#/components/parameters/NewJobId"
        - $ref: "#/components/parameters/IncludeHeader"
        - $ref: "#/components/parameters/QueueLimit"

      requestBody:
        description: script args
        required: true
        content:
          application/json:
            schema:
              $ref: "#/components/schemas/ScriptArgs"

      responses:
        "200":
          description: job result
          content:
            application/json:
              schema: {}

    get:
      summary: run script by path with get
      operationId: runWaitResultScriptByPathGet
      tags:
        - job
      parameters:
        - $ref: "#/components/parameters/WorkspaceId"
        - $ref: "#/components/parameters/ScriptPath"
        - $ref: "#/components/parameters/ParentJob"
        - $ref: "#/components/parameters/WorkerTag"
        - $ref: "#/components/parameters/CacheTtl"
        - $ref: "#/components/parameters/NewJobId"
        - $ref: "#/components/parameters/IncludeHeader"
        - $ref: "#/components/parameters/QueueLimit"
        - $ref: "#/components/parameters/Payload"

      responses:
        "200":
          description: job result
          content:
            application/json:
              schema: {}

  /w/{workspace}/jobs/openai_sync/f/{path}:
    post:
      summary: run flow by path and wait until completion in openai format
      operationId: openaiSyncFlowByPath
      tags:
        - job
      parameters:
        - $ref: "#/components/parameters/WorkspaceId"
        - $ref: "#/components/parameters/ScriptPath"
        - $ref: "#/components/parameters/IncludeHeader"
        - $ref: "#/components/parameters/QueueLimit"
        - $ref: "#/components/parameters/NewJobId"

      requestBody:
        description: script args
        required: true
        content:
          application/json:
            schema:
              $ref: "#/components/schemas/ScriptArgs"

      responses:
        "200":
          description: job result
          content:
            application/json:
              schema: {}

  /w/{workspace}/jobs/run_wait_result/f/{path}:
    post:
      summary: run flow by path and wait until completion
      operationId: runWaitResultFlowByPath
      tags:
        - job
      parameters:
        - $ref: "#/components/parameters/WorkspaceId"
        - $ref: "#/components/parameters/ScriptPath"
        - $ref: "#/components/parameters/IncludeHeader"
        - $ref: "#/components/parameters/QueueLimit"
        - $ref: "#/components/parameters/NewJobId"

      requestBody:
        description: script args
        required: true
        content:
          application/json:
            schema:
              $ref: "#/components/schemas/ScriptArgs"

      responses:
        "200":
          description: job result
          content:
            application/json:
              schema: {}

  /w/{workspace}/jobs/result_by_id/{flow_job_id}/{node_id}:
    get:
      summary: get job result by id
      operationId: resultById
      tags:
        - job
      parameters:
        - $ref: "#/components/parameters/WorkspaceId"
        - name: flow_job_id
          in: path
          required: true
          schema:
            type: string
        - name: node_id
          in: path
          required: true
          schema:
            type: string
      responses:
        "200":
          description: job result
          content:
            application/json:
              schema: {}

  /w/{workspace}/flows/list_paths:
    get:
      summary: list all flow paths
      operationId: listFlowPaths
      tags:
        - flow
      parameters:
        - $ref: "#/components/parameters/WorkspaceId"
      responses:
        "200":
          description: list of flow paths
          content:
            text/plain:
              schema:
                type: array
                items:
                  type: string

  /w/{workspace}/flows/list_search:
    get:
      summary: list flows for search
      operationId: listSearchFlow
      tags:
        - flow
      parameters:
        - $ref: "#/components/parameters/WorkspaceId"
      responses:
        "200":
          description: flow list
          content:
            application/json:
              schema:
                type: array
                items:
                  type: object
                  properties:
                    path:
                      type: string
                    value: {}
                  required:
                    - path
                    - value

  /w/{workspace}/flows/list:
    get:
      summary: list all flows
      operationId: listFlows
      tags:
        - flow
      parameters:
        - $ref: "#/components/parameters/WorkspaceId"
        - $ref: "#/components/parameters/Page"
        - $ref: "#/components/parameters/PerPage"
        - $ref: "#/components/parameters/OrderDesc"
        - $ref: "#/components/parameters/CreatedBy"
        - name: path_start
          description: mask to filter matching starting path
          in: query
          schema:
            type: string
        - name: path_exact
          description: mask to filter exact matching path
          in: query
          schema:
            type: string
        - name: show_archived
          description: |
            (default false)
            show only the archived files.
            when multiple archived hash share the same path, only the ones with the latest create_at
            are displayed.
          in: query
          schema:
            type: boolean
        - name: starred_only
          description: |
            (default false)
            show only the starred items
          in: query
          schema:
            type: boolean
        - name: include_draft_only
          description: |
            (default false)
            include items that have no deployed version
          in: query
          schema:
            type: boolean
        - name: with_deployment_msg
          description: |
            (default false)
            include deployment message
          in: query
          schema:
            type: boolean
      responses:
        "200":
          description: All flow
          content:
            application/json:
              schema:
                type: array
                items:
                  allOf:
                    - $ref: "#/components/schemas/Flow"
                    - type: object
                      properties:
                        has_draft:
                          type: boolean
                        draft_only:
                          type: boolean

  /w/{workspace}/flows/history/p/{path}:
    get:
      summary: get flow history by path
      operationId: getFlowHistory
      parameters:
        - $ref: "#/components/parameters/WorkspaceId"
        - $ref: "#/components/parameters/ScriptPath"
      tags:
        - flow
      responses:
        "200":
          description: Flow history
          content:
            application/json:
              schema:
                type: array
                items:
                  $ref: "#/components/schemas/FlowVersion"

  /w/{workspace}/flows/get_latest_version/{path}:
    get:
      summary: get flow's latest version
      operationId: getFlowLatestVersion
      parameters:
        - $ref: "#/components/parameters/WorkspaceId"
        - $ref: "#/components/parameters/ScriptPath"
      tags:
        - flow
      responses:
        "200":
          description: Flow version
          content:
            application/json:
              required: false

              schema:
                $ref: "#/components/schemas/FlowVersion"

  /w/{workspace}/flows/get/v/{version}/p/{path}:
    get:
      summary: get flow version
      operationId: getFlowVersion
      parameters:
        - $ref: "#/components/parameters/WorkspaceId"
        - type: string
          name: version
          in: path
          required: true
          schema:
            type: number
        - $ref: "#/components/parameters/ScriptPath"
      tags:
        - flow
      responses:
        "200":
          description: flow details
          content:
            application/json:
              schema:
                $ref: "#/components/schemas/Flow"

  /w/{workspace}/flows/history_update/v/{version}/p/{path}:
    post:
      summary: update flow history
      operationId: updateFlowHistory
      parameters:
        - $ref: "#/components/parameters/WorkspaceId"
        - type: string
          name: version
          in: path
          required: true
          schema:
            type: number
        - $ref: "#/components/parameters/ScriptPath"
      requestBody:
        description: Flow deployment message
        required: true
        content:
          application/json:
            schema:
              type: object
              properties:
                deployment_msg:
                  type: string
              required:
                - deployment_msg
      tags:
        - flow
      responses:
        "200":
          description: success
          content:
            text/plain:
              schema:
                type: string

  /w/{workspace}/flows/get/{path}:
    get:
      summary: get flow by path
      operationId: getFlowByPath
      tags:
        - flow
      parameters:
        - $ref: "#/components/parameters/WorkspaceId"
        - $ref: "#/components/parameters/ScriptPath"
        - name: with_starred_info
          in: query
          schema:
            type: boolean
      responses:
        "200":
          description: flow details
          content:
            application/json:
              schema:
                $ref: "#/components/schemas/Flow"

  /w/{workspace}/flows/get_triggers_count/{path}:
    get:
      summary: get triggers count of flow
      operationId: getTriggersCountOfFlow
      tags:
        - flow
      parameters:
        - $ref: "#/components/parameters/WorkspaceId"
        - $ref: "#/components/parameters/ScriptPath"
      responses:
        "200":
          description: triggers count
          content:
            application/json:
              schema:
                $ref: "#/components/schemas/TriggersCount"

  /w/{workspace}/flows/list_tokens/{path}:
    get:
      summary: get tokens with flow scope
      operationId: listTokensOfFlow
      tags:
        - flow
      parameters:
        - $ref: "#/components/parameters/WorkspaceId"
        - $ref: "#/components/parameters/ScriptPath"
      responses:
        "200":
          description: tokens list
          content:
            application/json:
              schema:
                type: array
                items:
                  $ref: "#/components/schemas/TruncatedToken"

  /w/{workspace}/flows/toggle_workspace_error_handler/{path}:
    post:
      summary: Toggle ON and OFF the workspace error handler for a given flow
      operationId: toggleWorkspaceErrorHandlerForFlow
      tags:
        - flow
      parameters:
        - $ref: "#/components/parameters/WorkspaceId"
        - $ref: "#/components/parameters/ScriptPath"
      requestBody:
        description: Workspace error handler enabled
        required: true
        content:
          application/json:
            schema:
              type: object
              properties:
                muted:
                  type: boolean
      responses:
        "200":
          description: error handler toggled
          content:
            text/plain:
              schema:
                type: string

  /w/{workspace}/flows/get/draft/{path}:
    get:
      summary: get flow by path with draft
      operationId: getFlowByPathWithDraft
      tags:
        - flow
      parameters:
        - $ref: "#/components/parameters/WorkspaceId"
        - $ref: "#/components/parameters/ScriptPath"
      responses:
        "200":
          description: flow details with draft
          content:
            application/json:
              schema:
                allOf:
                  - $ref: "#/components/schemas/Flow"
                  - type: object
                    properties:
                      draft:
                        $ref: "#/components/schemas/Flow"

  /w/{workspace}/flows/exists/{path}:
    get:
      summary: exists flow by path
      operationId: existsFlowByPath
      tags:
        - flow
      parameters:
        - $ref: "#/components/parameters/WorkspaceId"
        - $ref: "#/components/parameters/ScriptPath"
      responses:
        "200":
          description: flow details
          content:
            application/json:
              schema:
                type: boolean

  /w/{workspace}/flows/create:
    post:
      summary: create flow
      operationId: createFlow
      tags:
        - flow
      parameters:
        - $ref: "#/components/parameters/WorkspaceId"
      requestBody:
        description: Partially filled flow
        required: true
        content:
          application/json:
            schema:
              allOf:
                - $ref: "#/components/schemas/OpenFlowWPath"
                - type: object
                  properties:
                    draft_only:
                      type: boolean
                    deployment_message:
                      type: string
      responses:
        "201":
          description: flow created
          content:
            text/plain:
              schema:
                type: string

  /w/{workspace}/flows/update/{path}:
    post:
      summary: update flow
      operationId: updateFlow
      tags:
        - flow
      parameters:
        - $ref: "#/components/parameters/WorkspaceId"
        - $ref: "#/components/parameters/ScriptPath"
      requestBody:
        description: Partially filled flow
        required: true
        content:
          application/json:
            schema:
              allOf:
                - $ref: "#/components/schemas/OpenFlowWPath"
                - type: object
                  properties:
                    deployment_message:
                      type: string

      responses:
        "200":
          description: flow updated
          content:
            text/plain:
              schema:
                type: string

  /w/{workspace}/flows/archive/{path}:
    post:
      summary: archive flow by path
      operationId: archiveFlowByPath
      tags:
        - flow
      parameters:
        - $ref: "#/components/parameters/WorkspaceId"
        - $ref: "#/components/parameters/ScriptPath"
      requestBody:
        description: archiveFlow
        required: true
        content:
          application/json:
            schema:
              type: object
              properties:
                archived:
                  type: boolean
      responses:
        "200":
          description: flow archived
          content:
            text/plain:
              schema:
                type: string

  /w/{workspace}/flows/delete/{path}:
    delete:
      summary: delete flow by path
      operationId: deleteFlowByPath
      tags:
        - flow
      parameters:
        - $ref: "#/components/parameters/WorkspaceId"
        - $ref: "#/components/parameters/ScriptPath"
      responses:
        "200":
          description: flow delete
          content:
            text/plain:
              schema:
                type: string

  /w/{workspace}/raw_apps/list:
    get:
      summary: list all raw apps
      operationId: listRawApps
      tags:
        - raw_app
      parameters:
        - $ref: "#/components/parameters/WorkspaceId"
        - $ref: "#/components/parameters/Page"
        - $ref: "#/components/parameters/PerPage"
        - $ref: "#/components/parameters/OrderDesc"
        - $ref: "#/components/parameters/CreatedBy"
        - name: path_start
          description: mask to filter matching starting path
          in: query
          schema:
            type: string
        - name: path_exact
          description: mask to filter exact matching path
          in: query
          schema:
            type: string
        - name: starred_only
          description: |
            (default false)
            show only the starred items
          in: query
          schema:
            type: boolean
      responses:
        "200":
          description: All raw apps
          content:
            application/json:
              schema:
                type: array
                items:
                  $ref: "#/components/schemas/ListableRawApp"

  /w/{workspace}/raw_apps/exists/{path}:
    get:
      summary: does an app exisst at path
      operationId: existsRawApp
      tags:
        - raw_app
      parameters:
        - $ref: "#/components/parameters/WorkspaceId"
        - $ref: "#/components/parameters/Path"
      responses:
        "200":
          description: app exists
          content:
            application/json:
              schema:
                type: boolean

  /w/{workspace}/apps/get_data/{version}/{path}:
    get:
      summary: get app by path
      operationId: getRawAppData
      tags:
        - raw_app
      parameters:
        - $ref: "#/components/parameters/WorkspaceId"
        - $ref: "#/components/parameters/VersionId"
        - $ref: "#/components/parameters/ScriptPath"
      responses:
        "200":
          description: app details
          content:
            text/javascript:
              schema:
                type: string

  /w/{workspace}/apps/list_search:
    get:
      summary: list apps for search
      operationId: listSearchApp
      tags:
        - app
      parameters:
        - $ref: "#/components/parameters/WorkspaceId"
      responses:
        "200":
          description: app list
          content:
            application/json:
              schema:
                type: array
                items:
                  type: object
                  properties:
                    path:
                      type: string
                    value: {}
                  required:
                    - path
                    - value

  /w/{workspace}/apps/list:
    get:
      summary: list all apps
      operationId: listApps
      tags:
        - app
      parameters:
        - $ref: "#/components/parameters/WorkspaceId"
        - $ref: "#/components/parameters/Page"
        - $ref: "#/components/parameters/PerPage"
        - $ref: "#/components/parameters/OrderDesc"
        - $ref: "#/components/parameters/CreatedBy"
        - name: path_start
          description: mask to filter matching starting path
          in: query
          schema:
            type: string
        - name: path_exact
          description: mask to filter exact matching path
          in: query
          schema:
            type: string
        - name: starred_only
          description: |
            (default false)
            show only the starred items
          in: query
          schema:
            type: boolean
        - name: include_draft_only
          description: |
            (default false)
            include items that have no deployed version
          in: query
          schema:
            type: boolean
        - name: with_deployment_msg
          description: |
            (default false)
            include deployment message
          in: query
          schema:
            type: boolean
      responses:
        "200":
          description: All apps
          content:
            application/json:
              schema:
                type: array
                items:
                  $ref: "#/components/schemas/ListableApp"

  /w/{workspace}/apps/create:
    post:
      summary: create app
      operationId: createApp
      tags:
        - app
      parameters:
        - $ref: "#/components/parameters/WorkspaceId"
      requestBody:
        description: new app
        required: true
        content:
          application/json:
            schema:
              type: object
              properties:
                path:
                  type: string
                value: {}
                summary:
                  type: string
                policy:
                  $ref: "#/components/schemas/Policy"
                draft_only:
                  type: boolean
                deployment_message:
                  type: string
                custom_path:
                  type: string
              required:
                - path
                - value
                - summary
                - policy
      responses:
        "201":
          description: app created
          content:
            text/plain:
              schema:
                type: string

  /w/{workspace}/apps/exists/{path}:
    get:
      summary: does an app exisst at path
      operationId: existsApp
      tags:
        - app
      parameters:
        - $ref: "#/components/parameters/WorkspaceId"
        - $ref: "#/components/parameters/Path"
      responses:
        "200":
          description: app exists
          content:
            application/json:
              schema:
                type: boolean

  /w/{workspace}/apps/get/p/{path}:
    get:
      summary: get app by path
      operationId: getAppByPath
      tags:
        - app
      parameters:
        - $ref: "#/components/parameters/WorkspaceId"
        - $ref: "#/components/parameters/ScriptPath"
        - name: with_starred_info
          in: query
          schema:
            type: boolean
      responses:
        "200":
          description: app details
          content:
            application/json:
              schema:
                $ref: "#/components/schemas/AppWithLastVersion"

  /w/{workspace}/apps/get/lite/{path}:
    get:
      summary: get app lite by path
      operationId: getAppLiteByPath
      tags:
        - app
      parameters:
        - $ref: "#/components/parameters/WorkspaceId"
        - $ref: "#/components/parameters/ScriptPath"
      responses:
        "200":
          description: app lite details
          content:
            application/json:
              schema:
                $ref: "#/components/schemas/AppWithLastVersion"

  /w/{workspace}/apps/get/draft/{path}:
    get:
      summary: get app by path with draft
      operationId: getAppByPathWithDraft
      tags:
        - app
      parameters:
        - $ref: "#/components/parameters/WorkspaceId"
        - $ref: "#/components/parameters/ScriptPath"
      responses:
        "200":
          description: app details with draft
          content:
            application/json:
              schema:
                $ref: "#/components/schemas/AppWithLastVersionWDraft"

  /w/{workspace}/apps/history/p/{path}:
    get:
      summary: get app history by path
      operationId: getAppHistoryByPath
      tags:
        - app
      parameters:
        - $ref: "#/components/parameters/WorkspaceId"
        - $ref: "#/components/parameters/ScriptPath"
      responses:
        "200":
          description: app history
          content:
            application/json:
              schema:
                type: array
                items:
                  $ref: "#/components/schemas/AppHistory"

  /w/{workspace}/apps/get_latest_version/{path}:
    get:
      summary: get apps's latest version
      operationId: getAppLatestVersion
      parameters:
        - $ref: "#/components/parameters/WorkspaceId"
        - $ref: "#/components/parameters/ScriptPath"
      tags:
        - app
      responses:
        "200":
          description: App version
          content:
            application/json:
              required: false
              schema:
                $ref: "#/components/schemas/AppHistory"

  /w/{workspace}/apps/history_update/a/{id}/v/{version}:
    post:
      summary: update app history
      operationId: updateAppHistory
      tags:
        - app
      parameters:
        - $ref: "#/components/parameters/WorkspaceId"
        - $ref: "#/components/parameters/PathId"
        - $ref: "#/components/parameters/PathVersion"
      requestBody:
        description: App deployment message
        required: true
        content:
          application/json:
            schema:
              type: object
              properties:
                deployment_msg:
                  type: string
      responses:
        "200":
          description: success
          content:
            text/plain:
              schema:
                type: string

  /w/{workspace}/apps_u/public_app/{path}:
    get:
      summary: get public app by secret
      operationId: getPublicAppBySecret
      tags:
        - app
      parameters:
        - $ref: "#/components/parameters/WorkspaceId"
        - $ref: "#/components/parameters/Path"
      responses:
        "200":
          description: app details
          content:
            application/json:
              schema:
                $ref: "#/components/schemas/AppWithLastVersion"

  /w/{workspace}/apps_u/public_resource/{path}:
    get:
      summary: get public resource
      operationId: get public resource
      tags:
        - app
      parameters:
        - $ref: "#/components/parameters/WorkspaceId"
        - $ref: "#/components/parameters/Path"
      responses:
        "200":
          description: resource value
          content:
            application/json:
              schema: {}

  /w/{workspace}/apps/secret_of/{path}:
    get:
      summary: get public secret of app
      operationId: getPublicSecretOfApp
      tags:
        - app
      parameters:
        - $ref: "#/components/parameters/WorkspaceId"
        - $ref: "#/components/parameters/Path"
      responses:
        "200":
          description: app secret
          content:
            text/plain:
              schema:
                type: string

  /w/{workspace}/apps/get/v/{id}:
    get:
      summary: get app by version
      operationId: getAppByVersion
      tags:
        - app
      parameters:
        - $ref: "#/components/parameters/WorkspaceId"
        - $ref: "#/components/parameters/PathId"
      responses:
        "200":
          description: app details
          content:
            application/json:
              schema:
                $ref: "#/components/schemas/AppWithLastVersion"

  /w/{workspace}/raw_apps/create:
    post:
      summary: create raw app
      operationId: createRawApp
      tags:
        - raw_app
      parameters:
        - $ref: "#/components/parameters/WorkspaceId"
      requestBody:
        description: new raw app
        required: true
        content:
          application/json:
            schema:
              type: object
              properties:
                path:
                  type: string
                value:
                  type: string
                summary:
                  type: string
              required:
                - path
                - value
                - summary
      responses:
        "201":
          description: raw app created
          content:
            text/plain:
              schema:
                type: string

  /w/{workspace}/raw_apps/update/{path}:
    post:
      summary: update app
      operationId: updateRawApp
      tags:
        - raw_app
      parameters:
        - $ref: "#/components/parameters/WorkspaceId"
        - $ref: "#/components/parameters/ScriptPath"
      requestBody:
        description: updateraw  app
        required: true
        content:
          application/json:
            schema:
              type: object
              properties:
                path:
                  type: string
                summary:
                  type: string
                value:
                  type: string
      responses:
        "200":
          description: app updated
          content:
            text/plain:
              schema:
                type: string

  /w/{workspace}/raw_apps/delete/{path}:
    delete:
      summary: delete raw app
      operationId: deleteRawApp
      tags:
        - raw_app
      parameters:
        - $ref: "#/components/parameters/WorkspaceId"
        - $ref: "#/components/parameters/Path"
      responses:
        "200":
          description: app deleted
          content:
            text/plain:
              schema:
                type: string

  /w/{workspace}/apps/delete/{path}:
    delete:
      summary: delete app
      operationId: deleteApp
      tags:
        - app
      parameters:
        - $ref: "#/components/parameters/WorkspaceId"
        - $ref: "#/components/parameters/Path"
      responses:
        "200":
          description: app deleted
          content:
            text/plain:
              schema:
                type: string

  /w/{workspace}/apps/update/{path}:
    post:
      summary: update app
      operationId: updateApp
      tags:
        - app
      parameters:
        - $ref: "#/components/parameters/WorkspaceId"
        - $ref: "#/components/parameters/ScriptPath"
      requestBody:
        description: update app
        required: true
        content:
          application/json:
            schema:
              type: object
              properties:
                path:
                  type: string
                summary:
                  type: string
                value: {}
                policy:
                  $ref: "#/components/schemas/Policy"
                deployment_message:
                  type: string
                custom_path:
                  type: string
      responses:
        "200":
          description: app updated
          content:
            text/plain:
              schema:
                type: string

  /w/{workspace}/apps/custom_path_exists/{custom_path}:
    get:
      summary: check if custom path exists
      operationId: customPathExists
      tags:
        - app
      parameters:
        - $ref: "#/components/parameters/WorkspaceId"
        - $ref: "#/components/parameters/CustomPath"
      responses:
        "200":
          description: custom path exists
          content:
            application/json:
              schema:
                type: boolean

  /w/{workspace}/apps_u/execute_component/{path}:
    post:
      summary: executeComponent
      operationId: executeComponent
      tags:
        - app
      parameters:
        - $ref: "#/components/parameters/WorkspaceId"
        - $ref: "#/components/parameters/ScriptPath"
      requestBody:
        description: update app
        required: true
        content:
          application/json:
            schema:
              type: object
              properties:
                component:
                  type: string
                #script: script/<path>
                #flow: flow/<path>
                path:
                  type: string
                version:
                  type: integer
                args: {}
                raw_code:
                  type: object
                  properties:
                    content:
                      type: string
                    language:
                      type: string
                    path:
                      type: string
                    lock:
                      type: string
                    cache_ttl:
                      type: integer
                  required:
                    - content
                    - language
                id:
                  type: integer
                force_viewer_static_fields:
                  type: object
                force_viewer_one_of_fields:
                  type: object
                force_viewer_allow_user_resources:
                  type: array
                  items:
                    type: string
              required:
                - args
                - component

      responses:
        "200":
          description: job uuid
          content:
            text/plain:
              schema:
                type: string

  /w/{workspace}/jobs/run/f/{path}:
    post:
      summary: run flow by path
      operationId: runFlowByPath
      tags:
        - job
      parameters:
        - $ref: "#/components/parameters/WorkspaceId"
        - $ref: "#/components/parameters/ScriptPath"
        - name: scheduled_for
          description: when to schedule this job (leave empty for immediate run)
          in: query
          schema:
            type: string
            format: date-time
        - name: scheduled_in_secs
          description: schedule the script to execute in the number of seconds starting now
          in: query
          schema:
            type: integer
        - name: skip_preprocessor
          description: skip the preprocessor
          in: query
          schema:
            type: boolean
        - $ref: "#/components/parameters/ParentJob"
        - $ref: "#/components/parameters/WorkerTag"
        - $ref: "#/components/parameters/NewJobId"
        - $ref: "#/components/parameters/IncludeHeader"
        - name: invisible_to_owner
          description: make the run invisible to the the flow owner (default false)
          in: query
          schema:
            type: boolean

      requestBody:
        description: flow args
        required: true
        content:
          application/json:
            schema:
              $ref: "#/components/schemas/ScriptArgs"

      responses:
        "201":
          description: job created
          content:
            text/plain:
              schema:
                type: string
                format: uuid

  /w/{workspace}/jobs/restart/f/{id}/from/{step_id}/{branch_or_iteration_n}:
    post:
      summary: restart a completed flow at a given step
      operationId: restartFlowAtStep
      tags:
        - job
      parameters:
        - $ref: "#/components/parameters/WorkspaceId"
        - $ref: "#/components/parameters/JobId"
        - name: step_id
          description: step id to restart the flow from
          required: true
          in: path
          schema:
            type: string
        - name: branch_or_iteration_n
          description:
            for branchall or loop, the iteration at which the flow should
            restart
          required: true
          in: path
          schema:
            type: integer
        - name: scheduled_for
          description: when to schedule this job (leave empty for immediate run)
          in: query
          schema:
            type: string
            format: date-time
        - name: scheduled_in_secs
          description: schedule the script to execute in the number of seconds starting now
          in: query
          schema:
            type: integer
        - $ref: "#/components/parameters/ParentJob"
        - $ref: "#/components/parameters/WorkerTag"
        - $ref: "#/components/parameters/NewJobId"
        - $ref: "#/components/parameters/IncludeHeader"
        - name: invisible_to_owner
          description: make the run invisible to the the flow owner (default false)
          in: query
          schema:
            type: boolean

      requestBody:
        description: flow args
        required: true
        content:
          application/json:
            schema:
              $ref: "#/components/schemas/ScriptArgs"

      responses:
        "201":
          description: job created
          content:
            text/plain:
              schema:
                type: string
                format: uuid

  /w/{workspace}/jobs/run/h/{hash}:
    post:
      summary: run script by hash
      operationId: runScriptByHash
      tags:
        - job
      parameters:
        - $ref: "#/components/parameters/WorkspaceId"
        - $ref: "#/components/parameters/ScriptHash"
        - name: scheduled_for
          description: when to schedule this job (leave empty for immediate run)
          in: query
          schema:
            type: string
            format: date-time
        - name: scheduled_in_secs
          description: schedule the script to execute in the number of seconds starting now
          in: query
          schema:
            type: integer
        - name: skip_preprocessor
          description: skip the preprocessor
          in: query
          schema:
            type: boolean
        - $ref: "#/components/parameters/ParentJob"
        - $ref: "#/components/parameters/WorkerTag"
        - $ref: "#/components/parameters/CacheTtl"
        - $ref: "#/components/parameters/NewJobId"
        - $ref: "#/components/parameters/IncludeHeader"
        - name: invisible_to_owner
          description: make the run invisible to the the script owner (default false)
          in: query
          schema:
            type: boolean
      requestBody:
        description: Partially filled args
        required: true
        content:
          application/json:
            schema:
              type: object

      responses:
        "201":
          description: job created
          content:
            text/plain:
              schema:
                type: string
                format: uuid

  /w/{workspace}/jobs/run/preview:
    post:
      summary: run script preview
      operationId: runScriptPreview
      tags:
        - job
      parameters:
        - $ref: "#/components/parameters/WorkspaceId"
        - $ref: "#/components/parameters/IncludeHeader"
        - name: invisible_to_owner
          description: make the run invisible to the the script owner (default false)
          in: query
          schema:
            type: boolean
        - $ref: "#/components/parameters/NewJobId"

      requestBody:
        description: preview
        required: true
        content:
          application/json:
            schema:
              $ref: "#/components/schemas/Preview"

      responses:
        "201":
          description: job created
          content:
            text/plain:
              schema:
                type: string
                format: uuid

  /w/{workspace}/jobs/workflow_as_code/{job_id}/{entrypoint}:
    post:
      summary: run code-workflow task
      operationId: runCodeWorkflowTask
      tags:
        - job
      parameters:
        - $ref: "#/components/parameters/WorkspaceId"

        - name: job_id
          in: path
          required: true
          schema:
            type: string
        - name: entrypoint
          in: path
          required: true
          schema:
            type: string

      requestBody:
        description: preview
        required: true
        content:
          application/json:
            schema:
              $ref: "#/components/schemas/WorkflowTask"

      responses:
        "201":
          description: job created
          content:
            text/plain:
              schema:
                type: string
                format: uuid

  /w/{workspace}/jobs/run/dependencies:
    post:
      summary: run a one-off dependencies job
      operationId: runRawScriptDependencies
      tags:
        - job
      parameters:
        - $ref: "#/components/parameters/WorkspaceId"

      requestBody:
        description: raw script content
        required: true
        content:
          application/json:
            schema:
              type: object
              properties:
                raw_scripts:
                  type: array
                  items:
                    $ref: "#/components/schemas/RawScriptForDependencies"
                entrypoint:
                  type: string
              required:
                - entrypoint
                - raw_scripts
      responses:
        "201":
          description: dependency job result
          content:
            application/json:
              schema:
                type: object
                properties:
                  lock:
                    type: string
                required:
                  - lock

  /w/{workspace}/jobs/run/preview_flow:
    post:
      summary: run flow preview
      operationId: runFlowPreview
      tags:
        - job
      parameters:
        - $ref: "#/components/parameters/WorkspaceId"
        - $ref: "#/components/parameters/IncludeHeader"
        - name: invisible_to_owner
          description: make the run invisible to the the script owner (default false)
          in: query
          schema:
            type: boolean
        - $ref: "#/components/parameters/NewJobId"

      requestBody:
        description: preview
        required: true
        content:
          application/json:
            schema:
              $ref: "#/components/schemas/FlowPreview"

      responses:
        "201":
          description: job created
          content:
            text/plain:
              schema:
                type: string
                format: uuid

  /w/{workspace}/jobs/queue/list:
    get:
      summary: list all queued jobs
      operationId: listQueue
      tags:
        - job
      parameters:
        - $ref: "#/components/parameters/WorkspaceId"
        - $ref: "#/components/parameters/OrderDesc"
        - $ref: "#/components/parameters/CreatedBy"
        - $ref: "#/components/parameters/ParentJob"
        - $ref: "#/components/parameters/ScriptExactPath"
        - $ref: "#/components/parameters/ScriptStartPath"
        - $ref: "#/components/parameters/SchedulePath"
        - $ref: "#/components/parameters/ScriptExactHash"
        - $ref: "#/components/parameters/StartedBefore"
        - $ref: "#/components/parameters/StartedAfter"
        - $ref: "#/components/parameters/Success"
        - $ref: "#/components/parameters/ScheduledForBeforeNow"
        - $ref: "#/components/parameters/JobKinds"
        - $ref: "#/components/parameters/Suspended"
        - $ref: "#/components/parameters/Running"
        - $ref: "#/components/parameters/ArgsFilter"
        - $ref: "#/components/parameters/ResultFilter"
        - $ref: "#/components/parameters/Tag"
        - $ref: "#/components/parameters/Page"
        - $ref: "#/components/parameters/PerPage"
        - name: all_workspaces
          description: get jobs from all workspaces (only valid if request come from the `admins` workspace)
          in: query
          schema:
            type: boolean
        - name: is_not_schedule
          description: is not a scheduled job
          in: query
          schema:
            type: boolean
      responses:
        "200":
          description: All queued jobs
          content:
            application/json:
              schema:
                type: array
                items:
                  $ref: "#/components/schemas/QueuedJob"

  /w/{workspace}/jobs/queue/count:
    get:
      summary: get queue count
      operationId: getQueueCount
      tags:
        - job
      parameters:
        - $ref: "#/components/parameters/WorkspaceId"
        - name: all_workspaces
          description: get jobs from all workspaces (only valid if request come from the `admins` workspace)
          in: query
          schema:
            type: boolean
      responses:
        "200":
          description: queue count
          content:
            application/json:
              schema:
                type: object
                properties:
                  database_length:
                    type: integer
                  suspended:
                    type: integer
                required:
                  - database_length

  /w/{workspace}/jobs/completed/count:
    get:
      summary: get completed count
      operationId: getCompletedCount
      tags:
        - job
      parameters:
        - $ref: "#/components/parameters/WorkspaceId"
      responses:
        "200":
          description: completed count
          content:
            application/json:
              schema:
                type: object
                properties:
                  database_length:
                    type: integer
                required:
                  - database_length

  /w/{workspace}/jobs/completed/count_jobs:
    get:
      summary: count number of completed jobs with filter
      operationId: countCompletedJobs
      tags:
        - job
      parameters:
        - $ref: "#/components/parameters/WorkspaceId"
        - name: completed_after_s_ago
          in: query
          schema:
            type: integer
        - name: success
          in: query
          schema:
            type: boolean
        - name: tags
          in: query
          schema:
            type: string
        - name: all_workspaces
          in: query
          schema:
            type: boolean
      responses:
        "200":
          description: Count of completed jobs
          content:
            application/json:
              schema:
                type: integer

  /w/{workspace}/jobs/queue/list_filtered_uuids:
    get:
      summary: get the ids of all jobs matching the given filters
      operationId: listFilteredUuids
      tags:
        - job
      parameters:
        - $ref: "#/components/parameters/WorkspaceId"
        - $ref: "#/components/parameters/OrderDesc"
        - $ref: "#/components/parameters/CreatedBy"
        - $ref: "#/components/parameters/ParentJob"
        - $ref: "#/components/parameters/ScriptExactPath"
        - $ref: "#/components/parameters/ScriptStartPath"
        - $ref: "#/components/parameters/SchedulePath"
        - $ref: "#/components/parameters/ScriptExactHash"
        - $ref: "#/components/parameters/StartedBefore"
        - $ref: "#/components/parameters/StartedAfter"
        - $ref: "#/components/parameters/Success"
        - $ref: "#/components/parameters/ScheduledForBeforeNow"
        - $ref: "#/components/parameters/JobKinds"
        - $ref: "#/components/parameters/Suspended"
        - $ref: "#/components/parameters/Running"
        - $ref: "#/components/parameters/ArgsFilter"
        - $ref: "#/components/parameters/ResultFilter"
        - $ref: "#/components/parameters/Tag"
        - $ref: "#/components/parameters/Page"
        - $ref: "#/components/parameters/PerPage"
        - name: concurrency_key
          in: query
          required: false
          schema:
            type: string
        - name: all_workspaces
          description: get jobs from all workspaces (only valid if request come from the `admins` workspace)
          in: query
          schema:
            type: boolean
        - name: is_not_schedule
          description: is not a scheduled job
          in: query
          schema:
            type: boolean
      responses:
        "200":
          description: uuids of jobs
          content:
            application/json:
              schema:
                type: array
                items:
                  type: string

  /w/{workspace}/jobs/queue/cancel_selection:
    post:
      summary: cancel jobs based on the given uuids
      operationId: cancelSelection
      tags:
        - job
      parameters:
        - $ref: "#/components/parameters/WorkspaceId"
      requestBody:
        description: uuids of the jobs to cancel
        required: true
        content:
          application/json:
            schema:
              type: array
              items:
                type: string
      responses:
        "200":
          description: uuids of canceled jobs
          content:
            application/json:
              schema:
                type: array
                items:
                  type: string

  /w/{workspace}/jobs/completed/list:
    get:
      summary: list all completed jobs
      operationId: listCompletedJobs
      tags:
        - job
      parameters:
        - $ref: "#/components/parameters/WorkspaceId"
        - $ref: "#/components/parameters/OrderDesc"
        - $ref: "#/components/parameters/CreatedBy"
        - $ref: "#/components/parameters/Label"
        - $ref: "#/components/parameters/ParentJob"
        - $ref: "#/components/parameters/ScriptExactPath"
        - $ref: "#/components/parameters/ScriptStartPath"
        - $ref: "#/components/parameters/SchedulePath"
        - $ref: "#/components/parameters/ScriptExactHash"
        - $ref: "#/components/parameters/StartedBefore"
        - $ref: "#/components/parameters/StartedAfter"
        - $ref: "#/components/parameters/Success"
        - $ref: "#/components/parameters/JobKinds"
        - $ref: "#/components/parameters/ArgsFilter"
        - $ref: "#/components/parameters/ResultFilter"
        - $ref: "#/components/parameters/Tag"
        - $ref: "#/components/parameters/Page"
        - $ref: "#/components/parameters/PerPage"
        - name: is_skipped
          description: is the job skipped
          in: query
          schema:
            type: boolean
        - name: is_flow_step
          description: is the job a flow step
          in: query
          schema:
            type: boolean
        - name: has_null_parent
          description: has null parent
          in: query
          schema:
            type: boolean
        - name: is_not_schedule
          description: is not a scheduled job
          in: query
          schema:
            type: boolean
      responses:
        "200":
          description: All completed jobs
          content:
            application/json:
              schema:
                type: array
                items:
                  $ref: "#/components/schemas/CompletedJob"

  /w/{workspace}/jobs/list:
    get:
      summary: list all jobs
      operationId: listJobs
      tags:
        - job
      parameters:
        - $ref: "#/components/parameters/WorkspaceId"
        - $ref: "#/components/parameters/CreatedBy"
        - $ref: "#/components/parameters/Label"
        - $ref: "#/components/parameters/ParentJob"
        - $ref: "#/components/parameters/ScriptExactPath"
        - $ref: "#/components/parameters/ScriptStartPath"
        - $ref: "#/components/parameters/SchedulePath"
        - $ref: "#/components/parameters/ScriptExactHash"
        - $ref: "#/components/parameters/StartedBefore"
        - $ref: "#/components/parameters/StartedAfter"
        - $ref: "#/components/parameters/CreatedBefore"
        - $ref: "#/components/parameters/CreatedAfter"
        - $ref: "#/components/parameters/CreatedOrStartedBefore"
        - $ref: "#/components/parameters/Running"
        - $ref: "#/components/parameters/ScheduledForBeforeNow"
        - $ref: "#/components/parameters/CreatedOrStartedAfter"
        - $ref: "#/components/parameters/CreatedOrStartedAfterCompletedJob"
        - $ref: "#/components/parameters/JobKinds"
        - $ref: "#/components/parameters/Suspended"
        - $ref: "#/components/parameters/ArgsFilter"
        - $ref: "#/components/parameters/Tag"
        - $ref: "#/components/parameters/ResultFilter"
        - $ref: "#/components/parameters/Page"
        - $ref: "#/components/parameters/PerPage"
        - name: is_skipped
          description: is the job skipped
          in: query
          schema:
            type: boolean
        - name: is_flow_step
          description: is the job a flow step
          in: query
          schema:
            type: boolean
        - name: has_null_parent
          description: has null parent
          in: query
          schema:
            type: boolean
        - name: success
          description: filter on successful jobs
          in: query
          schema:
            type: boolean
        - name: all_workspaces
          description: get jobs from all workspaces (only valid if request come from the `admins` workspace)
          in: query
          schema:
            type: boolean
        - name: is_not_schedule
          description: is not a scheduled job
          in: query
          schema:
            type: boolean
      responses:
        "200":
          description: All jobs
          content:
            application/json:
              schema:
                type: array
                items:
                  $ref: "#/components/schemas/Job"

  /jobs/db_clock:
    get:
      summary: get db clock
      operationId: getDbClock
      tags:
        - job
      responses:
        "200":
          description: the timestamp of the db that can be used to compute the drift
          content:
            application/json:
              schema:
                type: integer

  /jobs/completed/count_by_tag:
    get:
      summary: Count jobs by tag
      operationId: countJobsByTag
      tags:
        - job
      parameters:
        - name: horizon_secs
          in: query
          description: Past Time horizon in seconds (when to start the count = now - horizon) (default is 3600)
          required: false
          schema:
            type: integer
        - name: workspace_id
          in: query
          description: Specific workspace ID to filter results (optional)
          required: false
          schema:
            type: string
      responses:
        "200":
          description: Job counts by tag
          content:
            application/json:
              schema:
                type: array
                items:
                  type: object
                  properties:
                    tag:
                      type: string
                    count:
                      type: integer
                  required:
                    - tag
                    - count

  /w/{workspace}/jobs_u/get/{id}:
    get:
      summary: get job
      operationId: getJob
      tags:
        - job
      parameters:
        - $ref: "#/components/parameters/WorkspaceId"
        - $ref: "#/components/parameters/JobId"
        - name: no_logs
          in: query
          schema:
            type: boolean
      responses:
        "200":
          description: job details
          content:
            application/json:
              schema:
                $ref: "#/components/schemas/Job"

  /w/{workspace}/jobs_u/get_root_job_id/{id}:
    get:
      summary: get root job id
      operationId: getRootJobId
      tags:
        - job
      parameters:
        - $ref: "#/components/parameters/WorkspaceId"
        - $ref: "#/components/parameters/JobId"
      responses:
        "200":
          description: get root job id
          content:
            application/json:
              schema:
                type: string

  /w/{workspace}/jobs_u/get_logs/{id}:
    get:
      summary: get job logs
      operationId: getJob logs
      tags:
        - job
      parameters:
        - $ref: "#/components/parameters/WorkspaceId"
        - $ref: "#/components/parameters/JobId"
      responses:
        "200":
          description: job details
          content:
            text/plain:
              schema:
                type: string

  /w/{workspace}/jobs_u/get_args/{id}:
    get:
      summary: get job args
      operationId: getJobArgs
      tags:
        - job
      parameters:
        - $ref: "#/components/parameters/WorkspaceId"
        - $ref: "#/components/parameters/JobId"
      responses:
        "200":
          description: job args
          content:
            application/json:
              schema: {}

  /w/{workspace}/jobs_u/getupdate/{id}:
    get:
      summary: get job updates
      operationId: getJobUpdates
      tags:
        - job
      parameters:
        - $ref: "#/components/parameters/WorkspaceId"
        - $ref: "#/components/parameters/JobId"
        - name: running
          in: query
          schema:
            type: boolean
        - name: log_offset
          in: query
          schema:
            type: integer
        - name: get_progress
          in: query
          schema:
            type: boolean

      responses:
        "200":
          description: job details
          content:
            application/json:
              schema:
                type: object
                properties:
                  running:
                    type: boolean
                  completed:
                    type: boolean
                  new_logs:
                    type: string
                  log_offset:
                    type: integer
                  mem_peak:
                    type: integer
                  progress:
                    type: integer
                  flow_status:
                    $ref: "#/components/schemas/WorkflowStatusRecord"

  /w/{workspace}/jobs_u/get_log_file/{path}:
    get:
      summary: get log file from object store
      operationId: getLogFileFromStore
      tags:
        - job
      parameters:
        - $ref: "#/components/parameters/WorkspaceId"
        - name: path
          in: path
          required: true
          schema:
            type: string
      responses:
        "200":
          description: job log
          content:
            text/plain:
              type: string

  /w/{workspace}/jobs_u/get_flow_debug_info/{id}:
    get:
      summary: get flow debug info
      operationId: getFlowDebugInfo
      tags:
        - job
      parameters:
        - $ref: "#/components/parameters/WorkspaceId"
        - $ref: "#/components/parameters/JobId"
      responses:
        "200":
          description: flow debug info details
          content:
            application/json:
              schema: {}

  /w/{workspace}/jobs_u/completed/get/{id}:
    get:
      summary: get completed job
      operationId: getCompletedJob
      tags:
        - job
      parameters:
        - $ref: "#/components/parameters/WorkspaceId"
        - $ref: "#/components/parameters/JobId"
      responses:
        "200":
          description: job details
          content:
            application/json:
              schema:
                $ref: "#/components/schemas/CompletedJob"

  /w/{workspace}/jobs_u/completed/get_result/{id}:
    get:
      summary: get completed job result
      operationId: getCompletedJobResult
      tags:
        - job
      parameters:
        - $ref: "#/components/parameters/WorkspaceId"
        - $ref: "#/components/parameters/JobId"
        - name: suspended_job
          in: query
          schema:
            type: string
        - name: resume_id
          in: query
          schema:
            type: integer
        - name: secret
          in: query
          schema:
            type: string
        - name: approver
          in: query
          schema:
            type: string
      responses:
        "200":
          description: result
          content:
            application/json:
              schema: {}

  /w/{workspace}/jobs_u/completed/get_result_maybe/{id}:
    get:
      summary: get completed job result if job is completed
      operationId: getCompletedJobResultMaybe
      tags:
        - job
      parameters:
        - $ref: "#/components/parameters/WorkspaceId"
        - $ref: "#/components/parameters/JobId"
        - $ref: "#/components/parameters/GetStarted"

      responses:
        "200":
          description: result
          content:
            application/json:
              schema:
                type: object
                properties:
                  completed:
                    type: boolean
                  result: {}
                  success:
                    type: boolean
                  started:
                    type: boolean
                required:
                  - completed
                  - result

  /w/{workspace}/jobs/completed/delete/{id}:
    post:
      summary: delete completed job (erase content but keep run id)
      operationId: deleteCompletedJob
      tags:
        - job
      parameters:
        - $ref: "#/components/parameters/WorkspaceId"
        - $ref: "#/components/parameters/JobId"
      responses:
        "200":
          description: job details
          content:
            application/json:
              schema:
                $ref: "#/components/schemas/CompletedJob"

  /w/{workspace}/jobs_u/queue/cancel/{id}:
    post:
      summary: cancel queued or running job
      operationId: cancelQueuedJob
      tags:
        - job
      parameters:
        - $ref: "#/components/parameters/WorkspaceId"
        - $ref: "#/components/parameters/JobId"
      requestBody:
        description: reason
        required: true
        content:
          application/json:
            schema:
              type: object
              properties:
                reason:
                  type: string

      responses:
        "200":
          description: job canceled
          content:
            text/plain:
              schema:
                type: string

  /w/{workspace}/jobs_u/queue/cancel_persistent/{path}:
    post:
      summary: cancel all queued jobs for persistent script
      operationId: cancelPersistentQueuedJobs
      tags:
        - job
      parameters:
        - $ref: "#/components/parameters/WorkspaceId"
        - $ref: "#/components/parameters/Path"
      requestBody:
        description: reason
        required: true
        content:
          application/json:
            schema:
              type: object
              properties:
                reason:
                  type: string

      responses:
        "200":
          description: persistent job scaled down to zero
          content:
            text/plain:
              schema:
                type: string

  /w/{workspace}/jobs_u/queue/force_cancel/{id}:
    post:
      summary: force cancel queued job
      operationId: forceCancelQueuedJob
      tags:
        - job
      parameters:
        - $ref: "#/components/parameters/WorkspaceId"
        - $ref: "#/components/parameters/JobId"
      requestBody:
        description: reason
        required: true
        content:
          application/json:
            schema:
              type: object
              properties:
                reason:
                  type: string

      responses:
        "200":
          description: job canceled
          content:
            text/plain:
              schema:
                type: string

  /w/{workspace}/jobs/job_signature/{id}/{resume_id}:
    get:
      summary: create an HMac signature given a job id and a resume id
      operationId: createJobSignature
      tags:
        - job
      parameters:
        - $ref: "#/components/parameters/WorkspaceId"
        - $ref: "#/components/parameters/JobId"
        - name: resume_id
          in: path
          required: true
          schema:
            type: integer
        - name: approver
          in: query
          schema:
            type: string
      responses:
        "200":
          description: job signature
          content:
            text/plain:
              schema:
                type: string

  /w/{workspace}/jobs/resume_urls/{id}/{resume_id}:
    get:
      summary: get resume urls given a job_id, resume_id and a nonce to resume a flow
      operationId: getResumeUrls
      tags:
        - job
      parameters:
        - $ref: "#/components/parameters/WorkspaceId"
        - $ref: "#/components/parameters/JobId"
        - name: resume_id
          in: path
          required: true
          schema:
            type: integer
        - name: approver
          in: query
          schema:
            type: string
      responses:
        "200":
          description: url endpoints
          content:
            application/json:
              schema:
                type: object
                properties:
                  approvalPage:
                    type: string
                  resume:
                    type: string
                  cancel:
                    type: string
                required:
                  - approvalPage
                  - resume
                  - cancel

  /w/{workspace}/jobs/slack_approval/{id}:
    get:
      summary: generate interactive slack approval for suspended job
      operationId: getSlackApprovalPayload
      tags:
        - job
      parameters:
        - $ref: "#/components/parameters/WorkspaceId"
        - $ref: "#/components/parameters/JobId"
        - name: approver
          in: query
          schema:
            type: string
        - name: message
          in: query
          schema:
            type: string
        - name: slack_resource_path
          in: query
          required: true
          schema:
            type: string
        - name: channel_id
          in: query
          required: true
          schema:
            type: string
        - name: flow_step_id
          in: query
          required: true
          schema:
            type: string
        - name: default_args_json
          in: query
          required: false
          schema:
            type: string
        - name: dynamic_enums_json
          in: query
          required: false
          schema:
            type: string
      responses:
        "200":
          description: Interactive slack approval message sent successfully

  /w/{workspace}/jobs_u/resume/{id}/{resume_id}/{signature}:
    get:
      summary: resume a job for a suspended flow
      operationId: resumeSuspendedJobGet
      tags:
        - job
      parameters:
        - $ref: "#/components/parameters/WorkspaceId"
        - $ref: "#/components/parameters/JobId"
        - $ref: "#/components/parameters/Payload"
        - name: resume_id
          in: path
          required: true
          schema:
            type: integer
        - name: signature
          in: path
          required: true
          schema:
            type: string
        - name: approver
          in: query
          schema:
            type: string
      responses:
        "201":
          description: job resumed
          content:
            text/plain:
              schema:
                type: string

    post:
      summary: resume a job for a suspended flow
      operationId: resumeSuspendedJobPost
      tags:
        - job
      parameters:
        - $ref: "#/components/parameters/WorkspaceId"
        - $ref: "#/components/parameters/JobId"
        - name: resume_id
          in: path
          required: true
          schema:
            type: integer
        - name: signature
          in: path
          required: true
          schema:
            type: string
        - name: approver
          in: query
          schema:
            type: string
      requestBody:
        required: true
        content:
          application/json:
            schema:
              type: object
      responses:
        "201":
          description: job resumed
          content:
            text/plain:
              schema:
                type: string

  /w/{workspace}/jobs/flow/user_states/{id}/{key}:
    post:
      summary: set flow user state at a given key
      operationId: setFlowUserState
      tags:
        - job
      parameters:
        - $ref: "#/components/parameters/WorkspaceId"
        - $ref: "#/components/parameters/JobId"
        - name: key
          in: path
          required: true
          schema:
            type: string
      requestBody:
        description: new value
        required: true
        content:
          application/json:
            schema: {}
      responses:
        "200":
          description: flow user state updated
          content:
            text/plain:
              schema:
                type: string
    get:
      summary: get flow user state at a given key
      operationId: getFlowUserState
      tags:
        - job
      parameters:
        - $ref: "#/components/parameters/WorkspaceId"
        - $ref: "#/components/parameters/JobId"
        - name: key
          in: path
          required: true
          schema:
            type: string
      responses:
        "200":
          description: flow user state updated
          content:
            application/json:
              schema: {}

  /w/{workspace}/jobs/flow/resume/{id}:
    post:
      summary: resume a job for a suspended flow as an owner
      operationId: resumeSuspendedFlowAsOwner
      tags:
        - job
      parameters:
        - $ref: "#/components/parameters/WorkspaceId"
        - $ref: "#/components/parameters/JobId"
      requestBody:
        required: true
        content:
          application/json:
            schema:
              type: object
      responses:
        "201":
          description: job resumed
          content:
            text/plain:
              schema:
                type: string

  /w/{workspace}/jobs_u/cancel/{id}/{resume_id}/{signature}:
    get:
      summary: cancel a job for a suspended flow
      operationId: cancelSuspendedJobGet
      tags:
        - job
      parameters:
        - $ref: "#/components/parameters/WorkspaceId"
        - $ref: "#/components/parameters/JobId"
        - name: resume_id
          in: path
          required: true
          schema:
            type: integer
        - name: signature
          in: path
          required: true
          schema:
            type: string
        - name: approver
          in: query
          schema:
            type: string
      responses:
        "201":
          description: job canceled
          content:
            text/plain:
              schema:
                type: string

    post:
      summary: cancel a job for a suspended flow
      operationId: cancelSuspendedJobPost
      tags:
        - job
      parameters:
        - $ref: "#/components/parameters/WorkspaceId"
        - $ref: "#/components/parameters/JobId"
        - name: resume_id
          in: path
          required: true
          schema:
            type: integer
        - name: signature
          in: path
          required: true
          schema:
            type: string
        - name: approver
          in: query
          schema:
            type: string
      requestBody:
        required: true
        content:
          application/json:
            schema:
              type: object
      responses:
        "201":
          description: job canceled
          content:
            text/plain:
              schema:
                type: string

  /w/{workspace}/jobs_u/get_flow/{id}/{resume_id}/{signature}:
    get:
      summary: get parent flow job of suspended job
      operationId: getSuspendedJobFlow
      tags:
        - job
      parameters:
        - $ref: "#/components/parameters/WorkspaceId"
        - $ref: "#/components/parameters/JobId"
        - name: resume_id
          in: path
          required: true
          schema:
            type: integer
        - name: signature
          in: path
          required: true
          schema:
            type: string
        - name: approver
          in: query
          schema:
            type: string
      responses:
        "200":
          description: parent flow details
          content:
            application/json:
              schema:
                type: object
                properties:
                  job:
                    $ref: "#/components/schemas/Job"
                  approvers:
                    type: array
                    items:
                      type: object
                      properties:
                        resume_id:
                          type: integer
                        approver:
                          type: string
                      required:
                        - resume_id
                        - approver
                required:
                  - job
                  - approvers

  /schedules/preview:
    post:
      summary: preview schedule
      operationId: previewSchedule
      tags:
        - schedule
      requestBody:
        description: schedule
        required: true
        content:
          application/json:
            schema:
              type: object
              properties:
                schedule:
                  type: string
                timezone:
                  type: string
                cron_version:
                  type: string
              required:
                - schedule
                - timezone
      responses:
        "200":
          description: List of 5 estimated upcoming execution events (in UTC)
          content:
            application/json:
              schema:
                type: array
                items:
                  type: string
                  format: date-time

  /w/{workspace}/schedules/create:
    post:
      summary: create schedule
      operationId: createSchedule
      tags:
        - schedule
      parameters:
        - $ref: "#/components/parameters/WorkspaceId"
      requestBody:
        description: new schedule
        required: true
        content:
          application/json:
            schema:
              $ref: "#/components/schemas/NewSchedule"
      responses:
        "201":
          description: schedule created
          content:
            text/plain:
              schema:
                type: string

  /w/{workspace}/schedules/update/{path}:
    post:
      summary: update schedule
      operationId: updateSchedule
      tags:
        - schedule
      parameters:
        - $ref: "#/components/parameters/WorkspaceId"
        - $ref: "#/components/parameters/Path"
      requestBody:
        description: updated schedule
        required: true
        content:
          application/json:
            schema:
              $ref: "#/components/schemas/EditSchedule"
      responses:
        "200":
          description: schedule updated
          content:
            text/plain:
              schema:
                type: string

  /w/{workspace}/schedules/setenabled/{path}:
    post:
      summary: set enabled schedule
      operationId: setScheduleEnabled
      tags:
        - schedule
      parameters:
        - $ref: "#/components/parameters/WorkspaceId"
        - $ref: "#/components/parameters/Path"
      requestBody:
        description: updated schedule enable
        required: true
        content:
          application/json:
            schema:
              type: object
              properties:
                enabled:
                  type: boolean
              required:
                - enabled

      responses:
        "200":
          description: schedule enabled set
          content:
            text/plain:
              schema:
                type: string

  /w/{workspace}/schedules/delete/{path}:
    delete:
      summary: delete schedule
      operationId: deleteSchedule
      tags:
        - schedule
      parameters:
        - $ref: "#/components/parameters/WorkspaceId"
        - $ref: "#/components/parameters/Path"
      responses:
        "200":
          description: schedule deleted
          content:
            text/plain:
              schema:
                type: string

  /w/{workspace}/schedules/get/{path}:
    get:
      summary: get schedule
      operationId: getSchedule
      tags:
        - schedule
      parameters:
        - $ref: "#/components/parameters/WorkspaceId"
        - $ref: "#/components/parameters/Path"
      responses:
        "200":
          description: schedule deleted
          content:
            application/json:
              schema:
                $ref: "#/components/schemas/Schedule"

  /w/{workspace}/schedules/exists/{path}:
    get:
      summary: does schedule exists
      operationId: existsSchedule
      tags:
        - schedule
      parameters:
        - $ref: "#/components/parameters/WorkspaceId"
        - $ref: "#/components/parameters/Path"
      responses:
        "200":
          description: schedule exists
          content:
            application/json:
              schema:
                type: boolean

  /w/{workspace}/schedules/list:
    get:
      summary: list schedules
      operationId: listSchedules
      tags:
        - schedule
      parameters:
        - $ref: "#/components/parameters/WorkspaceId"
        - $ref: "#/components/parameters/Page"
        - $ref: "#/components/parameters/PerPage"
        - $ref: "#/components/parameters/ArgsFilter"
        - name: path
          description: filter by path
          in: query
          schema:
            type: string
        - name: is_flow
          in: query
          schema:
            type: boolean
        - name: path_start
          in: query
          schema:
            type: string
      responses:
        "200":
          description: schedule list
          content:
            application/json:
              schema:
                type: array
                items:
                  $ref: "#/components/schemas/Schedule"

  /w/{workspace}/schedules/list_with_jobs:
    get:
      summary: list schedules with last 20 jobs
      operationId: listSchedulesWithJobs
      tags:
        - schedule
      parameters:
        - $ref: "#/components/parameters/WorkspaceId"
        - $ref: "#/components/parameters/Page"
        - $ref: "#/components/parameters/PerPage"
      responses:
        "200":
          description: schedule list
          content:
            application/json:
              schema:
                type: array
                items:
                  $ref: "#/components/schemas/ScheduleWJobs"

  /w/{workspace}/schedules/setdefaulthandler:
    post:
      summary: Set default error or recoevery handler
      operationId: setDefaultErrorOrRecoveryHandler
      tags:
        - schedule
      parameters:
        - $ref: "#/components/parameters/WorkspaceId"
      requestBody:
        description: Handler description
        required: true
        content:
          application/json:
            schema:
              type: object
              properties:
                handler_type:
                  type: string
                  enum: ["error", "recovery", "success"]
                override_existing:
                  type: boolean
                path:
                  type: string
                extra_args:
                  type: object
                number_of_occurence:
                  type: integer
                number_of_occurence_exact:
                  type: boolean
                workspace_handler_muted:
                  type: boolean
              required:
                - handler_type
                - override_existing
      responses:
        "201":
          description: default error handler set

  /w/{workspace}/http_triggers/create:
    post:
      summary: create http trigger
      operationId: createHttpTrigger
      tags:
        - http_trigger
      parameters:
        - $ref: "#/components/parameters/WorkspaceId"
      requestBody:
        description: new http trigger
        required: true
        content:
          application/json:
            schema:
              $ref: "#/components/schemas/NewHttpTrigger"
      responses:
        "201":
          description: http trigger created
          content:
            text/plain:
              schema:
                type: string

  /w/{workspace}/http_triggers/update/{path}:
    post:
      summary: update http trigger
      operationId: updateHttpTrigger
      tags:
        - http_trigger
      parameters:
        - $ref: "#/components/parameters/WorkspaceId"
        - $ref: "#/components/parameters/Path"
      requestBody:
        description: updated trigger
        required: true
        content:
          application/json:
            schema:
              $ref: "#/components/schemas/EditHttpTrigger"
      responses:
        "200":
          description: http trigger updated
          content:
            text/plain:
              schema:
                type: string

  /w/{workspace}/http_triggers/delete/{path}:
    delete:
      summary: delete http trigger
      operationId: deleteHttpTrigger
      tags:
        - http_trigger
      parameters:
        - $ref: "#/components/parameters/WorkspaceId"
        - $ref: "#/components/parameters/Path"
      responses:
        "200":
          description: http trigger deleted
          content:
            text/plain:
              schema:
                type: string

  /w/{workspace}/http_triggers/get/{path}:
    get:
      summary: get http trigger
      operationId: getHttpTrigger
      tags:
        - http_trigger
      parameters:
        - $ref: "#/components/parameters/WorkspaceId"
        - $ref: "#/components/parameters/Path"
      responses:
        "200":
          description: http trigger deleted
          content:
            application/json:
              schema:
                $ref: "#/components/schemas/HttpTrigger"

  /w/{workspace}/http_triggers/list:
    get:
      summary: list http triggers
      operationId: listHttpTriggers
      tags:
        - http_trigger
      parameters:
        - $ref: "#/components/parameters/WorkspaceId"
          required: true
        - $ref: "#/components/parameters/Page"
        - $ref: "#/components/parameters/PerPage"
        - name: path
          description: filter by path
          in: query
          schema:
            type: string
        - name: is_flow
          in: query
          schema:
            type: boolean
        - name: path_start
          in: query
          schema:
            type: string
      responses:
        "200":
          description: http trigger list
          content:
            application/json:
              schema:
                type: array
                items:
                  $ref: "#/components/schemas/HttpTrigger"

  /w/{workspace}/http_triggers/exists/{path}:
    get:
      summary: does http trigger exists
      operationId: existsHttpTrigger
      tags:
        - http_trigger
      parameters:
        - $ref: "#/components/parameters/WorkspaceId"
        - $ref: "#/components/parameters/Path"
      responses:
        "200":
          description: http trigger exists
          content:
            application/json:
              schema:
                type: boolean

  /w/{workspace}/http_triggers/route_exists:
    post:
      summary: does route exists
      operationId: existsRoute
      tags:
        - http_trigger
      parameters:
        - $ref: "#/components/parameters/WorkspaceId"
      requestBody:
        description: route exists request
        required: true
        content:
          application/json:
            schema:
              type: object
              properties:
                route_path:
                  type: string
                http_method:
                  type: string
                  enum: ["get", "post", "put", "delete", "patch"]
              required:
                - kind
                - route_path
                - http_method
      responses:
        "200":
          description: route exists
          content:
            application/json:
              schema:
                type: boolean

  /w/{workspace}/websocket_triggers/create:
    post:
      summary: create websocket trigger
      operationId: createWebsocketTrigger
      tags:
        - websocket_trigger
      parameters:
        - $ref: "#/components/parameters/WorkspaceId"
      requestBody:
        description: new websocket trigger
        required: true
        content:
          application/json:
            schema:
              $ref: "#/components/schemas/NewWebsocketTrigger"
      responses:
        "201":
          description: websocket trigger created
          content:
            text/plain:
              schema:
                type: string

  /w/{workspace}/websocket_triggers/update/{path}:
    post:
      summary: update websocket trigger
      operationId: updateWebsocketTrigger
      tags:
        - websocket_trigger
      parameters:
        - $ref: "#/components/parameters/WorkspaceId"
        - $ref: "#/components/parameters/Path"
      requestBody:
        description: updated trigger
        required: true
        content:
          application/json:
            schema:
              $ref: "#/components/schemas/EditWebsocketTrigger"
      responses:
        "200":
          description: websocket trigger updated
          content:
            text/plain:
              schema:
                type: string

  /w/{workspace}/websocket_triggers/delete/{path}:
    delete:
      summary: delete websocket trigger
      operationId: deleteWebsocketTrigger
      tags:
        - websocket_trigger
      parameters:
        - $ref: "#/components/parameters/WorkspaceId"
        - $ref: "#/components/parameters/Path"
      responses:
        "200":
          description: websocket trigger deleted
          content:
            text/plain:
              schema:
                type: string

  /w/{workspace}/websocket_triggers/get/{path}:
    get:
      summary: get websocket trigger
      operationId: getWebsocketTrigger
      tags:
        - websocket_trigger
      parameters:
        - $ref: "#/components/parameters/WorkspaceId"
        - $ref: "#/components/parameters/Path"
      responses:
        "200":
          description: websocket trigger deleted
          content:
            application/json:
              schema:
                $ref: "#/components/schemas/WebsocketTrigger"

  /w/{workspace}/websocket_triggers/list:
    get:
      summary: list websocket triggers
      operationId: listWebsocketTriggers
      tags:
        - websocket_trigger
      parameters:
        - $ref: "#/components/parameters/WorkspaceId"
          required: true
        - $ref: "#/components/parameters/Page"
        - $ref: "#/components/parameters/PerPage"
        - name: path
          description: filter by path
          in: query
          schema:
            type: string
        - name: is_flow
          in: query
          schema:
            type: boolean
        - name: path_start
          in: query
          schema:
            type: string
      responses:
        "200":
          description: websocket trigger list
          content:
            application/json:
              schema:
                type: array
                items:
                  $ref: "#/components/schemas/WebsocketTrigger"

  /w/{workspace}/websocket_triggers/exists/{path}:
    get:
      summary: does websocket trigger exists
      operationId: existsWebsocketTrigger
      tags:
        - websocket_trigger
      parameters:
        - $ref: "#/components/parameters/WorkspaceId"
        - $ref: "#/components/parameters/Path"
      responses:
        "200":
          description: websocket trigger exists
          content:
            application/json:
              schema:
                type: boolean

  /w/{workspace}/websocket_triggers/setenabled/{path}:
    post:
      summary: set enabled websocket trigger
      operationId: setWebsocketTriggerEnabled
      tags:
        - websocket_trigger
      parameters:
        - $ref: "#/components/parameters/WorkspaceId"
        - $ref: "#/components/parameters/Path"
      requestBody:
        description: updated websocket trigger enable
        required: true
        content:
          application/json:
            schema:
              type: object
              properties:
                enabled:
                  type: boolean
              required:
                - enabled
      responses:
        "200":
          description: websocket trigger enabled set
          content:
            text/plain:
              schema:
                type: string

  /w/{workspace}/kafka_triggers/create:
    post:
      summary: create kafka trigger
      operationId: createKafkaTrigger
      tags:
        - kafka_trigger
      parameters:
        - $ref: "#/components/parameters/WorkspaceId"
      requestBody:
        description: new kafka trigger
        required: true
        content:
          application/json:
            schema:
              $ref: "#/components/schemas/NewKafkaTrigger"
      responses:
        "201":
          description: kafka trigger created
          content:
            text/plain:
              schema:
                type: string

  /w/{workspace}/kafka_triggers/update/{path}:
    post:
      summary: update kafka trigger
      operationId: updateKafkaTrigger
      tags:
        - kafka_trigger
      parameters:
        - $ref: "#/components/parameters/WorkspaceId"
        - $ref: "#/components/parameters/Path"
      requestBody:
        description: updated trigger
        required: true
        content:
          application/json:
            schema:
              $ref: "#/components/schemas/EditKafkaTrigger"
      responses:
        "200":
          description: kafka trigger updated
          content:
            text/plain:
              schema:
                type: string

  /w/{workspace}/kafka_triggers/delete/{path}:
    delete:
      summary: delete kafka trigger
      operationId: deleteKafkaTrigger
      tags:
        - kafka_trigger
      parameters:
        - $ref: "#/components/parameters/WorkspaceId"
        - $ref: "#/components/parameters/Path"
      responses:
        "200":
          description: kafka trigger deleted
          content:
            text/plain:
              schema:
                type: string

  /w/{workspace}/kafka_triggers/get/{path}:
    get:
      summary: get kafka trigger
      operationId: getKafkaTrigger
      tags:
        - kafka_trigger
      parameters:
        - $ref: "#/components/parameters/WorkspaceId"
        - $ref: "#/components/parameters/Path"
      responses:
        "200":
          description: kafka trigger deleted
          content:
            application/json:
              schema:
                $ref: "#/components/schemas/KafkaTrigger"

  /w/{workspace}/kafka_triggers/list:
    get:
      summary: list kafka triggers
      operationId: listKafkaTriggers
      tags:
        - kafka_trigger
      parameters:
        - $ref: "#/components/parameters/WorkspaceId"
          required: true
        - $ref: "#/components/parameters/Page"
        - $ref: "#/components/parameters/PerPage"
        - name: path
          description: filter by path
          in: query
          schema:
            type: string
        - name: is_flow
          in: query
          schema:
            type: boolean
        - name: path_start
          in: query
          schema:
            type: string
      responses:
        "200":
          description: kafka trigger list
          content:
            application/json:
              schema:
                type: array
                items:
                  $ref: "#/components/schemas/KafkaTrigger"

  /w/{workspace}/kafka_triggers/exists/{path}:
    get:
      summary: does kafka trigger exists
      operationId: existsKafkaTrigger
      tags:
        - kafka_trigger
      parameters:
        - $ref: "#/components/parameters/WorkspaceId"
        - $ref: "#/components/parameters/Path"
      responses:
        "200":
          description: kafka trigger exists
          content:
            application/json:
              schema:
                type: boolean

  /w/{workspace}/kafka_triggers/setenabled/{path}:
    post:
      summary: set enabled kafka trigger
      operationId: setKafkaTriggerEnabled
      tags:
        - kafka_trigger
      parameters:
        - $ref: "#/components/parameters/WorkspaceId"
        - $ref: "#/components/parameters/Path"
      requestBody:
        description: updated kafka trigger enable
        required: true
        content:
          application/json:
            schema:
              type: object
              properties:
                enabled:
                  type: boolean
              required:
                - enabled
      responses:
        "200":
          description: kafka trigger enabled set
          content:
            text/plain:
              schema:
                type: string

  /w/{workspace}/nats_triggers/create:
    post:
      summary: create nats trigger
      operationId: createNatsTrigger
      tags:
        - nats_trigger
      parameters:
        - $ref: "#/components/parameters/WorkspaceId"
      requestBody:
        description: new nats trigger
        required: true
        content:
          application/json:
            schema:
              $ref: "#/components/schemas/NewNatsTrigger"
      responses:
        "201":
          description: nats trigger created
          content:
            text/plain:
              schema:
                type: string

  /w/{workspace}/nats_triggers/update/{path}:
    post:
      summary: update nats trigger
      operationId: updateNatsTrigger
      tags:
        - nats_trigger
      parameters:
        - $ref: "#/components/parameters/WorkspaceId"
        - $ref: "#/components/parameters/Path"
      requestBody:
        description: updated trigger
        required: true
        content:
          application/json:
            schema:
              $ref: "#/components/schemas/EditNatsTrigger"
      responses:
        "200":
          description: nats trigger updated
          content:
            text/plain:
              schema:
                type: string

  /w/{workspace}/nats_triggers/delete/{path}:
    delete:
      summary: delete nats trigger
      operationId: deleteNatsTrigger
      tags:
        -  nats_trigger
      parameters:
        - $ref: "#/components/parameters/WorkspaceId"
        - $ref: "#/components/parameters/Path"
      responses:
        "200":
          description: nats trigger deleted
          content:
            text/plain:
              schema:
                type: string

  /w/{workspace}/nats_triggers/get/{path}:
    get:
      summary: get nats trigger
      operationId: getNatsTrigger
      tags:
        - nats_trigger
      parameters:
        - $ref: "#/components/parameters/WorkspaceId"
        - $ref: "#/components/parameters/Path"
      responses:
        "200":
          description: nats trigger deleted
          content:
            application/json:
              schema:
                $ref: "#/components/schemas/NatsTrigger"

  
  /w/{workspace}/nats_triggers/list:
    get:
      summary: list nats triggers
      operationId: listNatsTriggers
      tags:
        - nats_trigger
      parameters:
        - $ref: "#/components/parameters/WorkspaceId"
          required: true
        - $ref: "#/components/parameters/Page"
        - $ref: "#/components/parameters/PerPage"
        - name: path
          description: filter by path
          in: query
          schema:
            type: string
        - name: is_flow
          in: query
          schema:
            type: boolean
        - name: path_start
          in: query
          schema:
            type: string
      responses:
        "200":
          description: nats trigger list
          content:
            application/json:
              schema:
                type: array
                items:
                  $ref: "#/components/schemas/NatsTrigger"

  
  /w/{workspace}/nats_triggers/exists/{path}:
    get:
      summary: does nats trigger exists
      operationId: existsNatsTrigger
      tags:
        - nats_trigger
      parameters:
        - $ref: "#/components/parameters/WorkspaceId"
        - $ref: "#/components/parameters/Path"
      responses:
        "200":
          description: nats trigger exists
          content:
            application/json:
              schema:
                type: boolean

  /w/{workspace}/nats_triggers/setenabled/{path}:
    post:
      summary: set enabled nats trigger
      operationId: setNatsTriggerEnabled
      tags:
        - nats_trigger
      parameters:
        - $ref: "#/components/parameters/WorkspaceId"
        - $ref: "#/components/parameters/Path"
      requestBody:
        description: updated nats trigger enable
        required: true
        content:
          application/json:
            schema:
              type: object
              properties:
                enabled:
                  type: boolean
              required:
                - enabled
      responses:
        "200":
          description: nats trigger enabled set
          content:
            text/plain:
              schema:
                type: string


  /groups/list:
    get:
      summary: list instance groups
      operationId: listInstanceGroups
      tags:
        - group
      responses:
        "200":
          description: instance group list
          content:
            application/json:
              schema:
                type: array
                items:
                  $ref: "#/components/schemas/InstanceGroup"

  /groups/get/{name}:
    get:
      summary: get instance group
      operationId: getInstanceGroup
      tags:
        - group
      parameters:
        - $ref: "#/components/parameters/Name"
      responses:
        "200":
          description: instance group
          content:
            application/json:
              schema:
                $ref: "#/components/schemas/InstanceGroup"

  /groups/create:
    post:
      summary: create instance group
      operationId: createInstanceGroup
      tags:
        - group
      requestBody:
        description: create instance group
        required: true
        content:
          application/json:
            schema:
              type: object
              properties:
                name:
                  type: string
                summary:
                  type: string
              required:
                - name
      responses:
        "200":
          description: instance group created
          content:
            text/plain:
              schema:
                type: string

  /groups/update/{name}:
    post:
      summary: update instance group
      operationId: updateInstanceGroup
      tags:
        - group
      parameters:
        - $ref: "#/components/parameters/Name"
      requestBody:
        description: update instance group
        required: true
        content:
          application/json:
            schema:
              type: object
              properties:
                new_summary:
                  type: string
              required:
                - new_summary
      responses:
        "200":
          description: instance group updated
          content:
            text/plain:
              schema:
                type: string

  /groups/delete/{name}:
    delete:
      summary: delete instance group
      operationId: deleteInstanceGroup
      tags:
        - group
      parameters:
        - $ref: "#/components/parameters/Name"
      responses:
        "200":
          description: instance group deleted
          content:
            text/plain:
              schema:
                type: string

  /groups/adduser/{name}:
    post:
      summary: add user to instance group
      operationId: addUserToInstanceGroup
      tags:
        - group
      parameters:
        - $ref: "#/components/parameters/Name"
      requestBody:
        description: user to add to instance group
        required: true
        content:
          application/json:
            schema:
              type: object
              properties:
                email:
                  type: string
              required:
                - email
      responses:
        "200":
          description: user added to instance group
          content:
            text/plain:
              schema:
                type: string

  /groups/removeuser/{name}:
    post:
      summary: remove user from instance group
      operationId: removeUserFromInstanceGroup
      tags:
        - group
      parameters:
        - $ref: "#/components/parameters/Name"
      requestBody:
        description: user to remove from instance group
        required: true
        content:
          application/json:
            schema:
              type: object
              properties:
                email:
                  type: string
              required:
                - email
      responses:
        "200":
          description: user removed from instance group
          content:
            text/plain:
              schema:
                type: string
  /groups/export:
    get:
      summary: export instance groups
      operationId: exportInstanceGroups
      tags:
        - group
      responses:
        "200":
          description: exported instance groups
          content:
            application/json:
              schema:
                type: array
                items:
                  $ref: "#/components/schemas/ExportedInstanceGroup"

  /groups/overwrite:
    post:
      summary: overwrite instance groups
      operationId: overwriteInstanceGroups
      tags:
        - group
      requestBody:
        description: overwrite instance groups
        required: true
        content:
          application/json:
            schema:
              type: array
              items:
                $ref: "#/components/schemas/ExportedInstanceGroup"
      responses:
        "200":
          description: success message
          content:
            text/plain:
              schema:
                type: string

  /w/{workspace}/groups/list:
    get:
      summary: list groups
      operationId: listGroups
      tags:
        - group
      parameters:
        - $ref: "#/components/parameters/WorkspaceId"
        - $ref: "#/components/parameters/Page"
        - $ref: "#/components/parameters/PerPage"
      responses:
        "200":
          description: group list
          content:
            application/json:
              schema:
                type: array
                items:
                  $ref: "#/components/schemas/Group"

  /w/{workspace}/groups/listnames:
    get:
      summary: list group names
      operationId: listGroupNames
      tags:
        - group
      parameters:
        - $ref: "#/components/parameters/WorkspaceId"
        - name: only_member_of
          in: query
          description: only list the groups the user is member of (default false)
          schema:
            type: boolean
      responses:
        "200":
          description: group list
          content:
            application/json:
              schema:
                type: array
                items:
                  type: string

  /w/{workspace}/groups/create:
    post:
      summary: create group
      operationId: createGroup
      tags:
        - group
      parameters:
        - $ref: "#/components/parameters/WorkspaceId"
      requestBody:
        description: create group
        required: true
        content:
          application/json:
            schema:
              type: object
              properties:
                name:
                  type: string
                summary:
                  type: string
              required:
                - name
      responses:
        "200":
          description: group created
          content:
            text/plain:
              schema:
                type: string

  /w/{workspace}/groups/update/{name}:
    post:
      summary: update group
      operationId: updateGroup
      tags:
        - group
      parameters:
        - $ref: "#/components/parameters/WorkspaceId"
        - $ref: "#/components/parameters/Name"
      requestBody:
        description: updated group
        required: true
        content:
          application/json:
            schema:
              type: object
              properties:
                summary:
                  type: string
      responses:
        "200":
          description: group updated
          content:
            text/plain:
              schema:
                type: string

  /w/{workspace}/groups/delete/{name}:
    delete:
      summary: delete group
      operationId: deleteGroup
      tags:
        - group
      parameters:
        - $ref: "#/components/parameters/WorkspaceId"
        - $ref: "#/components/parameters/Name"
      responses:
        "200":
          description: group deleted
          content:
            text/plain:
              schema:
                type: string

  /w/{workspace}/groups/get/{name}:
    get:
      summary: get group
      operationId: getGroup
      tags:
        - group
      parameters:
        - $ref: "#/components/parameters/WorkspaceId"
        - $ref: "#/components/parameters/Name"
      responses:
        "200":
          description: group
          content:
            application/json:
              schema:
                $ref: "#/components/schemas/Group"

  /w/{workspace}/groups/adduser/{name}:
    post:
      summary: add user to group
      operationId: addUserToGroup
      tags:
        - group
      parameters:
        - $ref: "#/components/parameters/WorkspaceId"
        - $ref: "#/components/parameters/Name"
      requestBody:
        description: added user to group
        required: true
        content:
          application/json:
            schema:
              type: object
              properties:
                username:
                  type: string
      responses:
        "200":
          description: user added to group
          content:
            text/plain:
              schema:
                type: string

  /w/{workspace}/groups/removeuser/{name}:
    post:
      summary: remove user to group
      operationId: removeUserToGroup
      tags:
        - group
      parameters:
        - $ref: "#/components/parameters/WorkspaceId"
        - $ref: "#/components/parameters/Name"
      requestBody:
        description: added user to group
        required: true
        content:
          application/json:
            schema:
              type: object
              properties:
                username:
                  type: string
      responses:
        "200":
          description: user removed from group
          content:
            text/plain:
              schema:
                type: string

  /w/{workspace}/folders/list:
    get:
      summary: list folders
      operationId: listFolders
      tags:
        - folder
      parameters:
        - $ref: "#/components/parameters/WorkspaceId"
        - $ref: "#/components/parameters/Page"
        - $ref: "#/components/parameters/PerPage"
      responses:
        "200":
          description: folder list
          content:
            application/json:
              schema:
                type: array
                items:
                  $ref: "#/components/schemas/Folder"

  /w/{workspace}/folders/listnames:
    get:
      summary: list folder names
      operationId: listFolderNames
      tags:
        - folder
      parameters:
        - $ref: "#/components/parameters/WorkspaceId"
        - name: only_member_of
          in: query
          description: only list the folders the user is member of (default false)
          schema:
            type: boolean
      responses:
        "200":
          description: folder list
          content:
            application/json:
              schema:
                type: array
                items:
                  type: string

  /w/{workspace}/folders/create:
    post:
      summary: create folder
      operationId: createFolder
      tags:
        - folder
      parameters:
        - $ref: "#/components/parameters/WorkspaceId"
      requestBody:
        description: create folder
        required: true
        content:
          application/json:
            schema:
              type: object
              properties:
                name:
                  type: string
                summary:
                  type: string
                owners:
                  type: array
                  items:
                    type: string
                extra_perms:
                  additionalProperties:
                    type: boolean
              required:
                - name
      responses:
        "200":
          description: folder created
          content:
            text/plain:
              schema:
                type: string

  /w/{workspace}/folders/update/{name}:
    post:
      summary: update folder
      operationId: updateFolder
      tags:
        - folder
      parameters:
        - $ref: "#/components/parameters/WorkspaceId"
        - $ref: "#/components/parameters/Name"
      requestBody:
        description: update folder
        required: true
        content:
          application/json:
            schema:
              type: object
              properties:
                summary:
                  type: string
                owners:
                  type: array
                  items:
                    type: string
                extra_perms:
                  additionalProperties:
                    type: boolean
      responses:
        "200":
          description: folder updated
          content:
            text/plain:
              schema:
                type: string

  /w/{workspace}/folders/delete/{name}:
    delete:
      summary: delete folder
      operationId: deleteFolder
      tags:
        - folder
      parameters:
        - $ref: "#/components/parameters/WorkspaceId"
        - $ref: "#/components/parameters/Name"
      responses:
        "200":
          description: folder deleted
          content:
            text/plain:
              schema:
                type: string

  /w/{workspace}/folders/get/{name}:
    get:
      summary: get folder
      operationId: getFolder
      tags:
        - folder
      parameters:
        - $ref: "#/components/parameters/WorkspaceId"
        - $ref: "#/components/parameters/Name"
      responses:
        "200":
          description: folder
          content:
            application/json:
              schema:
                $ref: "#/components/schemas/Folder"

  /w/{workspace}/folders/getusage/{name}:
    get:
      summary: get folder usage
      operationId: getFolderUsage
      tags:
        - folder
      parameters:
        - $ref: "#/components/parameters/WorkspaceId"
        - $ref: "#/components/parameters/Name"
      responses:
        "200":
          description: folder
          content:
            application/json:
              schema:
                type: object
                properties:
                  scripts:
                    type: number
                  flows:
                    type: number
                  apps:
                    type: number
                  resources:
                    type: number
                  variables:
                    type: number
                  schedules:
                    type: number
                required:
                  - scripts
                  - flows
                  - apps
                  - resources
                  - variables
                  - schedules

  /w/{workspace}/folders/addowner/{name}:
    post:
      summary: add owner to folder
      operationId: addOwnerToFolder
      tags:
        - folder
      parameters:
        - $ref: "#/components/parameters/WorkspaceId"
        - $ref: "#/components/parameters/Name"
      requestBody:
        description: owner user to folder
        required: true
        content:
          application/json:
            schema:
              type: object
              properties:
                owner:
                  type: string
              required:
                - owner

      responses:
        "200":
          description: owner added to folder
          content:
            text/plain:
              schema:
                type: string

  /w/{workspace}/folders/removeowner/{name}:
    post:
      summary: remove owner to folder
      operationId: removeOwnerToFolder
      tags:
        - folder
      parameters:
        - $ref: "#/components/parameters/WorkspaceId"
        - $ref: "#/components/parameters/Name"
      requestBody:
        description: added owner to folder
        required: true
        content:
          application/json:
            schema:
              type: object
              properties:
                owner:
                  type: string
                write:
                  type: boolean
              required:
                - owner
      responses:
        "200":
          description: owner removed from folder
          content:
            text/plain:
              schema:
                type: string

  /workers/list:
    get:
      summary: list workers
      operationId: listWorkers
      tags:
        - worker
      parameters:
        - $ref: "#/components/parameters/Page"
        - $ref: "#/components/parameters/PerPage"
        - name: ping_since
          in: query
          required: false
          description: number of seconds the worker must have had a last ping more recent of (default to 300)
          schema:
            type: integer
      responses:
        "200":
          description: a list of workers
          content:
            application/json:
              schema:
                type: array
                items:
                  $ref: "#/components/schemas/WorkerPing"

  /workers/exists_worker_with_tag:
    get:
      summary: exists worker with tag
      operationId: existsWorkerWithTag
      tags:
        - worker
      parameters:
        - name: tag
          in: query
          required: true
          schema:
            type: string
      responses:
        "200":
          description: whether a worker with the tag exists
          content:
            application/json:
              schema:
                type: boolean

  /workers/queue_metrics:
    get:
      summary: get queue metrics
      operationId: getQueueMetrics
      tags:
        - worker
      responses:
        "200":
          description: metrics
          content:
            application/json:
              schema:
                type: array
                items:
                  type: object
                  properties:
                    id:
                      type: string
                    values:
                      type: array
                      items:
                        type: object
                        properties:
                          created_at:
                            type: string
                          value:
                            type: number
                        required:
                          - created_at
                          - value
                  required:
                    - id
                    - values

  /workers/queue_counts:
    get:
      summary: get counts of jobs waiting for an executor per tag
      operationId: getCountsOfJobsWaitingPerTag
      tags:
        - worker
      responses:
        "200":
          description: queue counts
          content:
            application/json:
              schema:
                type: object
                additionalProperties:
                  type: integer

  /configs/list_worker_groups:
    get:
      summary: list worker groups
      operationId: listWorkerGroups
      tags:
        - config
      responses:
        "200":
          description: a list of worker group configs
          content:
            application/json:
              schema:
                type: array
                items:
                  type: object
                  properties:
                    name:
                      type: string
                    config: {}
                  required:
                    - name
                    - config

  /configs/get/{name}:
    get:
      summary: get config
      operationId: get config
      tags:
        - config
      parameters:
        - $ref: "#/components/parameters/Name"
      responses:
        "200":
          description: a config
          content:
            application/json:
              schema: {}

  /configs/update/{name}:
    post:
      summary: Update config
      operationId: updateConfig
      tags:
        - config
      parameters:
        - $ref: "#/components/parameters/Name"
      requestBody:
        description: worker group
        required: true
        content:
          application/json:
            schema: {}
      responses:
        "200":
          description: Update a worker group
          content:
            text/plain:
              schema:
                type: string
    delete:
      summary: Delete Config
      operationId: deleteConfig
      tags:
        - config
      parameters:
        - $ref: "#/components/parameters/Name"
      responses:
        "200":
          description: Delete config
          content:
            text/plain:
              schema:
                type: string

  /configs/list:
    get:
      summary: list configs
      operationId: listConfigs
      tags:
        - config
      responses:
        "200":
          description: list of configs
          content:
            application/json:
              schema:
                type: array
                items:
                  $ref: "#/components/schemas/Config"

  /configs/list_autoscaling_events/{worker_group}:
    get:
      summary: List autoscaling events
      operationId: listAutoscalingEvents
      tags:
        - config
      parameters:
        - name: worker_group
          in: path
          required: true
          schema:
            type: string
      responses:
        "200":
          description: List of autoscaling events
          content:
            application/json:
              schema:
                type: array
                items:
                  $ref: "#/components/schemas/AutoscalingEvent"

  /w/{workspace}/acls/get/{kind}/{path}:
    get:
      summary: get granular acls
      operationId: getGranularAcls
      tags:
        - granular_acl
      parameters:
        - $ref: "#/components/parameters/WorkspaceId"
        - $ref: "#/components/parameters/Path"
        - name: kind
          in: path
          required: true
          schema:
            type: string
            enum:
              [
                script,
                group_,
                resource,
                schedule,
                variable,
                flow,
                folder,
                app,
                raw_app,
                http_trigger,
                websocket_trigger,
                kafka_trigger,
                nats_trigger,
              ]
      responses:
        "200":
          description: acls
          content:
            application/json:
              schema:
                type: object
                additionalProperties:
                  type: boolean

  /w/{workspace}/acls/add/{kind}/{path}:
    post:
      summary: add granular acls
      operationId: addGranularAcls
      tags:
        - granular_acl
      parameters:
        - $ref: "#/components/parameters/WorkspaceId"
        - $ref: "#/components/parameters/Path"
        - name: kind
          in: path
          required: true
          schema:
            type: string
            enum:
              [
                script,
                group_,
                resource,
                schedule,
                variable,
                flow,
                folder,
                app,
                raw_app,
                http_trigger,
                websocket_trigger,
                kafka_trigger,
                nats_trigger,
              ]
      requestBody:
        description: acl to add
        required: true
        content:
          application/json:
            schema:
              type: object
              properties:
                owner:
                  type: string
                write:
                  type: boolean
              required: [owner]
      responses:
        "200":
          description: granular acl added
          content:
            text/plain:
              schema:
                type: string

  /w/{workspace}/acls/remove/{kind}/{path}:
    post:
      summary: remove granular acls
      operationId: removeGranularAcls
      tags:
        - granular_acl
      parameters:
        - $ref: "#/components/parameters/WorkspaceId"
        - $ref: "#/components/parameters/Path"
        - name: kind
          in: path
          required: true
          schema:
            type: string
            enum:
              [
                script,
                group_,
                resource,
                schedule,
                variable,
                flow,
                folder,
                app,
                raw_app,
                http_trigger,
                websocket_trigger,
                kafka_trigger,
                nats_trigger,
              ]
      requestBody:
        description: acl to add
        required: true
        content:
          application/json:
            schema:
              type: object
              properties:
                owner:
                  type: string
              required: [owner]
      responses:
        "200":
          description: granular acl removed
          content:
            text/plain:
              schema:
                type: string

  /w/{workspace}/capture/set_config:
    post:
      summary: set capture config
      operationId: setCaptureConfig
      tags:
        - capture
      parameters:
        - $ref: "#/components/parameters/WorkspaceId"
      requestBody:
        description: capture config
        required: true
        content:
          application/json:
            schema:
              type: object
              properties:
                trigger_kind:
                  $ref: "#/components/schemas/CaptureTriggerKind"
                path:
                  type: string
                is_flow:
                  type: boolean
                trigger_config:
                  type: object
              required:
                - trigger_kind
                - path
                - is_flow
      responses:
        "200":
          description: capture config set

  /w/{workspace}/capture/ping_config/{trigger_kind}/{runnable_kind}/{path}:
    post:
      summary: ping capture config
      operationId: pingCaptureConfig
      tags:
        - capture
      parameters:
        - $ref: "#/components/parameters/WorkspaceId"
        - name: trigger_kind
          in: path
          required: true
          schema:
            $ref: "#/components/schemas/CaptureTriggerKind"
        - $ref: "#/components/parameters/RunnableKind"
        - $ref: "#/components/parameters/Path"
      responses:
        "200":
          description: capture config pinged

  /w/{workspace}/capture/get_configs/{runnable_kind}/{path}:
    get:
      summary: get capture configs for a script or flow
      operationId: getCaptureConfigs
      tags:
        - capture
      parameters:
        - $ref: "#/components/parameters/WorkspaceId"
        - $ref: "#/components/parameters/RunnableKind"
        - $ref: "#/components/parameters/Path"
      responses:
        "200":
          description: capture configs for a script or flow
          content:
            application/json:
              schema:
                type: array
                items:
                  $ref: "#/components/schemas/CaptureConfig"

  /w/{workspace}/capture/list/{runnable_kind}/{path}:
    get:
      summary: list captures for a script or flow
      operationId: listCaptures
      tags:
        - capture
      parameters:
        - $ref: "#/components/parameters/WorkspaceId"
        - $ref: "#/components/parameters/RunnableKind"
        - $ref: "#/components/parameters/Path"
        - name: trigger_kind
          in: query
          schema:
            $ref: "#/components/schemas/CaptureTriggerKind"
        - $ref: "#/components/parameters/Page"
        - $ref: "#/components/parameters/PerPage"
      responses:
        "200":
          description: list of captures for a script or flow
          content:
            application/json:
              schema:
                type: array
                items:
                  $ref: "#/components/schemas/Capture"

  /w/{workspace}/capture/{id}:
    delete:
      summary: delete a capture
      operationId: deleteCapture
      tags:
        - capture
      parameters:
        - $ref: "#/components/parameters/WorkspaceId"
        - name: id
          in: path
          required: true
          schema:
            type: integer
      responses:
        "200":
          description: capture deleted

  /w/{workspace}/favorites/star:
    post:
      summary: star item
      operationId: star
      tags:
        - favorite
      parameters:
        - $ref: "#/components/parameters/WorkspaceId"
      requestBody:
        content:
          application/json:
            schema:
              type: object
              properties:
                path:
                  type: string
                favorite_kind:
                  type: string
                  enum: [flow, app, script, raw_app]
      responses:
        "200":
          description: star item

  /w/{workspace}/favorites/unstar:
    post:
      summary: unstar item
      operationId: unstar
      tags:
        - favorite
      parameters:
        - $ref: "#/components/parameters/WorkspaceId"
      requestBody:
        content:
          application/json:
            schema:
              type: object
              properties:
                path:
                  type: string
                favorite_kind:
                  type: string
                  enum: [flow, app, script, raw_app]
      responses:
        "200":
          description: unstar item

  /w/{workspace}/inputs/history:
    get:
      summary: List Inputs used in previously completed jobs
      operationId: getInputHistory
      tags:
        - input
      parameters:
        - $ref: "#/components/parameters/WorkspaceId"
        - $ref: "#/components/parameters/RunnableId"
        - $ref: "#/components/parameters/RunnableTypeQuery"
        - $ref: "#/components/parameters/Page"
        - $ref: "#/components/parameters/PerPage"
        - name: include_preview
          in: query
          schema:
            type: boolean
      responses:
        "200":
          description: Input history for completed jobs
          content:
            application/json:
              schema:
                type: array
                items:
                  $ref: "#/components/schemas/Input"

  /w/{workspace}/inputs/{jobOrInputId}/args:
    get:
      summary: Get args from history or saved input
      operationId: getArgsFromHistoryOrSavedInput
      tags:
        - input
      parameters:
        - $ref: "#/components/parameters/WorkspaceId"
        - name: jobOrInputId
          in: path
          required: true
          schema:
            type: string
        - name: input
          in: query
          schema:
            type: boolean
        - name: allow_large
          in: query
          schema:
            type: boolean
      responses:
        "200":
          description: args
          content:
            application/json:
              schema: {}

  /w/{workspace}/inputs/list:
    get:
      summary: List saved Inputs for a Runnable
      operationId: listInputs
      tags:
        - input
      parameters:
        - $ref: "#/components/parameters/WorkspaceId"
        - $ref: "#/components/parameters/RunnableId"
        - $ref: "#/components/parameters/RunnableTypeQuery"
        - $ref: "#/components/parameters/Page"
        - $ref: "#/components/parameters/PerPage"
      responses:
        "200":
          description: Saved Inputs for a Runnable
          content:
            application/json:
              schema:
                type: array
                items:
                  $ref: "#/components/schemas/Input"

  /w/{workspace}/inputs/create:
    post:
      summary: Create an Input for future use in a script or flow
      operationId: createInput
      tags:
        - input
      parameters:
        - $ref: "#/components/parameters/WorkspaceId"
        - $ref: "#/components/parameters/RunnableId"
        - $ref: "#/components/parameters/RunnableTypeQuery"
      requestBody:
        description: Input
        required: true
        content:
          application/json:
            schema:
              $ref: "#/components/schemas/CreateInput"
      responses:
        "201":
          description: Input created
          content:
            text/plain:
              schema:
                type: string
                format: uuid

  /w/{workspace}/inputs/update:
    post:
      summary: Update an Input
      operationId: updateInput
      tags:
        - input
      parameters:
        - $ref: "#/components/parameters/WorkspaceId"
      requestBody:
        description: UpdateInput
        required: true
        content:
          application/json:
            schema:
              $ref: "#/components/schemas/UpdateInput"
      responses:
        "201":
          description: Input updated
          content:
            text/plain:
              schema:
                type: string
                format: uuid

  /w/{workspace}/inputs/delete/{input}:
    post:
      summary: Delete a Saved Input
      operationId: deleteInput
      tags:
        - input
      parameters:
        - $ref: "#/components/parameters/WorkspaceId"
        - $ref: "#/components/parameters/InputId"
      responses:
        "200":
          description: Input deleted
          content:
            text/plain:
              schema:
                type: string
                format: uuid

  /w/{workspace}/job_helpers/duckdb_connection_settings:
    post:
      summary:
        Converts an S3 resource to the set of instructions necessary to connect
        DuckDB to an S3 bucket
      operationId: duckdbConnectionSettings
      tags:
        - helpers
      parameters:
        - $ref: "#/components/parameters/WorkspaceId"
      requestBody:
        description: S3 resource to connect to
        required: true
        content:
          application/json:
            schema:
              type: object
              properties:
                s3_resource:
                  $ref: "#/components/schemas/S3Resource"
      responses:
        "200":
          description: Connection settings
          content:
            application/json:
              schema:
                type: object
                properties:
                  connection_settings_str:
                    type: string
  /w/{workspace}/job_helpers/v2/duckdb_connection_settings:
    post:
      summary:
        Converts an S3 resource to the set of instructions necessary to connect
        DuckDB to an S3 bucket
      operationId: duckdbConnectionSettingsV2
      tags:
        - helpers
      parameters:
        - $ref: "#/components/parameters/WorkspaceId"
      requestBody:
        description:
          S3 resource path to use to generate the connection settings. If empty,
          the S3 resource defined in the workspace settings will be used
        required: true
        content:
          application/json:
            schema:
              type: object
              properties:
                s3_resource_path:
                  type: string
      responses:
        "200":
          description: Connection settings
          content:
            application/json:
              schema:
                type: object
                properties:
                  connection_settings_str:
                    type: string
                required:
                  - connection_settings_str

  /w/{workspace}/job_helpers/polars_connection_settings:
    post:
      summary:
        Converts an S3 resource to the set of arguments necessary to connect
        Polars to an S3 bucket
      operationId: polarsConnectionSettings
      tags:
        - helpers
      parameters:
        - $ref: "#/components/parameters/WorkspaceId"
      requestBody:
        description: S3 resource to connect to
        required: true
        content:
          application/json:
            schema:
              type: object
              properties:
                s3_resource:
                  $ref: "#/components/schemas/S3Resource"
      responses:
        "200":
          description: Connection settings
          content:
            application/json:
              schema:
                type: object
                properties:
                  endpoint_url:
                    type: string
                  key:
                    type: string
                  secret:
                    type: string
                  use_ssl:
                    type: boolean
                  cache_regions:
                    type: boolean
                  client_kwargs:
                    $ref: "#/components/schemas/PolarsClientKwargs"
                required:
                  - endpoint_url
                  - use_ssl
                  - cache_regions
                  - client_kwargs
  /w/{workspace}/job_helpers/v2/polars_connection_settings:
    post:
      summary:
        Converts an S3 resource to the set of arguments necessary to connect
        Polars to an S3 bucket
      operationId: polarsConnectionSettingsV2
      tags:
        - helpers
      parameters:
        - $ref: "#/components/parameters/WorkspaceId"
      requestBody:
        description:
          S3 resource path to use to generate the connection settings. If empty,
          the S3 resource defined in the workspace settings will be used
        required: true
        content:
          application/json:
            schema:
              type: object
              properties:
                s3_resource_path:
                  type: string
      responses:
        "200":
          description: Connection settings
          content:
            application/json:
              schema:
                type: object
                properties:
                  s3fs_args:
                    type: object
                    properties:
                      endpoint_url:
                        type: string
                      key:
                        type: string
                      secret:
                        type: string
                      use_ssl:
                        type: boolean
                      cache_regions:
                        type: boolean
                      client_kwargs:
                        $ref: "#/components/schemas/PolarsClientKwargs"
                    required:
                      - endpoint_url
                      - use_ssl
                      - cache_regions
                      - client_kwargs
                  storage_options:
                    type: object
                    properties:
                      aws_endpoint_url:
                        type: string
                      aws_access_key_id:
                        type: string
                      aws_secret_access_key:
                        type: string
                      aws_region:
                        type: string
                      aws_allow_http:
                        type: string
                    required:
                      - aws_endpoint_url
                      - aws_region
                      - aws_allow_http
                required:
                  - s3fs_args
                  - storage_options
  /w/{workspace}/job_helpers/v2/s3_resource_info:
    post:
      summary: Returns the s3 resource associated to the provided path, or the
        workspace default S3 resource
      operationId: s3ResourceInfo
      tags:
        - helpers
      parameters:
        - $ref: "#/components/parameters/WorkspaceId"
      requestBody:
        description:
          S3 resource path to use. If empty, the S3 resource defined in the
          workspace settings will be used
        required: true
        content:
          application/json:
            schema:
              type: object
              properties:
                s3_resource_path:
                  type: string
      responses:
        "200":
          description: Connection settings
          content:
            application/json:
              schema:
                $ref: "#/components/schemas/S3Resource"

  /w/{workspace}/job_helpers/test_connection:
    get:
      summary: Test connection to the workspace object storage
      operationId: datasetStorageTestConnection
      tags:
        - helpers
      parameters:
        - $ref: "#/components/parameters/WorkspaceId"
        - name: storage
          in: query
          schema:
            type: string
      responses:
        "200":
          description: Connection settings
          content:
            application/json:
              schema: {}

  /w/{workspace}/job_helpers/list_stored_files:
    get:
      summary: List the file keys available in a workspace object storage
      operationId: listStoredFiles
      tags:
        - helpers
      parameters:
        - $ref: "#/components/parameters/WorkspaceId"
        - name: max_keys
          in: query
          required: true
          schema:
            type: integer
        - name: marker
          in: query
          schema:
            type: string
        - name: prefix
          in: query
          schema:
            type: string
        - name: storage
          in: query
          schema:
            type: string
      responses:
        "200":
          description: List of file keys
          content:
            application/json:
              schema:
                type: object
                properties:
                  next_marker:
                    type: string
                  windmill_large_files:
                    type: array
                    items:
                      $ref: "#/components/schemas/WindmillLargeFile"
                  restricted_access:
                    type: boolean
                required:
                  - windmill_large_files

  /w/{workspace}/job_helpers/load_file_metadata:
    get:
      summary: Load metadata of the file
      operationId: loadFileMetadata
      tags:
        - helpers
      parameters:
        - $ref: "#/components/parameters/WorkspaceId"
        - name: file_key
          in: query
          required: true
          schema:
            type: string
        - name: storage
          in: query
          schema:
            type: string
      responses:
        "200":
          description: FileMetadata
          content:
            application/json:
              schema:
                $ref: "#/components/schemas/WindmillFileMetadata"

  /w/{workspace}/job_helpers/load_file_preview:
    get:
      summary: Load a preview of the file
      operationId: loadFilePreview
      tags:
        - helpers
      parameters:
        - $ref: "#/components/parameters/WorkspaceId"
        - name: file_key
          in: query
          required: true
          schema:
            type: string
        - name: file_size_in_bytes
          in: query
          schema:
            type: integer
        - name: file_mime_type
          in: query
          schema:
            type: string
        - name: csv_separator
          in: query
          schema:
            type: string
        - name: csv_has_header
          in: query
          schema:
            type: boolean
        - name: read_bytes_from
          in: query
          schema:
            type: integer
        - name: read_bytes_length
          in: query
          schema:
            type: integer
        - name: storage
          in: query
          schema:
            type: string
      responses:
        "200":
          description: FilePreview
          content:
            application/json:
              schema:
                $ref: "#/components/schemas/WindmillFilePreview"

  /w/{workspace}/job_helpers/load_parquet_preview/{path}:
    get:
      summary: Load a preview of a parquet file
      operationId: loadParquetPreview
      tags:
        - helpers
      parameters:
        - $ref: "#/components/parameters/WorkspaceId"
        - $ref: "#/components/parameters/Path"
        - name: offset
          in: query
          schema:
            type: number
        - name: limit
          in: query
          schema:
            type: number
        - name: sort_col
          in: query
          schema:
            type: string
        - name: sort_desc
          in: query
          schema:
            type: boolean
        - name: search_col
          in: query
          schema:
            type: string
        - name: search_term
          in: query
          schema:
            type: string
        - name: storage
          in: query
          schema:
            type: string
      responses:
        "200":
          description: Parquet Preview
          content:
            application/json:
              schema: {}

  /w/{workspace}/job_helpers/load_table_count/{path}:
    get:
      summary: Load the table row count
      operationId: loadTableRowCount
      tags:
        - helpers
      parameters:
        - $ref: "#/components/parameters/WorkspaceId"
        - $ref: "#/components/parameters/Path"
        - name: search_col
          in: query
          schema:
            type: string
        - name: search_term
          in: query
          schema:
            type: string
        - name: storage
          in: query
          schema:
            type: string
      responses:
        "200":
          description: Table count
          content:
            application/json:
              schema:
                type: object
                properties:
                  count:
                    type: number

  /w/{workspace}/job_helpers/load_csv_preview/{path}:
    get:
      summary: Load a preview of a csv file
      operationId: loadCsvPreview
      tags:
        - helpers
      parameters:
        - $ref: "#/components/parameters/WorkspaceId"
        - $ref: "#/components/parameters/Path"
        - name: offset
          in: query
          schema:
            type: number
        - name: limit
          in: query
          schema:
            type: number
        - name: sort_col
          in: query
          schema:
            type: string
        - name: sort_desc
          in: query
          schema:
            type: boolean
        - name: search_col
          in: query
          schema:
            type: string
        - name: search_term
          in: query
          schema:
            type: string
        - name: storage
          in: query
          schema:
            type: string
        - name: csv_separator
          in: query
          schema:
            type: string
      responses:
        "200":
          description: Csv Preview
          content:
            application/json:
              schema: {}

  /w/{workspace}/job_helpers/delete_s3_file:
    delete:
      summary: Permanently delete file from S3
      operationId: deleteS3File
      tags:
        - helpers
      parameters:
        - $ref: "#/components/parameters/WorkspaceId"
        - name: file_key
          in: query
          required: true
          schema:
            type: string
        - name: storage
          in: query
          schema:
            type: string
      responses:
        "200":
          description: Confirmation
          content:
            application/json:
              schema: {}

  /w/{workspace}/job_helpers/move_s3_file:
    get:
      summary: Move a S3 file from one path to the other within the same bucket
      operationId: moveS3File
      tags:
        - helpers
      parameters:
        - $ref: "#/components/parameters/WorkspaceId"
        - name: src_file_key
          in: query
          required: true
          schema:
            type: string
        - name: dest_file_key
          in: query
          required: true
          schema:
            type: string
        - name: storage
          in: query
          schema:
            type: string
      responses:
        "200":
          description: Confirmation
          content:
            application/json:
              schema: {}

  /w/{workspace}/job_helpers/upload_s3_file:
    post:
      summary: Upload file to S3 bucket
      operationId: fileUpload
      tags:
        - helpers
      parameters:
        - $ref: "#/components/parameters/WorkspaceId"
        - name: file_key
          in: query
          required: false
          schema:
            type: string
        - name: file_extension
          in: query
          required: false
          schema:
            type: string
        - name: s3_resource_path
          in: query
          required: false
          schema:
            type: string
        - name: resource_type
          in: query
          required: false
          schema:
            type: string
        - name: storage
          in: query
          schema:
            type: string
        - name: content_type
          in: query
          schema:
            type: string
        - name: content_disposition
          in: query
          schema:
            type: string
      requestBody:
        description: File content
        required: true
        content:
          application/octet-stream:
            schema:
              type: string
              format: binary
      responses:
        "200":
          description: File upload status
          content:
            application/json:
              schema:
                type: object
                properties:
                  file_key:
                    type: string
                required:
                  - file_key

  /w/{workspace}/job_helpers/download_s3_file:
    get:
      summary: Download file to S3 bucket
      operationId: fileDownload
      tags:
        - helpers
      parameters:
        - $ref: "#/components/parameters/WorkspaceId"
        - name: file_key
          in: query
          required: true
          schema:
            type: string
        - name: s3_resource_path
          in: query
          required: false
          schema:
            type: string
        - name: resource_type
          in: query
          required: false
          schema:
            type: string
        - name: storage
          in: query
          schema:
            type: string
      responses:
        "200":
          description: Chunk of the downloaded file
          content:
            application/octet-stream:
              schema:
                type: string
                format: binary

  /w/{workspace}/job_helpers/download_s3_parquet_file_as_csv:
    get:
      summary: Download file to S3 bucket
      operationId: fileDownloadParquetAsCsv
      tags:
        - helpers
      parameters:
        - $ref: "#/components/parameters/WorkspaceId"
        - name: file_key
          in: query
          required: true
          schema:
            type: string
        - name: s3_resource_path
          in: query
          required: false
          schema:
            type: string
        - name: resource_type
          in: query
          required: false
          schema:
            type: string
      responses:
        "200":
          description: The downloaded file
          content:
            text/csv:
              schema:
                type: string

  /w/{workspace}/job_metrics/get/{id}:
    post:
      summary: get job metrics
      operationId: getJobMetrics
      tags:
        - metrics
      parameters:
        - $ref: "#/components/parameters/WorkspaceId"
        - $ref: "#/components/parameters/JobId"
      requestBody:
        description: parameters for statistics retrieval
        required: true
        content:
          application/json:
            schema:
              type: object
              properties:
                timeseries_max_datapoints:
                  type: integer
                from_timestamp:
                  type: string
                  format: date-time
                to_timestamp:
                  type: string
                  format: date-time

      responses:
        "200":
          description: job details
          content:
            application/json:
              schema:
                type: object
                properties:
                  metrics_metadata:
                    type: array
                    items:
                      $ref: "#/components/schemas/MetricMetadata"
                  scalar_metrics:
                    type: array
                    items:
                      $ref: "#/components/schemas/ScalarMetric"
                  timeseries_metrics:
                    type: array
                    items:
                      $ref: "#/components/schemas/TimeseriesMetric"

  /w/{workspace}/job_metrics/set_progress/{id}:
    post:
      summary: set job metrics
      operationId: setJobProgress
      tags:
        - metrics
      parameters:
        - $ref: "#/components/parameters/WorkspaceId"
        - $ref: "#/components/parameters/JobId"
      requestBody:
        description: parameters for statistics retrieval
        required: true
        content:
          application/json:
            schema:
              type: object
              properties:
                percent:
                  type: integer
                flow_job_id:
                  type: string
                  format: uuid

      responses:
        "200":
          description: Job progress updated
          content:
            application/json:
              schema: {}

  /w/{workspace}/job_metrics/get_progress/{id}:
    get:
      summary: get job progress
      operationId: getJobProgress
      tags:
        - metrics
      parameters:
        - $ref: "#/components/parameters/WorkspaceId"
        - $ref: "#/components/parameters/JobId"
      responses:
        "200":
          description: job progress between 0 and 99
          content:
            application/json:
              schema:
                type: integer
  /service_logs/list_files:
    get:
      summary: list log files ordered by timestamp
      operationId: listLogFiles
      tags:
        - service_logs
      parameters:
        - $ref: "#/components/parameters/Before"
        - $ref: "#/components/parameters/After"
        - name: with_error
          in: query
          required: false
          schema:
            type: boolean
      responses:
        "200":
          description: time
          content:
            application/json:
              schema:
                type: array
                items:
                  type: object
                  properties:
                    hostname:
                      type: string
                    mode:
                      type: string
                    worker_group:
                      type: string
                    log_ts:
                      type: string
                      format: date-time
                    file_path:
                      type: string
                    ok_lines:
                      type: integer
                    err_lines:
                      type: integer
                    json_fmt:
                      type: boolean
                  required:
                    - hostname
                    - mode
                    - log_ts
                    - file_path
                    - json_fmt

  /service_logs/get_log_file/{path}:
    get:
      summary: get log file by path
      operationId: getLogFile
      tags:
        - service_logs
      parameters:
        - $ref: "#/components/parameters/Path"
      responses:
        "200":
          description: log stream
          content:
            text/plain:
              schema:
                type: string

  /concurrency_groups/list:
    get:
      summary: List all concurrency groups
      operationId: listConcurrencyGroups
      tags:
        - concurrencyGroups
      responses:
        "200":
          description: all concurrency groups
          content:
            application/json:
              schema:
                type: array
                items:
                  $ref: "#/components/schemas/ConcurrencyGroup"
  /concurrency_groups/prune/{concurrency_id}:
    delete:
      summary: Delete concurrency group
      operationId: deleteConcurrencyGroup
      tags:
        - concurrencyGroups
      parameters:
        - $ref: "#/components/parameters/ConcurrencyId"
      responses:
        "200":
          description: concurrency group removed
          content:
            application/json:
              schema:
                type: object
                properties: {}
  /concurrency_groups/{id}/key:
    get:
      summary: Get the concurrency key for a job that has concurrency limits enabled
      operationId: getConcurrencyKey
      tags:
        - concurrencyGroups
      parameters:
        - $ref: "#/components/parameters/JobId"
      responses:
        "200":
          description: concurrency key for given job
          content:
            application/json:
              schema:
                type: string
  /w/{workspace}/concurrency_groups/list_jobs:
    get:
      summary: Get intervals of job runtime concurrency
      operationId: listExtendedJobs
      tags:
        - concurrencyGroups
        - job
      parameters:
        - name: concurrency_key
          in: query
          required: false
          schema:
            type: string
        - name: row_limit
          in: query
          required: false
          schema:
            type: number
        - $ref: "#/components/parameters/WorkspaceId"
        - $ref: "#/components/parameters/CreatedBy"
        - $ref: "#/components/parameters/Label"
        - $ref: "#/components/parameters/ParentJob"
        - $ref: "#/components/parameters/ScriptExactPath"
        - $ref: "#/components/parameters/ScriptStartPath"
        - $ref: "#/components/parameters/SchedulePath"
        - $ref: "#/components/parameters/ScriptExactHash"
        - $ref: "#/components/parameters/StartedBefore"
        - $ref: "#/components/parameters/StartedAfter"
        - $ref: "#/components/parameters/CreatedOrStartedBefore"
        - $ref: "#/components/parameters/Running"
        - $ref: "#/components/parameters/ScheduledForBeforeNow"
        - $ref: "#/components/parameters/CreatedOrStartedAfter"
        - $ref: "#/components/parameters/CreatedOrStartedAfterCompletedJob"
        - $ref: "#/components/parameters/JobKinds"
        - $ref: "#/components/parameters/ArgsFilter"
        - $ref: "#/components/parameters/Tag"
        - $ref: "#/components/parameters/ResultFilter"
        - $ref: "#/components/parameters/Page"
        - $ref: "#/components/parameters/PerPage"
        - name: is_skipped
          description: is the job skipped
          in: query
          schema:
            type: boolean
        - name: is_flow_step
          description: is the job a flow step
          in: query
          schema:
            type: boolean
        - name: has_null_parent
          description: has null parent
          in: query
          schema:
            type: boolean
        - name: success
          description: filter on successful jobs
          in: query
          schema:
            type: boolean
        - name: all_workspaces
          description: get jobs from all workspaces (only valid if request come from the `admins` workspace)
          in: query
          schema:
            type: boolean
        - name: is_not_schedule
          description: is not a scheduled job
          in: query
          schema:
            type: boolean
      responses:
        "200":
          description: time
          content:
            application/json:
              schema:
                $ref: "#/components/schemas/ExtendedJobs"

  /srch/w/{workspace}/index/search/job:
    get:
      summary: Search through jobs with a string query
      operationId: searchJobsIndex
      tags:
        - indexSearch
      parameters:
        - $ref: "#/components/parameters/WorkspaceId"
        - name: search_query
          in: query
          required: true
          schema:
            type: string
      responses:
        "200":
          description: search results
          content:
            application/json:
              schema:
                type: object
                properties:
                  query_parse_errors:
                    description: a list of the terms that couldn't be parsed (and thus ignored)
                    type: array
                    items:
                      type: object
                      properties:
                        dancer:
                          type: string
                  hits:
                    description: the jobs that matched the query
                    type: array
                    items:
                      $ref: "#/components/schemas/JobSearchHit"

  /srch/index/search/service_logs:
    get:
      summary: Search through service logs with a string query
      operationId: searchLogsIndex
      tags:
        - indexSearch
      parameters:
        - name: search_query
          in: query
          required: true
          schema:
            type: string
        - name: mode
          in: query
          required: true
          schema:
            type: string
        - name: worker_group
          in: query
          required: false
          schema:
            type: string
        - name: hostname
          in: query
          required: true
          schema:
            type: string
        - name: min_ts
          in: query
          required: false
          schema:
            type: string
            format: date-time
        - name: max_ts
          in: query
          required: false
          schema:
            type: string
            format: date-time
      responses:
        "200":
          description: search results
          content:
            application/json:
              schema:
                type: object
                properties:
                  query_parse_errors:
                    description: a list of the terms that couldn't be parsed (and thus ignored)
                    type: array
                    items:
                      type: string
                  hits:
                    description: log files that matched the query
                    type: array
                    items:
                      $ref: "#/components/schemas/LogSearchHit"

  /srch/index/search/count_service_logs:
    get:
      summary: Search and count the log line hits on every provided host
      operationId: countSearchLogsIndex
      tags:
        - indexSearch
      parameters:
        - name: search_query
          in: query
          required: true
          schema:
            type: string
        - name: min_ts
          in: query
          required: false
          schema:
            type: string
            format: date-time
        - name: max_ts
          in: query
          required: false
          schema:
            type: string
            format: date-time
      responses:
        "200":
          description: search results
          content:
            application/json:
              schema:
                type: object
                properties:
                  query_parse_errors:
                    description: a list of the terms that couldn't be parsed (and thus ignored)
                    type: array
                    items:
                      type: string
                  count_per_host:
                    description: count of log lines that matched the query per hostname
                    type: object

  /srch/index/delete/{idx_name}:
    delete:
      summary: Restart container and delete the index to recreate it.
      operationId: clearIndex
      tags:
        - indexSearch
      parameters:
        - name: idx_name
          in: path
          required: true
          schema:
            type: string
            enum:
              - JobIndex
              - ServiceLogIndex
      responses:
        "200":
          description: idx to be deleted and container restarting
          content:
            text/plain:
              schema:
                type: string

components:
  securitySchemes:
    bearerAuth:
      type: http
      scheme: bearer
    cookieAuth:
      type: apiKey
      in: cookie
      name: token

  parameters:
    Key:
      name: key
      in: path
      required: true
      schema:
        type: string
    WorkspaceId:
      name: workspace
      in: path
      required: true
      schema:
        type: string
    VersionId:
      name: version
      in: path
      required: true
      schema:
        type: number
    Token:
      name: token
      in: path
      required: true
      schema:
        type: string
    AccountId:
      name: id
      in: path
      required: true
      schema:
        type: integer
    ClientName:
      name: client_name
      in: path
      required: true
      schema:
        type: string
    ScriptPath:
      name: path
      in: path
      required: true
      schema:
        type: string
    ScriptHash:
      name: hash
      in: path
      required: true
      schema:
        type: string
    JobId:
      name: id
      in: path
      required: true
      schema:
        type: string
        format: uuid
    Path:
      name: path
      in: path
      required: true
      schema:
        type: string
    CustomPath:
      name: custom_path
      in: path
      required: true
      schema:
        type: string
    PathId:
      name: id
      in: path
      required: true
      schema:
        type: integer
    PathVersion:
      name: version
      in: path
      required: true
      schema:
        type: integer
    Name:
      name: name
      in: path
      required: true
      schema:
        type: string
    Page:
      name: page
      description: which page to return (start at 1, default 1)
      in: query
      schema:
        type: integer
    PerPage:
      name: per_page
      description: number of items to return for a given page (default 30, max 100)
      in: query
      schema:
        type: integer
    OrderDesc:
      name: order_desc
      description: order by desc order (default true)
      in: query
      schema:
        type: boolean
    CreatedBy:
      name: created_by
      description: mask to filter exact matching user creator
      in: query
      schema:
        type: string
    Label:
      name: label
      description: mask to filter exact matching job's label (job labels are completed jobs with as a result an object containing a string in the array at key 'wm_labels')
      in: query
      schema:
        type: string
    ParentJob:
      name: parent_job
      description:
        The parent job that is at the origin and responsible for the execution
        of this script if any
      in: query
      schema:
        type: string
        format: uuid
    WorkerTag:
      name: tag
      description: Override the tag to use
      in: query
      schema:
        type: string
    CacheTtl:
      name: cache_ttl
      description: Override the cache time to live (in seconds). Can not be used to disable caching, only override with a new cache ttl
      in: query
      schema:
        type: string
    NewJobId:
      name: job_id
      description:
        The job id to assign to the created job. if missing, job is chosen
        randomly using the ULID scheme. If a job id already exists in the queue
        or as a completed job, the request to create one will fail (Bad Request)
      in: query
      schema:
        type: string
        format: uuid
    IncludeHeader:
      name: include_header
      description: |
        List of headers's keys (separated with ',') whove value are added to the args
        Header's key lowercased and '-'' replaced to '_' such that 'Content-Type' becomes the 'content_type' arg key
      in: query
      schema:
        type: string
    QueueLimit:
      name: queue_limit
      description: |
        The maximum size of the queue for which the request would get rejected if that job would push it above that limit
      in: query
      schema:
        type: string
    Payload:
      name: payload
      description: |
        The base64 encoded payload that has been encoded as a JSON. e.g how to encode such payload encodeURIComponent
        `encodeURIComponent(btoa(JSON.stringify({a: 2})))`
      in: query
      schema:
        type: string
    ScriptStartPath:
      name: script_path_start
      description: mask to filter matching starting path
      in: query
      schema:
        type: string
    SchedulePath:
      name: schedule_path
      description: mask to filter by schedule path
      in: query
      schema:
        type: string
    ScriptExactPath:
      name: script_path_exact
      description: mask to filter exact matching path
      in: query
      schema:
        type: string
    ScriptExactHash:
      name: script_hash
      description: mask to filter exact matching path
      in: query
      schema:
        type: string
    CreatedBefore:
      name: created_before
      description: filter on created before (inclusive) timestamp
      in: query
      schema:
        type: string
        format: date-time
    CreatedAfter:
      name: created_after
      description: filter on created after (exclusive) timestamp
      in: query
      schema:
        type: string
        format: date-time
    StartedBefore:
      name: started_before
      description: filter on started before (inclusive) timestamp
      in: query
      schema:
        type: string
        format: date-time
    StartedAfter:
      name: started_after
      description: filter on started after (exclusive) timestamp
      in: query
      schema:
        type: string
        format: date-time
    Before:
      name: before
      description: filter on started before (inclusive) timestamp
      in: query
      schema:
        type: string
        format: date-time
    CreatedOrStartedAfter:
      name: created_or_started_after
      description:
        filter on created_at for non non started job and started_at otherwise
        after (exclusive) timestamp
      in: query
      schema:
        type: string
        format: date-time
    CreatedOrStartedAfterCompletedJob:
      name: created_or_started_after_completed_jobs
      description:
        filter on created_at for non non started job and started_at otherwise
        after (exclusive) timestamp but only for the completed jobs
      in: query
      schema:
        type: string
        format: date-time
    CreatedOrStartedBefore:
      name: created_or_started_before
      description:
        filter on created_at for non non started job and started_at otherwise
        before (inclusive) timestamp
      in: query
      schema:
        type: string
        format: date-time
    Success:
      name: success
      description: filter on successful jobs
      in: query
      schema:
        type: boolean
    ScheduledForBeforeNow:
      name: scheduled_for_before_now
      description: filter on jobs scheduled_for before now (hence waitinf for a worker)
      in: query
      schema:
        type: boolean
    Suspended:
      name: suspended
      description: filter on suspended jobs
      in: query
      schema:
        type: boolean
    Running:
      name: running
      description: filter on running jobs
      in: query
      schema:
        type: boolean
    ArgsFilter:
      name: args
      description: filter on jobs containing those args as a json subset (@> in postgres)
      in: query
      schema:
        type: string
    Tag:
      name: tag
      description: filter on jobs with a given tag/worker group
      in: query
      schema:
        type: string
    ResultFilter:
      name: result
      description: filter on jobs containing those result as a json subset (@> in postgres)
      in: query
      schema:
        type: string
    After:
      name: after
      description: filter on created after (exclusive) timestamp
      in: query
      schema:
        type: string
        format: date-time
    Username:
      name: username
      description: filter on exact username of user
      in: query
      schema:
        type: string
    Operation:
      name: operation
      description: filter on exact or prefix name of operation
      in: query
      schema:
        type: string
    ResourceName:
      name: resource
      description: filter on exact or prefix name of resource
      in: query
      schema:
        type: string
    ActionKind:
      name: action_kind
      description: filter on type of operation
      in: query
      schema:
        type: string
        enum: [Create, Update, Delete, Execute]
    JobKinds:
      name: job_kinds
      description:
        filter on job kind (values 'preview', 'script', 'dependencies', 'flow')
        separated by,
      in: query
      schema:
        type: string
      # correct type is below but explode not supported by our codegen
      #   type: array
      #   items:
      #     type: string
      #     enum: ["preview", "script", "dependencies"]
      # explode: false
    RunnableId:
      name: runnable_id
      in: query
      schema:
        type: string
    RunnableTypeQuery:
      name: runnable_type
      in: query
      schema:
        $ref: "#/components/schemas/RunnableType"
    InputId:
      name: input
      in: path
      required: true
      schema:
        type: string
    GetStarted:
      name: get_started
      in: query
      schema:
        type: boolean
    ConcurrencyId:
      name: concurrency_id
      in: path
      required: true
      schema:
        type: string
    RunnableKind:
      name: runnable_kind
      in: path
      required: true
      schema:
        type: string
        enum: [script, flow]

  schemas:
    $ref: "../../openflow.openapi.yaml#/components/schemas"

    AiResource:
      type: object
      properties:
        path:
          type: string
        provider:
          type: string
      required:
        - path
        - provider
    Script:
      type: object
      properties:
        workspace_id:
          type: string
        hash:
          type: string
        path:
          type: string
        parent_hashes:
          type: array
          description: |
            The first element is the direct parent of the script, the second is the parent of the first, etc
          items:
            type: string
        summary:
          type: string
        description:
          type: string
        content:
          type: string
        created_by:
          type: string
        created_at:
          type: string
          format: date-time
        archived:
          type: boolean
        schema:
          type: object
        deleted:
          type: boolean
        is_template:
          type: boolean
        extra_perms:
          type: object
          additionalProperties:
            type: boolean
        lock:
          type: string
        lock_error_logs:
          type: string
        language:
          type: string
          enum:
            [
              python3,
              deno,
              go,
              bash,
              powershell,
              postgresql,
              mysql,
              bigquery,
              snowflake,
              mssql,
              oracledb,
              graphql,
              nativets,
              bun,
              php,
              rust,
              ansible,
              csharp,
            ]
        kind:
          type: string
          enum: [script, failure, trigger, command, approval, preprocessor]
        starred:
          type: boolean
        tag:
          type: string
        has_draft:
          type: boolean
        draft_only:
          type: boolean
        envs:
          type: array
          items:
            type: string
        concurrent_limit:
          type: integer
        concurrency_time_window_s:
          type: integer
        concurrency_key:
          type: string
        cache_ttl:
          type: number
        dedicated_worker:
          type: boolean
        ws_error_handler_muted:
          type: boolean
        priority:
          type: integer
        restart_unless_cancelled:
          type: boolean
        timeout:
          type: integer
        delete_after_use:
          type: boolean
        visible_to_runner_only:
          type: boolean
        no_main_func:
          type: boolean
        codebase:
          type: string
        has_preprocessor:
          type: boolean
        on_behalf_of_email:
          type: string

      required:
        - hash
        - path
        - summary
        - description
        - content
        - created_by
        - created_at
        - archived
        - deleted
        - is_template
        - extra_perms
        - language
        - kind
        - starred
        - no_main_func
        - has_preprocessor

    NewScript:
      type: object
      properties:
        path:
          type: string
        parent_hash:
          type: string
        summary:
          type: string
        description:
          type: string
        content:
          type: string
        schema:
          type: object
        is_template:
          type: boolean
        lock:
          type: string
        language:
          type: string
          enum:
            [
              python3,
              deno,
              go,
              bash,
              powershell,
              postgresql,
              mysql,
              bigquery,
              snowflake,
              mssql,
              oracledb,
              graphql,
              nativets,
              bun,
              php,
              rust,
              ansible,
              csharp,
            ]
        kind:
          type: string
          enum: [script, failure, trigger, command, approval, preprocessor]
        tag:
          type: string
        draft_only:
          type: boolean
        envs:
          type: array
          items:
            type: string
        concurrent_limit:
          type: integer
        concurrency_time_window_s:
          type: integer
        cache_ttl:
          type: number
        dedicated_worker:
          type: boolean
        ws_error_handler_muted:
          type: boolean
        priority:
          type: integer
        restart_unless_cancelled:
          type: boolean
        timeout:
          type: integer
        delete_after_use:
          type: boolean
        deployment_message:
          type: string
        concurrency_key:
          type: string
        visible_to_runner_only:
          type: boolean
        no_main_func:
          type: boolean
        codebase:
          type: string
        has_preprocessor:
          type: boolean
        on_behalf_of_email:
          type: string
      required:
        - path
        - summary
        - description
        - content
        - language

    NewScriptWithDraft:
      allOf:
        - $ref: "#/components/schemas/NewScript"
        - type: object
          properties:
            draft:
              $ref: "#/components/schemas/NewScript"
            hash:
              type: string
          required:
            - hash

    ScriptHistory:
      type: object
      properties:
        script_hash:
          type: string
        deployment_msg:
          type: string
      required:
        - script_hash

    ScriptArgs:
      type: object
      additionalProperties: {}

    Input:
      type: object
      properties:
        id:
          type: string
        name:
          type: string
        created_by:
          type: string
        created_at:
          type: string
          format: date-time
        is_public:
          type: boolean
        success:
          type: boolean
      required:
        - id
        - name
        - args
        - created_by
        - created_at
        - is_public

    CreateInput:
      type: object
      properties:
        name:
          type: string
        args:
          type: object
      required:
        - name
        - args
        - created_by

    UpdateInput:
      type: object
      properties:
        id:
          type: string
        name:
          type: string
        is_public:
          type: boolean
      required:
        - id
        - name
        - is_public

    RunnableType:
      type: string
      enum: ["ScriptHash", "ScriptPath", "FlowPath"]

    QueuedJob:
      type: object
      properties:
        workspace_id:
          type: string
        id:
          type: string
          format: uuid
        parent_job:
          type: string
          format: uuid
        created_by:
          type: string
        created_at:
          type: string
          format: date-time
        started_at:
          type: string
          format: date-time
        scheduled_for:
          type: string
          format: date-time
        running:
          type: boolean
        script_path:
          type: string
        script_hash:
          type: string
        args:
          $ref: "#/components/schemas/ScriptArgs"
        logs:
          type: string
        raw_code:
          type: string
        canceled:
          type: boolean
        canceled_by:
          type: string
        canceled_reason:
          type: string
        last_ping:
          type: string
          format: date-time
        job_kind:
          type: string
          enum:
            [
              "script",
              "preview",
              "dependencies",
              "flowdependencies",
              "appdependencies",
              "flow",
              "flowpreview",
              "script_hub",
              "identity",
              "deploymentcallback",
              "singlescriptflow",
              "flowscript",
              "flownode",
              "appscript",
            ]
        schedule_path:
          type: string
        permissioned_as:
          type: string
          description: |
            The user (u/userfoo) or group (g/groupfoo) whom 
            the execution of this script will be permissioned_as and by extension its DT_TOKEN.
        flow_status:
          $ref: "../../openflow.openapi.yaml#/components/schemas/FlowStatus"
        raw_flow:
          $ref: "../../openflow.openapi.yaml#/components/schemas/FlowValue"
        is_flow_step:
          type: boolean
        language:
          type: string
          enum:
            [
              python3,
              deno,
              go,
              bash,
              powershell,
              postgresql,
              mysql,
              bigquery,
              snowflake,
              mssql,
              oracledb,
              graphql,
              nativets,
              bun,
              php,
              rust,
              ansible,
              csharp,
            ]
        email:
          type: string
        visible_to_owner:
          type: boolean
        mem_peak:
          type: integer
        tag:
          type: string
        priority:
          type: integer
        self_wait_time_ms:
          type: number
        aggregate_wait_time_ms:
          type: number
        suspend:
          type: number
      required:
        - id
        - running
        - canceled
        - job_kind
        - permissioned_as
        - is_flow_step
        - email
        - visible_to_owner
        - tag

    CompletedJob:
      type: object
      properties:
        workspace_id:
          type: string
        id:
          type: string
          format: uuid
        parent_job:
          type: string
          format: uuid
        created_by:
          type: string
        created_at:
          type: string
          format: date-time
        started_at:
          type: string
          format: date-time
        duration_ms:
          type: integer
        success:
          type: boolean
        script_path:
          type: string
        script_hash:
          type: string
        args:
          $ref: "#/components/schemas/ScriptArgs"
        result: {}
        logs:
          type: string
        deleted:
          type: boolean
        raw_code:
          type: string
        canceled:
          type: boolean
        canceled_by:
          type: string
        canceled_reason:
          type: string
        job_kind:
          type: string
          enum:
            [
              "script",
              "preview",
              "dependencies",
              "flow",
              "flowdependencies",
              "appdependencies",
              "flowpreview",
              "script_hub",
              "identity",
              "deploymentcallback",
              "singlescriptflow",
              "flowscript",
              "flownode",
              "appscript",
            ]
        schedule_path:
          type: string
        permissioned_as:
          type: string
          description: |
            The user (u/userfoo) or group (g/groupfoo) whom 
            the execution of this script will be permissioned_as and by extension its DT_TOKEN.
        flow_status:
          $ref: "../../openflow.openapi.yaml#/components/schemas/FlowStatus"
        raw_flow:
          $ref: "../../openflow.openapi.yaml#/components/schemas/FlowValue"
        is_flow_step:
          type: boolean
        language:
          type: string
          enum:
            [
              python3,
              deno,
              go,
              bash,
              powershell,
              postgresql,
              mysql,
              bigquery,
              snowflake,
              mssql,
              oracledb,
              graphql,
              nativets,
              bun,
              php,
              rust,
              ansible,
              csharp,
            ]
        is_skipped:
          type: boolean
        email:
          type: string
        visible_to_owner:
          type: boolean
        mem_peak:
          type: integer
        tag:
          type: string
        priority:
          type: integer
        labels:
          type: array
          items:
            type: string
        self_wait_time_ms:
          type: number
        aggregate_wait_time_ms:
          type: number
      required:
        - id
        - created_by
        - duration_ms
        - created_at
        - started_at
        - success
        - canceled
        - job_kind
        - permissioned_as
        - is_flow_step
        - is_skipped
        - email
        - visible_to_owner
        - tag

    ObscuredJob:
      type: object
      properties:
        typ:
          type: string
        started_at:
          type: string
          format: date-time
        duration_ms:
          type: number
    Job:
      oneOf:
        - allOf:
            - $ref: "#/components/schemas/CompletedJob"
            - type: object
              properties:
                type:
                  type: string
                  enum: [CompletedJob]
        - allOf:
            - $ref: "#/components/schemas/QueuedJob"
            - type: object
              properties:
                type:
                  type: string
                  enum: [QueuedJob]
      discriminator:
        propertyName: type

    User:
      type: object
      properties:
        email:
          type: string
        username:
          type: string
        is_admin:
          type: boolean
        name:
          type: string
        is_super_admin:
          type: boolean
        created_at:
          type: string
          format: date-time
        operator:
          type: boolean
        disabled:
          type: boolean
        groups:
          type: array
          items:
            type: string
        folders:
          type: array
          items:
            type: string
        folders_owners:
          type: array
          items:
            type: string
      required:
        - email
        - username
        - is_admin
        - is_super_admin
        - created_at
        - operator
        - disabled
        - folders
        - folders_owners

    UserUsage:
      type: object
      properties:
        email:
          type: string
        executions:
          type: number

    Login:
      type: object
      properties:
        email:
          type: string
        password:
          type: string
      required:
        - email
        - password

    EditWorkspaceUser:
      type: object
      properties:
        is_admin:
          type: boolean
        operator:
          type: boolean
        disabled:
          type: boolean

    TruncatedToken:
      type: object
      properties:
        label:
          type: string
        expiration:
          type: string
          format: date-time
        token_prefix:
          type: string
        created_at:
          type: string
          format: date-time
        last_used_at:
          type: string
          format: date-time
        scopes:
          type: array
          items:
            type: string
        email:
          type: string
      required:
        - token_prefix
        - created_at
        - last_used_at

    NewToken:
      type: object
      properties:
        label:
          type: string
        expiration:
          type: string
          format: date-time
        scopes:
          type: array
          items:
            type: string
        workspace_id:
          type: string

    NewTokenImpersonate:
      type: object
      properties:
        label:
          type: string
        expiration:
          type: string
          format: date-time
        impersonate_email:
          type: string
        workspace_id:
          type: string
      required:
        - impersonate_email

    ListableVariable:
      type: object
      properties:
        workspace_id:
          type: string
        path:
          type: string
        value:
          type: string
        is_secret:
          type: boolean
        description:
          type: string
        account:
          type: integer
        is_oauth:
          type: boolean
        extra_perms:
          type: object
          additionalProperties:
            type: boolean
        is_expired:
          type: boolean
        refresh_error:
          type: string
        is_linked:
          type: boolean
        is_refreshed:
          type: boolean
        expires_at:
          type: string
          format: date-time
      required:
        - workspace_id
        - path
        - is_secret
        - extra_perms

    ContextualVariable:
      type: object
      properties:
        name:
          type: string
        value:
          type: string
        description:
          type: string
        is_custom:
          type: boolean
      required:
        - name
        - value
        - description
        - is_custom

    CreateVariable:
      type: object
      properties:
        path:
          type: string
        value:
          type: string
        is_secret:
          type: boolean
        description:
          type: string
        account:
          type: integer
        is_oauth:
          type: boolean
        expires_at:
          type: string
          format: date-time
      required:
        - path
        - value
        - is_secret
        - description

    EditVariable:
      type: object
      properties:
        path:
          type: string
        value:
          type: string
        is_secret:
          type: boolean
        description:
          type: string

    AuditLog:
      type: object
      properties:
        id:
          type: integer
        timestamp:
          type: string
          format: date-time
        username:
          type: string
        operation:
          type: string
          enum:
            - "jobs.run"
            - "jobs.run.script"
            - "jobs.run.preview"
            - "jobs.run.flow"
            - "jobs.run.flow_preview"
            - "jobs.run.script_hub"
            - "jobs.run.dependencies"
            - "jobs.run.identity"
            - "jobs.run.noop"
            - "jobs.flow_dependencies"
            - "jobs"
            - "jobs.cancel"
            - "jobs.force_cancel"
            - "jobs.disapproval"
            - "jobs.delete"
            - "account.delete"
            - "ai.request"
            - "resources.create"
            - "resources.update"
            - "resources.delete"
            - "resource_types.create"
            - "resource_types.update"
            - "resource_types.delete"
            - "schedule.create"
            - "schedule.setenabled"
            - "schedule.edit"
            - "schedule.delete"
            - "scripts.create"
            - "scripts.update"
            - "scripts.archive"
            - "scripts.delete"
            - "users.create"
            - "users.delete"
            - "users.update"
            - "users.login"
            - "users.login_failure"
            - "users.logout"
            - "users.accept_invite"
            - "users.decline_invite"
            - "users.token.create"
            - "users.token.delete"
            - "users.add_to_workspace"
            - "users.add_global"
            - "users.setpassword"
            - "users.impersonate"
            - "users.leave_workspace"
            - "oauth.login"
            - "oauth.login_failure"
            - "oauth.signup"
            - "variables.create"
            - "variables.delete"
            - "variables.update"
            - "flows.create"
            - "flows.update"
            - "flows.delete"
            - "flows.archive"
            - "apps.create"
            - "apps.update"
            - "apps.delete"
            - "folder.create"
            - "folder.update"
            - "folder.delete"
            - "folder.add_owner"
            - "folder.remove_owner"
            - "group.create"
            - "group.delete"
            - "group.edit"
            - "group.adduser"
            - "group.removeuser"
            - "igroup.create"
            - "igroup.delete"
            - "igroup.adduser"
            - "igroup.removeuser"
            - "variables.decrypt_secret"
            - "workspaces.edit_command_script"
            - "workspaces.edit_deploy_to"
            - "workspaces.edit_auto_invite_domain"
            - "workspaces.edit_webhook"
            - "workspaces.edit_copilot_config"
            - "workspaces.edit_error_handler"
            - "workspaces.create"
            - "workspaces.update"
            - "workspaces.archive"
            - "workspaces.unarchive"
            - "workspaces.delete"
        action_kind:
          type: string
          enum: ["Created", "Updated", "Delete", "Execute"]
        resource:
          type: string
        parameters:
          type: object
      required:
        - id
        - timestamp
        - username
        - operation
        - action_kind

    MainArgSignature:
      type: object
      properties:
        type:
          type: string
          enum: ["Valid", "Invalid"]
        error:
          type: string
        star_args:
          type: boolean
        star_kwargs:
          type: boolean
        args:
          type: array
          items:
            type: object
            properties:
              name:
                type: string
              typ:
                oneOf:
                  - type: string
                    enum:
                      [
                        "float",
                        "int",
                        "bool",
                        "email",
                        "unknown",
                        "bytes",
                        "dict",
                        "datetime",
                        "sql",
                      ]
                  - type: object
                    properties:
                      resource:
                        type: string
                        nullable: true
                    required:
                      - resource
                  - type: object
                    properties:
                      str:
                        type: array
                        items:
                          type: string
                        nullable: true
                    required:
                      - str
                  - type: object
                    properties:
                      object:
                        type: array
                        items:
                          type: object
                          properties:
                            key:
                              type: string
                            typ:
                              oneOf:
                                - type: string
                                  enum:
                                    [
                                      "float",
                                      "int",
                                      "bool",
                                      "email",
                                      "unknown",
                                      "bytes",
                                      "dict",
                                      "datetime",
                                      "sql",
                                    ]
                                - type: object
                                  properties:
                                    str: {}
                                  required: [str]
                          required:
                            - key
                            - typ
                    required:
                      - object
                  - type: object
                    properties:
                      list:
                        oneOf:
                          - type: string
                            enum:
                              [
                                "float",
                                "int",
                                "bool",
                                "email",
                                "unknown",
                                "bytes",
                                "dict",
                                "datetime",
                                "sql",
                              ]
                          - type: object
                            properties:
                              str: {}
                            required: [str]
                        nullable: true
                    required:
                      - list
              has_default:
                type: boolean
              default: {}
            required:
              - name
              - typ
        no_main_func:
          type: boolean
          nullable: true
        has_preprocessor:
          type: boolean
          nullable: true
      required:
        - star_args
        - start_kwargs
        - args
        - type
        - error
        - no_main_func
        - has_preprocessor

    Preview:
      type: object
      properties:
        content:
          type: string
        path:
          type: string
        args:
          $ref: "#/components/schemas/ScriptArgs"
        language:
          type: string
          enum:
            [
              python3,
              deno,
              go,
              bash,
              powershell,
              postgresql,
              mysql,
              bigquery,
              snowflake,
              mssql,
              oracledb,
              graphql,
              nativets,
              bun,
              php,
              rust,
              ansible,
              csharp,
            ]
        tag:
          type: string
        kind:
          type: string
          enum: [code, identity, http]
        dedicated_worker:
          type: boolean
        lock:
          type: string
      required:
        - args

    WorkflowTask:
      type: object
      properties:
        args:
          $ref: "#/components/schemas/ScriptArgs"
      required:
        - args

    WorkflowStatusRecord:
      type: object
      additionalProperties:
        $ref: "#/components/schemas/WorkflowStatus"

    WorkflowStatus:
      type: object
      properties:
        scheduled_for:
          type: string
          format: date-time
        started_at:
          type: string
          format: date-time
        duration_ms:
          type: number
        name:
          type: string

    CreateResource:
      type: object
      properties:
        path:
          type: string
        value: {}
        description:
          type: string
        resource_type:
          type: string
      required:
        - path
        - value
        - resource_type

    EditResource:
      type: object
      properties:
        path:
          type: string
        description:
          type: string
        value: {}

    Resource:
      type: object
      properties:
        workspace_id:
          type: string
        path:
          type: string
        description:
          type: string
        resource_type:
          type: string
        value: {}
        is_oauth:
          type: boolean
        extra_perms:
          type: object
          additionalProperties:
            type: boolean
        created_by:
          type: string
        edited_at:
          type: string
          format: date-time
      required:
        - path
        - resource_type
        - is_oauth

    ListableResource:
      type: object
      properties:
        workspace_id:
          type: string
        path:
          type: string
        description:
          type: string
        resource_type:
          type: string
        value: {}
        is_oauth:
          type: boolean
        extra_perms:
          type: object
          additionalProperties:
            type: boolean
        is_expired:
          type: boolean
        refresh_error:
          type: string
        is_linked:
          type: boolean
        is_refreshed:
          type: boolean
        account:
          type: number
        created_by:
          type: string
        edited_at:
          type: string
          format: date-time
      required:
        - path
        - resource_type
        - is_oauth
        - is_linked
        - is_refreshed

    ResourceType:
      type: object
      properties:
        workspace_id:
          type: string
        name:
          type: string
        schema: {}
        description:
          type: string
        created_by:
          type: string
        edited_at:
          type: string
          format: date-time
        format_extension:
          type: string
      required:
        - name

    EditResourceType:
      type: object
      properties:
        schema: {}
        description:
          type: string

    Schedule:
      type: object
      properties:
        path:
          type: string
        edited_by:
          type: string
        edited_at:
          type: string
          format: date-time
        schedule:
          type: string
        timezone:
          type: string
        enabled:
          type: boolean
        script_path:
          type: string
        is_flow:
          type: boolean
        args:
          $ref: "#/components/schemas/ScriptArgs"
        extra_perms:
          type: object
          additionalProperties:
            type: boolean
        email:
          type: string
        error:
          type: string
        on_failure:
          # a reference to a script path, flow path, or webhook (script/<path>, flow/<path>)
          type: string
        on_failure_times:
          type: number
        on_failure_exact:
          type: boolean
        on_failure_extra_args:
          $ref: "#/components/schemas/ScriptArgs"
        on_recovery:
          type: string
        on_recovery_times:
          type: number
        on_recovery_extra_args:
          $ref: "#/components/schemas/ScriptArgs"
        on_success:
          type: string
        on_success_extra_args:
          $ref: "#/components/schemas/ScriptArgs"
        ws_error_handler_muted:
          type: boolean
        retry:
          $ref: "../../openflow.openapi.yaml#/components/schemas/Retry"
        summary:
          type: string
        no_flow_overlap:
          type: boolean
        tag:
          type: string
        paused_until:
          type: string
          format: date-time
        cron_version:
          type: string
      required:
        - path
        - edited_by
        - edited_at
        - schedule
        - script_path
        - timezone
        - extra_perms
        - is_flow
        - enabled
        - email

    ScheduleWJobs:
      allOf:
        - $ref: "#/components/schemas/Schedule"
        - type: object
          properties:
            jobs:
              type: array
              items:
                type: object
                properties:
                  id:
                    type: string
                  success:
                    type: boolean
                  duration_ms:
                    type: number
                required:
                  - id
                  - success
                  - duration_ms

    NewSchedule:
      type: object
      properties:
        path:
          type: string
        schedule:
          type: string
        timezone:
          type: string
        script_path:
          type: string
        is_flow:
          type: boolean
        args:
          $ref: "#/components/schemas/ScriptArgs"
        enabled:
          type: boolean
        on_failure:
          # a reference to a script path, flow path, or webhook (script/<path>, flow/<path>)
          type: string
        on_failure_times:
          type: number
        on_failure_exact:
          type: boolean
        on_failure_extra_args:
          $ref: "#/components/schemas/ScriptArgs"
        on_recovery:
          type: string
        on_recovery_times:
          type: number
        on_recovery_extra_args:
          $ref: "#/components/schemas/ScriptArgs"
        on_success:
          type: string
        on_success_extra_args:
          $ref: "#/components/schemas/ScriptArgs"
        ws_error_handler_muted:
          type: boolean
        retry:
          $ref: "../../openflow.openapi.yaml#/components/schemas/Retry"
        no_flow_overlap:
          type: boolean
        summary:
          type: string
        tag:
          type: string
        paused_until:
          type: string
          format: date-time
        cron_version:
          type: string
      required:
        - path
        - schedule
        - timezone
        - script_path
        - is_flow
        - args

    EditSchedule:
      type: object
      properties:
        schedule:
          type: string
        timezone:
          type: string
        args:
          $ref: "#/components/schemas/ScriptArgs"
        on_failure:
          # a reference to a script path, flow path, or webhook (script/<path>, flow/<path>)
          type: string
        on_failure_times:
          type: number
        on_failure_exact:
          type: boolean
        on_failure_extra_args:
          $ref: "#/components/schemas/ScriptArgs"
        on_recovery:
          type: string
        on_recovery_times:
          type: number
        on_recovery_extra_args:
          $ref: "#/components/schemas/ScriptArgs"
        on_success:
          type: string
        on_success_extra_args:
          $ref: "#/components/schemas/ScriptArgs"
        ws_error_handler_muted:
          type: boolean
        retry:
          $ref: "../../openflow.openapi.yaml#/components/schemas/Retry"
        no_flow_overlap:
          type: boolean
        summary:
          type: string
        tag:
          type: string
        paused_until:
          type: string
          format: date-time
        cron_version:
          type: string
      required:
        - schedule
        - timezone
        - script_path
        - is_flow
        - args

    HttpTrigger:
      type: object
      properties:
        path:
          type: string
        edited_by:
          type: string
        edited_at:
          type: string
          format: date-time
        script_path:
          type: string
        route_path:
          type: string
        static_asset_config:
          type: object
          properties:
            s3:
              type: string
            storage:
              type: string
            filename:
              type: string
          required:
            - s3
        is_flow:
          type: boolean
        extra_perms:
          type: object
          additionalProperties:
            type: boolean
        email:
          type: string
        workspace_id:
          type: string
        http_method:
          type: string
          enum:
            - get
            - post
            - put
            - delete
            - patch
        is_async:
          type: boolean
        requires_auth:
          type: boolean

      required:
        - path
        - edited_by
        - edited_at
        - script_path
        - route_path
        - extra_perms
        - is_flow
        - email
        - workspace_id
        - is_async
        - requires_auth
        - http_method

    NewHttpTrigger:
      type: object
      properties:
        path:
          type: string
        script_path:
          type: string
        route_path:
          type: string
        static_asset_config:
          type: object
          properties:
            s3:
              type: string
            storage:
              type: string
            filename:
              type: string
          required:
            - s3
        is_flow:
          type: boolean
        http_method:
          type: string
          enum:
            - get
            - post
            - put
            - delete
            - patch
        is_async:
          type: boolean
        requires_auth:
          type: boolean

      required:
        - path
        - script_path
        - route_path
        - is_flow
        - is_async
        - requires_auth
        - http_method

    EditHttpTrigger:
      type: object
      properties:
        path:
          type: string
        script_path:
          type: string
        route_path:
          type: string
        static_asset_config:
          type: object
          properties:
            s3:
              type: string
            storage:
              type: string
            filename:
              type: string
          required:
            - s3
        is_flow:
          type: boolean
        http_method:
          type: string
          enum:
            - get
            - post
            - put
            - delete
            - patch
        is_async:
          type: boolean
        requires_auth:
          type: boolean
      required:
        - path
        - script_path
        - is_flow
        - kind
        - is_async
        - requires_auth
        - http_method

    TriggersCount:
      type: object
      properties:
        primary_schedule:
          type: object
          properties:
            schedule:
              type: string
        schedule_count:
          type: number
        http_routes_count:
          type: number
        webhook_count:
          type: number
        email_count:
          type: number
        websocket_count:
          type: number
        kafka_count:
          type: number
        nats_count:
          type: number

    WebsocketTrigger:
      type: object
      properties:
        path:
          type: string
        edited_by:
          type: string
        edited_at:
          type: string
          format: date-time
        script_path:
          type: string
        url:
          type: string
        is_flow:
          type: boolean
        extra_perms:
          type: object
          additionalProperties:
            type: boolean
        email:
          type: string
        workspace_id:
          type: string
        server_id:
          type: string
        last_server_ping:
          type: string
          format: date-time
        error:
          type: string
        enabled:
          type: boolean
        filters:
          type: array
          items:
            type: object
            properties:
              key:
                type: string
              value: {}
            required:
              - key
              - value
        initial_messages:
          type: array
          items:
            $ref: "#/components/schemas/WebsocketTriggerInitialMessage"
        url_runnable_args:
          $ref: "#/components/schemas/ScriptArgs"

      required:
        - path
        - edited_by
        - edited_at
        - script_path
        - url
        - extra_perms
        - is_flow
        - email
        - workspace_id
        - enabled
        - filters

    NewWebsocketTrigger:
      type: object
      properties:
        path:
          type: string
        script_path:
          type: string
        is_flow:
          type: boolean
        url:
          type: string
        enabled:
          type: boolean
        filters:
          type: array
          items:
            type: object
            properties:
              key:
                type: string
              value: {}
            required:
              - key
              - value
        initial_messages:
          type: array
          items:
            $ref: "#/components/schemas/WebsocketTriggerInitialMessage"
        url_runnable_args:
          $ref: "#/components/schemas/ScriptArgs"

      required:
        - path
        - script_path
        - url
        - is_flow
        - filters

    EditWebsocketTrigger:
      type: object
      properties:
        url:
          type: string
        path:
          type: string
        script_path:
          type: string
        is_flow:
          type: boolean
        filters:
          type: array
          items:
            type: object
            properties:
              key:
                type: string
              value: {}
            required:
              - key
              - value
        initial_messages:
          type: array
          items:
            $ref: "#/components/schemas/WebsocketTriggerInitialMessage"
        url_runnable_args:
          $ref: "#/components/schemas/ScriptArgs"

      required:
        - path
        - script_path
        - url
        - is_flow
        - filters

    WebsocketTriggerInitialMessage:
      anyOf:
        - type: object
          properties:
            raw_message:
              type: string
          required:
            - raw_message
        - type: object
          properties:
            runnable_result:
              type: object
              properties:
                path:
                  type: string
                args:
                  $ref: "#/components/schemas/ScriptArgs"
                is_flow:
                  type: boolean
              required:
                - path
                - args
                - is_flow
          required:
            - runnable_result

    KafkaTrigger:
      type: object
      properties:
        path:
          type: string
        edited_by:
          type: string
        edited_at:
          type: string
          format: date-time
        script_path:
          type: string
        kafka_resource_path:
          type: string
        group_id:
          type: string
        topics:
          type: array
          items:
            type: string
        is_flow:
          type: boolean
        extra_perms:
          type: object
          additionalProperties:
            type: boolean
        email:
          type: string
        workspace_id:
          type: string
        server_id:
          type: string
        last_server_ping:
          type: string
          format: date-time
        error:
          type: string
        enabled:
          type: boolean

      required:
        - path
        - edited_by
        - edited_at
        - script_path
        - kafka_resource_path
        - group_id
        - topics
        - extra_perms
        - is_flow
        - email
        - workspace_id
        - enabled

    NewKafkaTrigger:
      type: object
      properties:
        path:
          type: string
        script_path:
          type: string
        is_flow:
          type: boolean
        kafka_resource_path:
          type: string
        group_id:
          type: string
        topics:
          type: array
          items:
            type: string
        enabled:
          type: boolean

      required:
        - path
        - script_path
        - is_flow
        - kafka_resource_path
        - group_id
        - topics

    EditKafkaTrigger:
      type: object
      properties:
        kafka_resource_path:
          type: string
        group_id:
          type: string
        topics:
          type: array
          items:
            type: string
        path:
          type: string
        script_path:
          type: string
        is_flow:
          type: boolean

      required:
        - path
        - script_path
        - kafka_resource_path
        - group_id
        - topics
        - is_flow

    NatsTrigger:
      type: object
      properties:
        path:
          type: string
        edited_by:
          type: string
        edited_at:
          type: string
          format: date-time
        script_path:
          type: string
        nats_resource_path:
          type: string
        use_jetstream:
          type: boolean
        stream_name:
          type: string
        consumer_name:
          type: string
        subjects:
          type: array
          items:
            type: string
        is_flow:
          type: boolean
        extra_perms:
          type: object
          additionalProperties:
            type: boolean
        email:
          type: string
        workspace_id:
          type: string
        server_id:
          type: string
        last_server_ping:
          type: string
          format: date-time
        error:
          type: string
        enabled:
          type: boolean
        
      required:
        - path
        - edited_by
        - edited_at
        - script_path
        - nats_resource_path
        - use_jetstream
        - subjects
        - extra_perms
        - is_flow
        - email
        - workspace_id
        - enabled

    NewNatsTrigger:
      type: object
      properties:
        path:
          type: string
        script_path:
          type: string
        is_flow:
          type: boolean
        nats_resource_path:
          type: string
        use_jetstream:
          type: boolean
        stream_name:
          type: string
        consumer_name:
          type: string
        subjects:
          type: array
          items:
            type: string
        enabled:
          type: boolean
        
      required:
        - path
        - script_path
        - is_flow
        - nats_resource_path
        - use_jetstream
        - subjects

    EditNatsTrigger:
      type: object
      properties:
        nats_resource_path:
          type: string
        use_jetstream:
          type: boolean
        stream_name:
          type: string
        consumer_name:
          type: string
        subjects:
          type: array
          items:
            type: string
        path:
          type: string
        script_path:
          type: string
        is_flow:
          type: boolean
              
      required:
        - path
        - script_path
        - nats_resource_path
        - use_jetstream
        - subjects
        - is_flow

    Group:
      type: object
      properties:
        name:
          type: string
        summary:
          type: string
        members:
          type: array
          items:
            type: string
        extra_perms:
          type: object
          additionalProperties:
            type: boolean
      required:
        - name

    InstanceGroup:
      type: object
      properties:
        name:
          type: string
        summary:
          type: string
        emails:
          type: array
          items:
            type: string
      required:
        - name

    Folder:
      type: object
      properties:
        name:
          type: string
        owners:
          type: array
          items:
            type: string
        extra_perms:
          type: object
          additionalProperties:
            type: boolean
        summary:
          type: string
        created_by:
          type: string
        edited_at:
          type: string
          format: date-time
      required:
        - name
        - owners
        - extra_perms

    WorkerPing:
      type: object
      properties:
        worker:
          type: string
        worker_instance:
          type: string
        last_ping:
          type: number
        started_at:
          type: string
          format: date-time
        ip:
          type: string
        jobs_executed:
          type: integer
        custom_tags:
          type: array
          items:
            type: string
        worker_group:
          type: string
        wm_version:
          type: string
        last_job_id:
          type: string
        last_job_workspace_id:
          type: string
        occupancy_rate:
          type: number
        occupancy_rate_15s:
          type: number
        occupancy_rate_5m:
          type: number
        occupancy_rate_30m:
          type: number
        memory:
          type: number
        vcpus:
          type: number
        memory_usage:
          type: number
        wm_memory_usage:
          type: number
      required:
        - worker
        - worker_instance
        - ping_at
        - started_at
        - ip
        - jobs_executed
        - worker_group
        - wm_version
    UserWorkspaceList:
      type: object
      properties:
        email:
          type: string
        workspaces:
          type: array
          items:
            type: object
            properties:
              id:
                type: string
              name:
                type: string
              username:
                type: string
              color:
                type: string
              operator_settings:
                $ref: "#/components/schemas/OperatorSettings"
            required:
              - id
              - name
              - username
              - color
      required:
        - email
        - workspaces

    CreateWorkspace:
      type: object
      properties:
        id:
          type: string
        name:
          type: string
        username:
          type: string
        color:
          type: string
      required:
        - id
        - name

    Workspace:
      type: object
      properties:
        id:
          type: string
        name:
          type: string
        owner:
          type: string
        domain:
          type: string
        color:
          type: string
      required:
        - id
        - name
        - owner

    WorkspaceInvite:
      type: object
      properties:
        workspace_id:
          type: string
        email:
          type: string
        is_admin:
          type: boolean
        operator:
          type: boolean
      required:
        - workspace_id
        - email
        - is_admin
        - operator

    GlobalUserInfo:
      type: object
      properties:
        email:
          type: string
        login_type:
          type: string
          enum: ["password", "github"]
        super_admin:
          type: boolean
        devops:
          type: boolean
        verified:
          type: boolean
        name:
          type: string
        company:
          type: string
        username:
          type: string
        operator_only:
          type: boolean

      required:
        - email
        - login_type
        - super_admin
        - verified

    Flow:
      allOf:
        - $ref: "../../openflow.openapi.yaml#/components/schemas/OpenFlow"
        - $ref: "#/components/schemas/FlowMetadata"

    ExtraPerms:
      type: object
      additionalProperties:
        type: boolean

    FlowMetadata:
      type: object
      properties:
        workspace_id:
          type: string
        path:
          type: string
        edited_by:
          type: string
        edited_at:
          type: string
          format: date-time
        archived:
          type: boolean
        extra_perms:
          $ref: "#/components/schemas/ExtraPerms"
        starred:
          type: boolean
        draft_only:
          type: boolean
        tag:
          type: string
        ws_error_handler_muted:
          type: boolean
        priority:
          type: integer
        dedicated_worker:
          type: boolean
        timeout:
          type: number
        visible_to_runner_only:
          type: boolean
        on_behalf_of_email:
          type: string
      required:
        - path
        - edited_by
        - edited_at
        - archived
        - extra_perms

    OpenFlowWPath:
      allOf:
        - $ref: "../../openflow.openapi.yaml#/components/schemas/OpenFlow"
        - type: object
          properties:
            path:
              type: string
            tag:
              type: string
            ws_error_handler_muted:
              type: boolean
            priority:
              type: integer
            dedicated_worker:
              type: boolean
            timeout:
              type: number
            visible_to_runner_only:
              type: boolean
            on_behalf_of_email:
              type: string
          required:
            - path

    FlowPreview:
      type: object
      properties:
        value:
          $ref: "../../openflow.openapi.yaml#/components/schemas/FlowValue"
        path:
          type: string
        args:
          $ref: "#/components/schemas/ScriptArgs"
        tag:
          type: string
        restarted_from:
          $ref: "#/components/schemas/RestartedFrom"

      required:
        - value
        - content
        - args

    RestartedFrom:
      type: object
      properties:
        flow_job_id:
          type: string
          format: uuid
        step_id:
          type: string
        branch_or_iteration_n:
          type: integer

    Policy:
      type: object
      properties:
        triggerables:
          type: object
          additionalProperties:
            type: object
        triggerables_v2:
          type: object
          additionalProperties:
            type: object
        s3_inputs:
          type: array
          items:
            type: object
        execution_mode:
          type: string
          enum: [viewer, publisher, anonymous]
        on_behalf_of:
          type: string
        on_behalf_of_email:
          type: string

    ListableApp:
      type: object
      properties:
        id:
          type: integer
        workspace_id:
          type: string
        path:
          type: string
        summary:
          type: string
        version:
          type: integer
        extra_perms:
          type: object
          additionalProperties:
            type: boolean
        starred:
          type: boolean
        edited_at:
          type: string
          format: date-time
        execution_mode:
          type: string
          enum: [viewer, publisher, anonymous]
      required:
        - id
        - workspace_id
        - path
        - summary
        - version
        - extra_perms
        - edited_at
        - execution_mode

    ListableRawApp:
      type: object
      properties:
        workspace_id:
          type: string
        path:
          type: string
        summary:
          type: string
        extra_perms:
          type: object
          additionalProperties:
            type: boolean
        starred:
          type: boolean
        version:
          type: number
        edited_at:
          type: string
          format: date-time
      required:
        - workspace_id
        - path
        - summary
        - extra_perms
        - version
        - edited_at

    AppWithLastVersion:
      type: object
      properties:
        id:
          type: integer
        workspace_id:
          type: string
        path:
          type: string
        summary:
          type: string
        versions:
          type: array
          items:
            type: integer
        created_by:
          type: string
        created_at:
          type: string
          format: date-time
        value:
          type: object
        policy:
          $ref: "#/components/schemas/Policy"
        execution_mode:
          type: string
          enum: [viewer, publisher, anonymous]
        extra_perms:
          type: object
          additionalProperties:
            type: boolean
        custom_path:
          type: string
      required:
        - id
        - workspace_id
        - path
        - summary
        - versions
        - created_by
        - created_at
        - value
        - policy
        - execution_mode
        - extra_perms

    AppWithLastVersionWDraft:
      allOf:
        - $ref: "#/components/schemas/AppWithLastVersion"
        - type: object
          properties:
            draft_only:
              type: boolean
            draft: {}

    AppHistory:
      type: object
      properties:
        version:
          type: integer
        deployment_msg:
          type: string
      required:
        - version

    FlowVersion:
      type: object
      properties:
        id:
          type: integer
        created_at:
          type: string
          format: date-time
        deployment_msg:
          type: string
      required:
        - id
        - created_at

    SlackToken:
      type: object
      properties:
        access_token:
          type: string
        team_id:
          type: string
        team_name:
          type: string
        bot:
          type: object
          properties:
            bot_access_token:
              type: string
      required:
        - access_token
        - team_id
        - team_name
        - bot

    TokenResponse:
      type: object
      properties:
        access_token:
          type: string
        expires_in:
          type: integer
        refresh_token:
          type: string
        scope:
          type: array
          items:
            type: string

      required:
        - access_token

    HubScriptKind:
      name: kind
      schema:
        type: string
        enum: [script, failure, trigger, approval]

    PolarsClientKwargs:
      type: object
      properties:
        region_name:
          type: string
      required:
        - region_name

    LargeFileStorage:
      type: object
      properties:
        type:
          type: string
          enum:
            [
              "S3Storage",
              "AzureBlobStorage",
              "AzureWorkloadIdentity",
              "S3AwsOidc",
            ]
        s3_resource_path:
          type: string
        azure_blob_resource_path:
          type: string
        public_resource:
          type: boolean
        secondary_storage:
          type: object
          additionalProperties:
            type: object
            properties:
              type:
                type: string
                enum:
                  [
                    "S3Storage",
                    "AzureBlobStorage",
                    "AzureWorkloadIdentity",
                    "S3AwsOidc",
                  ]
              s3_resource_path:
                type: string
              azure_blob_resource_path:
                type: string
              public_resource:
                type: boolean

    WindmillLargeFile:
      type: object
      properties:
        s3:
          type: string
      required:
        - s3

    WindmillFileMetadata:
      type: object
      properties:
        mime_type:
          type: string
        size_in_bytes:
          type: integer
        last_modified:
          type: string
          format: date-time
        expires:
          type: string
          format: date-time
        version_id:
          type: string

    WindmillFilePreview:
      type: object
      properties:
        msg:
          type: string
        content:
          type: string
        content_type:
          type: string
          enum: ["RawText", "Csv", "Parquet", "Unknown"]
      required:
        - content_type

    S3Resource:
      type: object
      properties:
        bucket:
          type: string
        region:
          type: string
        endPoint:
          type: string
        useSSL:
          type: boolean
        accessKey:
          type: string
        secretKey:
          type: string
        pathStyle:
          type: boolean
      required:
        - bucket
        - region
        - endPoint
        - useSSL
        - pathStyle

    WorkspaceGitSyncSettings:
      type: object
      properties:
        include_path:
          type: array
          items:
            type: string
        include_type:
          type: array
          items:
            type: string
            enum:
              - script
              - flow
              - app
              - folder
              - resource
              - variable
              - secret
              - resourcetype
              - schedule
              - user
              - group
        repositories:
          type: array
          items:
            $ref: "#/components/schemas/GitRepositorySettings"

    WorkspaceDeployUISettings:
      type: object
      properties:
        include_path:
          type: array
          items:
            type: string
        include_type:
          type: array
          items:
            type: string
            enum:
              - script
              - flow
              - app
              - resource
              - variable
              - secret

    WorkspaceDefaultScripts:
      type: object
      properties:
        order:
          type: array
          items:
            type: string
        hidden:
          type: array
          items:
            type: string
        default_script_content:
          additionalProperties:
            type: string

    GitRepositorySettings:
      type: object
      properties:
        script_path:
          type: string
        git_repo_resource_path:
          type: string
        use_individual_branch:
          type: boolean
        group_by_folder:
          type: boolean
        exclude_types_override:
          type: array
          items:
            type: string
            enum:
              - script
              - flow
              - app
              - folder
              - resource
              - variable
              - secret
              - resourcetype
              - schedule
              - user
              - group
      required:
        - script_path
        - git_repo_resource_path

    UploadFilePart:
      type: object
      properties:
        part_number:
          type: integer
        tag:
          type: string
      required:
        - part_number
        - tag

    MetricMetadata:
      type: object
      properties:
        id:
          type: string
        name:
          type: string
      required:
        - id

    ScalarMetric:
      type: object
      properties:
        metric_id:
          type: string
        value:
          type: number
      required:
        - id
        - value

    TimeseriesMetric:
      type: object
      properties:
        metric_id:
          type: string
        values:
          type: array
          items:
            $ref: "#/components/schemas/MetricDataPoint"
      required:
        - id
        - values

    MetricDataPoint:
      type: object
      properties:
        timestamp:
          type: string
          format: date-time
        value:
          type: number
      required:
        - timestamp
        - value

    RawScriptForDependencies:
      type: object
      properties:
        raw_code:
          type: string
        path:
          type: string
        language:
          type: string
          enum:
            [
              python3,
              deno,
              go,
              bash,
              powershell,
              postgresql,
              mysql,
              bigquery,
              snowflake,
              mssql,
              oracledb,
              graphql,
              nativets,
              bun,
              php,
              rust,
              ansible,
              csharp,
            ]
      required:
        - raw_code
        - path
        - language

    ConcurrencyGroup:
      type: object
      properties:
        concurrency_key:
          type: string
        total_running:
          type: number
      required:
        - concurrency_key
        - total_running

    ExtendedJobs:
      type: object
      properties:
        jobs:
          type: array
          items:
            $ref: "#/components/schemas/Job"
        obscured_jobs:
          type: array
          items:
            $ref: "#/components/schemas/ObscuredJob"
        omitted_obscured_jobs:
          description: "Obscured jobs omitted for security because of too specific filtering"
          type: boolean
      required:
        - jobs
        - obscured_jobs

    ExportedUser:
      type: object
      properties:
        email:
          type: string
        password_hash:
          type: string
        super_admin:
          type: boolean
        verified:
          type: boolean
        name:
          type: string
        company:
          type: string
        first_time_user:
          type: boolean
        username:
          type: string
      required:
        - email
        - super_admin
        - verified
        - first_time_user

    GlobalSetting:
      type: object
      properties:
        name:
          type: string
        value:
          type: object
      required:
        - name
        - value

    Config:
      type: object
      properties:
        name:
          type: string
        config:
          type: object
      required:
        - name

    ExportedInstanceGroup:
      type: object
      properties:
        name:
          type: string
        summary:
          type: string
        emails:
          type: array
          items:
            type: string
        id:
          type: string
        scim_display_name:
          type: string
        external_id:
          type: string
      required:
        - name

    JobSearchHit:
      type: object
      properties:
        dancer:
          type: string

    LogSearchHit:
      type: object
      properties:
        dancer:
          type: string

    AutoscalingEvent:
      type: object
      properties:
        id:
          type: integer
          format: int64
        worker_group:
          type: string
        event_type:
          type: string
        desired_workers:
          type: integer
        reason:
          type: string
        applied_at:
          type: string
          format: date-time

    CriticalAlert:
      type: object
      properties:
        id:
          type: integer
          description: Unique identifier for the alert
        alert_type:
          type: string
          description: Type of alert (e.g., critical_error)
        message:
          type: string
          description: The message content of the alert
        created_at:
          type: string
          format: date-time
          description: Time when the alert was created
        acknowledged:
          type: boolean
          nullable: true
          description: Acknowledgment status of the alert, can be true, false, or null if not set
        workspace_id:
          type: string
          nullable: true
          description: Workspace id if the alert is in the scope of a workspace

    CaptureTriggerKind:
      type: string
      enum: [webhook, http, websocket, kafka, email, nats]

    Capture:
      type: object
      properties:
        trigger_kind:
          $ref: "#/components/schemas/CaptureTriggerKind"
        payload: {}
        trigger_extra: {}
        id:
          type: integer
        created_at:
          type: string
          format: date-time
      required:
        - trigger_kind
        - payload
        - id
        - created_at
    CaptureConfig:
      type: object
      properties:
        trigger_config: {}
        trigger_kind:
          $ref: "#/components/schemas/CaptureTriggerKind"
        error:
          type: string
        last_server_ping:
          type: string
          format: date-time
      required:
        - trigger_kind
<<<<<<< HEAD
    OperatorSettings:
      nullable: true
      type: object
      required:
        - runs
        - schedules
        - resources
        - variables
        - triggers
        - audit_logs
        - groups
        - folders
        - workers
      properties:
        runs:
          type: boolean
          description: Whether operators can view runs
        schedules:
          type: boolean
          description: Whether operators can view schedules
        resources:
          type: boolean
          description: Whether operators can view resources
        variables:
          type: boolean
          description: Whether operators can view variables
        audit_logs:
          type: boolean
          description: Whether operators can view audit logs
        triggers:
          type: boolean
          description: Whether operators can view triggers
        groups:
          type: boolean
          description: Whether operators can view groups page
        folders:
          type: boolean
          description: Whether operators can view folders page
        workers:
          type: boolean
          description: Whether operators can view workers page
=======

    TeamInfo:
      type: object
      required:
        - team_id
        - team_name
        - channels
      properties:
        team_id:
          type: string
          description: The unique identifier of the Microsoft Teams team
          example: "19:abc123def456@thread.tacv2"
        team_name:
          type: string
          description: The display name of the Microsoft Teams team
          example: "Engineering Team"
        channels:
          type: array
          description: List of channels within the team
          items:
            $ref: '#/components/schemas/ChannelInfo'
    
    ChannelInfo:
      type: object
      required:
        - channel_id
        - channel_name
        - tenant_id
        - service_url
      properties:
        channel_id:
          type: string
          description: The unique identifier of the channel
          example: "19:channel123@thread.tacv2"
        channel_name:
          type: string
          description: The display name of the channel
          example: "General"
        tenant_id:
          type: string
          description: The Microsoft Teams tenant identifier
          example: "12345678-1234-1234-1234-123456789012"
        service_url:
          type: string
          description: The service URL for the channel
          example: "https://smba.trafficmanager.net/amer/12345678-1234-1234-1234-123456789012/"
>>>>>>> a88fbb23
<|MERGE_RESOLUTION|>--- conflicted
+++ resolved
@@ -14055,7 +14055,7 @@
           format: date-time
       required:
         - trigger_kind
-<<<<<<< HEAD
+
     OperatorSettings:
       nullable: true
       type: object
@@ -14097,7 +14097,6 @@
         workers:
           type: boolean
           description: Whether operators can view workers page
-=======
 
     TeamInfo:
       type: object
@@ -14119,7 +14118,7 @@
           description: List of channels within the team
           items:
             $ref: '#/components/schemas/ChannelInfo'
-    
+
     ChannelInfo:
       type: object
       required:
@@ -14143,5 +14142,4 @@
         service_url:
           type: string
           description: The service URL for the channel
-          example: "https://smba.trafficmanager.net/amer/12345678-1234-1234-1234-123456789012/"
->>>>>>> a88fbb23
+          example: "https://smba.trafficmanager.net/amer/12345678-1234-1234-1234-123456789012/"