[package]
name = "windmill"
version = "1.441.1"
authors.workspace = true
edition.workspace = true

[workspace]
resolver = "2"
members = [
    "./windmill-api",
    "./windmill-queue",
    "./windmill-worker",
    "./windmill-common",
    "./windmill-audit",
    "./windmill-git-sync",
    "./windmill-autoscaling",
    "./windmill-indexer",
    "./windmill-macros",
    "./parsers/windmill-parser",
    "./parsers/windmill-parser-ts",
    "./parsers/windmill-parser-wasm",
    "./parsers/windmill-parser-go",
    "./parsers/windmill-parser-rust",
    "./parsers/windmill-parser-csharp",
    "./parsers/windmill-parser-bash",
    "./parsers/windmill-parser-py",
    "./parsers/windmill-parser-py-imports",
    "./parsers/windmill-sql-datatype-parser-wasm",
    "./parsers/windmill-parser-yaml", "windmill-macros",
]

[workspace.package]
version = "1.441.1"
authors = ["Ruben Fiszel <ruben@windmill.dev>"]
edition = "2021"

[[bin]]
name = "windmill"
path = "./src/main.rs"

[profile.dev]
opt-level = 0
incremental = true

[profile.release]
lto = "thin"

[features]
default = []
enterprise = ["windmill-worker/enterprise", "windmill-queue/enterprise", "windmill-api/enterprise", "dep:windmill-autoscaling", "windmill-autoscaling/enterprise", "windmill-git-sync/enterprise", "windmill-common/prometheus", "windmill-common/enterprise"]
enterprise_saml = ["windmill-api/enterprise_saml", "oauth2"]
stripe = ["windmill-api/stripe", "enterprise"]
benchmark = ["windmill-api/benchmark", "windmill-worker/benchmark", "windmill-queue/benchmark", "windmill-common/benchmark"]
loki = ["windmill-common/loki"]
embedding = ["windmill-api/embedding"]
parquet = ["windmill-api/parquet", "windmill-common/parquet", "windmill-worker/parquet", "dep:object_store"]
prometheus = ["windmill-common/prometheus", "windmill-api/prometheus", "windmill-worker/prometheus", "windmill-queue/prometheus", "dep:prometheus"]
flow_testing = ["windmill-worker/flow_testing"]
openidconnect = ["windmill-api/openidconnect"]
cloud = ["windmill-queue/cloud", "windmill-worker/cloud"]
jemalloc = ["windmill-common/jemalloc", "dep:tikv-jemallocator", "dep:tikv-jemalloc-sys", "dep:tikv-jemalloc-ctl"]
tantivy = ["dep:windmill-indexer", "windmill-api/tantivy", "windmill-indexer/enterprise", "windmill-indexer/parquet", "enterprise", "parquet"]
sqlx = ["windmill-worker/sqlx"]
deno_core = ["windmill-worker/deno_core", "dep:deno_core"]
kafka = ["windmill-api/kafka"]
otel = ["windmill-common/otel", "windmill-worker/otel"]
dind = ["windmill-worker/dind"]
php = ["windmill-worker/php"]
rust = ["windmill-worker/rust"]
mysql = ["windmill-worker/mysql"]
mssql = ["windmill-worker/mssql"]
bigquery = ["windmill-worker/bigquery"]
websocket = ["windmill-api/websocket"]
python = ["windmill-worker/python"]
smtp = ["windmill-api/smtp", "windmill-common/smtp"]
csharp = ["windmill-worker/csharp"]
license = ["windmill-api/license"]
oauth2 = ["windmill-api/oauth2"]
http_trigger = ["windmill-api/http_trigger"]
zip = ["windmill-api/zip"]
static_frontend = ["windmill-api/static_frontend"]
scoped_cache = ["windmill-common/scoped_cache"]


[dependencies]
anyhow.workspace = true
tokio.workspace = true
dotenv.workspace = true
windmill-queue.workspace = true
windmill-common = { workspace = true, default-features = false }
windmill-git-sync.workspace = true
windmill-api = { workspace = true, default-features = false }
windmill-worker.workspace = true
windmill-indexer = { workspace = true, optional = true }
windmill-autoscaling = { workspace = true, optional = true }
futures.workspace = true
tracing.workspace = true
sqlx.workspace = true
rand.workspace = true
chrono.workspace = true
git-version.workspace = true
base64.workspace = true
sha2.workspace = true
url.workspace = true
lazy_static.workspace = true
once_cell.workspace = true
prometheus = { workspace = true, optional = true }
uuid.workspace = true
gethostname.workspace = true
serde_json.workspace = true
serde.workspace = true
deno_core = { workspace = true, optional = true }
object_store = { workspace = true, optional = true }
quote.workspace = true
memchr.workspace = true

[target.'cfg(not(target_env = "msvc"))'.dependencies]
tikv-jemallocator = { optional = true, workspace = true }
tikv-jemalloc-sys = { optional = true, workspace = true }
tikv-jemalloc-ctl = { optional = true, workspace = true }

[dev-dependencies]
serde_json.workspace = true
reqwest.workspace = true
windmill-queue.workspace = true
axum.workspace = true
serde.workspace = true
windmill-api-client.workspace = true
deno_core = { workspace = true, features = ["include_js_files_for_snapshotting", "unsafe_use_unprotected_platform"] }


[workspace.dependencies]
windmill-api = { path = "./windmill-api", default-features = false  }
windmill-queue = { path = "./windmill-queue" }
windmill-worker = { path = "./windmill-worker" }
windmill-common = { path = "./windmill-common", default-features = false }
windmill-audit = { path = "./windmill-audit" }
windmill-git-sync = { path = "./windmill-git-sync" }
windmill-autoscaling = { path = "./windmill-autoscaling" }
windmill-indexer = {path = "./windmill-indexer"}
windmill-macros = {path = "./windmill-macros"}
windmill-parser = { path = "./parsers/windmill-parser" }
windmill-parser-ts = { path = "./parsers/windmill-parser-ts" }
windmill-parser-py = { path = "./parsers/windmill-parser-py" }
windmill-parser-py-imports = { path = "./parsers/windmill-parser-py-imports" }
windmill-parser-go = { path = "./parsers/windmill-parser-go" }
windmill-parser-rust = { path = "./parsers/windmill-parser-rust" }
windmill-parser-yaml = { path = "./parsers/windmill-parser-yaml" }
windmill-parser-csharp = { path = "./parsers/windmill-parser-csharp" }
windmill-parser-bash = { path = "./parsers/windmill-parser-bash" }
windmill-parser-sql = { path = "./parsers/windmill-parser-sql" }
windmill-parser-graphql = { path = "./parsers/windmill-parser-graphql" }
windmill-parser-php = { path = "./parsers/windmill-parser-php" }
windmill-api-client = { path = "./windmill-api-client" }

memchr = "2.7.4"
axum = { version = "^0.7", features = ["multipart", "macros"] }
headers = "^0"
hyper = { version = "^1", features = ["full"] }
tokio = { version = "^1.42.0", features = ["full", "tracing"] }
tower = "^0"
tower-http = { version = "^0.6", features = ["trace", "cors"] }
tower-cookies = "^0.10"
serde = "^1"
serde_json = { version = "^1", features = ["preserve_order", "raw_value"] }
uuid = { version = "^1", features = ["serde", "v4"] }
thiserror = "^2"
anyhow = "^1"
chrono = { version = "0.4.35", features = ["serde"] }
chrono-tz = "^0"
tracing = "^0"
tracing-subscriber = { version = "^0", features = ["env-filter", "json"] }
tracing-appender = "^0"
prometheus = { version = "^0", default-features = false }
cookie = { version = "0.17.0" }
phf = { version = "0.11", features = ["macros"] }
rust-embed = { version = "^6", features = ["interpolate-folder-path"] }
mime_guess = "^2"
hex = "^0"
sql-builder = "^3"
argon2 = "^0"
quick_cache = "^0"
rand = "^0"
rand_core = { version = "^0", features = ["std"] }
magic-crypt = "^3"
git-version = "^0"
rustpython-parser = "^0"
php-parser-rs = { git = "https://github.com/php-rust-tools/parser", rev = "ec4cb411dec09450946ef57920b7ffced7f6495d" }
cron = "^0"
mail-send = { version = "0.4.0", features = ["builder"], default-features=false }
urlencoding = "^2"
url = "^2"
async-oauth2 = "^0"
reqwest = { version = "^0.12", features = ["json", "stream", "gzip"] }
time = "^0"
serde_urlencoded = "^0"
tokio-tar = "^0"
tempfile = "^3"
tokio-util = { version = "^0", features = ["io"] }
json-pointer = "^0"
itertools = "^0"
regex = "^1"
semver = "^1"

deno_fetch = "0.203.0"
deno_tls = "0.166.0"
deno_console = "0.179.0"
deno_url = "0.179.0"
deno_webidl = "0.179.0"
deno_web = "0.210.0"
deno_net = "0.171.0"
deno_core = "0.321.0"
deno_ast = { version = "=0.43.3", features = ["transpiling"] }
deno_permissions = "0.39.0"

swc_common = "=0.37.5"
swc_ecma_parser = "=0.149.1"
swc_ecma_ast = "=0.118.2"
swc_ecma_visit = "=0.104.8"

async-recursion = "^1"

base64 = "^0"
base32 = "^0"
hmac = "0.12.1"
sha2 = "0.10.6"
sqlx = { version = "0.8.0", features = [
    "macros",
    "migrate",
    "uuid",
    "json",
    "chrono",
    "postgres",
    "runtime-tokio-rustls",
    "bigdecimal"
] }
bigdecimal = "^0"
dotenv = "^0"
ulid = { version = "^1", features = ["uuid"] }
futures = "^0"
futures-core = "^0"
lazy_static = "1.4.0"
serde_derive = "1.0.147"
const_format = { version = "0.2", features = ["rust_1_64", "rust_1_51"] }
dyn-iter = "0.2.0"
rsa = "^0"
async-stripe = { version = "0.39.1", features = [
    "runtime-tokio-hyper",
    "checkout",
    "billing",
] }
async_zip = { version = "0.0.17", features = ["tokio", "tokio-fs", "deflate", "chrono"] }
once_cell = "1.17.1"
gosyn = "0.2.6"
bytes = "1.4.0"
gethostname = "0.4.3"
wasm-bindgen = "=0.2.92"
serde-wasm-bindgen = "0.6.5"
wasm-bindgen-test = "0.3.42"
convert_case = "0.6.0"
getrandom = "0.2"
tokio-postgres = {version = "^0.7", features = ["array-impls", "with-serde_json-1", "with-chrono-0_4", "with-uuid-1", "with-bit-vec-0_6"]}
rust-postgres = { package = "tokio-postgres", git = "https://github.com/imor/rust-postgres", rev = "20265ef38e32a06f76b6f9b678e2077fc2211f6b"}
bit-vec = "=0.6.3"
mappable-rc = "^0"
mysql_async = { version = "*", default-features = false, features = ["minimal", "default", "native-tls-tls"]}
postgres-native-tls = "^0"
native-tls = "^0"
# samael will break compilation on MacOS. Use this fork instead to make it work
# samael = { git="https://github.com/njaremko/samael", rev="464d015e3ae393e4b5dd00b4d6baa1b617de0dd6", features = ["xmlsec"] }
samael = { version="0.0.14", features = ["xmlsec"] }
gcp_auth = "0.9.0"
rust_decimal = { version = "^1", features = ["db-postgres"]}
jsonwebtoken = "8.3.0"
pem = "3.0.1"
nix = { version = "0.27.1", features = ["process", "signal"] }
tinyvector = { git = "https://github.com/windmill-labs/tinyvector", rev = "20823b94c20f2b9093f318badd24026cf54dcc85" }
hf-hub = "0.3.2"
tokenizers = "0.14.1"
candle-core = "0.3.0"
candle-transformers = "0.3.0"
candle-nn = "0.3.0"
tiberius = { version = "0.12.3", default-features = false, features = ["rustls", "tds73", "chrono", "sql-browser-tokio"]}
pin-project = "1"
indexmap = { version = "2.2.5", features = ["serde"]}
tokio-native-tls = "^0"
openssl = "=0.10"
mail-parser = "^0"
matchit = "=0.7.3"
<<<<<<< HEAD
pg_escape = "0.1.1"
=======
rdkafka = { version = "0.36.2", features = ["cmake-build", "ssl-vendored"] }

>>>>>>> d440a71e
datafusion = "39.0.0"
object_store = { version = "0.10.0", features = ["aws", "azure"] }
openidconnect = { version = "4.0.0-rc.1" }
aws-config = "^1"
aws-sdk-sts = "^1"

crc = "^3"
tar = "^0"
http = "^1"
async-stream = "^0"
byteorder = "1.5.0"

opentelemetry = "0.27.0"
tracing-opentelemetry = "0.28.0"
opentelemetry_sdk = { version = "*", features = ["rt-tokio"] }
opentelemetry-otlp = { version = "0.27.0", features = ["grpc-tonic", "tls"] }
opentelemetry-appender-tracing = "0.27.0"
opentelemetry-semantic-conventions = { version = "*", features = ["semconv_experimental"] }

bollard = "0.18.1"

tonic = { version = "^0", features = ["tls-native-roots"] }

tikv-jemallocator = { version = "0.5" }
tikv-jemalloc-sys  = { version = "^0.5" }
tikv-jemalloc-ctl = { version = "^0.5" }

triomphe = "^0"
pin-project-lite = "^0"

tantivy = "0.22.0"

backon = "1.3.0"

# Macro-related
proc-macro2 = "1.0"
pulldown-cmark = "0.9"
toml = "0.7"
syn = { version = "2.0.74", features = ["full"] }
quote = "1.0.36"
regex-lite = "0.1.6"
yaml-rust = "0.4.5"
tokio-tungstenite = { version = "0.24.0", features = ["native-tls"] }
tree-sitter = {version = "0.23.0", features = []}
tree-sitter-c-sharp = "0.23.0"<|MERGE_RESOLUTION|>--- conflicted
+++ resolved
@@ -113,6 +113,7 @@
 object_store = { workspace = true, optional = true }
 quote.workspace = true
 memchr.workspace = true
+
 
 [target.'cfg(not(target_env = "msvc"))'.dependencies]
 tikv-jemallocator = { optional = true, workspace = true }
@@ -287,12 +288,8 @@
 openssl = "=0.10"
 mail-parser = "^0"
 matchit = "=0.7.3"
-<<<<<<< HEAD
+rdkafka = { version = "0.36.2", features = ["cmake-build", "ssl-vendored"] }
 pg_escape = "0.1.1"
-=======
-rdkafka = { version = "0.36.2", features = ["cmake-build", "ssl-vendored"] }
-
->>>>>>> d440a71e
 datafusion = "39.0.0"
 object_store = { version = "0.10.0", features = ["aws", "azure"] }
 openidconnect = { version = "4.0.0-rc.1" }
@@ -303,7 +300,6 @@
 tar = "^0"
 http = "^1"
 async-stream = "^0"
-byteorder = "1.5.0"
 
 opentelemetry = "0.27.0"
 tracing-opentelemetry = "0.28.0"
@@ -315,6 +311,7 @@
 bollard = "0.18.1"
 
 tonic = { version = "^0", features = ["tls-native-roots"] }
+byteorder = "1.5.0"
 
 tikv-jemallocator = { version = "0.5" }
 tikv-jemalloc-sys  = { version = "^0.5" }
