--- conflicted
+++ resolved
@@ -1,10 +1,6 @@
 [package]
 name = "windmill"
-<<<<<<< HEAD
-version = "1.15.0"
-=======
 version = "1.15.1"
->>>>>>> 6f4e7e18
 authors = ["Ruben Fiszel <ruben@rubenfiszel.com>"]
 edition = "2021"
 
