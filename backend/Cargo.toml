--- conflicted
+++ resolved
@@ -293,10 +293,7 @@
 
 tantivy = "0.22.0"
 
-<<<<<<< HEAD
-=======
 backon = "1.3.0"
->>>>>>> 73a783d1
 
 # Macro-related
 proc-macro2 = "1.0"
