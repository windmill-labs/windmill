[package]
name = "windmill"
version = "1.379.4"
authors.workspace = true
edition.workspace = true

[workspace]
resolver = "2"
members = [
    "./windmill-api",
    "./windmill-queue",
    "./windmill-worker",
    "./windmill-common",
    "./windmill-audit",
    "./windmill-git-sync",
    "./windmill-indexer",
    "./parsers/windmill-parser",
    "./parsers/windmill-parser-ts",
    "./parsers/windmill-parser-wasm",
    "./parsers/windmill-parser-go",
    "./parsers/windmill-parser-bash",
    "./parsers/windmill-parser-py",
    "./parsers/windmill-parser-py-imports",
    "./parsers/windmill-sql-datatype-parser-wasm",
]

[workspace.package]
version = "1.379.4"
authors = ["Ruben Fiszel <ruben@windmill.dev>"]
edition = "2021"

[[bin]]
name = "windmill"
path = "./src/main.rs"

[profile.dev]
opt-level = 0
incremental = true

[features]
default = []
enterprise = ["windmill-worker/enterprise", "windmill-queue/enterprise", "windmill-api/enterprise", "windmill-git-sync/enterprise", "windmill-common/prometheus", "windmill-common/enterprise", "windmill-indexer/enterprise"]
enterprise_saml = ["windmill-api/enterprise_saml"]
stripe = ["windmill-api/stripe"]
benchmark = ["windmill-api/benchmark", "windmill-worker/benchmark", "windmill-queue/benchmark"]
flamegraph = ["windmill-common/flamegraph", "windmill-worker/flamegraph"]
loki = ["windmill-common/loki"]
pg_embed = ["dep:pg-embed"]
embedding = ["windmill-api/embedding"]
parquet = ["windmill-api/parquet", "windmill-common/parquet", "windmill-worker/parquet", "windmill-indexer/parquet"]
prometheus = ["windmill-common/prometheus", "windmill-api/prometheus", "windmill-worker/prometheus", "windmill-queue/prometheus"]
flow_testing = ["windmill-worker/flow_testing"]
openidconnect = ["windmill-api/openidconnect"]
cloud = ["windmill-queue/cloud", "windmill-worker/cloud"]
jemalloc = ["windmill-common/jemalloc", "dep:tikv-jemallocator", "dep:tikv-jemalloc-sys", "dep:tikv-jemalloc-ctl"]
tantivy = ["dep:windmill-indexer", "windmill-api/tantivy"]
sqlx = ["windmill-worker/sqlx"]

[dependencies]
anyhow.workspace = true
tokio.workspace = true
dotenv.workspace = true
windmill-queue.workspace = true
windmill-common = { workspace = true, default-features = false }
windmill-git-sync.workspace = true
windmill-api = { workspace = true, default-features = false }
windmill-worker.workspace = true
windmill-indexer = { workspace = true, optional = true }
futures.workspace = true
tracing.workspace = true
sqlx.workspace = true
rand.workspace = true
chrono.workspace = true
git-version.workspace = true
base64.workspace = true
sha2.workspace = true
rsmq_async.workspace = true
url.workspace = true
lazy_static.workspace = true
once_cell.workspace = true
prometheus.workspace = true
uuid.workspace = true
gethostname.workspace = true
serde_json.workspace = true
serde.workspace = true
deno_core.workspace = true
<<<<<<< HEAD
pg-embed = {git = "https://github.com/faokunega/pg-embed", optional = true, default-features = false, features = ['rt_tokio']} 
object_store.workspace = true
=======
pg-embed = {git = "https://github.com/faokunega/pg-embed", optional = true, default-features = false, features = ['rt_tokio']}

>>>>>>> 11b81e3d

[target.'cfg(not(target_env = "msvc"))'.dependencies]
tikv-jemallocator = { optional = true, workspace = true }
tikv-jemalloc-sys = { optional = true, workspace = true }
tikv-jemalloc-ctl = { optional = true, workspace = true }

[dev-dependencies]
serde_json.workspace = true
reqwest.workspace = true
windmill-queue.workspace = true
axum.workspace = true
serde.workspace = true
windmill-api-client.workspace = true
deno_core = { workspace = true, features = ["include_js_files_for_snapshotting", "unsafe_use_unprotected_platform"] }

[workspace.dependencies]
windmill-api = { path = "./windmill-api", default-features = false  }
windmill-queue = { path = "./windmill-queue" }
windmill-worker = { path = "./windmill-worker" }
windmill-common = { path = "./windmill-common", default-features = false }
windmill-audit = { path = "./windmill-audit" }
windmill-git-sync = { path = "./windmill-git-sync" }
windmill-indexer = {path = "./windmill-indexer"}
windmill-parser = { path = "./parsers/windmill-parser" }
windmill-parser-ts = { path = "./parsers/windmill-parser-ts" }
windmill-parser-py = { path = "./parsers/windmill-parser-py" }
windmill-parser-py-imports = { path = "./parsers/windmill-parser-py-imports" }
windmill-parser-go = { path = "./parsers/windmill-parser-go" }
windmill-parser-bash = { path = "./parsers/windmill-parser-bash" }
windmill-parser-sql = { path = "./parsers/windmill-parser-sql" }
windmill-parser-graphql = { path = "./parsers/windmill-parser-graphql" }
windmill-parser-php = { path = "./parsers/windmill-parser-php" }
windmill-api-client = { path = "./windmill-api-client" }

axum = { version = "^0.7", features = ["multipart"] }
headers = "^0"
hyper = { version = "^1", features = ["full"] }
tokio = { version = "^1", features = ["full", "tracing"] }
tower = "^0"
tower-http = { version = "^0.5", features = ["trace", "cors"] }
tower-cookies = "^0.10"
serde = "^1"
serde_json = { version = "^1", features = ["preserve_order", "raw_value"] }
uuid = { version = "^1", features = ["serde", "v4"] }
thiserror = "^1"
anyhow = "^1"
chrono = { version = "0.4.35", features = ["serde"] }
chrono-tz = "^0"
tracing = "^0"
tracing-subscriber = { version = "^0", features = ["env-filter", "json"] }
tracing-appender = "^0"
prometheus = { version = "^0", default-features = false }
cookie = { version = "0.17.0" }
phf = { version = "0.11", features = ["macros"] }
rust-embed = "^6"
mime_guess = "^2"
hex = "^0"
sql-builder = "^3"
argon2 = "^0"
quick_cache = "^0"
rand = "0.8.5"
rand_core = { version = "^0", features = ["std"] }
magic-crypt = "^3"
git-version = "^0"
rustpython-parser = { git = "https://github.com/RustPython/Parser", rev = "9ce55aefdeb35e2f706ce0b02d5a2dfe6295fc57" }
php-parser-rs = { git = "https://github.com/php-rust-tools/parser", rev = "ec4cb411dec09450946ef57920b7ffced7f6495d" }
cron = "^0"
mail-send = { version = "0.4.0", features = ["builder"], default-features=false }
urlencoding = "^2"
url = "^2"
async-oauth2 = "^0"
reqwest = { version = "^0.12", features = ["json", "stream", "gzip"] }
time = "0.3.16"
serde_urlencoded = "^0"
tokio-tar = "^0"
tempfile = "^3"
tokio-util = { version = "^0", features = ["io"] }
json-pointer = "^0"
itertools = "^0"
regex = "^1"
deno_fetch = "0.187.0"
deno_tls = "0.150.0"
deno_console = "0.163.0"
deno_url = "0.163.0"
deno_webidl = "0.163.0"
deno_web = "0.194.0"
deno_net = "0.155.0"
deno_core = "0.299.0"
deno_ast = { version = "=0.40.0", features = ["transpiling"] }
async-recursion = "^1"
swc_common = "=0.33.26"
swc_ecma_parser = "=0.144.3"
swc_ecma_ast = "=0.113.7"
swc_ecma_visit = "=0.99.1"
base64 = "0.21.0"
base32 = "^0"
hmac = "0.12.1"
sha2 = "0.10.6"
sqlx = { version = "0.8.0", features = [
    "macros",
    "migrate",
    "uuid",
    "json",
    "chrono",
    "postgres",
    "runtime-tokio-rustls",
    "bigdecimal"
] }
bigdecimal = "^0"
dotenv = "^0"
ulid = { version = "^1", features = ["uuid"] }
futures = "^0"
futures-core = "^0"
lazy_static = "1.4.0"
serde_derive = "1.0.147"
const_format = { version = "0.2", features = ["rust_1_64", "rust_1_51"] }
dyn-iter = "0.2.0"
rsa = "0.7.2"
async-stripe = { version = "0.34.1", features = [
    "runtime-tokio-hyper",
    "checkout",
    "billing",
] }
async_zip = { version = "0.0.11", features = ["full"] }
once_cell = "1.17.1"
rsmq_async = { version = "5.1.5" }
gosyn = "0.2.6"
bytes = "1.4.0"
gethostname = "0.4.3"
wasm-bindgen = "0.2.92"
serde-wasm-bindgen = "0.6.5"
wasm-bindgen-test = "0.3.42"
convert_case = "0.6.0"
getrandom = "0.2"
tokio-postgres = {version = "^0.7", features = ["array-impls", "with-serde_json-1", "with-chrono-0_4", "with-uuid-1", "with-bit-vec-0_6"]}
bit-vec = "=0.6.3"
mappable-rc = "^0"
mysql_async = { version = "*", default-features = false, features = ["minimal", "default", "native-tls-tls"]}
postgres-native-tls = "^0"
native-tls = "^0"
# samael will break compilation on MacOS. Use this fork instead to make it work
# samael = { git="https://github.com/njaremko/samael", rev="464d015e3ae393e4b5dd00b4d6baa1b617de0dd6", features = ["xmlsec"] }
samael = { version="0.0.14", features = ["xmlsec"] }
gcp_auth = "0.9.0"
rust_decimal = { version = "^1", features = ["db-postgres"]}
jsonwebtoken = "8.3.0"
pem = "3.0.1"
nix = { version = "0.27.1", features = ["process", "signal"] }
tinyvector = { git = "https://github.com/windmill-labs/tinyvector", rev = "20823b94c20f2b9093f318badd24026cf54dcc85" }
hf-hub = "0.3.2"
tokenizers = "0.14.1"
candle-core = "0.3.0"
candle-transformers = "0.3.0"
candle-nn = "0.3.0"
tiberius = { git = "https://github.com/prisma/tiberius", rev = "8f66a699dfa041e7b5f736c7e94f92c945453c9e", default-features = false, features = ["rustls", "tds73", "chrono", "sql-browser-tokio"]}
pin-project = "1"
indexmap = { version = "2.2.5", features = ["serde"]}
tokio-native-tls = "^0"
openssl = "=0.10"
mail-parser = "^0"

datafusion = "39.0.0"
object_store = { version = "0.10.0", features = ["aws", "azure"] }
openidconnect = { version = "3.4.0" }
zstd = "=0.12.4"
aws-config = "^1"
aws-sdk-sts = "^1"

crc = "^3"
tar = "^0"
http = "^1"
async-stream = "^0"

tikv-jemallocator = { version = "0.5" }
tikv-jemalloc-sys  = { version = "^0.5" }
tikv-jemalloc-ctl = { version = "^0.5" }

# 0.1.12 broken (nested dependency of swc_common) 
triomphe = "<0.1.12"

tantivy = "0.22.0"<|MERGE_RESOLUTION|>--- conflicted
+++ resolved
@@ -84,13 +84,8 @@
 serde_json.workspace = true
 serde.workspace = true
 deno_core.workspace = true
-<<<<<<< HEAD
-pg-embed = {git = "https://github.com/faokunega/pg-embed", optional = true, default-features = false, features = ['rt_tokio']} 
-object_store.workspace = true
-=======
 pg-embed = {git = "https://github.com/faokunega/pg-embed", optional = true, default-features = false, features = ['rt_tokio']}
 
->>>>>>> 11b81e3d
 
 [target.'cfg(not(target_env = "msvc"))'.dependencies]
 tikv-jemallocator = { optional = true, workspace = true }
