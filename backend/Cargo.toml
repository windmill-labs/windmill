[package]
name = "windmill"
<<<<<<< HEAD
version = "1.563.4"
=======
version = "1.574.1"
>>>>>>> 3dcad574
authors.workspace = true
edition.workspace = true

[workspace]
resolver = "2"
members = [
    "./windmill-api",
    "./windmill-queue",
    "./windmill-worker",
    "./windmill-common",
    "./windmill-audit",
    "./windmill-git-sync",
    "./windmill-autoscaling",
    "./windmill-indexer",
    "./windmill-macros",
    "./parsers/windmill-parser",
    "./parsers/windmill-parser-ts",
    "./parsers/windmill-parser-go",
    "./parsers/windmill-parser-rust",
    "./parsers/windmill-parser-csharp",
    "./parsers/windmill-parser-nu",
    "./parsers/windmill-parser-java",
    "./parsers/windmill-parser-ruby",
    "./parsers/windmill-parser-bash",
    "./parsers/windmill-parser-py",
    "./parsers/windmill-parser-py-imports",
    "./parsers/windmill-sql-datatype-parser-wasm",
    "./parsers/windmill-parser-yaml", "windmill-macros", "parsers/windmill-parser-nu"
]
exclude = ["./windmill-duckdb-ffi-internal"]

[workspace.package]
<<<<<<< HEAD
version = "1.563.4"
=======
version = "1.574.1"
>>>>>>> 3dcad574
authors = ["Ruben Fiszel <ruben@windmill.dev>"]
edition = "2021"

[[bin]]
name = "windmill"
path = "./src/main.rs"

[profile.dev]
opt-level = 0
incremental = true

[profile.release]
lto = "thin"

[features]
default = []
private = ["windmill-api/private", "windmill-autoscaling/private", "windmill-common/private", "windmill-git-sync/private", "windmill-indexer/private", "windmill-queue/private", "windmill-worker/private"]
agent_worker_server = ["windmill-api/agent_worker_server"]
enterprise = ["windmill-worker/enterprise", "windmill-queue/enterprise", "windmill-api/enterprise", "dep:windmill-autoscaling", "windmill-autoscaling/enterprise", "windmill-git-sync/enterprise", "windmill-common/prometheus", "windmill-common/enterprise"]
enterprise_saml = ["windmill-api/enterprise_saml", "oauth2"]
stripe = ["windmill-api/stripe"]
benchmark = ["windmill-api/benchmark", "windmill-worker/benchmark", "windmill-queue/benchmark", "windmill-common/benchmark"]
loki = ["windmill-common/loki"]
embedding = ["windmill-api/embedding"]
parquet = ["windmill-api/parquet", "windmill-common/parquet", "windmill-worker/parquet", "dep:object_store"]
prometheus = ["windmill-common/prometheus", "windmill-api/prometheus", "windmill-worker/prometheus", "windmill-queue/prometheus", "dep:prometheus"]
flow_testing = ["windmill-worker/flow_testing"]
openidconnect = ["windmill-api/openidconnect", "windmill-common/openidconnect"]
cloud = ["windmill-queue/cloud", "windmill-worker/cloud", "windmill-common/cloud", "windmill-api/cloud"]
jemalloc = ["windmill-common/jemalloc", "dep:tikv-jemallocator", "dep:tikv-jemalloc-sys", "dep:tikv-jemalloc-ctl"]
tantivy = ["dep:windmill-indexer", "windmill-api/tantivy", "windmill-indexer/enterprise", "windmill-indexer/parquet", "windmill-common/tantivy", "enterprise", "parquet"]
sqlx = ["windmill-worker/sqlx"]
deno_core = ["windmill-worker/deno_core", "windmill-api/deno_core", "dep:deno_core", "dep:v8"]
deno_core_mac = ["deno_core", "windmill-worker/libffi_mac"]
kafka = ["windmill-api/kafka"]
nats = ["windmill-api/nats"]
otel = ["windmill-common/otel", "windmill-worker/otel"]
dind = ["windmill-worker/dind"]
websocket = ["windmill-api/websocket"]
http_trigger = ["windmill-api/http_trigger"]
postgres_trigger = ["windmill-api/postgres_trigger"]
mcp = ["windmill-api/mcp"]
mqtt_trigger = ["windmill-api/mqtt_trigger"]
sqs_trigger = ["windmill-api/sqs_trigger", "windmill-common/aws_auth", "windmill-api/openidconnect"]
gcp_trigger = ["windmill-api/gcp_trigger"]
smtp = ["windmill-api/smtp", "windmill-common/smtp", "windmill-queue/smtp"]
license = ["windmill-api/license"]
oauth2 = ["windmill-api/oauth2"]
zip = ["windmill-api/zip"]
static_frontend = ["windmill-api/static_frontend"]
scoped_cache = ["windmill-common/scoped_cache"]
test_job_debouncing = []
# Languages
python = ["windmill-worker/python", "windmill-api/python"]
rust = ["windmill-worker/rust"]
mysql = ["windmill-worker/mysql"]
oracledb = ["windmill-worker/oracledb"]
duckdb = ["windmill-worker/duckdb"]
mssql = ["windmill-worker/mssql"]
bigquery = ["windmill-worker/bigquery"]
php = ["windmill-worker/php"]
csharp = ["windmill-worker/csharp"]
nu = ["windmill-worker/nu"]
java = ["windmill-worker/java"]
ruby = ["windmill-worker/ruby"]
all_languages = ["python", "deno_core", "rust", "mysql", "oracledb", "duckdb", "mssql", "bigquery", "csharp", "nu", "php", "java", "ruby"]
# For windows we have another set of languages enabled
all_languages_windows = ["python", "deno_core", "rust", "mysql", "oracledb", "duckdb", "mssql", "bigquery", "csharp", "nu", "php", "java"]
all_sqlx_features = ["all_languages", "enterprise", "enterprise_saml", "loki", "embedding", "parquet", "prometheus", "flow_testing",
 "openidconnect", "cloud", "jemalloc", "tantivy", "sqlx", "kafka", "nats", "otel", "dind", "websocket", "http_trigger",
  "postgres_trigger", "mcp", "mqtt_trigger", "sqs_trigger", "gcp_trigger", "smtp", "stripe",
   "license", "oauth2", "zip", "static_frontend", "scoped_cache", "agent_worker_server"]

[patch.crates-io]
object_store = { git = "https://github.com/apache/arrow-rs-object-store", rev = "36752c975d4f29e20b57c91f81a10872dcd48ae7" }

[dependencies]
anyhow.workspace = true
tokio.workspace = true
tokio-stream.workspace = true
dotenv.workspace = true
windmill-queue.workspace = true
windmill-common = { workspace = true, default-features = false }
windmill-git-sync.workspace = true
windmill-api = { workspace = true, default-features = false }
windmill-worker.workspace = true
windmill-indexer = { workspace = true, optional = true }
windmill-autoscaling = { workspace = true, optional = true }
futures.workspace = true
tracing.workspace = true
sqlx.workspace = true
rand.workspace = true
chrono.workspace = true
git-version.workspace = true
base64.workspace = true
sha2.workspace = true
url.workspace = true
lazy_static.workspace = true
once_cell.workspace = true
prometheus = { workspace = true, optional = true }
uuid.workspace = true
gethostname.workspace = true
serde_json.workspace = true
serde_yml.workspace = true
serde.workspace = true
deno_core = { workspace = true, optional = true }
object_store = { workspace = true, optional = true }
sha1 = { workspace = true, optional = true }
constant_time_eq = { workspace = true, optional = true }
quote.workspace = true
memchr.workspace = true
v8 = { workspace = true, optional = true }
rustls.workspace = true
pep440_rs.workspace = true
systemstat.workspace = true
size.workspace = true
strum.workspace = true
aws-sigv4.workspace = true
aws-sdk-config.workspace = true
kube.workspace = true
k8s-openapi.workspace = true
libloading.workspace = true
bitflags.workspace = true
nom.workspace = true
globset.workspace = true


[target.'cfg(not(target_env = "msvc"))'.dependencies]
tikv-jemallocator = { optional = true, workspace = true }
tikv-jemalloc-sys = { optional = true, workspace = true }
tikv-jemalloc-ctl = { optional = true, workspace = true }

[dev-dependencies]
serde_json.workspace = true
reqwest.workspace = true
windmill-queue.workspace = true
axum.workspace = true
serde.workspace = true
windmill-api-client.workspace = true
deno_core = { workspace = true, features = ["include_js_files_for_snapshotting", "unsafe_use_unprotected_platform"] }


[workspace.dependencies]
windmill-api = { path = "./windmill-api", default-features = false  }
windmill-queue = { path = "./windmill-queue" }
windmill-worker = { path = "./windmill-worker" }
windmill-common = { path = "./windmill-common", default-features = false }
windmill-audit = { path = "./windmill-audit" }
windmill-git-sync = { path = "./windmill-git-sync" }
windmill-autoscaling = { path = "./windmill-autoscaling" }
windmill-indexer = {path = "./windmill-indexer"}
windmill-macros = {path = "./windmill-macros"}
windmill-parser = { path = "./parsers/windmill-parser" }
windmill-parser-ts = { path = "./parsers/windmill-parser-ts" }
windmill-parser-py = { path = "./parsers/windmill-parser-py" }
windmill-parser-py-imports = { path = "./parsers/windmill-parser-py-imports" }
windmill-parser-go = { path = "./parsers/windmill-parser-go" }
windmill-parser-rust = { path = "./parsers/windmill-parser-rust" }
windmill-parser-yaml = { path = "./parsers/windmill-parser-yaml" }
windmill-parser-csharp = { path = "./parsers/windmill-parser-csharp" }
windmill-parser-java = { path = "./parsers/windmill-parser-java" }
windmill-parser-ruby = { path = "./parsers/windmill-parser-ruby" }
windmill-parser-nu = { path = "./parsers/windmill-parser-nu" }
windmill-parser-bash = { path = "./parsers/windmill-parser-bash" }
windmill-parser-sql = { path = "./parsers/windmill-parser-sql" }
windmill-parser-graphql = { path = "./parsers/windmill-parser-graphql" }
windmill-parser-php = { path = "./parsers/windmill-parser-php" }
windmill-api-client = { path = "./windmill-api-client" }

reqwest-retry = "^0"
reqwest-middleware = { version = "^0", features = ["json"] }

bitflags = "2.9.4"
memchr = "2.7.4"
axum = { version = "^0.7", features = ["multipart", "macros"] }
headers = "^0"
hyper = { version = "^1", features = ["full"] }
tokio = { version = "=1.46.1", features = ["full", "tracing", "time"] }
tokio-stream = { version = "0.1.17" }
tower = "^0"
tower-http = { version = "^0.6", features = ["trace", "cors", "catch-panic"] }
tower-cookies = "^0.10"
#stuck because of swc for now
serde = "=1.0.219"
serde_json = { version = "^1", features = ["preserve_order", "raw_value"] }
serde_yml = "0.0.12"
uuid = { version = "^1", features = ["serde", "v4"] }
thiserror = "^2"
anyhow = "^1"
chrono = { version = "^0.4", features = ["serde"] }
chrono-tz = "^0.10.1"
tracing = "^0"
tracing-subscriber = { version = "^0", features = ["env-filter", "json"] }
tracing-appender = "^0"
prometheus = { version = "^0", default-features = false }
cookie = { version = "0.17.0" }
phf = { version = "0.11", features = ["macros"] }
rust-embed = { version = "^6", features = ["interpolate-folder-path"] }
mime_guess = "^2"
hex = "^0"
sql-builder = "^3"
argon2 = "^0"
quick_cache = "^0"
rand = "=0.9.0"
rand_core = { version = "^0", features = ["std"] }
magic-crypt = "^3"
git-version = "^0"
malachite = "=0.4.18"
malachite-bigint = "=0.2.0"
rustpython-parser = "^0"
pep440_rs = "0.7.3"
php-parser-rs = { git = "https://github.com/php-rust-tools/parser", rev = "ec4cb411dec09450946ef57920b7ffced7f6495d" }
cron = "^0"
mail-send = { version = "0.4.0", features = ["builder"], default-features=false }
urlencoding = "^2"
url = { version = "^2" , features = ["serde"]}
async-oauth2 = "0.5.1"
reqwest = { version = "^0.12", features = ["json", "stream", "gzip", "multipart"] }
time = "^0"
serde_urlencoded = "^0"
tokio-tar = "^0"
tempfile = "^3"
tokio-util = { version = "^0", features = ["io"] }
json-pointer = "^0"
itertools = "^0"
regex = "^1"
semver = "^1"
aws-sigv4 = "^1.3.4"
aws-sdk-config = "=1.68.0"
async-trait = "0.1.88"


v8 = "=130.0.7"  # Exact version NOTE: Do not forget to update version and hash in flake.nix
deno_fetch = "0.214.0"
deno_tls = "0.177.0"
deno_console = "0.190.0"
deno_url = "0.190.0"
deno_webidl = "0.190.0"
deno_web = "0.221.0"
deno_io = "0.100.0"
deno_net = "0.182.0"
deno_core = "0.336.0"
deno_ast = { version = "=0.44.0", features = ["transpiling"] }
deno_permissions = "0.49.0"
deno_runtime = { version = "0.198.0", features = ["transpile"] }
deno_telemetry = "0.12.0"
deno_error = "=0.5.5"

# only used with special deno_core_mac feature to prevent ffi issue on macos, requires libffi to be installed
libffi-sys = { version = "2.3.0", features = ["system"]}

google-cloud-pubsub = "0.30.0"
google-cloud-googleapis = {version = "0.16.1", features = ["pubsub"]}
# TODO: remove once deno fixes the issue on their end
# https://github.com/denoland/deno/issues/28557
winapi = { version = "0.3.9", features = ["sysinfoapi"] }
sysinfo = { version = "0.32.1" }

swc_common = "=0.37.5"
swc_ecma_parser = "=0.149.1"
swc_ecma_ast = "=0.118.2"
swc_ecma_visit = "=0.104.8"


async-recursion = "^1"
base64 = "^0"
base32 = "^0"
hmac = "0.12.1"
sha2 = "0.10.6"
sha1 = "0.10.6"
sqlx = { version = "0.8.0", features = [
    "macros",
    "migrate",
    "uuid",
    "json",
    "chrono",
    "postgres",
    "runtime-tokio-rustls",
    "bigdecimal"
] }
bigdecimal = {version = "^0"}
dotenv = "^0"
ulid = { version = "^1", features = ["uuid"] }
futures = "^0"
futures-core = "^0"
lazy_static = "1.4.0"
serde_derive = "1.0.147"
const_format = { version = "0.2", features = ["rust_1_64", "rust_1_51"] }
constant_time_eq = "0.3.1"
dyn-iter = "0.2.0"
rsa = "^0"
async_zip = { version = "0.0.17", features = ["tokio", "tokio-fs", "deflate", "chrono"] }
once_cell = "1.17.1"
gosyn = "0.2.6"
bytes = "1.4.0"
gethostname = "0.4.3"
wasm-bindgen = "=0.2.103"
serde-wasm-bindgen = "^0"
wasm-bindgen-test = "^0"
convert_case = "0.6.0"
getrandom = "0.2"
tokio-postgres = {version = "^0.7", features = ["array-impls", "with-serde_json-1", "with-chrono-0_4", "with-uuid-1", "with-bit-vec-0_6"]}
rust-postgres = { package = "tokio-postgres", git = "https://github.com/imor/rust-postgres", rev = "20265ef38e32a06f76b6f9b678e2077fc2211f6b"}
rust-postgres-native-tls = { package = "postgres-native-tls", git = "https://github.com/imor/rust-postgres", features = ["runtime"], rev = "20265ef38e32a06f76b6f9b678e2077fc2211f6b" }
bit-vec = "=0.6.3"
mappable-rc = "^0"
mysql_async = { version = "*", default-features = false, features = ["minimal", "default", "native-tls-tls", "rust_decimal"]}
postgres-native-tls = "^0"
native-tls = "^0"
# samael will break compilation on MacOS. Use this fork instead to make it work
# samael = { git="https://github.com/njaremko/samael", rev="464d015e3ae393e4b5dd00b4d6baa1b617de0dd6", features = ["xmlsec"] }
libxml = { version = "=0.3.3" }
samael = { version="0.0.14", features = ["xmlsec"] }
gcp_auth = "0.9.0"
rust_decimal = { version = "^1", features = ["db-postgres", "serde-float"]}
jsonwebtoken = "8.3.0"
pem = "3.0.1"
nix = { version = "0.27.1", features = ["process", "signal"] }
tinyvector = { git = "https://github.com/windmill-labs/tinyvector", rev = "20823b94c20f2b9093f318badd24026cf54dcc85" }
hf-hub = "0.4.3"
tokenizers = "0.14.1"
candle-core = "0.9.1"
candle-transformers = "0.9.1"
candle-nn = "0.9.1"
tiberius = { version = "0.12.3", default-features = false, features = ["rustls", "tds73", "chrono", "sql-browser-tokio"]}
pin-project = "1"
indexmap = { version = "2.2.5", features = ["serde"]}
tokio-native-tls = "^0"
openssl = "=0.10"
mail-parser = "^0"
matchit = "=0.7.3"
rdkafka = { version = "0.36.2", features = ["cmake-build", "ssl-vendored"] }
pg_escape = "0.1.1"
async-nats = "0.38.0"
nkeys = "0.4.4"
nu-parser = { version = "0.101.0", default-features = false }
nom = "8.0.0"
globset = "0.4.16"

process-wrap = { version = "8.2.1", features = ["tokio1"] }

datafusion = "47.0.0"
object_store = { git = "https://github.com/apache/arrow-rs-object-store", rev = "36752c975d4f29e20b57c91f81a10872dcd48ae7", features = ["aws", "azure", "gcp"] }
openidconnect = { version = "4.0.0-rc.1" }
aws-config = "^1"
aws-sdk-sqs = "=1.77.0"
aws-sdk-sts = "=1.79.0"
aws-sdk-sso = "=1.77.0"
aws-sdk-ssooidc = "=1.78.0"
rustls = "=0.23.29"
async-once-cell = "0.5.4"


aws-smithy-types-convert = { version = "^0", features = ["convert-chrono"] }
crc = "^3"
tar = "^0"
http = "^1"
async-stream = "^0"

opentelemetry = "0.27.0"
tracing-opentelemetry = "0.28.0"
opentelemetry_sdk = { version = "0.27.1", features = ["rt-tokio"] }
opentelemetry-otlp = { version = "0.27.0", features = ["grpc-tonic", "tls"] }
opentelemetry-appender-tracing = "0.27.0"
opentelemetry-semantic-conventions = { version = "0.27.0", features = ["semconv_experimental"] }

bollard = "0.18.1"

tonic = { version = "=0.12.3", features = ["tls-native-roots"] }
byteorder = "1.5.0"

tikv-jemallocator = { version = "0.5" }
tikv-jemalloc-sys  = { version = "^0.5" }
tikv-jemalloc-ctl = { version = "^0.5" }

triomphe = "^0"
pin-project-lite = "^0"

tantivy = { git="https://github.com/windmill-labs/tantivy", rev="6a24621231202ccd77bec90d8787e2281fb94e4e" }

backon = "1.3.0"
systemstat = "0.2.4"
size = "0.5.0"

flume = { version = "0.11.1", features = ["async"] }
kube = { version = "1.1.0", features = ["runtime", "derive"] }
k8s-openapi = { version = "0.25.0", features = ["latest"] }
libloading = "0.8.8"

# Macro-related
proc-macro2 = "1.0"
pulldown-cmark = "0.9"
toml = "0.7"
syn = { version = "2.0.74", features = ["full"] }
quote = "1.0.36"
regex-lite = "0.1.6"
yaml-rust = "0.4.5"
tokio-tungstenite = { version = "0.24.0", features = ["native-tls"] }
tree-sitter = { version = "0.23.0", features = [] }
tree-sitter-c-sharp = "0.23.0"
tree-sitter-java = "0.23.0"
tree-sitter-ruby = "0.23.0"
oracle = { version = "0.6.3", features = ["chrono"] }
rumqttc = { version = "0.24.0", features = ["use-native-tls"]}
strum = { version = "0.27", features = ["derive"] }
strum_macros = "^0"<|MERGE_RESOLUTION|>--- conflicted
+++ resolved
@@ -1,10 +1,6 @@
 [package]
 name = "windmill"
-<<<<<<< HEAD
-version = "1.563.4"
-=======
 version = "1.574.1"
->>>>>>> 3dcad574
 authors.workspace = true
 edition.workspace = true
 
@@ -37,11 +33,7 @@
 exclude = ["./windmill-duckdb-ffi-internal"]
 
 [workspace.package]
-<<<<<<< HEAD
-version = "1.563.4"
-=======
 version = "1.574.1"
->>>>>>> 3dcad574
 authors = ["Ruben Fiszel <ruben@windmill.dev>"]
 edition = "2021"
 
