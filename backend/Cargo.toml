[package]
name = "windmill"
version = "1.50.0"
authors.workspace = true
edition.workspace = true

[workspace]
members = [
    "./windmill-api",
    "./windmill-queue",
    "./windmill-worker",
    "./windmill-common",
    "./windmill-audit",
    "./windmill-api-client",
    "./parsers/windmill-parser",
    "./parsers/windmill-parser-ts",
    "./parsers/windmill-parser-go",
    "./parsers/windmill-parser-py",
]

[workspace.package]
version = "1.50.0"
authors = ["Ruben Fiszel <ruben@windmill.dev>"]
edition = "2021"

[[bin]]
name = "windmill"
path = "./src/main.rs"

[features]
enterprise = ["windmill-worker/enterprise"]

[dependencies]
anyhow.workspace = true
tokio.workspace = true
dotenv.workspace = true
windmill-common = { workspace = true, features = ["tracing_init", "profiling"] }
windmill-api.workspace = true
windmill-api-client.workspace = true
windmill-worker.workspace = true
futures.workspace = true
tracing.workspace = true
sqlx.workspace = true
tokio-metrics.workspace = true
rand.workspace = true
chrono.workspace = true

[dev-dependencies]
serde_json.workspace = true
reqwest.workspace = true
windmill-queue.workspace = true
axum.workspace = true

[workspace.dependencies]
windmill-api = { path = "./windmill-api" }
windmill-api-client = { path = "./windmill-api-client" }
windmill-queue = { path = "./windmill-queue" }
windmill-worker = { path = "./windmill-worker" }
windmill-common = { path = "./windmill-common" }
windmill-audit = { path = "./windmill-audit" }
windmill-parser = { path = "./parsers/windmill-parser" }
windmill-parser-ts = { path = "./parsers/windmill-parser-ts" }
windmill-parser-py = { path = "./parsers/windmill-parser-py" }
windmill-parser-go = { path = "./parsers/windmill-parser-go" }
windmill-parser-bash = { path = "./parsers/windmill-parser-bash" }
axum = { version = "^0", features = ["headers"] }
headers = "^0"
hyper = { version = "^0", features = ["full"] }
tokio = { version = "^1", features = ["full", "tracing"] }
tower = "^0"
tower-http = { version = "^0", features = ["trace"] }
tower-cookies = "^0"
serde = "^1"
serde_json = { version = "^1", features = ["preserve_order"] }
uuid = { version = "^1", features = ["serde", "v4"] }
thiserror = "^1"
anyhow = "^1"
chrono = { version = "^0", features = ["serde"] }
tracing = "^0"
tracing-subscriber = { version = "^0", features = ["env-filter", "json"] }
prometheus = { version = "^0", default-features = false }
cookie = { version = "^0" }
phf = { version = "0.11", features = ["macros"] }
rust-embed = "^6"
mime_guess = "^2"
hex = "^0"
sql-builder = "^3"
argon2 = "^0"
retainer = "^0"
rand = "0.8.5"
rand_core = { version = "^0", features = ["std"] }
magic-crypt = "^3"
git-version = "^0"
rustpython-parser = { git = "https://github.com/RustPython/RustPython" }
cron = "^0"
lettre = { version = "^0", features = [
    "rustls-tls",
    "tokio1",
    "tokio1-rustls-tls",
    "builder",
    "smtp-transport",
], default-features = false }
urlencoding = "^2"
url = "^2"
async-oauth2 = "^0"
reqwest = { version = "^0", features = ["json"] }
time = "0.3.16"
serde_urlencoded = "^0"
tokio-tar = "^0"
tempfile = "^3"
tokio-util = { version = "^0", features = ["io"] }
json-pointer = "^0"
itertools = "^0"
regex = "^1"
deno_core = "^0"
async-recursion = "^1"
swc_common = "^0"
swc_ecma_parser = "^0"
swc_ecma_ast = "^0"
base64 = "^0"
unicode-general-category = "^0"
hmac = "0.12.1"
sha2 = "0.10.6"
sqlx = { version = "^0", features = [
    "offline",
    "macros",
    "migrate",
    "uuid",
    "json",
    "chrono",
    "postgres",
    "runtime-tokio-rustls",
] }
dotenv = "^0"
ulid = { version = "^1", features = ["uuid"] }
futures = "^0"
tokio-metrics = "0.1.0"
lazy_static = "1.4.0"
serde_derive = "1.0.147"
<<<<<<< HEAD
pprof = "0.11.0"
tokio-stream = "0.1.11"
async-compression = { version = "0.3.15", features = ["tokio"] }
bytes = "1.2.1"
querystring = "1.1.0"
=======
const_format = { version = "0.2", features = ["rust_1_64", "rust_1_51"] }
>>>>>>> a3ab4f1b
<|MERGE_RESOLUTION|>--- conflicted
+++ resolved
@@ -137,12 +137,9 @@
 tokio-metrics = "0.1.0"
 lazy_static = "1.4.0"
 serde_derive = "1.0.147"
-<<<<<<< HEAD
 pprof = "0.11.0"
 tokio-stream = "0.1.11"
 async-compression = { version = "0.3.15", features = ["tokio"] }
 bytes = "1.2.1"
 querystring = "1.1.0"
-=======
-const_format = { version = "0.2", features = ["rust_1_64", "rust_1_51"] }
->>>>>>> a3ab4f1b
+const_format = { version = "0.2", features = ["rust_1_64", "rust_1_51"] }