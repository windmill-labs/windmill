[package]
name = "windmill"
version = "1.126.0"
authors.workspace = true
edition.workspace = true

[workspace]
members = [
    "./windmill-api",
    "./windmill-queue",
    "./windmill-worker",
    "./windmill-common",
    "./windmill-audit",
    "./windmill-api-client",
    "./parsers/windmill-parser",
    "./parsers/windmill-parser-ts",
    "./parsers/windmill-parser-wasm",
    "./parsers/windmill-parser-go",
    "./parsers/windmill-parser-bash",
    "./parsers/windmill-parser-py",
    "./parsers/windmill-parser-py-imports",
]

[workspace.package]
version = "1.126.0"
authors = ["Ruben Fiszel <ruben@windmill.dev>"]
edition = "2021"

[[bin]]
name = "windmill"
path = "./src/main.rs"

[profile.dev]
opt-level = 1
incremental = true

[features]
enterprise = ["windmill-worker/enterprise", "windmill-queue/enterprise", "windmill-api/enterprise"]

[dependencies]
anyhow.workspace = true
tokio.workspace = true
dotenv.workspace = true
windmill-common = { workspace = true, features = ["tracing_init"] }
windmill-api.workspace = true
windmill-api-client.workspace = true
windmill-worker.workspace = true
futures.workspace = true
tracing.workspace = true
sqlx.workspace = true
tokio-metrics.workspace = true
rand.workspace = true
chrono.workspace = true
git-version.workspace = true
rsa.workspace = true
base64.workspace = true
sha2.workspace = true
rsmq_async.workspace = true
url.workspace = true
lazy_static.workspace = true
once_cell.workspace = true
prometheus.workspace = true
uuid.workspace = true
gethostname.workspace = true

[dev-dependencies]
serde_json.workspace = true
reqwest.workspace = true
windmill-queue.workspace = true
axum.workspace = true
serde.workspace = true

[workspace.dependencies]
windmill-api = { path = "./windmill-api" }
windmill-api-client = { path = "./windmill-api-client" }
windmill-queue = { path = "./windmill-queue" }
windmill-worker = { path = "./windmill-worker" }
windmill-common = { path = "./windmill-common" }
windmill-audit = { path = "./windmill-audit" }
windmill-parser = { path = "./parsers/windmill-parser" }
windmill-parser-ts = { path = "./parsers/windmill-parser-ts" }
windmill-parser-py = { path = "./parsers/windmill-parser-py" }
windmill-parser-py-imports = { path = "./parsers/windmill-parser-py-imports" }
windmill-parser-go = { path = "./parsers/windmill-parser-go" }
windmill-parser-bash = { path = "./parsers/windmill-parser-bash" }
windmill-parser-sql = { path = "./parsers/windmill-parser-sql" }

axum = { version = "^0", features = ["headers"] }
headers = "^0"
hyper = { version = "^0", features = ["full"] }
tokio = { version = "^1", features = ["full", "tracing"] }
tower = "^0"
tower-http = { version = "^0", features = ["trace", "cors"] }
tower-cookies = "^0"
serde = "^1"
serde_json = { version = "^1", features = ["preserve_order"] }
uuid = { version = "^1", features = ["serde", "v4"] }
thiserror = "^1"
anyhow = "^1"
chrono = { version = "^0", features = ["serde"] }
chrono-tz = "^0"
tracing = "^0"
tracing-subscriber = { version = "^0", features = ["env-filter", "json"] }
prometheus = { version = "^0", default-features = false }
cookie = { version = "0.17.0" }
phf = { version = "0.11", features = ["macros"] }
rust-embed = "^6"
mime_guess = "^2"
hex = "^0"
sql-builder = "^3"
argon2 = "^0"
retainer = "^0"
rand = "0.8.5"
rand_core = { version = "^0", features = ["std"] }
magic-crypt = "^3"
git-version = "^0"
rustpython-parser = "0.2.0"
cron = "^0"
mail-send = { version = "0.4.0", features = ["builder"], default-features=false }
urlencoding = "^2"
url = "^2"
async-oauth2 = "^0"
reqwest = { version = "^0", features = ["json"] }
time = "0.3.16"
serde_urlencoded = "^0"
tokio-tar = "^0"
tempfile = "^3"
tokio-util = { version = "^0", features = ["io"] }
json-pointer = "^0"
itertools = "^0"
regex = "^1"
deno_fetch = "^0"
deno_console = "^0"
deno_url = "^0"
deno_webidl = "^0"
deno_web = "0.140.0"
deno_core = "0.191.0"
deno_ast = { version = "0.27.2", features = ["transpiling"] }
async-recursion = "^1"
swc_common = "0.31.12"
swc_ecma_parser = "0.136.2"
swc_ecma_ast = "0.106.2"
base64 = "0.21.0"
hmac = "0.12.1"
sha2 = "0.10.6"
sqlx = { version = "^0", features = [
    "offline",
    "macros",
    "migrate",
    "uuid",
    "json",
    "chrono",
    "postgres",
    "runtime-tokio-rustls",
] }
dotenv = "^0"
ulid = { version = "^1", features = ["uuid"] }
futures = "^0"
futures-core = "^0"
tokio-metrics = "0.1.0"
lazy_static = "1.4.0"
serde_derive = "1.0.147"
const_format = { version = "0.2", features = ["rust_1_64", "rust_1_51"] }
dyn-iter = "0.2.0"
rsa = "0.7.2"
async-stripe = { version = "0.14", features = [
    "runtime-tokio-hyper",
    "checkout",
] }
async_zip = { version = "0.0.11", features = ["full"] }
once_cell = "1.17.1"
rsmq_async = { version = "5.1.5" }
gosyn = "0.2.2"
bytes = "1.4.0"
gethostname = "0.4.3"
wasm-bindgen = "0.2"
serde-wasm-bindgen = "0.4"
wasm-bindgen-test = "0.3.0"
convert_case = "0.6.0"
getrandom = "0.2"
<<<<<<< HEAD
tokio-postgres = {version = "^0.7", features = ["array-impls", "with-serde_json-1", "with-chrono-0_4"]}
mysql_async = { version = "*", default-features = false, features = ["minimal", "native-tls-tls"]}
=======
tokio-postgres = {version = "^0.7", features = ["array-impls", "with-serde_json-1", "with-chrono-0_4", "with-uuid-1"]}
>>>>>>> dc7a2914
postgres-native-tls = "^0"
native-tls = "^0"<|MERGE_RESOLUTION|>--- conflicted
+++ resolved
@@ -178,11 +178,7 @@
 wasm-bindgen-test = "0.3.0"
 convert_case = "0.6.0"
 getrandom = "0.2"
-<<<<<<< HEAD
-tokio-postgres = {version = "^0.7", features = ["array-impls", "with-serde_json-1", "with-chrono-0_4"]}
+tokio-postgres = {version = "^0.7", features = ["array-impls", "with-serde_json-1", "with-chrono-0_4", "with-uuid-1"]}
 mysql_async = { version = "*", default-features = false, features = ["minimal", "native-tls-tls"]}
-=======
-tokio-postgres = {version = "^0.7", features = ["array-impls", "with-serde_json-1", "with-chrono-0_4", "with-uuid-1"]}
->>>>>>> dc7a2914
 postgres-native-tls = "^0"
 native-tls = "^0"