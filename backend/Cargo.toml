[package]
name = "windmill"
<<<<<<< HEAD
version = "1.305.2"
=======
version = "1.305.3"
>>>>>>> 94771eda
authors.workspace = true
edition.workspace = true

[workspace]
resolver = "2"
members = [
    "./windmill-api",
    "./windmill-queue",
    "./windmill-worker",
    "./windmill-common",
    "./windmill-audit",
    "./windmill-git-sync",
    "./parsers/windmill-parser",
    "./parsers/windmill-parser-ts",
    "./parsers/windmill-parser-wasm",
    "./parsers/windmill-parser-go",
    "./parsers/windmill-parser-bash",
    "./parsers/windmill-parser-py",
    "./parsers/windmill-parser-py-imports",
    "./parsers/windmill-sql-datatype-parser-wasm",
]

[workspace.package]
<<<<<<< HEAD
version = "1.305.2"
=======
version = "1.305.3"
>>>>>>> 94771eda
authors = ["Ruben Fiszel <ruben@windmill.dev>"]
edition = "2021"

[[bin]]
name = "windmill"
path = "./src/main.rs"

[profile.dev]
opt-level = 0
incremental = true

[features]
default = []
enterprise = ["windmill-worker/enterprise", "windmill-queue/enterprise", "windmill-api/enterprise", "windmill-git-sync/enterprise", "windmill-common/prometheus", "windmill-common/enterprise"]
enterprise_saml = ["windmill-api/enterprise_saml"]
stripe = ["windmill-api/stripe"]
benchmark = ["windmill-api/benchmark", "windmill-worker/benchmark", "windmill-queue/benchmark"]
flamegraph = ["windmill-common/flamegraph", "windmill-worker/flamegraph"]
loki = ["windmill-common/loki"]
pg_embed = ["dep:pg-embed"]
embedding = ["windmill-api/embedding"]
parquet = ["windmill-api/parquet", "windmill-common/parquet", "windmill-worker/parquet"]
prometheus = ["windmill-common/prometheus", "windmill-api/prometheus", "windmill-worker/prometheus", "windmill-queue/prometheus"]
flow_testing = ["windmill-worker/flow_testing"]
openidconnect = ["windmill-api/openidconnect"]

[dependencies]
anyhow.workspace = true
tokio.workspace = true
dotenv.workspace = true
windmill-queue.workspace = true
windmill-common = { workspace = true, default-features = false }
windmill-git-sync.workspace = true
windmill-api = { workspace = true, default-features = false }
windmill-worker.workspace = true
futures.workspace = true
tracing.workspace = true
sqlx.workspace = true
tokio-metrics.workspace = true
rand.workspace = true
chrono.workspace = true
git-version.workspace = true
base64.workspace = true
sha2.workspace = true
rsmq_async.workspace = true
url.workspace = true
lazy_static.workspace = true
once_cell.workspace = true
prometheus.workspace = true
uuid.workspace = true
gethostname.workspace = true
serde_json.workspace = true
serde.workspace = true
deno_core.workspace = true
pg-embed = {git = "https://github.com/faokunega/pg-embed", optional = true, default-features = false, features = ['rt_tokio']} 


[dev-dependencies]
serde_json.workspace = true
reqwest.workspace = true
windmill-queue.workspace = true
axum.workspace = true
serde.workspace = true
windmill-api-client.workspace = true
deno_core = { workspace = true, features = ["include_js_files_for_snapshotting", "unsafe_use_unprotected_platform"] }

[workspace.dependencies]
windmill-api = { path = "./windmill-api", default-features = false  }
windmill-queue = { path = "./windmill-queue" }
windmill-worker = { path = "./windmill-worker" }
windmill-common = { path = "./windmill-common", default-features = false }
windmill-audit = { path = "./windmill-audit" }
windmill-git-sync = { path = "./windmill-git-sync" }
windmill-parser = { path = "./parsers/windmill-parser" }
windmill-parser-ts = { path = "./parsers/windmill-parser-ts" }
windmill-parser-py = { path = "./parsers/windmill-parser-py" }
windmill-parser-py-imports = { path = "./parsers/windmill-parser-py-imports" }
windmill-parser-go = { path = "./parsers/windmill-parser-go" }
windmill-parser-bash = { path = "./parsers/windmill-parser-bash" }
windmill-parser-sql = { path = "./parsers/windmill-parser-sql" }
windmill-parser-graphql = { path = "./parsers/windmill-parser-graphql" }
windmill-api-client = { path = "./windmill-api-client" }

axum = { version = "^0.7" } 
headers = "^0"
hyper = { version = "^1", features = ["full"] }
tokio = { version = "^1", features = ["full", "tracing"] }
tower = "^0"
tower-http = { version = "^0.5", features = ["trace", "cors"] }
tower-cookies = "^0.10"
serde = "^1"
serde_json = { version = "^1", features = ["preserve_order", "raw_value"] }
uuid = { version = "^1", features = ["serde", "v4"] }
thiserror = "^1"
anyhow = "^1"
chrono = { version = "0.4.35", features = ["serde"] }
chrono-tz = "^0"
tracing = "^0"
tracing-subscriber = { version = "^0", features = ["env-filter", "json"] }
prometheus = { version = "^0", default-features = false }
cookie = { version = "0.17.0" }
phf = { version = "0.11", features = ["macros"] }
rust-embed = "^6"
mime_guess = "^2"
hex = "^0"
sql-builder = "^3"
argon2 = "^0"
quick_cache = "^0"
rand = "0.8.5"
rand_core = { version = "^0", features = ["std"] }
magic-crypt = "^3"
git-version = "^0"
rustpython-parser = { git = "https://github.com/RustPython/Parser", rev = "9ce55aefdeb35e2f706ce0b02d5a2dfe6295fc57" }
cron = "^0"
mail-send = { version = "0.4.0", features = ["builder"], default-features=false }
urlencoding = "^2"
url = "^2"
async-oauth2 = "^0"
reqwest = { version = "^0.12", features = ["json", "stream"] }
time = "0.3.16"
serde_urlencoded = "^0"
tokio-tar = "^0"
tempfile = "^3"
tokio-util = { version = "^0", features = ["io"] }
json-pointer = "^0"
itertools = "^0"
regex = "^1"
deno_fetch = "0.162.0"
deno_tls = "0.125.0"
deno_console = "0.138.0"
deno_url = "0.138.0"
deno_webidl = "0.138.0"
deno_web = "0.169.0"
deno_core = "0.262.0"
deno_ast = { version = "0.33.3", features = ["transpiling"] }
async-recursion = "^1"
swc_common = "=0.33.17"
swc_ecma_parser = "=0.143.3"
swc_ecma_ast = "=0.112.2"
swc_ecma_visit = "=0.98.2"
base64 = "0.21.0"
hmac = "0.12.1"
sha2 = "0.10.6"
sqlx = { version = "0.7.3", features = [
    "macros",
    "migrate",
    "uuid",
    "json",
    "chrono",
    "postgres",
    "runtime-tokio-rustls",
    "bigdecimal"
] }
bigdecimal = "^0"
dotenv = "^0"
ulid = { version = "^1", features = ["uuid"] }
futures = "^0"
futures-core = "^0"
tokio-metrics = "0.1.0"
lazy_static = "1.4.0"
serde_derive = "1.0.147"
const_format = { version = "0.2", features = ["rust_1_64", "rust_1_51"] }
dyn-iter = "0.2.0"
rsa = "0.7.2"
async-stripe = { version = "0.34.1", features = [
    "runtime-tokio-hyper",
    "checkout",
    "billing",
] }
async_zip = { version = "0.0.11", features = ["full"] }
once_cell = "1.17.1"
rsmq_async = { version = "5.1.5" }
gosyn = "0.2.6"
bytes = "1.4.0"
gethostname = "0.4.3"
wasm-bindgen = "=0.2.89"
serde-wasm-bindgen = "0.4"
wasm-bindgen-test = "0.3.0"
convert_case = "0.6.0"
getrandom = "0.2"
tokio-postgres = {version = "^0.7", features = ["array-impls", "with-serde_json-1", "with-chrono-0_4", "with-uuid-1", "with-bit-vec-0_6"]}
bit-vec = "0.6.3"
mysql_async = { version = "*", default-features = false, features = ["minimal", "default", "native-tls-tls"]}
postgres-native-tls = "^0"
native-tls = "^0"
# samael will break compilation on MacOS. Use this fork instead to make it work
# samael = { git="https://github.com/njaremko/samael", rev="464d015e3ae393e4b5dd00b4d6baa1b617de0dd6", features = ["xmlsec"] }
samael = { version="0.0.14", features = ["xmlsec"] }
gcp_auth = "0.9.0"
rust_decimal = { version = "^1", features = ["db-postgres"]}
jsonwebtoken = "8.3.0"
pem = "3.0.1"
nix = { version = "0.27.1", features = ["process", "signal"] }
tinyvector = { git = "https://github.com/windmill-labs/tinyvector", rev = "20823b94c20f2b9093f318badd24026cf54dcc85" }
hf-hub = "0.3.2"
tokenizers = "0.14.1"
candle-core = "0.3.0"
candle-transformers = "0.3.0"
candle-nn = "0.3.0"
tiberius = { version = "0.12.2", default-features = false, features = ["rustls", "tds73", "chrono", "sql-browser-tokio"] }
pin-project = "1"
indexmap = { version = "2.2.5", features = ["serde"]}

polars = { version = "0.38.3", features = ["lazy", "parquet", "aws", "azure", "csv", "dtype-full", "serde", "strings", "extract_groups"] }
polars-io = { version = "0.38.3", features = ["csv"] }
object_store = { version = "0.9.1", features = ["aws", "azure"] }
openidconnect = { version = "3.4.0" }

aws-config = "^1"
aws-sdk-sts = "^1"

crc = "^3"
tar = "^0"
http = "^1"
async-stream = "^0"<|MERGE_RESOLUTION|>--- conflicted
+++ resolved
@@ -1,10 +1,6 @@
 [package]
 name = "windmill"
-<<<<<<< HEAD
-version = "1.305.2"
-=======
 version = "1.305.3"
->>>>>>> 94771eda
 authors.workspace = true
 edition.workspace = true
 
@@ -28,11 +24,7 @@
 ]
 
 [workspace.package]
-<<<<<<< HEAD
-version = "1.305.2"
-=======
 version = "1.305.3"
->>>>>>> 94771eda
 authors = ["Ruben Fiszel <ruben@windmill.dev>"]
 edition = "2021"
 
