[package]
name = "windmill"
version = "1.532.0"
authors.workspace = true
edition.workspace = true

[workspace]
resolver = "2"
members = [
    "./windmill-api",
    "./windmill-queue",
    "./windmill-worker",
    "./windmill-common",
    "./windmill-audit",
    "./windmill-git-sync",
    "./windmill-autoscaling",
    "./windmill-indexer",
    "./windmill-macros",
    "./parsers/windmill-parser",
    "./parsers/windmill-parser-ts",
    "./parsers/windmill-parser-wasm",
    "./parsers/windmill-parser-go",
    "./parsers/windmill-parser-rust",
    "./parsers/windmill-parser-csharp",
    "./parsers/windmill-parser-nu",
    "./parsers/windmill-parser-java",
    "./parsers/windmill-parser-ruby",
    "./parsers/windmill-parser-bash",
    "./parsers/windmill-parser-py",
    "./parsers/windmill-parser-py-imports",
    "./parsers/windmill-sql-datatype-parser-wasm",
    "./parsers/windmill-parser-yaml", "windmill-macros", "parsers/windmill-parser-nu"
]

[workspace.package]
version = "1.532.0"
authors = ["Ruben Fiszel <ruben@windmill.dev>"]
edition = "2021"

[[bin]]
name = "windmill"
path = "./src/main.rs"

[profile.dev]
opt-level = 0
incremental = true

[profile.release]
lto = "thin"

[features]
default = []
private = ["windmill-api/private", "windmill-autoscaling/private", "windmill-common/private", "windmill-git-sync/private", "windmill-indexer/private", "windmill-queue/private", "windmill-worker/private"]
agent_worker_server = ["windmill-api/agent_worker_server"]
enterprise = ["windmill-worker/enterprise", "windmill-queue/enterprise", "windmill-api/enterprise", "dep:windmill-autoscaling", "windmill-autoscaling/enterprise", "windmill-git-sync/enterprise", "windmill-common/prometheus", "windmill-common/enterprise"]
enterprise_saml = ["windmill-api/enterprise_saml", "oauth2"]
stripe = ["windmill-api/stripe"]
benchmark = ["windmill-api/benchmark", "windmill-worker/benchmark", "windmill-queue/benchmark", "windmill-common/benchmark"]
loki = ["windmill-common/loki"]
embedding = ["windmill-api/embedding"]
parquet = ["windmill-api/parquet", "windmill-common/parquet", "windmill-worker/parquet", "dep:object_store"]
prometheus = ["windmill-common/prometheus", "windmill-api/prometheus", "windmill-worker/prometheus", "windmill-queue/prometheus", "dep:prometheus"]
flow_testing = ["windmill-worker/flow_testing"]
openidconnect = ["windmill-api/openidconnect", "windmill-common/openidconnect"]
cloud = ["windmill-queue/cloud", "windmill-worker/cloud", "windmill-common/cloud", "windmill-api/cloud"]
jemalloc = ["windmill-common/jemalloc", "dep:tikv-jemallocator", "dep:tikv-jemalloc-sys", "dep:tikv-jemalloc-ctl"]
tantivy = ["dep:windmill-indexer", "windmill-api/tantivy", "windmill-indexer/enterprise", "windmill-indexer/parquet", "windmill-common/tantivy", "enterprise", "parquet"]
sqlx = ["windmill-worker/sqlx"]
deno_core = ["windmill-worker/deno_core", "windmill-api/deno_core", "dep:deno_core", "dep:v8"]
kafka = ["windmill-api/kafka"]
nats = ["windmill-api/nats"]
otel = ["windmill-common/otel", "windmill-worker/otel"]
dind = ["windmill-worker/dind"]
websocket = ["windmill-api/websocket"]
http_trigger = ["windmill-api/http_trigger"]
postgres_trigger = ["windmill-api/postgres_trigger"]
mcp = ["windmill-api/mcp"]
mqtt_trigger = ["windmill-api/mqtt_trigger"]
sqs_trigger = ["windmill-api/sqs_trigger", "windmill-common/aws_auth", "windmill-api/openidconnect"]
gcp_trigger = ["windmill-api/gcp_trigger"]
smtp = ["windmill-api/smtp", "windmill-common/smtp", "windmill-queue/smtp"]
license = ["windmill-api/license"]
oauth2 = ["windmill-api/oauth2"]
zip = ["windmill-api/zip"]
static_frontend = ["windmill-api/static_frontend"]
scoped_cache = ["windmill-common/scoped_cache"]
# Languages
python = ["windmill-worker/python", "windmill-api/python"]
rust = ["windmill-worker/rust"]
mysql = ["windmill-worker/mysql"]
oracledb = ["windmill-worker/oracledb"]
duckdb = ["windmill-worker/duckdb"]
mssql = ["windmill-worker/mssql"]
bigquery = ["windmill-worker/bigquery"]
php = ["windmill-worker/php"]
csharp = ["windmill-worker/csharp"]
nu = ["windmill-worker/nu"]
java = ["windmill-worker/java"]
ruby = ["windmill-worker/ruby"]
all_languages = ["python", "deno_core", "rust", "mysql", "oracledb", "duckdb", "mssql", "bigquery", "csharp", "nu", "php", "java", "ruby"]
# For windows we have another set of languages enabled
# NOTE: DuckDB is ignored because of compilation problems
all_languages_windows = ["python", "deno_core", "rust", "mysql", "oracledb", "mssql", "bigquery", "csharp", "nu", "php", "java"]

[patch.crates-io]
object_store = { git = "https://github.com/apache/arrow-rs-object-store", rev = "36752c975d4f29e20b57c91f81a10872dcd48ae7" } 

[dependencies]
anyhow.workspace = true
tokio.workspace = true
tokio-stream.workspace = true
dotenv.workspace = true
windmill-queue.workspace = true
windmill-common = { workspace = true, default-features = false }
windmill-git-sync.workspace = true
windmill-api = { workspace = true, default-features = false }
windmill-worker.workspace = true
windmill-indexer = { workspace = true, optional = true }
windmill-autoscaling = { workspace = true, optional = true }
futures.workspace = true
tracing.workspace = true
sqlx.workspace = true
rand.workspace = true
chrono.workspace = true
git-version.workspace = true
base64.workspace = true
sha2.workspace = true
url.workspace = true
lazy_static.workspace = true
once_cell.workspace = true
prometheus = { workspace = true, optional = true }
uuid.workspace = true
gethostname.workspace = true
serde_json.workspace = true
serde_yml.workspace = true
serde.workspace = true
deno_core = { workspace = true, optional = true }
object_store = { workspace = true, optional = true }
sha1 = { workspace = true, optional = true }
constant_time_eq = { workspace = true, optional = true }
quote.workspace = true
memchr.workspace = true
v8 = { workspace = true, optional = true }
rustls.workspace = true
pep440_rs.workspace = true
systemstat.workspace = true
size.workspace = true
strum.workspace = true
<<<<<<< HEAD
aws-sigv4.workspace = true
aws-sdk-config.workspace = true
=======
kube.workspace = true
k8s-openapi.workspace = true
>>>>>>> 2046b64e

[target.'cfg(not(target_env = "msvc"))'.dependencies]
tikv-jemallocator = { optional = true, workspace = true }
tikv-jemalloc-sys = { optional = true, workspace = true }
tikv-jemalloc-ctl = { optional = true, workspace = true }

[dev-dependencies]
serde_json.workspace = true
reqwest.workspace = true
windmill-queue.workspace = true
axum.workspace = true
serde.workspace = true
windmill-api-client.workspace = true
deno_core = { workspace = true, features = ["include_js_files_for_snapshotting", "unsafe_use_unprotected_platform"] }


[workspace.dependencies]
windmill-api = { path = "./windmill-api", default-features = false  }
windmill-queue = { path = "./windmill-queue" }
windmill-worker = { path = "./windmill-worker" }
windmill-common = { path = "./windmill-common", default-features = false }
windmill-audit = { path = "./windmill-audit" }
windmill-git-sync = { path = "./windmill-git-sync" }
windmill-autoscaling = { path = "./windmill-autoscaling" }
windmill-indexer = {path = "./windmill-indexer"}
windmill-macros = {path = "./windmill-macros"}
windmill-parser = { path = "./parsers/windmill-parser" }
windmill-parser-ts = { path = "./parsers/windmill-parser-ts" }
windmill-parser-py = { path = "./parsers/windmill-parser-py" }
windmill-parser-py-imports = { path = "./parsers/windmill-parser-py-imports" }
windmill-parser-go = { path = "./parsers/windmill-parser-go" }
windmill-parser-rust = { path = "./parsers/windmill-parser-rust" }
windmill-parser-yaml = { path = "./parsers/windmill-parser-yaml" }
windmill-parser-csharp = { path = "./parsers/windmill-parser-csharp" }
windmill-parser-java = { path = "./parsers/windmill-parser-java" }
windmill-parser-ruby = { path = "./parsers/windmill-parser-ruby" }
windmill-parser-nu = { path = "./parsers/windmill-parser-nu" }
windmill-parser-bash = { path = "./parsers/windmill-parser-bash" }
windmill-parser-sql = { path = "./parsers/windmill-parser-sql" }
windmill-parser-graphql = { path = "./parsers/windmill-parser-graphql" }
windmill-parser-php = { path = "./parsers/windmill-parser-php" }
windmill-api-client = { path = "./windmill-api-client" }

reqwest-retry = "^0"
reqwest-middleware = { version = "^0", features = ["json"] }

memchr = "2.7.4"
axum = { version = "^0.7", features = ["multipart"] }
headers = "^0"
hyper = { version = "^1", features = ["full"] }
tokio = { version = "=1.46.1", features = ["full", "tracing", "time"] }
tokio-stream = { version = "0.1.17" }
tower = "^0"
tower-http = { version = "^0.6", features = ["trace", "cors"] }
tower-cookies = "^0.10"
serde = "^1"
serde_json = { version = "^1", features = ["preserve_order", "raw_value"] }
serde_yml = "0.0.12"
uuid = { version = "^1", features = ["serde", "v4"] }
thiserror = "^2"
anyhow = "^1"
chrono = { version = "^0.4", features = ["serde"] }
chrono-tz = "^0.10.1"
tracing = "^0"
tracing-subscriber = { version = "^0", features = ["env-filter", "json"] }
tracing-appender = "^0"
prometheus = { version = "^0", default-features = false }
cookie = { version = "0.17.0" }
phf = { version = "0.11", features = ["macros"] }
rust-embed = { version = "^6", features = ["interpolate-folder-path"] }
mime_guess = "^2"
hex = "^0"
sql-builder = "^3"
argon2 = "^0"
quick_cache = "^0"
rand = "=0.9.0"
rand_core = { version = "^0", features = ["std"] }
magic-crypt = "^3"
git-version = "^0"
malachite = "=0.4.18"
malachite-bigint = "=0.2.0"
rustpython-parser = "^0"
pep440_rs = "0.7.3"
php-parser-rs = { git = "https://github.com/php-rust-tools/parser", rev = "ec4cb411dec09450946ef57920b7ffced7f6495d" }
cron = "^0"
mail-send = { version = "0.4.0", features = ["builder"], default-features=false }
urlencoding = "^2"
url = { version = "^2" , features = ["serde"]}
async-oauth2 = "^0"
reqwest = { version = "^0.12", features = ["json", "stream", "gzip", "multipart"] }
time = "^0"
serde_urlencoded = "^0"
tokio-tar = "^0"
tempfile = "^3"
tokio-util = { version = "^0", features = ["io"] }
json-pointer = "^0"
itertools = "^0"
regex = "^1"
semver = "^1"
duckdb = { version = "^1.3.2", features = ["bundled"] }
aws-sigv4 = "^1.3.4"
aws-sdk-config = "^1.83.0"

v8 = "=130.0.7"  # Exact version NOTE: Do not forget to update version and hash in flake.nix
deno_fetch = "0.214.0"
deno_tls = "0.177.0"
deno_console = "0.190.0"
deno_url = "0.190.0"
deno_webidl = "0.190.0"
deno_web = "0.221.0"
deno_io = "0.100.0"
deno_net = "0.182.0"
deno_core = "0.336.0"
deno_ast = { version = "=0.44.0", features = ["transpiling"] }
deno_permissions = "0.49.0"
deno_runtime = { version = "0.198.0", features = ["transpile"] }
deno_telemetry = "0.12.0"
deno_error = "=0.5.5"

google-cloud-pubsub = "0.30.0"
google-cloud-googleapis = {version = "0.16.1", features = ["pubsub"]}
# TODO: remove once deno fixes the issue on their end
# https://github.com/denoland/deno/issues/28557
winapi = { version = "0.3.9", features = ["sysinfoapi"] }
sysinfo = { version = "0.32.1" }

swc_common = "=0.37.5"
swc_ecma_parser = "=0.149.1"
swc_ecma_ast = "=0.118.2"
swc_ecma_visit = "=0.104.8"


async-recursion = "^1"
base64 = "^0"
base32 = "^0"
hmac = "0.12.1"
sha2 = "0.10.6"
sha1 = "0.10.6"
sqlx = { version = "0.8.0", features = [
    "macros",
    "migrate",
    "uuid",
    "json",
    "chrono",
    "postgres",
    "runtime-tokio-rustls",
    "bigdecimal"
] }
bigdecimal = {version = "^0"}
dotenv = "^0"
ulid = { version = "^1", features = ["uuid"] }
futures = "^0"
futures-core = "^0"
lazy_static = "1.4.0"
serde_derive = "1.0.147"
const_format = { version = "0.2", features = ["rust_1_64", "rust_1_51"] }
constant_time_eq = "0.3.1"
dyn-iter = "0.2.0"
rsa = "^0"
async_zip = { version = "0.0.17", features = ["tokio", "tokio-fs", "deflate", "chrono"] }
once_cell = "1.17.1"
gosyn = "0.2.6"
bytes = "1.4.0"
gethostname = "0.4.3"
wasm-bindgen = "^0"
serde-wasm-bindgen = "^0"
wasm-bindgen-test = "^0"
convert_case = "0.6.0"
getrandom = "0.2"
tokio-postgres = {version = "^0.7", features = ["array-impls", "with-serde_json-1", "with-chrono-0_4", "with-uuid-1", "with-bit-vec-0_6"]}
rust-postgres = { package = "tokio-postgres", git = "https://github.com/imor/rust-postgres", rev = "20265ef38e32a06f76b6f9b678e2077fc2211f6b"}
rust-postgres-native-tls = { package = "postgres-native-tls", git = "https://github.com/imor/rust-postgres", features = ["runtime"], rev = "20265ef38e32a06f76b6f9b678e2077fc2211f6b" }
bit-vec = "=0.6.3"
mappable-rc = "^0"
mysql_async = { version = "*", default-features = false, features = ["minimal", "default", "native-tls-tls", "rust_decimal"]}
postgres-native-tls = "^0"
native-tls = "^0"
# samael will break compilation on MacOS. Use this fork instead to make it work
# samael = { git="https://github.com/njaremko/samael", rev="464d015e3ae393e4b5dd00b4d6baa1b617de0dd6", features = ["xmlsec"] }
libxml = { version = "=0.3.3" }
samael = { version="0.0.14", features = ["xmlsec"] }
gcp_auth = "0.9.0"
rust_decimal = { version = "^1", features = ["db-postgres", "serde-float"]}
jsonwebtoken = "8.3.0"
pem = "3.0.1"
nix = { version = "0.27.1", features = ["process", "signal"] }
tinyvector = { git = "https://github.com/windmill-labs/tinyvector", rev = "20823b94c20f2b9093f318badd24026cf54dcc85" }
hf-hub = "0.4.3"
tokenizers = "0.14.1"
candle-core = "0.9.1"
candle-transformers = "0.9.1"
candle-nn = "0.9.1"
tiberius = { version = "0.12.3", default-features = false, features = ["rustls", "tds73", "chrono", "sql-browser-tokio"]}
pin-project = "1"
indexmap = { version = "2.2.5", features = ["serde"]}
tokio-native-tls = "^0"
openssl = "=0.10"
mail-parser = "^0"
matchit = "=0.7.3"
rdkafka = { version = "0.36.2", features = ["cmake-build", "ssl-vendored"] }
pg_escape = "0.1.1"
async-nats = "0.38.0"
nkeys = "0.4.4"
nu-parser = { version = "0.101.0", default-features = false }

process-wrap = { version = "8.2.1", features = ["tokio1"] }

datafusion = "47.0.0"
object_store = { git = "https://github.com/apache/arrow-rs-object-store", rev = "36752c975d4f29e20b57c91f81a10872dcd48ae7", features = ["aws", "azure", "gcp"] } 
openidconnect = { version = "4.0.0-rc.1" }
aws-config = "^1"
aws-sdk-sqs = "=1.77.0"
aws-sdk-sts = "=1.79.0"
aws-sdk-sso = "=1.77.0"
aws-sdk-ssooidc = "=1.78.0"
rustls = "=0.23.29"



aws-smithy-types-convert = { version = "^0", features = ["convert-chrono"] }
crc = "^3"
tar = "^0"
http = "^1"
async-stream = "^0"

opentelemetry = "0.27.0"
tracing-opentelemetry = "0.28.0"
opentelemetry_sdk = { version = "0.27.1", features = ["rt-tokio"] }
opentelemetry-otlp = { version = "0.27.0", features = ["grpc-tonic", "tls"] }
opentelemetry-appender-tracing = "0.27.0"
opentelemetry-semantic-conventions = { version = "0.27.0", features = ["semconv_experimental"] }

bollard = "0.18.1"

tonic = { version = "=0.12.3", features = ["tls-native-roots"] }
byteorder = "1.5.0"

tikv-jemallocator = { version = "0.5" }
tikv-jemalloc-sys  = { version = "^0.5" }
tikv-jemalloc-ctl = { version = "^0.5" }

triomphe = "^0"
pin-project-lite = "^0"

tantivy = { git="https://github.com/windmill-labs/tantivy", rev="6a24621231202ccd77bec90d8787e2281fb94e4e" }

backon = "1.3.0"
systemstat = "0.2.4"
size = "0.5.0"

flume = { version = "0.11.1", features = ["async"] }
kube = { version = "1.1.0", features = ["runtime", "derive"] }
k8s-openapi = { version = "0.25.0", features = ["latest"] }

# Macro-related
proc-macro2 = "1.0"
pulldown-cmark = "0.9"
toml = "0.7"
syn = { version = "2.0.74", features = ["full"] }
quote = "1.0.36"
regex-lite = "0.1.6"
yaml-rust = "0.4.5"
tokio-tungstenite = { version = "0.24.0", features = ["native-tls"] }
tree-sitter = { version = "0.23.0", features = [] }
tree-sitter-c-sharp = "0.23.0"
tree-sitter-java = "0.23.0"
tree-sitter-ruby = "0.23.0"
oracle = { version = "0.6.3", features = ["chrono"] }
rumqttc = { version = "0.24.0", features = ["use-native-tls"]}
strum = { version = "0.27", features = ["derive"] }
strum_macros = "^0"<|MERGE_RESOLUTION|>--- conflicted
+++ resolved
@@ -146,13 +146,10 @@
 systemstat.workspace = true
 size.workspace = true
 strum.workspace = true
-<<<<<<< HEAD
 aws-sigv4.workspace = true
 aws-sdk-config.workspace = true
-=======
 kube.workspace = true
 k8s-openapi.workspace = true
->>>>>>> 2046b64e
 
 [target.'cfg(not(target_env = "msvc"))'.dependencies]
 tikv-jemallocator = { optional = true, workspace = true }
