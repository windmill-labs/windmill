--- conflicted
+++ resolved
@@ -135,12 +135,10 @@
 memchr.workspace = true
 v8 = { workspace = true, optional = true }
 rustls.workspace = true
-<<<<<<< HEAD
 pep440_rs.workspace = true
-=======
 systemstat.workspace = true
 size.workspace = true
->>>>>>> 45224fec
+
 
 [target.'cfg(not(target_env = "msvc"))'.dependencies]
 tikv-jemallocator = { optional = true, workspace = true }
