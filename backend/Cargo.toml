--- conflicted
+++ resolved
@@ -156,11 +156,7 @@
 ] }
 async_zip = { version = "0.0.11", features = ["full"] }
 once_cell = "1.17.1"
-<<<<<<< HEAD
-rsmq_async = { version = "5.1.2" }
+rsmq_async = { version = "5.1.5" }
+gosyn = "0.2.2"
 
-[patch.crates-io]
-rsmq_async = { git = 'https://github.com/HurricanKai/rsmq-async-rs.git' }
-=======
-gosyn = "0.2.2"
->>>>>>> 0040e158
+[patch.crates-io]