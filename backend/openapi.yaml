openapi: "3.0.3"

info:
<<<<<<< HEAD
  version: 1.15.0
=======
  version: 1.15.1
>>>>>>> 6f4e7e18
  title: Windmill server API
  contact:
    name: Windmill contact
    email: contact@windmill.dev
    url: https://windmill.dev

  license:
    name: Apache 2.0
    url: https://www.apache.org/licenses/LICENSE-2.0.html

externalDocs:
  description: documentation portal
  url: https://docs.windmill.dev

servers:
  - url: /api

security:
  - bearerAuth: []
  - cookieAuth: []

paths:
  /version:
    get:
      summary: get backend version
      operationId: backendVersion
      tags:
        - settings
      responses:
        "200":
          description: git version of backend
          content:
            text/plain:
              schema:
                type: string

  /openapi.yaml:
    get:
      summary: get openapi yaml spec
      operationId: getOpenApiYaml
      tags:
        - settings
      responses:
        "200":
          description: openapi yaml file content
          content:
            text/plain:
              schema:
                type: string

  /w/{workspace}/audit/get/{id}:
    get:
      summary: get audit log (requires admin privilege)
      operationId: getAuditLog
      tags:
        - audit
      parameters:
        - $ref: "#/components/parameters/WorkspaceId"
        - $ref: "#/components/parameters/PathId"
      responses:
        "200":
          description: an audit log
          content:
            application/json:
              schema:
                $ref: "#/components/schemas/AuditLog"

  /w/{workspace}/audit/list:
    get:
      summary: list audit logs (requires admin privilege)
      operationId: listAuditLogs
      tags:
        - audit
      parameters:
        - $ref: "#/components/parameters/WorkspaceId"
        - $ref: "#/components/parameters/Page"
        - $ref: "#/components/parameters/PerPage"
        - $ref: "#/components/parameters/Before"
        - $ref: "#/components/parameters/After"
        - $ref: "#/components/parameters/Username"
        - $ref: "#/components/parameters/Operation"
        - $ref: "#/components/parameters/Resource"
        - $ref: "#/components/parameters/ActionKind"

      responses:
        "200":
          description: a list of audit logs
          content:
            application/json:
              schema:
                type: array
                items:
                  $ref: "#/components/schemas/AuditLog"

  /auth/login:
    post:
      security: []
      summary: login with password
      operationId: login
      tags:
        - user
      requestBody:
        description: credentials
        required: true
        content:
          application/json:
            schema:
              $ref: "#/components/schemas/Login"

      responses:
        "200":
          description: >
            Successfully authenticated.
            The session ID is returned in a cookie named `token` and as plaintext response.
            Preferred method of authorization is through the bearer token. The cookie is only for browser convenience.

          headers:
            Set-Cookie:
              schema:
                type: string
                example: token=abcde12345; Path=/; HttpOnly
          content:
            text/plain:
              schema:
                type: string

  /w/{workspace}/users/add:
    post:
      summary: create user (require admin privilege)
      operationId: createUser
      tags:
        - user
        - admin
      parameters:
        - $ref: "#/components/parameters/WorkspaceId"
      requestBody:
        description: new user
        required: true
        content:
          application/json:
            schema:
              $ref: "#/components/schemas/NewUser"
      responses:
        "201":
          description: user created
          content:
            text/plain:
              schema:
                type: string

  /w/{workspace}/users/update/{username}:
    post:
      summary: update user (require admin privilege)
      operationId: updateUser
      tags:
        - user
        - admin
      parameters:
        - $ref: "#/components/parameters/WorkspaceId"
        - name: username
          in: path
          required: true
          schema:
            type: string
      requestBody:
        description: new user
        required: true
        content:
          application/json:
            schema:
              $ref: "#/components/schemas/EditWorkspaceUser"
      responses:
        "200":
          description: edited user
          content:
            text/plain:
              schema:
                type: string

  /users/setpassword:
    post:
      summary: set password
      operationId: setPassword
      tags:
        - user
      requestBody:
        description: set password
        required: true
        content:
          application/json:
            schema:
              type: object
              properties:
                password:
                  type: string
              required:
                - password
      responses:
        "200":
          description: password set
          content:
            text/plain:
              schema:
                type: string

  /users/create:
    post:
      summary: create user
      operationId: createUserGlobally
      tags:
        - user
      requestBody:
        description: user info
        required: true
        content:
          application/json:
            schema:
              type: object
              properties:
                email:
                  type: string
                password:
                  type: string
                super_admin:
                  type: boolean
                name:
                  type: string
                company:
                  type: string
              required:
                - email
                - password
                - super_admin
      responses:
        "201":
          description: user created
          content:
            text/plain:
              schema:
                type: string

  /users/update/{email}:
    post:
      summary: global update user (require super admin)
      operationId: globalUserUpdate
      tags:
        - user
      parameters:
        - name: email
          in: path
          required: true
          schema:
            type: string
      requestBody:
        description: new user info
        required: true
        content:
          application/json:
            schema:
              type: object
              properties:
                is_super_admin:
                  type: boolean
      responses:
        "200":
          description: user updated
          content:
            text/plain:
              schema:
                type: string

  /w/{workspace}/users/delete/{username}:
    delete:
      summary: delete user (require admin privilege)
      operationId: deleteUser
      tags:
        - user
        - admin
      parameters:
        - $ref: "#/components/parameters/WorkspaceId"
        - name: username
          in: path
          required: true
          schema:
            type: string
      responses:
        "200":
          description: delete user
          content:
            text/plain:
              schema:
                type: string

  /users/logout:
    post:
      summary: logout
      operationId: logout
      tags:
        - user
      responses:
        "200":
          description: logout
          content:
            text/plain:
              schema:
                type: string

  /workspaces/list:
    get:
      summary: list all workspaces visible to me
      operationId: listWorkspaces
      tags:
        - workspace
      responses:
        "200":
          description: all workspaces
          content:
            application/json:
              schema:
                type: array
                items:
                  $ref: "#/components/schemas/Workspace"

  /workspaces/users:
    get:
      summary: list all workspaces visible to me with user info
      operationId: listUserWorkspaces
      tags:
        - workspace
      responses:
        "200":
          description: workspace with associated username
          content:
            application/json:
              schema:
                $ref: "#/components/schemas/UserWorkspaceList"

  /workspaces/list_as_superadmin:
    get:
      summary: list all workspaces as super admin (require to be super amdin)
      operationId: listWorkspacesAsSuperAdmin
      tags:
        - workspace
      parameters:
        - $ref: "#/components/parameters/Page"
        - $ref: "#/components/parameters/PerPage"
      responses:
        "200":
          description: workspaces
          content:
            application/json:
              schema:
                type: array
                items:
                  $ref: "#/components/schemas/Workspace"

  /workspaces/create:
    post:
      summary: create workspace
      operationId: createWorkspace
      tags:
        - workspace
      requestBody:
        description: new token
        required: true
        content:
          application/json:
            schema:
              $ref: "#/components/schemas/CreateWorkspace"
      responses:
        "201":
          description: token created
          content:
            text/plain:
              schema:
                type: string

  /workspaces/validate_id:
    post:
      summary: validate id
      operationId: validateId
      tags:
        - workspace
      requestBody:
        description: id of workspace
        required: true
        content:
          application/json:
            schema:
              type: object
              properties:
                id:
                  type: string
              required:
                - id
      responses:
        "200":
          description: status
          content:
            text/plain:
              schema:
                type: string

  /workspaces/validate_username:
    post:
      summary: validate username
      operationId: validateUsername
      tags:
        - workspace
      requestBody:
        required: true
        content:
          application/json:
            schema:
              type: object
              properties:
                id:
                  type: string
                username:
                  type: string
              required:
                - id
                - username
      responses:
        "200":
          description: status
          content:
            text/plain:
              schema:
                type: string

  /users/email:
    get:
      summary: get current user email (if logged in)
      operationId: getCurrentEmail
      tags:
        - user
      responses:
        "200":
          description: user email
          content:
            text/plain:
              schema:
                type: string

  /users/whoami:
    get:
      summary: get current global whoami (if logged in)
      operationId: globalWhoami
      tags:
        - user
      responses:
        "200":
          description: user email
          content:
            application/json:
              schema:
                $ref: "#/components/schemas/GlobalUserInfo"

  /users/list_invites:
    get:
      summary: list all workspace invites
      operationId: listWorkspaceInvites
      tags:
        - user
      responses:
        "200":
          description: list all workspace invites
          content:
            application/json:
              schema:
                type: array
                items:
                  $ref: "#/components/schemas/WorkspaceInvite"

  /w/{workspace}/users/whoami:
    get:
      summary: whoami
      operationId: whoami
      tags:
        - user
      parameters:
        - $ref: "#/components/parameters/WorkspaceId"
      responses:
        "200":
          description: user
          content:
            application/json:
              schema:
                $ref: "#/components/schemas/User"

  /w/{workspace}/users/leave_workspace:
    post:
      summary: leave workspace
      operationId: leaveWorkspace
      tags:
        - user
      parameters:
        - $ref: "#/components/parameters/WorkspaceId"
      responses:
        "200":
          description: status
          content:
            text/plain:
              schema:
                type: string

  /users/accept_invite:
    post:
      summary: accept invite to workspace
      operationId: acceptInvite
      tags:
        - user
      requestBody:
        description: accept invite
        required: true
        content:
          application/json:
            schema:
              type: object
              properties:
                workspace_id:
                  type: string
                username:
                  type: string
              required:
                - workspace_id
                - username
      responses:
        "200":
          description: status
          content:
            text/plain:
              schema:
                type: string

  /users/decline_invite:
    post:
      summary: decline invite to workspace
      operationId: declineInvite
      tags:
        - user
      requestBody:
        description: decline invite
        required: true
        content:
          application/json:
            schema:
              type: object
              properties:
                workspace_id:
                  type: string
              required:
                - workspace_id
      responses:
        "200":
          description: status
          content:
            text/plain:
              schema:
                type: string

  /w/{workspace}/workspaces/invite_user:
    post:
      summary: invite user to workspace
      operationId: inviteUser
      tags:
        - workspace
      parameters:
        - $ref: "#/components/parameters/WorkspaceId"
      requestBody:
        description: WorkspaceInvite
        required: true
        content:
          application/json:
            schema:
              type: object
              properties:
                email:
                  type: string
                is_admin:
                  type: boolean
              required:
                - email
                - is_admin
      responses:
        "200":
          description: status
          content:
            text/plain:
              schema:
                type: string

  /w/{workspace}/workspaces/delete_invite:
    post:
      summary: delete user invite
      operationId: delete invite
      tags:
        - workspace
      parameters:
        - $ref: "#/components/parameters/WorkspaceId"
      requestBody:
        description: WorkspaceInvite
        required: true
        content:
          application/json:
            schema:
              type: object
              properties:
                email:
                  type: string
                is_admin:
                  type: boolean
              required:
                - email
                - is_admin
      responses:
        "200":
          description: status
          content:
            text/plain:
              schema:
                type: string

  /w/{workspace}/workspaces/delete:
    delete:
      summary: delete workspace
      operationId: deleteWorkspace
      tags:
        - workspace
      parameters:
        - $ref: "#/components/parameters/WorkspaceId"
      responses:
        "200":
          description: status
          content:
            text/plain:
              schema:
                type: string

  /w/{workspace}/users/whois/{username}:
    get:
      summary: whois
      operationId: whois
      tags:
        - user
      parameters:
        - $ref: "#/components/parameters/WorkspaceId"
        - name: username
          in: path
          required: true
          schema:
            type: string
      responses:
        "200":
          description: user
          content:
            application/json:
              schema:
                $ref: "#/components/schemas/User"

  /users/list_as_super_admin:
    get:
      summary: list all users as super admin (require to be super amdin)
      operationId: listUsersAsSuperAdmin
      tags:
        - user
      parameters:
        - $ref: "#/components/parameters/Page"
        - $ref: "#/components/parameters/PerPage"
      responses:
        "200":
          description: user
          content:
            application/json:
              schema:
                type: array
                items:
                  $ref: "#/components/schemas/GlobalUserInfo"

  /w/{workspace}/workspaces/list_pending_invites:
    get:
      summary: list pending invites for a workspace
      operationId: listPendingInvites
      tags:
        - workspace
      parameters:
        - $ref: "#/components/parameters/WorkspaceId"
      responses:
        "200":
          description: user
          content:
            application/json:
              schema:
                type: array
                items:
                  $ref: "#/components/schemas/WorkspaceInvite"

  /w/{workspace}/workspaces/get_settings:
    get:
      summary: get settings
      operationId: getSettings
      tags:
        - workspace
      parameters:
        - $ref: "#/components/parameters/WorkspaceId"

      responses:
        "200":
          description: status
          content:
            application/json:
              schema:
                type: object
                properties:
                  workspace_id:
                    type: string
                  slack_name:
                    type: string
                  slack_team_id:
                    type: string
                  slack_command_script:
                    type: string

  /w/{workspace}/workspaces/edit_slack_command:
    post:
      summary: edit slack command
      operationId: editSlackCommand
      tags:
        - workspace
      parameters:
        - $ref: "#/components/parameters/WorkspaceId"
      requestBody:
        description: WorkspaceInvite
        required: true
        content:
          application/json:
            schema:
              type: object
              properties:
                slack_command_script:
                  type: string

      responses:
        "200":
          description: status
          content:
            text/plain:
              schema:
                type: string

  /w/{workspace}/users/list:
    get:
      summary: list users
      operationId: listUsers
      tags:
        - user
      parameters:
        - $ref: "#/components/parameters/WorkspaceId"
      responses:
        "200":
          description: user
          content:
            application/json:
              schema:
                type: array
                items:
                  $ref: "#/components/schemas/User"

  /w/{workspace}/users/list_usernames:
    get:
      summary: list usernames
      operationId: listUsernames
      tags:
        - user
      parameters:
        - $ref: "#/components/parameters/WorkspaceId"
      responses:
        "200":
          description: user
          content:
            application/json:
              schema:
                type: array
                items:
                  type: string

  /users/tokens/create:
    post:
      summary: create token
      operationId: createToken
      tags:
        - user
      requestBody:
        description: new token
        required: true
        content:
          application/json:
            schema:
              $ref: "#/components/schemas/NewToken"
      responses:
        "201":
          description: token created
          content:
            text/plain:
              schema:
                type: string

  /users/tokens/delete/{token_prefix}:
    delete:
      summary: delete token
      operationId: deleteToken
      tags:
        - user
      parameters:
        - name: token_prefix
          in: path
          required: true
          schema:
            type: string
      responses:
        "200":
          description: delete token
          content:
            text/plain:
              schema:
                type: string

  /users/tokens/list:
    get:
      summary: list token
      operationId: listTokens
      tags:
        - user
      responses:
        "200":
          description: truncated token
          content:
            application/json:
              schema:
                type: array
                items:
                  $ref: "#/components/schemas/TruncatedToken"

  /w/{workspace}/variables/create:
    post:
      summary: create variable
      operationId: createVariable
      tags:
        - variable
      parameters:
        - $ref: "#/components/parameters/WorkspaceId"
      requestBody:
        description: new variable
        required: true
        content:
          application/json:
            schema:
              $ref: "#/components/schemas/CreateVariable"
      responses:
        "201":
          description: variable created
          content:
            text/plain:
              schema:
                type: string

  /w/{workspace}/variables/delete/{path}:
    delete:
      summary: delete variable
      operationId: deleteVariable
      tags:
        - variable
      parameters:
        - $ref: "#/components/parameters/WorkspaceId"
        - $ref: "#/components/parameters/Path"
      responses:
        "200":
          description: variable deleted
          content:
            text/plain:
              schema:
                type: string

  /w/{workspace}/variables/update/{path}:
    post:
      summary: update variable
      operationId: updateVariable
      tags:
        - variable
      parameters:
        - $ref: "#/components/parameters/WorkspaceId"
        - $ref: "#/components/parameters/Path"
      requestBody:
        description: updated variable
        required: true
        content:
          application/json:
            schema:
              $ref: "#/components/schemas/EditVariable"
      responses:
        "200":
          description: variable updated
          content:
            text/plain:
              schema:
                type: string

  /w/{workspace}/variables/get/{path}:
    get:
      summary: get variable
      operationId: getVariable
      tags:
        - variable
      parameters:
        - $ref: "#/components/parameters/WorkspaceId"
        - $ref: "#/components/parameters/Path"
        - name: decrypt_secret
          description: |
            ask to decrypt secret if this variable is secret
            (if not secret no effect, default: true)
          in: query
          schema:
            type: boolean
      responses:
        "200":
          description: variable
          content:
            application/json:
              schema:
                $ref: "#/components/schemas/ListableVariable"

  /w/{workspace}/variables/list:
    get:
      summary: list variables
      operationId: listVariable
      tags:
        - variable
      parameters:
        - $ref: "#/components/parameters/WorkspaceId"
      responses:
        "200":
          description: variable list
          content:
            application/json:
              schema:
                type: array
                items:
                  $ref: "#/components/schemas/ListableVariable"

  /w/{workspace}/variables/list_contextual:
    get:
      summary: list contextual variables
      operationId: listContextualVariables
      tags:
        - variable
      parameters:
        - $ref: "#/components/parameters/WorkspaceId"
      responses:
        "200":
          description: contextual variable list
          content:
            application/json:
              schema:
                type: array
                items:
                  $ref: "#/components/schemas/ContextualVariable"

  /oauth/login_callback/{client_name}:
    post:
      security: []
      summary: login with oauth authorization flow
      operationId: loginWithOauth
      tags:
        - user
      parameters:
        - $ref: "#/components/parameters/ClientName"
      requestBody:
        description: Partially filled script
        required: true
        content:
          application/json:
            schema:
              type: object
              properties:
                code:
                  type: string
                state:
                  type: string

      responses:
        "200":
          description: >
            Successfully authenticated.
            The session ID is returned in a cookie named `token` and as plaintext response.
            Preferred method of authorization is through the bearer token. The cookie is only for browser convenience.

          headers:
            Set-Cookie:
              schema:
                type: string
                example: token=abcde12345; Path=/; HttpOnly
          content:
            text/plain:
              schema:
                type: string

  /oauth/connect_slack_callback:
    post:
      summary: connect slack callback
      operationId: connectSlackCallback
      tags:
        - oauth
      requestBody:
        description: code endpoint
        required: true
        content:
          application/json:
            schema:
              type: object
              properties:
                code:
                  type: string
                state:
                  type: string
              required:
                - code
                - state
      responses:
        "200":
          description: slack token
          content:
            application/json:
              schema:
                $ref: "#/components/schemas/SlackToken"

  /oauth/connect_callback/{client_name}:
    post:
      summary: connect callback
      operationId: connectCallback
      tags:
        - oauth
      parameters:
        - $ref: "#/components/parameters/ClientName"
      requestBody:
        description: code endpoint
        required: true
        content:
          application/json:
            schema:
              type: object
              properties:
                code:
                  type: string
                state:
                  type: string
              required:
                - code
                - state
      responses:
        "200":
          description: oauth token
          content:
            application/json:
              schema:
                type: object
                properties:
                  token:
                    type: string

  /w/{workspace}/oauth/disconnect/{account_id}:
    post:
      summary: disconnect account
      operationId: disconnectAccount
      tags:
        - oauth
      parameters:
        - $ref: "#/components/parameters/WorkspaceId"
        - $ref: "#/components/parameters/AccountId"
      responses:
        "200":
          description: disconnected client
          content:
            text/plain:
              schema:
                type: string

  /w/{workspace}/oauth/disconnect_slack:
    post:
      summary: disconnect slack
      operationId: disconnectSlack
      tags:
        - oauth
      parameters:
        - $ref: "#/components/parameters/WorkspaceId"
      responses:
        "200":
          description: disconnected slack
          content:
            text/plain:
              schema:
                type: string

  /w/{workspace}/oauth/set_workspace_slack:
    post:
      summary: set workspace's slack
      operationId: setWorkspaceSlack
      tags:
        - oauth
      parameters:
        - $ref: "#/components/parameters/WorkspaceId"
      requestBody:
        required: true
        content:
          application/json:
            schema:
              $ref: "#/components/schemas/SlackToken"
      responses:
        "200":
          description: workspace slack is set
          content:
            text/plain:
              schema:
                type: string

  /oauth/list_logins:
    get:
      summary: list oauth logins
      operationId: listOAuthLogins
      tags:
        - oauth
      responses:
        "200":
          description: list of oauth login clients
          content:
            application/json:
              schema:
                type: array
                items:
                  type: string

  /oauth/list_connects:
    get:
      summary: list oauth connects
      operationId: listOAuthConnects
      tags:
        - oauth
      responses:
        "200":
          description: list of oauth connects clients
          content:
            application/json:
              schema:
                additionalProperties:
                  type: array
                  items:
                    type: string

  /w/{workspace}/resources/create:
    post:
      summary: create resource
      operationId: createResource
      tags:
        - resource
      parameters:
        - $ref: "#/components/parameters/WorkspaceId"
      requestBody:
        description: new resource
        required: true
        content:
          application/json:
            schema:
              $ref: "#/components/schemas/CreateResource"
      responses:
        "201":
          description: resource created
          content:
            text/plain:
              schema:
                type: string

  /w/{workspace}/resources/delete/{path}:
    delete:
      summary: delete resource
      operationId: deleteResource
      tags:
        - resource
      parameters:
        - $ref: "#/components/parameters/WorkspaceId"
        - $ref: "#/components/parameters/Path"
      responses:
        "200":
          description: resource deleted
          content:
            text/plain:
              schema:
                type: string

  /w/{workspace}/resources/update/{path}:
    post:
      summary: update resource
      operationId: updateResource
      tags:
        - resource
      parameters:
        - $ref: "#/components/parameters/WorkspaceId"
        - $ref: "#/components/parameters/Path"
      requestBody:
        description: updated resource
        required: true
        content:
          application/json:
            schema:
              $ref: "#/components/schemas/EditResource"
      responses:
        "200":
          description: resource updated
          content:
            text/plain:
              schema:
                type: string

  /w/{workspace}/resources/get/{path}:
    get:
      summary: get resource
      operationId: getResource
      tags:
        - resource
      parameters:
        - $ref: "#/components/parameters/WorkspaceId"
        - $ref: "#/components/parameters/Path"
      responses:
        "200":
          description: resource deleted
          content:
            application/json:
              schema:
                $ref: "#/components/schemas/Resource"

  /w/{workspace}/resources/list:
    get:
      summary: list resources
      operationId: listResource
      tags:
        - resource
      parameters:
        - $ref: "#/components/parameters/WorkspaceId"
        - $ref: "#/components/parameters/Page"
        - $ref: "#/components/parameters/PerPage"
        - name: resource_type
          description: resource_type to list from
          in: query
          schema:
            type: string
      responses:
        "200":
          description: resource list
          content:
            application/json:
              schema:
                type: array
                items:
                  $ref: "#/components/schemas/Resource"

  /w/{workspace}/resources/type/create:
    post:
      summary: create resource_type
      operationId: createResourceType
      tags:
        - resource
      parameters:
        - $ref: "#/components/parameters/WorkspaceId"
      requestBody:
        description: new resource_type
        required: true
        content:
          application/json:
            schema:
              $ref: "#/components/schemas/ResourceType"
      responses:
        "201":
          description: resource_type created
          content:
            text/plain:
              schema:
                type: string

  /w/{workspace}/resources/type/delete/{path}:
    delete:
      summary: delete resource_type
      operationId: deleteResourceType
      tags:
        - resource
      parameters:
        - $ref: "#/components/parameters/WorkspaceId"
        - $ref: "#/components/parameters/Path"
      responses:
        "200":
          description: resource_type deleted
          content:
            text/plain:
              schema:
                type: string

  /w/{workspace}/resources/type/update/{path}:
    post:
      summary: update resource_type
      operationId: updateResourceType
      tags:
        - resource
      parameters:
        - $ref: "#/components/parameters/WorkspaceId"
        - $ref: "#/components/parameters/Path"
      requestBody:
        description: updated resource_type
        required: true
        content:
          application/json:
            schema:
              $ref: "#/components/schemas/EditResourceType"
      responses:
        "200":
          description: resource_type updated
          content:
            text/plain:
              schema:
                type: string

  /w/{workspace}/resources/type/get/{path}:
    get:
      summary: get resource_type
      operationId: getResourceType
      tags:
        - resource
      parameters:
        - $ref: "#/components/parameters/WorkspaceId"
        - $ref: "#/components/parameters/Path"
      responses:
        "200":
          description: resource_type deleted
          content:
            application/json:
              schema:
                $ref: "#/components/schemas/ResourceType"

  /w/{workspace}/resources/type/list:
    get:
      summary: list resource_types
      operationId: listResourceType
      tags:
        - resource
      parameters:
        - $ref: "#/components/parameters/WorkspaceId"
      responses:
        "200":
          description: resource_type list
          content:
            application/json:
              schema:
                type: array
                items:
                  $ref: "#/components/schemas/ResourceType"

  /w/{workspace}/resources/type/listnames:
    get:
      summary: list resource_types names
      operationId: listResourceTypeNames
      tags:
        - resource
      parameters:
        - $ref: "#/components/parameters/WorkspaceId"
      responses:
        "200":
          description: resource_type list
          content:
            application/json:
              schema:
                type: array
                items:
                  type: string

  /scripts/hub/list:
    get:
      summary: list all available hub scripts
      operationId: listHubScripts
      tags:
        - script
      responses:
        "200":
          description: hub scripts list
          content:
            application/json:
              schema:
                type: array
                items:
                  type: object
                  properties:
                    id:
                      type: number
                    summary:
                      type: string
                    app:
                      type: string
                    approved:
                      type: boolean
                  required:
                    - id
                    - summary
                    - app
                    - approved

  /scripts/hub/get/{path}:
    get:
      summary: get hub script content by path
      operationId: getHubScriptContentByPath
      tags:
        - script
      parameters:
        - $ref: "#/components/parameters/ScriptPath"
      responses:
        "200":
          description: script details
          content:
            text/plain:
              schema:
                type: string

  /w/{workspace}/scripts/list:
    get:
      summary: list all available scripts
      operationId: listScripts
      tags:
        - script
      parameters:
        - $ref: "#/components/parameters/WorkspaceId"
        - $ref: "#/components/parameters/Page"
        - $ref: "#/components/parameters/PerPage"
        - $ref: "#/components/parameters/OrderDesc"
        - $ref: "#/components/parameters/CreatedBy"
        - name: path_start
          description: mask to filter matching starting parh
          in: query
          schema:
            type: string
        - name: path_exact
          description: mask to filter exact matching path
          in: query
          schema:
            type: string
        - name: first_parent_hash
          description: mask to filter scripts whom first direct parent has exact hash
          in: query
          schema:
            type: string
        - name: last_parent_hash
          description: |
            mask to filter scripts whom last parent in the chain has exact hash. 
            Beware that each script stores only a limited number of parents. Hence
            the last parent hash for a script is not necessarily its top-most parent.
            To find the top-most parent you will have to jump from last to last hash
             until finding the parent
          in: query
          schema:
            type: string
        - name: parent_hash
          description: |
            is the hash present in the array of stored parent hashes for this script.
            The same warning applies than for last_parent_hash. A script only store a
            limited number of direct parent
          in: query
          schema:
            type: string
        - name: show_archived
          description: |
            (default false)
            show also the archived files.
            when multiple archived hash share the same path, only the ones with the latest create_at
            are displayed.
          in: query
          schema:
            type: boolean
        - name: is_template
          description: |
            (default regardless)
            if true show only the templates
            if false show only the non templates
            if not defined, show all regardless of if the script is a template
          in: query
          schema:
            type: boolean
      responses:
        "200":
          description: All available scripts
          content:
            application/json:
              schema:
                type: array
                items:
                  $ref: "#/components/schemas/Script"

  /w/{workspace}/scripts/create:
    post:
      summary: create script
      operationId: createScript
      tags:
        - script
      parameters:
        - $ref: "#/components/parameters/WorkspaceId"
      requestBody:
        description: Partially filled script
        required: true
        content:
          application/json:
            schema:
              type: object
              properties:
                path:
                  type: string
                parent_hash:
                  type: string
                summary:
                  type: string
                description:
                  type: string
                content:
                  type: string
                schema:
                  type: object
                is_template:
                  type: boolean
                lock:
                  type: array
                  items:
                    type: string
                language:
                  type: string
                  enum: [python3, deno]

              required:
                - path
                - summary
                - description
                - content
                - language
      responses:
        "201":
          description: script created
          content:
            text/plain:
              schema:
                type: string

  /scripts/python/tojsonschema:
    post:
      summary: inspect python code to infer jsonschema of arguments
      operationId: pythonToJsonschema
      tags:
        - script
      requestBody:
        description: python code with the main function
        required: true
        content:
          application/json:
            schema:
              type: string
      responses:
        "200":
          description: parsed args
          content:
            application/json:
              schema:
                $ref: "#/components/schemas/MainArgSignature"

  /scripts/deno/tojsonschema:
    post:
      summary: inspect deno code to infer jsonschema of arguments
      operationId: denoToJsonschema
      tags:
        - script
      requestBody:
        description: deno code with the main function
        required: true
        content:
          application/json:
            schema:
              type: string
      responses:
        "200":
          description: parsed args
          content:
            application/json:
              schema:
                $ref: "#/components/schemas/MainArgSignature"

  /w/{workspace}/scripts/archive/p/{path}:
    post:
      summary: archive script by path
      operationId: archiveScriptByPath
      tags:
        - script
      parameters:
        - $ref: "#/components/parameters/WorkspaceId"
        - $ref: "#/components/parameters/ScriptPath"
      responses:
        "200":
          description: script archived
          content:
            text/plain:
              schema:
                type: string

  /w/{workspace}/scripts/archive/h/{hash}:
    post:
      summary: archive script by hash
      operationId: archiveScriptByHash
      tags:
        - script
      parameters:
        - $ref: "#/components/parameters/WorkspaceId"
        - $ref: "#/components/parameters/ScriptHash"
      responses:
        "200":
          description: script details
          content:
            application/json:
              schema:
                $ref: "#/components/schemas/Script"

  /w/{workspace}/scripts/delete/h/{hash}:
    post:
      summary: delete script by hash (erase content but keep hash)
      operationId: deleteScriptByHash
      tags:
        - script
      parameters:
        - $ref: "#/components/parameters/WorkspaceId"
        - $ref: "#/components/parameters/ScriptHash"
      responses:
        "200":
          description: script details
          content:
            application/json:
              schema:
                $ref: "#/components/schemas/Script"

  /w/{workspace}/scripts/get/p/{path}:
    get:
      summary: get script by path
      operationId: getScriptByPath
      tags:
        - script
      parameters:
        - $ref: "#/components/parameters/WorkspaceId"
        - $ref: "#/components/parameters/ScriptPath"
      responses:
        "200":
          description: script details
          content:
            application/json:
              schema:
                $ref: "#/components/schemas/Script"

  /w/{workspace}/scripts/get/h/{hash}:
    get:
      summary: get script by hash
      operationId: getScriptByHash
      tags:
        - script
      parameters:
        - $ref: "#/components/parameters/WorkspaceId"
        - $ref: "#/components/parameters/ScriptHash"
      responses:
        "200":
          description: script details
          content:
            application/json:
              schema:
                $ref: "#/components/schemas/Script"

  /w/{workspace}/scripts/deployment_status/h/{hash}:
    get:
      summary: get script deployment status
      operationId: getScriptDeploymentStatus
      tags:
        - script
      parameters:
        - $ref: "#/components/parameters/WorkspaceId"
        - $ref: "#/components/parameters/ScriptHash"
      responses:
        "200":
          description: script details
          content:
            application/json:
              schema:
                type: object
                properties:
                  lock:
                    type: string
                  lock_error_logs:
                    type: string

  /w/{workspace}/jobs/run/p/{path}:
    post:
      summary: run script by path
      operationId: runScriptByPath
      tags:
        - job
      parameters:
        - $ref: "#/components/parameters/WorkspaceId"
        - $ref: "#/components/parameters/ScriptPath"
        - name: scheduled_for
          description: when to schedule this job (leave empty for immediate run)
          in: query
          schema:
            type: string
            format: date-time
        - name: scheduled_in_secs
          description: schedule the script to execute in the number of seconds starting now
          in: query
          schema:
            type: number
            format: int64
        - $ref: "#/components/parameters/ParentJob"

      requestBody:
        description: script args
        required: true
        content:
          application/json:
            schema:
              $ref: "#/components/schemas/ScriptArgs"

      responses:
        "201":
          description: job created
          content:
            text/plain:
              schema:
                type: string
                format: uuid

  /w/{workspace}/flows/list:
    get:
      summary: list all available flows
      operationId: listFlows
      tags:
        - flow
      parameters:
        - $ref: "#/components/parameters/WorkspaceId"
        - $ref: "#/components/parameters/Page"
        - $ref: "#/components/parameters/PerPage"
        - $ref: "#/components/parameters/OrderDesc"
        - $ref: "#/components/parameters/CreatedBy"
        - name: path_start
          description: mask to filter matching starting parh
          in: query
          schema:
            type: string
        - name: path_exact
          description: mask to filter exact matching path
          in: query
          schema:
            type: string
        - name: show_archived
          description: |
            (default false)
            show also the archived files.
            when multiple archived hash share the same path, only the ones with the latest create_at
            are displayed.
          in: query
          schema:
            type: boolean
      responses:
        "200":
          description: All available flow
          content:
            application/json:
              schema:
                type: array
                items:
                  $ref: "#/components/schemas/Flow"

  /w/{workspace}/flows/get/{path}:
    get:
      summary: get flow by path
      operationId: getFlowByPath
      tags:
        - flow
      parameters:
        - $ref: "#/components/parameters/WorkspaceId"
        - $ref: "#/components/parameters/ScriptPath"
      responses:
        "200":
          description: flow details
          content:
            application/json:
              schema:
                $ref: "#/components/schemas/Flow"

  /w/{workspace}/flows/create:
    post:
      summary: create flow
      operationId: createFlow
      tags:
        - flow
      parameters:
        - $ref: "#/components/parameters/WorkspaceId"
      requestBody:
        description: Partially filled flow
        required: true
        content:
          application/json:
            schema:
              type: object
              properties:
                path:
                  type: string
                summary:
                  type: string
                description:
                  type: string
                value:
                  $ref: "#/components/schemas/FlowValue"
                schema:
                  type: object
              required:
                - path
                - summary
                - description
                - content
                - value
      responses:
        "201":
          description: flow created
          content:
            text/plain:
              schema:
                type: string

  /w/{workspace}/flows/update/{path}:
    post:
      summary: update flow
      operationId: updateFlow
      tags:
        - flow
      parameters:
        - $ref: "#/components/parameters/WorkspaceId"
        - $ref: "#/components/parameters/ScriptPath"
      requestBody:
        description: Partially filled flow
        required: true
        content:
          application/json:
            schema:
              type: object
              properties:
                path:
                  type: string
                summary:
                  type: string
                description:
                  type: string
                value:
                  $ref: "#/components/schemas/FlowValue"
                schema:
                  type: object
              required:
                - path
                - summary
                - description
                - content
                - value
      responses:
        "200":
          description: flow updated
          content:
            text/plain:
              schema:
                type: string

  /w/{workspace}/flows/archive/{path}:
    post:
      summary: archive flow by path
      operationId: archiveFlowByPath
      tags:
        - flow
      parameters:
        - $ref: "#/components/parameters/WorkspaceId"
        - $ref: "#/components/parameters/ScriptPath"
      responses:
        "200":
          description: flow archived
          content:
            text/plain:
              schema:
                type: string

  /w/{workspace}/jobs/run/f/{path}:
    post:
      summary: run flow by path
      operationId: runFlowByPath
      tags:
        - job
      parameters:
        - $ref: "#/components/parameters/WorkspaceId"
        - $ref: "#/components/parameters/ScriptPath"
        - name: scheduled_for
          description: when to schedule this job (leave empty for immediate run)
          in: query
          schema:
            type: string
            format: date-time
        - name: scheduled_in_secs
          description: schedule the script to execute in the number of seconds starting now
          in: query
          schema:
            type: number
            format: int64
        - $ref: "#/components/parameters/ParentJob"

      requestBody:
        description: flow args
        required: true
        content:
          application/json:
            schema:
              $ref: "#/components/schemas/ScriptArgs"

      responses:
        "201":
          description: job created
          content:
            text/plain:
              schema:
                type: string
                format: uuid

  /w/{workspace}/jobs/run/h/{hash}:
    post:
      summary: run script by hash
      operationId: runScriptByHash
      tags:
        - job
      parameters:
        - $ref: "#/components/parameters/WorkspaceId"
        - $ref: "#/components/parameters/ScriptHash"
        - name: scheduled_for
          description: when to schedule this job (leave empty for immediate run)
          in: query
          schema:
            type: string
            format: date-time
        - name: scheduled_in_secs
          description: schedule the script to execute in the number of seconds starting now
          in: query
          schema:
            type: number
            format: int64
        - $ref: "#/components/parameters/ParentJob"

      requestBody:
        description: Partially filled args
        required: true
        content:
          application/json:
            schema:
              type: object

      responses:
        "201":
          description: job created
          content:
            text/plain:
              schema:
                type: string
                format: uuid

  /w/{workspace}/jobs/run/preview:
    post:
      summary: run script preview
      operationId: runScriptPreview
      tags:
        - job
      parameters:
        - $ref: "#/components/parameters/WorkspaceId"
      requestBody:
        description: previw
        required: true
        content:
          application/json:
            schema:
              $ref: "#/components/schemas/Preview"

      responses:
        "201":
          description: job created
          content:
            text/plain:
              schema:
                type: string
                format: uuid

  /w/{workspace}/jobs/run/preview_flow:
    post:
      summary: run flow preview
      operationId: runFlowPreview
      tags:
        - job
      parameters:
        - $ref: "#/components/parameters/WorkspaceId"
      requestBody:
        description: preview
        required: true
        content:
          application/json:
            schema:
              $ref: "#/components/schemas/FlowPreview"

      responses:
        "201":
          description: job created
          content:
            text/plain:
              schema:
                type: string
                format: uuid

  /w/{workspace}/jobs/queue/list:
    get:
      summary: list all available queued jobs
      operationId: listQueue
      tags:
        - job
      parameters:
        - $ref: "#/components/parameters/WorkspaceId"
        - $ref: "#/components/parameters/OrderDesc"
        - $ref: "#/components/parameters/CreatedBy"
        - $ref: "#/components/parameters/ParentJob"
        - $ref: "#/components/parameters/ScriptExactPath"
        - $ref: "#/components/parameters/ScriptStartPath"
        - $ref: "#/components/parameters/ScriptExactHash"
        - $ref: "#/components/parameters/CreatedBefore"
        - $ref: "#/components/parameters/CreatedAfter"
        - $ref: "#/components/parameters/Success"
        - $ref: "#/components/parameters/JobKinds"

      responses:
        "200":
          description: All available queued jobs
          content:
            application/json:
              schema:
                type: array
                items:
                  $ref: "#/components/schemas/QueuedJob"

  /w/{workspace}/jobs/completed/list:
    get:
      summary: list all available completed jobs
      operationId: listCompletedJobs
      tags:
        - job
      parameters:
        - $ref: "#/components/parameters/WorkspaceId"
        - $ref: "#/components/parameters/OrderDesc"
        - $ref: "#/components/parameters/CreatedBy"
        - $ref: "#/components/parameters/ParentJob"
        - $ref: "#/components/parameters/ScriptExactPath"
        - $ref: "#/components/parameters/ScriptStartPath"
        - $ref: "#/components/parameters/ScriptExactHash"
        - $ref: "#/components/parameters/CreatedBefore"
        - $ref: "#/components/parameters/CreatedAfter"
        - $ref: "#/components/parameters/Success"
        - $ref: "#/components/parameters/JobKinds"

      responses:
        "200":
          description: All available completed jobs
          content:
            application/json:
              schema:
                type: array
                items:
                  $ref: "#/components/schemas/CompletedJob"

  /w/{workspace}/jobs/list:
    get:
      summary: list all available jobs
      operationId: listJobs
      tags:
        - job
      parameters:
        - $ref: "#/components/parameters/WorkspaceId"
        - $ref: "#/components/parameters/CreatedBy"
        - $ref: "#/components/parameters/ParentJob"
        - $ref: "#/components/parameters/ScriptExactPath"
        - $ref: "#/components/parameters/ScriptStartPath"
        - $ref: "#/components/parameters/ScriptExactHash"
        - $ref: "#/components/parameters/CreatedBefore"
        - $ref: "#/components/parameters/CreatedAfter"
        - $ref: "#/components/parameters/JobKinds"

        - name: success
          description: filter on successful jobs
          in: query
          schema:
            type: boolean
      responses:
        "200":
          description: All jobs
          content:
            application/json:
              schema:
                type: array
                items:
                  $ref: "#/components/schemas/Job"

  /w/{workspace}/jobs/get/{id}:
    get:
      summary: get job
      operationId: getJob
      tags:
        - job
      parameters:
        - $ref: "#/components/parameters/WorkspaceId"
        - $ref: "#/components/parameters/JobId"
      responses:
        "200":
          description: job details
          content:
            application/json:
              schema:
                $ref: "#/components/schemas/Job"

  /w/{workspace}/jobs/getupdate/{id}:
    get:
      summary: get job updates
      operationId: getJobUpdates
      tags:
        - job
      parameters:
        - $ref: "#/components/parameters/WorkspaceId"
        - $ref: "#/components/parameters/JobId"
        - name: running
          in: query
          schema:
            type: boolean
        - name: log_offset
          in: query
          schema:
            type: number
            format: i32

      responses:
        "200":
          description: job details
          content:
            application/json:
              schema:
                type: object
                properties:
                  running:
                    type: boolean
                  completed:
                    type: boolean
                  new_logs:
                    type: string

  /w/{workspace}/jobs/completed/get/{id}:
    get:
      summary: get completed job
      operationId: getCompletedJob
      tags:
        - job
      parameters:
        - $ref: "#/components/parameters/WorkspaceId"
        - $ref: "#/components/parameters/JobId"
      responses:
        "200":
          description: job details
          content:
            application/json:
              schema:
                $ref: "#/components/schemas/CompletedJob"

  /w/{workspace}/jobs/completed/delete/{id}:
    post:
      summary: delete completed job (erase content but keep run id)
      operationId: deleteCompletedJob
      tags:
        - job
      parameters:
        - $ref: "#/components/parameters/WorkspaceId"
        - $ref: "#/components/parameters/JobId"
      responses:
        "200":
          description: job details
          content:
            application/json:
              schema:
                $ref: "#/components/schemas/CompletedJob"

  /w/{workspace}/jobs/queue/cancel/{id}:
    post:
      summary: cancel queued job
      operationId: cancelQueuedJob
      tags:
        - job
      parameters:
        - $ref: "#/components/parameters/WorkspaceId"
        - $ref: "#/components/parameters/JobId"
      requestBody:
        description: reason
        required: true
        content:
          application/json:
            schema:
              type: object
              properties:
                reason:
                  type: string

      responses:
        "200":
          description: job canceled
          content:
            text/plain:
              schema:
                type: string

  /schedules/preview:
    post:
      summary: preview schedule
      operationId: previewSchedule
      tags:
        - schedule
      requestBody:
        description: schedule
        required: true
        content:
          application/json:
            schema:
              type: object
              properties:
                schedule:
                  type: string
                offset:
                  type: integer
              required:
                - schedule
      responses:
        "200":
          description: the preview of the next 10 time this schedule would apply to
          content:
            application/json:
              schema:
                type: array
                items:
                  type: string
                  format: date-time

  /w/{workspace}/schedules/create:
    post:
      summary: create schedule
      operationId: createSchedule
      tags:
        - schedule
      parameters:
        - $ref: "#/components/parameters/WorkspaceId"
      requestBody:
        description: new schedule
        required: true
        content:
          application/json:
            schema:
              $ref: "#/components/schemas/NewSchedule"
      responses:
        "201":
          description: schedule created
          content:
            text/plain:
              schema:
                type: string

  /w/{workspace}/schedules/update/{path}:
    post:
      summary: update schedule
      operationId: updateSchedule
      tags:
        - schedule
      parameters:
        - $ref: "#/components/parameters/WorkspaceId"
        - $ref: "#/components/parameters/Path"
      requestBody:
        description: updated schedule
        required: true
        content:
          application/json:
            schema:
              $ref: "#/components/schemas/EditSchedule"
      responses:
        "200":
          description: schedule updated
          content:
            text/plain:
              schema:
                type: string

  /w/{workspace}/schedules/setenabled/{path}:
    post:
      summary: set enabled schedule
      operationId: setScheduleEnabled
      tags:
        - schedule
      parameters:
        - $ref: "#/components/parameters/WorkspaceId"
        - $ref: "#/components/parameters/Path"
      requestBody:
        description: updated schedule enable
        required: true
        content:
          application/json:
            schema:
              type: object
              properties:
                enabled:
                  type: boolean
              required:
                - enabled

      responses:
        "200":
          description: schedule enabled set
          content:
            text/plain:
              schema:
                type: string

  /w/{workspace}/schedules/get/{path}:
    get:
      summary: get schedule
      operationId: getSchedule
      tags:
        - schedule
      parameters:
        - $ref: "#/components/parameters/WorkspaceId"
        - $ref: "#/components/parameters/Path"
      responses:
        "200":
          description: schedule deleted
          content:
            application/json:
              schema:
                $ref: "#/components/schemas/Schedule"

  /w/{workspace}/schedules/list:
    get:
      summary: list schedules
      operationId: listSchedules
      tags:
        - schedule
      parameters:
        - $ref: "#/components/parameters/WorkspaceId"
        - $ref: "#/components/parameters/Page"
        - $ref: "#/components/parameters/PerPage"
      responses:
        "200":
          description: schedule list
          content:
            application/json:
              schema:
                type: array
                items:
                  $ref: "#/components/schemas/Schedule"

  /w/{workspace}/groups/list:
    get:
      summary: list groups
      operationId: listGroups
      tags:
        - group
      parameters:
        - $ref: "#/components/parameters/WorkspaceId"
        - $ref: "#/components/parameters/Page"
        - $ref: "#/components/parameters/PerPage"
      responses:
        "200":
          description: group list
          content:
            application/json:
              schema:
                type: array
                items:
                  $ref: "#/components/schemas/Group"

  /w/{workspace}/groups/listnames:
    get:
      summary: list group names
      operationId: listGroupNames
      tags:
        - group
      parameters:
        - $ref: "#/components/parameters/WorkspaceId"
      responses:
        "200":
          description: group list
          content:
            application/json:
              schema:
                type: array
                items:
                  type: string

  /w/{workspace}/groups/create:
    post:
      summary: create group
      operationId: createGroup
      tags:
        - group
      parameters:
        - $ref: "#/components/parameters/WorkspaceId"
      requestBody:
        description: create group
        required: true
        content:
          application/json:
            schema:
              type: object
              properties:
                name:
                  type: string
                summary:
                  type: string
              required:
                - name
      responses:
        "200":
          description: group created
          content:
            text/plain:
              schema:
                type: string

  /w/{workspace}/groups/update/{name}:
    post:
      summary: update group
      operationId: updateGroup
      tags:
        - group
      parameters:
        - $ref: "#/components/parameters/WorkspaceId"
        - $ref: "#/components/parameters/Name"
      requestBody:
        description: updated group
        required: true
        content:
          application/json:
            schema:
              type: object
              properties:
                summary:
                  type: string
      responses:
        "200":
          description: group updated
          content:
            text/plain:
              schema:
                type: string

  /w/{workspace}/groups/delete/{name}:
    delete:
      summary: delete group
      operationId: deleteGroup
      tags:
        - group
      parameters:
        - $ref: "#/components/parameters/WorkspaceId"
        - $ref: "#/components/parameters/Name"
      responses:
        "200":
          description: group deleted
          content:
            text/plain:
              schema:
                type: string

  /w/{workspace}/groups/get/{name}:
    get:
      summary: get group
      operationId: getGroup
      tags:
        - group
      parameters:
        - $ref: "#/components/parameters/WorkspaceId"
        - $ref: "#/components/parameters/Name"
      responses:
        "200":
          description: group
          content:
            application/json:
              schema:
                $ref: "#/components/schemas/Group"

  /w/{workspace}/groups/adduser/{name}:
    post:
      summary: add user to group
      operationId: addUserToGroup
      tags:
        - group
      parameters:
        - $ref: "#/components/parameters/WorkspaceId"
        - $ref: "#/components/parameters/Name"
      requestBody:
        description: added user to group
        required: true
        content:
          application/json:
            schema:
              type: object
              properties:
                username:
                  type: string
      responses:
        "200":
          description: user added to group
          content:
            text/plain:
              schema:
                type: string

  /w/{workspace}/groups/removeuser/{name}:
    post:
      summary: remove user to group
      operationId: removeUserToGroup
      tags:
        - group
      parameters:
        - $ref: "#/components/parameters/WorkspaceId"
        - $ref: "#/components/parameters/Name"
      requestBody:
        description: added user to group
        required: true
        content:
          application/json:
            schema:
              type: object
              properties:
                username:
                  type: string
      responses:
        "200":
          description: user removed from group
          content:
            text/plain:
              schema:
                type: string

  /workers/list:
    get:
      summary: list workers
      operationId: listWorkers
      tags:
        - worker
      parameters:
        - $ref: "#/components/parameters/Page"
        - $ref: "#/components/parameters/PerPage"
      responses:
        "200":
          description: a list of workers
          content:
            application/json:
              schema:
                type: array
                items:
                  $ref: "#/components/schemas/WorkerPing"

  /w/{workspace}/acls/get/{kind}/{path}:
    get:
      summary: get granular acls
      operationId: getGranularAcls
      tags:
        - granular_acl
      parameters:
        - $ref: "#/components/parameters/WorkspaceId"
        - $ref: "#/components/parameters/Path"
        - name: kind
          in: path
          required: true
          schema:
            type: string
            enum: [script, group_, resource, schedule, variable, flow]
      responses:
        "200":
          description: acls
          content:
            application/json:
              schema:
                type: object
                additionalProperties:
                  type: boolean

  /w/{workspace}/acls/add/{kind}/{path}:
    post:
      summary: add granular acls
      operationId: addGranularAcls
      tags:
        - granular_acl
      parameters:
        - $ref: "#/components/parameters/WorkspaceId"
        - $ref: "#/components/parameters/Path"
        - name: kind
          in: path
          required: true
          schema:
            type: string
            enum: [script, group_, resource, schedule, variable, flow]
      requestBody:
        description: acl to add
        required: true
        content:
          application/json:
            schema:
              type: object
              properties:
                owner:
                  type: string
                write:
                  type: boolean
              required: [owner]
      responses:
        "200":
          description: granular acl added
          content:
            text/plain:
              schema:
                type: string

  /w/{workspace}/acls/remove/{kind}/{path}:
    post:
      summary: remove granular acls
      operationId: removeGranularAcls
      tags:
        - granular_acl
      parameters:
        - $ref: "#/components/parameters/WorkspaceId"
        - $ref: "#/components/parameters/Path"
        - name: kind
          in: path
          required: true
          schema:
            type: string
            enum: [script, group_, resource, schedule, variable, flow]
      requestBody:
        description: acl to add
        required: true
        content:
          application/json:
            schema:
              type: object
              properties:
                owner:
                  type: string
              required: [owner]
      responses:
        "200":
          description: granular acl removed
          content:
            text/plain:
              schema:
                type: string
components:
  securitySchemes:
    bearerAuth:
      type: http
      scheme: bearer
    cookieAuth:
      type: apiKey
      in: cookie
      name: token
  parameters:
    WorkspaceId:
      name: workspace
      in: path
      required: true
      schema:
        type: string
    AccountId:
      name: account
      in: path
      required: true
      schema:
        type: string
    ClientName:
      name: client_name
      in: path
      required: true
      schema:
        type: string
    ScriptPath:
      name: path
      in: path
      required: true
      schema:
        type: string
    ScriptHash:
      name: hash
      in: path
      required: true
      schema:
        type: string
    JobId:
      name: id
      in: path
      required: true
      schema:
        type: string
        format: uuid
    Path:
      name: path
      in: path
      required: true
      schema:
        type: string
    PathId:
      name: id
      in: path
      required: true
      schema:
        type: integer
        format: int32
    Name:
      name: name
      in: path
      required: true
      schema:
        type: string
    Page:
      name: page
      description: which page to return (start at 1, default 1)
      in: query
      schema:
        type: integer
        format: int32
    PerPage:
      name: per_page
      description: number of items to return for a given page (default 30, max 100)
      in: query
      schema:
        type: integer
        format: int32
    OrderDesc:
      name: order_desc
      description: order by desc order (default true)
      in: query
      schema:
        type: boolean
    CreatedBy:
      name: created_by
      description: mask to filter exact matching user creator
      in: query
      schema:
        type: string
    ParentJob:
      name: parent_job
      description: The parent job that is at the origin and responsible for the execution of this script if any
      in: query
      schema:
        type: string
        format: uuid
    ScriptStartPath:
      name: script_path_start
      description: mask to filter matching starting path
      in: query
      schema:
        type: string
    ScriptExactPath:
      name: script_path_exact
      description: mask to filter exact matching path
      in: query
      schema:
        type: string
    ScriptExactHash:
      name: script_hash
      description: mask to filter exact matching path
      in: query
      schema:
        type: string
    CreatedBefore:
      name: created_before
      description: filter on created before (inclusive) timestamp
      in: query
      schema:
        type: string
        format: date-time
    CreatedAfter:
      name: created_after
      description: filter on created after (exclusive) timestamp
      in: query
      schema:
        type: string
        format: date-time
    Success:
      name: success
      description: filter on successful jobs
      in: query
      schema:
        type: boolean
    After:
      name: after
      description: filter on created after (exclusive) timestamp
      in: query
      schema:
        type: string
        format: date-time
    Before:
      name: before
      description: filter on created before (exclusive) timestamp
      in: query
      schema:
        type: string
        format: date-time
    Username:
      name: username
      description: filter on exact username of user
      in: query
      schema:
        type: string
    Operation:
      name: operation
      description: filter on exact or prefix name of operation
      in: query
      schema:
        type: string
    Resource:
      name: resource
      description: filter on exact or prefix name of resource
      in: query
      schema:
        type: string
    ActionKind:
      name: action_kind
      description: filter on type of operation
      in: query
      schema:
        type: string
        enum: [Create, Update, Delete, Execute]
    JobKinds:
      name: job_kinds
      description: filter on job kind (values 'preview', 'script', 'dependencies', 'flow') separated by,
      in: query
      schema:
        type: string
      # correct type is below but explode not supported by our codegen
      #   type: array
      #   items:
      #     type: string
      #     enum: ["preview", "script", "dependencies"]
      # explode: false

  schemas:
    Script:
      type: object
      properties:
        workspace_id:
          type: string
        hash:
          type: string
        path:
          type: string
        parent_hashes:
          type: array
          description: |
            The first element is the direct parent of the script, the second is the parent of the first, etc
          items:
            type: string
        summary:
          type: string
        description:
          type: string
        content:
          type: string
        created_by:
          type: string
        created_at:
          type: string
          format: date-time
        archived:
          type: boolean
        schema:
          type: object
        deleted:
          type: boolean
        is_template:
          type: boolean
        extra_perms:
          type: object
          additionalProperties:
            type: boolean
        lock:
          type: string
        lock_error_logs:
          type: string
        language:
          type: string
          enum: [python3, deno]
      required:
        - hash
        - path
        - summary
        - content
        - created_by
        - created_at
        - archived
        - deleted
        - is_template
        - extra_perms
        - language

    ScriptArgs:
      type: object
      additionalProperties: {}

    QueuedJob:
      type: object
      properties:
        workspace_id:
          type: string
        id:
          type: string
          format: uuid
        parent_job:
          type: string
          format: uuid
        created_by:
          type: string
        created_at:
          type: string
          format: date-time
        started_at:
          type: string
          format: date-time
        scheduled_for:
          type: string
          format: date-time
        running:
          type: boolean
        script_path:
          type: string
        script_hash:
          type: string
        args:
          $ref: "#/components/schemas/ScriptArgs"
        logs:
          type: string
        raw_code:
          type: string
        canceled:
          type: boolean
        canceled_by:
          type: string
        canceled_reason:
          type: string
        last_ping:
          type: string
          format: date-time
        job_kind:
          type: string
          enum: ["script", "preview", "dependencies", "flow", "flowpreview"]
        schedule_path:
          type: string
        permissioned_as:
          type: string
          description: |
            The user (u/userfoo) or group (g/groupfoo) whom 
            the execution of this script will be permissioned_as and by extension its DT_TOKEN.
        flow_status:
          $ref: "#/components/schemas/FlowStatus"
        raw_flow:
          $ref: "#/components/schemas/FlowValue"
        is_flow_step:
          type: boolean
        language:
          type: string
          enum: [python3, deno]
      required:
        - id
        - running
        - canceled
        - job_kind
        - permissioned_as
        - is_flow_step

    CompletedJob:
      type: object
      properties:
        workspace_id:
          type: string
        id:
          type: string
          format: uuid
        parent_job:
          type: string
          format: uuid
        created_by:
          type: string
        created_at:
          type: string
          format: date-time
        started_at:
          type: string
          format: date-time
        duration:
          type: integer
        success:
          type: boolean
        script_path:
          type: string
        script_hash:
          type: string
        args:
          $ref: "#/components/schemas/ScriptArgs"
        result:
          type: object
        logs:
          type: string
        deleted:
          type: boolean
        raw_code:
          type: string
        canceled:
          type: boolean
        canceled_by:
          type: string
        canceled_reason:
          type: string
        job_kind:
          type: string
          enum: ["script", "preview", "dependencies", "flow", "flowpreview"]
        schedule_path:
          type: string
        permissioned_as:
          type: string
          description: |
            The user (u/userfoo) or group (g/groupfoo) whom 
            the execution of this script will be permissioned_as and by extension its DT_TOKEN.
        flow_status:
          $ref: "#/components/schemas/FlowStatus"
        raw_flow:
          $ref: "#/components/schemas/FlowValue"
        is_flow_step:
          type: boolean
        language:
          type: string
          enum: [python3, deno]
      required:
        - id
        - created_by
        - duration
        - created_at
        - started_at
        - success
        - canceled
        - job_kind
        - permissioned_as
        - is_flow_step

    Job:
      allOf:
        - oneOf:
            - $ref: "#/components/schemas/CompletedJob"
            - $ref: "#/components/schemas/QueuedJob"
        - type: object
          properties:
            type:
              type: string
              enum: [CompletedJob, QueuedJob]
      discriminator:
        propertyName: type

    User:
      type: object
      properties:
        email:
          type: string
        username:
          type: string
        is_admin:
          type: boolean
        is_super_admin:
          type: boolean
        created_at:
          type: string
          format: date-time
        operator:
          type: boolean
        disabled:
          type: boolean
        groups:
          type: array
          items:
            type: string
      required:
        - email
        - username
        - is_admin
        - is_super_admin
        - created_at
        - operator
        - disabled

    Login:
      type: object
      properties:
        email:
          type: string
        password:
          type: string
      required:
        - email
        - password

    NewUser:
      type: object
      properties:
        email:
          type: string
        username:
          type: string
        is_admin:
          type: boolean
      required:
        - email
        - username
        - is_admin

    EditWorkspaceUser:
      type: object
      properties:
        is_admin:
          type: boolean

    TruncatedToken:
      type: object
      properties:
        label:
          type: string
        expiration:
          type: string
          format: date-time
        token_prefix:
          type: string
        created_at:
          type: string
          format: date-time
        last_used_at:
          type: string
          format: date-time
      required:
        - token_prefix
        - created_at
        - last_used_at

    NewToken:
      type: object
      properties:
        label:
          type: string
        expiration:
          type: string
          format: date-time

    ListableVariable:
      type: object
      properties:
        workspace_id:
          type: string
        path:
          type: string
        value:
          type: string
        is_secret:
          type: boolean
        description:
          type: string
        extra_perms:
          type: object
          additionalProperties:
            type: boolean
      required:
        - workspace_id
        - path
        - is_secret
        - extra_perms

    ContextualVariable:
      type: object
      properties:
        name:
          type: string
        value:
          type: string
        description:
          type: string
      required:
        - name
        - value
        - description

    CreateVariable:
      type: object
      properties:
        path:
          type: string
        value:
          type: string
        is_secret:
          type: boolean
        description:
          type: string
      required:
        - path
        - value
        - is_secret
        - description

    EditVariable:
      type: object
      properties:
        path:
          type: string
        value:
          type: string
        is_secret:
          type: boolean
        description:
          type: string

    AuditLog:
      type: object
      properties:
        id:
          type: integer
          format: int32
        timestamp:
          type: string
          format: date-time
        username:
          type: string
        operation:
          type: string
          enum:
            - "jobs.run"
            - "scripts.create"
            - "scripts.update"
            - "users.create"
            - "users.delete"
            - "users.setpassword"
            - "users.update"
            - "users.login"
            - "users.token.create"
            - "users.token.delete"
            - "variables.create"
            - "variables.delete"
            - "variables.update"
        action_kind:
          type: string
          enum: ["Created", "Updated", "Delete", "Execute"]
        resource:
          type: string
        parameters:
          type: object
      required:
        - id
        - timestamp
        - username
        - operation
        - action_kind

    MainArgSignature:
      type: object
      properties:
        star_args:
          type: boolean
        star_kwargs:
          type: boolean
        args:
          type: array
          items:
            type: object
            properties:
              name:
                type: string
              typ:
                oneOf:
                  - type: string
                    enum: ["str", "float", "int", "bool", "email", "unknown"]
                  - type: object
                    properties:
                      resource:
                        type: string
                    required:
                      - resource
                  - type: object
                    properties:
                      list:
                        type: string
                        enum: ["str", "float", "int", "email"]
                    required:
                      - list
              has_default:
                type: boolean
              default: {}
            required:
              - name
              - typ
      required:
        - star_args
        - start_kwargs
        - args

    Preview:
      type: object
      properties:
        content:
          type: string
        path:
          type: string
        args:
          $ref: "#/components/schemas/ScriptArgs"
        language:
          type: string
          enum: [python3, deno]

      required:
        - content
        - args
        - language

    CreateResource:
      type: object
      properties:
        path:
          type: string
        value:
          type: object
        description:
          type: string
        resource_type:
          type: string
      required:
        - path
        - value
        - resource_type

    EditResource:
      type: object
      properties:
        path:
          type: string
        description:
          type: string
        value:
          type: object

    Resource:
      type: object
      properties:
        workspace_id:
          type: string
        path:
          type: string
        description:
          type: string
        resource_type:
          type: string
        value:
          type: object
        extra_perms:
          type: object
          additionalProperties:
            type: boolean
      required:
        - path
        - resource_type

    ResourceType:
      type: object
      properties:
        workspace_id:
          type: string
        name:
          type: string
        schema: {}
        description:
          type: string
      required:
        - name

    EditResourceType:
      type: object
      properties:
        schema:
          type: string
        description:
          type: string

    Schedule:
      type: object
      properties:
        path:
          type: string
        edited_by:
          type: string
        edited_at:
          type: string
          format: date-time
        schedule:
          type: string
        offset_:
          type: integer
        enabled:
          type: boolean
        script_path:
          type: string
        is_flow:
          type: boolean
        args:
          $ref: "#/components/schemas/ScriptArgs"
        extra_perms:
          type: object
          additionalProperties:
            type: boolean
      required:
        - path
        - edited_by
        - edited_at
        - schedule
        - script_path
        - offset_
        - extra_perms
        - is_flow

    NewSchedule:
      type: object
      properties:
        path:
          type: string
        schedule:
          type: string
        offset:
          type: integer
        script_path:
          type: string
        is_flow:
          type: boolean
        args:
          $ref: "#/components/schemas/ScriptArgs"
      required:
        - path
        - schedule
        - script_path
        - is_flow
        - args

    EditSchedule:
      type: object
      properties:
        schedule:
          type: string
        script_path:
          type: string
        is_flow:
          type: boolean
        args:
          $ref: "#/components/schemas/ScriptArgs"
      required:
        - schedule
        - script_path
        - is_flow
        - args

    Group:
      type: object
      properties:
        name:
          type: string
        summary:
          type: string
        members:
          type: array
          items:
            type: string
        extra_perms:
          type: object
          additionalProperties:
            type: boolean
      required:
        - name

    WorkerPing:
      type: object
      properties:
        worker:
          type: string
        worker_instance:
          type: string
        ping_at:
          type: string
          format: date-time
        started_at:
          type: string
          format: date-time
        ip:
          type: string
        jobs_executed:
          type: number
          format: int32
      required:
        - worker
        - worker_instance
        - ping_at
        - started_at
        - ip
        - jobs_executed

    UserWorkspaceList:
      type: object
      properties:
        email:
          type: string
        workspaces:
          type: array
          items:
            type: object
            properties:
              id:
                type: string
              name:
                type: string
              username:
                type: string
            required:
              - id
              - name
              - username
      required:
        - email
        - workspaces

    CreateWorkspace:
      type: object
      properties:
        id:
          type: string
        name:
          type: string
        username:
          type: string
        domain:
          type: string
      required:
        - id
        - name
        - username
        - domain

    Workspace:
      type: object
      properties:
        id:
          type: string
        name:
          type: string
        owner:
          type: string
        domain:
          type: string
      required:
        - id
        - name
        - owner

    WorkspaceInvite:
      type: object
      properties:
        workspace_id:
          type: string
        email:
          type: string
        is_admin:
          type: boolean
      required:
        - workspace_id
        - email
        - is_admin

    GlobalUserInfo:
      type: object
      properties:
        email:
          type: string
        login_type:
          type: string
          enum: ["password", "github"]
        super_admin:
          type: boolean
        verified:
          type: boolean
        name:
          type: string
        company:
          type: string

      required:
        - email
        - login_type
        - super_admin
        - verified

    Flow:
      type: object
      properties:
        workspace_id:
          type: string
        path:
          type: string
        summary:
          type: string
        description:
          type: string
        value:
          $ref: "#/components/schemas/FlowValue"
        edited_by:
          type: string
        edited_at:
          type: string
          format: date-time
        archived:
          type: boolean
        schema:
          type: object
        extra_perms:
          type: object
          additionalProperties:
            type: boolean
      required:
        - path
        - summary
        - value
        - edited_by
        - edited_at
        - archived
        - extra_perms

    FlowValue:
      type: object
      properties:
        modules:
          type: array
          items:
            $ref: "#/components/schemas/FlowModule"
        failure_module:
          $ref: "#/components/schemas/FlowModule"
      required:
        - modules

    FlowModule:
      type: object
      properties:
        input_transform:
          type: object
          additionalProperties:
            $ref: "#/components/schemas/InputTransform"
        value:
          $ref: "#/components/schemas/FlowModuleValue"
      required:
        - input_transform
        - value

    InputTransform:
      type: object
      properties:
        type:
          type: string
          enum:
            - static
            - javascript
        step:
          type: number
        value: {}
        expr:
          type: string

    FlowModuleValue:
      type: object
      properties:
        path:
          type: string
        type:
          type: string
          enum:
            - script
            - flow
      required:
        - type
        - path

    FlowPreview:
      type: object
      properties:
        value:
          $ref: "#/components/schemas/FlowValue"
        path:
          type: string
        args:
          $ref: "#/components/schemas/ScriptArgs"

      required:
        - value
        - content
        - args

    FlowStatus:
      type: object
      properties:
        step:
          type: integer
        modules:
          type: array
          items:
            $ref: "#/components/schemas/FlowStatusModule"
        failure_module:
          $ref: "#/components/schemas/FlowStatusModule"
      required:
        - step
        - modules
        - failure_module

    FlowStatusModule:
      type: object
      properties:
        type:
          type: string
          enum:
            - WaitingForPriorSteps
            - WaitingForEvent
            - WaitingForExecutor
            - InProgress
            - Success
            - Failure
        job:
          type: string
          format: uuid
        event:
          type: string

      required: [type]

    SlackToken:
      type: object
      properties:
        access_token:
          type: string
        team_id:
          type: string
        team_name:
          type: string
        bot:
          type: object
          properties:
            bot_access_token:
              type: string
      required:
        - access_token
        - team_id
        - team_name
        - bot<|MERGE_RESOLUTION|>--- conflicted
+++ resolved
@@ -1,11 +1,7 @@
 openapi: "3.0.3"
 
 info:
-<<<<<<< HEAD
-  version: 1.15.0
-=======
   version: 1.15.1
->>>>>>> 6f4e7e18
   title: Windmill server API
   contact:
     name: Windmill contact
