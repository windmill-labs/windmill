[build]
rustflags = [
    "--cfg",
    "tokio_unstable",
    "-C",
    "link-arg=-fuse-ld=lld",
    "-Clink-arg=-Wl,--no-rosegment",
]
<<<<<<< HEAD
incremental = true
=======
incremental = true

[target.x86_64-apple-darwin]
rustflags = [
    "-C", "link-arg=-undefined",
    "-C", "link-arg=dynamic_lookup",
]

[target.aarch64-apple-darwin]
rustflags = [
    "-C", "link-arg=-undefined",
    "-C", "link-arg=dynamic_lookup",
]
>>>>>>> 7f9050b2
<|MERGE_RESOLUTION|>--- conflicted
+++ resolved
@@ -6,9 +6,6 @@
     "link-arg=-fuse-ld=lld",
     "-Clink-arg=-Wl,--no-rosegment",
 ]
-<<<<<<< HEAD
-incremental = true
-=======
 incremental = true
 
 [target.x86_64-apple-darwin]
@@ -21,5 +18,4 @@
 rustflags = [
     "-C", "link-arg=-undefined",
     "-C", "link-arg=dynamic_lookup",
-]
->>>>>>> 7f9050b2
+]