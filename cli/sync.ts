import { fetchVersion, requireLogin, resolveWorkspace } from "./context.ts";
import {
  colors,
  Command,
  Confirm,
  ensureDir,
  minimatch,
  JSZip,
  path,
  log,
  yamlStringify,
  yamlParseContent,
  SEP,
} from "./deps.ts";
import * as wmill from "./gen/services.gen.ts";

import {
  getTypeStrFromPath,
  GlobalOptions,
  parseFromPath,
  pushObj,
  showConflict,
  showDiff,
} from "./types.ts";
import { downloadZip } from "./pull.ts";

import {
  exts,
  findContentFile,
  findGlobalDeps,
  findResourceFile,
  handleScriptMetadata,
  removeExtensionToPath,
} from "./script.ts";

import { handleFile } from "./script.ts";
import { deepEqual, isFileResource } from "./utils.ts";
import { SyncOptions, mergeConfigWithConfigFile } from "./conf.ts";
import { removePathPrefix } from "./types.ts";
import { SyncCodebase, listSyncCodebases } from "./codebase.ts";
import {
  generateFlowLockInternal,
  generateScriptMetadataInternal,
  readLockfile,
} from "./metadata.ts";
import { FlowModule, OpenFlow, RawScript } from "./gen/types.gen.ts";
import { pushResource } from "./resource.ts";

type DynFSElement = {
  isDirectory: boolean;
  path: string;
  // getContentBytes(): Promise<Uint8Array>;
  getContentText(): Promise<string>;
  getChildren(): AsyncIterable<DynFSElement>;
};

export function findCodebase(
  path: string,
  codebases: SyncCodebase[]
): SyncCodebase | undefined {
  if (!path.endsWith(".ts")) {
    return;
  }
  for (const c of codebases) {
    let included = false;
    let excluded = false;
    if (c.includes == undefined || c.includes == null) {
      included = true;
    }
    if (typeof c.includes == "string") {
      c.includes = [c.includes];
    }
    for (const r of c.includes ?? []) {
      if (included) {
        break;
      }
      if (minimatch(path, r)) {
        included = true;
      }
    }
    if (typeof c.excludes == "string") {
      c.excludes = [c.excludes];
    }
    for (const r of c.excludes ?? []) {
      if (minimatch(path, r)) {
        excluded = true;
      }
    }
    if (included && !excluded) {
      return c;
    }
  }
}

async function addCodebaseDigestIfRelevant(
  path: string,
  content: string,
  codebases: SyncCodebase[],
  ignoreCodebaseChanges: boolean
): Promise<string> {
  const isScript = path.endsWith(".script.yaml");
  if (!isScript) {
    return content;
  }
  let isTs = true;
  const replacedPath = path.replace(".script.yaml", ".ts");
  try {
    await Deno.stat(replacedPath);
  } catch {
    isTs = false;
  }
  if (!isTs) {
    return content;
  }
  if (isTs) {
    const c = findCodebase(replacedPath, codebases);
    if (c) {
      const parsed: any = yamlParseContent(path, content);
      if (parsed && typeof parsed == "object") {
        if (ignoreCodebaseChanges) {
          parsed["codebase"] = undefined;
        } else {
          parsed["codebase"] = await c.getDigest();
        }
        parsed["lock"] = "";
        return yamlStringify(parsed, yamlOptions);
      } else {
        throw Error(
          `Expected local yaml ${path} to be an object, found: ${content} instead`
        );
      }
    }
  }
  return content;
}

export async function FSFSElement(
  p: string,
  codebases: SyncCodebase[],
  ignoreCodebaseChanges: boolean
): Promise<DynFSElement> {
  function _internal_element(
    localP: string,
    isDir: boolean,
    codebases: SyncCodebase[]
  ): DynFSElement {
    return {
      isDirectory: isDir,
      path: localP.substring(p.length + 1),
      async *getChildren(): AsyncIterable<DynFSElement> {
        if (!isDir) return [];
        try {
          for await (const e of Deno.readDir(localP)) {
            yield _internal_element(
              path.join(localP, e.name),
              e.isDirectory,
              codebases
            );
          }
        } catch (e) {
          log.warn(`Error reading dir: ${localP}, ${e}`);
        }
      },
      // async getContentBytes(): Promise<Uint8Array> {
      //   return await Deno.readFile(localP);
      // },
      async getContentText(): Promise<string> {
        const content = await Deno.readTextFile(localP);
        const itemPath = localP.substring(p.length + 1);
        const r = await addCodebaseDigestIfRelevant(
          itemPath,
          content,
          codebases,
          ignoreCodebaseChanges
        );
        return r;
      },
    };
  }
  return _internal_element(p, (await Deno.stat(p)).isDirectory, codebases);
}

function prioritizeName(name: string): string {
  if (name == "id") return "aa";
  if (name == "type") return "ab";
  if (name == "summary") return "ad";
  if (name == "name") return "ae";
  if (name == "display_name") return "af";
  if (name == "description") return "ag";
  if (name == "value") return "ah";
  if (name == "content") return "ai";
  if (name == "modules") return "aj";
  if (name == "failure_module") return "ak";
  if (name == "input_transforms") return "al";
  if (name == "lock") return "az";

  return name;
}

export const yamlOptions = {
  sortKeys: (a: any, b: any) => {
    return prioritizeName(a).localeCompare(prioritizeName(b));
  },
  noCompatMode: true,
  noRefs: true,
  skipInvalid: true,
};

export interface InlineScript {
  path: string;
  content: string;
}

export function extractInlineScriptsForFlows(
  modules: FlowModule[],
  pathAssigner: PathAssigner
): InlineScript[] {
  return modules.flatMap((m) => {
    if (m.value.type == "rawscript") {
      const [basePath, ext] = pathAssigner.assignPath(
        m.summary,
        m.value.language
      );
      const path = basePath + ext;
      const content = m.value.content;
      const r = [{ path: path, content: content }];
      m.value.content = "!inline " + path.replaceAll(SEP, "/");
      const lock = m.value.lock;
      if (lock && lock != "") {
        const lockPath = basePath + "lock";
        m.value.lock = "!inline " + lockPath.replaceAll(SEP, "/");
        r.push({ path: lockPath, content: lock });
      }
      return r;
    } else if (m.value.type == "forloopflow") {
      return extractInlineScriptsForFlows(m.value.modules, pathAssigner);
    } else if (m.value.type == "branchall") {
      return m.value.branches.flatMap((b) =>
        extractInlineScriptsForFlows(b.modules, pathAssigner)
      );
    } else if (m.value.type == "whileloopflow") {
      return extractInlineScriptsForFlows(m.value.modules, pathAssigner);
    } else if (m.value.type == "branchone") {
      return [
        ...m.value.branches.flatMap((b) =>
          extractInlineScriptsForFlows(b.modules, pathAssigner)
        ),
        ...extractInlineScriptsForFlows(m.value.default, pathAssigner),
      ];
    } else {
      return [];
    }
  });
}

interface PathAssigner {
  assignPath(summary: string | undefined, language: string): [string, string];
}
const INLINE_SCRIPT = "inline_script";

export function extractInlineScriptsForApps(
  rec: any,
  pathAssigner: PathAssigner
): InlineScript[] {
  if (!rec) {
    return [];
  }
  if (typeof rec == "object") {
    return Object.entries(rec).flatMap(([k, v]) => {
      if (k == "inlineScript" && typeof v == "object") {
        const o: Record<string, any> = v as any;
        const name = rec["name"];
        const [basePath, ext] = pathAssigner.assignPath(name, o["language"]);
        const r = [];
        if (o["content"]) {
          const content = o["content"];
          o["content"] = "!inline " + basePath.replaceAll(SEP, "/") + ext;
          r.push({
            path: basePath + ext,
            content: content,
          });
        }
        if (o["lock"] && o["lock"] != "") {
          const lock = o["lock"];
          o["lock"] = "!inline " + basePath.replaceAll(SEP, "/") + "lock";
          r.push({
            path: basePath + "lock",
            content: lock,
          });
        }
        return r;
      } else {
        return extractInlineScriptsForApps(v, pathAssigner);
      }
    });
  }
  return [];
}

export function newPathAssigner(defaultTs: "bun" | "deno"): PathAssigner {
  let counter = 0;
  const seen_names = new Set<string>();
  function assignPath(
    summary: string | undefined,
    language: RawScript["language"] | "frontend" | "bunnative"
  ): [string, string] {
    let name;

    name = summary?.toLowerCase()?.replaceAll(" ", "_") ?? "";

    let original_name = name;

    if (name == "") {
      original_name = INLINE_SCRIPT;
      name = `${INLINE_SCRIPT}_0`;
    }

    while (seen_names.has(name)) {
      counter++;
      name = `${original_name}_${counter}`;
    }
    seen_names.add(name);

    let ext;
    if (language == "python3") ext = "py";
    else if (language == defaultTs || language == "bunnative") ext = "ts";
    else if (language == "bun") ext = "bun.ts";
    else if (language == "deno") ext = "deno.ts";
    else if (language == "go") ext = "go";
    else if (language == "bash") ext = "sh";
    else if (language == "powershell") ext = "ps1";
    else if (language == "postgresql") ext = "pg.sql";
    else if (language == "mysql") ext = "my.sql";
    else if (language == "bigquery") ext = "bq.sql";
    else if (language == "oracledb") ext = "odb.sql";
    else if (language == "snowflake") ext = "sf.sql";
    else if (language == "mssql") ext = "ms.sql";
    else if (language == "graphql") ext = "gql";
    else if (language == "nativets") ext = "native.ts";
    else if (language == "frontend") ext = "frontend.js";
    else if (language == "php") ext = "php";
    else if (language == "rust") ext = "rs";
    else if (language == "csharp") ext = "cs";
    else if (language == "nu") ext = "nu";
    else if (language == "ansible") ext = "playbook.yml";
    else if (language == "java") ext = "java";
<<<<<<< HEAD
    else if (language == "ruby") ext = "rb";
  	// for related places search: ADD_NEW_LANG 
=======
    else if (language == "duckdb") ext = "duckdb.sql";
    // for related places search: ADD_NEW_LANG
>>>>>>> d47c078b
    else ext = "no_ext";

    return [`${name}.inline_script.`, ext];
  }

  return { assignPath };
}
function ZipFSElement(
  zip: JSZip,
  useYaml: boolean,
  defaultTs: "bun" | "deno",
  resourceTypeToFormatExtension: Record<string, string>,
  ignoreCodebaseChanges: boolean
): DynFSElement {
  async function _internal_file(
    p: string,
    f: JSZip.JSZipObject
  ): Promise<DynFSElement[]> {
    const kind: "flow" | "app" | "script" | "resource" | "other" = p.endsWith(
      "flow.json"
    )
      ? "flow"
      : p.endsWith("app.json")
      ? "app"
      : p.endsWith("script.json")
      ? "script"
      : p.endsWith("resource.json")
      ? "resource"
      : "other";

    const isJson = p.endsWith(".json");

    function transformPath() {
      if (kind == "flow") {
        return p.replace("flow.json", "flow");
      } else if (kind == "app") {
        return p.replace("app.json", "app");
      } else {
        return useYaml && isJson ? p.replaceAll(".json", ".yaml") : p;
      }
    }

    const finalPath = transformPath();
    const r = [
      {
        isDirectory: kind == "flow" || kind == "app",
        path: finalPath,
        async *getChildren(): AsyncIterable<DynFSElement> {
          if (kind == "flow") {
            const flow: OpenFlow = JSON.parse(await f.async("text"));
            const inlineScripts = extractInlineScriptsForFlows(
              flow.value.modules,
              newPathAssigner(defaultTs)
            );
            for (const s of inlineScripts) {
              yield {
                isDirectory: false,
                path: path.join(finalPath, s.path),
                async *getChildren() {},
                // deno-lint-ignore require-await
                async getContentText() {
                  return s.content;
                },
              };
            }

            yield {
              isDirectory: false,
              path: path.join(finalPath, "flow.yaml"),
              async *getChildren() {},
              // deno-lint-ignore require-await
              async getContentText() {
                return yamlStringify(flow, yamlOptions);
              },
            };
          } else if (kind == "app") {
            const app = JSON.parse(await f.async("text"));
            const inlineScripts = extractInlineScriptsForApps(
              app?.["value"],
              newPathAssigner(defaultTs)
            );
            for (const s of inlineScripts) {
              yield {
                isDirectory: false,
                path: path.join(finalPath, s.path),
                async *getChildren() {},
                // deno-lint-ignore require-await
                async getContentText() {
                  return s.content;
                },
              };
            }

            yield {
              isDirectory: false,
              path: path.join(finalPath, "app.yaml"),
              async *getChildren() {},
              // deno-lint-ignore require-await
              async getContentText() {
                return yamlStringify(app, yamlOptions);
              },
            };
          }
        },

        async getContentText(): Promise<string> {
          const content = await f.async("text");

          if (kind == "script") {
            const parsed = JSON.parse(content);
            if (
              parsed["lock"] &&
              parsed["lock"] != "" &&
              parsed["codebase"] == undefined
            ) {
              parsed["lock"] =
                "!inline " +
                removeSuffix(p.replaceAll(SEP, "/"), ".json") +
                ".lock";
            } else if (parsed["lock"] == "") {
              parsed["lock"] = "";
            } else {
              parsed["lock"] = undefined;
            }
            if (ignoreCodebaseChanges && parsed["codebase"]) {
              parsed["codebase"] = undefined;
            }
            return useYaml
              ? yamlStringify(parsed, yamlOptions)
              : JSON.stringify(parsed, null, 2);
          }

          if (kind == "resource") {
            const content = await f.async("text");
            const parsed = JSON.parse(content);
            const formatExtension =
              resourceTypeToFormatExtension[parsed["resource_type"]];

            if (formatExtension) {
              parsed["value"]["content"] =
                "!inline " +
                removeSuffix(p.replaceAll(SEP, "/"), ".resource.json") +
                ".resource.file." +
                formatExtension;
            }
            return useYaml
              ? yamlStringify(parsed, yamlOptions)
              : JSON.stringify(parsed, null, 2);
          }

          return useYaml && isJson
            ? yamlStringify(JSON.parse(content), yamlOptions)
            : content;
        },
      },
    ];
    if (kind == "script") {
      const content = await f.async("text");
      const parsed = JSON.parse(content);
      const lock = parsed["lock"];
      if (lock && lock != "") {
        r.push({
          isDirectory: false,
          path: removeSuffix(finalPath, ".json") + ".lock",
          async *getChildren() {},
          // deno-lint-ignore require-await
          async getContentText() {
            return lock;
          },
        });
      }
    }
    if (kind == "resource") {
      const content = await f.async("text");
      const parsed = JSON.parse(content);
      const formatExtension =
        resourceTypeToFormatExtension[parsed["resource_type"]];

      if (formatExtension) {
        const fileContent: string = parsed["value"]["content"];
        if (typeof fileContent === "string") {
          r.push({
            isDirectory: false,
            path:
              removeSuffix(finalPath, ".resource.json") +
              ".resource.file." +
              formatExtension,
            async *getChildren() {},
            // deno-lint-ignore require-await
            async getContentText() {
              return fileContent;
            },
          });
        }
      }
    }
    return r;
  }
  function _internal_folder(p: string, zip: JSZip): DynFSElement {
    return {
      isDirectory: true,
      path: p,
      async *getChildren(): AsyncIterable<DynFSElement> {
        for (const filename in zip.files) {
          const file = zip.files[filename];
          const totalPath = path.join(p, filename);
          if (file.dir) {
            const e = zip.folder(file.name)!;
            yield _internal_folder(totalPath, e);
          } else {
            const fs = await _internal_file(totalPath, file);
            for (const f of fs) {
              yield f;
            }
          }
        }
      },
      // // deno-lint-ignore require-await
      // async getContentBytes(): Promise<Uint8Array> {
      //   throw new Error("Cannot get content of folder");
      // },
      // deno-lint-ignore require-await
      async getContentText(): Promise<string> {
        throw new Error("Cannot get content of folder");
      },
    };
  }
  return _internal_folder("." + SEP, zip);
}

export async function* readDirRecursiveWithIgnore(
  ignore: (path: string, isDirectory: boolean) => boolean,
  root: DynFSElement
): AsyncGenerator<{
  path: string;
  ignored: boolean;
  isDirectory: boolean;
  // getContentBytes(): Promise<Uint8Array>;
  getContentText(): Promise<string>;
}> {
  const stack: {
    path: string;
    isDirectory: boolean;
    ignored: boolean;
    c(): AsyncIterable<DynFSElement>;
    // getContentBytes(): Promise<Uint8Array>;
    getContentText(): Promise<string>;
  }[] = [
    {
      path: root.path,
      ignored: ignore(root.path, root.isDirectory),
      isDirectory: root.isDirectory,
      c: root.getChildren,
      // getContentBytes(): Promise<Uint8Array> {
      //   throw undefined;
      // },
      getContentText(): Promise<string> {
        throw undefined;
      },
    },
  ];

  while (stack.length > 0) {
    const e = stack.pop()!;
    // console.log(e.path);
    yield e;
    for await (const e2 of e.c()) {
      if (e2.isDirectory) {
        const dirName = e2.path.split(SEP).pop();
        if (dirName == "node_modules" || dirName?.startsWith(".")) {
          continue;
        }
      }
      // console.log(e2.path);
      stack.push({
        path: e2.path,
        ignored: e.ignored || ignore(e2.path, e2.isDirectory),
        isDirectory: e2.isDirectory,
        // getContentBytes: e2.getContentBytes,
        getContentText: e2.getContentText,
        c: e2.getChildren,
      });
    }
  }
}

type Added = { name: "added"; path: string; content: string };
type Deleted = { name: "deleted"; path: string };
type Edit = {
  name: "edited";
  path: string;
  before: string;
  after: string;
  codebase?: string;
};

type Change = Added | Deleted | Edit;

export async function elementsToMap(
  els: DynFSElement,
  ignore: (path: string, isDirectory: boolean) => boolean,
  json: boolean,
  skips: Skips
): Promise<{ [key: string]: string }> {
  const map: { [key: string]: string } = {};
  for await (const entry of readDirRecursiveWithIgnore(ignore, els)) {
    if (entry.isDirectory || entry.ignored) continue;
    const path = entry.path;
    if (json && path.endsWith(".yaml") && !isFileResource(path)) continue;
    if (!json && path.endsWith(".json") && !isFileResource(path)) continue;
    const ext = json ? ".json" : ".yaml";
    if (!skips.includeSchedules && path.endsWith(".schedule" + ext)) continue;
    if (
      !skips.includeTriggers &&
      (path.endsWith(".http_trigger" + ext) ||
        path.endsWith(".websocket_trigger" + ext) ||
        path.endsWith(".kafka_trigger" + ext) ||
        path.endsWith(".nats_trigger" + ext) ||
        path.endsWith(".postgres_trigger" + ext) ||
        path.endsWith(".mqtt_trigger" + ext) ||
        path.endsWith(".sqs_trigger" + ext) ||
        path.endsWith(".gcp_trigger" + ext))
    )
      continue;
    if (!skips.includeUsers && path.endsWith(".user" + ext)) continue;
    if (!skips.includeGroups && path.endsWith(".group" + ext)) continue;
    if (!skips.includeSettings && path === "settings" + ext) continue;
    if (!skips.includeKey && path === "encryption_key") continue;
    if (skips.skipResources && path.endsWith(".resource" + ext)) continue;
    if (skips.skipResourceTypes && path.endsWith(".resource-type" + ext))
      continue;

    if (skips.skipVariables && path.endsWith(".variable" + ext)) continue;

    if (skips.skipResources && isFileResource(path)) continue;

    if (
      ![
        "json",
        "yaml",
        "go",
        "sh",
        "ts",
        "py",
        "sql",
        "gql",
        "ps1",
        "php",
        "js",
        "lock",
        "rs",
        "cs",
        "yml",
        "nu",
        "java",
<<<<<<< HEAD
        "ruby",
        // for related places search: ADD_NEW_LANG 
=======
        // for related places search: ADD_NEW_LANG
>>>>>>> d47c078b
      ].includes(path.split(".").pop() ?? "") &&
      !isFileResource(path)
    )
      continue;
    const content = await entry.getContentText();

    if (skips.skipSecrets && path.endsWith(".variable" + ext)) {
      try {
        let o;
        if (json) {
          o = JSON.parse(content);
        } else {
          o = yamlParseContent(path, content);
        }
        if (o["is_secret"]) {
          continue;
        }
      } catch (e) {
        log.warn(`Error reading variable ${path} to check for secrets`);
      }
    }
    map[entry.path] = content;
  }
  return map;
}

export interface Skips {
  skipVariables?: boolean | undefined;
  skipResources?: boolean | undefined;
  skipResourceTypes?: boolean | undefined;
  skipSecrets?: boolean | undefined;
  skipScriptsMetadata?: boolean | undefined;
  includeSchedules?: boolean | undefined;
  includeTriggers?: boolean | undefined;
  includeUsers?: boolean | undefined;
  includeGroups?: boolean | undefined;
  includeSettings?: boolean | undefined;
  includeKey?: boolean | undefined;
}

async function compareDynFSElement(
  els1: DynFSElement,
  els2: DynFSElement | undefined,
  ignore: (path: string, isDirectory: boolean) => boolean,
  json: boolean,
  skips: Skips,
  ignoreMetadataDeletion: boolean,
  codebases: SyncCodebase[],
  ignoreCodebaseChanges: boolean
): Promise<Change[]> {
  const [m1, m2] = els2
    ? await Promise.all([
        elementsToMap(els1, ignore, json, skips),
        elementsToMap(els2, ignore, json, skips),
      ])
    : [await elementsToMap(els1, ignore, json, skips), {}];

  const changes: Change[] = [];

  function parseYaml(k: string, v: string) {
    if (k.endsWith(".script.yaml")) {
      const o: any = yamlParseContent(k, v);
      if (typeof o == "object") {
        if (Array.isArray(o?.["lock"])) {
          o["lock"] = o["lock"].join("\n");
        }
        if (o["is_template"] != undefined) {
          delete o["is_template"];
        }
      }
      return o;
    } else if (k.endsWith(".app.yaml")) {
      const o: any = yamlParseContent(k, v);
      const o2 = o["policy"];

      if (typeof o2 == "object") {
        if (o2["on_behalf_of"] != undefined) {
          delete o2["on_behalf_of"];
        }
        if (o2["on_behalf_of_email"] != undefined) {
          delete o2["on_behalf_of_email"];
        }
      }
      return o;
    } else {
      return yamlParseContent(k, v);
    }
  }

  const codebaseChanges: Record<string, string> = {};

  for (let [k, v] of Object.entries(m1)) {
    const isScriptMetadata =
      k.endsWith(".script.yaml") || k.endsWith(".script.json");
    const skipMetadata = skips.skipScriptsMetadata && isScriptMetadata;

    if (m2[k] === undefined) {
      if (skipMetadata) {
        continue;
      }
      changes.push({ name: "added", path: k, content: v });
    } else {
      if (m2[k] == v) {
        continue;
      } else if (k.endsWith(".json")) {
        if (deepEqual(JSON.parse(v), JSON.parse(m2[k]))) {
          continue;
        }
      } else if (k.endsWith(".yaml")) {
        const before = parseYaml(k, m2[k]);
        const after = parseYaml(k, v);
        if (deepEqual(before, after)) {
          continue;
        }
        if (!ignoreCodebaseChanges) {
          if (before.codebase != undefined) {
            delete before.codebase;
            m2[k] = yamlStringify(before, yamlOptions);
          }
          if (after.codebase != undefined) {
            if (before.codebase != after.codebase) {
              codebaseChanges[k] = after.codebase;
            }
            delete after.codebase;
            v = yamlStringify(after, yamlOptions);
          }
        }
        if (skipMetadata) {
          continue;
        }
      }
      changes.push({
        name: "edited",
        path: k,
        after: v,
        before: m2[k],
        codebase: codebaseChanges[k],
      });
    }
  }

  const remoteCodebase: Record<string, string> = {};
  for (const [k] of Object.entries(m2)) {
    if (m1[k] === undefined) {
      if (
        !ignoreMetadataDeletion ||
        (!k?.endsWith(".script.yaml") && !k?.endsWith(".script.json"))
      ) {
        changes.push({ name: "deleted", path: k });
      } else if (k?.endsWith(".script.yaml")) {
        let o = parseYaml(k, m2[k]);
        if (o.codebase != undefined) {
          remoteCodebase[k] = o.codebase;
        }
      }
    }
  }

  if (!ignoreCodebaseChanges) {
    for (const [k, v] of Object.entries(remoteCodebase)) {
      const tsFile = k.replace(".script.yaml", ".ts");
      if (
        changes.find(
          (c) => c.path == tsFile && (c.name == "edited" || c.name == "deleted")
        )
      ) {
        continue;
      }
      const c = findCodebase(tsFile, codebases);
      if ((await c?.getDigest()) != v) {
        changes.push({
          name: "edited",
          path: tsFile,
          codebase: v,
          before: m1[tsFile],
          after: m2[tsFile],
        });
      }
    }
  }

  if (!ignoreCodebaseChanges) {
    for (const change of changes) {
      const codebase = codebaseChanges[change.path];
      if (!codebase) continue;

      const tsFile = change.path.replace(".script.yaml", ".ts");
      if (change.name == "edited" && change.path == tsFile) {
        change.codebase = codebase;
      }
    }
  }

  changes.sort((a, b) =>
    getOrderFromPath(a.path) == getOrderFromPath(b.path)
      ? a.path.localeCompare(b.path)
      : getOrderFromPath(a.path) - getOrderFromPath(b.path)
  );

  return changes;
}

function getOrderFromPath(p: string) {
  const typ = getTypeStrFromPath(p);
  if (typ == "settings") {
    return 0;
  } else if (typ == "folder") {
    return 1;
  } else if (typ == "resource-type") {
    return 2;
  } else if (typ == "resource") {
    return 3;
  } else if (typ == "script") {
    return 4;
  } else if (typ == "flow") {
    return 5;
  } else if (typ == "app") {
    return 6;
  } else if (typ == "schedule") {
    return 7;
  } else if (
    typ == "http_trigger" ||
    typ == "websocket_trigger" ||
    typ == "kafka_trigger" ||
    typ == "nats_trigger" ||
    typ == "postgres_trigger" ||
    typ == "mqtt_trigger" ||
    typ == "sqs_trigger" ||
    typ == "gcp_trigger"
  ) {
    return 8;
  } else if (typ == "variable") {
    return 9;
  } else if (typ == "user") {
    return 10;
  } else if (typ == "group") {
    return 11;
  } else if (typ == "encryption_key") {
    return 12;
  } else {
    return 13;
  }
}

const isNotWmillFile = (p: string, isDirectory: boolean) => {
  if (p.endsWith(SEP)) {
    return false;
  }
  if (isDirectory) {
    return (
      !p.startsWith("u" + SEP) &&
      !p.startsWith("f" + SEP) &&
      !p.startsWith("g" + SEP) &&
      !p.startsWith("users" + SEP) &&
      !p.startsWith("groups" + SEP)
    );
  }

  try {
    const typ = getTypeStrFromPath(p);
    if (
      typ == "resource-type" ||
      typ == "settings" ||
      typ == "encryption_key"
    ) {
      return p.includes(SEP);
    } else {
      return (
        !p.startsWith("u" + SEP) &&
        !p.startsWith("f" + SEP) &&
        !p.startsWith("g" + SEP) &&
        !p.startsWith("users" + SEP) &&
        !p.startsWith("groups" + SEP)
      );
    }
  } catch {
    return true;
  }
};

export const isWhitelisted = (p: string) => {
  return (
    p == "." + SEP ||
    p == "" ||
    p == "u" ||
    p == "f" ||
    p == "g" ||
    p == "users" ||
    p == "groups"
  );
};

export async function ignoreF(wmillconf: {
  includes?: string[];
  excludes?: string[];
  extraIncludes?: string[];
  skipResourceTypes?: boolean;
  json?: boolean;
}): Promise<(p: string, isDirectory: boolean) => boolean> {
  let whitelist: { approve(file: string): boolean } | undefined = undefined;

  if (
    (Array.isArray(wmillconf?.includes) && wmillconf?.includes?.length > 0) ||
    (Array.isArray(wmillconf?.excludes) && wmillconf?.excludes?.length > 0)
  ) {
    whitelist = {
      approve(file: string): boolean {
        return (
          (!wmillconf.includes ||
            wmillconf.includes?.some((i) => minimatch(file, i))) &&
          (!wmillconf?.excludes ||
            wmillconf.excludes!.every((i) => !minimatch(file, i))) &&
          (!wmillconf.extraIncludes ||
            wmillconf.extraIncludes.some((i) => minimatch(file, i)))
        );
      },
    };
  }

  try {
    await Deno.stat(".wmillignore");
    throw Error(".wmillignore is not supported anymore, switch to wmill.yaml");
  } catch {
    //expected
  }

  // new Gitignore.default({ initialRules: ignoreContent.split("\n")}).ignoreContent).compile();

  return (p: string, isDirectory: boolean) => {
    const ext = wmillconf.json ? ".json" : ".yaml";
    if (!isDirectory && p.endsWith(".resource-type" + ext)) {
      return wmillconf.skipResourceTypes ?? false;
    }
    return (
      !isWhitelisted(p) &&
      (isNotWmillFile(p, isDirectory) ||
        (!isDirectory && whitelist != undefined && !whitelist.approve(p)))
    );
  };
}

interface ChangeTracker {
  scripts: string[];
  flows: string[];
  apps: string[];
}

// deno-lint-ignore no-inner-declarations
async function addToChangedIfNotExists(p: string, tracker: ChangeTracker) {
  const isScript = exts.some((e) => p.endsWith(e));
  if (isScript) {
    if (p.includes(".flow" + SEP)) {
      const folder = p.substring(0, p.indexOf(".flow" + SEP)) + ".flow" + SEP;
      if (!tracker.flows.includes(folder)) {
        tracker.flows.push(folder);
      }
    } else if (p.includes(".app" + SEP)) {
      const folder = p.substring(0, p.indexOf(".app" + SEP)) + ".app" + SEP;
      if (!tracker.apps.includes(folder)) {
        tracker.apps.push(folder);
      }
    } else {
      if (!tracker.scripts.includes(p)) {
        tracker.scripts.push(p);
      }
    }
  } else if (p.endsWith(".script.yaml") || p.endsWith(".script.json")) {
    try {
      const contentPath = await findContentFile(p);
      if (!contentPath) return;
      if (tracker.scripts.includes(contentPath)) return;
      tracker.scripts.push(contentPath);
    } catch {
      // ignore
    }
  }
}

async function buildTracker(changes: Change[]) {
  const tracker: ChangeTracker = {
    scripts: [],
    flows: [],
    apps: [],
  };
  for (const change of changes) {
    if (change.name == "added" || change.name == "edited") {
      await addToChangedIfNotExists(change.path, tracker);
    }
  }
  return tracker;
}

export async function pull(opts: GlobalOptions & SyncOptions) {
  opts = await mergeConfigWithConfigFile(opts);

  if (opts.stateful) {
    await ensureDir(path.join(Deno.cwd(), ".wmill"));
  }

  const workspace = await resolveWorkspace(opts);
  await requireLogin(opts);

  const codebases = await listSyncCodebases(opts);

  log.info(
    colors.gray(
      "Computing the files to update locally to match remote (taking wmill.yaml into account)"
    )
  );

  let resourceTypeToFormatExtension: Record<string, string> = {};
  try {
    resourceTypeToFormatExtension = (await wmill.fileResourceTypeToFileExtMap({
      workspace: workspace.workspaceId,
    })) as Record<string, string>;
  } catch {
    // ignore
  }
  const remote = ZipFSElement(
    (await downloadZip(
      workspace,
      opts.plainSecrets,
      opts.skipVariables,
      opts.skipResources,
      opts.skipResourceTypes,
      opts.skipSecrets,
      opts.includeSchedules,
      opts.includeTriggers,
      opts.includeUsers,
      opts.includeGroups,
      opts.includeSettings,
      opts.includeKey,
      opts.defaultTs
    ))!,
    !opts.json,
    opts.defaultTs ?? "bun",
    resourceTypeToFormatExtension,
    true
  );
  const local = !opts.stateful
    ? await FSFSElement(Deno.cwd(), codebases, true)
    : await FSFSElement(path.join(Deno.cwd(), ".wmill"), [], true);
  const changes = await compareDynFSElement(
    remote,
    local,
    await ignoreF(opts),
    opts.json ?? false,
    opts,
    false,
    codebases,
    true
  );

  log.info(
    `remote (${workspace.name}) -> local: ${changes.length} changes to apply`
  );
  if (changes.length > 0) {
    prettyChanges(changes);
    if (opts.dryRun) {
      log.info(colors.gray(`Dry run complete.`));
      return;
    }
    if (
      !opts.yes &&
      !(await Confirm.prompt({
        message: `Do you want to apply these ${changes.length} changes to your local files?`,
        default: true,
      }))
    ) {
      return;
    }

    const conflicts = [];

    log.info(colors.gray(`Applying changes to files ...`));
    for await (const change of changes) {
      const target = path.join(Deno.cwd(), change.path);
      const stateTarget = path.join(Deno.cwd(), ".wmill", change.path);
      if (change.name === "edited") {
        if (opts.stateful) {
          try {
            const currentLocal = await Deno.readTextFile(target);
            if (
              currentLocal !== change.before &&
              currentLocal !== change.after
            ) {
              log.info(
                colors.red(
                  `Conflict detected on ${change.path}\nBoth local and remote have been modified.`
                )
              );
              if (opts.failConflicts) {
                conflicts.push({
                  local: currentLocal,
                  change,
                  path: change.path,
                });
                continue;
              } else if (opts.yes) {
                log.info(
                  colors.red(
                    `Override local version with remote since --yes was passed and no --fail-conflicts.`
                  )
                );
              } else {
                showConflict(change.path, currentLocal, change.after);
                if (
                  await Confirm.prompt(
                    "Preserve local (push to change remote and avoid seeing this again)?"
                  )
                ) {
                  continue;
                }
              }
            }
          } catch {
            // ignore
          }
        }
        if (exts.some((e) => change.path.endsWith(e))) {
          log.info(`Editing script content of ${change.path}`);
        } else if (
          change.path.endsWith(".yaml") ||
          change.path.endsWith(".json")
        ) {
          log.info(`Editing ${getTypeStrFromPath(change.path)} ${change.path}`);
        }
        await Deno.writeTextFile(target, change.after);

        if (opts.stateful) {
          await ensureDir(path.dirname(stateTarget));
          await Deno.copyFile(target, stateTarget);
        }
      } else if (change.name === "added") {
        await ensureDir(path.dirname(target));
        if (opts.stateful) {
          await ensureDir(path.dirname(stateTarget));
          log.info(`Adding ${getTypeStrFromPath(change.path)} ${change.path}`);
        }
        await Deno.writeTextFile(target, change.content);
        log.info(`Writing ${getTypeStrFromPath(change.path)} ${change.path}`);
        if (opts.stateful) {
          await Deno.copyFile(target, stateTarget);
        }
      } else if (change.name === "deleted") {
        try {
          log.info(
            `Deleting ${getTypeStrFromPath(change.path)} ${change.path}`
          );
          await Deno.remove(target);
          if (opts.stateful) {
            await Deno.remove(stateTarget);
          }
        } catch {
          if (opts.stateful) {
            await Deno.remove(stateTarget);
          }
        }
      }
    }
    if (opts.failConflicts) {
      if (conflicts.length > 0) {
        console.error(colors.red(`Conflicts were found`));
        log.info("Conflicts:");
        for (const conflict of conflicts) {
          showConflict(conflict.path, conflict.local, conflict.change.after);
        }
        log.info(
          colors.red(`Please resolve these conflicts manually by either:
  - reverting the content back to its remote (\`wmill pull\` and refuse to preserve local when prompted)
  - pushing the changes with \`wmill push --skip-pull\` to override wmill with all your local changes
`)
        );
        Deno.exit(1);
      }
    }
    log.info("All local changes pulled, now updating wmill-lock.yaml");
    await readLockfile(); // ensure wmill-lock.yaml exists
    const globalDeps = await findGlobalDeps();

    const tracker: ChangeTracker = await buildTracker(changes);

    for (const change of tracker.scripts) {
      await generateScriptMetadataInternal(
        change,
        workspace,
        opts,
        false,
        true,
        globalDeps,
        codebases,
        true
      );
    }
    for (const change of tracker.flows) {
      log.info(`Updating lock for flow ${change}`);
      await generateFlowLockInternal(change, false, workspace, true);
    }
    if (tracker.apps.length > 0) {
      log.info(
        `Apps ${tracker.apps.join(
          ", "
        )} scripts were changed but ignoring for now`
      );
    }
    log.info(
      colors.bold.green.underline(
        `\nDone! All ${changes.length} changes applied locally and wmill-lock.yaml updated.`
      )
    );
  }
}

function prettyChanges(changes: Change[]) {
  for (const change of changes) {
    if (change.name === "added") {
      log.info(
        colors.green(`+ ${getTypeStrFromPath(change.path)} ` + change.path)
      );
    } else if (change.name === "deleted") {
      log.info(
        colors.red(`- ${getTypeStrFromPath(change.path)} ` + change.path)
      );
    } else if (change.name === "edited") {
      log.info(
        colors.yellow(
          `~ ${getTypeStrFromPath(change.path)} ` +
            change.path +
            (change.codebase ? ` (codebase changed)` : "")
        )
      );
      if (change.before != change.after) {
        showDiff(change.before, change.after);
      }
    }
  }
}

// function prettyDiff(diffs: Difference[]) {
//   for (const diff of diffs) {
//     let pathString = "";
//     for (const pathSegment of diff.path) {
//       if (typeof pathSegment === "string") {
//         pathString += ".";
//         pathString += pathSegment;
//       } else {
//         pathString += "[";
//         pathString += pathSegment;
//         pathString += "]";
//       }
//     }
//     if (diff.type === "REMOVE" || diff.type === "CHANGE") {
//      log.info(colors.red("- " + pathString + " = " + diff.oldValue));
//     }
//     if (diff.type === "CREATE" || diff.type === "CHANGE") {
//      log.info(colors.green("+ " + pathString + " = " + diff.value));
//     }
//   }
// }

function removeSuffix(str: string, suffix: string) {
  return str.slice(0, str.length - suffix.length);
}

export async function push(opts: GlobalOptions & SyncOptions) {
  opts = await mergeConfigWithConfigFile(opts);
  const codebases = await listSyncCodebases(opts);
  if (opts.raw) {
    log.info("--raw is now the default, you can remove it as a flag");
  }
  if (opts.stateful) {
    if (!opts.skipPull) {
      log.info(
        colors.gray("You need to be up-to-date before pushing, pulling first.")
      );
      await pull(opts);
      log.info(colors.green("Pull done, now pushing."));
      log.info("\n");
    }
  }

  const workspace = await resolveWorkspace(opts);
  await requireLogin(opts);

  log.info(
    colors.gray(
      "Computing the files to update on the remote to match local (taking wmill.yaml includes/excludes into account)"
    )
  );
  let resourceTypeToFormatExtension: Record<string, string> = {};
  try {
    resourceTypeToFormatExtension = (await wmill.fileResourceTypeToFileExtMap({
      workspace: workspace.workspaceId,
    })) as Record<string, string>;
  } catch {
    // ignore
  }
  const remote = ZipFSElement(
    (await downloadZip(
      workspace,
      opts.plainSecrets,
      opts.skipVariables,
      opts.skipResources,
      opts.skipResourceTypes,
      opts.skipSecrets,
      opts.includeSchedules,
      opts.includeTriggers,
      opts.includeUsers,
      opts.includeGroups,
      opts.includeSettings,
      opts.includeKey,
      opts.defaultTs
    ))!,
    !opts.json,
    opts.defaultTs ?? "bun",
    resourceTypeToFormatExtension,
    false
  );

  const local = await FSFSElement(path.join(Deno.cwd(), ""), codebases, false);
  const changes = await compareDynFSElement(
    local,
    remote,
    await ignoreF(opts),
    opts.json ?? false,
    opts,
    true,
    codebases,
    false
  );

  const globalDeps = await findGlobalDeps();

  const tracker: ChangeTracker = await buildTracker(changes);

  const staleScripts: string[] = [];
  const staleFlows: string[] = [];
  for (const change of tracker.scripts) {
    const stale = await generateScriptMetadataInternal(
      change,
      workspace,
      opts,
      true,
      true,
      globalDeps,
      codebases,
      false
    );
    if (stale) {
      staleScripts.push(stale);
    }
  }

  if (staleScripts.length > 0) {
    log.info("");
    log.warn(
      "Stale scripts metadata found, you may want to update them using 'wmill script generate-metadata' before pushing:"
    );
    for (const stale of staleScripts) {
      log.warn(stale);
    }

    log.info("");
  }

  for (const change of tracker.flows) {
    const stale = await generateFlowLockInternal(
      change,
      true,
      workspace,
      false,
      true
    );
    if (stale) {
      staleFlows.push(stale);
    }
  }

  if (staleFlows.length > 0) {
    log.warn(
      "Stale flows locks found, you may want to update them using 'wmill flow generate-locks' before pushing:"
    );
    for (const stale of staleFlows) {
      log.warn(stale);
    }
    log.info("");
  }

  const version = await fetchVersion(workspace.remote);

  log.info(colors.gray("Remote version: " + version));

  log.info(
    `remote (${workspace.name}) <- local: ${changes.length} changes to apply`
  );

  if (changes.length > 0) {
    prettyChanges(changes);
    if (opts.dryRun) {
      log.info(colors.gray(`Dry run complete.`));
      return;
    }
    if (
      !opts.yes &&
      !(await Confirm.prompt({
        message: `Do you want to apply these ${changes.length} changes to the remote?`,
        default: true,
      }))
    ) {
      return;
    }

    const start = performance.now();
    log.info(colors.gray(`Applying changes to files ...`));

    let stateful = opts.stateful;
    if (stateful) {
      try {
        await Deno.stat(path.join(Deno.cwd(), ".wmill"));
      } catch {
        stateful = false;
      }
    }

    // Group changes by base path (before first dot)
    const groupedChanges = new Map<string, typeof changes>();
    for (const change of changes) {
      const basePath = change.path.split(".")[0];
      if (!groupedChanges.has(basePath)) {
        groupedChanges.set(basePath, []);
      }
      groupedChanges.get(basePath)!.push(change);
    }

    let parallelizationFactor = opts.parallel ?? 1;
    if (parallelizationFactor <= 0) {
      parallelizationFactor = 1;
    }
    const groupedChangesArray = Array.from(groupedChanges.entries());
    log.info(
      `found changes for ${
        groupedChangesArray.length
      } items with a total of ${groupedChangesArray.reduce(
        (acc, [_, changes]) => acc + changes.length,
        0
      )} files to process`
    );
    if (parallelizationFactor > 1) {
      log.info(`Parallelizing ${parallelizationFactor} changes at a time`);
    }

    // Create a pool of workers that processes items as they become available
    const pool = new Set();
    const queue = [...groupedChangesArray];

    while (queue.length > 0 || pool.size > 0) {
      // Fill the pool until we reach parallelizationFactor
      while (pool.size < parallelizationFactor && queue.length > 0) {
        const [_basePath, changes] = queue.shift()!;
        const promise = (async () => {
          const alreadySynced: string[] = [];

          for await (const change of changes) {
            let stateTarget = undefined;
            if (stateful) {
              try {
                stateTarget = path.join(Deno.cwd(), ".wmill", change.path);
                await Deno.stat(stateTarget);
              } catch {
                stateTarget = undefined;
              }
            }

            if (change.name === "edited") {
              if (
                await handleScriptMetadata(
                  change.path,
                  workspace,
                  alreadySynced,
                  opts.message,
                  globalDeps,
                  codebases,
                  opts
                )
              ) {
                if (stateTarget) {
                  await Deno.writeTextFile(stateTarget, change.after);
                }
                continue;
              } else if (
                await handleFile(
                  change.path,
                  workspace,
                  alreadySynced,
                  opts.message,
                  opts,
                  globalDeps,
                  codebases
                )
              ) {
                if (stateTarget) {
                  await Deno.writeTextFile(stateTarget, change.after);
                }
                continue;
              }
              if (stateTarget) {
                await ensureDir(path.dirname(stateTarget));
                log.info(
                  `Editing ${getTypeStrFromPath(change.path)} ${change.path}`
                );
              }

              if (isFileResource(change.path)) {
                const resourceFilePath = await findResourceFile(change.path);
                if (!alreadySynced.includes(resourceFilePath)) {
                  alreadySynced.push(resourceFilePath);

                  const newObj = parseFromPath(
                    resourceFilePath,
                    await Deno.readTextFile(resourceFilePath)
                  );

                  await pushResource(
                    workspace.workspaceId,
                    resourceFilePath,
                    undefined,
                    newObj
                  );
                  if (stateTarget) {
                    await Deno.writeTextFile(stateTarget, change.after);
                  }
                  continue;
                }
              }
              const oldObj = parseFromPath(change.path, change.before);
              const newObj = parseFromPath(change.path, change.after);

              await pushObj(
                workspace.workspaceId,
                change.path,
                oldObj,
                newObj,
                opts.plainSecrets ?? false,
                alreadySynced,
                opts.message
              );

              if (stateTarget) {
                await Deno.writeTextFile(stateTarget, change.after);
              }
            } else if (change.name === "added") {
              if (
                change.path.endsWith(".script.json") ||
                change.path.endsWith(".script.yaml") ||
                change.path.endsWith(".lock") ||
                isFileResource(change.path)
              ) {
                continue;
              } else if (
                await handleFile(
                  change.path,
                  workspace,
                  alreadySynced,
                  opts.message,
                  opts,
                  globalDeps,
                  codebases
                )
              ) {
                continue;
              }
              if (stateTarget) {
                await ensureDir(path.dirname(stateTarget));
                log.info(
                  `Adding ${getTypeStrFromPath(change.path)} ${change.path}`
                );
              }
              const obj = parseFromPath(change.path, change.content);
              await pushObj(
                workspace.workspaceId,
                change.path,
                undefined,
                obj,
                opts.plainSecrets ?? false,
                [],
                opts.message
              );

              if (stateTarget) {
                await Deno.writeTextFile(stateTarget, change.content);
              }
            } else if (change.name === "deleted") {
              if (change.path.endsWith(".lock")) {
                continue;
              }
              const typ = getTypeStrFromPath(change.path);

              if (typ == "script") {
                log.info(`Archiving ${typ} ${change.path}`);
              } else {
                log.info(`Deleting ${typ} ${change.path}`);
              }
              const workspaceId = workspace.workspaceId;
              const target = change.path.replaceAll(SEP, "/");
              switch (typ) {
                case "script": {
                  const script = await wmill.getScriptByPath({
                    workspace: workspaceId,
                    path: removeExtensionToPath(target),
                  });
                  await wmill.archiveScriptByHash({
                    workspace: workspaceId,
                    hash: script.hash,
                  });
                  break;
                }
                case "folder":
                  await wmill.deleteFolder({
                    workspace: workspaceId,
                    name: change.path.split(SEP)[1],
                  });
                  break;
                case "resource":
                  await wmill.deleteResource({
                    workspace: workspaceId,
                    path: removeSuffix(target, ".resource.json"),
                  });
                  break;
                case "resource-type":
                  await wmill.deleteResourceType({
                    workspace: workspaceId,
                    path: removeSuffix(target, ".resource-type.json"),
                  });
                  break;
                case "flow":
                  await wmill.deleteFlowByPath({
                    workspace: workspaceId,
                    path: removeSuffix(target, ".flow/flow.json"),
                  });
                  break;
                case "app":
                  await wmill.deleteApp({
                    workspace: workspaceId,
                    path: removeSuffix(target, ".app/app.json"),
                  });
                  break;
                case "schedule":
                  await wmill.deleteSchedule({
                    workspace: workspaceId,
                    path: removeSuffix(target, ".schedule.json"),
                  });
                  break;
                case "http_trigger":
                  await wmill.deleteHttpTrigger({
                    workspace: workspaceId,
                    path: removeSuffix(target, ".http_trigger.json"),
                  });
                  break;
                case "websocket_trigger":
                  await wmill.deleteWebsocketTrigger({
                    workspace: workspaceId,
                    path: removeSuffix(target, ".websocket_trigger.json"),
                  });
                  break;
                case "kafka_trigger":
                  await wmill.deleteKafkaTrigger({
                    workspace: workspaceId,
                    path: removeSuffix(target, ".kafka_trigger.json"),
                  });
                  break;
                case "nats_trigger":
                  await wmill.deleteNatsTrigger({
                    workspace: workspaceId,
                    path: removeSuffix(target, ".nats_trigger.json"),
                  });
                  break;
                case "postgres_trigger":
                  await wmill.deletePostgresTrigger({
                    workspace: workspaceId,
                    path: removeSuffix(target, ".postgres_trigger.json"),
                  });
                  break;
                case "mqtt_trigger":
                  await wmill.deleteMqttTrigger({
                    workspace: workspaceId,
                    path: removeSuffix(target, ".mqtt_trigger.json"),
                  });
                  break;
                case "sqs_trigger":
                  await wmill.deleteSqsTrigger({
                    workspace: workspaceId,
                    path: removeSuffix(target, ".sqs_trigger.json"),
                  });
                  break;
                case "gcp_trigger":
                  await wmill.deleteGcpTrigger({
                    workspace: workspaceId,
                    path: removeSuffix(target, ".gcp_trigger.json"),
                  });
                  break;
                case "variable":
                  await wmill.deleteVariable({
                    workspace: workspaceId,
                    path: removeSuffix(target, ".variable.json"),
                  });
                  break;
                case "user": {
                  const users = await wmill.listUsers({
                    workspace: workspaceId,
                  });

                  const email = removeSuffix(
                    removePathPrefix(change.path, "users"),
                    ".user.json"
                  );
                  const user = users.find((u) => u.email === email);
                  if (!user) {
                    throw new Error(`User ${email} not found`);
                  }
                  await wmill.deleteUser({
                    workspace: workspaceId,
                    username: user.username,
                  });
                  break;
                }
                case "group":
                  await wmill.deleteGroup({
                    workspace: workspaceId,
                    name: removeSuffix(
                      removePathPrefix(change.path, "groups"),
                      ".group.json"
                    ),
                  });
                  break;
                default:
                  break;
              }
              if (stateTarget) {
                try {
                  await Deno.remove(stateTarget);
                } catch {
                  // state target may not exist already
                }
              }
            }
          }
        })();

        pool.add(promise);
        // Remove from pool when complete
        promise.then(() => pool.delete(promise));
      }

      // Wait for at least one task to complete before continuing
      if (pool.size > 0) {
        await Promise.race(pool);
      }
    }
    log.info(
      colors.bold.green.underline(
        `\nDone! All ${changes.length} changes pushed to the remote workspace ${
          workspace.workspaceId
        } named ${workspace.name} (${(performance.now() - start).toFixed(0)}ms)`
      )
    );
  }
}

const command = new Command()
  .description(
    "sync local with a remote workspaces or the opposite (push or pull)"
  )

  .action(() =>
    log.info("2 actions available, pull and push. Use -h to display help.")
  )
  .command("pull")
  .description("Pull any remote changes and apply them locally.")
  .option("--yes", "Pull without needing confirmation")
  .option(
    "--dry-run",
    "Show changes that would be pulled without actually pushing"
  )
  .option("--plain-secrets", "Pull secrets as plain text")
  .option("--json", "Use JSON instead of YAML")
  .option("--skip-variables", "Skip syncing variables (including secrets)")
  .option("--skip-secrets", "Skip syncing only secrets variables")
  .option("--skip-resources", "Skip syncing  resources")
  .option("--skip-resource-types", "Skip syncing  resource types")
  // .option("--skip-scripts-metadata", "Skip syncing scripts metadata, focus solely on logic")
  .option("--include-schedules", "Include syncing  schedules")
  .option("--include-triggers", "Include syncing triggers")
  .option("--include-users", "Include syncing users")
  .option("--include-groups", "Include syncing groups")
  .option("--include-settings", "Include syncing workspace settings")
  .option("--include-key", "Include workspace encryption key")
  .option(
    "-i --includes <patterns:file[]>",
    "Comma separated patterns to specify which file to take into account (among files that are compatible with windmill). Patterns can include * (any string until '/') and ** (any string). Overrides wmill.yaml includes"
  )
  .option(
    "-e --excludes <patterns:file[]>",
    "Comma separated patterns to specify which file to NOT take into account. Overrides wmill.yaml excludes"
  )
  .option(
    "--extra-includes <patterns:file[]>",
    "Comma separated patterns to specify which file to take into account (among files that are compatible with windmill). Patterns can include * (any string until '/') and ** (any string). Useful to still take wmill.yaml into account and act as a second pattern to satisfy"
  )
  // deno-lint-ignore no-explicit-any
  .action(pull as any)
  .command("push")
  .description("Push any local changes and apply them remotely.")
  .option("--yes", "Push without needing confirmation")
  .option(
    "--dry-run",
    "Show changes that would be pushed without actually pushing"
  )
  .option("--plain-secrets", "Push secrets as plain text")
  .option("--json", "Use JSON instead of YAML")
  .option("--skip-variables", "Skip syncing variables (including secrets)")
  .option("--skip-secrets", "Skip syncing only secrets variables")
  .option("--skip-resources", "Skip syncing  resources")
  .option("--skip-resource-types", "Skip syncing  resource types")

  // .option("--skip-scripts-metadata", "Skip syncing scripts metadata, focus solely on logic")
  .option("--include-schedules", "Include syncing schedules")
  .option("--include-triggers", "Include syncing triggers")
  .option("--include-users", "Include syncing users")
  .option("--include-groups", "Include syncing groups")
  .option("--include-settings", "Include syncing workspace settings")
  .option("--include-key", "Include workspace encryption key")
  .option(
    "-i --includes <patterns:file[]>",
    "Comma separated patterns to specify which file to take into account (among files that are compatible with windmill). Patterns can include * (any string until '/') and ** (any string)"
  )
  .option(
    "-e --excludes <patterns:file[]>",
    "Comma separated patterns to specify which file to NOT take into account."
  )
  .option(
    "--extra-includes <patterns:file[]>",
    "Comma separated patterns to specify which file to take into account (among files that are compatible with windmill). Patterns can include * (any string until '/') and ** (any string). Useful to still take wmill.yaml into account and act as a second pattern to satisfy"
  )
  .option(
    "--message <message:string>",
    "Include a message that will be added to all scripts/flows/apps updated during this push"
  )
  .option("--parallel <number>", "Number of changes to process in parallel")
  // deno-lint-ignore no-explicit-any
  .action(push as any);

export default command;<|MERGE_RESOLUTION|>--- conflicted
+++ resolved
@@ -344,13 +344,9 @@
     else if (language == "nu") ext = "nu";
     else if (language == "ansible") ext = "playbook.yml";
     else if (language == "java") ext = "java";
-<<<<<<< HEAD
     else if (language == "ruby") ext = "rb";
-  	// for related places search: ADD_NEW_LANG 
-=======
     else if (language == "duckdb") ext = "duckdb.sql";
     // for related places search: ADD_NEW_LANG
->>>>>>> d47c078b
     else ext = "no_ext";
 
     return [`${name}.inline_script.`, ext];
@@ -706,12 +702,8 @@
         "yml",
         "nu",
         "java",
-<<<<<<< HEAD
         "ruby",
         // for related places search: ADD_NEW_LANG 
-=======
-        // for related places search: ADD_NEW_LANG
->>>>>>> d47c078b
       ].includes(path.split(".").pop() ?? "") &&
       !isFileResource(path)
     )
