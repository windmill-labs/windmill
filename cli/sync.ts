import { fetchVersion, requireLogin, resolveWorkspace } from "./context.ts";
import {
  colors,
  Command,
  Confirm,
  ensureDir,
  minimatch,
  JSZip,
  path,
  log,
  yamlStringify,
  yamlParse,
  SEP,
} from "./deps.ts";
import * as wmill from "./gen/services.gen.ts";

import {
  getTypeStrFromPath,
  GlobalOptions,
  parseFromPath,
  pushObj,
  showConflict,
  showDiff,
} from "./types.ts";
import { downloadZip } from "./pull.ts";

import {
  exts,
  findContentFile,
  findGlobalDeps,
  findResourceFile,
  handleScriptMetadata,
  removeExtensionToPath,
} from "./script.ts";

import { handleFile } from "./script.ts";
import { deepEqual, isFileResource } from "./utils.ts";
import { SyncOptions, mergeConfigWithConfigFile } from "./conf.ts";
import { removePathPrefix } from "./types.ts";
import { SyncCodebase, listSyncCodebases } from "./codebase.ts";
import {
  generateFlowLockInternal,
  generateScriptMetadataInternal,
} from "./metadata.ts";
import { FlowModule, OpenFlow, RawScript } from "./gen/types.gen.ts";
import { pushResource } from "./resource.ts";

type DynFSElement = {
  isDirectory: boolean;
  path: string;
  // getContentBytes(): Promise<Uint8Array>;
  getContentText(): Promise<string>;
  getChildren(): AsyncIterable<DynFSElement>;
};

export function findCodebase(
  path: string,
  codebases: SyncCodebase[]
): SyncCodebase | undefined {
  if (!path.endsWith(".ts")) {
    return;
  }
  for (const c of codebases) {
    let included = false;
    let excluded = false;
    if (c.includes == undefined || c.includes == null) {
      included = true;
    }
    if (typeof c.includes == "string") {
      c.includes = [c.includes];
    }
    for (const r of c.includes ?? []) {
      if (included) {
        break;
      }
      if (minimatch(path, r)) {
        included = true;
      }
    }
    if (typeof c.excludes == "string") {
      c.excludes = [c.excludes];
    }
    for (const r of c.excludes ?? []) {
      if (minimatch(path, r)) {
        excluded = true;
      }
    }
    if (included && !excluded) {
      return c;
    }
  }
}

async function addCodebaseDigestIfRelevant(
  path: string,
  content: string,
  codebases: SyncCodebase[]
): Promise<string> {
  const isScript = path.endsWith(".script.yaml");
  if (!isScript) {
    return content;
  }
  let isTs = true;
  try {
    await Deno.stat(path.replace(".script.yaml", ".ts"));
  } catch {
    isTs = false;
  }
  if (!isTs) {
    return content;
  }
  if (isTs) {
    const c = findCodebase(path, codebases);
    if (c) {
      const parsed: any = yamlParse(content);
      if (parsed && typeof parsed == "object") {
        parsed["codebase"] = c.digest;
        parsed["lock"] = undefined;
        return yamlStringify(parsed, yamlOptions);
      } else {
        throw Error(
          `Expected local yaml ${path} to be an object, found: ${content} instead`
        );
      }
    }
  }
  return content;
}

export async function FSFSElement(
  p: string,
  codebases: SyncCodebase[]
): Promise<DynFSElement> {
  function _internal_element(
    localP: string,
    isDir: boolean,
    codebases: SyncCodebase[]
  ): DynFSElement {
    return {
      isDirectory: isDir,
      path: localP.substring(p.length + 1),
      async *getChildren(): AsyncIterable<DynFSElement> {
        if (!isDir) return [];
        try {
          for await (const e of Deno.readDir(localP)) {
            yield _internal_element(
              path.join(localP, e.name),
              e.isDirectory,
              codebases
            );
          }
        } catch (e) {
          log.warn(`Error reading dir: ${localP}, ${e}`);
        }
      },
      // async getContentBytes(): Promise<Uint8Array> {
      //   return await Deno.readFile(localP);
      // },
      async getContentText(): Promise<string> {
        const content = await Deno.readTextFile(localP);

        const r = await addCodebaseDigestIfRelevant(localP, content, codebases);
        // console.log(r);
        return r;
      },
    };
  }
  return _internal_element(p, (await Deno.stat(p)).isDirectory, codebases);
}

function prioritizeName(name: string): string {
  if (name == "id") return "aa";
  if (name == "type") return "ab";
  if (name == "summary") return "ad";
  if (name == "name") return "ae";
  if (name == "display_name") return "af";
  if (name == "description") return "ag";
  if (name == "value") return "ah";
  if (name == "content") return "ai";
  if (name == "modules") return "aj";
  if (name == "failure_module") return "ak";
  if (name == "input_transforms") return "al";
  if (name == "lock") return "az";

  return name;
}

export const yamlOptions = {
  sortKeys: (a: any, b: any) => {
    return prioritizeName(a).localeCompare(prioritizeName(b));
  },
  noCompatMode: true,
  noRefs: true,
  skipInvalid: true,
};

export interface InlineScript {
  path: string;
  content: string;
}

export function extractInlineScriptsForFlows(
  modules: FlowModule[],
  pathAssigner: PathAssigner
): InlineScript[] {
  return modules.flatMap((m) => {
    if (m.value.type == "rawscript") {
      const [basePath, ext] = pathAssigner.assignPath(
        m.summary,
        m.value.language
      );
      const path = basePath + ext;
      const content = m.value.content;
      const r = [{ path: path, content: content }];
      m.value.content = "!inline " + path.replaceAll(SEP, "/");
      const lock = m.value.lock;
      if (lock && lock != "") {
        const lockPath = basePath + "lock";
        m.value.lock = "!inline " + lockPath.replaceAll(SEP, "/");
        r.push({ path: lockPath, content: lock });
      }
      return r;
    } else if (m.value.type == "forloopflow") {
      return extractInlineScriptsForFlows(m.value.modules, pathAssigner);
    } else if (m.value.type == "branchall") {
      return m.value.branches.flatMap((b) =>
        extractInlineScriptsForFlows(b.modules, pathAssigner)
      );
    } else if (m.value.type == "whileloopflow") {
      return extractInlineScriptsForFlows(m.value.modules, pathAssigner);
    } else if (m.value.type == "branchone") {
      return [
        ...m.value.branches.flatMap((b) =>
          extractInlineScriptsForFlows(b.modules, pathAssigner)
        ),
        ...extractInlineScriptsForFlows(m.value.default, pathAssigner),
      ];
    } else {
      return [];
    }
  });
}

interface PathAssigner {
  assignPath(summary: string | undefined, language: string): [string, string];
}
const INLINE_SCRIPT = "inline_script";

export function extractInlineScriptsForApps(
  rec: any,
  pathAssigner: PathAssigner
): InlineScript[] {
  if (!rec) {
    return [];
  }
  if (typeof rec == "object") {
    return Object.entries(rec).flatMap(([k, v]) => {
      if (k == "inlineScript" && typeof v == "object") {
        const o: Record<string, any> = v as any;
        const name = rec["name"];
        const [basePath, ext] = pathAssigner.assignPath(name, o["language"]);
        const r = [];
        if (o["content"]) {
          const content = o["content"];
          o["content"] = "!inline " + basePath.replaceAll(SEP, "/") + ext;
          r.push({
            path: basePath + ext,
            content: content,
          });
        }
        if (o["lock"] && o["lock"] != "") {
          const lock = o["lock"];
          o["lock"] = "!inline " + basePath.replaceAll(SEP, "/") + "lock";
          r.push({
            path: basePath + "lock",
            content: lock,
          });
        }
        return r;
      } else {
        return extractInlineScriptsForApps(v, pathAssigner);
      }
    });
  }
  return [];
}

export function newPathAssigner(defaultTs: "bun" | "deno"): PathAssigner {
  let counter = 0;
  const seen_names = new Set<string>();
  function assignPath(
    summary: string | undefined,
    language: RawScript["language"] | "frontend" | "bunnative"
  ): [string, string] {
    let name;

    name = summary?.toLowerCase()?.replaceAll(" ", "_") ?? "";

    let original_name = name;

    if (name == "") {
      original_name = INLINE_SCRIPT;
      name = `${INLINE_SCRIPT}_0`;
    }

    while (seen_names.has(name)) {
      counter++;
      name = `${original_name}_${counter}`;
    }
    seen_names.add(name);

    let ext;
    if (language == "python3") ext = "py";
    else if (language == defaultTs || language == "bunnative") ext = "ts";
    else if (language == "bun") ext = "bun.ts";
    else if (language == "deno") ext = "deno.ts";
    else if (language == "go") ext = "go";
    else if (language == "bash") ext = "sh";
    else if (language == "powershell") ext = "ps1";
    else if (language == "postgresql") ext = "pg.sql";
    else if (language == "mysql") ext = "my.sql";
    else if (language == "bigquery") ext = "bq.sql";
    else if (language == "snowflake") ext = "sf.sql";
    else if (language == "mssql") ext = "ms.sql";
    else if (language == "graphql") ext = "gql";
    else if (language == "nativets") ext = "native.ts";
    else if (language == "frontend") ext = "frontend.js";
    else if (language == "php") ext = "php";
    else if (language == "rust") ext = "rs";
    else if (language == "ansible") ext = "playbook.yml";
    else ext = "no_ext";

    return [`${name}.inline_script.`, ext];
  }

  return { assignPath };
}
function ZipFSElement(
  zip: JSZip,
  useYaml: boolean,
  defaultTs: "bun" | "deno",
  resourceTypeToFormatExtension: Record<string, string>
): DynFSElement {
  async function _internal_file(
    p: string,
    f: JSZip.JSZipObject
  ): Promise<DynFSElement[]> {
    const kind: "flow" | "app" | "script" | "resource" | "other" = p.endsWith(
      "flow.json"
    )
      ? "flow"
      : p.endsWith("app.json")
      ? "app"
      : p.endsWith("script.json")
      ? "script"
      : p.endsWith("resource.json")
      ? "resource"
      : "other";

    const isJson = p.endsWith(".json");

    function transformPath() {
      if (kind == "flow") {
        return p.replace("flow.json", "flow");
      } else if (kind == "app") {
        return p.replace("app.json", "app");
      } else {
        return useYaml && isJson ? p.replaceAll(".json", ".yaml") : p;
      }
    }

    const finalPath = transformPath();
    const r = [
      {
        isDirectory: kind == "flow" || kind == "app",
        path: finalPath,
        async *getChildren(): AsyncIterable<DynFSElement> {
          if (kind == "flow") {
            const flow: OpenFlow = JSON.parse(await f.async("text"));
            const inlineScripts = extractInlineScriptsForFlows(
              flow.value.modules,
              newPathAssigner(defaultTs)
            );
            for (const s of inlineScripts) {
              yield {
                isDirectory: false,
                path: path.join(finalPath, s.path),
                async *getChildren() {},
                // deno-lint-ignore require-await
                async getContentText() {
                  return s.content;
                },
              };
            }

            yield {
              isDirectory: false,
              path: path.join(finalPath, "flow.yaml"),
              async *getChildren() {},
              // deno-lint-ignore require-await
              async getContentText() {
                return yamlStringify(flow, yamlOptions);
              },
            };
          } else if (kind == "app") {
            const app = JSON.parse(await f.async("text"));
            const inlineScripts = extractInlineScriptsForApps(
              app?.["value"],
              newPathAssigner(defaultTs)
            );
            for (const s of inlineScripts) {
              yield {
                isDirectory: false,
                path: path.join(finalPath, s.path),
                async *getChildren() {},
                // deno-lint-ignore require-await
                async getContentText() {
                  return s.content;
                },
              };
            }

            yield {
              isDirectory: false,
              path: path.join(finalPath, "app.yaml"),
              async *getChildren() {},
              // deno-lint-ignore require-await
              async getContentText() {
                return yamlStringify(app, yamlOptions);
              },
            };
          }
        },

        async getContentText(): Promise<string> {
          const content = await f.async("text");

          if (kind == "script") {
            const parsed = JSON.parse(content);
            if (
              parsed["lock"] &&
              parsed["lock"] != "" &&
              parsed["codebase"] == undefined
            ) {
              parsed["lock"] =
                "!inline " +
                removeSuffix(p.replaceAll(SEP, "/"), ".json") +
                ".lock";
            } else if (parsed["lock"] == "") {
              parsed["lock"] = "";
            } else {
              parsed["lock"] = undefined;
            }
            return useYaml
              ? yamlStringify(parsed, yamlOptions)
              : JSON.stringify(parsed, null, 2);
          }

          if (kind == "resource") {
            const content = await f.async("text");
            const parsed = JSON.parse(content);
            const formatExtension =
              resourceTypeToFormatExtension[parsed["resource_type"]];

            if (formatExtension) {
              parsed["value"]["content"] =
                "!inline " +
                removeSuffix(p.replaceAll(SEP, "/"), ".resource.json") +
                ".resource.file." +
                formatExtension;
            }
            return useYaml
              ? yamlStringify(parsed, yamlOptions)
              : JSON.stringify(parsed, null, 2);
          }

          return useYaml && isJson
            ? yamlStringify(JSON.parse(content), yamlOptions)
            : content;
        },
      },
    ];
    if (kind == "script") {
      const content = await f.async("text");
      const parsed = JSON.parse(content);
      const lock = parsed["lock"];
      if (lock && lock != "") {
        r.push({
          isDirectory: false,
          path: removeSuffix(finalPath, ".json") + ".lock",
          async *getChildren() {},
          // deno-lint-ignore require-await
          async getContentText() {
            return lock;
          },
        });
      }
    }
    if (kind == "resource") {
      const content = await f.async("text");
      const parsed = JSON.parse(content);
      const formatExtension =
        resourceTypeToFormatExtension[parsed["resource_type"]];

      if (formatExtension) {
        const fileContent: string = parsed["value"]["content"];
        r.push({
          isDirectory: false,
          path:
            removeSuffix(finalPath, ".resource.json") +
            ".resource.file." +
            formatExtension,
          async *getChildren() {},
          // deno-lint-ignore require-await
          async getContentText() {
            return fileContent;
          },
        });
      }
    }
    return r;
  }
  function _internal_folder(p: string, zip: JSZip): DynFSElement {
    return {
      isDirectory: true,
      path: p,
      async *getChildren(): AsyncIterable<DynFSElement> {
        for (const filename in zip.files) {
          const file = zip.files[filename];
          const totalPath = path.join(p, filename);
          if (file.dir) {
            const e = zip.folder(file.name)!;
            yield _internal_folder(totalPath, e);
          } else {
            const fs = await _internal_file(totalPath, file);
            for (const f of fs) {
              yield f;
            }
          }
        }
      },
      // // deno-lint-ignore require-await
      // async getContentBytes(): Promise<Uint8Array> {
      //   throw new Error("Cannot get content of folder");
      // },
      // deno-lint-ignore require-await
      async getContentText(): Promise<string> {
        throw new Error("Cannot get content of folder");
      },
    };
  }
  return _internal_folder("." + SEP, zip);
}

export async function* readDirRecursiveWithIgnore(
  ignore: (path: string, isDirectory: boolean) => boolean,
  root: DynFSElement
): AsyncGenerator<{
  path: string;
  ignored: boolean;
  isDirectory: boolean;
  // getContentBytes(): Promise<Uint8Array>;
  getContentText(): Promise<string>;
}> {
  const stack: {
    path: string;
    isDirectory: boolean;
    ignored: boolean;
    c(): AsyncIterable<DynFSElement>;
    // getContentBytes(): Promise<Uint8Array>;
    getContentText(): Promise<string>;
  }[] = [
    {
      path: root.path,
      ignored: ignore(root.path, root.isDirectory),
      isDirectory: root.isDirectory,
      c: root.getChildren,
      // getContentBytes(): Promise<Uint8Array> {
      //   throw undefined;
      // },
      getContentText(): Promise<string> {
        throw undefined;
      },
    },
  ];

  while (stack.length > 0) {
    const e = stack.pop()!;
    yield e;
    for await (const e2 of e.c()) {
      stack.push({
        path: e2.path,
        ignored: e.ignored || ignore(e2.path, e2.isDirectory),
        isDirectory: e2.isDirectory,
        // getContentBytes: e2.getContentBytes,
        getContentText: e2.getContentText,
        c: e2.getChildren,
      });
    }
  }
}

type Added = { name: "added"; path: string; content: string };
type Deleted = { name: "deleted"; path: string };
type Edit = { name: "edited"; path: string; before: string; after: string };

type Change = Added | Deleted | Edit;

export async function elementsToMap(
  els: DynFSElement,
  ignore: (path: string, isDirectory: boolean) => boolean,
  json: boolean,
  skips: Skips
): Promise<{ [key: string]: string }> {
  const map: { [key: string]: string } = {};
  for await (const entry of readDirRecursiveWithIgnore(ignore, els)) {
    if (entry.isDirectory || entry.ignored) continue;
    const path = entry.path;
    if (json && path.endsWith(".yaml")) continue;
    if (!json && path.endsWith(".json")) continue;
    const ext = json ? ".json" : ".yaml";
    if (!skips.includeSchedules && path.endsWith(".schedule" + ext)) continue;
    if (!skips.includeUsers && path.endsWith(".user" + ext)) continue;
    if (!skips.includeGroups && path.endsWith(".group" + ext)) continue;
    if (!skips.includeSettings && path === "settings" + ext) continue;
    if (!skips.includeKey && path === "encryption_key") continue;
    if (skips.skipResources && path.endsWith(".resource" + ext)) continue;
    if (skips.skipVariables && path.endsWith(".variable" + ext)) continue;

    if (skips.skipResources && path.endsWith(".resource" + ext)) continue;
    if (skips.skipResources && isFileResource(path)) continue;

    if (
      ![
        "json",
        "yaml",
        "go",
        "sh",
        "ts",
        "py",
        "sql",
        "gql",
        "ps1",
        "php",
        "js",
        "lock",
        "rs",
        "yml",
      ].includes(path.split(".").pop() ?? "") &&
      !isFileResource(path)
    )
      continue;
    const content = await entry.getContentText();

    if (skips.skipSecrets && path.endsWith(".variable" + ext)) {
      try {
        let o;
        if (json) {
          o = JSON.parse(content);
        } else {
          o = yamlParse(content);
        }
        if (o["is_secret"]) {
          continue;
        }
      } catch (e) {
        log.warn(`Error reading variable ${path} to check for secrets`);
      }
    }
    map[entry.path] = content;
  }
  return map;
}

interface Skips {
  skipVariables?: boolean | undefined;
  skipResources?: boolean | undefined;
  skipSecrets?: boolean | undefined;
  includeSchedules?: boolean | undefined;
  includeUsers?: boolean | undefined;
  includeGroups?: boolean | undefined;
  includeSettings?: boolean | undefined;
  includeKey?: boolean | undefined;
}

async function compareDynFSElement(
  els1: DynFSElement,
  els2: DynFSElement | undefined,
  ignore: (path: string, isDirectory: boolean) => boolean,
  json: boolean,
  skips: Skips,
  ignoreMetadataDeletion: boolean
): Promise<Change[]> {
  const [m1, m2] = els2
    ? await Promise.all([
        elementsToMap(els1, ignore, json, skips),
        elementsToMap(els2, ignore, json, skips),
      ])
    : [await elementsToMap(els1, ignore, json, skips), {}];

  const changes: Change[] = [];

  function parseYaml(k: string, v: string) {
    if (k.endsWith(".script.yaml")) {
      const o: any = yamlParse(v);
      if (typeof o == "object") {
        if (Array.isArray(o?.["lock"])) {
          o["lock"] = o["lock"].join("\n");
        }
        if (o["is_template"] != undefined) {
          delete o["is_template"];
        }
      }
      return o;
    } else if (k.endsWith(".app.yaml")) {
      const o: any = yamlParse(v);
      const o2 = o["policy"];

      if (typeof o2 == "object") {
        if (o2["on_behalf_of"] != undefined) {
          delete o2["on_behalf_of"];
        }
        if (o2["on_behalf_of_email"] != undefined) {
          delete o2["on_behalf_of_email"];
        }
      }
      return o;
    } else {
      return yamlParse(v);
    }
  }
  for (const [k, v] of Object.entries(m1)) {
    if (m2[k] === undefined) {
      changes.push({ name: "added", path: k, content: v });
    } else if (
      m2[k] != v &&
      (!k.endsWith(".json") || !deepEqual(JSON.parse(v), JSON.parse(m2[k]))) &&
      (!k.endsWith(".yaml") || !deepEqual(parseYaml(k, v), parseYaml(k, m2[k])))
    ) {
      changes.push({ name: "edited", path: k, after: v, before: m2[k] });
    }
  }

  for (const [k] of Object.entries(m2)) {
    if (
      m1[k] === undefined &&
      (!ignoreMetadataDeletion ||
        (!k?.endsWith(".script.yaml") && !k?.endsWith(".script.json")))
    ) {
      changes.push({ name: "deleted", path: k });
    }
  }

  changes.sort((a, b) =>
    getOrderFromPath(a.path) == getOrderFromPath(b.path)
      ? a.path.localeCompare(b.path)
      : getOrderFromPath(a.path) - getOrderFromPath(b.path)
  );

  return changes;
}

function getOrderFromPath(p: string) {
  const typ = getTypeStrFromPath(p);
  if (typ == "settings") {
    return 0;
  } else if (typ == "folder") {
    return 1;
  } else if (typ == "resource-type") {
    return 2;
  } else if (typ == "resource") {
    return 3;
  } else if (typ == "script") {
    return 4;
  } else if (typ == "flow") {
    return 5;
  } else if (typ == "app") {
    return 6;
  } else if (typ == "schedule") {
    return 7;
  } else if (typ == "variable") {
    return 8;
  } else if (typ == "user") {
    return 9;
  } else if (typ == "group") {
    return 10;
  } else if (typ == "encryption_key") {
    return 11;
  } else {
    return 12;
  }
}

const isNotWmillFile = (p: string, isDirectory: boolean) => {
  if (p.endsWith(SEP)) {
    return false;
  }
  if (isDirectory) {
    return (
      !p.startsWith("u" + SEP) &&
      !p.startsWith("f" + SEP) &&
      !p.startsWith("g" + SEP) &&
      !p.startsWith("users" + SEP) &&
      !p.startsWith("groups" + SEP)
    );
  }

  try {
    const typ = getTypeStrFromPath(p);
    if (
      typ == "resource-type" ||
      typ == "settings" ||
      typ == "encryption_key"
    ) {
      return p.includes(SEP);
    } else {
      return (
        !p.startsWith("u" + SEP) &&
        !p.startsWith("f" + SEP) &&
        !p.startsWith("g" + SEP) &&
        !p.startsWith("users" + SEP) &&
        !p.startsWith("groups" + SEP)
      );
    }
  } catch {
    return true;
  }
};

export const isWhitelisted = (p: string) => {
  return (
    p == "." + SEP ||
    p == "" ||
    p == "u" ||
    p == "f" ||
    p == "g" ||
    p == "users" ||
    p == "groups"
  );
};

export async function ignoreF(wmillconf: {
  includes?: string[];
  excludes?: string[];
  extraIncludes?: string[];
}): Promise<(p: string, isDirectory: boolean) => boolean> {
  let whitelist: { approve(file: string): boolean } | undefined = undefined;

  if (
    (Array.isArray(wmillconf?.includes) && wmillconf?.includes?.length > 0) ||
    (Array.isArray(wmillconf?.excludes) && wmillconf?.excludes?.length > 0)
  ) {
    whitelist = {
      approve(file: string): boolean {
        return (
          (!wmillconf.includes ||
            wmillconf.includes?.some((i) => minimatch(file, i))) &&
          (!wmillconf?.excludes ||
            wmillconf.excludes!.every((i) => !minimatch(file, i))) &&
          (!wmillconf.extraIncludes ||
            wmillconf.extraIncludes.some((i) => minimatch(file, i)))
        );
      },
    };
  }

  try {
    await Deno.stat(".wmillignore");
    throw Error(".wmillignore is not supported anymore, switch to wmill.yaml");
  } catch {
    //expected
  }

  // new Gitignore.default({ initialRules: ignoreContent.split("\n")}).ignoreContent).compile();

  return (p: string, isDirectory: boolean) => {
    return (
      !isWhitelisted(p) &&
      (isNotWmillFile(p, isDirectory) ||
        (!isDirectory && whitelist != undefined && !whitelist.approve(p)))
    );
  };
}

export async function pull(opts: GlobalOptions & SyncOptions) {
  opts = await mergeConfigWithConfigFile(opts);

  if (opts.stateful) {
    await ensureDir(path.join(Deno.cwd(), ".wmill"));
  }

  const workspace = await resolveWorkspace(opts);
  await requireLogin(opts);

  const codebases = await listSyncCodebases(opts);

  log.info(
    colors.gray(
      "Computing the files to update locally to match remote (taking wmill.yaml into account)"
    )
  );

  let resourceTypeToFormatExtension: Record<string, string> = {};
  try {
    resourceTypeToFormatExtension = (await wmill.fileResourceTypeToFileExtMap({
      workspace: workspace.workspaceId,
    })) as Record<string, string>;
<<<<<<< HEAD
  } catch {}
=======
  } catch {
    // ignore
  }
>>>>>>> 794f87aa
  const remote = ZipFSElement(
    (await downloadZip(
      workspace,
      opts.plainSecrets,
      opts.skipVariables,
      opts.skipResources,
      opts.skipSecrets,
      opts.includeSchedules,
      opts.includeUsers,
      opts.includeGroups,
      opts.includeSettings,
      opts.includeKey,
      opts.defaultTs
    ))!,
    !opts.json,
    opts.defaultTs ?? "bun",
    resourceTypeToFormatExtension
  );
  const local = !opts.stateful
    ? await FSFSElement(Deno.cwd(), codebases)
    : await FSFSElement(path.join(Deno.cwd(), ".wmill"), []);
  const changes = await compareDynFSElement(
    remote,
    local,
    await ignoreF(opts),
    opts.json ?? false,
    opts,
    false
  );

  log.info(
    `remote (${workspace.name}) -> local: ${changes.length} changes to apply`
  );
  if (changes.length > 0) {
    prettyChanges(changes);
    if (
      !opts.yes &&
      !(await Confirm.prompt({
        message: `Do you want to apply these ${changes.length} changes?`,
        default: true,
      }))
    ) {
      return;
    }

    const conflicts = [];
    const changedScripts: string[] = [];
    const changedFlows: string[] = [];
    const changedApps: string[] = [];

    // deno-lint-ignore no-inner-declarations
    async function addToChangedIfNotExists(p: string) {
      const isScript = exts.some((e) => p.endsWith(e));
      if (isScript) {
        if (p.includes(".flow" + SEP)) {
          const folder =
            p.substring(0, p.indexOf(".flow" + SEP)) + ".flow" + SEP;
          if (!changedFlows.includes(folder)) {
            changedFlows.push(folder);
          }
        } else if (p.includes(".app" + SEP)) {
          const folder = p.substring(0, p.indexOf(".app" + SEP)) + ".app" + SEP;
          if (!changedApps.includes(folder)) {
            changedApps.push(folder);
          }
        } else {
          if (!changedScripts.includes(p)) {
            changedScripts.push(p);
          }
        }
      } else if (p.endsWith(".script.yaml") || p.endsWith(".script.json")) {
        try {
          const contentPath = await findContentFile(p);
          if (!contentPath) return;
          if (changedScripts.includes(contentPath)) return;
          changedScripts.push(contentPath);
        } catch {
          // ignore
        }
      }
    }

    log.info(colors.gray(`Applying changes to files ...`));
    for await (const change of changes) {
      const target = path.join(Deno.cwd(), change.path);
      const stateTarget = path.join(Deno.cwd(), ".wmill", change.path);
      if (change.name === "edited") {
        if (opts.stateful) {
          try {
            const currentLocal = await Deno.readTextFile(target);
            if (
              currentLocal !== change.before &&
              currentLocal !== change.after
            ) {
              log.info(
                colors.red(
                  `Conflict detected on ${change.path}\nBoth local and remote have been modified.`
                )
              );
              if (opts.failConflicts) {
                conflicts.push({
                  local: currentLocal,
                  change,
                  path: change.path,
                });
                continue;
              } else if (opts.yes) {
                log.info(
                  colors.red(
                    `Override local version with remote since --yes was passed and no --fail-conflicts.`
                  )
                );
              } else {
                showConflict(change.path, currentLocal, change.after);
                if (
                  await Confirm.prompt(
                    "Preserve local (push to change remote and avoid seeing this again)?"
                  )
                ) {
                  continue;
                }
              }
            }
          } catch {
            // ignore
          }
        }
        if (exts.some((e) => change.path.endsWith(e))) {
          log.info(`Editing script content of ${change.path}`);
        } else if (
          change.path.endsWith(".yaml") ||
          change.path.endsWith(".json")
        ) {
          log.info(`Editing ${getTypeStrFromPath(change.path)} ${change.path}`);
        }
        await Deno.writeTextFile(target, change.after);

        if (opts.stateful) {
          await ensureDir(path.dirname(stateTarget));
          await Deno.copyFile(target, stateTarget);
        }
        await addToChangedIfNotExists(change.path);
      } else if (change.name === "added") {
        await ensureDir(path.dirname(target));
        if (opts.stateful) {
          await ensureDir(path.dirname(stateTarget));
          log.info(`Adding ${getTypeStrFromPath(change.path)} ${change.path}`);
        }
        await Deno.writeTextFile(target, change.content);
        log.info(`Writing ${getTypeStrFromPath(change.path)} ${change.path}`);
        if (opts.stateful) {
          await Deno.copyFile(target, stateTarget);
        }
        await addToChangedIfNotExists(change.path);
      } else if (change.name === "deleted") {
        try {
          log.info(
            `Deleting ${getTypeStrFromPath(change.path)} ${change.path}`
          );
          await Deno.remove(target);
          if (opts.stateful) {
            await Deno.remove(stateTarget);
          }
        } catch {
          if (opts.stateful) {
            await Deno.remove(stateTarget);
          }
        }
      }
    }
    if (opts.failConflicts) {
      if (conflicts.length > 0) {
        console.error(colors.red(`Conflicts were found`));
        log.info("Conflicts:");
        for (const conflict of conflicts) {
          showConflict(conflict.path, conflict.local, conflict.change.after);
        }
        log.info(
          colors.red(`Please resolve these conflicts manually by either:
  - reverting the content back to its remote (\`wmill pull\` and refuse to preserve local when prompted)
  - pushing the changes with \`wmill push --skip-pull\` to override wmill with all your local changes
`)
        );
        Deno.exit(1);
      }
    }
    log.info("All local changes pulled, now updating wmill-lock.yaml");

    const globalDeps = await findGlobalDeps();

    for (const change of changedScripts) {
      await generateScriptMetadataInternal(
        change,
        workspace,
        opts,
        false,
        true,
        globalDeps,
        codebases,
        true
      );
    }
    for (const change of changedFlows) {
      log.info(`Updating lock for flow ${change}`);
      await generateFlowLockInternal(change, false, workspace, true);
    }
    if (changedApps.length > 0) {
      log.info(
        `Apps ${changedApps.join(
          ", "
        )} scripts were changed but ignoring for now`
      );
    }
    log.info(
      colors.bold.green.underline(
        `\nDone! All ${changes.length} changes applied locally and wmill-lock.yaml updated.`
      )
    );
  }
}

function prettyChanges(changes: Change[]) {
  for (const change of changes) {
    if (change.name === "added") {
      log.info(
        colors.green(`+ ${getTypeStrFromPath(change.path)} ` + change.path)
      );
    } else if (change.name === "deleted") {
      log.info(
        colors.red(`- ${getTypeStrFromPath(change.path)} ` + change.path)
      );
    } else if (change.name === "edited") {
      log.info(
        colors.yellow(`~ ${getTypeStrFromPath(change.path)} ` + change.path)
      );
      showDiff(change.before, change.after);
    }
  }
}

// function prettyDiff(diffs: Difference[]) {
//   for (const diff of diffs) {
//     let pathString = "";
//     for (const pathSegment of diff.path) {
//       if (typeof pathSegment === "string") {
//         pathString += ".";
//         pathString += pathSegment;
//       } else {
//         pathString += "[";
//         pathString += pathSegment;
//         pathString += "]";
//       }
//     }
//     if (diff.type === "REMOVE" || diff.type === "CHANGE") {
//      log.info(colors.red("- " + pathString + " = " + diff.oldValue));
//     }
//     if (diff.type === "CREATE" || diff.type === "CHANGE") {
//      log.info(colors.green("+ " + pathString + " = " + diff.value));
//     }
//   }
// }

function removeSuffix(str: string, suffix: string) {
  return str.slice(0, str.length - suffix.length);
}

export async function push(opts: GlobalOptions & SyncOptions) {
  opts = await mergeConfigWithConfigFile(opts);
  const codebases = await listSyncCodebases(opts);
  if (opts.raw) {
    log.info("--raw is now the default, you can remove it as a flag");
  }
  if (opts.stateful) {
    if (!opts.skipPull) {
      log.info(
        colors.gray("You need to be up-to-date before pushing, pulling first.")
      );
      await pull(opts);
      log.info(colors.green("Pull done, now pushing."));
      log.info("\n");
    }
  }

  const workspace = await resolveWorkspace(opts);
  await requireLogin(opts);

  log.info(
    colors.gray(
      "Computing the files to update on the remote to match local (taking wmill.yaml includes/excludes into account)"
    )
  );
  let resourceTypeToFormatExtension: Record<string, string> = {};
  try {
    resourceTypeToFormatExtension = (await wmill.fileResourceTypeToFileExtMap({
      workspace: workspace.workspaceId,
    })) as Record<string, string>;
  } catch {
    // ignore
  }
  const remote = ZipFSElement(
    (await downloadZip(
      workspace,
      opts.plainSecrets,
      opts.skipVariables,
      opts.skipResources,
      opts.skipSecrets,
      opts.includeSchedules,
      opts.includeUsers,
      opts.includeGroups,
      opts.includeSettings,
      opts.includeKey,
      opts.defaultTs
    ))!,
    !opts.json,
    opts.defaultTs ?? "bun",
    resourceTypeToFormatExtension
  );

  const local = await FSFSElement(path.join(Deno.cwd(), ""), codebases);
  const changes = await compareDynFSElement(
    local,
    remote,
    await ignoreF(opts),
    opts.json ?? false,
    opts,
    true
  );

  const version = await fetchVersion(workspace.remote);

  log.info(colors.gray("Remote version: " + version));

  log.info(
    `remote (${workspace.name}) <- local: ${changes.length} changes to apply`
  );

  if (changes.length > 0) {
    prettyChanges(changes);
    if (
      !opts.yes &&
      !(await Confirm.prompt({
        message: `Do you want to apply these ${changes.length} changes?`,
        default: true,
      }))
    ) {
      return;
    }

    log.info(colors.gray(`Applying changes to files ...`));

    const alreadySynced: string[] = [];
    const globalDeps = await findGlobalDeps();

    for await (const change of changes) {
      const stateTarget = path.join(Deno.cwd(), ".wmill", change.path);
      let stateExists = true;
      try {
        await Deno.stat(stateTarget);
      } catch {
        stateExists = false;
      }

      if (change.name === "edited") {
        if (
          await handleScriptMetadata(
            change.path,
            workspace,
            alreadySynced,
            opts.message,
            globalDeps,
            codebases,
            opts
          )
        ) {
          if (opts.stateful && stateExists) {
            await Deno.writeTextFile(stateTarget, change.after);
          }
          continue;
        } else if (
          await handleFile(
            change.path,
            workspace,
            alreadySynced,
            opts.message,
            opts,
            globalDeps,
            codebases
          )
        ) {
          if (opts.stateful && stateExists) {
            await Deno.writeTextFile(stateTarget, change.after);
          }
          continue;
        }
        if (opts.stateful) {
          await ensureDir(path.dirname(stateTarget));
          log.info(`Editing ${getTypeStrFromPath(change.path)} ${change.path}`);
        }

        if (isFileResource(change.path)) {
          const resourceFilePath = await findResourceFile(change.path);
          if (!alreadySynced.includes(resourceFilePath)) {
            alreadySynced.push(resourceFilePath);

            const newObj = parseFromPath(
              resourceFilePath,
              await Deno.readTextFile(resourceFilePath)
            );

            await pushResource(
              workspace.workspaceId,
              resourceFilePath,
              undefined,
              newObj
            );
            if (opts.stateful && stateExists) {
              await Deno.writeTextFile(stateTarget, change.after);
            }
            continue;
          }
        }
        const oldObj = parseFromPath(change.path, change.before);
        const newObj = parseFromPath(change.path, change.after);

        await pushObj(
          workspace.workspaceId,
          change.path,
          oldObj,
          newObj,
          opts.plainSecrets ?? false,
          alreadySynced,
          opts.message
        );

        if (opts.stateful && stateExists) {
          await Deno.writeTextFile(stateTarget, change.after);
        }
      } else if (change.name === "added") {
        if (
          change.path.endsWith(".script.json") ||
          change.path.endsWith(".script.yaml") ||
          change.path.endsWith(".lock") ||
          isFileResource(change.path)
        ) {
          continue;
        } else if (
          await handleFile(
            change.path,
            workspace,
            alreadySynced,
            opts.message,
            opts,
            globalDeps,
            codebases
          )
        ) {
          continue;
        }
        if (opts.stateful && stateExists) {
          await ensureDir(path.dirname(stateTarget));
          log.info(`Adding ${getTypeStrFromPath(change.path)} ${change.path}`);
        }
        const obj = parseFromPath(change.path, change.content);
        await pushObj(
          workspace.workspaceId,
          change.path,
          undefined,
          obj,
          opts.plainSecrets ?? false,
          [],
          opts.message
        );

        if (opts.stateful && stateExists) {
          await Deno.writeTextFile(stateTarget, change.content);
        }
      } else if (change.name === "deleted") {
        if (change.path.endsWith(".lock")) {
          continue;
        }
        const typ = getTypeStrFromPath(change.path);

        if (typ == "script") {
          log.info(`Archiving ${typ} ${change.path}`);
        } else {
          log.info(`Deleting ${typ} ${change.path}`);
        }
        const workspaceId = workspace.workspaceId;
        switch (typ) {
          case "script": {
            const script = await wmill.getScriptByPath({
              workspace: workspaceId,
              path: removeExtensionToPath(change.path),
            });
            await wmill.archiveScriptByHash({
              workspace: workspaceId,
              hash: script.hash,
            });
            break;
          }
          case "folder":
            await wmill.deleteFolder({
              workspace: workspaceId,
              name: change.path.split(SEP)[1],
            });
            break;
          case "resource":
            await wmill.deleteResource({
              workspace: workspaceId,
              path: removeSuffix(change.path, ".resource.json"),
            });
            break;
          case "resource-type":
            await wmill.deleteResourceType({
              workspace: workspaceId,
              path: removeSuffix(change.path, ".resource-type.json"),
            });
            break;
          case "flow":
            await wmill.deleteFlowByPath({
              workspace: workspaceId,
              path: removeSuffix(change.path, ".flow/flow.json"),
            });
            break;
          case "app":
            await wmill.deleteApp({
              workspace: workspaceId,
              path: removeSuffix(change.path, ".app/app.json"),
            });
            break;
          case "schedule":
            await wmill.deleteSchedule({
              workspace: workspaceId,
              path: removeSuffix(change.path, ".schedule.json"),
            });
            break;
          case "variable":
            await wmill.deleteVariable({
              workspace: workspaceId,
              path: removeSuffix(change.path, ".variable.json"),
            });
            break;
          case "user": {
            const users = await wmill.listUsers({
              workspace: workspaceId,
            });

            const email = removeSuffix(
              removePathPrefix(change.path, "users"),
              ".user.json"
            );
            const user = users.find((u) => u.email === email);
            if (!user) {
              throw new Error(`User ${email} not found`);
            }
            await wmill.deleteUser({
              workspace: workspaceId,
              username: user.username,
            });
            break;
          }
          case "group":
            await wmill.deleteGroup({
              workspace: workspaceId,
              name: removeSuffix(
                removePathPrefix(change.path, "groups"),
                ".group.json"
              ),
            });
            break;
          default:
            break;
        }
        try {
          await Deno.remove(stateTarget);
        } catch {
          // state target may not exist already
        }
      }
    }
    log.info(
      colors.bold.green.underline(
        `\nDone! All ${changes.length} changes pushed to the remote workspace ${workspace.workspaceId} named ${workspace.name}.`
      )
    );
  }
}

const command = new Command()
  .description(
    "sync local with a remote workspaces or the opposite (push or pull)"
  )

  .action(() =>
    log.info("2 actions available, pull and push. Use -h to display help.")
  )
  .command("pull")
  .description("Pull any remote changes and apply them locally.")
  .option(
    "--fail-conflicts",
    "Error on conflicts (both remote and local have changes on the same item)"
  )
  .option(
    "--raw",
    "Push without using state, just overwrite. (Default, has no effect)"
  )
  .option("--yes", "Pull without needing confirmation")
  .option(
    "--stateful",
    "Pull using state tracking (create .wmill folder and needed for --fail-conflicts)"
  )
  .option("--plain-secrets", "Pull secrets as plain text")
  .option("--json", "Use JSON instead of YAML")
  .option("--skip-variables", "Skip syncing variables (including secrets)")
  .option("--skip-secrets", "Skip syncing only secrets variables")
  .option("--skip-resources", "Skip syncing  resources")
  .option("--include-schedules", "Include syncing  schedules")
  .option("--include-users", "Include syncing users")
  .option("--include-groups", "Include syncing groups")
  .option("--include-settings", "Include syncing workspace settings")
  .option("--include-key", "Include workspace encryption key")
  .option(
    "-i --includes <patterns:file[]>",
    "Comma separated patterns to specify which file to take into account (among files that are compatible with windmill). Patterns can include * (any string until '/') and ** (any string). Overrides wmill.yaml includes"
  )
  .option(
    "-e --excludes <patterns:file[]>",
    "Comma separated patterns to specify which file to NOT take into account. Overrides wmill.yaml excludes"
  )
  .option(
    "--extra-includes <patterns:file[]>",
    "Comma separated patterns to specify which file to take into account (among files that are compatible with windmill). Patterns can include * (any string until '/') and ** (any string). Useful to still take wmill.yaml into account and act as a second pattern to satisfy"
  )
  // deno-lint-ignore no-explicit-any
  .action(pull as any)
  .command("push")
  .description("Push any local changes and apply them remotely.")
  .option(
    "--fail-conflicts",
    "Error on conflicts (both remote and local have changes on the same item)"
  )
  .option(
    "--raw",
    "Push without using state, just overwrite. (Default, has no effect)"
  )
  .option(
    "--stateful",
    "Pull using state tracking (use .wmill folder and needed for --fail-conflicts)w"
  )
  .option("--skip-pull", "(stateful only) Push without pulling first")
  .option("--yes", "Push without needing confirmation")
  .option("--plain-secrets", "Push secrets as plain text")
  .option("--json", "Use JSON instead of YAML")
  .option("--skip-variables", "Skip syncing variables (including secrets)")
  .option("--skip-secrets", "Skip syncing only secrets variables")
  .option("--skip-resources", "Skip syncing  resources")
  .option("--include-schedules", "Include syncing schedules")
  .option("--include-users", "Include syncing users")
  .option("--include-groups", "Include syncing groups")
  .option("--include-settings", "Include syncing workspace settings")
  .option("--include-key", "Include workspace encryption key")
  .option(
    "-i --includes <patterns:file[]>",
    "Comma separated patterns to specify which file to take into account (among files that are compatible with windmill). Patterns can include * (any string until '/') and ** (any string)"
  )
  .option(
    "-e --excludes <patterns:file[]>",
    "Comma separated patterns to specify which file to NOT take into account."
  )
  .option(
    "--extra-includes <patterns:file[]>",
    "Comma separated patterns to specify which file to take into account (among files that are compatible with windmill). Patterns can include * (any string until '/') and ** (any string). Useful to still take wmill.yaml into account and act as a second pattern to satisfy"
  )
  .option(
    "--message <message:string>",
    "Include a message that will be added to all scripts/flows/apps updated during this push"
  )
  // deno-lint-ignore no-explicit-any
  .action(push as any);

export default command;<|MERGE_RESOLUTION|>--- conflicted
+++ resolved
@@ -905,13 +905,9 @@
     resourceTypeToFormatExtension = (await wmill.fileResourceTypeToFileExtMap({
       workspace: workspace.workspaceId,
     })) as Record<string, string>;
-<<<<<<< HEAD
-  } catch {}
-=======
   } catch {
     // ignore
   }
->>>>>>> 794f87aa
   const remote = ZipFSElement(
     (await downloadZip(
       workspace,
