--- conflicted
+++ resolved
@@ -42,13 +42,8 @@
   generateFlowLockInternal,
   generateScriptMetadataInternal,
 } from "./metadata.ts";
-<<<<<<< HEAD
-import { pushResource } from "./resource.ts";
-import { FlowModule, OpenFlow, RawScript } from "./gen/types.gen.ts";
-=======
 import { FlowModule, OpenFlow, RawScript } from "./gen/types.gen.ts";
 import { pushResource } from "./resource.ts";
->>>>>>> 9c506a83
 
 type DynFSElement = {
   isDirectory: boolean;
@@ -905,12 +900,6 @@
     )
   );
 
-<<<<<<< HEAD
-  const resourceTypeToFormatExtension =
-    (await wmill.fileResourceTypeToFileExtMap({
-      workspace: workspace.workspaceId,
-    })) as Record<string, string>;
-=======
   let resourceTypeToFormatExtension: Record<string, string> = {};
   try {
     resourceTypeToFormatExtension = (await wmill.fileResourceTypeToFileExtMap({
@@ -919,7 +908,6 @@
   } catch {
     // ignore
   }
->>>>>>> 9c506a83
   const remote = ZipFSElement(
     (await downloadZip(
       workspace,
@@ -1211,12 +1199,6 @@
       "Computing the files to update on the remote to match local (taking wmill.yaml includes/excludes into account)"
     )
   );
-<<<<<<< HEAD
-  const resourceTypeToFormatExtension =
-    (await wmill.fileResourceTypeToFileExtMap({
-      workspace: workspace.workspaceId,
-    })) as Record<string, string>;
-=======
   let resourceTypeToFormatExtension: Record<string, string> = {};
   try {
     resourceTypeToFormatExtension = (await wmill.fileResourceTypeToFileExtMap({
@@ -1225,7 +1207,6 @@
   } catch {
     // ignore
   }
->>>>>>> 9c506a83
   const remote = ZipFSElement(
     (await downloadZip(
       workspace,
