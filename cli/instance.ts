import {
  Select,
  path,
  Confirm,
  yamlStringify,
  yamlParseFile,
  Command,
  setClient,
  Table,
} from "./deps.ts";
import * as wmill from "./gen/services.gen.ts";

import { Input, colors, log } from "./deps.ts";
import { loginInteractive } from "./login.ts";
import { getRootStore } from "./store.ts";
import { push, pull } from "./sync.ts";
import { showDiff } from "./types.ts";

import {
  pushInstanceUsers,
  pullInstanceUsers,
  pullInstanceGroups,
  pushInstanceGroups,
} from "./user.ts";
import {
  add as workspaceSetup,
  addWorkspace,
  removeWorkspace,
  setActiveWorkspace,
} from "./workspace.ts";
import {
  pushInstanceSettings,
  pullInstanceSettings,
  pullInstanceConfigs,
  pushInstanceConfigs,
  type SimplifiedSettings,
} from "./settings.ts";
import { deepEqual } from "./utils.ts";
import { GlobalOptions } from "./types.ts";
import { getActiveWorkspace } from "./workspace.ts";

export interface Instance {
  remote: string;
  name: string;
  token: string;
  prefix: string;
}

export async function allInstances(): Promise<Instance[]> {
  try {
    const file = (await getRootStore()) + "instances.ndjson";
    const txt = await Deno.readTextFile(file);
    return txt
      .split("\n")
      .map((line) => {
        if (line.length <= 2) {
          return;
        }
        const instance = JSON.parse(line) as Instance;
        return instance;
      })
      .filter(Boolean) as Instance[];
  } catch (_) {
    return [];
  }
}
export async function addInstance(
  opts: {},
  instanceName: string | undefined,
  remote: string | undefined,
  token: string | undefined
) {
  if (!remote) {
    remote = await Input.prompt({
      message: "Enter the remote url of this instance",
      default: "https://my.windmill.dev/",
    });
    remote = new URL(remote).toString(); // add trailing slash in all cases!
  }

  if (!instanceName) {
    const defaultName = new URL(remote).hostname.split(".")[0];

    instanceName = await Input.prompt({
      message: "Enter a name for this instance",
      default: defaultName,
    });
  }
  const prefix = instanceName.toLowerCase().replace(/[^a-z0-9]/g, "");

  while (!token) {
    token = await loginInteractive(remote);
  }

  await appendInstance({
    name: instanceName,
    remote,
    token,
    prefix,
  });
  log.info(
    colors.green.underline(
      `Added instance ${instanceName} with remote ${remote}!`
    )
  );

  await switchI({}, instanceName);
  return {
    name: instanceName,
    remote,
    token,
    prefix,
  };
}

async function appendInstance(instance: Instance) {
  instance.remote = new URL(instance.remote).toString(); // add trailing slash in all cases!
  await removeInstance(instance.name);
  const file = await Deno.open((await getRootStore()) + "instances.ndjson", {
    append: true,
    write: true,
    read: true,
    create: true,
  });
  await file.write(new TextEncoder().encode(JSON.stringify(instance) + "\n"));

  file.close();
}

async function removeInstance(name: string) {
  const orgWorkspaces = await allInstances();

  await Deno.writeTextFile(
    (await getRootStore()) + "instances.ndjson",
    orgWorkspaces
      .filter((x) => x.name !== name)
      .map((x) => JSON.stringify(x))
      .join("\n") + "\n"
  );
}

type CompareObject<T extends string> = {
  [K in T]: string;
};
export function compareInstanceObjects<T extends string>(
  fromObjects: CompareObject<T>[],
  toObjects: CompareObject<T>[],
  idProp: T,
  objectName: string
) {
  let changes = 0;
  for (const toObject of toObjects) {
    const fromMatch = fromObjects.find((u) => u[idProp] === toObject[idProp]);
    if (!fromMatch) {
      log.info(colors.red(`- instance ${objectName} ${toObject[idProp]}`));
      changes += 1;
    } else if (!deepEqual(toObject, fromMatch)) {
      log.info(colors.yellow(`~ instance ${objectName} ${toObject[idProp]}`));
      showDiff(yamlStringify(toObject), yamlStringify(fromMatch));
      changes += 1;
    }
  }

  for (const fromObject of fromObjects) {
    const toMatch = toObjects.find((u) => u[idProp] === fromObject[idProp]);
    if (!toMatch) {
      log.info(colors.green(`+ instance ${objectName} ${fromObject[idProp]}`));
      changes += 1;
    }
  }

  return changes;
}

export type InstanceSyncOptions = {
  skipUsers?: boolean;
  skipSettings?: boolean;
  skipConfigs?: boolean;
  skipGroups?: boolean;
  includeWorkspaces?: boolean;
  instance?: string;
  baseUrl?: string;
  token?: string;
  folderPerInstance?: boolean;
  yes?: boolean;
  prefix?: string;
};

export async function pickInstance(
  opts: InstanceSyncOptions,
  allowNew: boolean
) {
  const instances = await allInstances();
  if (opts.baseUrl && opts.token && opts.instance) {
    log.info("Using instance defined by --instance, --base-url and --token");

    setClient(
      opts.token,
      opts.baseUrl.endsWith("/") ? opts.baseUrl.slice(0, -1) : opts.baseUrl
    );

    return {
      name: opts.instance,
      remote: opts.baseUrl,
      token: opts.token,
      prefix: opts.instance,
    };
  }
  if (opts.baseUrl && opts.token) {
    log.info("Using instance fully defined by --base-url and --token");

    setClient(
      opts.token,
      opts.baseUrl.endsWith("/") ? opts.baseUrl.slice(0, -1) : opts.baseUrl
    );

    return {
      name: "custom",
      remote: opts.baseUrl,
      token: opts.token,
      prefix: "custom",
    };
  }
  if (!allowNew && instances.length < 1) {
    throw new Error("No instance found, please add one first");
  }
  const instanceName = await getActiveInstance(opts);
  let instance: Instance | undefined = instances.find(
    (i) => i.name === instanceName
  );
  if (!instance) {
    if (instances.length < 1) {
      instance = await addInstance({}, undefined, undefined, undefined);
    } else {
      const choice = (await Select.prompt({
        message: "Select an instance",
        options: [
          ...instances.map((i) => ({
            name: `${i.name} (${i.remote})`,
            value: i.name,
          })),
          { name: "Add new instance", value: "new" },
        ],
      })) as unknown as string;

      if (choice === "new") {
        instance = await addInstance({}, undefined, undefined, undefined);
      } else {
        instance = instances.find((i) => i.name === choice)!;
      }
    }
  } else {
    log.info(`Selected instance: ${instance.name}`);
  }

  setClient(
    instance.token,
    instance.remote.slice(0, instance.remote.length - 1)
  );

  return instance;
}
async function instancePull(opts: GlobalOptions & InstanceSyncOptions) {
  const instance = await pickInstance(opts, true);
  log.info("Pulling instance-level changes");
  log.info(`remote (${instance.name}) -> local`);

  let uChanges = 0;
  if (!opts.skipUsers) {
    uChanges = (await pullInstanceUsers(true)) as number;
  }
  let sChanges = 0;
  if (!opts.skipSettings) {
    sChanges = (await pullInstanceSettings(true)) as number;
  }
  let cChanges = 0;
  if (!opts.skipConfigs) {
    cChanges = (await pullInstanceConfigs(true)) as number;
  }
  let gChanges = 0;
  if (!opts.skipGroups) {
    gChanges = (await pullInstanceGroups(true)) as number;
  }

  const totalChanges = uChanges + sChanges + cChanges + gChanges;

  if (totalChanges > 0) {
    let confirm = true;
    if (opts.yes !== true) {
      confirm = await Confirm.prompt({
        message: `Do you want to pull these ${totalChanges} instance-level changes?`,
        default: true,
      });
    }

    if (confirm) {
      if (!opts.skipUsers && uChanges > 0) {
        await pullInstanceUsers();
      }
      if (!opts.skipSettings && sChanges > 0) {
        await pullInstanceSettings();
      }
      if (!opts.skipConfigs && cChanges > 0) {
        await pullInstanceConfigs();
      }
      if (!opts.skipGroups && gChanges > 0) {
        await pullInstanceGroups();
      }
    }
  } else {
    log.info("No instance-level changes to apply");
  }

  if (opts.includeWorkspaces) {
    log.info("\nPulling all workspaces");
    const rootDir = Deno.cwd();
    const localWorkspaces = await getLocalWorkspaces(
      rootDir,
      instance.prefix,
      opts.folderPerInstance
    );

    const previousActiveWorkspace = await getActiveWorkspace(undefined);
    const remoteWorkspaces = await wmill.listWorkspacesAsSuperAdmin({
      page: 1,
      perPage: 1000,
    });
    for (const remoteWorkspace of remoteWorkspaces) {
      log.info("\nPulling workspace " + remoteWorkspace.id);
      const workspaceName = opts?.folderPerInstance
        ? instance.prefix + "/" + remoteWorkspace.id
        : instance.prefix + "_" + remoteWorkspace.id;
      await Deno.mkdir(path.join(rootDir, workspaceName), {
        recursive: true,
      });
      await Deno.chdir(path.join(rootDir, workspaceName));
      await addWorkspace(
        {
          remote: instance.remote,
          name: workspaceName,
          workspaceId: remoteWorkspace.id,
          token: instance.token,
        },
        {
          token: undefined,
          workspace: undefined,
        }
      );

      await pull({
        workspace: workspaceName,
        token: undefined,
        baseUrl: undefined,
        includeGroups: true,
        includeSchedules: true,
        includeSettings: true,
        includeUsers: true,
        includeKey: true,
        yes: opts.yes,
      });
    }

    const localWorkspacesToDelete = localWorkspaces.filter(
      (w) => !remoteWorkspaces.find((r) => r.id === w.id)
    );

    if (localWorkspacesToDelete.length > 0) {
      const confirmDelete =
        opts.yes ||
        (await Confirm.prompt({
          message:
            "Do you want to delete the local copy of workspaces that don't exist anymore on the instance?\n" +
            localWorkspacesToDelete.map((w) => w).join(", "),
          default: true,
        }));

      if (confirmDelete) {
        for (const workspace of localWorkspacesToDelete) {
          await removeWorkspace(workspace.id, false, {});
          await Deno.remove(path.join(rootDir, workspace.dir), {
            recursive: true,
          });
        }
      }
    }

    if (previousActiveWorkspace) {
      await setActiveWorkspace(previousActiveWorkspace?.name);
    }
    log.info(colors.green.underline.bold("All workspaces pulled"));
  }
}

async function instancePush(opts: GlobalOptions & InstanceSyncOptions) {
  let instances = await allInstances();
  const instance = await pickInstance(opts, true);

  log.info("Pushing instance-level changes");
  log.info!(`remote (${instance.name}) <- local`);

  let uChanges = 0;
  if (!opts.skipUsers) {
    uChanges = (await pushInstanceUsers(true)) as number;
  }
  let sChanges = 0;
  if (!opts.skipSettings) {
    sChanges = (await pushInstanceSettings(true, opts.baseUrl)) as number;
  }
  let cChanges = 0;
  if (!opts.skipConfigs) {
    cChanges = (await pushInstanceConfigs(true)) as number;
  }
  let gChanges = 0;
  if (!opts.skipGroups) {
    gChanges = (await pushInstanceGroups(true)) as number;
  }

  const totalChanges = uChanges + sChanges + cChanges + gChanges;

  if (totalChanges > 0) {
    let confirm = true;
    if (opts.yes !== true) {
      confirm = await Confirm.prompt({
        message: `Do you want to apply these ${totalChanges} instance-level changes?`,
        default: true,
      });
    }

    if (confirm) {
      if (!opts.skipUsers && uChanges > 0) {
        await pushInstanceUsers();
      }
      if (!opts.skipSettings && sChanges > 0) {
        await pushInstanceSettings(false, opts.baseUrl);
      }
      if (!opts.skipConfigs && cChanges > 0) {
        await pushInstanceConfigs();
      }
      if (!opts.skipGroups && gChanges > 0) {
        await pushInstanceGroups();
      }
    }
  } else {
    log.info("No instance-level changes to apply");
  }

  if (opts.includeWorkspaces) {
    instances = await allInstances();
    const rootDir = Deno.cwd();

    let localPrefix;
<<<<<<< HEAD
    if (opts.instance || (opts.baseUrl && opts.token)) {
      localPrefix = instance.prefix;
=======
    if (opts.prefix) {
      localPrefix = opts.prefix;
>>>>>>> 62b19cc7
    } else {
      localPrefix = (await Select.prompt({
        message: "What is the prefix of the local workspaces you want to sync?",
        options: [
          ...instances.map((i) => ({
            name: `${i.prefix} (${i.name} - ${i.remote})`,
            value: i.prefix,
          })),
        ],
        default: instance.prefix as unknown,
      })) as unknown as string;
    }

    const remoteWorkspaces = await wmill.listWorkspacesAsSuperAdmin({
      page: 1,
      perPage: 1000,
    });

    const previousActiveWorkspace = await getActiveWorkspace(undefined);

    const localWorkspaces = await getLocalWorkspaces(
      rootDir,
      localPrefix,
      opts.folderPerInstance
    );

    log.info(
      `\nPushing all workspaces: ${localWorkspaces.map((x) => x.id).join(", ")}`
    );
    for (const localWorkspace of localWorkspaces) {
      log.info("\nPushing workspace " + localWorkspace.id);
      try {
        await Deno.chdir(path.join(rootDir, localWorkspace.dir));
      } catch (_) {
        throw new Error(
          "Workspace folder not found, are you in the right directory?"
        );
      }

      try {
        const workspaceSettings = (await yamlParseFile(
          "settings.yaml"
        )) as SimplifiedSettings;
        await workspaceSetup(
          {
            token: instance.token,
            workspace: undefined,
            baseUrl: undefined,
            create: true,
            createWorkspaceName: workspaceSettings.name,
            createUsername: undefined,
          },
          localWorkspace.dir,
          localWorkspace.id,
          instance.remote
        );
      } catch (_) {
        log.error(
          "Settings file not found in workspace local folder, skipping"
        );
        continue;
      }
      await push({
        workspace: localWorkspace.dir,
        token: undefined,
        baseUrl: undefined,
        includeGroups: true,
        includeSchedules: true,
        includeSettings: true,
        includeUsers: true,
        includeKey: true,
        yes: opts.yes,
      });
    }

    const workspacesToDelete = remoteWorkspaces.filter(
      (w) => !localWorkspaces.find((l) => l.id === w.id)
    );
    if (workspacesToDelete.length > 0) {
      const confirmDelete =
        opts.yes ||
        (await Confirm.prompt({
          message:
            "Do you want to delete the following remote workspaces that don't exist locally?\n" +
            workspacesToDelete.map((w) => w.id).join(", "),
          default: true,
        }));

      if (confirmDelete) {
        for (const workspace of workspacesToDelete) {
          await wmill.deleteWorkspace({ workspace: workspace.id });
          log.info(colors.green.underline("Deleted workspace " + workspace.id));
        }
      }
    }
    if (previousActiveWorkspace) {
      await setActiveWorkspace(previousActiveWorkspace?.name);
    }
    log.info(colors.green.underline.bold("All workspaces pushed"));
  }
}

async function getLocalWorkspaces(
  rootDir: string,
  localPrefix: string,
  folderPerInstance?: boolean
) {
  const localWorkspaces: { dir: string; id: string }[] = [];

  if (!(await Deno.stat(localPrefix).catch(() => null))) {
    await Deno.mkdir(localPrefix);
  }
  if (folderPerInstance) {
    for await (const dir of Deno.readDir(rootDir + "/" + localPrefix)) {
      const dirName = dir.name;
      localWorkspaces.push({
        dir: localPrefix + "/" + dirName,
        id: dirName,
      });
    }
    log.info(localWorkspaces);
  } else {
    for await (const dir of Deno.readDir(rootDir)) {
      const dirName = dir.name;
      if (dirName.startsWith(localPrefix + "_")) {
        localWorkspaces.push({
          dir: dirName,
          id: dirName.substring(localPrefix.length + 1),
        });
      }
    }
  }
  return localWorkspaces;
}

async function switchI(opts: {}, instanceName: string) {
  const all = await allInstances();
  if (all.findIndex((x) => x.name === instanceName) === -1) {
    log.info(
      colors.red.bold(`! This instance ${instanceName} does not exist locally.`)
    );
    log.info("available instances:");
    for (const w of all) {
      log.info("  - " + w.name);
    }
    return;
  }

  await Deno.writeTextFile(
    (await getRootStore()) + "/activeInstance",
    instanceName
  );

  log.info(colors.green.underline(`Switched to instance ${instanceName}`));
}

export async function getActiveInstance(opts: {
  instance?: string;
}): Promise<string | undefined> {
  if (opts.instance) {
    return opts.instance;
  }
  try {
    return await Deno.readTextFile((await getRootStore()) + "/activeInstance");
  } catch {
    return undefined;
  }
}

async function whoami(opts: {}) {
  await pickInstance({}, false);
  try {
    const whoamiInfo = await wmill.globalWhoami();
    log.info(colors.green.underline(`global whoami infos:`));
    log.info(JSON.stringify(whoamiInfo, null, 2));
  } catch (error) {
    log.error(
      //@ts-ignore
      colors.red(`Failed to retrieve whoami information: ${error.message}`)
    );
  }
}

const command = new Command()
  .description(
    "sync local with a remote instance or the opposite (push or pull)"
  )
  .action(async () => {
    log.info(
      "4 actions available, add, remove, switch, pull and push. Use -h to display help."
    );
    const activeInstance = await getActiveInstance({});

    new Table()
      .header(["name", "remote", "token"])
      .padding(2)
      .border(true)
      .body(
        (await allInstances()).map((x) => [
          x.name === activeInstance ? colors.underline(x.name) : x.name,
          x.remote,
          x.token.substring(0, 7) + "***",
        ])
      )
      .render();
    if (activeInstance) {
      log.info(`Selected instance: ${activeInstance}`);
    } else {
      log.info("No active instance selected");
    }
    log.info("Use 'wmill instance add' to add a new instance");
  })
  .command("add")
  .description("Add a new instance")
  .action(addInstance as any)
  .arguments("[instance_name:string] [remote:string] [token:string]")
  .command("remove")
  .description("Remove an instance")
  .complete("instance", async () => (await allInstances()).map((x) => x.name))
  .arguments("<instance:string:instance>")
  .action(async (instance: any) => {
    const instances = await allInstances();

    const choice = (await Select.prompt({
      message: "Select an instance to remove",
      options: instances.map((i) => ({
        name: `${i.name} (${i.remote})`,
        value: i.name,
      })),
    })) as unknown as string;

    await removeInstance(choice);
    log.info(colors.green.underline(`Removed instance ${choice}`));
  })
  .command("switch")
  .complete("instance", async () => (await allInstances()).map((x) => x.name))
  .arguments("<instance:string:instance>")
  .description("Switch the current instance")
  .action(switchI as any)
  .command("pull")
  .description(
    "Pull instance settings, users, configs, instance groups and overwrite local"
  )
  .option("--yes", "Pull without needing confirmation")
  .option("--skip-users", "Skip pulling users")
  .option("--skip-settings", "Skip pulling settings")
  .option("--skip-configs", "Skip pulling configs (worker groups and SMTP)")
  .option("--skip-groups", "Skip pulling instance groups")
  .option("--include-workspaces", "Also pull workspaces")
  .option("--folder-per-instance", "Create a folder per instance")
  .option(
    "--instance <instance:string>",
    "Name of the instance to pull from, override the active instance"
  )
  .action(instancePull as any)
  .command("push")
  .description(
    "Push instance settings, users, configs, group and overwrite remote"
  )
  .option("--yes", "Push without needing confirmation")
  .option("--skip-users", "Skip pushing users")
  .option("--skip-settings", "Skip pushing settings")
  .option("--skip-configs", "Skip pushing configs (worker groups and SMTP)")
  .option("--skip-groups", "Skip pushing instance groups")
  .option("--include-workspaces", "Also push workspaces")
  .option("--folder-per-instance", "Create a folder per instance")
  .option(
    "--instance <instance:string>",
    "Name of the instance to push to, override the active instance"
  )
  .option("--prefix <prefix:string>", "Prefix of the local workspaces to push")
  .action(instancePush as any)
  .command("whoami")
  .description("Display information about the currently logged-in user")
  .action(whoami as any);

export default command;<|MERGE_RESOLUTION|>--- conflicted
+++ resolved
@@ -449,13 +449,8 @@
     const rootDir = Deno.cwd();
 
     let localPrefix;
-<<<<<<< HEAD
-    if (opts.instance || (opts.baseUrl && opts.token)) {
-      localPrefix = instance.prefix;
-=======
     if (opts.prefix) {
       localPrefix = opts.prefix;
->>>>>>> 62b19cc7
     } else {
       localPrefix = (await Select.prompt({
         message: "What is the prefix of the local workspaces you want to sync?",
