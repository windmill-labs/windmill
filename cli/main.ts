import {
  Command,
  CompletionsCommand,
  UpgradeCommand,
  colors,
  esMain,
  log,
  yamlStringify,
} from "./deps.ts";
import flow from "./flow.ts";
import app from "./apps.ts";
import script from "./script.ts";
import workspace, { getActiveWorkspace } from "./workspace.ts";
import resource from "./resource.ts";
import user from "./user.ts";
import variable from "./variable.ts";
import hub from "./hub.ts";
import folder from "./folder.ts";
import schedule from "./schedule.ts";
import sync from "./sync.ts";
import instance from "./instance.ts";
import dev from "./dev.ts";
import { fetchVersion } from "./context.ts";
import { GlobalOptions } from "./types.ts";
import { OpenAPI } from "./gen/index.ts";
import { getHeaders } from "./utils.ts";
import { NpmProvider } from "./upgrade.ts";
import { pull as hubPull } from "./hub.ts";
import { pull, push } from "./sync.ts";
import { add as workspaceAdd } from "./workspace.ts";

export {
  flow,
  app,
  script,
  workspace,
  resource,
  user,
  variable,
  hub,
  folder,
  schedule,
  sync,
  instance,
  dev,
  hubPull,
  pull,
  push,
  workspaceAdd,
};

// addEventListener("error", (event) => {
//   if (event.error) {
//     console.error("Error details of: " + event.error.message);
//     console.error(JSON.stringify(event.error, null, 4));
//   }
// });

export const VERSION = "1.397.0";

const command = new Command()
  .name("wmill")
  .action(() =>
    log.info(`Welcome to Windmill CLI ${VERSION}. Use -h for help.`)
  )
  .description("A simple CLI tool for windmill.")

  .globalOption(
    "--workspace <workspace:string>",
    "Specify the target workspace. This overrides the default workspace."
  )
  .globalOption("--debug --verbose", "Show debug/verbose logs")
  .globalOption(
    "--show-diffs",
    "Show diff informations when syncing (may show sensitive informations)"
  )
  .globalOption(
    "--token <token:string>",
    "Specify an API token. This will override any stored token."
  )
  .globalOption(
    "--base-url <baseUrl:string>",
    "Specify the base URL of the API. If used, --token and --workspace are required and no local remote/workspace already set will be used."
  )
  .env(
    "HEADERS <headers:string>",
    "Specify headers to use for all requests. e.g: \"HEADERS='h1: v1, h2: v2'\""
  )
  .version(VERSION)
  .command("init", "Bootstrap a windmill project with a wmill.yaml file")
  .action(async () => {
    if (await Deno.stat("wmill.yaml").catch(() => null)) {
      log.error(colors.red("wmill.yaml already exists"));
      return;
    }
    await Deno.writeTextFile(
      "wmill.yaml",
      yamlStringify({
        defaultTs: "bun",
        includes: ["**"],
        excludes: [],
        codebases: [],
      })
    );
    log.info(colors.green("wmill.yaml created"));
  })
  .command("app", app)
  .command("flow", flow)
  .command("script", script)
  .command("workspace", workspace)
  .command("resource", resource)
  .command("user", user)
  .command("variable", variable)
  .command("hub", hub)
  .command("folder", folder)
  .command("schedule", schedule)
  .command("dev", dev)
  .command("sync", sync)
  .command("instance", instance)

  .command("version", "Show version information")
  .action(async (opts) => {
    console.log("CLI build against " + VERSION);
    const workspace = await getActiveWorkspace(opts as GlobalOptions);
    if (workspace) {
      const backendVersion = await fetchVersion(workspace.remote);
      console.log("Backend Version: " + backendVersion);
    } else {
      console.log(
        "Cannot fetch backend version: no active workspace selected, choose one to pick a remote to fetch version of"
      );
    }
  })
  .command(
    "upgrade",
    new UpgradeCommand({
      provider: new NpmProvider({ package: "windmill-cli" }),
    }).error((e) => {
      log.error(e);
      log.info(
        "Try running with sudo and otherwise check the result of the command: npm uninstall windmill-cli && npm install -g windmill-cli"
      );
    })
  )
  .command("completions", new CompletionsCommand());

export let showDiffs = false;

let isWin: boolean | undefined = undefined;

export async function getIsWin() {
  if (isWin === undefined) {
    const os = await import("node:os");
    isWin = os.platform() === "win32";
  }
  return isWin;
}

async function main() {
  try {
    if (Deno.args.length === 0) {
      command.showHelp();
    }
    const LOG_LEVEL =
      Deno.args.includes("--verbose") || Deno.args.includes("--debug")
        ? "DEBUG"
        : "INFO";
    // const NO_COLORS = Deno.args.includes("--no-colors");
    showDiffs = Deno.args.includes("--show-diffs");

    log.setup({
      handlers: {
        console: new log.ConsoleHandler(LOG_LEVEL, {
          formatter: ({ msg }) => `${msg}`,
          useColors: isWin ? false : true,
        }),
      },
      loggers: {
        default: {
          level: LOG_LEVEL,
          handlers: ["console"],
        },
      },
    });
    log.debug("Debug logging enabled. CLI build against " + VERSION);

    const extraHeaders = getHeaders();
    if (extraHeaders) {
      OpenAPI.HEADERS = extraHeaders;
    }
    await command.parse(Deno.args);
  } catch (e) {
    if (e.name === "ApiError") {
      console.log("Server failed. " + e.statusText + ": " + e.body);
    }
    throw e;
  }
}

function isMain() {
  // dnt-shim-ignore
  const { Deno } = globalThis as any;

  const isDeno = Deno != undefined;

  if (isDeno) {
    const isMain = import.meta.main;
<<<<<<< HEAD
    if (isMain && !Deno.args.includes("completions")) {
      log.warn(
        "Using the deno runtime for the Windmill CLI is deprecated, you can now use node: deno uninstall wmill && npm install -g windmill-cli"
      );
=======
    if (isMain) {
      if (!Deno.args.includes("completions")) {
        log.warn(
          "Using the deno runtime for the Windmill CLI is deprecated, you can now use node: deno uninstall wmill && npm install -g windmill-cli"
        );
      }
>>>>>>> 07372e7e
    }
    return isMain;
  } else {
    //@ts-ignore
    return esMain.default(import.meta);
  }
}
if (isMain()) {
  main();
}

export default command;<|MERGE_RESOLUTION|>--- conflicted
+++ resolved
@@ -19,6 +19,8 @@
 import schedule from "./schedule.ts";
 import sync from "./sync.ts";
 import instance from "./instance.ts";
+import workerGroups from "./worker_groups.ts";
+
 import dev from "./dev.ts";
 import { fetchVersion } from "./context.ts";
 import { GlobalOptions } from "./types.ts";
@@ -117,6 +119,7 @@
   .command("dev", dev)
   .command("sync", sync)
   .command("instance", instance)
+  .command("worker-groups", workerGroups)
 
   .command("version", "Show version information")
   .action(async (opts) => {
@@ -205,19 +208,12 @@
 
   if (isDeno) {
     const isMain = import.meta.main;
-<<<<<<< HEAD
-    if (isMain && !Deno.args.includes("completions")) {
-      log.warn(
-        "Using the deno runtime for the Windmill CLI is deprecated, you can now use node: deno uninstall wmill && npm install -g windmill-cli"
-      );
-=======
     if (isMain) {
       if (!Deno.args.includes("completions")) {
         log.warn(
           "Using the deno runtime for the Windmill CLI is deprecated, you can now use node: deno uninstall wmill && npm install -g windmill-cli"
         );
       }
->>>>>>> 07372e7e
     }
     return isMain;
   } else {
