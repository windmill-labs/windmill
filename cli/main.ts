--- conflicted
+++ resolved
@@ -35,11 +35,8 @@
 //   }
 // });
 
-<<<<<<< HEAD
 export const VERSION = "1.392.0";
-=======
-export const VERSION = "v1.392.0";
->>>>>>> 842b988b
+
 
 let command: any = new Command()
   .name("wmill")
