--- conflicted
+++ resolved
@@ -6,10 +6,7 @@
   esMain,
   log,
   yamlStringify,
-<<<<<<< HEAD
   Confirm,
-=======
->>>>>>> 4fbf36d7
 } from "./deps.ts";
 import flow from "./flow.ts";
 import app from "./apps.ts";
@@ -116,14 +113,11 @@
     "--repository <repo:string>",
     "Specify repository path (e.g., u/user/repo) when using backend settings"
   )
-<<<<<<< HEAD
   .option(
     "--bind-profile",
     "Automatically bind active workspace profile to current Git branch"
   )
   .option("--no-bind-profile", "Skip workspace profile binding prompt")
-=======
->>>>>>> 4fbf36d7
   .action(
     async (opts: {
       useDefault?: boolean;
@@ -135,10 +129,7 @@
       token?: string;
       baseUrl?: string;
       configDir?: string;
-<<<<<<< HEAD
       bindProfile?: boolean;
-=======
->>>>>>> 4fbf36d7
     }) => {
       if (await Deno.stat("wmill.yaml").catch(() => null)) {
         log.error(colors.red("wmill.yaml already exists"));
@@ -147,7 +138,6 @@
         const { DEFAULT_SYNC_OPTIONS } = await import("./conf.ts");
 
         // Create initial config with defaults
-<<<<<<< HEAD
         const initialConfig = { ...DEFAULT_SYNC_OPTIONS } as any;
 
         // Add branch structure
@@ -166,24 +156,6 @@
         } else {
           initialConfig.git_branches = {};
         }
-=======
-        const initialConfig = {
-          defaultTs: DEFAULT_SYNC_OPTIONS.defaultTs,
-          includes: DEFAULT_SYNC_OPTIONS.includes,
-          excludes: DEFAULT_SYNC_OPTIONS.excludes,
-          codebases: DEFAULT_SYNC_OPTIONS.codebases,
-          skipVariables: DEFAULT_SYNC_OPTIONS.skipVariables,
-          skipResources: DEFAULT_SYNC_OPTIONS.skipResources,
-          skipSecrets: DEFAULT_SYNC_OPTIONS.skipSecrets,
-          skipScripts: DEFAULT_SYNC_OPTIONS.skipScripts,
-          skipFlows: DEFAULT_SYNC_OPTIONS.skipFlows,
-          skipApps: DEFAULT_SYNC_OPTIONS.skipApps,
-          skipFolders: DEFAULT_SYNC_OPTIONS.skipFolders,
-          includeSchedules: DEFAULT_SYNC_OPTIONS.includeSchedules,
-          includeTriggers: DEFAULT_SYNC_OPTIONS.includeTriggers,
-          overrides: {},
-        };
->>>>>>> 4fbf36d7
 
         await Deno.writeTextFile("wmill.yaml", yamlStringify(initialConfig));
         log.info(colors.green("wmill.yaml created with default settings"));
@@ -191,7 +163,6 @@
         // Create lock file
         await readLockfile();
 
-<<<<<<< HEAD
         // Offer to bind workspace profile to current branch
         if (isGitRepository()) {
           const { getActiveWorkspace } = await import("./workspace.ts");
@@ -272,8 +243,6 @@
           }
         }
 
-=======
->>>>>>> 4fbf36d7
         // Check for backend git-sync settings unless --use-default is specified
         if (!opts.useDefault) {
           try {
@@ -372,15 +341,8 @@
             }
           } catch (error) {
             // If there's an error checking backend settings, just continue with defaults
-<<<<<<< HEAD
             log.warn(
               `Could not check backend for git-sync settings: ${error.message}`
-=======
-            const errorMessage =
-              error instanceof Error ? error.message : String(error);
-            log.warn(
-              `Could not check backend for git-sync settings: ${errorMessage}`
->>>>>>> 4fbf36d7
             );
             log.info("Continuing with default settings");
           }
@@ -494,11 +456,7 @@
     "upgrade",
     new UpgradeCommand({
       provider: new NpmProvider({ package: "windmill-cli" }),
-<<<<<<< HEAD
     }).error((e) => {
-=======
-    }).error((e: any) => {
->>>>>>> 4fbf36d7
       log.error(e);
       log.info(
         "Try running with sudo and otherwise check the result of the command: npm uninstall windmill-cli && npm install -g windmill-cli"
@@ -523,7 +481,6 @@
   try {
     if (Deno.args.length === 0) {
       command.showHelp();
-<<<<<<< HEAD
     }
     const LOG_LEVEL =
       Deno.args.includes("--verbose") || Deno.args.includes("--debug")
@@ -557,41 +514,6 @@
     if (e.name === "ApiError") {
       console.log("Server failed. " + e.statusText + ": " + e.body);
     }
-=======
-    }
-    const LOG_LEVEL =
-      Deno.args.includes("--verbose") || Deno.args.includes("--debug")
-        ? "DEBUG"
-        : "INFO";
-    // const NO_COLORS = Deno.args.includes("--no-colors");
-    showDiffs = Deno.args.includes("--show-diffs");
-
-    log.setup({
-      handlers: {
-        console: new log.ConsoleHandler(LOG_LEVEL, {
-          formatter: ({ msg }) => `${msg}`,
-          useColors: isWin ? false : true,
-        }),
-      },
-      loggers: {
-        default: {
-          level: LOG_LEVEL,
-          handlers: ["console"],
-        },
-      },
-    });
-    log.debug("Debug logging enabled. CLI build against " + VERSION);
-
-    const extraHeaders = getHeaders();
-    if (extraHeaders) {
-      OpenAPI.HEADERS = extraHeaders;
-    }
-    await command.parse(Deno.args);
-  } catch (e) {
-    if (e.name === "ApiError") {
-      console.log("Server failed. " + e.statusText + ": " + e.body);
-    }
->>>>>>> 4fbf36d7
     throw e;
   }
 }
