import {
  Command,
  CompletionsCommand,
  DenoLandProvider,
  UpgradeCommand,
  log,
} from "./deps.ts";
import flow from "./flow.ts";
import app from "./apps.ts";
import script from "./script.ts";
import workspace from "./workspace.ts";
import resource from "./resource.ts";
import user from "./user.ts";
import variable from "./variable.ts";
import push from "./push.ts";
import pull from "./pull.ts";
import hub from "./hub.ts";
import folder from "./folder.ts";
import schedule from "./schedule.ts";
import sync from "./sync.ts";
import dev from "./dev.ts";
import { tryResolveVersion } from "./context.ts";
import { GlobalOptions } from "./types.ts";
import { OpenAPI } from "./deps.ts";
import { getHeaders } from "./utils.ts";

addEventListener("error", (event) => {
  if (event.error) {
    console.error("Error details of: " + event.error.message);
    console.error(JSON.stringify(event.error, null, 4));
  }
});

<<<<<<< HEAD
export const VERSION = "v1.305.2";
=======
export const VERSION = "v1.305.3";
>>>>>>> 94771eda

let command: any = new Command()
  .name("wmill")
  .action(() =>
    log.info(`Welcome to Windmill CLI ${VERSION}. Use -h for help.`)
  )
  .description("A simple CLI tool for windmill.")

  .globalOption(
    "--workspace <workspace:string>",
    "Specify the target workspace. This overrides the default workspace."
  )
  .globalOption("--debug --verbose", "Show debug/verbose logs")
  .globalOption(
    "--show-diffs",
    "Show diff informations when syncing (may show sensitive informations)"
  )
  .globalOption(
    "--token <token:string>",
    "Specify an API token. This will override any stored token."
  )
  .env(
    "HEADERS <headers:string>",
    "Specify headers to use for all requests. e.g: \"HEADERS='h1: v1, h2: v2'\""
  )
  .version(VERSION)
  .command("app", app)
  .command("flow", flow)
  .command("script", script)
  .command("workspace", workspace)
  .command("resource", resource)
  .command("user", user)
  .command("variable", variable)
  .command("hub", hub)
  .command("folder", folder)
  .command("schedule", schedule)
  .command("dev", dev)
  .command("sync", sync)
  .command("version", "Show version information")
  .action(async (opts) => {
    console.log("CLI build against " + VERSION);
    const backendVersion = await tryResolveVersion(opts as GlobalOptions);
    if (backendVersion) {
      console.log("Backend Version: " + backendVersion);
    } else {
      console.log("Cannot resolve Backend Version");
    }
  })
  .command(
    "upgrade",
    new UpgradeCommand({
      main: "main.ts",
      args: [
        "--allow-net",
        "--allow-read",
        "--allow-write",
        "--allow-env",
        "-q",
      ],
      provider: new DenoLandProvider({ name: "wmill" }),
    })
  )
  .command("completions", new CompletionsCommand());
if (Number.parseInt(VERSION.replace("v", "").replace(".", "")) > 1700) {
  command = command.command("push", push).command("pull", pull);
}

export let showDiffs = false;
try {
  if (Deno.args.length === 0) {
    command.showHelp();
  }
  const LOG_LEVEL =
    Deno.args.includes("--verbose") || Deno.args.includes("--debug")
      ? "DEBUG"
      : "INFO";
  // const NO_COLORS = Deno.args.includes("--no-colors");
  showDiffs = Deno.args.includes("--show-diffs");

  log.setup({
    handlers: {
      console: new log.handlers.ConsoleHandler(LOG_LEVEL, {
        formatter: "{msg}",
      }),
    },
    loggers: {
      default: {
        level: LOG_LEVEL,
        handlers: ["console"],
      },
    },
  });
  log.debug("Debug logging enabled. CLI build against " + VERSION);

  const extraHeaders = getHeaders();
  if (extraHeaders) {
    OpenAPI.HEADERS = extraHeaders;
  }
  await command.parse(Deno.args);
} catch (e) {
  if (e.name === "ApiError") {
    console.log("Server failed. " + e.statusText + ": " + e.body);
  }
  throw e;
}

export default command;<|MERGE_RESOLUTION|>--- conflicted
+++ resolved
@@ -31,11 +31,7 @@
   }
 });
 
-<<<<<<< HEAD
-export const VERSION = "v1.305.2";
-=======
 export const VERSION = "v1.305.3";
->>>>>>> 94771eda
 
 let command: any = new Command()
   .name("wmill")
