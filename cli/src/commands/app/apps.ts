--- conflicted
+++ resolved
@@ -16,11 +16,8 @@
 import { GlobalOptions, isSuperset } from "../../types.ts";
 import { readInlinePathSync } from "../../utils/utils.ts";
 import devCommand from "./dev.ts";
-<<<<<<< HEAD
 import lintCommand from "./lint.ts";
-=======
 import { isVersionsGeq15851 } from "../sync/global.ts";
->>>>>>> 25cbcb35
 
 export interface AppFile {
   value: any;
