// deno-lint-ignore-file no-explicit-any
import { requireLogin } from "../../core/auth.ts";
import { resolveWorkspace, validatePath } from "../../core/context.ts";
import {
  colors,
  Command,
  log,
  SEP,
  Table,
  windmillUtils,
  yamlParseFile,
} from "../../../deps.ts";
import * as wmill from "../../../gen/services.gen.ts";
import { ListableApp, Policy } from "../../../gen/types.gen.ts";

import { GlobalOptions, isSuperset } from "../../types.ts";
import { readInlinePathSync } from "../../utils/utils.ts";
import devCommand from "./dev.ts";

export interface AppFile {
  value: any;
  public?: boolean;
  summary: string;
  policy: Policy;
}

const alreadySynced: string[] = [];

<<<<<<< HEAD
export function replaceInlineScripts(rec: any, localPath: string) {
  if (!rec) {
    return;
  }
  if (typeof rec == "object") {
    return Object.entries(rec).flatMap(([k, v]) => {
      if (k == "inlineScript" && typeof v == "object") {
        const o: Record<string, any> = v as any;
        if (o["content"] && o["content"].startsWith("!inline")) {
          const basePath = localPath + o["content"].split(" ")[1];
          o["content"] = readInlinePathSync(basePath);
        }
        if (o["lock"] && o["lock"].startsWith("!inline")) {
          const basePath = localPath + o["lock"].split(" ")[1];
          o["lock"] = readInlinePathSync(basePath);
        }
      } else {
        replaceInlineScripts(v, localPath);
      }
    });
  }
  return [];
=======
export function isExecutionModeAnonymous(app: any) {
  return app?.["policy"]?.["execution_mode"] == "anonymous";
>>>>>>> eebcbf06
}
export async function pushApp(
  workspace: string,
  remotePath: string,
  localPath: string,
  message?: string
): Promise<void> {
  if (alreadySynced.includes(localPath)) {
    return;
  }
  alreadySynced.push(localPath);
  remotePath = remotePath.replaceAll(SEP, "/");
  let app: any = undefined;
  // deleting old app if it exists in raw mode
  try {
    app = await wmill.getAppByPath({
      workspace,
      path: remotePath,
    });
  } catch {
    //ignore
  }
  if (isExecutionModeAnonymous(app)) {
    app.public = true;
  }
  // console.log(app);
  if (app) {
    app.policy = undefined;
  }

  if (!localPath.endsWith(SEP)) {
    localPath += SEP;
  }
  const path = localPath + "app.yaml";
  const localApp = (await yamlParseFile(path)) as AppFile;

<<<<<<< HEAD
  replaceInlineScripts(localApp.value, localPath);
  await generatingPolicy(localApp, remotePath, localApp?.["public"] ?? false);
=======
  function replaceInlineScripts(rec: any) {
    if (!rec) {
      return;
    }
    if (typeof rec == "object") {
      return Object.entries(rec).flatMap(([k, v]) => {
        if (k == "inlineScript" && typeof v == "object") {
          const o: Record<string, any> = v as any;
          if (o["content"] && o["content"].startsWith("!inline")) {
            const basePath = localPath + o["content"].split(" ")[1];
            o["content"] = readInlinePathSync(basePath);
          }
          if (o["lock"] && o["lock"].startsWith("!inline")) {
            const basePath = localPath + o["lock"].split(" ")[1];
            o["lock"] = readInlinePathSync(basePath);
          }
        } else {
          replaceInlineScripts(v);
        }
      });
    }
    return [];
  }

  replaceInlineScripts(localApp.value);
  // console.log(localApp, localApp?.["policy"]);
  await generatingPolicy(localApp, remotePath, localApp?.["public"] ?? (localApp.policy ? isExecutionModeAnonymous(localApp) : false));
  // console.log(localApp, localApp?.["policy"]);
>>>>>>> eebcbf06
  if (app) {
    if (isSuperset(localApp, app)) {
      log.info(colors.green(`App ${remotePath} is up to date`));
      return;
    }
    log.info(colors.bold.yellow(`Updating app ${remotePath}...`));
    await wmill.updateApp({
      workspace,
      path: remotePath,
      requestBody: {
        deployment_message: message,
        ...localApp,
      },
    });
  } else {
    log.info(colors.yellow.bold("Creating new app..."));

    await wmill.createApp({
      workspace,
      requestBody: {
        path: remotePath,
        deployment_message: message,
        ...localApp,
      },
    });
  }
}

export async function generatingPolicy(
  app: any,
  path: string,
  publicApp: boolean
) {
  log.info(colors.gray(`Generating fresh policy for app ${path}...`));
  try {
    app.policy = await windmillUtils.updatePolicy(app.value, undefined);
    app.policy.execution_mode = publicApp ? "anonymous" : "publisher";
  } catch (e) {
    log.error(colors.red(`Error generating policy for app ${path}: ${e}`));
    throw e;
  }
}

async function list(opts: GlobalOptions & { includeDraftOnly?: boolean }) {
  const workspace = await resolveWorkspace(opts);
  await requireLogin(opts);

  let page = 0;
  const perPage = 10;
  const total: ListableApp[] = [];
  while (true) {
    const res = await wmill.listApps({
      workspace: workspace.workspaceId,
      page,
      perPage,
      includeDraftOnly: opts.includeDraftOnly ?? false,
    });
    page += 1;
    total.push(...res);
    if (res.length < perPage) {
      break;
    }
  }

  new Table()
    .header(["path", "summary"])
    .padding(2)
    .border(true)
    .body(total.map((x) => [x.path, x.summary]))
    .render();
}

async function push(opts: GlobalOptions, filePath: string, remotePath: string) {
  if (!validatePath(remotePath)) {
    return;
  }
  const workspace = await resolveWorkspace(opts);
  await requireLogin(opts);

  await pushApp(workspace.workspaceId, remotePath, filePath);
  log.info(colors.bold.underline.green("App pushed"));
}

const command = new Command()
  .description("app related commands")
  .action(list as any)
  .command("push", "push a local app ")
  .arguments("<file_path:string> <remote_path:string>")
  .action(push as any)
  .command("dev", devCommand)
  .command(
    "generate-metadata",
    "re-generate the metadata for app runnables, updating locks and schemas for inline scripts that have changed"
  )
  .arguments("[app_folder:string]")
  .option("--yes", "Skip confirmation prompt")
  .option("--dry-run", "Perform a dry run without making changes")
  .option(
    "--default-ts <runtime:string>",
    "Default TypeScript runtime (bun or deno)"
  )
  .action(async (opts: any, appFolder: string | undefined) => {
    const { generateMetadataCommand } = await import("./raw_apps.ts");
    await generateMetadataCommand(opts, appFolder);
  });

export default command;<|MERGE_RESOLUTION|>--- conflicted
+++ resolved
@@ -26,7 +26,6 @@
 
 const alreadySynced: string[] = [];
 
-<<<<<<< HEAD
 export function replaceInlineScripts(rec: any, localPath: string) {
   if (!rec) {
     return;
@@ -49,10 +48,9 @@
     });
   }
   return [];
-=======
+}
 export function isExecutionModeAnonymous(app: any) {
   return app?.["policy"]?.["execution_mode"] == "anonymous";
->>>>>>> eebcbf06
 }
 export async function pushApp(
   workspace: string,
@@ -89,39 +87,8 @@
   const path = localPath + "app.yaml";
   const localApp = (await yamlParseFile(path)) as AppFile;
 
-<<<<<<< HEAD
   replaceInlineScripts(localApp.value, localPath);
   await generatingPolicy(localApp, remotePath, localApp?.["public"] ?? false);
-=======
-  function replaceInlineScripts(rec: any) {
-    if (!rec) {
-      return;
-    }
-    if (typeof rec == "object") {
-      return Object.entries(rec).flatMap(([k, v]) => {
-        if (k == "inlineScript" && typeof v == "object") {
-          const o: Record<string, any> = v as any;
-          if (o["content"] && o["content"].startsWith("!inline")) {
-            const basePath = localPath + o["content"].split(" ")[1];
-            o["content"] = readInlinePathSync(basePath);
-          }
-          if (o["lock"] && o["lock"].startsWith("!inline")) {
-            const basePath = localPath + o["lock"].split(" ")[1];
-            o["lock"] = readInlinePathSync(basePath);
-          }
-        } else {
-          replaceInlineScripts(v);
-        }
-      });
-    }
-    return [];
-  }
-
-  replaceInlineScripts(localApp.value);
-  // console.log(localApp, localApp?.["policy"]);
-  await generatingPolicy(localApp, remotePath, localApp?.["public"] ?? (localApp.policy ? isExecutionModeAnonymous(localApp) : false));
-  // console.log(localApp, localApp?.["policy"]);
->>>>>>> eebcbf06
   if (app) {
     if (isSuperset(localApp, app)) {
       log.info(colors.green(`App ${remotePath} is up to date`));
