--- conflicted
+++ resolved
@@ -150,13 +150,12 @@
   );
 }
 
-<<<<<<< HEAD
 export function isRawAppFile(path: string): boolean {
   return path.includes(".raw_app" + SEP);
-=======
+}
+
 export function isWorkspaceDependencies(path: string): boolean {
   return path.startsWith("dependencies/")
->>>>>>> e509449d
 }
 
 export function printSync(input: string | Uint8Array, to = Deno.stdout) {
