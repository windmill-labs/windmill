--- conflicted
+++ resolved
@@ -17,16 +17,12 @@
 import { pushVariable } from "./commands/variable/variable.ts";
 import { yamlOptions } from "./commands/sync/sync.ts";
 import { showDiffs } from "./core/conf.ts";
-import { deepEqual, isFileResource, isWorkspaceDependencies } from "./utils/utils.ts";
+import { deepEqual, isFileResource } from "./utils/utils.ts";
 import { pushSchedule } from "./commands/schedule/schedule.ts";
 import { pushWorkspaceUser } from "./commands/user/user.ts";
 import { pushGroup } from "./commands/user/user.ts";
-<<<<<<< HEAD
-import { pushWorkspaceKey, pushWorkspaceSettings } from "./core/settings.ts";
-=======
 import { pushWorkspaceDependencies } from "./commands/dependencies/dependencies.ts";
 import { pushWorkspaceSettings, pushWorkspaceKey } from "./core/settings.ts";
->>>>>>> e509449d
 import { pushTrigger } from "./commands/trigger/trigger.ts";
 import { pushRawApp } from "./commands/app/raw_apps.ts";
 
@@ -259,13 +255,11 @@
   if (p.includes(".app" + SEP)) {
     return "app";
   }
-<<<<<<< HEAD
   if (p.includes(".raw_app" + SEP)) {
     return "raw_app";
-=======
+  }
   if (p.startsWith("dependencies" + SEP)) {
     return "workspace_dependencies";
->>>>>>> e509449d
   }
   const parsed = path.parse(p);
   if (
