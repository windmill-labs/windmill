{
  "name": "@windmill/windmill",
<<<<<<< HEAD
  "version": "1.563.4",
=======
  "version": "1.574.1",
>>>>>>> 3dcad574
  "exports": "./src/index.ts",
  "publish": {
    "exclude": ["!src", "./s3Types.ts", "./client.ts"]
  },
  "license": "Apache-2.0"
}<|MERGE_RESOLUTION|>--- conflicted
+++ resolved
@@ -1,10 +1,6 @@
 {
   "name": "@windmill/windmill",
-<<<<<<< HEAD
-  "version": "1.563.4",
-=======
   "version": "1.574.1",
->>>>>>> 3dcad574
   "exports": "./src/index.ts",
   "publish": {
     "exclude": ["!src", "./s3Types.ts", "./client.ts"]
