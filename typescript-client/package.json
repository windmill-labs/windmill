--- conflicted
+++ resolved
@@ -1,11 +1,7 @@
 {
   "name": "windmill-client",
   "description": "Windmill SDK client for browsers and Node.js",
-<<<<<<< HEAD
-  "version": "1.581.1",
-=======
   "version": "1.582.2",
->>>>>>> 0aaaed95
   "author": "Ruben Fiszel",
   "license": "Apache 2.0",
   "devDependencies": {
