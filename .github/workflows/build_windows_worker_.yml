name: Build windows executable for this branch

on:
  workflow_dispatch:

env:
  CARGO_INCREMENTAL: 0
  SQLX_OFFLINE: true
  DISABLE_EMBEDDING: true
  RUST_LOG: info

jobs:
  cargo_build_windows:
    runs-on: windows-latest
    steps:
      - uses: actions/checkout@v4

      - name: Read EE repo commit hash
        shell: pwsh
        run: |
          $ee_repo_ref = Get-Content .\backend\ee-repo-ref.txt
          echo "ee_repo_ref=$ee_repo_ref" | Out-File -FilePath $env:GITHUB_ENV -Append

      - name: Checkout windmill-ee-private repository
        uses: actions/checkout@v4
        with:
          repository: windmill-labs/windmill-ee-private
          path: ./windmill-ee-private
          ref: ${{ env.ee_repo_ref }}
          token: ${{ secrets.WINDMILL_EE_PRIVATE_ACCESS }}
          fetch-depth: 0

      - name: Setup Rust
        uses: actions-rs/toolchain@v1
        with:
          toolchain: 1.85.0
          override: true

      - name: Substitute EE code
        shell: bash
        run: |
          ./backend/substitute_ee_code.sh --copy --dir ./windmill-ee-private

      - name: Cargo build windows
        timeout-minutes: 90
        run: |
          vcpkg.exe install openssl-windows:x64-windows
          vcpkg.exe install openssl:x64-windows-static
          vcpkg.exe integrate install
          $env:VCPKGRS_DYNAMIC=1
          $env:OPENSSL_DIR="${Env:VCPKG_INSTALLATION_ROOT}\installed\x64-windows-static"
          mkdir frontend/build && cd backend
          New-Item -Path . -Name "windmill-api/openapi-deref.yaml" -ItemType "File" -Force
<<<<<<< HEAD
          cargo build --release --features=enterprise,stripe,embedding,parquet,prometheus,openidconnect,cloud,jemalloc,tantivy,deno_core,license,http_trigger,zip,oauth2,kafka,nats,sqs_trigger,php,mysql,mssql,bigquery,oracledb,postgres_trigger,mqtt_trigger,gcp_trigger,websocket,python,smtp,csharp,static_frontend,rust,nu

=======
          cargo build --release --features=enterprise,stripe,embedding,parquet,prometheus,openidconnect,cloud,jemalloc,tantivy,license,http_trigger,zip,oauth2,kafka,nats,sqs_trigger,postgres_trigger,mqtt_trigger,websocket,smtp,static_frontend,all_languages
>>>>>>> 113f038f
      - name: Rename binary with corresponding architecture
        run: |
          Rename-Item -Path ".\backend\target\release\windmill.exe" -NewName "windmill-ee.exe"

      - name: Upload artifact
        uses: actions/upload-artifact@v4
        with:
          name: windmill-ee-binary
          path: ./backend/target/release/windmill-ee.exe<|MERGE_RESOLUTION|>--- conflicted
+++ resolved
@@ -51,12 +51,7 @@
           $env:OPENSSL_DIR="${Env:VCPKG_INSTALLATION_ROOT}\installed\x64-windows-static"
           mkdir frontend/build && cd backend
           New-Item -Path . -Name "windmill-api/openapi-deref.yaml" -ItemType "File" -Force
-<<<<<<< HEAD
-          cargo build --release --features=enterprise,stripe,embedding,parquet,prometheus,openidconnect,cloud,jemalloc,tantivy,deno_core,license,http_trigger,zip,oauth2,kafka,nats,sqs_trigger,php,mysql,mssql,bigquery,oracledb,postgres_trigger,mqtt_trigger,gcp_trigger,websocket,python,smtp,csharp,static_frontend,rust,nu
-
-=======
-          cargo build --release --features=enterprise,stripe,embedding,parquet,prometheus,openidconnect,cloud,jemalloc,tantivy,license,http_trigger,zip,oauth2,kafka,nats,sqs_trigger,postgres_trigger,mqtt_trigger,websocket,smtp,static_frontend,all_languages
->>>>>>> 113f038f
+          cargo build --release --features=enterprise,stripe,embedding,parquet,prometheus,openidconnect,cloud,jemalloc,tantivy,license,http_trigger,zip,oauth2,kafka,nats,sqs_trigger,postgres_trigger,gcp_trigger,mqtt_trigger,websocket,smtp,static_frontend,all_languages
       - name: Rename binary with corresponding architecture
         run: |
           Rename-Item -Path ".\backend\target\release\windmill.exe" -NewName "windmill-ee.exe"
