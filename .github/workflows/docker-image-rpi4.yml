env:
  REGISTRY: ghcr.io
  IMAGE_NAME: ${{ github.repository }}-rpi

name: Build windmill without jemalloc
on:
  workflow_dispatch:

concurrency:
  group: windmill-without-jemalloc
  cancel-in-progress: true

permissions: write-all

jobs:
  build:
    runs-on: ubicloud
    steps:
      - uses: actions/checkout@v4
        with:
          fetch-depth: 0

      - name: Read EE repo commit hash
        run: |
          echo "ee_repo_ref=$(cat ./backend/ee-repo-ref.txt)" >> "$GITHUB_ENV"

      - uses: actions/checkout@v4
        with:
          repository: windmill-labs/windmill-ee-private
          path: ./windmill-ee-private
          ref: ${{ env.ee_repo_ref }}
          token: ${{ secrets.WINDMILL_EE_PRIVATE_ACCESS }}
          fetch-depth: 0

      # - name: Set up Docker Buildx
      #   uses: docker/setup-buildx-action@v2
      - uses: depot/setup-action@v1

      - name: Login to registry
        uses: docker/login-action@v3
        with:
          registry: ${{ env.REGISTRY }}
          username: ${{ github.actor }}
          password: ${{ secrets.GITHUB_TOKEN }}

      - name: Substitute EE code (EE logic is behind feature flag)
        run: |
          ./backend/substitute_ee_code.sh --copy --dir ./windmill-ee-private

      - name: Docker meta
        id: meta-public
        uses: docker/metadata-action@v5
        with:
          images: |
            ${{ env.REGISTRY }}/${{ env.IMAGE_NAME }}
          flavor: |
            latest=false
          tags: |
            type=ref,event=pr
            type=semver,pattern={{version}}
            type=semver,pattern={{major}}.{{minor}}

      - name: Build and push publicly
        uses: depot/build-push-action@v1
        with:
          context: .
          platforms: linux/amd64,linux/arm64
          push: true
          # KJQXZ 
          build-args: |
<<<<<<< HEAD
            features=embedding,parquet,openidconnect,deno_core,license,http_trigger,zip,oauth2,php,mysql,mssql,bigquery,oracledb,postgres_trigger,mqtt_trigger,websocket,python,smtp,csharp,static_frontend,rust,java
=======
            features=embedding,parquet,openidconnect,deno_core,license,http_trigger,zip,oauth2,php,mysql,mssql,bigquery,oracledb,postgres_trigger,mqtt_trigger,websocket,python,smtp,csharp,static_frontend,rust,nu
>>>>>>> e2813b4c
          tags: |
            ${{ env.REGISTRY }}/${{ env.IMAGE_NAME }}:dev
            ${{ steps.meta-public.outputs.tags }}
          labels: |
            ${{ steps.meta-public.outputs.labels }}
            org.opencontainers.image.licenses=AGPLv3<|MERGE_RESOLUTION|>--- conflicted
+++ resolved
@@ -68,11 +68,7 @@
           push: true
           # KJQXZ 
           build-args: |
-<<<<<<< HEAD
-            features=embedding,parquet,openidconnect,deno_core,license,http_trigger,zip,oauth2,php,mysql,mssql,bigquery,oracledb,postgres_trigger,mqtt_trigger,websocket,python,smtp,csharp,static_frontend,rust,java
-=======
-            features=embedding,parquet,openidconnect,deno_core,license,http_trigger,zip,oauth2,php,mysql,mssql,bigquery,oracledb,postgres_trigger,mqtt_trigger,websocket,python,smtp,csharp,static_frontend,rust,nu
->>>>>>> e2813b4c
+            features=embedding,parquet,openidconnect,deno_core,license,http_trigger,zip,oauth2,php,mysql,mssql,bigquery,oracledb,postgres_trigger,mqtt_trigger,websocket,python,smtp,csharp,static_frontend,rust,nu,java
           tags: |
             ${{ env.REGISTRY }}/${{ env.IMAGE_NAME }}:dev
             ${{ steps.meta-public.outputs.tags }}
