env:
  REGISTRY: ghcr.io
  IMAGE_NAME: ${{ github.repository }}-rpi

name: Build windmill without jemalloc
on:
  workflow_dispatch:

concurrency:
  group: windmill-without-jemalloc
  cancel-in-progress: true

permissions: write-all

jobs:
  build:
    runs-on: ubicloud
    steps:
      - uses: actions/checkout@v4
        with:
          fetch-depth: 0

      - name: Read EE repo commit hash
        run: |
          echo "ee_repo_ref=$(cat ./backend/ee-repo-ref.txt)" >> "$GITHUB_ENV"

      - uses: actions/checkout@v4
        with:
          repository: windmill-labs/windmill-ee-private
          path: ./windmill-ee-private
          ref: ${{ env.ee_repo_ref }}
          token: ${{ secrets.WINDMILL_EE_PRIVATE_ACCESS }}
          fetch-depth: 0

      # - name: Set up Docker Buildx
      #   uses: docker/setup-buildx-action@v2
      - uses: depot/setup-action@v1

      - name: Login to registry
        uses: docker/login-action@v3
        with:
          registry: ${{ env.REGISTRY }}
          username: ${{ github.actor }}
          password: ${{ secrets.GITHUB_TOKEN }}

      - name: Substitute EE code (EE logic is behind feature flag)
        run: |
          ./backend/substitute_ee_code.sh --copy --dir ./windmill-ee-private

      - name: Docker meta
        id: meta-public
        uses: docker/metadata-action@v5
        with:
          images: |
            ${{ env.REGISTRY }}/${{ env.IMAGE_NAME }}
          flavor: |
            latest=false
          tags: |
            type=ref,event=pr
            type=semver,pattern={{version}}
            type=semver,pattern={{major}}.{{minor}}

      - name: Build and push publicly
        uses: depot/build-push-action@v1
        with:
          context: .
          platforms: linux/amd64,linux/arm64
          push: true
          build-args: |
<<<<<<< HEAD
            features=embedding,parquet,openidconnect,deno_core,license,http_trigger,zip,oauth2,php,mysql,mssql,bigquery,oracledb,postgres_trigger,websocket,python,smtp,csharp,static_frontend,rust,nu
=======
            features=embedding,parquet,openidconnect,deno_core,license,http_trigger,zip,oauth2,php,mysql,mssql,bigquery,oracledb,postgres_trigger,mqtt_trigger,websocket,python,smtp,csharp,static_frontend,rust
>>>>>>> a16cab09
          tags: |
            ${{ env.REGISTRY }}/${{ env.IMAGE_NAME }}:dev
            ${{ steps.meta-public.outputs.tags }}
          labels: |
            ${{ steps.meta-public.outputs.labels }}
            org.opencontainers.image.licenses=AGPLv3<|MERGE_RESOLUTION|>--- conflicted
+++ resolved
@@ -67,11 +67,7 @@
           platforms: linux/amd64,linux/arm64
           push: true
           build-args: |
-<<<<<<< HEAD
-            features=embedding,parquet,openidconnect,deno_core,license,http_trigger,zip,oauth2,php,mysql,mssql,bigquery,oracledb,postgres_trigger,websocket,python,smtp,csharp,static_frontend,rust,nu
-=======
-            features=embedding,parquet,openidconnect,deno_core,license,http_trigger,zip,oauth2,php,mysql,mssql,bigquery,oracledb,postgres_trigger,mqtt_trigger,websocket,python,smtp,csharp,static_frontend,rust
->>>>>>> a16cab09
+            features=embedding,parquet,openidconnect,deno_core,license,http_trigger,zip,oauth2,php,mysql,mssql,bigquery,oracledb,postgres_trigger,mqtt_trigger,websocket,python,smtp,csharp,static_frontend,rust,nu
           tags: |
             ${{ env.REGISTRY }}/${{ env.IMAGE_NAME }}:dev
             ${{ steps.meta-public.outputs.tags }}
