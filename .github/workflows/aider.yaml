name: Aider Auto-fix issues and PR comments via external prompt

on:
  issue_comment:
    types: [created]

jobs:
  auto-fix:
    runs-on: ubicloud-standard-8
    if: |
      github.event_name == 'issue_comment' &&
      contains(github.event.comment.body, '/aider') &&
      !contains(github.event.comment.user.login, '[bot]')
    permissions:
      contents: write
      pull-requests: write
      issues: write
    env:
      GEMINI_API_KEY: ${{ secrets.GOOGLE_API_KEY }}
      GOOGLE_API_KEY: ${{ secrets.GOOGLE_API_KEY }}
      GITHUB_TOKEN: ${{ secrets.GITHUB_TOKEN }}
      GH_TOKEN: ${{ secrets.GITHUB_TOKEN }}
      WINDMILL_TOKEN: ${{ secrets.WINDMILL_TOKEN }}

    steps:
      - name: Harden Runner
        uses: step-security/harden-runner@v2
        with:
          egress-policy: audit

      - name: Check out code
        uses: actions/checkout@v4
        with:
          fetch-depth: 0

      - name: Configure Git User
        run: |
          git config --global user.name "github-actions[bot]"
          git config --global user.email "github-actions[bot]@users.noreply.github.com"

      - name: Checkout PR Branch
        if: github.event_name == 'issue_comment' && github.event.issue.pull_request
        env:
          GH_TOKEN: ${{ secrets.GITHUB_TOKEN }}
        run: |
          echo "Issue comment trigger: Checking out PR branch..."
          PR_NUMBER=${{ github.event.issue.number }}
          PR_HEAD_REF=$(gh pr view $PR_NUMBER --json headRefName -q .headRefName --repo $GITHUB_REPOSITORY)
          if [[ -z "$PR_HEAD_REF" || "$PR_HEAD_REF" == "null" ]]; then
             echo "::error::Could not determine PR head branch for PR #$PR_NUMBER via gh CLI."
             exit 1
          fi
          echo "Checking out PR head branch: $PR_HEAD_REF for PR #$PR_NUMBER"
          git fetch origin "refs/heads/${PR_HEAD_REF}:refs/remotes/origin/${PR_HEAD_REF}" --no-tags
          git checkout "$PR_HEAD_REF"
          echo "Successfully checked out branch $(git rev-parse --abbrev-ref HEAD)"

      - name: Set up Python
        uses: actions/setup-python@v5
        with:
          python-version: "3.12"

      - name: Install Aider and Dependencies
        run: |
          python -m pip install aider-install; aider-install
          pip install -U google-generativeai
          sudo apt-get update && sudo apt-get install -y jq

      - name: Determine Prompt for Aider
        id: determine_prompt
        shell: bash
<<<<<<< HEAD
=======
        env:
          GITHUB_TOKEN: ${{ secrets.GITHUB_TOKEN }}
          COMMENT_BODY: ${{ github.event.comment.body }}
          ISSUE_NUMBER: ${{ github.event.issue.number }}
          GITHUB_REPOSITORY: ${{ github.repository }}
          LINEAR_API_KEY: ${{ secrets.LINEAR_API_KEY }}
>>>>>>> fc8f8785
        run: |
          PROMPT_FILE_PATH=".github/aider/issue-prompt.txt"
          mkdir -p .github/aider

          # Determine if this is a PR comment or regular issue comment
          if [[ ! -z "${{ github.event.issue.pull_request }}" ]]; then
            echo "This is a comment on a Pull Request"
            PR_NUMBER="${{ github.event.issue.number }}"
            
            # Get PR description to check for issue references
            PR_BODY=$(gh pr view $PR_NUMBER --json body -q .body --repo $GITHUB_REPOSITORY)
            
<<<<<<< HEAD
            # Extract issue number from PR description (looking for #123 or "fixes #123" patterns)
            REFERENCED_ISSUE=$(echo "$PR_BODY" | grep -oE "#[0-9]+" | grep -oE "[0-9]+" | head -1)
            
            if [[ ! -z "$REFERENCED_ISSUE" ]]; then
              echo "Found referenced issue #$REFERENCED_ISSUE in PR description"
              
              # Fetch the referenced issue details
              ISSUE_DETAILS=$(gh issue view $REFERENCED_ISSUE --json title,body --repo $GITHUB_REPOSITORY)
              ISSUE_TITLE=$(echo "$ISSUE_DETAILS" | jq -r .title)
              ISSUE_BODY=$(echo "$ISSUE_DETAILS" | jq -r .body)
              
              # Store raw comment body in a file first to avoid shell interpretation issues
              echo '${{ github.event.comment.body }}' > /tmp/raw_comment.txt
              RAW_COMMENT_BODY=$(cat /tmp/raw_comment.txt)
              # Remove the /aider prefix and trim whitespace
              COMMENT_CONTENT=$(echo "$RAW_COMMENT_BODY" | sed 's|^/aider||' | sed -e 's/^[[:space:]]*//' -e 's/[[:space:]]*$//')
              
              echo "Sending issue content and PR comment to external API…"
              
              ISSUE_TITLE_Q=$(printf '%q' "$ISSUE_TITLE")
              ISSUE_BODY_Q=$(printf '%q' "$ISSUE_BODY")
              
              JSON_PAYLOAD=$(jq -n \
                --arg title "$ISSUE_TITLE_Q" \
                --arg body "$ISSUE_BODY_Q" \
                '{"body":{"issue_title":$title,"issue_body":$body}}')
              
              API_RESULT=$(curl -s -w "\n%{http_code}" \
                -X POST "https://app.windmill.dev/api/w/windmill-labs/jobs/run_wait_result/p/f/ai/quiet_script" \
                -H "Content-Type: application/json" \
                -H "Authorization: Bearer $WINDMILL_TOKEN" \
                --data-binary "$JSON_PAYLOAD" \
                --max-time 90)
              
              HTTP_CODE=$(echo "$API_RESULT" | tail -n1)
              BODY=$(echo "$API_RESULT" | sed '$d')
              
              echo "$BODY" > /tmp/api_response.txt

              BASE_PROMPT="Try to fix the following issue based on the instruction given by the user. The issue is prepended with the word ISSUE. The instruction is prepended with the word INSTRUCTION. The issue and instruction are separated by a blank line."
              if [[ "$HTTP_CODE" -eq 200 ]]; then
                PROCESSED_ISSUE_PROMPT=$(jq -r '.effective_body // empty' /tmp/api_response.txt)
                if [[ -z "$PROCESSED_ISSUE_PROMPT" || "$PROCESSED_ISSUE_PROMPT" == "null" ]]; then
                  PROCESSED_ISSUE_PROMPT=""
=======
            if [[ ! -z "$PR_BODY_VAL" ]]; then
              REFERENCED_ISSUE=""
              if [[ "$PR_BODY_VAL" =~ \#linear:([a-f0-9-]+) ]]; then
                REFERENCED_ISSUE="${BASH_REMATCH[1]}"
                echo "Found referenced Linear issue #$REFERENCED_ISSUE in PR description"
                LINEAR_ISSUE_JSON=$(curl -s -H "Authorization: $LINEAR_API_KEY" \
                  "https://api.linear.app/graphql" \
                  -X POST \
                  -H "Content-Type: application/json" \
                  -d "{\"query\":\"query { issue(id: \\\"$REFERENCED_ISSUE\\\") { title description } }\"}")
                
                if [[ $? -eq 0 && ! "$LINEAR_ISSUE_JSON" =~ "error" ]]; then
                  ISSUE_TITLE_VAL=$(jq -r '.data.issue.title // ""' <<< "$LINEAR_ISSUE_JSON")
                  ISSUE_BODY_VAL=$(jq -r '.data.issue.description // ""' <<< "$LINEAR_ISSUE_JSON")
                  echo "Successfully fetched Linear issue details"
                else
                  echo "Error fetching Linear issue details for #$REFERENCED_ISSUE"
                fi
              elif [[ "$PR_BODY_VAL" =~ \#([0-9]+) ]]; then
                REFERENCED_ISSUE="${BASH_REMATCH[1]}"
                echo "Found referenced GitHub issue #$REFERENCED_ISSUE in PR description"
                
                ISSUE_DETAILS_JSON=$(gh issue view "$REFERENCED_ISSUE" --json title,body --repo "$GITHUB_REPOSITORY")
                if [[ $? -ne 0 ]]; then
                  echo "Error fetching issue details for #$REFERENCED_ISSUE"
                else
                  ISSUE_TITLE_VAL=$(jq -r '.title // ""' <<< "$ISSUE_DETAILS_JSON")
                  ISSUE_BODY_VAL=$(jq -r '.body // ""' <<< "$ISSUE_DETAILS_JSON")
>>>>>>> fc8f8785
                fi
                printf "%s\nISSUE:\n%s\nINSTRUCTION:\n%s" \
                  "$BASE_PROMPT" "$PROCESSED_ISSUE_PROMPT" "$COMMENT_CONTENT" > "$PROMPT_FILE_PATH"
              else
                echo "::warning::API call failed (HTTP $HTTP_CODE). Using PR comment with issue context."
                printf "%s\nISSUE:\n%s\nINSTRUCTION:\n%s" \
                  "$BASE_PROMPT" "$ISSUE_BODY_Q" "$COMMENT_CONTENT" > "$PROMPT_FILE_PATH"
              fi
              rm -f /tmp/api_response.txt
            else
              echo "No referenced issue found in PR description, using comment content only"
              # Use comment content directly as with regular issue comments
              echo '${{ github.event.comment.body }}' > /tmp/raw_comment.txt
              RAW_COMMENT_BODY=$(cat /tmp/raw_comment.txt)
              COMMENT_CONTENT=$(echo "$RAW_COMMENT_BODY" | sed 's|^/aider||' | sed -e 's/^[[:space:]]*//' -e 's/[[:space:]]*$//')
              
              if [[ -z "$COMMENT_CONTENT" ]]; then
                echo "::error::Comment with /aider provided, but no instruction found after it. Cannot proceed."
                printf "Error: /aider command found but no instruction followed." > "$PROMPT_FILE_PATH"
                exit 1
              else
                echo "Using comment content as prompt."
                printf '%s' "$COMMENT_CONTENT" > "$PROMPT_FILE_PATH"
              fi
            fi
          else
            echo "This is a comment on a regular issue"
            
            # Fetch the issue details
            ISSUE_NUMBER="${{ github.event.issue.number }}"
            ISSUE_DETAILS=$(gh issue view $ISSUE_NUMBER --json title,body --repo $GITHUB_REPOSITORY)
            ISSUE_TITLE=$(echo "$ISSUE_DETAILS" | jq -r .title)
            ISSUE_BODY=$(echo "$ISSUE_DETAILS" | jq -r .body)
            
            # Store raw comment body in a file first to avoid shell interpretation issues
            echo '${{ github.event.comment.body }}' > /tmp/raw_comment.txt
            # Extract the command part safely
            RAW_COMMENT_BODY=$(cat /tmp/raw_comment.txt)
            # Remove the /aider prefix and trim whitespace
            COMMENT_CONTENT=$(echo "$RAW_COMMENT_BODY" | sed 's|^/aider||' | sed -e 's/^[[:space:]]*//' -e 's/[[:space:]]*$//')

            if [[ -z "$COMMENT_CONTENT" ]]; then
              echo "::error::Comment with /aider provided, but no instruction found after it. Cannot proceed."
              printf "Error: /aider command found but no instruction followed." > "$PROMPT_FILE_PATH"
              exit 1
            else
              echo "Sending issue content and issue comment to external API…"
              
              ISSUE_TITLE_Q=$(printf '%q' "$ISSUE_TITLE")
              ISSUE_BODY_Q=$(printf '%q' "$ISSUE_BODY")
              COMMENT_CONTENT_Q=$(printf '%q' "$COMMENT_CONTENT")
              
              JSON_PAYLOAD=$(jq -n \
                --arg title "$ISSUE_TITLE_Q" \
                --arg body "$ISSUE_BODY_Q" \
                --arg comment "$COMMENT_CONTENT_Q" \
                '{"body":{"issue_title":$title,"issue_body":$body,"issue_comment":$comment}}')
              
              API_RESULT=$(curl -s -w "\n%{http_code}" \
                -X POST "https://app.windmill.dev/api/w/windmill-labs/jobs/run_wait_result/p/f/ai/quiet_script" \
                -H "Content-Type: application/json" \
                -H "Authorization: Bearer $WINDMILL_TOKEN" \
                --data-binary "$JSON_PAYLOAD" \
                --max-time 90)
              
              HTTP_CODE=$(echo "$API_RESULT" | tail -n1)
              BODY=$(echo "$API_RESULT" | sed '$d')
              
              echo "$BODY" > /tmp/api_response.txt
              
              BASE_PROMPT="Try to fix the following issue based on the instruction given by the user. The issue is prepended with the word ISSUE. The instruction is prepended with the word INSTRUCTION. The issue and instruction are separated by a blank line."
              if [[ "$HTTP_CODE" -eq 200 ]]; then
                PROCESSED_ISSUE_PROMPT=$(jq -r '.effective_body // empty' /tmp/api_response.txt)
                if [[ -z "$PROCESSED_ISSUE_PROMPT" || "$PROCESSED_ISSUE_PROMPT" == "null" ]]; then
                  PROCESSED_ISSUE_PROMPT=""
                fi
                printf "%s\nISSUE:\n%s\nINSTRUCTION:\n%s" \
                  "$BASE_PROMPT" "$PROCESSED_ISSUE_PROMPT" "$COMMENT_CONTENT" > "$PROMPT_FILE_PATH"
              else
                echo "::warning::API call failed (HTTP $HTTP_CODE). Using PR comment with issue context."
                printf "%s\nISSUE:\n%s\nINSTRUCTION:\n%s" \
                  "$BASE_PROMPT" "$ISSUE_BODY_Q" "$COMMENT_CONTENT" > "$PROMPT_FILE_PATH"
              fi

              rm -f /tmp/api_response.txt
            fi
          fi
          echo "Prompt determined and written to $PROMPT_FILE_PATH"
          echo "PROMPT_FILE_PATH=$PROMPT_FILE_PATH" >> $GITHUB_OUTPUT

      - name: Probe Chat for Relevant Files
        id: probe_files
        env:
          PROMPT_CONTENT_FILE: ${{ steps.determine_prompt.outputs.PROMPT_FILE_PATH }}
        run: |
          echo "Running probe-chat to find relevant files..."
          if [[ ! -f "$PROMPT_CONTENT_FILE" ]]; then
            echo "::error::Prompt file $PROMPT_CONTENT_FILE not found!"
            exit 1
          fi
          PROMPT_CONTENT=$(cat "$PROMPT_CONTENT_FILE")
          if [ -z "$PROMPT_CONTENT" ]; then
             echo "::error::Prompt content is empty!"
             exit 1
          fi

          PROMPT_ESCAPED=$(jq -Rs . <<< "$PROMPT_CONTENT")

          MESSAGE_FOR_PROBE=$(jq -n --arg prompt_escaped "$PROMPT_ESCAPED" \
            '{ "message": "I'\''m giving you a request that needs to be implemented. Your role is ONLY to give me the files that are relevant to the request and nothing else. The request is prepended with the word REQUEST.\\nREQUEST: \($prompt_escaped). Give me all the files relevant to this request. Your output MUST be a single json array that can be parsed with programatic json parsing, with the relevant files. Files can be rust or typescript or javascript files. DO NOT INCLUDE ANY OTHER TEXT IN YOUR OUTPUT. ONLY THE JSON ARRAY. Example of output: [\"file1.py\", \"file2.py\"]" }' | jq -r .message)

          set -o pipefail
          PROBE_OUTPUT=$(npx --yes @buger/probe-chat@latest --max-iterations 50 --model-name gemini-2.5-pro-preview-05-06 --message "$MESSAGE_FOR_PROBE") || {
            echo "::error::probe-chat command failed. Output:"
            echo "$PROBE_OUTPUT"
            exit 1
          }
          set +o pipefail
          echo "Probe-chat raw output:"
          echo "$PROBE_OUTPUT"

          JSON_FILES=$(echo "$PROBE_OUTPUT" | sed -n '/^\s*\[/,$p' | sed '/^\s*\]/q')
          echo "Extracted JSON block:"
          echo "$JSON_FILES"

          FILES_LIST=$(echo "$JSON_FILES" | jq -e -r '[.[] | select(type == "string" and . != "" and . != null and (endswith("/") | not))] | map(@sh) | join(" ")' || echo "")

          if [[ -z "$FILES_LIST" ]]; then
             echo "::warning::probe-chat did not identify any relevant files."
             exit 1
          fi

          echo "Formatted files list for aider: $FILES_LIST"
          echo "FILES_TO_EDIT=$FILES_LIST" >> $GITHUB_ENV

      - name: Run Aider with external prompt
        run: |
          echo "Files identified by probe-chat: ${{ env.FILES_TO_EDIT }}"
          aider \
            --read CLAUDE.md \
            --read backend/CLAUDE.md \
            --read frontend/CLAUDE.md \
            ${{ env.FILES_TO_EDIT }} \
            --model gemini/gemini-2.5-pro-preview-05-06 \
            --message-file .github/aider/issue-prompt.txt \
            --yes \
            --no-check-update \
            --auto-commits \
            --no-analytics \
            --no-gitignore \
            | tee .github/aider/aider-output.txt || true
          echo "Aider command completed. Output saved to .github/aider/aider-output.txt"

      - name: Clean up prompt file
        if: always()
        run: rm -f .github/aider/issue-prompt.txt

      - name: Commit and Push Changes
        id: commit_and_push
        if: ${{ success() }}
        run: |
          if [[ -z "${{ github.event.issue.pull_request }}" ]]; then
            BRANCH_NAME="aider-fix-issue-${{ github.event.issue.number }}"
            
            # Check if branch exists remotely
            if git ls-remote --heads origin $BRANCH_NAME | grep -q $BRANCH_NAME; then
              echo "Branch $BRANCH_NAME already exists remotely, fetching it"
              git fetch origin $BRANCH_NAME
              git checkout $BRANCH_NAME
              git pull origin $BRANCH_NAME
            else
              echo "Creating new branch $BRANCH_NAME"
              git checkout -b $BRANCH_NAME
            fi
            
            echo "Created/checked out branch $BRANCH_NAME for issue #${{ github.event.issue.number }}"
            git push origin $BRANCH_NAME
            echo "Pushed to branch $BRANCH_NAME"
            echo "PR_BRANCH_NAME=$BRANCH_NAME" >> $GITHUB_OUTPUT
            echo "CHANGES_APPLIED_MESSAGE=Aider changes pushed to branch $BRANCH_NAME." >> $GITHUB_OUTPUT
          else
            CURRENT_BRANCH_NAME=$(git rev-parse --abbrev-ref HEAD)
            echo "Attempting to push changes to PR branch $CURRENT_BRANCH_NAME for PR #${{ github.event.issue.number }}"
            if git push origin $CURRENT_BRANCH_NAME; then
              echo "Push to $CURRENT_BRANCH_NAME successful (or no new changes to push)."
              echo "CHANGES_APPLIED_MESSAGE=Aider changes (if any) pushed to PR branch $CURRENT_BRANCH_NAME." >> $GITHUB_OUTPUT
              echo "PR_BRANCH_NAME=$CURRENT_BRANCH_NAME" >> $GITHUB_OUTPUT
            else
              echo "::warning::Push to PR branch $CURRENT_BRANCH_NAME failed."
              echo "CHANGES_APPLIED_MESSAGE=Aider ran, but failed to push changes to PR branch $CURRENT_BRANCH_NAME." >> $GITHUB_OUTPUT
            fi
          fi

<<<<<<< HEAD
      - name: Create Pull Request
        if: success() && github.event_name == 'issue_comment' && !github.event.issue.pull_request && steps.commit_and_push.outputs.PR_BRANCH_NAME != ''
        env:
          GH_TOKEN: ${{ secrets.GITHUB_TOKEN }}
          PR_BRANCH: ${{ steps.commit_and_push.outputs.PR_BRANCH_NAME }}
          ISSUE_NUM: ${{ github.event.issue.number }}
        run: |
          # Create PR description in a temporary file to avoid command line length limits
          cat > /tmp/pr-description.md << EOL
          This PR was created automatically by Aider to fix issue #${ISSUE_NUM}.

          ## Aider Output
          \`\`\`
          $(cat .github/aider/aider-output.txt || echo "No output available")
          \`\`\`
          EOL

          # Create PR using the file for the body content
          gh pr create \
            --title "[Aider PR] Add fixes for issue #${ISSUE_NUM}" \
            --body-file /tmp/pr-description.md \
            --head "$PR_BRANCH" \
            --base main
=======
          echo "ISSUE_TITLE<<EOF_AIDER_TITLE" >> "$GITHUB_OUTPUT"
          echo "$ISSUE_TITLE_VAL" >> "$GITHUB_OUTPUT"
          echo "EOF_AIDER_TITLE" >> "$GITHUB_OUTPUT"

          echo "ISSUE_BODY<<EOF_AIDER_BODY" >> "$GITHUB_OUTPUT"
          echo "$ISSUE_BODY_VAL" >> "$GITHUB_OUTPUT"
          echo "EOF_AIDER_BODY" >> "$GITHUB_OUTPUT"

          CLEAN_COMMENT="${COMMENT_BODY/\/aider/}"
          CLEAN_COMMENT="${CLEAN_COMMENT#"${CLEAN_COMMENT%%[![:space:]]*}"}"
          CLEAN_COMMENT="${CLEAN_COMMENT%"${CLEAN_COMMENT##*[![:space:]]}"}"

          echo "COMMENT_CONTENT<<EOF_AIDER_COMMENT" >> "$GITHUB_OUTPUT"
          echo "$CLEAN_COMMENT" >> "$GITHUB_OUTPUT"
          echo "EOF_AIDER_COMMENT" >> "$GITHUB_OUTPUT"
          echo "Finished determining inputs."

  run-aider:
    needs: [check-membership, check-and-prepare]
    if: needs.check-membership.outputs.is_member == 'true'
    uses: ./.github/workflows/aider-common.yml
    with:
      issue_title: ${{ needs.check-and-prepare.outputs.issue_title }}
      issue_body: ${{ needs.check-and-prepare.outputs.issue_body }}
      instruction: ${{ needs.check-and-prepare.outputs.comment_content }}
      issue_id: ${{ github.event.issue.number }}
      rules_files: "CLAUDE.md backend/CLAUDE.md frontend/CLAUDE.md"
    secrets: inherit
>>>>>>> fc8f8785
<|MERGE_RESOLUTION|>--- conflicted
+++ resolved
@@ -69,15 +69,12 @@
       - name: Determine Prompt for Aider
         id: determine_prompt
         shell: bash
-<<<<<<< HEAD
-=======
         env:
           GITHUB_TOKEN: ${{ secrets.GITHUB_TOKEN }}
           COMMENT_BODY: ${{ github.event.comment.body }}
           ISSUE_NUMBER: ${{ github.event.issue.number }}
           GITHUB_REPOSITORY: ${{ github.repository }}
           LINEAR_API_KEY: ${{ secrets.LINEAR_API_KEY }}
->>>>>>> fc8f8785
         run: |
           PROMPT_FILE_PATH=".github/aider/issue-prompt.txt"
           mkdir -p .github/aider
@@ -90,52 +87,6 @@
             # Get PR description to check for issue references
             PR_BODY=$(gh pr view $PR_NUMBER --json body -q .body --repo $GITHUB_REPOSITORY)
             
-<<<<<<< HEAD
-            # Extract issue number from PR description (looking for #123 or "fixes #123" patterns)
-            REFERENCED_ISSUE=$(echo "$PR_BODY" | grep -oE "#[0-9]+" | grep -oE "[0-9]+" | head -1)
-            
-            if [[ ! -z "$REFERENCED_ISSUE" ]]; then
-              echo "Found referenced issue #$REFERENCED_ISSUE in PR description"
-              
-              # Fetch the referenced issue details
-              ISSUE_DETAILS=$(gh issue view $REFERENCED_ISSUE --json title,body --repo $GITHUB_REPOSITORY)
-              ISSUE_TITLE=$(echo "$ISSUE_DETAILS" | jq -r .title)
-              ISSUE_BODY=$(echo "$ISSUE_DETAILS" | jq -r .body)
-              
-              # Store raw comment body in a file first to avoid shell interpretation issues
-              echo '${{ github.event.comment.body }}' > /tmp/raw_comment.txt
-              RAW_COMMENT_BODY=$(cat /tmp/raw_comment.txt)
-              # Remove the /aider prefix and trim whitespace
-              COMMENT_CONTENT=$(echo "$RAW_COMMENT_BODY" | sed 's|^/aider||' | sed -e 's/^[[:space:]]*//' -e 's/[[:space:]]*$//')
-              
-              echo "Sending issue content and PR comment to external API…"
-              
-              ISSUE_TITLE_Q=$(printf '%q' "$ISSUE_TITLE")
-              ISSUE_BODY_Q=$(printf '%q' "$ISSUE_BODY")
-              
-              JSON_PAYLOAD=$(jq -n \
-                --arg title "$ISSUE_TITLE_Q" \
-                --arg body "$ISSUE_BODY_Q" \
-                '{"body":{"issue_title":$title,"issue_body":$body}}')
-              
-              API_RESULT=$(curl -s -w "\n%{http_code}" \
-                -X POST "https://app.windmill.dev/api/w/windmill-labs/jobs/run_wait_result/p/f/ai/quiet_script" \
-                -H "Content-Type: application/json" \
-                -H "Authorization: Bearer $WINDMILL_TOKEN" \
-                --data-binary "$JSON_PAYLOAD" \
-                --max-time 90)
-              
-              HTTP_CODE=$(echo "$API_RESULT" | tail -n1)
-              BODY=$(echo "$API_RESULT" | sed '$d')
-              
-              echo "$BODY" > /tmp/api_response.txt
-
-              BASE_PROMPT="Try to fix the following issue based on the instruction given by the user. The issue is prepended with the word ISSUE. The instruction is prepended with the word INSTRUCTION. The issue and instruction are separated by a blank line."
-              if [[ "$HTTP_CODE" -eq 200 ]]; then
-                PROCESSED_ISSUE_PROMPT=$(jq -r '.effective_body // empty' /tmp/api_response.txt)
-                if [[ -z "$PROCESSED_ISSUE_PROMPT" || "$PROCESSED_ISSUE_PROMPT" == "null" ]]; then
-                  PROCESSED_ISSUE_PROMPT=""
-=======
             if [[ ! -z "$PR_BODY_VAL" ]]; then
               REFERENCED_ISSUE=""
               if [[ "$PR_BODY_VAL" =~ \#linear:([a-f0-9-]+) ]]; then
@@ -164,7 +115,6 @@
                 else
                   ISSUE_TITLE_VAL=$(jq -r '.title // ""' <<< "$ISSUE_DETAILS_JSON")
                   ISSUE_BODY_VAL=$(jq -r '.body // ""' <<< "$ISSUE_DETAILS_JSON")
->>>>>>> fc8f8785
                 fi
                 printf "%s\nISSUE:\n%s\nINSTRUCTION:\n%s" \
                   "$BASE_PROMPT" "$PROCESSED_ISSUE_PROMPT" "$COMMENT_CONTENT" > "$PROMPT_FILE_PATH"
@@ -358,7 +308,6 @@
             fi
           fi
 
-<<<<<<< HEAD
       - name: Create Pull Request
         if: success() && github.event_name == 'issue_comment' && !github.event.issue.pull_request && steps.commit_and_push.outputs.PR_BRANCH_NAME != ''
         env:
@@ -375,21 +324,6 @@
           $(cat .github/aider/aider-output.txt || echo "No output available")
           \`\`\`
           EOL
-
-          # Create PR using the file for the body content
-          gh pr create \
-            --title "[Aider PR] Add fixes for issue #${ISSUE_NUM}" \
-            --body-file /tmp/pr-description.md \
-            --head "$PR_BRANCH" \
-            --base main
-=======
-          echo "ISSUE_TITLE<<EOF_AIDER_TITLE" >> "$GITHUB_OUTPUT"
-          echo "$ISSUE_TITLE_VAL" >> "$GITHUB_OUTPUT"
-          echo "EOF_AIDER_TITLE" >> "$GITHUB_OUTPUT"
-
-          echo "ISSUE_BODY<<EOF_AIDER_BODY" >> "$GITHUB_OUTPUT"
-          echo "$ISSUE_BODY_VAL" >> "$GITHUB_OUTPUT"
-          echo "EOF_AIDER_BODY" >> "$GITHUB_OUTPUT"
 
           CLEAN_COMMENT="${COMMENT_BODY/\/aider/}"
           CLEAN_COMMENT="${CLEAN_COMMENT#"${CLEAN_COMMENT%%[![:space:]]*}"}"
@@ -410,5 +344,4 @@
       instruction: ${{ needs.check-and-prepare.outputs.comment_content }}
       issue_id: ${{ github.event.issue.number }}
       rules_files: "CLAUDE.md backend/CLAUDE.md frontend/CLAUDE.md"
-    secrets: inherit
->>>>>>> fc8f8785
+    secrets: inherit