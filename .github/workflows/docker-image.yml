env:
  REGISTRY: ghcr.io
  IMAGE_NAME:
    ${{ github.event_name != 'pull_request' && github.event_name !=
    'workflow_dispatch' && github.repository || 'windmill-labs/windmill-test' }}
  DEV_SHA:
    ${{ github.event_name != 'pull_request' && github.event_name !=
    'workflow_dispatch' && 'dev' || github.event.inputs.tag || github.sha }}
name: Build windmill:main
on:
  push:
    branches: [main]
    tags: ["*"]
  pull_request:
    types: [opened, synchronize, reopened]
    paths:
      - "Dockerfile"
  workflow_dispatch:
    inputs:
      ee:
        description: "Build EE image (true, false)"
        required: false
        default: false
        type: boolean
      tag:
        description: "Tag the image"
        required: true
        default: "test"

concurrency:
  group: ${{ github.ref }}
  cancel-in-progress: true

permissions: write-all

jobs:
  build:
    runs-on: ubicloud
    if:
      (github.event_name != 'workflow_dispatch') || (github.event.inputs &&
      !github.event.inputs.ee)
    steps:
      - uses: actions/checkout@v4
        with:
          fetch-depth: 0

      - name: Read EE repo commit hash
        run: |
          echo "ee_repo_ref=$(cat ./backend/ee-repo-ref.txt)" >> "$GITHUB_ENV"

      - uses: actions/checkout@v4
        with:
          repository: windmill-labs/windmill-ee-private
          path: ./windmill-ee-private
          ref: ${{ env.ee_repo_ref }}
          token: ${{ secrets.WINDMILL_EE_PRIVATE_ACCESS }}
          fetch-depth: 0

      # - name: Set up Docker Buildx
      #   uses: docker/setup-buildx-action@v2
      - uses: depot/setup-action@v1

      - name: Login to registry
        uses: docker/login-action@v3
        with:
          registry: ${{ env.REGISTRY }}
          username: ${{ github.actor }}
          password: ${{ secrets.GITHUB_TOKEN }}

      - name: Substitute EE code (EE logic is behind feature flag)
        run: |
          ./backend/substitute_ee_code.sh --copy --dir ./windmill-ee-private

      - name: Docker meta
        id: meta-public
        uses: docker/metadata-action@v5
        with:
          images: |
            ${{ env.REGISTRY }}/${{ env.IMAGE_NAME }}
          flavor: |
            latest=false
          tags: |
            type=semver,pattern={{version}}
            type=semver,pattern={{major}}.{{minor}}

      - name: Build and push publicly
        uses: depot/build-push-action@v1
        with:
          context: .
          platforms: linux/amd64,linux/arm64
          push: true
          build-args: |
            features=embedding,parquet,openidconnect,jemalloc,deno_core,license,http_trigger,zip,oauth2,dind,php,mysql,mssql,bigquery,oracledb,websocket,python,smtp,csharp,static_frontend,rust
          tags: |
            ${{ env.REGISTRY }}/${{ env.IMAGE_NAME }}:${{ env.DEV_SHA }}
            ${{ steps.meta-public.outputs.tags }}
          labels: |
            ${{ steps.meta-public.outputs.labels }}
            org.opencontainers.image.licenses=AGPLv3

  build_ee:
    runs-on: ubicloud
    if: (github.event_name != 'workflow_dispatch') || (github.event.inputs.ee)
    steps:
      - uses: actions/checkout@v4
        with:
          fetch-depth: 0

      - name: Read EE repo commit hash
        run: |
          echo "ee_repo_ref=$(cat ./backend/ee-repo-ref.txt)" >> "$GITHUB_ENV"

      - uses: actions/checkout@v4
        with:
          repository: windmill-labs/windmill-ee-private
          path: ./windmill-ee-private
          ref: ${{ env.ee_repo_ref }}
          token: ${{ secrets.WINDMILL_EE_PRIVATE_ACCESS }}
          fetch-depth: 0

      # - name: Set up Docker Buildx
      #   uses: docker/setup-buildx-action@v2
      - uses: depot/setup-action@v1

      - name: Docker meta
        id: meta-ee-public
        uses: docker/metadata-action@v5
        with:
          images: |
            ${{ env.REGISTRY }}/${{ env.IMAGE_NAME }}-ee
          flavor: |
            latest=false
          tags: |
            type=semver,pattern={{version}}
            type=semver,pattern={{major}}.{{minor}}

      - name: Login to registry
        uses: docker/login-action@v3
        with:
          registry: ${{ env.REGISTRY }}
          username: ${{ github.actor }}
          password: ${{ secrets.GITHUB_TOKEN }}

      - name: Substitute EE code
        run: |
          ./backend/substitute_ee_code.sh --copy --dir ./windmill-ee-private

      - name: Build and push publicly ee
        uses: depot/build-push-action@v1
        with:
          context: .
          platforms: linux/amd64,linux/arm64
          push: true
          build-args: |
            features=enterprise,enterprise_saml,stripe,embedding,parquet,prometheus,openidconnect,cloud,jemalloc,tantivy,deno_core,license,http_trigger,zip,oauth2,kafka,nats,otel,dind,php,mysql,mssql,bigquery,oracledb,websocket,python,smtp,csharp,static_frontend,rust
          tags: |
            ${{ env.REGISTRY }}/${{ env.IMAGE_NAME }}-ee:${{ env.DEV_SHA }}
            ${{ steps.meta-ee-public.outputs.tags }}
          labels: |
            ${{ steps.meta-ee-public.outputs.labels }}
            org.opencontainers.image.licenses=Windmill-Enterprise-License

  build_ee_312:
    runs-on: ubicloud
    if: ${{ startsWith(github.ref, 'refs/tags/v') }}
    steps:
      - uses: actions/checkout@v4
        with:
          fetch-depth: 0

      - name: Read EE repo commit hash
        run: |
          echo "ee_repo_ref=$(cat ./backend/ee-repo-ref.txt)" >> "$GITHUB_ENV"

      - uses: actions/checkout@v4
        with:
          repository: windmill-labs/windmill-ee-private
          path: ./windmill-ee-private
          ref: ${{ env.ee_repo_ref }}
          token: ${{ secrets.WINDMILL_EE_PRIVATE_ACCESS }}
          fetch-depth: 0

      # - name: Set up Docker Buildx
      #   uses: docker/setup-buildx-action@v2
      - uses: depot/setup-action@v1

      - name: Docker meta
        id: meta-ee-public-py312
        uses: docker/metadata-action@v5
        with:
          images: |
            ${{ env.REGISTRY }}/${{ env.IMAGE_NAME }}-ee-py312
          flavor: |
            latest=false
          tags: |
            type=semver,pattern={{version}}
            type=semver,pattern={{major}}.{{minor}}

      - name: Login to registry
        uses: docker/login-action@v3
        with:
          registry: ${{ env.REGISTRY }}
          username: ${{ github.actor }}
          password: ${{ secrets.GITHUB_TOKEN }}

      - name: Substitute EE code
        run: |
          ./backend/substitute_ee_code.sh --copy --dir ./windmill-ee-private

      - name: Build and push publicly ee
        uses: depot/build-push-action@v1
        with:
          context: .
          platforms: linux/amd64
          push: true
          build-args: |
            features=enterprise,enterprise_saml,stripe,embedding,parquet,prometheus,openidconnect,cloud,jemalloc,tantivy,deno_core,license,http_trigger,zip,oauth2,kafka,nats,otel,dind,php,mysql,mssql,bigquery,oracledb,websocket,python,smtp,csharp,static_frontend,rust
            PYTHON_IMAGE=python:3.12.2-slim-bookworm
          tags: |
            ${{ steps.meta-ee-public-py312.outputs.tags }}
          labels: |
            ${{ steps.meta-ee-public-py312.outputs.labels }}
            org.opencontainers.image.licenses=Windmill-Enterprise-License

  # disabled until we make it 100% reliable and add more meaningful tests
  # playwright:
  #   runs-on: [self-hosted, new]
  #   needs: [build]
  #   services:
  #     postgres:
  #       image: postgres
  #       env:
  #         POSTGRES_DB: windmill
  #         POSTGRES_USER: admin
  #         POSTGRES_PASSWORD: changeme
  #       ports:
  #         - 5432:5432
  #       options: >-
  #         --health-cmd pg_isready
  #         --health-interval 10s
  #         --health-timeout 5s
  #         --health-retries 5
  #   steps:
  #     - uses: actions/checkout@v4
  #     - name: "Docker"
  #       run: echo "::set-output name=id::$(docker run --network=host --rm -d -p 8000:8000 --privileged -it -e DATABASE_URL=postgres://admin:changeme@localhost:5432/windmill -e BASE_INTERNAL_URL=http://localhost:8000 ${{ env.REGISTRY }}/${{ env.IMAGE_NAME }}:latest)"
  #       id: docker-container
  #     - uses: actions/setup-node@v3
  #       with:
  #         node-version: 16
  #     - name: "Playwright run"
  #       timeout-minutes: 2
  #       run: cd frontend && npm ci @playwright/test && npx playwright install && export BASE_URL=http://localhost:8000 && npm run test
  #     - name: "Clean up"
  #       run: docker kill ${{ steps.docker-container.outputs.id }}
  #       if: always()

  attach_amd64_binary_to_release:
    needs: [build, build_ee]
    runs-on: ubicloud
    if: ${{ startsWith(github.ref, 'refs/tags/v') }}
    env:
      ARCH: amd64
    steps:
      - uses: actions/checkout@v4

      - run: |
          # pulling docker image with desired arch so that actions-docker-extract doesn't do it
          docker pull --platform "linux/$ARCH" ${{ env.REGISTRY }}/${{ env.IMAGE_NAME }}:${{ env.DEV_SHA }}
          docker pull --platform "linux/$ARCH" ${{ env.REGISTRY }}/${{ env.IMAGE_NAME }}-ee:${{ env.DEV_SHA }}

      - run: |
          # Checks the image is in docker prior to running actions-docker-extract. It fails if not
          # Also useful to visually check that the arch is the right opencontainers
          docker image inspect ${{ env.REGISTRY }}/${{ env.IMAGE_NAME }}:${{ env.DEV_SHA }}
          docker image inspect ${{ env.REGISTRY }}/${{ env.IMAGE_NAME }}-ee:${{ env.DEV_SHA }}

      - uses: shrink/actions-docker-extract@v3
        id: extract
        with:
          image: ${{ env.REGISTRY }}/${{ env.IMAGE_NAME }}:${{ env.DEV_SHA }}
          path: "/usr/src/app/windmill"

      - uses: shrink/actions-docker-extract@v3
        id: extract-ee
        with:
          image: ${{ env.REGISTRY }}/${{ env.IMAGE_NAME }}-ee:${{ env.DEV_SHA }}
          path: "/usr/src/app/windmill"

      - name: Rename binary with corresponding architecture
        run: |
          mv "${{ steps.extract.outputs.destination }}/windmill" "${{ steps.extract.outputs.destination }}/windmill-${ARCH}"
          mv "${{ steps.extract-ee.outputs.destination }}/windmill" "${{ steps.extract-ee.outputs.destination }}/windmill-ee-${ARCH}"

      - name: Attach binary to release
        uses: softprops/action-gh-release@v2
        with:
          files: |
            ${{ steps.extract.outputs.destination }}/*
            ${{ steps.extract-ee.outputs.destination }}/*

  # attach_arm64_binary_to_release:
  #   needs: [build, build_ee]
  #   runs-on: ubicoud
  #   if: ${{ startsWith(github.ref, 'refs/tags/') }}
  #   env:
  #     ARCH: arm64
  #   steps:
  #     - uses: actions/checkout@v4

  #     - run: |
  #         # pulling docker image with desired arch so that actions-docker-extract doesn't do it
  #         docker pull --platform "linux/$ARCH" ${{ env.REGISTRY }}/${{ env.IMAGE_NAME }}:${{ env.DEV_SHA }}
  #         docker pull --platform "linux/$ARCH" ${{ env.REGISTRY }}/${{ env.IMAGE_NAME }}-ee:${{ env.DEV_SHA }}

  #     - run: |
  #         # Checks the image is in docker prior to running actions-docker-extract. It fails if not
  #         # Also useful to visually check that the arch is the right opencontainers
  #         docker image inspect ${{ env.REGISTRY }}/${{ env.IMAGE_NAME }}:${{ env.DEV_SHA }}
  #         docker image inspect ${{ env.REGISTRY }}/${{ env.IMAGE_NAME }}-ee:${{ env.DEV_SHA }}

  #     - uses: shrink/actions-docker-extract@v3
  #       id: extract
  #       with:
  #         image: ${{ env.REGISTRY }}/${{ env.IMAGE_NAME }}:${{ env.DEV_SHA }}
  #         path: "/usr/src/app/windmill"

  #     - uses: shrink/actions-docker-extract@v3
  #       id: extract-ee
  #       with:
  #         image: ${{ env.REGISTRY }}/${{ env.IMAGE_NAME }}-ee:${{ env.DEV_SHA }}
  #         path: "/usr/src/app/windmill"

  #     - name: Rename binary with corresponding architecture
  #       run: |
  #         mv "${{ steps.extract.outputs.destination }}/windmill" "${{ steps.extract.outputs.destination }}/windmill-${ARCH}"
  #         mv "${{ steps.extract-ee.outputs.destination }}/windmill" "${{ steps.extract-ee.outputs.destination }}/windmill-ee-${ARCH}"

  #     - name: Attach binary to release
  #       uses: softprops/action-gh-release@v2
  #       with:
  #         files: |
  #           ${{ steps.extract.outputs.destination }}/*
  #           ${{ steps.extract-ee.outputs.destination }}/*

  run_integration_test:
    runs-on: ubicloud
    needs: [build_ee]
    steps:
      - uses: actions/checkout@v4
        with:
          fetch-depth: 0
      - name: Prepare test run
        if: ${{ ! startsWith(github.ref, 'refs/tags/v') }}
        run: cd integration_tests && ./build.sh
      - name: Test run
        if: ${{ ! startsWith(github.ref, 'refs/tags/v') }}
        timeout-minutes: 15
        env:
          LICENSE_KEY: ${{ secrets.WM_LICENSE_KEY_CI }}
        run: cd integration_tests && ./run.sh
      - name: Archive logs
        uses: actions/upload-artifact@v4
        if: always()
        with:
          name: Windmill Integration Tests Logs
          path: |
            integration_tests/logs

  tag_latest:
    runs-on: ubicloud
    needs: [run_integration_test, build]
    if:
      github.event_name != 'pull_request' && (github.ref == 'refs/heads/main' ||
      startsWith(github.ref, 'refs/tags/v'))
    steps:
      - uses: actions/checkout@v4
        with:
          fetch-depth: 0
      - name: Login to registry
        uses: docker/login-action@v3
        with:
          registry: ${{ env.REGISTRY }}
          username: ${{ github.actor }}
          password: ${{ secrets.GITHUB_TOKEN }}
      - name: Tag main and latest
        run: |
          docker buildx imagetools create ${{ env.REGISTRY }}/${{ env.IMAGE_NAME }}:${{ env.DEV_SHA }} --tag ${{ env.REGISTRY }}/${{ env.IMAGE_NAME }}:latest
          docker buildx imagetools create ${{ env.REGISTRY }}/${{ env.IMAGE_NAME }}:${{ env.DEV_SHA }} --tag ${{ env.REGISTRY }}/${{ env.IMAGE_NAME }}:main

  tag_latest_ee:
    runs-on: ubicloud
    needs: [run_integration_test, build_ee]
    if:
      github.event_name != 'pull_request' && (github.ref == 'refs/heads/main' ||
      startsWith(github.ref, 'refs/tags/v'))
    steps:
      - uses: actions/checkout@v4
        with:
          fetch-depth: 0
      - name: Login to registry
        uses: docker/login-action@v3
        with:
          registry: ${{ env.REGISTRY }}
          username: ${{ github.actor }}
          password: ${{ secrets.GITHUB_TOKEN }}
      - name: Tag main and latest for ee
        run: |
          docker buildx imagetools create ${{ env.REGISTRY }}/${{ env.IMAGE_NAME }}-ee:${{ env.DEV_SHA }} --tag ${{ env.REGISTRY }}/${{ env.IMAGE_NAME }}-ee:latest
          docker buildx imagetools create ${{ env.REGISTRY }}/${{ env.IMAGE_NAME }}-ee:${{ env.DEV_SHA }} --tag ${{ env.REGISTRY }}/${{ env.IMAGE_NAME }}-ee:main

  verify_ee_image_vulnerabilities:
    runs-on: ubicloud
    needs: [tag_latest_ee]
    if: ${{ startsWith(github.ref, 'refs/tags/v') }}
    steps:
      - name: Checkout code
        uses: actions/checkout@v4
      - name: Analyze for critical and high CVEs
        id: docker-scout-cves
        if: ${{ github.event_name != 'pull_request_target' }}
        uses: docker/scout-action@v1
        with:
          command: cves
          only-severities: critical,high
          image: ${{ env.REGISTRY }}/${{ env.IMAGE_NAME }}-ee:main
          sarif-file: sarif.output.json
          summary: true
          dockerhub-user: windmilllabs
          dockerhub-password: ${{ secrets.DOCKER_PAT }}

      - name: Upload SARIF result
        id: upload-sarif
        if: ${{ github.event_name != 'pull_request_target' }}
        uses: github/codeql-action/upload-sarif@v2
        with:
          sarif_file: sarif.output.json

  # docker_scout_ee:
  #   runs-on: ubicloud
  #   needs: [tag_latest_ee]
  #   steps:
  #     - name: Docker Scout
  #       id: docker-scout
  #       uses: docker/scout-action@v1
  #       with:
  #         dockerhub-
  #         command: cves,recommendations,compare
  #         to-latest: true
  #         ignore-base: true
  #         ignore-unchanged: true
  #         only-fixed: true

  build_ee_nsjail:
    needs: [build_ee]
    runs-on: ubicloud
    if:
<<<<<<< HEAD
      (github.event_name != 'pull_request') && (github.event_name != 'workflow_dispatch')

=======
      (github.event_name != 'pull_request') && (github.event_name !=
      'workflow_dispatch')
>>>>>>> 8eb5e72c
    steps:
      - uses: actions/checkout@v4
        with:
          fetch-depth: 0

      # - name: Set up Docker Buildx
      #   uses: docker/setup-buildx-action@v2

      - uses: depot/setup-action@v1

      - name: Docker meta
        id: meta-ee-public
        uses: docker/metadata-action@v5
        with:
          images: |
            ${{ env.REGISTRY }}/${{ env.IMAGE_NAME }}-ee-nsjail
          flavor: |
            latest=false
          tags: |
            type=semver,pattern={{version}}
            type=semver,pattern={{major}}.{{minor}}
            type=sha,enable=true,priority=100,prefix=,suffix=,format=short
            type=ref,event=branch
            type=ref,event=pr

      - name: Login to registry
        uses: docker/login-action@v3
        with:
          registry: ${{ env.REGISTRY }}
          username: ${{ github.actor }}
          password: ${{ secrets.GITHUB_TOKEN }}

      - name: Build and push publicly ee
        uses: depot/build-push-action@v1
        with:
          context: .
          platforms: linux/amd64,linux/arm64
          push: true
          file: "./docker/DockerfileNsjail"
          tags: |
            ${{ steps.meta-ee-public.outputs.tags }}
          labels: |
            ${{ steps.meta-ee-public.outputs.labels }}
            org.opencontainers.image.licenses=Windmill-Enterprise-License

  build_ee_reports_privately:
    needs: [build_ee_nsjail]
    runs-on: ubicloud
    if: github.event_name != 'pull_request'
    steps:
      - uses: actions/checkout@v4
        with:
          fetch-depth: 0
      # - name: Set up Docker Buildx
      #   uses: docker/setup-buildx-action@v2

      - uses: depot/setup-action@v1

      - name: Login to registry
        uses: docker/login-action@v3
        with:
          registry: ${{ env.REGISTRY }}
          username: ${{ github.actor }}
          password: ${{ secrets.GITHUB_TOKEN }}

      - name: Docker meta
        id: meta-ee-public
        uses: docker/metadata-action@v5
        with:
          images: |
            ${{ env.REGISTRY }}/${{ env.IMAGE_NAME }}-ee-reports
          tags: |
            type=semver,pattern={{version}}
            type=semver,pattern={{major}}.{{minor}}
            type=sha,enable=true,priority=100,prefix=,suffix=,format=short

      - name: Build and push publicly ee reports
        uses: depot/build-push-action@v1
        with:
          context: .
          platforms: linux/amd64,linux/arm64
          push: true
          file: "./docker/DockerfileReports"
          tags: |
            ${{ steps.meta-ee-public.outputs.tags }}
          labels: |
            ${{ steps.meta-ee-public.outputs.labels }}
            org.opencontainers.image.licenses=Windmill-Enterprise-License

  publish_ecr_s3:
    needs: [build_ee_nsjail]
    runs-on: ubicloud-standard-2-arm
    if:
      (github.event_name != 'pull_request') && (github.event_name !=
      'workflow_dispatch')
    env:
      AWS_ACCESS_KEY_ID: ${{ secrets.AWS_ACCESS_KEY_ID }}
      AWS_SECRET_ACCESS_KEY: ${{ secrets.AWS_SECRET_ACCESS_KEY }}
    steps:
      - uses: actions/checkout@v4
        with:
          fetch-depth: 0

      - name: Set up Docker Buildx
        uses: docker/setup-buildx-action@v2

      - name: Login to registry
        uses: docker/login-action@v3
        with:
          registry: ${{ env.REGISTRY }}
          username: ${{ github.actor }}
          password: ${{ secrets.GITHUB_TOKEN }}

      - name: get git hash
        if: github.event_name != 'pull_request'
        id: git_hash
        run: |
          git_hash=$(git rev-parse --short "$GITHUB_SHA")
          echo "GIT_HASH=${git_hash:0:7}" >> "$GITHUB_OUTPUT"

      - uses: shrink/actions-docker-extract@v3
        if: github.event_name != 'pull_request'
        id: extract
        with:
          image: |-
            ${{ env.REGISTRY }}/${{ env.IMAGE_NAME }}-ee-nsjail:${{ steps.git_hash.outputs.GIT_HASH }}
          path: "/static_frontend/."

      - uses: reggionick/s3-deploy@v4
        if: github.event_name != 'pull_request'
        with:
          folder: ${{ steps.extract.outputs.destination }}
          bucket: windmill-frontend
          bucket-region: us-east-1

  build_ee_cuda:
    if: ${{ startsWith(github.ref, 'refs/tags/v') }}
    needs: [build_ee]
    runs-on: ubicloud
    steps:
      - uses: actions/checkout@v4
        with:
          fetch-depth: 0

      # - name: Set up Docker Buildx
      #   uses: docker/setup-buildx-action@v2

      - uses: depot/setup-action@v1

      - name: Docker meta
        id: meta-ee-public
        uses: docker/metadata-action@v5
        with:
          images: |
            ${{ env.REGISTRY }}/${{ env.IMAGE_NAME }}-ee-cuda
          tags: |
            type=semver,pattern={{version}}
            type=semver,pattern={{major}}.{{minor}}

      - name: Login to registry
        uses: docker/login-action@v3
        with:
          registry: ${{ env.REGISTRY }}
          username: ${{ github.actor }}
          password: ${{ secrets.GITHUB_TOKEN }}

      - name: Build and push publicly ee
        uses: depot/build-push-action@v1
        with:
          context: .
          platforms: linux/amd64
          push: true
          file: "./docker/DockerfileCuda"
          tags: |
            ${{ steps.meta-ee-public.outputs.tags }}
          labels: |
            ${{ steps.meta-ee-public.outputs.labels }}
            org.opencontainers.image.licenses=Windmill-Enterprise-License

  build_slim:
    if: ${{ startsWith(github.ref, 'refs/tags/v') }}
    needs: [build]
    runs-on: ubicloud
    steps:
      - uses: actions/checkout@v4
        with:
          fetch-depth: 0

      # - name: Set up Docker Buildx
      #   uses: docker/setup-buildx-action@v2

      - uses: depot/setup-action@v1

      - name: Docker meta
        id: meta-ee-public
        uses: docker/metadata-action@v5
        with:
          images: |
            ${{ env.REGISTRY }}/${{ env.IMAGE_NAME }}-slim
          tags: |
            type=semver,pattern={{version}}
            type=semver,pattern={{major}}.{{minor}}

      - name: Login to registry
        uses: docker/login-action@v3
        with:
          registry: ${{ env.REGISTRY }}
          username: ${{ github.actor }}
          password: ${{ secrets.GITHUB_TOKEN }}

      - name: Build and push publicly ee
        uses: depot/build-push-action@v1
        with:
          context: .
          platforms: linux/amd64
          push: true
          file: "./docker/DockerfileSlim"
          tags: |
            ${{ steps.meta-ee-public.outputs.tags }}
          labels: |
            ${{ steps.meta-ee-public.outputs.labels }}

  build_ee_slim:
    if: ${{ startsWith(github.ref, 'refs/tags/v') }}
    needs: [build_ee]
    runs-on: ubicloud
    steps:
      - uses: actions/checkout@v4
        with:
          fetch-depth: 0

      # - name: Set up Docker Buildx
      #   uses: docker/setup-buildx-action@v2

      - uses: depot/setup-action@v1

      - name: Docker meta
        id: meta-ee-public
        uses: docker/metadata-action@v5
        with:
          images: |
            ${{ env.REGISTRY }}/${{ env.IMAGE_NAME }}-ee-slim
          tags: |
            type=semver,pattern={{version}}
            type=semver,pattern={{major}}.{{minor}}

      - name: Login to registry
        uses: docker/login-action@v3
        with:
          registry: ${{ env.REGISTRY }}
          username: ${{ github.actor }}
          password: ${{ secrets.GITHUB_TOKEN }}

      - name: Build and push publicly ee
        uses: depot/build-push-action@v1
        with:
          context: .
          platforms: linux/amd64
          push: true
          file: "./docker/DockerfileSlimEe"
          tags: |
            ${{ steps.meta-ee-public.outputs.tags }}
          labels: |
            ${{ steps.meta-ee-public.outputs.labels }}
            org.opencontainers.image.licenses=Windmill-Enterprise-License

  build_full:
    if: ${{ startsWith(github.ref, 'refs/tags/v') }}
    needs: [build]
    runs-on: ubicloud
    steps:
      - uses: actions/checkout@v4
        with:
          fetch-depth: 0

      # - name: Set up Docker Buildx
      #   uses: docker/setup-buildx-action@v2

      - uses: depot/setup-action@v1

      - name: Docker meta
        id: meta-public
        uses: docker/metadata-action@v5
        with:
          images: |
            ${{ env.REGISTRY }}/${{ env.IMAGE_NAME }}-full
          tags: |
            type=semver,pattern={{version}}
            type=semver,pattern={{major}}.{{minor}}

      - name: Login to registry
        uses: docker/login-action@v3
        with:
          registry: ${{ env.REGISTRY }}
          username: ${{ github.actor }}
          password: ${{ secrets.GITHUB_TOKEN }}

      - name: Build and push publicly
        uses: depot/build-push-action@v1
        with:
          context: .
          platforms: linux/amd64,linux/arm64
          push: true
          file: "./docker/DockerfileFull"
          tags: |
            ${{ steps.meta-public.outputs.tags }}
          labels: |
            ${{ steps.meta-public.outputs.labels }}

  build_ee_full:
    if: ${{ startsWith(github.ref, 'refs/tags/v') }}
    needs: [build_ee]
    runs-on: ubicloud
    steps:
      - uses: actions/checkout@v4
        with:
          fetch-depth: 0

      # - name: Set up Docker Buildx
      #   uses: docker/setup-buildx-action@v2

      - uses: depot/setup-action@v1

      - name: Docker meta
        id: meta-ee-public
        uses: docker/metadata-action@v5
        with:
          images: |
            ${{ env.REGISTRY }}/${{ env.IMAGE_NAME }}-ee-full
          tags: |
            type=semver,pattern={{version}}
            type=semver,pattern={{major}}.{{minor}}

      - name: Login to registry
        uses: docker/login-action@v3
        with:
          registry: ${{ env.REGISTRY }}
          username: ${{ github.actor }}
          password: ${{ secrets.GITHUB_TOKEN }}

      - name: Build and push publicly ee
        uses: depot/build-push-action@v1
        with:
          context: .
          platforms: linux/amd64,linux/arm64
          push: true
          file: "./docker/DockerfileFullEe"
          tags: |
            ${{ steps.meta-ee-public.outputs.tags }}
          labels: |
            ${{ steps.meta-ee-public.outputs.labels }}
            org.opencontainers.image.licenses=Windmill-Enterprise-License<|MERGE_RESOLUTION|>--- conflicted
+++ resolved
@@ -455,13 +455,8 @@
     needs: [build_ee]
     runs-on: ubicloud
     if:
-<<<<<<< HEAD
-      (github.event_name != 'pull_request') && (github.event_name != 'workflow_dispatch')
-
-=======
       (github.event_name != 'pull_request') && (github.event_name !=
       'workflow_dispatch')
->>>>>>> 8eb5e72c
     steps:
       - uses: actions/checkout@v4
         with:
