env:
  REGISTRY: ghcr.io
  IMAGE_NAME:
    ${{ github.event_name != 'pull_request' && github.event_name !=
    'workflow_dispatch' && github.repository || 'windmill-labs/windmill-test' }}
  DEV_SHA:
    ${{ github.event_name != 'pull_request' && github.event_name !=
    'workflow_dispatch' && 'dev' || github.event.inputs.tag || github.sha }}
name: Build windmill:main
on:
  push:
    branches: [main]
    tags: ["*"]
  pull_request:
    types: [opened, synchronize, reopened]
    paths:
      - "Dockerfile"
  workflow_dispatch:
    inputs:
      ee:
        description: "Build EE image (true, false)"
        required: false
        default: false
        type: boolean
      tag:
        description: "Tag the image"
        required: true
        default: "test"
      nsjail:
        description: "Build nsjail image (true, false)"
        required: false
        default: false
        type: boolean
concurrency:
  group: ${{ github.ref }}
  cancel-in-progress: true

permissions: write-all

jobs:
  build:
    runs-on: ubicloud
    if:
      (github.event_name != 'workflow_dispatch') || (github.event.inputs &&
      !github.event.inputs.ee)
    steps:
      - uses: actions/checkout@v4
        with:
          ref: ${{ github.ref }}
          fetch-depth: 0

      - name: Read EE repo commit hash
        run: |
          echo "ee_repo_ref=$(cat ./backend/ee-repo-ref.txt)" >> "$GITHUB_ENV"

      - uses: actions/checkout@v4
        with:
          repository: windmill-labs/windmill-ee-private
          path: ./windmill-ee-private
          ref: ${{ env.ee_repo_ref }}
          token: ${{ secrets.WINDMILL_EE_PRIVATE_ACCESS }}
          fetch-depth: 0

      # - name: Set up Docker Buildx
      #   uses: docker/setup-buildx-action@v2
      - uses: depot/setup-action@v1

      - name: Login to registry
        uses: docker/login-action@v3
        with:
          registry: ${{ env.REGISTRY }}
          username: ${{ github.actor }}
          password: ${{ secrets.GITHUB_TOKEN }}

      - name: Substitute EE code (EE logic is behind feature flag)
        run: |
          ./backend/substitute_ee_code.sh --copy --dir ./windmill-ee-private

      - name: Docker meta
        id: meta-public
        uses: docker/metadata-action@v5
        with:
          images: |
            ${{ env.REGISTRY }}/${{ env.IMAGE_NAME }}
          flavor: |
            latest=false
          tags: |
            type=semver,pattern={{version}}
            type=semver,pattern={{major}}.{{minor}}

      - name: Build and push publicly
        uses: depot/build-push-action@v1
        with:
          context: .
          platforms: linux/amd64,linux/arm64
          push: true
          build-args: |
<<<<<<< HEAD
            features=embedding,parquet,openidconnect,jemalloc,deno_core,license,http_trigger,zip,oauth2,dind,php,mysql,mssql,bigquery,oracledb,postgres_trigger,websocket,python,smtp,csharp,static_frontend,rust,nu
=======
            features=embedding,parquet,openidconnect,jemalloc,deno_core,license,http_trigger,zip,oauth2,dind,php,mysql,mssql,bigquery,oracledb,postgres_trigger,mqtt_trigger,websocket,python,smtp,csharp,static_frontend,rust
>>>>>>> a16cab09
          tags: |
            ${{ env.REGISTRY }}/${{ env.IMAGE_NAME }}:${{ env.DEV_SHA }}
            ${{ steps.meta-public.outputs.tags }}
          labels: |
            ${{ steps.meta-public.outputs.labels }}
            org.opencontainers.image.licenses=AGPLv3

  build_ee:
    runs-on: ubicloud
    if: (github.event_name != 'workflow_dispatch') || (github.event.inputs.ee || github.event.inputs.nsjail)
    steps:
      - uses: actions/checkout@v4
        with:
          ref: ${{ github.ref }}
          fetch-depth: 0

      - name: Read EE repo commit hash
        run: |
          echo "ee_repo_ref=$(cat ./backend/ee-repo-ref.txt)" >> "$GITHUB_ENV"

      - uses: actions/checkout@v4
        with:
          repository: windmill-labs/windmill-ee-private
          path: ./windmill-ee-private
          ref: ${{ env.ee_repo_ref }}
          token: ${{ secrets.WINDMILL_EE_PRIVATE_ACCESS }}
          fetch-depth: 0

      # - name: Set up Docker Buildx
      #   uses: docker/setup-buildx-action@v2
      - uses: depot/setup-action@v1

      - name: Docker meta
        id: meta-ee-public
        uses: docker/metadata-action@v5
        with:
          images: |
            ${{ env.REGISTRY }}/${{ env.IMAGE_NAME }}-ee
          flavor: |
            latest=false
          tags: |
            type=semver,pattern={{version}}
            type=semver,pattern={{major}}.{{minor}}

      - name: Login to registry
        uses: docker/login-action@v3
        with:
          registry: ${{ env.REGISTRY }}
          username: ${{ github.actor }}
          password: ${{ secrets.GITHUB_TOKEN }}

      - name: Substitute EE code
        run: |
          ./backend/substitute_ee_code.sh --copy --dir ./windmill-ee-private

      - name: Build and push publicly ee
        uses: depot/build-push-action@v1
        with:
          context: .
          platforms: linux/amd64,linux/arm64
          push: true
          build-args: |
<<<<<<< HEAD
            features=enterprise,enterprise_saml,stripe,embedding,parquet,prometheus,openidconnect,cloud,jemalloc,tantivy,deno_core,license,http_trigger,zip,oauth2,kafka,sqs_trigger,nats,otel,dind,php,mysql,mssql,bigquery,oracledb,postgres_trigger,websocket,python,smtp,csharp,static_frontend,rust,nu
=======
            features=enterprise,enterprise_saml,stripe,embedding,parquet,prometheus,openidconnect,cloud,jemalloc,tantivy,deno_core,license,http_trigger,zip,oauth2,kafka,sqs_trigger,nats,otel,dind,php,mysql,mssql,bigquery,oracledb,postgres_trigger,mqtt_trigger,websocket,python,smtp,csharp,static_frontend,rust
>>>>>>> a16cab09
          tags: |
            ${{ env.REGISTRY }}/${{ env.IMAGE_NAME }}-ee:${{ env.DEV_SHA }}
            ${{ steps.meta-ee-public.outputs.tags }}
          labels: |
            ${{ steps.meta-ee-public.outputs.labels }}
            org.opencontainers.image.licenses=Windmill-Enterprise-License

  # disabled until we make it 100% reliable and add more meaningful tests
  # playwright:
  #   runs-on: [self-hosted, new]
  #   needs: [build]
  #   services:
  #     postgres:
  #       image: postgres
  #       env:
  #         POSTGRES_DB: windmill
  #         POSTGRES_USER: admin
  #         POSTGRES_PASSWORD: changeme
  #       ports:
  #         - 5432:5432
  #       options: >-
  #         --health-cmd pg_isready
  #         --health-interval 10s
  #         --health-timeout 5s
  #         --health-retries 5
  #   steps:
  #     - uses: actions/checkout@v4
  #     - name: "Docker"
  #       run: echo "::set-output name=id::$(docker run --network=host --rm -d -p 8000:8000 --privileged -it -e DATABASE_URL=postgres://admin:changeme@localhost:5432/windmill -e BASE_INTERNAL_URL=http://localhost:8000 ${{ env.REGISTRY }}/${{ env.IMAGE_NAME }}:latest)"
  #       id: docker-container
  #     - uses: actions/setup-node@v3
  #       with:
  #         node-version: 16
  #     - name: "Playwright run"
  #       timeout-minutes: 2
  #       run: cd frontend && npm ci @playwright/test && npx playwright install && export BASE_URL=http://localhost:8000 && npm run test
  #     - name: "Clean up"
  #       run: docker kill ${{ steps.docker-container.outputs.id }}
  #       if: always()

  attach_amd64_binary_to_release:
    needs: [build, build_ee]
    runs-on: ubicloud
    if: ${{ startsWith(github.ref, 'refs/tags/v') }}
    env:
      ARCH: amd64
    steps:
      - uses: actions/checkout@v4
      - run: |
          # pulling docker image with desired arch so that actions-docker-extract doesn't do it
          docker pull --platform "linux/$ARCH" ${{ env.REGISTRY }}/${{ env.IMAGE_NAME }}:${{ env.DEV_SHA }}
          docker pull --platform "linux/$ARCH" ${{ env.REGISTRY }}/${{ env.IMAGE_NAME }}-ee:${{ env.DEV_SHA }}

      - run: |
          # Checks the image is in docker prior to running actions-docker-extract. It fails if not
          # Also useful to visually check that the arch is the right opencontainers
          docker image inspect ${{ env.REGISTRY }}/${{ env.IMAGE_NAME }}:${{ env.DEV_SHA }}
          docker image inspect ${{ env.REGISTRY }}/${{ env.IMAGE_NAME }}-ee:${{ env.DEV_SHA }}

      - uses: shrink/actions-docker-extract@v3
        id: extract
        with:
          image: ${{ env.REGISTRY }}/${{ env.IMAGE_NAME }}:${{ env.DEV_SHA }}
          path: "/usr/src/app/windmill"

      - uses: shrink/actions-docker-extract@v3
        id: extract-ee
        with:
          image: ${{ env.REGISTRY }}/${{ env.IMAGE_NAME }}-ee:${{ env.DEV_SHA }}
          path: "/usr/src/app/windmill"

      - name: Rename binary with corresponding architecture
        run: |
          mv "${{ steps.extract.outputs.destination }}/windmill" "${{ steps.extract.outputs.destination }}/windmill-${ARCH}"
          mv "${{ steps.extract-ee.outputs.destination }}/windmill" "${{ steps.extract-ee.outputs.destination }}/windmill-ee-${ARCH}"

      - name: Attach binary to release
        uses: softprops/action-gh-release@v2
        with:
          files: |
            ${{ steps.extract.outputs.destination }}/*
            ${{ steps.extract-ee.outputs.destination }}/*

  # attach_arm64_binary_to_release:
  #   needs: [build, build_ee]
  #   runs-on: ubicoud
  #   if: ${{ startsWith(github.ref, 'refs/tags/') }}
  #   env:
  #     ARCH: arm64
  #   steps:
  #     - uses: actions/checkout@v4

  #     - run: |
  #         # pulling docker image with desired arch so that actions-docker-extract doesn't do it
  #         docker pull --platform "linux/$ARCH" ${{ env.REGISTRY }}/${{ env.IMAGE_NAME }}:${{ env.DEV_SHA }}
  #         docker pull --platform "linux/$ARCH" ${{ env.REGISTRY }}/${{ env.IMAGE_NAME }}-ee:${{ env.DEV_SHA }}

  #     - run: |
  #         # Checks the image is in docker prior to running actions-docker-extract. It fails if not
  #         # Also useful to visually check that the arch is the right opencontainers
  #         docker image inspect ${{ env.REGISTRY }}/${{ env.IMAGE_NAME }}:${{ env.DEV_SHA }}
  #         docker image inspect ${{ env.REGISTRY }}/${{ env.IMAGE_NAME }}-ee:${{ env.DEV_SHA }}

  #     - uses: shrink/actions-docker-extract@v3
  #       id: extract
  #       with:
  #         image: ${{ env.REGISTRY }}/${{ env.IMAGE_NAME }}:${{ env.DEV_SHA }}
  #         path: "/usr/src/app/windmill"

  #     - uses: shrink/actions-docker-extract@v3
  #       id: extract-ee
  #       with:
  #         image: ${{ env.REGISTRY }}/${{ env.IMAGE_NAME }}-ee:${{ env.DEV_SHA }}
  #         path: "/usr/src/app/windmill"

  #     - name: Rename binary with corresponding architecture
  #       run: |
  #         mv "${{ steps.extract.outputs.destination }}/windmill" "${{ steps.extract.outputs.destination }}/windmill-${ARCH}"
  #         mv "${{ steps.extract-ee.outputs.destination }}/windmill" "${{ steps.extract-ee.outputs.destination }}/windmill-ee-${ARCH}"

  #     - name: Attach binary to release
  #       uses: softprops/action-gh-release@v2
  #       with:
  #         files: |
  #           ${{ steps.extract.outputs.destination }}/*
  #           ${{ steps.extract-ee.outputs.destination }}/*

  run_integration_test:
    runs-on: ubicloud
    needs: [build_ee]
    steps:
      - uses: actions/checkout@v4
        with:
          ref: ${{ github.ref }}
          fetch-depth: 0
      - name: Prepare test run
        if: ${{ ! startsWith(github.ref, 'refs/tags/v') }}
        run: cd integration_tests && ./build.sh
      - name: Test run
        if: ${{ ! startsWith(github.ref, 'refs/tags/v') }}
        timeout-minutes: 15
        env:
          LICENSE_KEY: ${{ secrets.WM_LICENSE_KEY_CI }}
        run: cd integration_tests && ./run.sh
      - name: Archive logs
        uses: actions/upload-artifact@v4
        if: always()
        with:
          name: Windmill Integration Tests Logs
          path: |
            integration_tests/logs

  tag_latest:
    runs-on: ubicloud
    needs: [run_integration_test, build]
    if:
      github.event_name != 'pull_request' && (github.ref == 'refs/heads/main' ||
      startsWith(github.ref, 'refs/tags/v'))  && (github.event_name != 'workflow_dispatch') 
    steps:
      - uses: actions/checkout@v4
        with:
          fetch-depth: 0
      - name: Login to registry
        uses: docker/login-action@v3
        with:
          registry: ${{ env.REGISTRY }}
          username: ${{ github.actor }}
          password: ${{ secrets.GITHUB_TOKEN }}
      - name: Tag main and latest
        run: |
          docker buildx imagetools create ${{ env.REGISTRY }}/${{ env.IMAGE_NAME }}:${{ env.DEV_SHA }} --tag ${{ env.REGISTRY }}/${{ env.IMAGE_NAME }}:latest
          docker buildx imagetools create ${{ env.REGISTRY }}/${{ env.IMAGE_NAME }}:${{ env.DEV_SHA }} --tag ${{ env.REGISTRY }}/${{ env.IMAGE_NAME }}:main

  tag_latest_ee:
    runs-on: ubicloud
    needs: [run_integration_test, build_ee]
    if:
      github.event_name != 'pull_request' && (github.event_name != 'workflow_dispatch') && (github.ref == 'refs/heads/main' ||
      startsWith(github.ref, 'refs/tags/v'))
    steps:
      - uses: actions/checkout@v4
        with:
          fetch-depth: 0
      - name: Login to registry
        uses: docker/login-action@v3
        with:
          registry: ${{ env.REGISTRY }}
          username: ${{ github.actor }}
          password: ${{ secrets.GITHUB_TOKEN }}
      - name: Tag main and latest for ee
        run: |
          docker buildx imagetools create ${{ env.REGISTRY }}/${{ env.IMAGE_NAME }}-ee:${{ env.DEV_SHA }} --tag ${{ env.REGISTRY }}/${{ env.IMAGE_NAME }}-ee:latest
          docker buildx imagetools create ${{ env.REGISTRY }}/${{ env.IMAGE_NAME }}-ee:${{ env.DEV_SHA }} --tag ${{ env.REGISTRY }}/${{ env.IMAGE_NAME }}-ee:main

  verify_ee_image_vulnerabilities:
    runs-on: ubicloud
    needs: [tag_latest_ee]
    if: startsWith(github.ref, 'refs/tags/v') && (github.event_name != 'workflow_dispatch') 
    steps:
      - name: Checkout code
        uses: actions/checkout@v4
      - name: Analyze for critical and high CVEs
        id: docker-scout-cves
        if: ${{ github.event_name != 'pull_request_target' }}
        uses: docker/scout-action@v1
        with:
          command: cves
          only-severities: critical,high
          image: ${{ env.REGISTRY }}/${{ env.IMAGE_NAME }}-ee:main
          sarif-file: sarif.output.json
          summary: true
          dockerhub-user: windmilllabs
          dockerhub-password: ${{ secrets.DOCKER_PAT }}

      - name: Upload SARIF result
        id: upload-sarif
        if: ${{ github.event_name != 'pull_request_target' }}
        uses: github/codeql-action/upload-sarif@v2
        with:
          sarif_file: sarif.output.json

  # docker_scout_ee:
  #   runs-on: ubicloud
  #   needs: [tag_latest_ee]
  #   steps:
  #     - name: Docker Scout
  #       id: docker-scout
  #       uses: docker/scout-action@v1
  #       with:
  #         dockerhub-
  #         command: cves,recommendations,compare
  #         to-latest: true
  #         ignore-base: true
  #         ignore-unchanged: true
  #         only-fixed: true

  build_ee_nsjail:
    needs: [build_ee]
    runs-on: ubicloud
    if:
      (github.event_name != 'pull_request') && ((github.event_name != 'workflow_dispatch') || (github.event.inputs.ee || github.event.inputs.nsjail))

    steps:
      - uses: actions/checkout@v4
        with:
          fetch-depth: 0
          ref: ${{ github.ref }}

      # - name: Set up Docker Buildx
      #   uses: docker/setup-buildx-action@v2

      - uses: depot/setup-action@v1

      - name: Docker meta
        id: meta-ee-public
        uses: docker/metadata-action@v5
        with:
          images: |
            ${{ env.REGISTRY }}/${{ env.IMAGE_NAME }}-ee-nsjail
          flavor: |
            latest=false
          tags: |
            type=semver,pattern={{version}}
            type=semver,pattern={{major}}.{{minor}}
            type=sha,enable=true,priority=100,prefix=,suffix=,format=short
            type=ref,event=branch
            type=ref,event=pr

      - name: Login to registry
        uses: docker/login-action@v3
        with:
          registry: ${{ env.REGISTRY }}
          username: ${{ github.actor }}
          password: ${{ secrets.GITHUB_TOKEN }}

      - name: Update Dockerfile image reference
        run: |
          sed -i 's|FROM ghcr.io/windmill-labs/windmill-ee:dev|FROM ghcr.io/${{ env.IMAGE_NAME }}-ee:${{ env.DEV_SHA }}|' ./docker/DockerfileNsjail
          cat ./docker/DockerfileNsjail | grep "FROM"
        
      - name: Build and push publicly ee
        uses: depot/build-push-action@v1
        with:
          context: .
          platforms: linux/amd64,linux/arm64
          push: true
          file: "./docker/DockerfileNsjail"
          tags: |
            ${{ steps.meta-ee-public.outputs.tags }}
          labels: |
            ${{ steps.meta-ee-public.outputs.labels }}
            org.opencontainers.image.licenses=Windmill-Enterprise-License


  publish_ecr_s3:
    needs: [build_ee_nsjail]
    runs-on: ubicloud-standard-2-arm
    if:
      (github.event_name != 'pull_request') && (github.event_name !=
      'workflow_dispatch')
    env:
      AWS_ACCESS_KEY_ID: ${{ secrets.AWS_ACCESS_KEY_ID }}
      AWS_SECRET_ACCESS_KEY: ${{ secrets.AWS_SECRET_ACCESS_KEY }}
    steps:
      - uses: actions/checkout@v4
        with:
          fetch-depth: 0

      - name: Set up Docker Buildx
        uses: docker/setup-buildx-action@v2

      - name: Login to registry
        uses: docker/login-action@v3
        with:
          registry: ${{ env.REGISTRY }}
          username: ${{ github.actor }}
          password: ${{ secrets.GITHUB_TOKEN }}

      - name: get git hash
        if: github.event_name != 'pull_request'
        id: git_hash
        run: |
          git_hash=$(git rev-parse --short "$GITHUB_SHA")
          echo "GIT_HASH=${git_hash:0:7}" >> "$GITHUB_OUTPUT"

      - uses: shrink/actions-docker-extract@v3
        if: github.event_name != 'pull_request'
        id: extract
        with:
          image: |-
            ${{ env.REGISTRY }}/${{ env.IMAGE_NAME }}-ee-nsjail:${{ steps.git_hash.outputs.GIT_HASH }}
          path: "/static_frontend/."

      - uses: reggionick/s3-deploy@v4
        if: github.event_name != 'pull_request'
        with:
          folder: ${{ steps.extract.outputs.destination }}
          bucket: windmill-frontend
          bucket-region: us-east-1

  build_ee_cuda:
    if: ${{ startsWith(github.ref, 'refs/tags/v') }}
    needs: [build_ee]
    runs-on: ubicloud
    steps:
      - uses: actions/checkout@v4
        with:
          fetch-depth: 0
          ref: ${{ github.ref }}

      # - name: Set up Docker Buildx
      #   uses: docker/setup-buildx-action@v2

      - uses: depot/setup-action@v1

      - name: Docker meta
        id: meta-ee-public
        uses: docker/metadata-action@v5
        with:
          images: |
            ${{ env.REGISTRY }}/${{ env.IMAGE_NAME }}-ee-cuda
          tags: |
            type=semver,pattern={{version}}
            type=semver,pattern={{major}}.{{minor}}

      - name: Login to registry
        uses: docker/login-action@v3
        with:
          registry: ${{ env.REGISTRY }}
          username: ${{ github.actor }}
          password: ${{ secrets.GITHUB_TOKEN }}

      - name: Build and push publicly ee
        uses: depot/build-push-action@v1
        with:
          context: .
          platforms: linux/amd64
          push: true
          file: "./docker/DockerfileCuda"
          tags: |
            ${{ steps.meta-ee-public.outputs.tags }}
          labels: |
            ${{ steps.meta-ee-public.outputs.labels }}
            org.opencontainers.image.licenses=Windmill-Enterprise-License

  build_slim:
    if: ${{ startsWith(github.ref, 'refs/tags/v') }}
    needs: [build]
    runs-on: ubicloud
    steps:
      - uses: actions/checkout@v4
        with:
          fetch-depth: 0

      # - name: Set up Docker Buildx
      #   uses: docker/setup-buildx-action@v2

      - uses: depot/setup-action@v1

      - name: Docker meta
        id: meta-ee-public
        uses: docker/metadata-action@v5
        with:
          images: |
            ${{ env.REGISTRY }}/${{ env.IMAGE_NAME }}-slim
          tags: |
            type=semver,pattern={{version}}
            type=semver,pattern={{major}}.{{minor}}

      - name: Login to registry
        uses: docker/login-action@v3
        with:
          registry: ${{ env.REGISTRY }}
          username: ${{ github.actor }}
          password: ${{ secrets.GITHUB_TOKEN }}

      - name: Build and push publicly ee
        uses: depot/build-push-action@v1
        with:
          context: .
          platforms: linux/amd64
          push: true
          file: "./docker/DockerfileSlim"
          tags: |
            ${{ steps.meta-ee-public.outputs.tags }}
          labels: |
            ${{ steps.meta-ee-public.outputs.labels }}

  build_ee_slim:
    if: ${{ startsWith(github.ref, 'refs/tags/v') }}
    needs: [build_ee]
    runs-on: ubicloud
    steps:
      - uses: actions/checkout@v4
        with:
          fetch-depth: 0

      # - name: Set up Docker Buildx
      #   uses: docker/setup-buildx-action@v2

      - uses: depot/setup-action@v1

      - name: Docker meta
        id: meta-ee-public
        uses: docker/metadata-action@v5
        with:
          images: |
            ${{ env.REGISTRY }}/${{ env.IMAGE_NAME }}-ee-slim
          tags: |
            type=semver,pattern={{version}}
            type=semver,pattern={{major}}.{{minor}}

      - name: Login to registry
        uses: docker/login-action@v3
        with:
          registry: ${{ env.REGISTRY }}
          username: ${{ github.actor }}
          password: ${{ secrets.GITHUB_TOKEN }}

      - name: Build and push publicly ee
        uses: depot/build-push-action@v1
        with:
          context: .
          platforms: linux/amd64
          push: true
          file: "./docker/DockerfileSlimEe"
          tags: |
            ${{ steps.meta-ee-public.outputs.tags }}
          labels: |
            ${{ steps.meta-ee-public.outputs.labels }}
            org.opencontainers.image.licenses=Windmill-Enterprise-License

  build_full:
    if: ${{ startsWith(github.ref, 'refs/tags/v') }}
    needs: [build]
    runs-on: ubicloud
    steps:
      - uses: actions/checkout@v4
        with:
          fetch-depth: 0

      # - name: Set up Docker Buildx
      #   uses: docker/setup-buildx-action@v2

      - uses: depot/setup-action@v1

      - name: Docker meta
        id: meta-public
        uses: docker/metadata-action@v5
        with:
          images: |
            ${{ env.REGISTRY }}/${{ env.IMAGE_NAME }}-full
          tags: |
            type=semver,pattern={{version}}
            type=semver,pattern={{major}}.{{minor}}

      - name: Login to registry
        uses: docker/login-action@v3
        with:
          registry: ${{ env.REGISTRY }}
          username: ${{ github.actor }}
          password: ${{ secrets.GITHUB_TOKEN }}

      - name: Build and push publicly
        uses: depot/build-push-action@v1
        with:
          context: .
          platforms: linux/amd64,linux/arm64
          push: true
          file: "./docker/DockerfileFull"
          tags: |
            ${{ steps.meta-public.outputs.tags }}
          labels: |
            ${{ steps.meta-public.outputs.labels }}

  build_ee_full:
    if: ${{ startsWith(github.ref, 'refs/tags/v') }}
    needs: [build_ee]
    runs-on: ubicloud
    steps:
      - uses: actions/checkout@v4
        with:
          fetch-depth: 0

      # - name: Set up Docker Buildx
      #   uses: docker/setup-buildx-action@v2

      - uses: depot/setup-action@v1

      - name: Docker meta
        id: meta-ee-public
        uses: docker/metadata-action@v5
        with:
          images: |
            ${{ env.REGISTRY }}/${{ env.IMAGE_NAME }}-ee-full
          tags: |
            type=semver,pattern={{version}}
            type=semver,pattern={{major}}.{{minor}}

      - name: Login to registry
        uses: docker/login-action@v3
        with:
          registry: ${{ env.REGISTRY }}
          username: ${{ github.actor }}
          password: ${{ secrets.GITHUB_TOKEN }}

      - name: Build and push publicly ee
        uses: depot/build-push-action@v1
        with:
          context: .
          platforms: linux/amd64,linux/arm64
          push: true
          file: "./docker/DockerfileFullEe"
          tags: |
            ${{ steps.meta-ee-public.outputs.tags }}
          labels: |
            ${{ steps.meta-ee-public.outputs.labels }}
            org.opencontainers.image.licenses=Windmill-Enterprise-License<|MERGE_RESOLUTION|>--- conflicted
+++ resolved
@@ -95,11 +95,7 @@
           platforms: linux/amd64,linux/arm64
           push: true
           build-args: |
-<<<<<<< HEAD
-            features=embedding,parquet,openidconnect,jemalloc,deno_core,license,http_trigger,zip,oauth2,dind,php,mysql,mssql,bigquery,oracledb,postgres_trigger,websocket,python,smtp,csharp,static_frontend,rust,nu
-=======
-            features=embedding,parquet,openidconnect,jemalloc,deno_core,license,http_trigger,zip,oauth2,dind,php,mysql,mssql,bigquery,oracledb,postgres_trigger,mqtt_trigger,websocket,python,smtp,csharp,static_frontend,rust
->>>>>>> a16cab09
+            features=embedding,parquet,openidconnect,jemalloc,deno_core,license,http_trigger,zip,oauth2,dind,php,mysql,mssql,bigquery,oracledb,postgres_trigger,mqtt_trigger,websocket,python,smtp,csharp,static_frontend,rust,nu
           tags: |
             ${{ env.REGISTRY }}/${{ env.IMAGE_NAME }}:${{ env.DEV_SHA }}
             ${{ steps.meta-public.outputs.tags }}
@@ -162,11 +158,7 @@
           platforms: linux/amd64,linux/arm64
           push: true
           build-args: |
-<<<<<<< HEAD
-            features=enterprise,enterprise_saml,stripe,embedding,parquet,prometheus,openidconnect,cloud,jemalloc,tantivy,deno_core,license,http_trigger,zip,oauth2,kafka,sqs_trigger,nats,otel,dind,php,mysql,mssql,bigquery,oracledb,postgres_trigger,websocket,python,smtp,csharp,static_frontend,rust,nu
-=======
-            features=enterprise,enterprise_saml,stripe,embedding,parquet,prometheus,openidconnect,cloud,jemalloc,tantivy,deno_core,license,http_trigger,zip,oauth2,kafka,sqs_trigger,nats,otel,dind,php,mysql,mssql,bigquery,oracledb,postgres_trigger,mqtt_trigger,websocket,python,smtp,csharp,static_frontend,rust
->>>>>>> a16cab09
+            features=enterprise,enterprise_saml,stripe,embedding,parquet,prometheus,openidconnect,cloud,jemalloc,tantivy,deno_core,license,http_trigger,zip,oauth2,kafka,sqs_trigger,nats,otel,dind,php,mysql,mssql,bigquery,oracledb,postgres_trigger,mqtt_trigger,websocket,python,smtp,csharp,static_frontend,rust,nu
           tags: |
             ${{ env.REGISTRY }}/${{ env.IMAGE_NAME }}-ee:${{ env.DEV_SHA }}
             ${{ steps.meta-ee-public.outputs.tags }}
