env:
  REGISTRY: ghcr.io
  IMAGE_NAME:
    ${{ github.event_name != 'pull_request' && github.event_name !=
    'workflow_dispatch' && github.repository || 'windmill-labs/windmill-test' }}
  DEV_SHA:
    ${{ github.event_name != 'pull_request' && github.event_name !=
    'workflow_dispatch' && 'dev' || github.event.inputs.tag || github.sha }}
name: Build windmill:main
on:
  push:
    branches: [main]
    tags: ["*"]
  pull_request:
    types: [opened, synchronize, reopened]
    paths:
      - "Dockerfile"
  workflow_dispatch:
    inputs:
      ee:
        description: "Build EE image (true, false)"
        required: false
        default: false
        type: boolean
      tag:
        description: "Tag the image"
        required: true
        default: "test"
      nsjail:
        description: "Build nsjail image (true, false)"
        required: false
        default: false
        type: boolean
concurrency:
  group: ${{ github.ref }}
  cancel-in-progress: false

permissions: write-all

jobs:
  build:
    runs-on: ubicloud
    if:
      (github.event_name != 'workflow_dispatch') || (github.event.inputs &&
      !github.event.inputs.ee)
    steps:
      - uses: actions/checkout@v4
        with:
          ref: ${{ github.ref }}
          fetch-depth: 0

      - name: Read EE repo commit hash
        run: |
          echo "ee_repo_ref=$(cat ./backend/ee-repo-ref.txt)" >> "$GITHUB_ENV"

      - uses: actions/checkout@v4
        with:
          repository: windmill-labs/windmill-ee-private
          path: ./windmill-ee-private
          ref: ${{ env.ee_repo_ref }}
          token: ${{ secrets.WINDMILL_EE_PRIVATE_ACCESS }}
          fetch-depth: 0

      # - name: Set up Docker Buildx
      #   uses: docker/setup-buildx-action@v2
      - uses: depot/setup-action@v1

      - name: Login to registry
        uses: docker/login-action@v3
        with:
          registry: ${{ env.REGISTRY }}
          username: ${{ github.actor }}
          password: ${{ secrets.GITHUB_TOKEN }}

      - name: Substitute EE code (EE logic is behind feature flag)
        run: |
          ./backend/substitute_ee_code.sh --copy --dir ./windmill-ee-private

      - name: Docker meta
        id: meta-public
        uses: docker/metadata-action@v5
        with:
          images: |
            ${{ env.REGISTRY }}/${{ env.IMAGE_NAME }}
          flavor: |
            latest=false
          tags: |
            type=semver,pattern={{version}}
            type=semver,pattern={{major}}.{{minor}}

      - name: Build and push publicly
        uses: depot/build-push-action@v1
        with:
          context: .
          platforms: linux/amd64,linux/arm64
          push: true
          # KJQXZ 
          build-args: |
<<<<<<< HEAD
            features=embedding,parquet,openidconnect,jemalloc,deno_core,license,http_trigger,zip,oauth2,dind,php,mysql,mssql,bigquery,oracledb,postgres_trigger,websocket,python,smtp,csharp,static_frontend,rust,nu,java
=======
            features=embedding,parquet,openidconnect,jemalloc,deno_core,license,http_trigger,zip,oauth2,dind,php,mysql,mssql,bigquery,oracledb,postgres_trigger,mqtt_trigger,websocket,python,smtp,csharp,static_frontend,rust
>>>>>>> 8a7b119d
          tags: |
            ${{ env.REGISTRY }}/${{ env.IMAGE_NAME }}:${{ env.DEV_SHA }}
            ${{ steps.meta-public.outputs.tags }}
          labels: |
            ${{ steps.meta-public.outputs.labels }}

  build_ee:
    runs-on: ubicloud
    if: (github.event_name != 'workflow_dispatch') || (github.event.inputs.ee || github.event.inputs.nsjail)
    steps:
      - uses: actions/checkout@v4
        with:
          ref: ${{ github.ref }}
          fetch-depth: 0

      - name: Read EE repo commit hash
        run: |
          echo "ee_repo_ref=$(cat ./backend/ee-repo-ref.txt)" >> "$GITHUB_ENV"

      - uses: actions/checkout@v4
        with:
          repository: windmill-labs/windmill-ee-private
          path: ./windmill-ee-private
          ref: ${{ env.ee_repo_ref }}
          token: ${{ secrets.WINDMILL_EE_PRIVATE_ACCESS }}
          fetch-depth: 0

      # - name: Set up Docker Buildx
      #   uses: docker/setup-buildx-action@v2
      - uses: depot/setup-action@v1

      - name: Docker meta
        id: meta-ee-public
        uses: docker/metadata-action@v5
        with:
          images: |
            ${{ env.REGISTRY }}/${{ env.IMAGE_NAME }}-ee
          flavor: |
            latest=false
          tags: |
            type=semver,pattern={{version}}
            type=semver,pattern={{major}}.{{minor}}

      - name: Login to registry
        uses: docker/login-action@v3
        with:
          registry: ${{ env.REGISTRY }}
          username: ${{ github.actor }}
          password: ${{ secrets.GITHUB_TOKEN }}

      - name: Substitute EE code
        run: |
          ./backend/substitute_ee_code.sh --copy --dir ./windmill-ee-private

      - name: Build and push publicly ee
        uses: depot/build-push-action@v1
        with:
          context: .
          platforms: linux/amd64,linux/arm64
          push: true
          # KJQXZ 
          build-args: |
<<<<<<< HEAD
            features=enterprise,enterprise_saml,stripe,embedding,parquet,prometheus,openidconnect,cloud,jemalloc,tantivy,deno_core,license,http_trigger,zip,oauth2,kafka,sqs_trigger,nats,otel,dind,php,mysql,mssql,bigquery,oracledb,postgres_trigger,websocket,python,smtp,csharp,static_frontend,rust,nu,java
=======
            features=enterprise,enterprise_saml,stripe,embedding,parquet,prometheus,openidconnect,cloud,jemalloc,tantivy,deno_core,license,http_trigger,zip,oauth2,kafka,sqs_trigger,nats,otel,dind,php,mysql,mssql,bigquery,oracledb,postgres_trigger,mqtt_trigger,websocket,python,smtp,csharp,static_frontend,rust
>>>>>>> 8a7b119d
          tags: |
            ${{ env.REGISTRY }}/${{ env.IMAGE_NAME }}-ee:${{ env.DEV_SHA }}
            ${{ steps.meta-ee-public.outputs.tags }}
          labels: |
            ${{ steps.meta-ee-public.outputs.labels }}
            org.opencontainers.image.licenses=Windmill-Enterprise-License

  # disabled until we make it 100% reliable and add more meaningful tests
  # playwright:
  #   runs-on: [self-hosted, new]
  #   needs: [build]
  #   services:
  #     postgres:
  #       image: postgres
  #       env:
  #         POSTGRES_DB: windmill
  #         POSTGRES_USER: admin
  #         POSTGRES_PASSWORD: changeme
  #       ports:
  #         - 5432:5432
  #       options: >-
  #         --health-cmd pg_isready
  #         --health-interval 10s
  #         --health-timeout 5s
  #         --health-retries 5
  #   steps:
  #     - uses: actions/checkout@v4
  #     - name: "Docker"
  #       run: echo "::set-output name=id::$(docker run --network=host --rm -d -p 8000:8000 --privileged -it -e DATABASE_URL=postgres://admin:changeme@localhost:5432/windmill -e BASE_INTERNAL_URL=http://localhost:8000 ${{ env.REGISTRY }}/${{ env.IMAGE_NAME }}:latest)"
  #       id: docker-container
  #     - uses: actions/setup-node@v3
  #       with:
  #         node-version: 16
  #     - name: "Playwright run"
  #       timeout-minutes: 2
  #       run: cd frontend && npm ci @playwright/test && npx playwright install && export BASE_URL=http://localhost:8000 && npm run test
  #     - name: "Clean up"
  #       run: docker kill ${{ steps.docker-container.outputs.id }}
  #       if: always()

  attach_amd64_binary_to_release:
    needs: [build, build_ee]
    runs-on: ubicloud
    if: ${{ startsWith(github.ref, 'refs/tags/v') }}
    env:
      ARCH: amd64
    steps:
      - uses: actions/checkout@v4
      - run: |
          # pulling docker image with desired arch so that actions-docker-extract doesn't do it
          docker pull --platform "linux/$ARCH" ${{ env.REGISTRY }}/${{ env.IMAGE_NAME }}:${{ env.DEV_SHA }}
          docker pull --platform "linux/$ARCH" ${{ env.REGISTRY }}/${{ env.IMAGE_NAME }}-ee:${{ env.DEV_SHA }}

      - run: |
          # Checks the image is in docker prior to running actions-docker-extract. It fails if not
          # Also useful to visually check that the arch is the right opencontainers
          docker image inspect ${{ env.REGISTRY }}/${{ env.IMAGE_NAME }}:${{ env.DEV_SHA }}
          docker image inspect ${{ env.REGISTRY }}/${{ env.IMAGE_NAME }}-ee:${{ env.DEV_SHA }}

      - uses: shrink/actions-docker-extract@v3
        id: extract
        with:
          image: ${{ env.REGISTRY }}/${{ env.IMAGE_NAME }}:${{ env.DEV_SHA }}
          path: "/usr/src/app/windmill"

      - uses: shrink/actions-docker-extract@v3
        id: extract-ee
        with:
          image: ${{ env.REGISTRY }}/${{ env.IMAGE_NAME }}-ee:${{ env.DEV_SHA }}
          path: "/usr/src/app/windmill"

      - name: Rename binary with corresponding architecture
        run: |
          mv "${{ steps.extract.outputs.destination }}/windmill" "${{ steps.extract.outputs.destination }}/windmill-${ARCH}"
          mv "${{ steps.extract-ee.outputs.destination }}/windmill" "${{ steps.extract-ee.outputs.destination }}/windmill-ee-${ARCH}"

      - name: Attach binary to release
        uses: softprops/action-gh-release@v2
        with:
          files: |
            ${{ steps.extract.outputs.destination }}/*
            ${{ steps.extract-ee.outputs.destination }}/*

  # attach_arm64_binary_to_release:
  #   needs: [build, build_ee]
  #   runs-on: ubicoud
  #   if: ${{ startsWith(github.ref, 'refs/tags/') }}
  #   env:
  #     ARCH: arm64
  #   steps:
  #     - uses: actions/checkout@v4

  #     - run: |
  #         # pulling docker image with desired arch so that actions-docker-extract doesn't do it
  #         docker pull --platform "linux/$ARCH" ${{ env.REGISTRY }}/${{ env.IMAGE_NAME }}:${{ env.DEV_SHA }}
  #         docker pull --platform "linux/$ARCH" ${{ env.REGISTRY }}/${{ env.IMAGE_NAME }}-ee:${{ env.DEV_SHA }}

  #     - run: |
  #         # Checks the image is in docker prior to running actions-docker-extract. It fails if not
  #         # Also useful to visually check that the arch is the right opencontainers
  #         docker image inspect ${{ env.REGISTRY }}/${{ env.IMAGE_NAME }}:${{ env.DEV_SHA }}
  #         docker image inspect ${{ env.REGISTRY }}/${{ env.IMAGE_NAME }}-ee:${{ env.DEV_SHA }}

  #     - uses: shrink/actions-docker-extract@v3
  #       id: extract
  #       with:
  #         image: ${{ env.REGISTRY }}/${{ env.IMAGE_NAME }}:${{ env.DEV_SHA }}
  #         path: "/usr/src/app/windmill"

  #     - uses: shrink/actions-docker-extract@v3
  #       id: extract-ee
  #       with:
  #         image: ${{ env.REGISTRY }}/${{ env.IMAGE_NAME }}-ee:${{ env.DEV_SHA }}
  #         path: "/usr/src/app/windmill"

  #     - name: Rename binary with corresponding architecture
  #       run: |
  #         mv "${{ steps.extract.outputs.destination }}/windmill" "${{ steps.extract.outputs.destination }}/windmill-${ARCH}"
  #         mv "${{ steps.extract-ee.outputs.destination }}/windmill" "${{ steps.extract-ee.outputs.destination }}/windmill-ee-${ARCH}"

  #     - name: Attach binary to release
  #       uses: softprops/action-gh-release@v2
  #       with:
  #         files: |
  #           ${{ steps.extract.outputs.destination }}/*
  #           ${{ steps.extract-ee.outputs.destination }}/*

  run_integration_test:
    runs-on: ubicloud
    needs: [build_ee]
    steps:
      - uses: actions/checkout@v4
        with:
          ref: ${{ github.ref }}
          fetch-depth: 0
      - name: Prepare test run
        if: ${{ ! startsWith(github.ref, 'refs/tags/v') }}
        run: cd integration_tests && ./build.sh
      - name: Test run
        if: ${{ ! startsWith(github.ref, 'refs/tags/v') }}
        timeout-minutes: 15
        env:
          LICENSE_KEY: ${{ secrets.WM_LICENSE_KEY_CI }}
        run: cd integration_tests && ./run.sh
      - name: Archive logs
        uses: actions/upload-artifact@v4
        if: always()
        with:
          name: Windmill Integration Tests Logs
          path: |
            integration_tests/logs

  tag_latest:
    runs-on: ubicloud
    needs: [run_integration_test, build]
    if:
      github.event_name != 'pull_request' && (github.ref == 'refs/heads/main' ||
      startsWith(github.ref, 'refs/tags/v'))  && (github.event_name != 'workflow_dispatch') 
    steps:
      - uses: actions/checkout@v4
        with:
          fetch-depth: 0
      - name: Login to registry
        uses: docker/login-action@v3
        with:
          registry: ${{ env.REGISTRY }}
          username: ${{ github.actor }}
          password: ${{ secrets.GITHUB_TOKEN }}
      - name: Tag main and latest
        run: |
          docker buildx imagetools create ${{ env.REGISTRY }}/${{ env.IMAGE_NAME }}:${{ env.DEV_SHA }} --tag ${{ env.REGISTRY }}/${{ env.IMAGE_NAME }}:latest
          docker buildx imagetools create ${{ env.REGISTRY }}/${{ env.IMAGE_NAME }}:${{ env.DEV_SHA }} --tag ${{ env.REGISTRY }}/${{ env.IMAGE_NAME }}:main

  tag_latest_ee:
    runs-on: ubicloud
    needs: [run_integration_test, build_ee]
    if:
      github.event_name != 'pull_request' && (github.event_name != 'workflow_dispatch') && (github.ref == 'refs/heads/main' ||
      startsWith(github.ref, 'refs/tags/v'))
    steps:
      - uses: actions/checkout@v4
        with:
          fetch-depth: 0
      - name: Login to registry
        uses: docker/login-action@v3
        with:
          registry: ${{ env.REGISTRY }}
          username: ${{ github.actor }}
          password: ${{ secrets.GITHUB_TOKEN }}
      - name: Tag main and latest for ee
        run: |
          docker buildx imagetools create ${{ env.REGISTRY }}/${{ env.IMAGE_NAME }}-ee:${{ env.DEV_SHA }} --tag ${{ env.REGISTRY }}/${{ env.IMAGE_NAME }}-ee:latest
          docker buildx imagetools create ${{ env.REGISTRY }}/${{ env.IMAGE_NAME }}-ee:${{ env.DEV_SHA }} --tag ${{ env.REGISTRY }}/${{ env.IMAGE_NAME }}-ee:main

  verify_ee_image_vulnerabilities:
    runs-on: ubicloud
    needs: [tag_latest_ee]
    if: startsWith(github.ref, 'refs/tags/v') && (github.event_name != 'workflow_dispatch') 
    steps:
      - name: Checkout code
        uses: actions/checkout@v4
      - name: Analyze for critical and high CVEs
        id: docker-scout-cves
        if: ${{ github.event_name != 'pull_request_target' }}
        uses: docker/scout-action@v1
        with:
          command: cves
          only-severities: critical,high
          image: ${{ env.REGISTRY }}/${{ env.IMAGE_NAME }}-ee:main
          sarif-file: sarif.output.json
          summary: true
          dockerhub-user: windmilllabs
          dockerhub-password: ${{ secrets.DOCKER_PAT }}

      - name: Upload SARIF result
        id: upload-sarif
        if: ${{ github.event_name != 'pull_request_target' }}
        uses: github/codeql-action/upload-sarif@v2
        with:
          sarif_file: sarif.output.json

  # docker_scout_ee:
  #   runs-on: ubicloud
  #   needs: [tag_latest_ee]
  #   steps:
  #     - name: Docker Scout
  #       id: docker-scout
  #       uses: docker/scout-action@v1
  #       with:
  #         dockerhub-
  #         command: cves,recommendations,compare
  #         to-latest: true
  #         ignore-base: true
  #         ignore-unchanged: true
  #         only-fixed: true

  build_ee_nsjail:
    needs: [build_ee]
    runs-on: ubicloud
    if:
      (github.event_name != 'pull_request') && ((github.event_name != 'workflow_dispatch') || (github.event.inputs.ee || github.event.inputs.nsjail))

    steps:
      - uses: actions/checkout@v4
        with:
          fetch-depth: 0
          ref: ${{ github.ref }}

      # - name: Set up Docker Buildx
      #   uses: docker/setup-buildx-action@v2

      - uses: depot/setup-action@v1

      - name: Docker meta
        id: meta-ee-public
        uses: docker/metadata-action@v5
        with:
          images: |
            ${{ env.REGISTRY }}/${{ env.IMAGE_NAME }}-ee-nsjail
          flavor: |
            latest=false
          tags: |
            type=semver,pattern={{version}}
            type=semver,pattern={{major}}.{{minor}}
            type=sha,enable=true,priority=100,prefix=,suffix=,format=short
            type=ref,event=branch
            type=ref,event=pr

      - name: Login to registry
        uses: docker/login-action@v3
        with:
          registry: ${{ env.REGISTRY }}
          username: ${{ github.actor }}
          password: ${{ secrets.GITHUB_TOKEN }}

      - name: Update Dockerfile image reference
        run: |
          sed -i 's|FROM ghcr.io/windmill-labs/windmill-ee:dev|FROM ghcr.io/${{ env.IMAGE_NAME }}-ee:${{ env.DEV_SHA }}|' ./docker/DockerfileNsjail
          cat ./docker/DockerfileNsjail | grep "FROM"
        
      - name: Build and push publicly ee
        uses: depot/build-push-action@v1
        with:
          context: .
          platforms: linux/amd64,linux/arm64
          push: true
          file: "./docker/DockerfileNsjail"
          tags: |
            ${{ steps.meta-ee-public.outputs.tags }}
          labels: |
            ${{ steps.meta-ee-public.outputs.labels }}
            org.opencontainers.image.licenses=Windmill-Enterprise-License


  publish_ecr_s3:
    needs: [build_ee_nsjail]
    runs-on: ubicloud-standard-2-arm
    if:
      (github.event_name != 'pull_request') && (github.event_name !=
      'workflow_dispatch')
    env:
      AWS_ACCESS_KEY_ID: ${{ secrets.AWS_ACCESS_KEY_ID }}
      AWS_SECRET_ACCESS_KEY: ${{ secrets.AWS_SECRET_ACCESS_KEY }}
    steps:
      - uses: actions/checkout@v4
        with:
          fetch-depth: 0

      - name: Set up Docker Buildx
        uses: docker/setup-buildx-action@v2

      - name: Login to registry
        uses: docker/login-action@v3
        with:
          registry: ${{ env.REGISTRY }}
          username: ${{ github.actor }}
          password: ${{ secrets.GITHUB_TOKEN }}

      - name: get git hash
        if: github.event_name != 'pull_request'
        id: git_hash
        run: |
          git_hash=$(git rev-parse --short "$GITHUB_SHA")
          echo "GIT_HASH=${git_hash:0:7}" >> "$GITHUB_OUTPUT"

      - uses: shrink/actions-docker-extract@v3
        if: github.event_name != 'pull_request'
        id: extract
        with:
          image: |-
            ${{ env.REGISTRY }}/${{ env.IMAGE_NAME }}-ee-nsjail:${{ steps.git_hash.outputs.GIT_HASH }}
          path: "/static_frontend/."

      - uses: reggionick/s3-deploy@v4
        if: github.event_name != 'pull_request'
        with:
          folder: ${{ steps.extract.outputs.destination }}
          bucket: windmill-frontend
          bucket-region: us-east-1

  build_ee_cuda:
    if: ${{ startsWith(github.ref, 'refs/tags/v') }}
    needs: [build_ee]
    runs-on: ubicloud
    steps:
      - uses: actions/checkout@v4
        with:
          fetch-depth: 0
          ref: ${{ github.ref }}

      # - name: Set up Docker Buildx
      #   uses: docker/setup-buildx-action@v2

      - uses: depot/setup-action@v1

      - name: Docker meta
        id: meta-ee-public
        uses: docker/metadata-action@v5
        with:
          images: |
            ${{ env.REGISTRY }}/${{ env.IMAGE_NAME }}-ee-cuda
          tags: |
            type=semver,pattern={{version}}
            type=semver,pattern={{major}}.{{minor}}

      - name: Login to registry
        uses: docker/login-action@v3
        with:
          registry: ${{ env.REGISTRY }}
          username: ${{ github.actor }}
          password: ${{ secrets.GITHUB_TOKEN }}

      - name: Build and push publicly ee
        uses: depot/build-push-action@v1
        with:
          context: .
          platforms: linux/amd64
          push: true
          file: "./docker/DockerfileCuda"
          tags: |
            ${{ steps.meta-ee-public.outputs.tags }}
          labels: |
            ${{ steps.meta-ee-public.outputs.labels }}
            org.opencontainers.image.licenses=Windmill-Enterprise-License

  build_slim:
    if: ${{ startsWith(github.ref, 'refs/tags/v') }}
    needs: [build]
    runs-on: ubicloud
    steps:
      - uses: actions/checkout@v4
        with:
          fetch-depth: 0

      # - name: Set up Docker Buildx
      #   uses: docker/setup-buildx-action@v2

      - uses: depot/setup-action@v1

      - name: Docker meta
        id: meta-ee-public
        uses: docker/metadata-action@v5
        with:
          images: |
            ${{ env.REGISTRY }}/${{ env.IMAGE_NAME }}-slim
          tags: |
            type=semver,pattern={{version}}
            type=semver,pattern={{major}}.{{minor}}

      - name: Login to registry
        uses: docker/login-action@v3
        with:
          registry: ${{ env.REGISTRY }}
          username: ${{ github.actor }}
          password: ${{ secrets.GITHUB_TOKEN }}

      - name: Build and push publicly ee
        uses: depot/build-push-action@v1
        with:
          context: .
          platforms: linux/amd64
          push: true
          file: "./docker/DockerfileSlim"
          tags: |
            ${{ steps.meta-ee-public.outputs.tags }}
          labels: |
            ${{ steps.meta-ee-public.outputs.labels }}

  build_ee_slim:
    if: ${{ startsWith(github.ref, 'refs/tags/v') }}
    needs: [build_ee]
    runs-on: ubicloud
    steps:
      - uses: actions/checkout@v4
        with:
          fetch-depth: 0

      # - name: Set up Docker Buildx
      #   uses: docker/setup-buildx-action@v2

      - uses: depot/setup-action@v1

      - name: Docker meta
        id: meta-ee-public
        uses: docker/metadata-action@v5
        with:
          images: |
            ${{ env.REGISTRY }}/${{ env.IMAGE_NAME }}-ee-slim
          tags: |
            type=semver,pattern={{version}}
            type=semver,pattern={{major}}.{{minor}}

      - name: Login to registry
        uses: docker/login-action@v3
        with:
          registry: ${{ env.REGISTRY }}
          username: ${{ github.actor }}
          password: ${{ secrets.GITHUB_TOKEN }}

      - name: Build and push publicly ee
        uses: depot/build-push-action@v1
        with:
          context: .
          platforms: linux/amd64
          push: true
          file: "./docker/DockerfileSlimEe"
          tags: |
            ${{ steps.meta-ee-public.outputs.tags }}
          labels: |
            ${{ steps.meta-ee-public.outputs.labels }}
            org.opencontainers.image.licenses=Windmill-Enterprise-License

  build_full:
    if: ${{ startsWith(github.ref, 'refs/tags/v') }}
    needs: [build]
    runs-on: ubicloud
    steps:
      - uses: actions/checkout@v4
        with:
          fetch-depth: 0

      # - name: Set up Docker Buildx
      #   uses: docker/setup-buildx-action@v2

      - uses: depot/setup-action@v1

      - name: Docker meta
        id: meta-public
        uses: docker/metadata-action@v5
        with:
          images: |
            ${{ env.REGISTRY }}/${{ env.IMAGE_NAME }}-full
          tags: |
            type=semver,pattern={{version}}
            type=semver,pattern={{major}}.{{minor}}

      - name: Login to registry
        uses: docker/login-action@v3
        with:
          registry: ${{ env.REGISTRY }}
          username: ${{ github.actor }}
          password: ${{ secrets.GITHUB_TOKEN }}

      - name: Build and push publicly
        uses: depot/build-push-action@v1
        with:
          context: .
          platforms: linux/amd64,linux/arm64
          push: true
          file: "./docker/DockerfileFull"
          tags: |
            ${{ steps.meta-public.outputs.tags }}
          labels: |
            ${{ steps.meta-public.outputs.labels }}

  build_ee_full:
    if: ${{ startsWith(github.ref, 'refs/tags/v') }}
    needs: [build_ee]
    runs-on: ubicloud
    steps:
      - uses: actions/checkout@v4
        with:
          fetch-depth: 0

      # - name: Set up Docker Buildx
      #   uses: docker/setup-buildx-action@v2

      - uses: depot/setup-action@v1

      - name: Docker meta
        id: meta-ee-public
        uses: docker/metadata-action@v5
        with:
          images: |
            ${{ env.REGISTRY }}/${{ env.IMAGE_NAME }}-ee-full
          tags: |
            type=semver,pattern={{version}}
            type=semver,pattern={{major}}.{{minor}}

      - name: Login to registry
        uses: docker/login-action@v3
        with:
          registry: ${{ env.REGISTRY }}
          username: ${{ github.actor }}
          password: ${{ secrets.GITHUB_TOKEN }}

      - name: Build and push publicly ee
        uses: depot/build-push-action@v1
        with:
          context: .
          platforms: linux/amd64,linux/arm64
          push: true
          file: "./docker/DockerfileFullEe"
          tags: |
            ${{ steps.meta-ee-public.outputs.tags }}
          labels: |
            ${{ steps.meta-ee-public.outputs.labels }}
            org.opencontainers.image.licenses=Windmill-Enterprise-License<|MERGE_RESOLUTION|>--- conflicted
+++ resolved
@@ -96,11 +96,7 @@
           push: true
           # KJQXZ 
           build-args: |
-<<<<<<< HEAD
-            features=embedding,parquet,openidconnect,jemalloc,deno_core,license,http_trigger,zip,oauth2,dind,php,mysql,mssql,bigquery,oracledb,postgres_trigger,websocket,python,smtp,csharp,static_frontend,rust,nu,java
-=======
-            features=embedding,parquet,openidconnect,jemalloc,deno_core,license,http_trigger,zip,oauth2,dind,php,mysql,mssql,bigquery,oracledb,postgres_trigger,mqtt_trigger,websocket,python,smtp,csharp,static_frontend,rust
->>>>>>> 8a7b119d
+            features=embedding,parquet,openidconnect,jemalloc,deno_core,license,http_trigger,zip,oauth2,dind,php,mysql,mssql,bigquery,oracledb,postgres_trigger,mqtt_trigger,websocket,python,smtp,csharp,static_frontend,rust,java
           tags: |
             ${{ env.REGISTRY }}/${{ env.IMAGE_NAME }}:${{ env.DEV_SHA }}
             ${{ steps.meta-public.outputs.tags }}
@@ -163,11 +159,7 @@
           push: true
           # KJQXZ 
           build-args: |
-<<<<<<< HEAD
-            features=enterprise,enterprise_saml,stripe,embedding,parquet,prometheus,openidconnect,cloud,jemalloc,tantivy,deno_core,license,http_trigger,zip,oauth2,kafka,sqs_trigger,nats,otel,dind,php,mysql,mssql,bigquery,oracledb,postgres_trigger,websocket,python,smtp,csharp,static_frontend,rust,nu,java
-=======
-            features=enterprise,enterprise_saml,stripe,embedding,parquet,prometheus,openidconnect,cloud,jemalloc,tantivy,deno_core,license,http_trigger,zip,oauth2,kafka,sqs_trigger,nats,otel,dind,php,mysql,mssql,bigquery,oracledb,postgres_trigger,mqtt_trigger,websocket,python,smtp,csharp,static_frontend,rust
->>>>>>> 8a7b119d
+            features=enterprise,enterprise_saml,stripe,embedding,parquet,prometheus,openidconnect,cloud,jemalloc,tantivy,deno_core,license,http_trigger,zip,oauth2,kafka,sqs_trigger,nats,otel,dind,php,mysql,mssql,bigquery,oracledb,postgres_trigger,mqtt_trigger,websocket,python,smtp,csharp,static_frontend,rust,java
           tags: |
             ${{ env.REGISTRY }}/${{ env.IMAGE_NAME }}-ee:${{ env.DEV_SHA }}
             ${{ steps.meta-ee-public.outputs.tags }}
