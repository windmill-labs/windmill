--- conflicted
+++ resolved
@@ -95,11 +95,7 @@
           platforms: linux/amd64,linux/arm64
           push: true
           build-args: |
-<<<<<<< HEAD
-            features=embedding,parquet,openidconnect,jemalloc,license,http_trigger,zip,oauth2,dind,postgres_trigger,gcp_trigger,mqtt_trigger,websocket,smtp,static_frontend,all_languages
-=======
-            features=embedding,parquet,openidconnect,jemalloc,license,http_trigger,zip,oauth2,dind,postgres_trigger,mqtt_trigger,websocket,smtp,static_frontend,agent_worker_server,all_languages
->>>>>>> 9b9006c1
+            features=embedding,parquet,openidconnect,jemalloc,license,http_trigger,zip,oauth2,dind,postgres_trigger,mqtt_trigger,gcp_trigger,websocket,smtp,static_frontend,agent_worker_server,all_languages
           tags: |
             ${{ env.REGISTRY }}/${{ env.IMAGE_NAME }}:${{ env.DEV_SHA }}
             ${{ steps.meta-public.outputs.tags }}
@@ -161,11 +157,7 @@
           platforms: linux/amd64,linux/arm64
           push: true
           build-args: |
-<<<<<<< HEAD
-            features=enterprise,enterprise_saml,stripe,embedding,parquet,prometheus,openidconnect,cloud,jemalloc,tantivy,license,http_trigger,zip,oauth2,kafka,sqs_trigger,nats,otel,dind,postgres_trigger,gcp_trigger,mqtt_trigger,websocket,smtp,static_frontend,all_languages
-=======
-            features=enterprise,enterprise_saml,stripe,embedding,parquet,prometheus,openidconnect,cloud,jemalloc,agent_worker_server,tantivy,license,http_trigger,zip,oauth2,kafka,sqs_trigger,nats,otel,dind,postgres_trigger,mqtt_trigger,websocket,smtp,static_frontend,all_languages
->>>>>>> 9b9006c1
+            features=enterprise,enterprise_saml,stripe,embedding,parquet,prometheus,openidconnect,cloud,jemalloc,agent_worker_server,tantivy,license,http_trigger,zip,oauth2,kafka,sqs_trigger,nats,otel,dind,postgres_trigger,mqtt_trigger,gcp_trigger,websocket,smtp,static_frontend,all_languages
           tags: |
             ${{ env.REGISTRY }}/${{ env.IMAGE_NAME }}-ee:${{ env.DEV_SHA }}
             ${{ steps.meta-ee-public.outputs.tags }}
