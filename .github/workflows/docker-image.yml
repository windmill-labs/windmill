--- conflicted
+++ resolved
@@ -76,11 +76,7 @@
           platforms: linux/amd64,linux/arm64
           push: true
           build-args: |
-<<<<<<< HEAD
-            features=embedding,parquet,openidconnect,jemalloc,deno_core,dind,php,mysql,mssql,bigquery,websocket,python,smtp
-=======
-            features=embedding,parquet,openidconnect,jemalloc,deno_core,dind,php,mysql,csharp
->>>>>>> 829eae97
+            features=embedding,parquet,openidconnect,jemalloc,deno_core,dind,php,mysql,mssql,bigquery,websocket,python,smtp,csharp
           tags: |
             ${{ env.REGISTRY }}/${{ env.IMAGE_NAME }}:${{ env.DEV_SHA }}
             ${{ steps.meta-public.outputs.tags }}
@@ -142,11 +138,7 @@
           platforms: linux/amd64,linux/arm64
           push: true
           build-args: |
-<<<<<<< HEAD
-            features=enterprise,enterprise_saml,stripe,embedding,parquet,prometheus,openidconnect,cloud,jemalloc,tantivy,deno_core,kafka,otel,dind,php,mysql,mssql,bigquery,websocket,python,smtp
-=======
-            features=enterprise,enterprise_saml,stripe,embedding,parquet,prometheus,openidconnect,cloud,jemalloc,tantivy,deno_core,kafka,otel,dind,php,mysql,csharp
->>>>>>> 829eae97
+            features=enterprise,enterprise_saml,stripe,embedding,parquet,prometheus,openidconnect,cloud,jemalloc,tantivy,deno_core,kafka,otel,dind,php,mysql,mssql,bigquery,websocket,python,smtp,csharp
           tags: |
             ${{ env.REGISTRY }}/${{ env.IMAGE_NAME }}-ee:${{ env.DEV_SHA }}
             ${{ steps.meta-ee-public.outputs.tags }}
@@ -208,11 +200,7 @@
           platforms: linux/amd64
           push: true
           build-args: |
-<<<<<<< HEAD
-            features=enterprise,enterprise_saml,stripe,embedding,parquet,prometheus,openidconnect,cloud,jemalloc,tantivy,deno_core,kafka,otel,dind,php,mysql,mssql,bigquery,websocket,python,smtp
-=======
-            features=enterprise,enterprise_saml,stripe,embedding,parquet,prometheus,openidconnect,cloud,jemalloc,tantivy,deno_core,kafka,otel,dind,php,mysql,csharp
->>>>>>> 829eae97
+            features=enterprise,enterprise_saml,stripe,embedding,parquet,prometheus,openidconnect,cloud,jemalloc,tantivy,deno_core,kafka,otel,dind,php,mysql,mssql,bigquery,websocket,python,smtp,csharp
             PYTHON_IMAGE=python:3.12.2-slim-bookworm
           tags: |
             ${{ steps.meta-ee-public-py312.outputs.tags }}
