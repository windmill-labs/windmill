--- conflicted
+++ resolved
@@ -47,11 +47,7 @@
           $env:OPENSSL_DIR="${Env:VCPKG_INSTALLATION_ROOT}\installed\x64-windows-static"
           mkdir frontend/build && cd backend
           New-Item -Path . -Name "windmill-api/openapi-deref.yaml" -ItemType "File" -Force
-<<<<<<< HEAD
-          cargo build --release --features=enterprise,stripe,embedding,parquet,prometheus,openidconnect,cloud,jemalloc,tantivy,deno_core,kafka,php,mysql,mssql,bigquery,websocket,python,smtp
-=======
-          cargo build --release --features=enterprise,stripe,embedding,parquet,prometheus,openidconnect,cloud,jemalloc,tantivy,deno_core,kafka,php,mysql,csharp
->>>>>>> 829eae97
+          cargo build --release --features=enterprise,stripe,embedding,parquet,prometheus,openidconnect,cloud,jemalloc,tantivy,deno_core,kafka,php,mysql,mssql,bigquery,websocket,python,smtp,csharp
 
       - name: Rename binary with corresponding architecture
         run: |
