--- conflicted
+++ resolved
@@ -65,11 +65,7 @@
           push: true
           # KJQXZ 
           build-args: |
-<<<<<<< HEAD
-            features=enterprise,enterprise_saml,stripe,embedding,parquet,prometheus,openidconnect,cloud,jemalloc,deno_core,license,otel,http_trigger,zip,oauth2,kafka,sqs_trigger,nats,php,mysql,mssql,bigquery,oracledb,postgres_trigger,websocket,python,smtp,csharp,static_frontend,rust,nu,java
-=======
-            features=enterprise,enterprise_saml,stripe,embedding,parquet,prometheus,openidconnect,cloud,jemalloc,deno_core,license,otel,http_trigger,zip,oauth2,kafka,sqs_trigger,nats,php,mysql,mssql,bigquery,oracledb,postgres_trigger,mqtt_trigger,websocket,python,smtp,csharp,static_frontend,rust
->>>>>>> 8a7b119d
+            features=enterprise,enterprise_saml,stripe,embedding,parquet,prometheus,openidconnect,cloud,jemalloc,deno_core,license,otel,http_trigger,zip,oauth2,kafka,sqs_trigger,nats,php,mysql,mssql,bigquery,oracledb,postgres_trigger,mqtt_trigger,websocket,python,smtp,csharp,static_frontend,rust,java
           secrets: |
             rh_username=${{ secrets.RH_USERNAME }}
             rh_password=${{ secrets.RH_PASSWORD }}
@@ -87,11 +83,7 @@
           push: true
           # KJQXZ 
           build-args: |
-<<<<<<< HEAD
-            features=enterprise,enterprise_saml,stripe,embedding,parquet,prometheus,openidconnect,cloud,jemalloc,deno_core,license,otel,http_trigger,zip,oauth2,kafka,sqs_trigger,nats,php,mysql,mssql,bigquery,oracledb,postgres_trigger,websocket,python,smtp,csharp,nu,static_frontend,rust,java
-=======
-            features=enterprise,enterprise_saml,stripe,embedding,parquet,prometheus,openidconnect,cloud,jemalloc,deno_core,license,otel,http_trigger,zip,oauth2,kafka,sqs_trigger,nats,php,mysql,mssql,bigquery,oracledb,postgres_trigger,mqtt_trigger,websocket,python,smtp,csharp,static_frontend,rust
->>>>>>> 8a7b119d
+            features=enterprise,enterprise_saml,stripe,embedding,parquet,prometheus,openidconnect,cloud,jemalloc,deno_core,license,otel,http_trigger,zip,oauth2,kafka,sqs_trigger,nats,php,mysql,mssql,bigquery,oracledb,postgres_trigger,mqtt_trigger,websocket,python,smtp,csharp,static_frontend,rust,java
           secrets: |
             rh_username=${{ secrets.RH_USERNAME }}
             rh_password=${{ secrets.RH_PASSWORD }}
