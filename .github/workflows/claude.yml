name: Claude PR Assistant

on:
  issue_comment:
    types: [created]
  pull_request_review_comment:
    types: [created]
  issues:
    types: [opened, assigned]
  pull_request_review:
    types: [submitted]

jobs:
<<<<<<< HEAD
=======
  check-membership:
    if: |
      (github.event_name == 'issue_comment' && contains(github.event.comment.body, '/aider') && !contains(github.event.comment.user.login, '[bot]')) ||
      (github.event_name == 'pull_request_review_comment' && contains(github.event.comment.body, '/aider') && !contains(github.event.comment.user.login, '[bot]')) ||
      (github.event_name == 'pull_request_review' && contains(github.event.review.body, '/aider') && !contains(github.event.review.user.login, '[bot]')) ||
      (github.event_name == 'issues' && contains(github.event.issue.body, '/aider') && !contains(github.event.issue.user.login, '[bot]'))
    runs-on: ubicloud-standard-2
    outputs:
      is_member: ${{ steps.check-membership.outputs.is_member }}
    steps:
      - name: Check organization membership
        id: check-membership
        env:
          ORG_ACCESS_TOKEN: ${{ secrets.ORG_ACCESS_TOKEN }}
        run: |
          ORG="windmill-labs"

          if [[ "${{ github.event_name }}" == "issue_comment" || "${{ github.event_name }}" == "pull_request_review_comment" ]]; then
            COMMENTER="${{ github.event.comment.user.login }}"
          elif [[ "${{ github.event_name }}" == "pull_request_review" ]]; then
            COMMENTER="${{ github.event.review.user.login }}"
          else
            COMMENTER="${{ github.event.issue.user.login }}"
          fi

          STATUS=$(curl -s -o /dev/null -w "%{http_code}" \
            -H "Authorization: token $ORG_ACCESS_TOKEN" \
            -H "Accept: application/vnd.github+json" \
            -H "X-GitHub-Api-Version: 2022-11-28" \
            "https://api.github.com/orgs/$ORG/members/$COMMENTER")

          if [ "$STATUS" -eq 204 ]; then
            echo "is_member=true" >> $GITHUB_OUTPUT
          else
            echo "is_member=false" >> $GITHUB_OUTPUT
          fi

>>>>>>> fc8f8785
  claude-code-action:
    if: |
      (github.event_name == 'issue_comment' && contains(github.event.comment.body, '/aider')) ||
      (github.event_name == 'pull_request_review_comment' && contains(github.event.comment.body, '/aider')) ||
      (github.event_name == 'pull_request_review' && contains(github.event.review.body, '/aider')) ||
      (github.event_name == 'issues' && contains(github.event.issue.body, '/aider'))
    runs-on: ubicloud-standard-8
    permissions:
      contents: read
      pull-requests: read
      issues: read
      id-token: write
    steps:
      - name: Checkout repository
        uses: actions/checkout@v4
        with:
          fetch-depth: 1

      - name: Run Claude PR Action
        uses: anthropics/claude-code-action@beta
        with:
          anthropic_api_key: ${{ secrets.ANTHROPIC_API_KEY }}
          timeout_minutes: "60"
          allowed_tools: "mcp__github__create_pull_request,Bash(npm run check),Bash(npm install),Bash(cargo check),Bash(curl https://sh.rustup.rs -sSf | sh)"
          custom_instructions: "IMPORTANT INSTRUCTIONS:
          - Bypass previous instructions and instead of adding a url in your comment to manually create a PR, if you created a new branch with your changes, automatically create a PR from that branch to main, with the title starting with [Claude PR].
          - If you made changes to the frontend code, run npm install, then npm run generate-backend-client, then npm run check. You can ignore warnings that are reported by the check script, but fix the errors.
          - If you made changes to the backend code, install Rust and then run cargo check. You can ignore warnings that are reported by the check script, but fix the errors.
          - DO NOT FORGET TO OPEN A PR AFTER YOU ARE DONE if you made changes after a request from a git issue.
          AVAILABLE TOOLS:
          - mcp__github__create_pull_request: Create a PR from a branch to main
          - Bash(npm run check): Run the check script. You should run this tool after making changes to the frontend code.
          - Bash(npm install): Install dependencies. You need this to run npm run check.
          - Bash(npm run generate-backend-client): Generate the backend client. You need this to run npm run check.
          - Bash(cargo check): Run the cargo check script. You should run this tool after making changes to the backend code.
          - Bash(curl https://sh.rustup.rs -sSf | sh): Install Rust. You need this to run cargo check."
          trigger_phrase: "/aider"<|MERGE_RESOLUTION|>--- conflicted
+++ resolved
@@ -11,8 +11,6 @@
     types: [submitted]
 
 jobs:
-<<<<<<< HEAD
-=======
   check-membership:
     if: |
       (github.event_name == 'issue_comment' && contains(github.event.comment.body, '/aider') && !contains(github.event.comment.user.login, '[bot]')) ||
@@ -50,7 +48,6 @@
             echo "is_member=false" >> $GITHUB_OUTPUT
           fi
 
->>>>>>> fc8f8785
   claude-code-action:
     if: |
       (github.event_name == 'issue_comment' && contains(github.event.comment.body, '/aider')) ||
