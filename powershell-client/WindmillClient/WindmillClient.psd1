--- conflicted
+++ resolved
@@ -12,11 +12,7 @@
     RootModule        = 'WindmillClient.psm1'
 
     # Version number of this module.
-<<<<<<< HEAD
-    ModuleVersion     = '1.581.1'
-=======
     ModuleVersion     = '1.582.2'
->>>>>>> 0aaaed95
 
     # Supported PSEditions
     # CompatiblePSEditions = @()
