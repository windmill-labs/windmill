--- conflicted
+++ resolved
@@ -1,10 +1,6 @@
 [tool.poetry]
 name = "wmill-pg"
-<<<<<<< HEAD
-version = "1.581.1"
-=======
 version = "1.582.2"
->>>>>>> 0aaaed95
 description = "An extension client for the wmill client library focused on pg"
 license = "Apache-2.0"
 homepage = "https://windmill.dev"
