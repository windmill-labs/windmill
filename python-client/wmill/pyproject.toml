--- conflicted
+++ resolved
@@ -1,10 +1,6 @@
 [tool.poetry]
 name = "wmill"
-<<<<<<< HEAD
-version = "1.308.2"
-=======
 version = "1.309.2"
->>>>>>> 0fdf72fc
 description = "A client library for accessing Windmill server wrapping the Windmill client API"
 license = "Apache-2.0"
 homepage = "https://windmill.dev"
