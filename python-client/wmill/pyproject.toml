--- conflicted
+++ resolved
@@ -1,10 +1,6 @@
 [tool.poetry]
 name = "wmill"
-<<<<<<< HEAD
-version = "1.15.0"
-=======
 version = "1.15.1"
->>>>>>> 6f4e7e18
 description = "A client library for accessing Windmill server wrapping the Windmill client API"
 license = "Apache-2.0"
 homepage = "https://windmill.dev"
@@ -20,11 +16,7 @@
 
 [tool.poetry.dependencies]
 python = "^3.7"
-<<<<<<< HEAD
-windmill-api = "^1.15.0"
-=======
 windmill-api = "^1.15.1"
->>>>>>> 6f4e7e18
 
 [build-system]
 requires = ["poetry>=1.0.2", "poetry-dynamic-versioning"]
