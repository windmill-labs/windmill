FROM alpine:3.14 AS oracledb-client

ARG TARGETPLATFORM

# Oracle DB Client for amd64
COPY --from=ghcr.io/oracle/oraclelinux9-instantclient:23 /usr/lib/oracle/23/client64/lib /opt/oracle/23/amd64/lib

# Oracle DB Client for arm64
RUN mkdir -p /opt/oracle/23/arm64 \
	&& cd /opt/oracle/23/arm64 \
	&& wget https://download.oracle.com/otn_software/linux/instantclient/instantclient-basiclite-linux-arm64.zip \
	&& unzip instantclient-basiclite-linux-arm64.zip && rm instantclient-basiclite-linux-arm64.zip && mv instantclient* ./lib

RUN if [ "$TARGETPLATFORM" = "linux/arm64" ]; then \
        mv /opt/oracle/23/arm64/lib /opt/oracle/23/lib; \
    else \
        mv /opt/oracle/23/amd64/lib /opt/oracle/23/lib; \
    fi

FROM ghcr.io/windmill-labs/windmill-ee:dev

# Rust
<<<<<<< HEAD
COPY --from=rust:1.81.0 /usr/local/cargo /usr/local/cargo
COPY --from=rust:1.81.0 /usr/local/rustup /usr/local/rustup
RUN /usr/local/cargo/bin/cargo install cargo-sweep --version ^0.7
=======
COPY --from=rust:1.86.0 /usr/local/cargo /usr/local/cargo
COPY --from=rust:1.86.0 /usr/local/rustup /usr/local/rustup
>>>>>>> 30edcdfe

# Ansible
RUN uv tool install ansible && [ -d "$(uv tool dir)/ansible/bin/" ] && find "$(uv tool dir)/ansible/bin/" -mindepth 1 -maxdepth 1 -type f -executable -regextype posix-extended -regex '^((.+/)?)[^.]+' -print0 | xargs -0 ln -s -t "$UV_TOOL_BIN_DIR/" || true
# dotnet SDK
COPY --from=bitnami/dotnet-sdk:9.0.101-debian-12-r0 /opt/bitnami/dotnet-sdk /opt/dotnet-sdk
RUN ln -s /opt/dotnet-sdk/bin/dotnet /usr/bin/dotnet
ENV DOTNET_ROOT="/opt/dotnet-sdk/bin"

# Oracle DB Client
COPY --from=oracledb-client /opt/oracle/23/lib /opt/oracle/23/lib
RUN apt-get -y update && apt-get install -y libaio1
RUN echo /opt/oracle/23/lib > /etc/ld.so.conf.d/oracle-instantclient.conf && ldconfig

# Nushell
COPY --from=ghcr.io/nushell/nushell:0.101.0-bookworm /usr/bin/nu /usr/bin/nu

# Java
RUN apt-get -y update && apt-get install -y default-jdk 
RUN curl -fLo coursier https://github.com/coursier/coursier/releases/download/v2.1.24/coursier \
	&& mv ./coursier /usr/bin/coursier \
	&& chmod +x /usr/bin/coursier
RUN /usr/bin/java -jar /usr/bin/coursier about<|MERGE_RESOLUTION|>--- conflicted
+++ resolved
@@ -20,14 +20,9 @@
 FROM ghcr.io/windmill-labs/windmill-ee:dev
 
 # Rust
-<<<<<<< HEAD
-COPY --from=rust:1.81.0 /usr/local/cargo /usr/local/cargo
-COPY --from=rust:1.81.0 /usr/local/rustup /usr/local/rustup
-RUN /usr/local/cargo/bin/cargo install cargo-sweep --version ^0.7
-=======
 COPY --from=rust:1.86.0 /usr/local/cargo /usr/local/cargo
 COPY --from=rust:1.86.0 /usr/local/rustup /usr/local/rustup
->>>>>>> 30edcdfe
+RUN /usr/local/cargo/bin/cargo install cargo-sweep --version ^0.7
 
 # Ansible
 RUN uv tool install ansible && [ -d "$(uv tool dir)/ansible/bin/" ] && find "$(uv tool dir)/ansible/bin/" -mindepth 1 -maxdepth 1 -type f -executable -regextype posix-extended -regex '^((.+/)?)[^.]+' -print0 | xargs -0 ln -s -t "$UV_TOOL_BIN_DIR/" || true
