<script lang="ts">
<<<<<<< HEAD
	import SchemaForm from '$lib/components/SchemaForm.svelte'
	import TestJobLoader from '$lib/components/TestJobLoader.svelte'
	import { Button, Kbd } from '$lib/components/common'
	import { WindmillIcon } from '$lib/components/icons'
	import LogPanel from '$lib/components/scriptEditor/LogPanel.svelte'
	import { CompletedJob, Job, JobService, OpenAPI, Preview } from '$lib/gen'
	import { inferArgs } from '$lib/infer'
	import { userStore, workspaceStore } from '$lib/stores'
	import { emptySchema, getModifierKey, sendUserToast } from '$lib/utils'
	import { Pane, Splitpanes } from 'svelte-splitpanes'
	import { onDestroy, onMount } from 'svelte'
	import DarkModeToggle from '$lib/components/sidebar/DarkModeToggle.svelte'
	import { page } from '$app/stores'
	import { getUserExt } from '$lib/user'
	import { Play } from 'lucide-svelte'

	let token = $page.url.searchParams.get('wm_token') ?? undefined
	let workspace = $page.url.searchParams.get('workspace') ?? undefined
	let themeDarkRaw = $page.url.searchParams.get('activeColorTheme')
	let themeDark = themeDarkRaw == '2' || themeDarkRaw == '4'

	if (token) {
		OpenAPI.WITH_CREDENTIALS = true
		OpenAPI.TOKEN = $page.url.searchParams.get('wm_token')!
	}

	if (workspace) {
		$workspaceStore = workspace
	}

	if (workspace && token) {
		loadUser()
	}

	async function loadUser() {
		const user = await getUserExt(workspace!)
		userStore.set(user)
	}

	let darkModeToggle: DarkModeToggle
	let darkMode: boolean | undefined = undefined
	let modeInitialized = false
	function initializeMode() {
		modeInitialized = true
		darkModeToggle.toggle()
	}
	$: darkModeToggle &&
		themeDark != darkMode &&
		darkMode != undefined &&
		!modeInitialized &&
		initializeMode()

	let testJobLoader: TestJobLoader

	// Test args input
	let args: Record<string, any> = {}
	let isValid: boolean = true

	// Test
	let testIsLoading = false
	let testJob: Job | undefined
	let pastPreviews: CompletedJob[] = []
	let validCode = true

	type LastEdit = {
		content: string
		path: string
		language: Preview.language
	}

	let currentScript: LastEdit | undefined = undefined

	let schema = emptySchema()
	const href = window.location.href
	const indexQ = href.indexOf('?')
	const searchParams = indexQ > -1 ? new URLSearchParams(href.substring(indexQ)) : undefined

	if (searchParams?.has('local')) {
		connectWs()
	}

	const el = (event) => {
		if (event.data.type == 'runTest') {
			runTest()
		} else if (event.data.type == 'replaceScript') {
			replaceScript(event.data)
		}
	}

	onMount(() => {
		window.addEventListener('message', el, false)
		document.addEventListener('keydown', (e) => {
			const obj = {
				altKey: e.altKey,
				code: e.code,
				ctrlKey: e.ctrlKey,
				isComposing: e.isComposing,
				key: e.key,
				location: e.location,
				metaKey: e.metaKey,
				repeat: e.repeat,
				shiftKey: e.shiftKey
			}
			window.parent?.postMessage(JSON.stringify(obj), '*')
		})
	})

	onDestroy(() => {
		window.removeEventListener('message', el)
	})

	function connectWs() {
		const port = searchParams?.get('port') || '3001'
		try {
			const socket = new WebSocket(`ws://localhost:${port}/ws`)

			// Listen for messages
			socket.addEventListener('message', (event) => {
				replaceData(event.data)
			})

			function replaceData(msg: string) {
				let data: any | undefined = undefined
				try {
					data = JSON.parse(msg)
				} catch {
					console.log('Received invalid JSON: ' + msg)
					return
				}
				replaceScript(data)
			}
		} catch (e) {
			sendUserToast('Failed to connect to local server', true)
			console.error(e)
		}
	}

	function runTest() {
		if (!currentScript) {
			return
		}
		//@ts-ignore
		testJobLoader.runPreview(
			currentScript.path,
			currentScript.content,
			currentScript.language,
			args,
			undefined
		)
	}

	async function loadPastTests(): Promise<void> {
		if (!currentScript) {
			return
		}
		console.log('Loading past tests')
		pastPreviews = await JobService.listCompletedJobs({
			workspace: $workspaceStore!,
			jobKinds: 'preview',
			createdBy: $userStore?.username,
			scriptPathExact: currentScript.path
		})
	}

	function onKeyDown(event: KeyboardEvent) {
		if ((event.ctrlKey || event.metaKey) && event.key == 'Enter') {
			event.preventDefault()
			runTest()
		}
	}

	let lastPath: string | undefined = undefined
	async function replaceScript(lastEdit: LastEdit) {
		currentScript = lastEdit
		if (lastPath !== lastEdit.path) {
			schema = emptySchema()
		}
		try {
			await inferArgs(lastEdit.language, lastEdit.content, schema)
			schema = schema
			lastPath = lastEdit.path
			validCode = true
		} catch (e) {
			console.error(e)
			validCode = false
		}
	}
</script>

<svelte:window on:keydown={onKeyDown} />

<TestJobLoader
	on:done={loadPastTests}
	bind:this={testJobLoader}
	bind:isLoading={testIsLoading}
	bind:job={testJob}
/>

<main class="h-screen w-full">
	<div class="flex flex-col h-full">
		<div class="absolute top-0 left-2">
			<DarkModeToggle bind:darkMode bind:this={darkModeToggle} forcedDarkMode={false} />
		</div>
		<div class="text-center w-full text-lg truncate py-1 text-primary">
			{currentScript?.path ?? 'Not editing a script'}
			{currentScript?.language ?? ''}
		</div>
		<div class="absolute top-2 right-2 !text-tertiary text-xs">
			{#if $userStore}
				As {$userStore?.username} in {$workspaceStore}
			{:else}
				<span class="text-red-600">Unable to login</span>
			{/if}
		</div>

		{#if !validCode}
			<div class="text-center w-full text-lg truncate py-1 text-red-500">Invalid code</div>
		{/if}
		<div class="flex justify-center pt-1">
			{#if testIsLoading}
				<Button on:click={testJobLoader?.cancelJob} btnClasses="w-full" color="red" size="xs">
					<WindmillIcon
						white={true}
						class="mr-2 text-white"
						height="20px"
						width="20px"
						spin="fast"
					/>
					Cancel
				</Button>
			{:else}
				<Button
					disabled={currentScript === undefined}
					color="dark"
					on:click={() => {
						runTest()
					}}
					btnClasses="w-full"
					size="xs"
					startIcon={{
						icon: Play,
						classes: 'animate-none'
					}}
				>
					{#if testIsLoading}
						Running
					{:else}
						Test&nbsp;<Kbd small isModifier>{getModifierKey()}</Kbd>
						<Kbd small><span class="text-lg font-bold">⏎</span></Kbd>
					{/if}
				</Button>
			{/if}
		</div>
		<Splitpanes horizontal class="h-full">
			<Pane size={33}>
				<div class="px-2">
					<div class="break-words relative font-sans">
						<SchemaForm compact {schema} bind:args bind:isValid />
					</div>
				</div>
			</Pane>
			<Pane size={67}>
				<LogPanel
					lang={currentScript?.language}
					previewJob={testJob}
					{pastPreviews}
					previewIsLoading={testIsLoading}
				/>
			</Pane>
		</Splitpanes>
	</div>
</main>
=======
	import Dev from '$lib/components/Dev.svelte'
</script>

<Dev />
>>>>>>> 0d846b31
<|MERGE_RESOLUTION|>--- conflicted
+++ resolved
@@ -1,280 +1,5 @@
 <script lang="ts">
-<<<<<<< HEAD
-	import SchemaForm from '$lib/components/SchemaForm.svelte'
-	import TestJobLoader from '$lib/components/TestJobLoader.svelte'
-	import { Button, Kbd } from '$lib/components/common'
-	import { WindmillIcon } from '$lib/components/icons'
-	import LogPanel from '$lib/components/scriptEditor/LogPanel.svelte'
-	import { CompletedJob, Job, JobService, OpenAPI, Preview } from '$lib/gen'
-	import { inferArgs } from '$lib/infer'
-	import { userStore, workspaceStore } from '$lib/stores'
-	import { emptySchema, getModifierKey, sendUserToast } from '$lib/utils'
-	import { Pane, Splitpanes } from 'svelte-splitpanes'
-	import { onDestroy, onMount } from 'svelte'
-	import DarkModeToggle from '$lib/components/sidebar/DarkModeToggle.svelte'
-	import { page } from '$app/stores'
-	import { getUserExt } from '$lib/user'
-	import { Play } from 'lucide-svelte'
-
-	let token = $page.url.searchParams.get('wm_token') ?? undefined
-	let workspace = $page.url.searchParams.get('workspace') ?? undefined
-	let themeDarkRaw = $page.url.searchParams.get('activeColorTheme')
-	let themeDark = themeDarkRaw == '2' || themeDarkRaw == '4'
-
-	if (token) {
-		OpenAPI.WITH_CREDENTIALS = true
-		OpenAPI.TOKEN = $page.url.searchParams.get('wm_token')!
-	}
-
-	if (workspace) {
-		$workspaceStore = workspace
-	}
-
-	if (workspace && token) {
-		loadUser()
-	}
-
-	async function loadUser() {
-		const user = await getUserExt(workspace!)
-		userStore.set(user)
-	}
-
-	let darkModeToggle: DarkModeToggle
-	let darkMode: boolean | undefined = undefined
-	let modeInitialized = false
-	function initializeMode() {
-		modeInitialized = true
-		darkModeToggle.toggle()
-	}
-	$: darkModeToggle &&
-		themeDark != darkMode &&
-		darkMode != undefined &&
-		!modeInitialized &&
-		initializeMode()
-
-	let testJobLoader: TestJobLoader
-
-	// Test args input
-	let args: Record<string, any> = {}
-	let isValid: boolean = true
-
-	// Test
-	let testIsLoading = false
-	let testJob: Job | undefined
-	let pastPreviews: CompletedJob[] = []
-	let validCode = true
-
-	type LastEdit = {
-		content: string
-		path: string
-		language: Preview.language
-	}
-
-	let currentScript: LastEdit | undefined = undefined
-
-	let schema = emptySchema()
-	const href = window.location.href
-	const indexQ = href.indexOf('?')
-	const searchParams = indexQ > -1 ? new URLSearchParams(href.substring(indexQ)) : undefined
-
-	if (searchParams?.has('local')) {
-		connectWs()
-	}
-
-	const el = (event) => {
-		if (event.data.type == 'runTest') {
-			runTest()
-		} else if (event.data.type == 'replaceScript') {
-			replaceScript(event.data)
-		}
-	}
-
-	onMount(() => {
-		window.addEventListener('message', el, false)
-		document.addEventListener('keydown', (e) => {
-			const obj = {
-				altKey: e.altKey,
-				code: e.code,
-				ctrlKey: e.ctrlKey,
-				isComposing: e.isComposing,
-				key: e.key,
-				location: e.location,
-				metaKey: e.metaKey,
-				repeat: e.repeat,
-				shiftKey: e.shiftKey
-			}
-			window.parent?.postMessage(JSON.stringify(obj), '*')
-		})
-	})
-
-	onDestroy(() => {
-		window.removeEventListener('message', el)
-	})
-
-	function connectWs() {
-		const port = searchParams?.get('port') || '3001'
-		try {
-			const socket = new WebSocket(`ws://localhost:${port}/ws`)
-
-			// Listen for messages
-			socket.addEventListener('message', (event) => {
-				replaceData(event.data)
-			})
-
-			function replaceData(msg: string) {
-				let data: any | undefined = undefined
-				try {
-					data = JSON.parse(msg)
-				} catch {
-					console.log('Received invalid JSON: ' + msg)
-					return
-				}
-				replaceScript(data)
-			}
-		} catch (e) {
-			sendUserToast('Failed to connect to local server', true)
-			console.error(e)
-		}
-	}
-
-	function runTest() {
-		if (!currentScript) {
-			return
-		}
-		//@ts-ignore
-		testJobLoader.runPreview(
-			currentScript.path,
-			currentScript.content,
-			currentScript.language,
-			args,
-			undefined
-		)
-	}
-
-	async function loadPastTests(): Promise<void> {
-		if (!currentScript) {
-			return
-		}
-		console.log('Loading past tests')
-		pastPreviews = await JobService.listCompletedJobs({
-			workspace: $workspaceStore!,
-			jobKinds: 'preview',
-			createdBy: $userStore?.username,
-			scriptPathExact: currentScript.path
-		})
-	}
-
-	function onKeyDown(event: KeyboardEvent) {
-		if ((event.ctrlKey || event.metaKey) && event.key == 'Enter') {
-			event.preventDefault()
-			runTest()
-		}
-	}
-
-	let lastPath: string | undefined = undefined
-	async function replaceScript(lastEdit: LastEdit) {
-		currentScript = lastEdit
-		if (lastPath !== lastEdit.path) {
-			schema = emptySchema()
-		}
-		try {
-			await inferArgs(lastEdit.language, lastEdit.content, schema)
-			schema = schema
-			lastPath = lastEdit.path
-			validCode = true
-		} catch (e) {
-			console.error(e)
-			validCode = false
-		}
-	}
-</script>
-
-<svelte:window on:keydown={onKeyDown} />
-
-<TestJobLoader
-	on:done={loadPastTests}
-	bind:this={testJobLoader}
-	bind:isLoading={testIsLoading}
-	bind:job={testJob}
-/>
-
-<main class="h-screen w-full">
-	<div class="flex flex-col h-full">
-		<div class="absolute top-0 left-2">
-			<DarkModeToggle bind:darkMode bind:this={darkModeToggle} forcedDarkMode={false} />
-		</div>
-		<div class="text-center w-full text-lg truncate py-1 text-primary">
-			{currentScript?.path ?? 'Not editing a script'}
-			{currentScript?.language ?? ''}
-		</div>
-		<div class="absolute top-2 right-2 !text-tertiary text-xs">
-			{#if $userStore}
-				As {$userStore?.username} in {$workspaceStore}
-			{:else}
-				<span class="text-red-600">Unable to login</span>
-			{/if}
-		</div>
-
-		{#if !validCode}
-			<div class="text-center w-full text-lg truncate py-1 text-red-500">Invalid code</div>
-		{/if}
-		<div class="flex justify-center pt-1">
-			{#if testIsLoading}
-				<Button on:click={testJobLoader?.cancelJob} btnClasses="w-full" color="red" size="xs">
-					<WindmillIcon
-						white={true}
-						class="mr-2 text-white"
-						height="20px"
-						width="20px"
-						spin="fast"
-					/>
-					Cancel
-				</Button>
-			{:else}
-				<Button
-					disabled={currentScript === undefined}
-					color="dark"
-					on:click={() => {
-						runTest()
-					}}
-					btnClasses="w-full"
-					size="xs"
-					startIcon={{
-						icon: Play,
-						classes: 'animate-none'
-					}}
-				>
-					{#if testIsLoading}
-						Running
-					{:else}
-						Test&nbsp;<Kbd small isModifier>{getModifierKey()}</Kbd>
-						<Kbd small><span class="text-lg font-bold">⏎</span></Kbd>
-					{/if}
-				</Button>
-			{/if}
-		</div>
-		<Splitpanes horizontal class="h-full">
-			<Pane size={33}>
-				<div class="px-2">
-					<div class="break-words relative font-sans">
-						<SchemaForm compact {schema} bind:args bind:isValid />
-					</div>
-				</div>
-			</Pane>
-			<Pane size={67}>
-				<LogPanel
-					lang={currentScript?.language}
-					previewJob={testJob}
-					{pastPreviews}
-					previewIsLoading={testIsLoading}
-				/>
-			</Pane>
-		</Splitpanes>
-	</div>
-</main>
-=======
 	import Dev from '$lib/components/Dev.svelte'
 </script>
 
-<Dev />
->>>>>>> 0d846b31
+<Dev />