--- conflicted
+++ resolved
@@ -1,10 +1,6 @@
 <script lang="ts">
-<<<<<<< HEAD
 	import { goto } from '$lib/navigation'
 	import { base } from '$app/paths'
-	import { ResourceService, SettingService, UserService, WorkspaceService } from '$lib/gen'
-=======
-	import { goto } from '$app/navigation'
 	import {
 		ResourceService,
 		SettingService,
@@ -12,7 +8,6 @@
 		VariableService,
 		WorkspaceService
 	} from '$lib/gen'
->>>>>>> 387ea446
 	import { validateUsername } from '$lib/utils'
 	import { logoutWithRedirect } from '$lib/logout'
 	import { page } from '$app/stores'
