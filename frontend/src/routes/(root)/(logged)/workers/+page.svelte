--- conflicted
+++ resolved
@@ -484,40 +484,6 @@
 									<Cell head>Current job</Cell>
 									<Cell head>Occupancy rate</Cell>
 								{/if}
-<<<<<<< HEAD
-							</Cell>
-						</tr>
-
-						{#if workers}
-							{#each workers as { worker, custom_tags, last_ping, started_at, jobs_executed, current_job_id, current_job_workspace_id, occupancy_rate, wm_version, vcpus, memory, memory_usage, wm_memory_usage }}
-								<tr>
-									<Cell first>{worker}</Cell>
-									<Cell>
-										{#if custom_tags && custom_tags?.length > 2}
-											{truncate(custom_tags?.join(', ') ?? '', 10)}
-											<Tooltip>{custom_tags?.join(', ')}</Tooltip>
-										{:else}
-											{custom_tags?.join(', ') ?? ''}
-										{/if}
-									</Cell>
-									<Cell>{last_ping != undefined ? last_ping + timeSinceLastPing : -1}s ago</Cell>
-									<Cell>{displayDate(started_at)}</Cell>
-									<Cell>{jobs_executed}</Cell>
-									{#if (!config || config?.dedicated_worker == undefined) && $superadmin}
-										<Cell>
-											{#if current_job_id}
-												<a href={`${base}/run/${current_job_id}?workspace=${current_job_workspace_id}`}>
-													View job
-												</a>
-												<br />
-												(workspace {current_job_workspace_id})
-											{/if}
-										</Cell>
-										<Cell>
-											{Math.ceil(occupancy_rate ?? 0 * 100)}%
-										</Cell>
-									{/if}
-=======
 								<Cell head>Memory usage<br />(Windmill)</Cell>
 								<Cell head>Limits</Cell>
 								<Cell head>Version</Cell>
@@ -527,7 +493,6 @@
 						<tbody class="divide-y">
 							{#each worker_group[1] as [section, workers]}
 								<tr class="border-t">
->>>>>>> cab248ce
 									<Cell
 										first
 										colspan={(!config || config?.dedicated_worker == undefined) && $superadmin
