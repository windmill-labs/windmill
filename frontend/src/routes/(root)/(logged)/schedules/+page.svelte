--- conflicted
+++ resolved
@@ -422,14 +422,9 @@
 										{
 											displayName: 'View runs',
 											icon: List,
-<<<<<<< HEAD
-											href: base + '/runs/?schedule_path=' + path
-=======
 											href:
-												'/runs/?schedule_path=' +
-												path +
+												base + '/runs/?schedule_path=' + path +
 												'&show_schedules=true&show_future_jobs=true'
->>>>>>> e6dfa390
 										},
 										{
 											displayName: 'Audit logs',
