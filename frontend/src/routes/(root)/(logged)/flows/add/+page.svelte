--- conflicted
+++ resolved
@@ -1,9 +1,6 @@
 <script lang="ts">
-<<<<<<< HEAD
 	import { goto } from '$lib/navigation'
-=======
-	import { afterNavigate, goto, replaceState } from '$app/navigation'
->>>>>>> e6dfa390
+	import { afterNavigate, replaceState } from '$app/navigation'
 	import { page } from '$app/stores'
 
 	import FlowBuilder from '$lib/components/FlowBuilder.svelte'
