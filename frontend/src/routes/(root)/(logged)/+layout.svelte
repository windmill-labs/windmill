<script lang="ts">
	import { BROWSER } from 'esm-env'

	import {
		AppService,
		FlowService,
		OpenAPI,
		RawAppService,
		ScriptService,
		SettingService,
		UserService,
		WorkspaceService
	} from '$lib/gen'
	import { classNames, getModifierKey } from '$lib/utils'
	import WorkspaceMenu from '$lib/components/sidebar/WorkspaceMenu.svelte'
	import SidebarContent from '$lib/components/sidebar/SidebarContent.svelte'
	import CriticalAlertModal from '$lib/components/sidebar/CriticalAlertModal.svelte'
	import {
		enterpriseLicense,
		copilotInfo,
		isPremiumStore,
		starStore,
		superadmin,
		usageStore,
		workspaceUsageStore,
		userStore,
		workspaceStore,
		type UserExt,
		defaultScripts,
		hubBaseUrlStore,
		usedTriggerKinds,
		devopsRole
	} from '$lib/stores'
	import CenteredModal from '$lib/components/CenteredModal.svelte'
	import { afterNavigate, beforeNavigate } from '$app/navigation'
	import { goto } from '$lib/navigation'
	import UserSettings from '$lib/components/UserSettings.svelte'
	import SuperadminSettings from '$lib/components/SuperadminSettings.svelte'
	import WindmillIcon from '$lib/components/icons/WindmillIcon.svelte'
	import { page } from '$app/stores'
	import FavoriteMenu from '$lib/components/sidebar/FavoriteMenu.svelte'
	import { SUPERADMIN_SETTINGS_HASH, USER_SETTINGS_HASH } from '$lib/components/sidebar/settings'
	import { isCloudHosted } from '$lib/cloud'
	import { syncTutorialsTodos } from '$lib/tutorialUtils'
	import { ArrowLeft, Search } from 'lucide-svelte'
	import { getUserExt } from '$lib/user'
	import { workspaceAIClients } from '$lib/components/copilot/lib'
	import { twMerge } from 'tailwind-merge'
	import OperatorMenu from '$lib/components/sidebar/OperatorMenu.svelte'
	import GlobalSearchModal from '$lib/components/search/GlobalSearchModal.svelte'
	import MenuButton from '$lib/components/sidebar/MenuButton.svelte'
	import { setContext } from 'svelte'
	import { base } from '$app/paths'
	import { Menubar } from '$lib/components/meltComponents'

	OpenAPI.WITH_CREDENTIALS = true
	let menuOpen = false
	let globalSearchModal: GlobalSearchModal | undefined = undefined
	let isCollapsed = false
	let userSettings: UserSettings
	let superadminSettings: SuperadminSettings
	let menuHidden = false

	if ($page.status == 404) {
		goto('/user/login')
	}

	$: $page.url && userSettings != undefined && onQueryChangeUserSettings()
	$: $page.url && superadminSettings != undefined && onQueryChangeAdminSettings()
	$: $page.url && onQueryChange()

	function onQueryChangeUserSettings() {
		if (userSettings && $page.url.hash === USER_SETTINGS_HASH) {
			userSettings.openDrawer()
		}
	}

	function onQueryChangeAdminSettings() {
		if (superadminSettings && $page.url.hash === SUPERADMIN_SETTINGS_HASH) {
			superadminSettings.openDrawer()
		}
	}

	function onQueryChange() {
		let queryWorkspace = $page.url.searchParams.get('workspace')
		if (queryWorkspace) {
			$workspaceStore = queryWorkspace
		}

		menuHidden =
			$page.url.searchParams.get('nomenubar') === 'true' ||
			$page.url.pathname.startsWith('/oauth/callback/')
	}

	$: updateUserStore($workspaceStore)

	async function updateUserStore(workspace: string | undefined) {
		if (workspace) {
			try {
				localStorage.setItem('workspace', String(workspace))
			} catch (e) {
				console.error('Could not persist workspace to local storage', e)
			}
			const user = await getUserExt(workspace)
			userStore.set(user)
			if (isCloudHosted() && user?.is_admin) {
				isPremiumStore.set(await WorkspaceService.getIsPremium({ workspace }))
			}
		} else {
			userStore.set(undefined)
		}
	}

	beforeNavigate(() => {
		menuOpen = false
	})

	let innerWidth = BROWSER ? window.innerWidth : 2000

	let favoriteLinks = [] as {
		label: string
		href: string
		kind: 'app' | 'script' | 'flow' | 'raw_app'
	}[]
	$: $workspaceStore && $starStore && onLoad()

	function onLoad() {
		loadFavorites()
		loadUsage()
		syncTutorialsTodos()
		loadHubBaseUrl()
		loadUsedTriggerKinds()
	}

	async function loadUsage() {
		if (isCloudHosted()) {
			$usageStore = await UserService.getUsage()
			$workspaceUsageStore = await WorkspaceService.getWorkspaceUsage({
				workspace: $workspaceStore!
			})
		}
	}

	async function loadHubBaseUrl() {
		$hubBaseUrlStore =
			((await SettingService.getGlobal({ key: 'hub_accessible_url' })) as string) ||
			((await SettingService.getGlobal({ key: 'hub_base_url' })) as string) ||
			'https://hub.windmill.dev'
	}

	async function loadFavorites() {
		const scripts = await ScriptService.listScripts({
			workspace: $workspaceStore ?? '',
			starredOnly: true,
			includeWithoutMain: true
		})
		const flows = await FlowService.listFlows({
			workspace: $workspaceStore ?? '',
			starredOnly: true
		})
		const apps = await AppService.listApps({
			workspace: $workspaceStore ?? '',
			starredOnly: true
		})
		const raw_apps = await RawAppService.listRawApps({
			workspace: $workspaceStore ?? '',
			starredOnly: true
		})
		favoriteLinks = [
			...scripts.map((s) => ({
				label: s.summary || s.path,
				href: `${base}/scripts/get/${s.hash}`,
				kind: 'script' as 'script'
			})),
			...flows.map((f) => ({
				label: f.summary || f.path,
				href: `${base}/flows/get/${f.path}`,
				kind: 'flow' as 'flow'
			})),
			...apps.map((f) => ({
				label: f.summary || f.path,
				href: `${base}/apps/get/${f.path}`,
				kind: 'app' as 'app'
			})),
			...raw_apps.map((f) => ({
				label: f.summary || f.path,
				href: `${base}/apps/get_raw/${f.version}/${f.path}`,
				kind: 'raw_app' as 'raw_app'
			}))
		]
	}

	async function loadUsedTriggerKinds() {
		let usedKinds: string[] = []
<<<<<<< HEAD
		const {
			http_routes_used,
			websocket_used,
			kafka_used,
			postgres_used,
			nats_used,
			sqs_used,
			mqtt_used
		} = await WorkspaceService.getUsedTriggers({
			workspace: $workspaceStore ?? ''
		})
=======
		const { http_routes_used, websocket_used, kafka_used, postgres_used, nats_used, sqs_used } =
			await WorkspaceService.getUsedTriggers({
				workspace: $workspaceStore ?? ''
			})
>>>>>>> ebbb1a61
		if (http_routes_used) {
			usedKinds.push('http')
		}
		if (websocket_used) {
			usedKinds.push('ws')
		}
		if (kafka_used) {
			usedKinds.push('kafka')
		}
		if (postgres_used) {
			usedKinds.push('postgres')
		}
		if (nats_used) {
			usedKinds.push('nats')
		}
		if (mqtt_used) {
			usedKinds.push('mqtt')
		}
		if (sqs_used) {
			usedKinds.push('sqs')
		}
		$usedTriggerKinds = usedKinds
	}

	function pathInAppMode(pathname: string | undefined): boolean {
		if (!pathname) return false
		return (
			pathname.startsWith(base + '/apps') ||
			pathname.startsWith(base + '/flows/add') ||
			pathname.startsWith(base + '/flows/edit') ||
			pathname.startsWith(base + '/scripts/add') ||
			pathname.startsWith(base + '/scripts/edit')
		)
	}
	afterNavigate((n) => {
		if (pathInAppMode(n.to?.url.pathname) && innerWidth >= 768) {
			isCollapsed = true
		}
	})

	$: innerWidth && changeCollapsed()

	function changeCollapsed() {
		if (innerWidth < 1248 && innerWidth >= 768 && !isCollapsed) {
			isCollapsed = true
		}
	}

	let devOnly = $page.url.pathname.startsWith(base + '/scripts/dev')

	async function loadCopilot(workspace: string) {
		workspaceAIClients.init(workspace)
		try {
			const info = await WorkspaceService.getCopilotInfo({ workspace })
			copilotInfo.set({
				...info,
				ai_provider: info.ai_provider ?? 'openai'
			})
		} catch (err) {
			copilotInfo.set({
				ai_provider: 'openai',
				exists_ai_resource: false,
				code_completion_model: undefined,
				ai_models: []
			})
			console.error('Could not get copilot info')
		}
	}

	workspaceStore.subscribe(async (workspace) => {
		if (workspace) {
			loadCopilot(workspace)
		}
	})

	$: onUserStore($userStore)
	$: $workspaceStore && $userStore && loadDefaultScripts($workspaceStore, $userStore)
	async function loadDefaultScripts(workspace: string, user: UserExt | undefined) {
		if (!user?.operator) {
			$defaultScripts = await WorkspaceService.getDefaultScripts({ workspace })
		}
	}
	let timeout: NodeJS.Timeout | undefined
	async function onUserStore(u: UserExt | undefined) {
		if (u && timeout) {
			clearTimeout(timeout)
			timeout = undefined
		} else if (!u) {
			timeout = setTimeout(async () => {
				if (!$userStore && $workspaceStore) {
					$userStore = await getUserExt($workspaceStore)
				}
			}, 5000)
		}
	}

	$: if (isCollapsed && $userStore?.operator) {
		isCollapsed = false
	}

	function openSearchModal(text?: string): void {
		globalSearchModal?.openSearchWithPrefilledText(text)
	}

	setContext('openSearchWithPrefilledText', openSearchModal)

	$: {
		if (
			$enterpriseLicense &&
			$workspaceStore &&
			$userStore &&
			$devopsRole !== undefined &&
			($devopsRole || $userStore.is_admin)
		) {
			mountModal = true
			loadCriticalAlertsMuted()
		} else {
			mountModal = false
		}
	}

	let numUnacknowledgedCriticalAlerts = 0
	let mountModal = false
	let isCriticalAlertsUiMuted = true
	let muteSettings = {
		global: true,
		workspace: true
	}
	async function loadCriticalAlertsMuted() {
		let g_muted = true
		const ws_muted =
			(await WorkspaceService.getSettings({ workspace: $workspaceStore! })).mute_critical_alerts ||
			false

		if ($superadmin) {
			g_muted = (await SettingService.getGlobal({
				key: 'critical_alert_mute_ui'
			})) as boolean
			isCriticalAlertsUiMuted = g_muted
		} else {
			isCriticalAlertsUiMuted = ws_muted
		}

		muteSettings = { global: g_muted, workspace: ws_muted }
	}
</script>

<svelte:window bind:innerWidth />

<UserSettings bind:this={userSettings} />
{#if $page.status == 404}
	<CenteredModal title="Page not found, redirecting you to login">
		<div class="w-full">
			<div class="block m-auto w-20">
				<WindmillIcon height="80px" width="80px" spin="fast" />
			</div>
		</div>
	</CenteredModal>
{:else if $userStore}
	<GlobalSearchModal bind:this={globalSearchModal} />
	{#if $superadmin}
		<SuperadminSettings bind:this={superadminSettings} />
	{/if}
	{#if mountModal}
		<CriticalAlertModal bind:muteSettings bind:numUnacknowledgedCriticalAlerts />
	{/if}
	<div>
		{#if !menuHidden}
			{#if !$userStore?.operator}
				{#if innerWidth < 768}
					<div
						class={classNames(
							'relative',
							menuOpen ? 'z-40' : 'pointer-events-none',
							devOnly ? 'hidden' : ''
						)}
						role="dialog"
						aria-modal="true"
					>
						<div
							class={classNames(
								'fixed inset-0 dark:bg-[#1e232e] bg-[#202125] dark:bg-opacity-75 bg-opacity-75 transition-opacity ease-linear duration-300 z-40 !dark',

								menuOpen ? 'opacity-100' : 'opacity-0'
							)}
						/>

						<div class="fixed inset-0 flex z-40">
							<div
								class={classNames(
									'relative flex-1 flex flex-col max-w-min w-full bg-surface transition ease-in-out duration-300 transform',
									menuOpen ? 'translate-x-0' : '-translate-x-full'
								)}
							>
								<div
									class={classNames(
										'absolute top-0 right-4 -mr-12 pt-2 ease-in-out duration-300',
										menuOpen ? 'opacity-100' : 'opacity-0'
									)}
								>
									<button
										type="button"
										on:click={() => {
											menuOpen = !menuOpen
										}}
										class="ml-1 flex items-center justify-center h-6 w-6 rounded-full focus:outline-none focus:ring-2 focus:ring-inset focus:ring-white border border-white"
									>
										<svg
											class="h-4 w-4 text-white"
											xmlns="http://www.w3.org/2000/svg"
											fill="none"
											viewBox="0 0 24 24"
											stroke-width="2"
											stroke="currentColor"
											aria-hidden="true"
										>
											<path
												stroke-linecap="round"
												stroke-linejoin="round"
												d="M6 18L18 6M6 6l12 12"
											/>
										</svg>
									</button>
								</div>
								<div class="dark:bg-[#1e232e] bg-[#202125] h-full !dark flex flex-col">
									<div class="flex gap-x-2 flex-shrink-0 p-4 font-semibold text-gray-200 w-40">
										<WindmillIcon white={true} height="20px" width="20px" />
										Windmill
									</div>
									<div class="px-2 py-4 border-y border-gray-500">
										<Menubar let:createMenu>
											<WorkspaceMenu {createMenu} />
											<FavoriteMenu {createMenu} {favoriteLinks} />
										</Menubar>
										<MenuButton
											stopPropagationOnClick={true}
											on:click={() => openSearchModal()}
											isCollapsed={false}
											icon={Search}
											label="Search"
											class="!text-xs"
											shortcut={`${getModifierKey()}k`}
										/>
									</div>

									<SidebarContent
										isCollapsed={false}
										numUnacknowledgedCriticalAlerts={isCriticalAlertsUiMuted
											? 0
											: numUnacknowledgedCriticalAlerts}
									/>
								</div>
							</div>
						</div>
					</div>
				{:else}
					<div
						id="sidebar"
						class={classNames(
							'flex flex-col fixed inset-y-0 transition-all ease-in-out duration-200 shadow-md z-40 ',
							isCollapsed ? 'md:w-12' : 'md:w-40',
							devOnly ? '!hidden' : ''
						)}
					>
						<div
							class="flex-1 flex flex-col min-h-0 h-screen shadow-lg dark:bg-[#1e232e] bg-[#202125] !dark"
						>
							<button
								on:click={() => {
									goto('/')
								}}
							>
								<div
									class="flex-row flex-shrink-0 px-3.5 py-3.5 text-opacity-70 h-12 flex items-center gap-1.5"
									class:w-40={!isCollapsed}
								>
									<div class:mr-1={!isCollapsed}>
										<WindmillIcon white={true} height="20px" width="20px" />
									</div>
									{#if !isCollapsed}
										<div class="text-sm mt-0.5 text-white"> Windmill </div>
									{/if}
								</div>
							</button>
							<div class="px-2 py-4 border-y border-gray-700 flex flex-col gap-1">
								<Menubar let:createMenu class="flex flex-col gap-1">
									<WorkspaceMenu {createMenu} {isCollapsed} />
									<FavoriteMenu {createMenu} {favoriteLinks} {isCollapsed} />
								</Menubar>
								<MenuButton
									stopPropagationOnClick={true}
									on:click={() => openSearchModal()}
									{isCollapsed}
									icon={Search}
									label="Search"
									class="!text-xs"
									shortcut={`${getModifierKey()}k`}
								/>
							</div>

							<SidebarContent
								{isCollapsed}
								numUnacknowledgedCriticalAlerts={isCriticalAlertsUiMuted
									? 0
									: numUnacknowledgedCriticalAlerts}
							/>

							<div class="flex-shrink-0 flex px-4 pb-3.5">
								<button
									on:click={() => {
										isCollapsed = !isCollapsed
									}}
								>
									<ArrowLeft
										size={16}
										class={classNames(
											'flex-shrink-0 h-4 w-4 transition-all ease-in-out duration-200 text-white',
											isCollapsed ? 'rotate-180' : 'rotate-0'
										)}
									/>
								</button>
							</div>
						</div>
					</div>
				{/if}
			{:else}
				<div class="absolute top-2 left-2 z5000">
					<OperatorMenu {favoriteLinks} />
				</div>
			{/if}

			<!-- Legacy menu -->
			<div
				class={classNames(
					'fixed inset-0 dark:bg-[#1e232e] bg-[#202125] dark:bg-opacity-75 bg-opacity-75 transition-opacity ease-linear duration-300  !dark',
					'opacity-0'
				)}
			>
				<div class={twMerge('fixed inset-0 flex ', '-z-0')}>
					<div
						class={classNames(
							'relative flex-1 flex flex-col max-w-min w-full bg-surface transition ease-in-out duration-100 transform',
							'-translate-x-full'
						)}
					>
						<div
							class={classNames(
								'absolute top-0 right-0 -mr-12 pt-2 ease-in-out duration-100',
								'opacity-0'
							)}
						>
							<button
								type="button"
								on:click={() => {
									// menuSlide = !menuSlide
								}}
								class="ml-1 flex items-center justify-center h-8 w-8 rounded-full focus:outline-none focus:ring-2 focus:ring-inset focus:ring-white border border-white"
							>
								<svg
									class="h-6 w-6 text-white"
									xmlns="http://www.w3.org/2000/svg"
									fill="none"
									viewBox="0 0 24 24"
									stroke-width="2"
									stroke="currentColor"
									aria-hidden="true"
								>
									<path stroke-linecap="round" stroke-linejoin="round" d="M6 18L18 6M6 6l12 12" />
								</svg>
							</button>
						</div>
						<div class="dark:bg-[#1e232e] bg-[#202125] h-full !dark">
							<div
								class="flex gap-x-2 flex-shrink-0 p-4 font-semibold text-gray-200 w-10"
								class:w-40={!isCollapsed}
							>
								<WindmillIcon white={true} height="20px" width="20px" />
								{#if !isCollapsed}Windmill{/if}
							</div>

							<div class="px-2 py-4 space-y-2 border-y border-gray-500">
								<Menubar let:createMenu>
									<WorkspaceMenu {createMenu} />
									<FavoriteMenu {createMenu} {favoriteLinks} />
								</Menubar>
								<MenuButton
									stopPropagationOnClick={true}
									on:click={() => openSearchModal()}
									{isCollapsed}
									icon={Search}
									label="Search"
									class="!text-xs"
									shortcut={`${getModifierKey()}k`}
								/>
							</div>

							<SidebarContent
								{isCollapsed}
								numUnacknowledgedCriticalAlerts={isCriticalAlertsUiMuted
									? 0
									: numUnacknowledgedCriticalAlerts}
							/>
						</div>
					</div>
				</div>
			</div>
		{/if}
		<div
			id="content"
			class={classNames(
				'w-full flex flex-col flex-1 h-full',
				devOnly || $userStore?.operator ? '!pl-0' : isCollapsed ? 'md:pl-12' : 'md:pl-40',
				'transition-all ease-in-out duration-200'
			)}
		>
			<main class="min-h-screen">
				<div class="relative w-full h-full">
					<div
						class={classNames(
							'py-2 px-2 sm:px-4 md:px-8 flex justify-between items-center shadow-sm max-w-7xl mx-auto md:hidden',
							devOnly || $userStore?.operator ? 'hidden' : ''
						)}
					>
						<button
							type="button"
							on:click={() => {
								menuOpen = true
							}}
							class="h-8 w-8 inline-flex items-center justify-center rounded-md text-tertiary hover:text-primary focus:outline-none focus:ring-2 focus:ring-inset focus:ring-indigo-500"
						>
							<svg
								class="h-6 w-6"
								xmlns="http://www.w3.org/2000/svg"
								fill="none"
								viewBox="0 0 24 24"
								stroke-width="2"
								stroke="currentColor"
								aria-hidden="true"
							>
								<path stroke-linecap="round" stroke-linejoin="round" d="M4 6h16M4 12h16M4 18h16" />
							</svg>
						</button>
					</div>
					<slot />
				</div>
			</main>
		</div>
	</div>
{:else}
	<CenteredModal title="Loading user...">
		<div class="w-full">
			<div class="block m-auto w-16">
				<WindmillIcon height="60px" width="60px" spin="fast" />
			</div>
		</div>
	</CenteredModal>
{/if}<|MERGE_RESOLUTION|>--- conflicted
+++ resolved
@@ -192,7 +192,6 @@
 
 	async function loadUsedTriggerKinds() {
 		let usedKinds: string[] = []
-<<<<<<< HEAD
 		const {
 			http_routes_used,
 			websocket_used,
@@ -204,12 +203,6 @@
 		} = await WorkspaceService.getUsedTriggers({
 			workspace: $workspaceStore ?? ''
 		})
-=======
-		const { http_routes_used, websocket_used, kafka_used, postgres_used, nats_used, sqs_used } =
-			await WorkspaceService.getUsedTriggers({
-				workspace: $workspaceStore ?? ''
-			})
->>>>>>> ebbb1a61
 		if (http_routes_used) {
 			usedKinds.push('http')
 		}
