<script lang="ts">
	import { BROWSER } from 'esm-env'

	import {
		AppService,
		FlowService,
		OpenAPI,
		RawAppService,
		ScriptService,
		SettingService,
		UserService,
		WorkspaceService
	} from '$lib/gen'
<<<<<<< HEAD
	import { classNames } from '$lib/utils'
	import { base } from '$lib/navigation'
=======
	import { classNames, getModifierKey } from '$lib/utils'
>>>>>>> e6dfa390
	import WorkspaceMenu from '$lib/components/sidebar/WorkspaceMenu.svelte'
	import SidebarContent from '$lib/components/sidebar/SidebarContent.svelte'
	import {
		copilotInfo,
		isPremiumStore,
		starStore,
		superadmin,
		usageStore,
		workspaceUsageStore,
		userStore,
		workspaceStore,
		type UserExt,
		defaultScripts,
		hubBaseUrlStore
	} from '$lib/stores'
	import CenteredModal from '$lib/components/CenteredModal.svelte'
	import { afterNavigate, beforeNavigate } from '$app/navigation'
	import { goto } from '$lib/navigation'
	import UserSettings from '$lib/components/UserSettings.svelte'
	import SuperadminSettings from '$lib/components/SuperadminSettings.svelte'
	import WindmillIcon from '$lib/components/icons/WindmillIcon.svelte'
	import { page } from '$app/stores'
	import FavoriteMenu from '$lib/components/sidebar/FavoriteMenu.svelte'
	import { SUPERADMIN_SETTINGS_HASH, USER_SETTINGS_HASH } from '$lib/components/sidebar/settings'
	import { isCloudHosted } from '$lib/cloud'
	import { syncTutorialsTodos } from '$lib/tutorialUtils'
	import { ArrowLeft, Search } from 'lucide-svelte'
	import { getUserExt } from '$lib/user'
	import { workspacedOpenai } from '$lib/components/copilot/lib'
	import { twMerge } from 'tailwind-merge'
	import OperatorMenu from '$lib/components/sidebar/OperatorMenu.svelte'
	import GlobalSearchModal from '$lib/components/search/GlobalSearchModal.svelte'
	import MenuButton from '$lib/components/sidebar/MenuButton.svelte'
	import { setContext } from 'svelte'

	OpenAPI.WITH_CREDENTIALS = true
	let menuOpen = false
	let globalSearchModal: GlobalSearchModal | undefined = undefined
	let isCollapsed = false
	let userSettings: UserSettings
	let superadminSettings: SuperadminSettings
	let menuHidden = false

	if ($page.status == 404) {
		goto('/user/login')
	}

	$: $page.url && userSettings != undefined && onQueryChangeUserSettings()
	$: $page.url && superadminSettings != undefined && onQueryChangeAdminSettings()
	$: $page.url && onQueryChange()

	function onQueryChangeUserSettings() {
		if (userSettings && $page.url.hash === USER_SETTINGS_HASH) {
			userSettings.openDrawer()
		}
	}

	function onQueryChangeAdminSettings() {
		if (superadminSettings && $page.url.hash === SUPERADMIN_SETTINGS_HASH) {
			superadminSettings.openDrawer()
		}
	}

	function onQueryChange() {
		let queryWorkspace = $page.url.searchParams.get('workspace')
		if (queryWorkspace) {
			$workspaceStore = queryWorkspace
		}

		menuHidden = $page.url.searchParams.get('nomenubar') === 'true'
	}

	$: updateUserStore($workspaceStore)

	async function updateUserStore(workspace: string | undefined) {
		if (workspace) {
			try {
				localStorage.setItem('workspace', String(workspace))
			} catch (e) {
				console.error('Could not persist workspace to local storage', e)
			}
			const user = await getUserExt(workspace)
			userStore.set(user)
			if (isCloudHosted() && user?.is_admin) {
				isPremiumStore.set(await WorkspaceService.getIsPremium({ workspace }))
			}
		} else {
			userStore.set(undefined)
		}
	}

	beforeNavigate(() => {
		menuOpen = false
	})

	let innerWidth = BROWSER ? window.innerWidth : 2000

	let favoriteLinks = [] as {
		label: string
		href: string
		kind: 'app' | 'script' | 'flow' | 'raw_app'
	}[]
	$: $workspaceStore && $starStore && onLoad()

	function onLoad() {
		loadFavorites()
		loadUsage()
		syncTutorialsTodos()
		loadHubBaseUrl()
	}

	async function loadUsage() {
		if (isCloudHosted()) {
			$usageStore = await UserService.getUsage()
			$workspaceUsageStore = await WorkspaceService.getWorkspaceUsage({
				workspace: $workspaceStore!
			})
		}
	}

	async function loadHubBaseUrl() {
		$hubBaseUrlStore =
			((await SettingService.getGlobal({ key: 'hub_base_url' })) as string) ??
			'https://hub.windmill.dev'
	}

	async function loadFavorites() {
		const scripts = await ScriptService.listScripts({
			workspace: $workspaceStore ?? '',
			starredOnly: true,
			includeWithoutMain: true
		})
		const flows = await FlowService.listFlows({
			workspace: $workspaceStore ?? '',
			starredOnly: true
		})
		const apps = await AppService.listApps({
			workspace: $workspaceStore ?? '',
			starredOnly: true
		})
		const raw_apps = await RawAppService.listRawApps({
			workspace: $workspaceStore ?? '',
			starredOnly: true
		})
		favoriteLinks = [
			...scripts.map((s) => ({
				label: s.summary || s.path,
				href: `${base}/scripts/get/${s.hash}`,
				kind: 'script' as 'script'
			})),
			...flows.map((f) => ({
				label: f.summary || f.path,
				href: `${base}/flows/get/${f.path}`,
				kind: 'flow' as 'flow'
			})),
			...apps.map((f) => ({
				label: f.summary || f.path,
				href: `${base}/apps/get/${f.path}`,
				kind: 'app' as 'app'
			})),
			...raw_apps.map((f) => ({
				label: f.summary || f.path,
				href: `${base}/apps/get_raw/${f.version}/${f.path}`,
				kind: 'raw_app' as 'raw_app'
			}))
		]
	}

	function pathInAppMode(pathname: string | undefined): boolean {
		if (!pathname) return false
		return (
			pathname.startsWith(base+'/apps') ||
			pathname.startsWith(base+'/flows/add') ||
			pathname.startsWith(base+'/flows/edit') ||
			pathname.startsWith(base+'/scripts/add') ||
			pathname.startsWith(base+'/scripts/edit')
		)
	}
	afterNavigate((n) => {
		if (pathInAppMode(n.to?.url.pathname) && innerWidth >= 768) {
			isCollapsed = true
		}
	})

	$: innerWidth && changeCollapsed()

	function changeCollapsed() {
		if (innerWidth < 1248 && innerWidth >= 768 && !isCollapsed) {
			isCollapsed = true
		}
	}

	let devOnly = $page.url.pathname.startsWith(base+'/scripts/dev')

	async function loadCopilot(workspace: string) {
		workspacedOpenai.init(workspace)
		try {
			copilotInfo.set(await WorkspaceService.getCopilotInfo({ workspace }))
		} catch (err) {
			copilotInfo.set({
				exists_openai_resource_path: false,
				code_completion_enabled: false
			})
			console.error('Could not get copilot info')
		}
	}

	workspaceStore.subscribe(async (workspace) => {
		if (workspace) {
			loadCopilot(workspace)
		}
	})

	$: onUserStore($userStore)
	$: $workspaceStore && $userStore && loadDefaultScripts($workspaceStore, $userStore)
	async function loadDefaultScripts(workspace: string, user: UserExt | undefined) {
		if (!user?.operator) {
			$defaultScripts = await WorkspaceService.getDefaultScripts({ workspace })
		}
	}
	let timeout: NodeJS.Timeout | undefined
	async function onUserStore(u: UserExt | undefined) {
		if (u && timeout) {
			clearTimeout(timeout)
			timeout = undefined
		} else if (!u) {
			timeout = setTimeout(async () => {
				if (!$userStore && $workspaceStore) {
					$userStore = await getUserExt($workspaceStore)
				}
			}, 5000)
		}
	}

	$: if (isCollapsed && $userStore?.operator) {
		isCollapsed = false
	}

	function openSearchModal(text?: string): void {
		globalSearchModal?.openSearchWithPrefilledText(text)
	}

	setContext("openSearchWithPrefilledText", openSearchModal)
</script>

<svelte:window bind:innerWidth />

<UserSettings bind:this={userSettings} />
{#if $page.status == 404}
	<CenteredModal title="Page not found, redirecting you to login">
		<div class="w-full">
			<div class="block m-auto w-20">
				<WindmillIcon height="80px" width="80px" spin="fast" />
			</div>
		</div>
	</CenteredModal>
{:else if $userStore}
	<GlobalSearchModal bind:this={globalSearchModal} />
	{#if $superadmin}
		<SuperadminSettings bind:this={superadminSettings} />
	{/if}
	<div>
		{#if !menuHidden}
			{#if !$userStore?.operator}
				{#if innerWidth < 768}
					<div
						class={classNames(
							'relative',
							menuOpen ? 'z-40' : 'pointer-events-none',
							devOnly ? 'hidden' : ''
						)}
						role="dialog"
						aria-modal="true"
					>
						<div
							class={classNames(
								'fixed inset-0 dark:bg-[#1e232e] bg-[#202125] dark:bg-opacity-75 bg-opacity-75 transition-opacity ease-linear duration-300 z-40 !dark',

								menuOpen ? 'opacity-100' : 'opacity-0'
							)}
						/>

						<div class="fixed inset-0 flex z-40">
							<div
								class={classNames(
									'relative flex-1 flex flex-col max-w-min w-full bg-surface transition ease-in-out duration-300 transform',
									menuOpen ? 'translate-x-0' : '-translate-x-full'
								)}
							>
								<div
									class={classNames(
										'absolute top-0 right-0 -mr-12 pt-2 ease-in-out duration-300',
										menuOpen ? 'opacity-100' : 'opacity-0'
									)}
								>
									<button
										type="button"
										on:click={() => {
											menuOpen = !menuOpen
										}}
										class="ml-1 flex items-center justify-center h-8 w-8 rounded-full focus:outline-none focus:ring-2 focus:ring-inset focus:ring-white border border-white"
									>
										<svg
											class="h-6 w-6 text-white"
											xmlns="http://www.w3.org/2000/svg"
											fill="none"
											viewBox="0 0 24 24"
											stroke-width="2"
											stroke="currentColor"
											aria-hidden="true"
										>
											<path
												stroke-linecap="round"
												stroke-linejoin="round"
												d="M6 18L18 6M6 6l12 12"
											/>
										</svg>
									</button>
								</div>
								<div class="dark:bg-[#1e232e] bg-[#202125] h-full !dark">
									<div class="flex gap-x-2 flex-shrink-0 p-4 font-semibold text-gray-200 w-40">
										<WindmillIcon white={true} height="20px" width="20px" />
										Windmill
									</div>

									<div class="px-2 py-4 space-y-2 border-y border-gray-500">
										<WorkspaceMenu />
										<FavoriteMenu {favoriteLinks} />
										<MenuButton
											stopPropagationOnClick={true}
											on:click={() => openSearchModal()}
											isCollapsed={false}
											icon={Search}
											label="Search"
											class="!text-xs"
											shortcut={`${getModifierKey()}k`}
										/>
									</div>

									<SidebarContent isCollapsed={false} />
								</div>
							</div>
						</div>
					</div>
				{:else}
					<div
						id="sidebar"
						class={classNames(
							'flex flex-col fixed inset-y-0 transition-all ease-in-out duration-200 shadow-md z-40 ',
							isCollapsed ? 'md:w-12' : 'md:w-40',
							devOnly ? '!hidden' : ''
						)}
					>
						<div
							class="flex-1 flex flex-col min-h-0 h-screen shadow-lg dark:bg-[#1e232e] bg-[#202125] !dark"
						>
							<button
								on:click={() => {
									goto('/')
								}}
							>
								<div
									class="flex-row flex-shrink-0 px-3.5 py-3.5 text-opacity-70 h-12 flex items-center gap-1.5"
									class:w-40={!isCollapsed}
								>
									<div class:mr-1={!isCollapsed}>
										<WindmillIcon white={true} height="20px" width="20px" />
									</div>
									{#if !isCollapsed}
										<div class="text-sm mt-0.5 text-white"> Windmill </div>
									{/if}
								</div>
							</button>
							<div class="px-2 py-4 space-y-2 border-y border-gray-700">
								<WorkspaceMenu {isCollapsed} />
								<FavoriteMenu {favoriteLinks} {isCollapsed} />
								<MenuButton
									stopPropagationOnClick={true}
									on:click={() => openSearchModal()}
									{isCollapsed}
									icon={Search}
									label="Search"
									class="!text-xs"
									shortcut={`${getModifierKey()}k`}
								/>
							</div>

							<SidebarContent {isCollapsed} />

							<div class="flex-shrink-0 flex px-4 pb-3.5">
								<button
									on:click={() => {
										isCollapsed = !isCollapsed
									}}
								>
									<ArrowLeft
										size={16}
										class={classNames(
											'flex-shrink-0 h-4 w-4 transition-all ease-in-out duration-200 text-white',
											isCollapsed ? 'rotate-180' : 'rotate-0'
										)}
									/>
								</button>
							</div>
						</div>
					</div>
				{/if}
			{:else}
				<div class="absolute top-2 left-2 z5000">
					<OperatorMenu {favoriteLinks} />
				</div>
			{/if}

			<div
				class={classNames(
					'fixed inset-0 dark:bg-[#1e232e] bg-[#202125] dark:bg-opacity-75 bg-opacity-75 transition-opacity ease-linear duration-300  !dark',
					'opacity-0'
				)}
			>
				<div class={twMerge('fixed inset-0 flex ', '-z-0')}>
					<div
						class={classNames(
							'relative flex-1 flex flex-col max-w-min w-full bg-surface transition ease-in-out duration-100 transform',
							'-translate-x-full'
						)}
					>
						<div
							class={classNames(
								'absolute top-0 right-0 -mr-12 pt-2 ease-in-out duration-100',
								'opacity-0'
							)}
						>
							<button
								type="button"
								on:click={() => {
									// menuSlide = !menuSlide
								}}
								class="ml-1 flex items-center justify-center h-8 w-8 rounded-full focus:outline-none focus:ring-2 focus:ring-inset focus:ring-white border border-white"
							>
								<svg
									class="h-6 w-6 text-white"
									xmlns="http://www.w3.org/2000/svg"
									fill="none"
									viewBox="0 0 24 24"
									stroke-width="2"
									stroke="currentColor"
									aria-hidden="true"
								>
									<path stroke-linecap="round" stroke-linejoin="round" d="M6 18L18 6M6 6l12 12" />
								</svg>
							</button>
						</div>
						<div class="dark:bg-[#1e232e] bg-[#202125] h-full !dark">
							<div
								class="flex gap-x-2 flex-shrink-0 p-4 font-semibold text-gray-200 w-10"
								class:w-40={!isCollapsed}
							>
								<WindmillIcon white={true} height="20px" width="20px" />
								{#if !isCollapsed}Windmill{/if}
							</div>

							<div class="px-2 py-4 space-y-2 border-y border-gray-500">
								<WorkspaceMenu />
								<FavoriteMenu {favoriteLinks} />
								<MenuButton
									stopPropagationOnClick={true}
									on:click={() => openSearchModal()}
									{isCollapsed}
									icon={Search}
									label="Search"
									class="!text-xs"
									shortcut={`${getModifierKey()}k`}
								/>
							</div>

							<SidebarContent {isCollapsed} />
						</div>
					</div>
				</div>
			</div>
		{/if}
		<div
			id="content"
			class={classNames(
				'w-full flex flex-col flex-1 h-full',
				devOnly || $userStore?.operator ? '!pl-0' : isCollapsed ? 'md:pl-12' : 'md:pl-40',
				'transition-all ease-in-out duration-200'
			)}
		>
			<main class="min-h-screen">
				<div class="relative w-full h-full">
					<div
						class={classNames(
							'py-2 px-2 sm:px-4 md:px-8 flex justify-between items-center shadow-sm max-w-7xl mx-auto md:hidden',
							devOnly || $userStore?.operator ? 'hidden' : ''
						)}
					>
						<button
							type="button"
							on:click={() => {
								menuOpen = true
							}}
							class="h-8 w-8 inline-flex items-center justify-center rounded-md text-tertiary hover:text-primary focus:outline-none focus:ring-2 focus:ring-inset focus:ring-indigo-500"
						>
							<svg
								class="h-6 w-6"
								xmlns="http://www.w3.org/2000/svg"
								fill="none"
								viewBox="0 0 24 24"
								stroke-width="2"
								stroke="currentColor"
								aria-hidden="true"
							>
								<path stroke-linecap="round" stroke-linejoin="round" d="M4 6h16M4 12h16M4 18h16" />
							</svg>
						</button>
					</div>
					<slot />
				</div>
			</main>
		</div>
	</div>
{:else}
	<CenteredModal title="Loading user...">
		<div class="w-full">
			<div class="block m-auto w-16">
				<WindmillIcon height="60px" width="60px" spin="fast" />
			</div>
		</div>
	</CenteredModal>
{/if}<|MERGE_RESOLUTION|>--- conflicted
+++ resolved
@@ -11,12 +11,8 @@
 		UserService,
 		WorkspaceService
 	} from '$lib/gen'
-<<<<<<< HEAD
-	import { classNames } from '$lib/utils'
+	import { classNames, getModifierKey } from '$lib/utils'
 	import { base } from '$lib/navigation'
-=======
-	import { classNames, getModifierKey } from '$lib/utils'
->>>>>>> e6dfa390
 	import WorkspaceMenu from '$lib/components/sidebar/WorkspaceMenu.svelte'
 	import SidebarContent from '$lib/components/sidebar/SidebarContent.svelte'
 	import {
