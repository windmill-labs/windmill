--- conflicted
+++ resolved
@@ -191,19 +191,12 @@
 
 	async function loadUsedTriggerKinds() {
 		let usedKinds: string[] = []
-<<<<<<< HEAD
 		const { http_routes_used, websocket_used, kafka_used, postgres_used, nats_used , sqs_used} =
 			await WorkspaceService.getUsedTriggers(
 			{
 					workspace: $workspaceStore ?? ''
 				}
 		)
-=======
-		const { http_routes_used, websocket_used, kafka_used, postgres_used, nats_used } =
-			await WorkspaceService.getUsedTriggers({
-				workspace: $workspaceStore ?? ''
-			})
->>>>>>> 8a446a65
 		if (http_routes_used) {
 			usedKinds.push('http')
 		}
