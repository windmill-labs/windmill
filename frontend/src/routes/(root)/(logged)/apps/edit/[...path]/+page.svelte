--- conflicted
+++ resolved
@@ -4,11 +4,8 @@
 	import { workspaceStore } from '$lib/stores'
 	import { page } from '$app/stores'
 	import { cleanValueProperties, decodeState, type Value } from '$lib/utils'
-<<<<<<< HEAD
-	import { goto } from '$lib/navigation'
-=======
-	import { afterNavigate, goto, replaceState } from '$app/navigation'
->>>>>>> e6dfa390
+	import { afterNavigate, replaceState } from '$app/navigation'
+    import { goto } from '$lib/navigation'
 	import { sendUserToast, type ToastAction } from '$lib/toast'
 	import DiffDrawer from '$lib/components/DiffDrawer.svelte'
 	import type { App } from '$lib/components/apps/types'
