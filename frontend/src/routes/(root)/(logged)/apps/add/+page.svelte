--- conflicted
+++ resolved
@@ -7,12 +7,9 @@
 	import { decodeState } from '$lib/utils'
 	import { userStore, workspaceStore } from '$lib/stores'
 	import type { App } from '$lib/components/apps/types'
-<<<<<<< HEAD
-	import { goto } from '$lib/navigation'
-=======
-	import { afterNavigate, goto, replaceState } from '$app/navigation'
->>>>>>> e6dfa390
-	import { sendUserToast } from '$lib/toast'
+	import { afterNavigate, replaceState } from '$app/navigation'
+    import { goto } from '$lib/navigation'
+    import { sendUserToast } from '$lib/toast'
 	import { DEFAULT_THEME } from '$lib/components/apps/editor/componentsPanel/themeUtils'
 
 	let nodraft = $page.url.searchParams.get('nodraft')
