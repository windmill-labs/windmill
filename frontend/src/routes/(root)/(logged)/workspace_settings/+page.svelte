--- conflicted
+++ resolved
@@ -109,14 +109,10 @@
 	let errorHandlerItemKind: 'flow' | 'script' = 'script'
 	let errorHandlerExtraArgs: Record<string, any> = {}
 	let errorHandlerMutedOnCancel: boolean | undefined = undefined
-<<<<<<< HEAD
 	let criticalAlertUIMuted: boolean | undefined = undefined
 	let initialCriticalAlertUIMuted: boolean | undefined = undefined
-	let openaiResourceInitialPath: string | undefined = undefined
-=======
 	let aiResourceInitialPath: string | undefined = undefined
 	let aiResourceInitialProvider: string | undefined = undefined
->>>>>>> 15f1b7cf
 
 	let s3ResourceSettings: S3ResourceSettings = {
 		resourceType: 's3',
@@ -1003,7 +999,6 @@
 					Save
 				</Button>
 			</div>
-<<<<<<< HEAD
 			<div class="flex flex-col gap-4 my-8">
 				<div class="flex flex-col gap-1">
 					<div class=" text-primary text-lg font-semibold"> Workspace Critical Alerts</div>
@@ -1039,10 +1034,7 @@
 					</div>
 				</div>
 			</div>
-		{:else if tab == 'openai'}
-=======
 		{:else if tab == 'ai'}
->>>>>>> 15f1b7cf
 			<div class="flex flex-col gap-4 my-8">
 				<div class="flex flex-col gap-1">
 					<div class=" text-primary text-lg font-semibold"> Windmill AI</div>
