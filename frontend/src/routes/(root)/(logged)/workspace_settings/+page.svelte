<script lang="ts">
	import { goto } from '$lib/navigation'
	import { page } from '$app/stores'
	import { isCloudHosted } from '$lib/cloud'
	import CenteredPage from '$lib/components/CenteredPage.svelte'
	import { Alert, Button, Skeleton, Tab, Tabs } from '$lib/components/common'
	import { deepEqual } from 'fast-equals'

	import DeployToSetting from '$lib/components/DeployToSetting.svelte'
	import ErrorOrRecoveryHandler from '$lib/components/ErrorOrRecoveryHandler.svelte'
	import PageHeader from '$lib/components/PageHeader.svelte'
	import ResourcePicker from '$lib/components/ResourcePicker.svelte'
	import ScriptPicker from '$lib/components/ScriptPicker.svelte'

	import Tooltip from '$lib/components/Tooltip.svelte'
	import WorkspaceUserSettings from '$lib/components/settings/WorkspaceUserSettings.svelte'
	import { WORKSPACE_SHOW_SLACK_CMD, WORKSPACE_SHOW_WEBHOOK_CLI_SYNC } from '$lib/consts'
	import {
		OauthService,
		WorkspaceService,
		JobService,
		ResourceService,
		SettingService,
		type AIConfig
	} from '$lib/gen'
	import {
		enterpriseLicense,
		superadmin,
		userStore,
		usersWorkspaceStore,
		workspaceStore,
		isCriticalAlertsUIOpen
	} from '$lib/stores'
	import { sendUserToast } from '$lib/toast'
	import { emptyString, tryEvery } from '$lib/utils'
	import {
		XCircle,
		RotateCw,
		RotateCcw,
		CheckCircle2,
		Trash,
		Plus,
		Loader2,
		Save,
		ExternalLink
	} from 'lucide-svelte'

	import PremiumInfo from '$lib/components/settings/PremiumInfo.svelte'
	import Toggle from '$lib/components/Toggle.svelte'

	import { fade } from 'svelte/transition'
	import ChangeWorkspaceName from '$lib/components/settings/ChangeWorkspaceName.svelte'
	import ChangeWorkspaceId from '$lib/components/settings/ChangeWorkspaceId.svelte'
	import ChangeWorkspaceColor from '$lib/components/settings/ChangeWorkspaceColor.svelte'
	import {
		convertBackendSettingsToFrontendSettings,
		type S3ResourceSettings
	} from '$lib/workspace_settings'
	import { base } from '$lib/base'
	import { hubPaths } from '$lib/hub'
	import Description from '$lib/components/Description.svelte'
	import ConnectionSection from '$lib/components/ConnectionSection.svelte'
	import AISettings from '$lib/components/workspaceSettings/AISettings.svelte'
	import StorageSettings from '$lib/components/workspaceSettings/StorageSettings.svelte'
<<<<<<< HEAD
	import DucklakeSettings from '$lib/components/settings/DucklakeSettings.svelte'
=======
	import InitGitRepoPopover from '$lib/components/InitGitRepoPopover.svelte'
	import PullGitRepoPopover from '$lib/components/PullGitRepoPopover.svelte'
	import GitSyncFilterSettings from '$lib/components/workspaceSettings/GitSyncFilterSettings.svelte'
	import { untrack } from 'svelte'
>>>>>>> b099d96a

	// Shared defaults for new Git-Sync repositories
	const DEFAULT_INCLUDE_PATH = ['f/**'] as const;
	const DEFAULT_EXCLUDE_PATH: string[] = [];
	const DEFAULT_EXTRA_INCLUDE_PATH: string[] = [];

	type ObjectType =
		| 'script'
		| 'flow'
		| 'app'
		| 'folder'
		| 'resource'
		| 'variable'
		| 'secret'
		| 'resourcetype'
		| 'schedule'
		| 'user'
		| 'group'
		| 'trigger'
		| 'settings'
		| 'key'

	type GitSyncSettings = {
		repositories: GitSyncRepository[]
	}

	type GitRepositorySettings = {
		include_path: string[]
		exclude_path: string[]
		extra_include_path: string[]
		include_type: ObjectType[]
	}

	// Import the generated backend type
	import type { GitRepositorySettings as BackendGitRepositorySettings } from '$lib/gen'

	// Frontend repository format extends backend with guaranteed settings and additional UI state
	type GitSyncRepository = BackendGitRepositorySettings & {
		settings: GitRepositorySettings  // Required in frontend after transformation
		legacyImported?: boolean
	}

	// Workspace-level legacy filter arrays (populated if we imported legacy settings)
	let legacyWorkspaceIncludePath = $state<string[]>([])
	let legacyWorkspaceIncludeType = $state<ObjectType[]>([])

	let slackInitialPath: string = $state('')
	let slackScriptPath: string = $state('')
	let teamsInitialPath: string = $state('')
	let teamsScriptPath: string = $state('')
	let slack_team_name: string | undefined = $state()
	let teams_team_id: string | undefined = $state()
	let teams_team_name: string | undefined = $state()
	let itemKind: 'flow' | 'script' = $state('flow')
	let plan: string | undefined = $state(undefined)
	let customer_id: string | undefined = $state(undefined)
	let webhook: string | undefined = $state(undefined)
	let workspaceToDeployTo: string | undefined = $state(undefined)
	let errorHandlerSelected: 'custom' | 'slack' | 'teams' = $state('slack')
	let errorHandlerScriptPath: string | undefined = $state(undefined)
	let errorHandlerItemKind: 'flow' | 'script' = $state('script')
	let errorHandlerExtraArgs: Record<string, any> = $state({})
	let errorHandlerMutedOnCancel: boolean | undefined = $state(undefined)
	let criticalAlertUIMuted: boolean | undefined = $state(undefined)
	let initialCriticalAlertUIMuted: boolean | undefined = $state(undefined)

	let aiProviders: Exclude<AIConfig['providers'], undefined> = $state({})
	let codeCompletionModel: string | undefined = $state(undefined)
	let defaultModel: string | undefined = $state(undefined)

	let s3ResourceSettings: S3ResourceSettings = $state({
		resourceType: 's3',
		resourcePath: undefined,
		publicResource: undefined,
		secondaryStorage: undefined
	})

	let gitSyncSettings = $state<GitSyncSettings>({
		repositories: []
	})

	let gitSyncTestJobs = $state<
		{
			jobId: string | undefined
			status: 'running' | 'success' | 'failure' | undefined
		}[]
	>([])

	let workspaceDefaultAppPath: string | undefined = $state(undefined)
	let workspaceEncryptionKey: string | undefined = $state(undefined)
	let editedWorkspaceEncryptionKey: string | undefined = $state(undefined)
	let workspaceReencryptionInProgress: boolean = $state(false)
	let encryptionKeyRegex = /^[a-zA-Z0-9]{64}$/
	let slack_tabs: 'slack_commands' | 'teams_commands' = $state('slack_commands')
	let tab = $state(
		($page.url.searchParams.get('tab') as
			| 'users'
			| 'slack'
			| 'premium'
			| 'general'
			| 'webhook'
			| 'deploy_to'
			| 'error_handler') ?? 'users'
	)
	let usingOpenaiClientCredentialsOauth = $state(false)

	let yamlText = $state('')
	let initialGitSyncSettings = $state<GitSyncSettings | undefined>(undefined)
	let loadedSettings = $state(false)

	// Reactive trigger to ensure UI updates when repository data changes
	let repoReactivityTrigger = $state(0)



	const latestGitSyncHubScript = hubPaths.gitSync

	// Each repository may have been populated from workspace-level legacy settings. Track on the repo itself.
	const anyLegacyImported = $derived(gitSyncSettings.repositories.some((r) => r.legacyImported))

	// Track changes in repositories
	const repoChanges = $derived(
		(() => {
			// Force reactivity check by accessing the trigger
			repoReactivityTrigger;

			return gitSyncSettings.repositories.map((repo, idx) => {
				const repoValid = isRepoValid(idx)

				// If there were no initial repos, treat each repo as changed only when valid
				if (!initialGitSyncSettings || !initialGitSyncSettings.repositories || initialGitSyncSettings.repositories.length === 0) {
					return repoValid
				}

				const initial = initialGitSyncSettings.repositories.find(
					initialRepo => initialRepo.git_repo_resource_path === repo.git_repo_resource_path
				)

				// If no matching initial repo found, this is a new repo - changed only when valid
				if (!initial) return repoValid

				// Handle array ordering for consistent comparison
				const settings1 = {
					include_path: [...(initial.settings?.include_path ?? [])].sort(),
					exclude_path: [...(initial.settings?.exclude_path ?? [])].sort(),
					extra_include_path: [...(initial.settings?.extra_include_path ?? [])].sort(),
					include_type: [...(initial.settings?.include_type ?? [])].sort()
				};

				const settings2 = {
					include_path: [...(repo.settings?.include_path ?? [])].sort(),
					exclude_path: [...(repo.settings?.exclude_path ?? [])].sort(),
					extra_include_path: [...(repo.settings?.extra_include_path ?? [])].sort(),
					include_type: [...(repo.settings?.include_type ?? [])].sort()
				};

				// Compare all properties in a consistent way
				const isChanged = !deepEqual(
					{
						settings: settings1,
						use_individual_branch: initial.use_individual_branch,
						group_by_folder: initial.group_by_folder,
						script_path: initial.script_path,
						git_repo_resource_path: initial.git_repo_resource_path,
						exclude_types_override: [...(initial.exclude_types_override ?? [])].sort()
					},
					{
						settings: settings2,
						use_individual_branch: repo.use_individual_branch,
						group_by_folder: repo.group_by_folder,
						script_path: repo.script_path,
						git_repo_resource_path: repo.git_repo_resource_path,
						exclude_types_override: [...(repo.exclude_types_override ?? [])].sort()
					}
				)

				return isChanged && repoValid
			})
		})()
	)

	const hasAnyChanges = $derived(
		repoChanges.some(Boolean) ||
		anyLegacyImported ||
		// Check if the set of valid repos has changed (added/removed repos)
		(() => {
			if (!initialGitSyncSettings?.repositories) return gitSyncSettings.repositories.filter((_,i)=>isRepoValid(i)).length > 0

			const initialValidPaths = new Set(
				initialGitSyncSettings.repositories
					.filter(r => !emptyString(r.git_repo_resource_path))
					.map(r => r.git_repo_resource_path)
			)
			const currentValidPaths = new Set(
				gitSyncSettings.repositories
					.filter((_,i) => isRepoValid(i))
					.map(r => r.git_repo_resource_path)
			)

			// Check if sets are different (repos added or removed)
			return initialValidPaths.size !== currentValidPaths.size ||
				   [...initialValidPaths].some(path => !currentValidPaths.has(path)) ||
				   [...currentValidPaths].some(path => !initialValidPaths.has(path))
		})()
	)

	// Helper that tells if a repo card is valid (resource selected and not duplicated)
	function isRepoValid(idx: number): boolean {
		const repo = gitSyncSettings.repositories[idx]
		if (!repo) return false
		if (emptyString(repo.git_repo_resource_path)) return false
		return !isRepoDuplicate(idx)
	}

	// Helper: true if repo shares its resource with an earlier repo
	function isRepoDuplicate(idx: number): boolean {
		const repo = gitSyncSettings.repositories[idx]
		if (!repo || emptyString(repo.git_repo_resource_path)) return false
		const firstIdx = gitSyncSettings.repositories.findIndex(r => r.git_repo_resource_path === repo.git_repo_resource_path)
		return firstIdx !== idx
	}

	function serializeRepo(repo: GitSyncRepository) {
		const serialized: any = {
			script_path: repo.script_path,
			git_repo_resource_path: `$res:${repo.git_repo_resource_path.replace('$res:', '')}`,
			use_individual_branch: repo.use_individual_branch,
			group_by_folder: repo.group_by_folder,
			settings: repo.settings
		}

		// exclude_types_override should never be included for migrated repos (only legacy repos have it)
		// Migration removes excluded types from include_type and drops exclude_types_override

		return serialized
	}

	async function saveRepoSettings(idx: number): Promise<void> {
		const currentRepo = gitSyncSettings.repositories[idx]
		if (!currentRepo || !isRepoValid(idx)) {
			sendUserToast('Cannot save invalid repository (missing or duplicate resource)', true)
			return
		}

		// If we started with empty settings, we need to save all valid repositories
		if (!initialGitSyncSettings || !initialGitSyncSettings.repositories || initialGitSyncSettings.repositories.length === 0) {
			// For new repositories starting from empty, save all current repositories with valid resources
			const validRepositories = gitSyncSettings.repositories
				.filter((_,i)=>isRepoValid(i))
				.map(repo => serializeRepo(repo))

			await WorkspaceService.editWorkspaceGitSyncConfig({
				workspace: $workspaceStore!,
				requestBody: {
					git_sync_settings: { repositories: validRepositories }
				}
			})

			// Mark all repos migrated and reset legacy arrays
			gitSyncSettings.repositories.forEach(r => r.legacyImported = false)
			legacyWorkspaceIncludePath = []
			legacyWorkspaceIncludeType = []
			// Update initial settings to reflect what we just saved
			initialGitSyncSettings = JSON.parse(JSON.stringify(gitSyncSettings))
		} else {
			// Build repositories array: include all repos but serialize differently based on migration status
			let repositories: any[] = []

			// Process all repos that should be in the final payload
			for (const repo of gitSyncSettings.repositories) {
				if (repo === currentRepo) {
					// This is the repo we're saving - migrate if legacy, otherwise serialize normally
					if (currentRepo.legacyImported) {
						// Migrate legacy repo: remove excluded types from include_type and drop exclude_types_override
						const migratedRepo = {
							...currentRepo,
							settings: {
								...currentRepo.settings,
								include_type: currentRepo.settings.include_type.filter(
									type => !currentRepo.exclude_types_override?.includes(type)
								)
							},
							exclude_types_override: [], // Clear this for migrated repo
							legacyImported: false
						}
						repositories.push(serializeRepo(migratedRepo))
						// Update the current repo in the UI to reflect migration
						Object.assign(currentRepo, migratedRepo)
					} else {
						repositories.push(serializeRepo(currentRepo))
					}
				} else if (repo.legacyImported) {
					// This is a legacy repo - serialize without settings field at all
					const legacyRepoData: any = {
						script_path: repo.script_path,
						git_repo_resource_path: `$res:${repo.git_repo_resource_path.replace('$res:', '')}`,
						use_individual_branch: repo.use_individual_branch,
						group_by_folder: repo.group_by_folder
					}
					// Include exclude_types_override if it has values
					if (repo.exclude_types_override && repo.exclude_types_override.length > 0) {
						legacyRepoData.exclude_types_override = repo.exclude_types_override
					}
					repositories.push(legacyRepoData)
				} else {
					// This is an already-migrated repo
					repositories.push(serializeRepo(repo))
				}
			}

			// Mark current repo as migrated
			currentRepo.legacyImported = false;

			// Check if there are still legacy repos
			const remainingLegacy = gitSyncSettings.repositories.some(r => r.legacyImported)

			const gitSyncPayload: any = {
				git_sync_settings: {
					repositories,
					...(remainingLegacy && {
						include_path: legacyWorkspaceIncludePath,
						include_type: legacyWorkspaceIncludeType
					})
				}
			}

			console.log('Sending payload:', JSON.stringify(gitSyncPayload, null, 2))

			await WorkspaceService.editWorkspaceGitSyncConfig({
				workspace: $workspaceStore!,
				requestBody: gitSyncPayload
			})

			// Update initial settings to reflect current state
			initialGitSyncSettings = JSON.parse(JSON.stringify(gitSyncSettings))

			// if no more legacy repos, clear workspace-level legacy arrays
			if (!remainingLegacy) {
				legacyWorkspaceIncludePath = []
				legacyWorkspaceIncludeType = []
			}
		}

		sendUserToast('Repository settings updated')
	}

	async function editWorkspaceCommand(platform: 'slack' | 'teams'): Promise<void> {
		if (platform === 'slack') {
			if (slackInitialPath === slackScriptPath) return
			slackInitialPath = slackScriptPath
		} else {
			if (teamsInitialPath === teamsScriptPath) return
			teamsInitialPath = teamsScriptPath
		}

		let scriptPath = platform === 'slack' ? slackScriptPath : teamsScriptPath
		let commandScriptKey = platform === 'slack' ? 'slack_command_script' : 'teams_command_script'
		let updateCommandScript =
			platform === 'slack' ? WorkspaceService.editSlackCommand : WorkspaceService.editTeamsCommand

		if (scriptPath) {
			await updateCommandScript({
				workspace: $workspaceStore!,
				requestBody: { [commandScriptKey]: `${itemKind}/${scriptPath}` }
			})
			sendUserToast(`${platform} command script set to ${scriptPath}`)
		} else {
			await WorkspaceService.editSlackCommand({
				workspace: $workspaceStore!,
				requestBody: { [commandScriptKey]: undefined }
			})
			sendUserToast(`${platform} command script removed`)
		}
	}

	async function editSlackCommand(): Promise<void> {
		await editWorkspaceCommand('slack')
	}

	async function editTeamsCommand(): Promise<void> {
		await editWorkspaceCommand('teams')
	}

	async function editWebhook(): Promise<void> {
		// in JS, an empty string is also falsy
		if (webhook) {
			await WorkspaceService.editWebhook({
				workspace: $workspaceStore!,
				requestBody: { webhook }
			})
			sendUserToast(`webhook set to ${webhook}`)
		} else {
			await WorkspaceService.editWebhook({
				workspace: $workspaceStore!,
				requestBody: { webhook: undefined }
			})
			sendUserToast(`webhook removed`)
		}
	}

	async function editWindmillGitSyncSettings(): Promise<void> {
		// Filter out repositories with empty resource paths before processing
		const validRepos = gitSyncSettings.repositories.filter((_,i)=>isRepoValid(i))

		let alreadySeenResource: string[] = []
		let repositories = validRepos.map((repo) => {
			alreadySeenResource.push(repo.git_repo_resource_path)

			return serializeRepo(repo)
		})

		if (alreadySeenResource.some((res, index) => alreadySeenResource.indexOf(res) !== index)) {
			sendUserToast('Same Git resource used more than once', true)
			return
		}

		if (repositories.length > 0) {
			await WorkspaceService.editWorkspaceGitSyncConfig({
				workspace: $workspaceStore!,
				requestBody: {
					git_sync_settings: {
						repositories
					}
				}
			})
			// Update initial settings to reflect what we just saved
			initialGitSyncSettings = {
				repositories: gitSyncSettings.repositories.filter((_,i)=>isRepoValid(i))
			}
			sendUserToast('Workspace Git sync settings updated')
			gitSyncSettings.repositories.forEach(r => r.legacyImported = false);
			legacyWorkspaceIncludePath = [];
			legacyWorkspaceIncludeType = [];
		} else {
			await WorkspaceService.editWorkspaceGitSyncConfig({
				workspace: $workspaceStore!,
				requestBody: {
					git_sync_settings: { repositories: [] }
				}
			})
			initialGitSyncSettings = { repositories: [] }
			sendUserToast('Workspace Git sync settings updated (no repositories)')
		}
	}

	async function editWorkspaceDefaultApp(appPath: string | undefined): Promise<void> {
		if (emptyString(appPath)) {
			await WorkspaceService.editWorkspaceDefaultApp({
				workspace: $workspaceStore!,
				requestBody: {
					default_app_path: undefined
				}
			})
			sendUserToast('Workspace default app reset')
		} else {
			await WorkspaceService.editWorkspaceDefaultApp({
				workspace: $workspaceStore!,
				requestBody: {
					default_app_path: appPath
				}
			})
			sendUserToast('Workspace default app set')
		}
	}

	async function loadWorkspaceEncryptionKey(): Promise<void> {
		let resp = await WorkspaceService.getWorkspaceEncryptionKey({
			workspace: $workspaceStore!
		})
		workspaceEncryptionKey = resp.key
		editedWorkspaceEncryptionKey = resp.key
	}

	async function setWorkspaceEncryptionKey(): Promise<void> {
		if (
			emptyString(editedWorkspaceEncryptionKey) ||
			workspaceEncryptionKey === editedWorkspaceEncryptionKey
		) {
			return
		}
		const timeStart = new Date().getTime()
		workspaceReencryptionInProgress = true
		await WorkspaceService.setWorkspaceEncryptionKey({
			workspace: $workspaceStore!,
			requestBody: {
				new_key: editedWorkspaceEncryptionKey ?? '' // cannot be undefined at this point
			}
		})
		await loadWorkspaceEncryptionKey()
		const timeEnd = new Date().getTime()
		sendUserToast('All workspace secrets have been re-encrypted with the new key')
		setTimeout(
			() => {
				workspaceReencryptionInProgress = false
			},
			1000 - (timeEnd - timeStart)
		)
	}

	async function loadSettings(): Promise<void> {
		const settings = await WorkspaceService.getSettings({ workspace: $workspaceStore! })
		slack_team_name = settings.slack_name
		teams_team_id = settings.teams_team_id
		teams_team_name = settings.teams_team_name
		if (settings.slack_command_script) {
			itemKind = settings.slack_command_script.split('/')[0] as 'flow' | 'script'
		}
		if (settings.teams_command_script) {
			itemKind = settings.teams_command_script.split('/')[0] as 'flow' | 'script'
		}
		slackScriptPath = (settings.slack_command_script ?? '').split('/').slice(1).join('/')
		teamsScriptPath = (settings.teams_command_script ?? '').split('/').slice(1).join('/')
		slackInitialPath = slackScriptPath
		teamsInitialPath = teamsScriptPath
		plan = settings.plan
		customer_id = settings.customer_id
		workspaceToDeployTo = settings.deploy_to
		webhook = settings.webhook

		aiProviders = settings.ai_config?.providers ?? {}
		defaultModel = settings.ai_config?.default_model?.model
		codeCompletionModel = settings.ai_config?.code_completion_model?.model

		errorHandlerItemKind = settings.error_handler
			? (settings.error_handler.split('/')[0] as 'flow' | 'script')
			: 'script'
		errorHandlerScriptPath = (settings.error_handler ?? '').split('/').slice(1).join('/')
		errorHandlerMutedOnCancel = settings.error_handler_muted_on_cancel
		criticalAlertUIMuted = settings.mute_critical_alerts
		initialCriticalAlertUIMuted = settings.mute_critical_alerts
		if (emptyString($enterpriseLicense)) {
			errorHandlerSelected = 'custom'
		} else {
			errorHandlerSelected = emptyString(errorHandlerScriptPath)
				? 'custom'
				: errorHandlerScriptPath.startsWith('hub/') &&
					  errorHandlerScriptPath.endsWith('/workspace-or-schedule-error-handler-slack')
					? 'slack'
					: errorHandlerScriptPath.endsWith('/workspace-or-schedule-error-handler-teams')
						? 'teams'
						: 'custom'
		}
		errorHandlerExtraArgs = settings.error_handler_extra_args ?? {}
		workspaceDefaultAppPath = settings.default_app

		s3ResourceSettings = convertBackendSettingsToFrontendSettings(settings.large_file_storage)

		if (settings.git_sync !== undefined && settings.git_sync !== null) {
			gitSyncTestJobs = []
			// Derive workspace-level legacy defaults (outside repositories)
			const workspaceLegacyIncludePath: string[] = (settings.git_sync as any)?.include_path ?? [];
			const workspaceLegacyIncludeTypeRaw: ObjectType[] = (settings.git_sync as any)?.include_type ?? [];
			// Note: exclude_types_override is only at repository level, not workspace level
			const workspaceLegacyIncludeType: ObjectType[] = [...workspaceLegacyIncludeTypeRaw];

			legacyWorkspaceIncludePath = [...workspaceLegacyIncludePath];
			legacyWorkspaceIncludeType = [...workspaceLegacyIncludeType];

			gitSyncSettings.repositories = (settings.git_sync.repositories ?? []).map((repo: BackendGitRepositorySettings) => {
				gitSyncTestJobs.push({
					jobId: undefined,
					status: undefined
				})

				// Now we have proper nested settings structure from the backend
				const defaultTypes: ObjectType[] = workspaceLegacyIncludeType.length > 0
					? [...workspaceLegacyIncludeType]
					: (['script', 'flow', 'app', 'folder'] as ObjectType[]);

				// Check if this is a legacy repo (no nested settings object)
				const isRepoLegacy = !repo.settings;
				const repoExcludeTypesOverride = repo.exclude_types_override ?? [];

				const repoSettings: GitRepositorySettings = {
					include_path: repo.settings?.include_path ?? [...workspaceLegacyIncludePath],
					exclude_path: repo.settings?.exclude_path ?? [],
					extra_include_path: repo.settings?.extra_include_path ?? [],
					include_type: (repo.settings?.include_type ?? [...defaultTypes]) as ObjectType[]
				};

				return {
					...repo,
					git_repo_resource_path: repo.git_repo_resource_path.replace('$res:', ''),
					collapsed: repo.collapsed ?? false,
					settings: repoSettings,
					exclude_types_override: repoExcludeTypesOverride,
					legacyImported: isRepoLegacy && (legacyWorkspaceIncludePath.length > 0 || legacyWorkspaceIncludeType.length > 0)
				} satisfies GitSyncRepository
			})
			// Store initial settings
			initialGitSyncSettings = JSON.parse(JSON.stringify(gitSyncSettings))
		} else {
			gitSyncSettings.repositories = []
			gitSyncTestJobs = []
			initialGitSyncSettings = undefined
		}
		if (settings.deploy_ui != undefined && settings.deploy_ui != null) {
			deployUiSettings = {
				include_path:
					(settings.deploy_ui.include_path?.length ?? 0 > 0)
						? (settings.deploy_ui.include_path ?? [])
						: [],
				include_type: {
					scripts: (settings.deploy_ui.include_type?.indexOf('script') ?? -1) >= 0,
					flows: (settings.deploy_ui.include_type?.indexOf('flow') ?? -1) >= 0,
					apps: (settings.deploy_ui.include_type?.indexOf('app') ?? -1) >= 0,
					resources: (settings.deploy_ui.include_type?.indexOf('resource') ?? -1) >= 0,
					variables: (settings.deploy_ui.include_type?.indexOf('variable') ?? -1) >= 0,
					secrets: (settings.deploy_ui.include_type?.indexOf('secret') ?? -1) >= 0,
					triggers: (settings.deploy_ui.include_type?.indexOf('trigger') ?? -1) >= 0
				}
			}
		}

		// check openai_client_credentials_oauth
		usingOpenaiClientCredentialsOauth = await ResourceService.existsResourceType({
			workspace: $workspaceStore!,
			path: 'openai_client_credentials_oauth'
		})

		loadedSettings = true
	}

	let deployUiSettings:
		| {
				include_path: string[]
				include_type: {
					scripts: boolean
					flows: boolean
					apps: boolean
					resources: boolean
					variables: boolean
					secrets: boolean
					triggers: boolean
				}
		  }
		| undefined = $state()

	$effect(() => {
		$workspaceStore && untrack(() => loadSettings())
	})

	async function editErrorHandler() {
		if (errorHandlerScriptPath) {
			await WorkspaceService.editErrorHandler({
				workspace: $workspaceStore!,
				requestBody: {
					error_handler: `${errorHandlerItemKind}/${errorHandlerScriptPath}`,
					error_handler_extra_args: errorHandlerExtraArgs,
					error_handler_muted_on_cancel: errorHandlerMutedOnCancel
				}
			})
			sendUserToast(`workspace error handler set to ${errorHandlerScriptPath}`)
		} else {
			await WorkspaceService.editErrorHandler({
				workspace: $workspaceStore!,
				requestBody: {
					error_handler: undefined,
					error_handler_extra_args: undefined,
					error_handler_muted_on_cancel: undefined
				}
			})
			sendUserToast(`workspace error handler removed`)
		}
	}

	async function runGitSyncTestJob(settingsIdx: number) {
		let gitSyncRepository = gitSyncSettings.repositories[settingsIdx]
		if (emptyString(gitSyncRepository.script_path)) {
			return
		}
		let jobId = await JobService.runScriptByPath({
			workspace: $workspaceStore!,
			path: hubPaths.gitSyncTest,
			requestBody: {
				repo_url_resource_path: gitSyncRepository.git_repo_resource_path.replace('$res:', '')
			},
			skipPreprocessor: true
		})
		gitSyncTestJobs[settingsIdx] = {
			jobId: jobId,
			status: 'running'
		}
		gitSyncTestJobs = [...gitSyncTestJobs]
		tryEvery({
			tryCode: async () => {
				const testResult = await JobService.getCompletedJob({
					workspace: $workspaceStore!,
					id: jobId
				})
				gitSyncTestJobs[settingsIdx].status = testResult.success ? 'success' : 'failure'
				gitSyncTestJobs = [...gitSyncTestJobs]
			},
			timeoutCode: async () => {
				try {
					await JobService.cancelQueuedJob({
						workspace: $workspaceStore!,
						id: jobId,
						requestBody: {
							reason: 'Git sync test job timed out after 5s'
						}
					})
				} catch (err) {
					console.error(err)
				} finally {
					gitSyncTestJobs[settingsIdx].status = 'failure'
					gitSyncTestJobs = [...gitSyncTestJobs]
				}
			},
			interval: 500,
			timeout: 5000
		})
	}

	async function editCriticalAlertMuteSetting() {
		await SettingService.workspaceMuteCriticalAlertsUi({
			workspace: $workspaceStore!,
			requestBody: {
				mute_critical_alerts: criticalAlertUIMuted
			}
		})
		sendUserToast(
			`Critical alert UI mute setting for workspace is set to ${criticalAlertUIMuted}\nreloading page...`
		)
		// reload page after change of setting
		setTimeout(() => {
			window.location.reload()
		}, 3000)
	}

	function updateFromSearchTab(searchTab: string | null, currentTab: string) {
		if (searchTab && searchTab !== currentTab) {
			tab = searchTab as typeof tab
		}
	}

	$effect(() => {
		updateFromSearchTab(
			$page.url.searchParams.get('tab'),
			untrack(() => tab)
		)
	})
</script>

<CenteredPage>
	{#if $userStore?.is_admin || $superadmin}
		<PageHeader title="Workspace settings: {$workspaceStore}"
			>{#if $superadmin}
				<Button
					variant="border"
					color="dark"
					size="sm"
					on:click={() => goto('#superadmin-settings')}
				>
					Instance settings
				</Button>
			{/if}</PageHeader
		>

		<div class="overflow-x-auto scrollbar-hidden">
			<Tabs
				bind:selected={tab}
				on:selected={() => {
					// setQueryWithoutLoad($page.url, [{ key: 'tab', value: tab }], 0)
					$page.url.searchParams.set('tab', tab)
					goto(`?${$page.url.searchParams.toString()}`)
				}}
			>
				<Tab
					size="xs"
					value="users"
					aiId="workspace-settings-users"
					aiDescription="Users workspace settings"
				>
					<div class="flex gap-2 items-center my-1"> Users</div>
				</Tab>
				<Tab
					size="xs"
					value="git_sync"
					aiId="workspace-settings-git-sync"
					aiDescription="Git sync workspace settings"
				>
					<div class="flex gap-2 items-center my-1">Git Sync</div>
				</Tab>
				<Tab
					size="xs"
					value="deploy_to"
					aiId="workspace-settings-deploy-to"
					aiDescription="Deployment UI workspace settings"
				>
					<div class="flex gap-2 items-center my-1">Deployment UI</div>
				</Tab>
				{#if WORKSPACE_SHOW_SLACK_CMD}
					<Tab
						size="xs"
						value="slack"
						aiId="workspace-settings-slack"
						aiDescription="Slack / Teams workspace settings"
					>
						<div class="flex gap-2 items-center my-1"> Slack / Teams</div>
					</Tab>
				{/if}
				{#if isCloudHosted()}
					<Tab
						size="xs"
						value="premium"
						aiId="workspace-settings-premium"
						aiDescription="Premium plans workspace settings"
					>
						<div class="flex gap-2 items-center my-1"> Premium Plans </div>
					</Tab>
				{/if}
				{#if WORKSPACE_SHOW_WEBHOOK_CLI_SYNC}
					<Tab
						size="xs"
						value="webhook"
						aiId="workspace-settings-webhook"
						aiDescription="Webhook workspace settings"
					>
						<div class="flex gap-2 items-center my-1">Webhook</div>
					</Tab>
				{/if}
				<Tab
					size="xs"
					value="error_handler"
					aiId="workspace-settings-error-handler"
					aiDescription="Error handler workspace settings"
				>
					<div class="flex gap-2 items-center my-1">Error Handler</div>
				</Tab>
				<Tab
					size="xs"
					value="ai"
					aiId="workspace-settings-ai"
					aiDescription="Windmill AI workspace settings"
				>
					<div class="flex gap-2 items-center my-1">Windmill AI</div>
				</Tab>
				<Tab
					size="xs"
					value="windmill_lfs"
					aiId="workspace-settings-windmill-lfs"
					aiDescription="Object Storage (S3) workspace settings"
				>
					<div class="flex gap-2 items-center my-1"> Object Storage (S3)</div>
				</Tab>
				<Tab
					size="xs"
					value="ducklake"
					aiId="workspace-settings-ducklake"
					aiDescription="Ducklake workspace settings"
				>
					<div class="flex gap-2 items-center my-1">Ducklake</div>
				</Tab>
				<Tab
					size="xs"
					value="default_app"
					aiId="workspace-settings-default-app"
					aiDescription="Default app workspace settings"
				>
					<div class="flex gap-2 items-center my-1"> Default App </div>
				</Tab>
				<Tab
					size="xs"
					value="encryption"
					aiId="workspace-settings-encryption"
					aiDescription="Encryption workspace settings"
				>
					<div class="flex gap-2 items-center my-1"> Encryption </div>
				</Tab>
				<Tab
					size="xs"
					value="general"
					aiId="workspace-settings-general"
					aiDescription="General workspace settings"
				>
					<div class="flex gap-2 items-center my-1"> General </div>
				</Tab>
			</Tabs>
		</div>
		{#if !loadedSettings}
			<Skeleton layout={[1, [40]]} />
		{:else if tab == 'users'}
			<WorkspaceUserSettings />
		{:else if tab == 'deploy_to'}
			<div class="flex flex-col gap-4 my-8">
				<div class="flex flex-col gap-1">
					<div class="text-primary text-lg font-semibold">
						Link this Workspace to another Staging / Prod Workspace
					</div>
					<Description link="https://www.windmill.dev/docs/core_concepts/staging_prod">
						Connecting this workspace with another staging/production workspace enables web-based
						deployment to that workspace.
					</Description>
				</div>
			</div>
			{#if $enterpriseLicense}
				<DeployToSetting bind:workspaceToDeployTo bind:deployUiSettings />
			{:else}
				<div class="my-2"
					><Alert type="error" title="Enterprise license required"
						>Deploy to staging/prod from the web UI is only available with an enterprise license</Alert
					></div
				>
			{/if}
		{:else if tab == 'premium'}
			<PremiumInfo {customer_id} {plan} />
		{:else if tab == 'slack'}
			<div class="flex flex-col gap-4 my-8">
				<div class="flex flex-col gap-1">
					<div class="text-primary text-lg font-semibold"
						>Workspace connections to Slack and Teams</div
					>
					<Description link="https://www.windmill.dev/docs/integrations/slack">
						With workspace connections, you can trigger scripts or flows with a '/windmill' command
						with your Slack or Teams bot.
					</Description>
				</div>

				<Tabs bind:selected={slack_tabs}>
					<Tab size="xs" value="slack_commands">
						<div class="flex gap-2 items-center my-1"> Slack</div>
					</Tab>
					<Tab size="xs" value="teams_commands">
						<div class="flex gap-2 items-center my-1"> Teams</div>
					</Tab>
				</Tabs>

				{#if slack_tabs === 'slack_commands'}
					<ConnectionSection
						platform="slack"
						teamName={slack_team_name}
						bind:scriptPath={slackScriptPath}
						bind:initialPath={slackInitialPath}
						bind:itemKind
						onDisconnect={async () => {
							await OauthService.disconnectSlack({ workspace: $workspaceStore ?? '' })
							loadSettings()
							sendUserToast('Disconnected Slack')
						}}
						onSelect={editSlackCommand}
						connectHref="{base}/api/oauth/connect_slack"
						createScriptHref="{base}/scripts/add?hub=hub%2F314%2Fslack%2Fexample_of_responding_to_a_slack_command_slack"
						createFlowHref="{base}/flows/add?hub=28"
						documentationLink="https://www.windmill.dev/docs/integrations/slack"
						onLoadSettings={loadSettings}
						display_name={slack_team_name}
					/>
				{:else if slack_tabs === 'teams_commands'}
					{#if !$enterpriseLicense}
						<div class="pt-4"></div>
						<Alert type="info" title="Workspace Teams commands is an EE feature">
							Workspace Teams commands is a Windmill EE feature. It enables using your current Slack
							/ Teams connection to run a custom script and send notifications.
						</Alert>
						<div class="pb-2"></div>
					{/if}
					<ConnectionSection
						platform="teams"
						teamName={teams_team_id}
						bind:scriptPath={teamsScriptPath}
						bind:initialPath={teamsInitialPath}
						bind:itemKind
						onDisconnect={async () => {
							await OauthService.disconnectTeams({ workspace: $workspaceStore ?? '' })
							loadSettings()
							sendUserToast('Disconnected Teams')
						}}
						onSelect={editTeamsCommand}
						connectHref={undefined}
						createScriptHref="{base}/scripts/add?hub=hub%2F11591%2Fteams%2FExample%20of%20responding%20to%20a%20Microsoft%20Teams%20command"
						createFlowHref="{base}/flows/add?hub=58"
						documentationLink="https://www.windmill.dev/docs/integrations/teams"
						onLoadSettings={loadSettings}
						display_name={teams_team_name}
					/>
				{/if}
			</div>
		{:else if tab == 'general'}
			<div class="flex flex-col gap-4 my-8">
				<div class="flex flex-col gap-1">
					<div class=" text-primary text-lg font-semibold">General</div>
					<Description link="https://www.windmill.dev/docs/core_concepts/workspace_settings">
						Configure general workspace settings.
					</Description>
				</div>
			</div>

			<div class="flex flex-col gap-10">
				<ChangeWorkspaceName />
				<ChangeWorkspaceId />
				<ChangeWorkspaceColor />
			</div>

			<PageHeader title="Export workspace" primary={false} />
			<div class="flex justify-start">
				<Button
					size="sm"
					href="{base}/api/w/{$workspaceStore ?? ''}/workspaces/tarball?archive_type=zip"
					target="_blank"
				>
					Export workspace as zip file
				</Button>
			</div>

			<div class="mt-20"></div>
			<PageHeader title="Delete workspace" primary={false} />
			{#if !$superadmin}
				<p class="italic text-xs"> Only instance superadmins can delete a workspace. </p>
			{/if}
			{#if $workspaceStore === 'admins' || $workspaceStore === 'starter'}
				<p class="italic text-xs">
					This workspace cannot be deleted as it has a special function. Consult the documentation
					for more information.
				</p>
			{/if}
			<div class="flex gap-2">
				<Button
					color="red"
					disabled={$workspaceStore === 'admins' || $workspaceStore === 'starter'}
					size="sm"
					btnClasses="mt-2"
					on:click={async () => {
						await WorkspaceService.archiveWorkspace({ workspace: $workspaceStore ?? '' })
						sendUserToast(`Archived workspace ${$workspaceStore}`)
						workspaceStore.set(undefined)
						usersWorkspaceStore.set(undefined)
						goto('/user/workspaces')
					}}
				>
					Archive workspace
				</Button>

				{#if $superadmin}
					<Button
						color="red"
						disabled={$workspaceStore === 'admins' || $workspaceStore === 'starter'}
						size="sm"
						btnClasses="mt-2"
						on:click={async () => {
							await WorkspaceService.deleteWorkspace({ workspace: $workspaceStore ?? '' })
							sendUserToast(`Deleted workspace ${$workspaceStore}`)
							workspaceStore.set(undefined)
							usersWorkspaceStore.set(undefined)
							goto('/user/workspaces')
						}}
					>
						Delete workspace (superadmin)
					</Button>
				{/if}
			</div>
		{:else if tab == 'webhook'}
			<div class="flex flex-col gap-4 my-8">
				<div class="flex flex-col gap-1">
					<div class=" text-primary text-lg font-semibold"> Workspace Webhook</div>
					<Description
						link="https://www.windmill.dev/docs/core_concepts/webhooks#workspace-webhook"
					>
						Connect your Windmill workspace to an external service to sync or get notified about any
						change.
					</Description>
				</div>
			</div>
			<div class="flex flex-col gap-4 my-4">
				<div class="flex flex-col gap-1">
					<div class=" text-primary text-base font-semibold"> URL to send requests to</div>
					<div class="text-tertiary text-xs">
						This URL will be POSTed to with a JSON body depending on the type of event. The type is
						indicated by the type field. The other fields are dependent on the type.
					</div>
				</div>
			</div>
			<div class="flex gap-2">
				<input class="justify-start" type="text" bind:value={webhook} />
				<Button color="blue" btnClasses="justify-end" on:click={editWebhook}>Set webhook</Button>
			</div>
		{:else if tab == 'error_handler'}
			{#if !$enterpriseLicense}
				<div class="pt-4"></div>
				<Alert type="info" title="Workspace error handler is an EE feature">
					Workspace error handler is a Windmill EE feature. It enables using your current Slack
					connection or a custom script to send notifications anytime any job would fail.
				</Alert>
				<div class="pb-2"></div>
			{/if}
			<div class="flex flex-col gap-4 my-8">
				<div class="flex flex-col gap-1">
					<div class="text-primary text-lg font-semibold"> Workspace Error Handler</div>
					<Description
						link="https://www.windmill.dev/docs/core_concepts/error_handling#workspace-error-handler"
					>
						Define a script or flow to be executed automatically in case of error in the workspace.
					</Description>
				</div>
			</div>
			<div class="flex flex-col gap-4 my-4">
				<div class="flex flex-col gap-1">
					<div class="text-primary text-base font-semibold">
						Script or flow to run as error handler</div
					>
				</div>
			</div>
			<ErrorOrRecoveryHandler
				isEditable={true}
				errorOrRecovery="error"
				showScriptHelpText={true}
				bind:handlerSelected={errorHandlerSelected}
				bind:handlerPath={errorHandlerScriptPath}
				customScriptTemplate="/scripts/add?hub=hub%2F9083%2Fwindmill%2Fworkspace_error_handler_template"
				bind:customHandlerKind={errorHandlerItemKind}
				bind:handlerExtraArgs={errorHandlerExtraArgs}
			>
				{#snippet customTabTooltip()}
					<Tooltip>
						<div class="flex gap-20 items-start mt-3">
							<div class="text-sm">
								The following args will be passed to the error handler:
								<ul class="mt-1 ml-2">
									<li><b>path</b>: The path of the script or flow that errored.</li>
									<li>
										<b>email</b>: The email of the user who ran the script or flow that errored.
									</li>
									<li><b>error</b>: The error details.</li>
									<li><b>job_id</b>: The job id.</li>
									<li><b>is_flow</b>: Whether the error comes from a flow.</li>
									<li><b>workspace_id</b>: The workspace id of the failed script or flow.</li>
								</ul>
								<br />
								The error handler will be executed by the automatically created group g/error_handler.
								If your error handler requires variables or resources, you need to add them to the group.
							</div>
						</div>
					</Tooltip>
				{/snippet}
			</ErrorOrRecoveryHandler>

			<div class="flex flex-col mt-5 gap-5 items-start">
				<Toggle
					disabled={!$enterpriseLicense ||
						((errorHandlerSelected === 'slack' || errorHandlerSelected === 'teams') &&
							!emptyString(errorHandlerScriptPath) &&
							emptyString(errorHandlerExtraArgs['channel']))}
					bind:checked={errorHandlerMutedOnCancel}
					options={{ right: 'Do not run error handler for canceled jobs' }}
				/>
				<Button
					disabled={!$enterpriseLicense ||
						((errorHandlerSelected === 'slack' || errorHandlerSelected === 'teams') &&
							!emptyString(errorHandlerScriptPath) &&
							emptyString(errorHandlerExtraArgs['channel']))}
					size="sm"
					on:click={editErrorHandler}
				>
					Save
				</Button>
			</div>
			<div class="flex flex-col gap-4 my-8">
				<div class="flex flex-col gap-1">
					<div class="text-primary text-lg font-semibold"> Workspace Critical Alerts</div>
					<Description link="https://www.windmill.dev/docs/core_concepts/critical_alerts">
						Critical alerts within the scope of a workspace are sent to the workspace admins through
						a UI notification.
					</Description>
					<div class="flex flex-col mt-5 gap-5 items-start">
						<Button
							disabled={!$enterpriseLicense}
							size="sm"
							on:click={() => isCriticalAlertsUIOpen.set(true)}
						>
							Show critical alerts
						</Button>
						<Toggle
							disabled={!$enterpriseLicense}
							bind:checked={criticalAlertUIMuted}
							options={{ right: 'Mute critical alerts UI for this workspace' }}
						/>
						<Button
							disabled={!$enterpriseLicense || criticalAlertUIMuted == initialCriticalAlertUIMuted}
							size="sm"
							on:click={editCriticalAlertMuteSetting}
						>
							Save mute setting
						</Button>
					</div>
				</div>
			</div>
		{:else if tab == 'ai'}
			<AISettings
				bind:aiProviders
				bind:codeCompletionModel
				bind:defaultModel
				bind:usingOpenaiClientCredentialsOauth
			/>
		{:else if tab == 'windmill_lfs'}
			<StorageSettings bind:s3ResourceSettings />
		{:else if tab == 'ducklake'}
			<DucklakeSettings />
		{:else if tab == 'git_sync'}
			<div class="flex flex-col gap-4 my-8">
				<div class="flex flex-col gap-1">
					<div class="text-primary text-lg font-semibold">Git Sync</div>
					<Description link="https://www.windmill.dev/docs/advanced/git_sync">
						Connect the Windmill workspace to a Git repository to automatically commit and push
						scripts, flows, and apps to the repository on each deploy.
					</Description>
				</div>
				<Alert type="info" title="Only new updates trigger git sync">
					Only new changes matching the filters will trigger a git sync. You still need to initialize
					the repo to the desired state first.
				</Alert>
			</div>
			{#if !$enterpriseLicense}
				<div class="mb-2"></div>

				<Alert type="warning" title="Syncing workspace to Git is an EE feature">
					Automatically saving scripts to a Git repository on each deploy is a Windmill EE feature.
				</Alert>
				<div class="mb-2"></div>
			{/if}
			{#if gitSyncSettings != undefined}
				<div class="flex mt-5 mb-5 gap-8">
					<Button
						color="red"
						startIcon={{ icon: Save }}
						disabled={!$enterpriseLicense || !hasAnyChanges || gitSyncSettings.repositories.some((_,i)=>!isRepoValid(i))}
						on:click={() => {
							editWindmillGitSyncSettings()
							console.log('Saving git sync settings', gitSyncSettings)
						}}>Save all git sync settings {!$enterpriseLicense ? '(ee only)' : ''}</Button
					>

					<Button
						color="dark"
						target="_blank"
						endIcon={{ icon: ExternalLink }}
						href={`/runs?job_kinds=deploymentcallbacks&workspace=${$workspaceStore}`}
						>See sync jobs</Button
					>
				</div>
				<div class="pt-2"></div>



				{#if Array.isArray(gitSyncSettings.repositories)}
					{#each gitSyncSettings.repositories as repo, idx}
						<div class="rounded-lg shadow-sm border p-0 w-full mb-4">
							<!-- Card Header -->
							<div class="flex items-center justify-between min-h-10 px-4 py-1 border-b">
								<div class="flex items-center gap-2">
									<span class="font-semibold">Repository #{idx + 1}</span>
									<span class="text-xs text-tertiary pt-1 pl-8">
										{repo.git_repo_resource_path}
									</span>
								</div>
								<div class="flex items-center gap-2">
									{#if (repoChanges[idx] || repo.legacyImported) && isRepoValid(idx)}
										<Button
											color="red"
											size="xs"
											on:click={() => saveRepoSettings(idx)}
											startIcon={{ icon: Save }}
										>
											Save changes
										</Button>
										<Button
											color="light"
											size="xs"
											on:click={() => {
												// Revert to initial repository settings
												if (initialGitSyncSettings?.repositories[idx]) {
													gitSyncSettings.repositories[idx] = JSON.parse(JSON.stringify(initialGitSyncSettings.repositories[idx]));
													sendUserToast('Reverted repository settings');
												}
											}}
											startIcon={{ icon: RotateCcw }}
										>
											Revert
										</Button>
									{/if}
									<button
										class="text-secondary hover:text-primary focus:outline-none"
										onclick={() => (repo.collapsed = !repo.collapsed)}
										aria-label="Toggle collapse"
									>
										{#if repo.collapsed}
											<svg
												xmlns="http://www.w3.org/2000/svg"
												class="h-5 w-5"
												fill="none"
												viewBox="0 0 24 24"
												stroke="currentColor"
											>
												<path
													stroke-linecap="round"
													stroke-linejoin="round"
													stroke-width="2"
													d="M19 9l-7 7-7-7"
												/>
											</svg>
										{:else}
											<svg
												xmlns="http://www.w3.org/2000/svg"
												class="h-5 w-5"
												fill="none"
												viewBox="0 0 24 24"
												stroke="currentColor"
											>
												<path
													stroke-linecap="round"
													stroke-linejoin="round"
													stroke-width="2"
													d="M5 15l7-7 7 7"
												/>
											</svg>
										{/if}
									</button>
									<button
										transition:fade|local={{ duration: 100 }}
										class="rounded-full p-2 bg-surface-secondary duration-200 hover:bg-surface-hover"
										aria-label="Remove repository"
										onclick={() => {
											gitSyncSettings.repositories = gitSyncSettings.repositories.filter((_, i) => i !== idx)
										}}
									>
										<Trash size={14} />
									</button>
								</div>
							</div>
							{#if !repo.collapsed}
								<div class="px-4 py-2">
									<div class="flex mt-5 mb-1 gap-1">
										{#key repo}
											<div class="pt-1 font-semibold">Resource: </div>
											<ResourcePicker
												bind:value={repo.git_repo_resource_path}
												resourceType={'git_repository'}
											/>
											{#if !emptyString(repo.git_repo_resource_path)}
												<Button
													disabled={emptyString(repo.script_path)}
													color="dark"
													on:click={() => runGitSyncTestJob(idx)}
													size="xs">Test connection</Button
												>
											{/if}
										{/key}
									</div>

									{#if !emptyString(repo.git_repo_resource_path)}
										<div class="flex mb-5 text-normal text-2xs gap-1">
											{#if isRepoDuplicate(idx)}
												<span class="text-red-700">Using the same resource twice is not allowed.</span
												>
											{/if}
											{#if gitSyncTestJobs[idx].status !== undefined}
												{#if gitSyncTestJobs[idx].status === 'running'}
													<RotateCw size={14} class="animate-spin" />
												{:else if gitSyncTestJobs[idx].status === 'success'}
													<CheckCircle2 size={14} class="text-green-600" />
												{:else}
													<XCircle size={14} class="text-red-700" />
												{/if}
												Git sync resource checked via Windmill job
												<a
													target="_blank"
													href={`/run/${gitSyncTestJobs[idx].jobId}?workspace=${$workspaceStore}`}
												>
													{gitSyncTestJobs[idx].jobId}
												</a>WARNING: Only read permissions are verified.
											{/if}
										</div>

										{#if repo.legacyImported}
											<Alert type="warning" title="Legacy git sync settings imported">
												This repository was initialized from workspace-level legacy Git-Sync settings. Review the filters and press <b>Save</b> to migrate.
											</Alert>
										{/if}
										<div class="flex flex-col mt-5 mb-1 gap-4">
											{#if gitSyncSettings && repo}
												{#if repo.script_path != latestGitSyncHubScript}
													<Alert type="warning" title="Script version mismatch">
														The git sync version for this repository is not latest. Current: <a
															target="_blank"
															href="https://hub.windmill.dev/scripts/windmill/6943/sync-script-to-git-repo-windmill/9014/versions"
															>{repo.script_path}</a
														>, latest:
														<a
															target="_blank"
															href="https://hub.windmill.dev/scripts/windmill/6943/sync-script-to-git-repo-windmill/9014/versions"
															>{latestGitSyncHubScript}</a
														>
														<div class="flex mt-2">
															<Button
																size="xs"
																color="dark"
																on:click={() => {
																	repo.script_path = latestGitSyncHubScript
																}}
																>Update git sync script (require save git settings to be applied)</Button
															>
														</div>
													</Alert>
												{/if}
												<GitSyncFilterSettings
													git_repo_resource_path={repo.git_repo_resource_path}
													bind:include_path={repo.settings.include_path}
													bind:include_type={repo.settings.include_type}
													bind:exclude_types_override={repo.exclude_types_override}
													isLegacyRepo={repo.legacyImported}
													bind:excludes={repo.settings.exclude_path}
													bind:extraIncludes={repo.settings.extra_include_path}
													bind:yamlText
													onSettingsChange={(settings) => {
														yamlText = settings.yaml
														// Force reactivity update
														repoReactivityTrigger = repoReactivityTrigger + 1
													}}
												/>
												<div class="w-1/3 flex gap-2">
													<InitGitRepoPopover
														gitRepoResourcePath={repo.git_repo_resource_path}
														uiState={{
															include_path: repo.settings.include_path,
															exclude_path: repo.settings.exclude_path || [],
															extra_include_path: repo.settings.extra_include_path || [],
															include_type: repo.settings.include_type
														}}
													/>
													<PullGitRepoPopover
														gitRepoResourcePath={repo.git_repo_resource_path}
														uiState={{
															include_path: repo.settings.include_path,
															exclude_path: repo.settings.exclude_path || [],
															extra_include_path: repo.settings.extra_include_path || [],
															include_type: repo.settings.include_type
														}}
														onFilterUpdate={(filters: { include_path: string[], exclude_path: string[], extra_include_path: string[], include_type: string[] }) => {
															// Direct prop update - much simpler!
															repo.settings.include_path = filters.include_path
															repo.settings.exclude_path = filters.exclude_path
															repo.settings.extra_include_path = filters.extra_include_path
															repo.settings.include_type = filters.include_type as ObjectType[]
														}}
													/>
												</div>
												<Toggle
													disabled={emptyString(repo.git_repo_resource_path)}
													bind:checked={repo.use_individual_branch}
													options={{
														right: 'Create one branch per deployed object',
														rightTooltip:
															"If set, Windmill will create a unique branch per object being pushed based on its path, prefixed with 'wm_deploy/'."
													}}
												/>

												<Toggle
													disabled={emptyString(repo.git_repo_resource_path) ||
														!repo.use_individual_branch}
													bind:checked={repo.group_by_folder}
													options={{
														right: 'Group deployed objects by folder',
														rightTooltip:
															'Instead of creating a branch per object, Windmill will create a branch per folder containing objects being deployed.'
													}}
												/>
											{/if}
										</div>
									{:else}
										<div class="text-tertiary text-sm mt-3 mb-2">
											Select a git repository resource to configure sync settings.
										</div>
									{/if}
								</div>
							{/if}
						</div>
					{/each}
				{/if}

				<div class="flex mt-5 mb-5 gap-1">
					<Button
						color="none"
						variant="border"
						btnClasses="mt-1"
						on:click={() => {
							gitSyncSettings.repositories = [
								...gitSyncSettings.repositories,
								{
									script_path: latestGitSyncHubScript,
									git_repo_resource_path: '',
									use_individual_branch: false,
									group_by_folder: false,
									collapsed: false,
									settings: {
										include_path: [...DEFAULT_INCLUDE_PATH],
										exclude_path: [...DEFAULT_EXCLUDE_PATH],
										extra_include_path: [...DEFAULT_EXTRA_INCLUDE_PATH],
										include_type: ['script', 'flow', 'app', 'folder'] as ObjectType[]
									},
									exclude_types_override: [],
									legacyImported: false
								}
							]
							gitSyncTestJobs = [
								...gitSyncTestJobs,
								{
									jobId: undefined,
									status: undefined
								}
							]
						}}
						id="git-sync-add-connection"
						startIcon={{ icon: Plus }}
					>
						Add connection
					</Button>
				</div>
			{:else}
				<Loader2 class="animate-spin mt-4" size={20} />
			{/if}
		{:else if tab == 'default_app'}
			<div class="flex flex-col gap-4 my-8">
				<div class="flex flex-col gap-1">
					<div class="text-primary text-lg font-semibold">Workspace Default App</div>
					<Description>
						If configured, users who are operators in this workspace will be redirected to this app
						automatically when logging into this workspace.
					</Description>
					<Description link="https://www.windmill.dev/docs/apps/default_app">
						Make sure the default app is shared with all the operators of this workspace before
						turning this feature on.
					</Description>
				</div>
			</div>
			{#if !$enterpriseLicense}
				<Alert type="info" title="Windmill EE only feature">
					Default app can only be set on Windmill Enterprise Edition.
				</Alert>
			{/if}
			<Alert type="info" title="Default app must be accessible to all operators">
				Make sure the default app is shared with all the operators of this workspace before turning
				this feature on.
			</Alert>
			<div class="mt-5 flex gap-1">
				{#key workspaceDefaultAppPath}
					<ScriptPicker
						initialPath={workspaceDefaultAppPath}
						itemKind="app"
						on:select={(ev) => {
							editWorkspaceDefaultApp(ev?.detail?.path)
						}}
					/>
				{/key}
			</div>
		{:else if tab == 'encryption'}
			<div class="flex flex-col gap-4 my-8">
				<div class="flex flex-col gap-1">
					<div class="text-primary text-lg font-semibold">Workspace Secret Encryption</div>
					<Description>
						When updating the encryption key of a workspace, all secrets will be re-encrypted with
						the new key and the previous key will be replaced by the new one.
					</Description>
					<Description
						link="https://www.windmill.dev/docs/core_concepts/workspace_secret_encryption"
					>
						If you're manually updating the key to match another workspace key from another Windmill
						instance, make sure not to use the 'SECRET_SALT' environment variable or, if you're
						using it, make sure it the salt matches across both instances.
					</Description>
				</div>
			</div>
			<div class="mt-5 flex gap-1 mb-10">
				<Button
					color="blue"
					disabled={editedWorkspaceEncryptionKey === workspaceEncryptionKey ||
						!encryptionKeyRegex.test(editedWorkspaceEncryptionKey ?? '')}
					startIcon={{
						icon: workspaceReencryptionInProgress ? RotateCw : Save,
						classes: workspaceReencryptionInProgress ? 'animate-spin' : ''
					}}
					on:click={() => {
						setWorkspaceEncryptionKey()
					}}>Save & Re-encrypt workspace</Button
				>
			</div>
			<h6> Workspace encryption key </h6>
			<div class="flex gap-2 mt-1">
				<input
					class="justify-start"
					type="text"
					placeholder={'*'.repeat(64)}
					bind:value={editedWorkspaceEncryptionKey}
				/>
				<Button
					color="light"
					on:click={() => {
						loadWorkspaceEncryptionKey()
					}}>Load current key</Button
				>
			</div>
			{#if !emptyString(editedWorkspaceEncryptionKey) && !encryptionKeyRegex.test(editedWorkspaceEncryptionKey ?? '')}
				<div class="text-xs text-red-600">
					Key invalid - it should be 64 characters long and only contain letters and numbers.
				</div>
			{/if}
		{/if}
	{:else}
		<div class="bg-red-100 border-l-4 border-red-600 text-orange-700 p-4 m-4" role="alert">
			<p class="font-bold">Not an admin</p>
			<p>Workspace settings are only available for admin of workspaces</p>
		</div>
	{/if}
</CenteredPage>

<style>
</style><|MERGE_RESOLUTION|>--- conflicted
+++ resolved
@@ -62,19 +62,16 @@
 	import ConnectionSection from '$lib/components/ConnectionSection.svelte'
 	import AISettings from '$lib/components/workspaceSettings/AISettings.svelte'
 	import StorageSettings from '$lib/components/workspaceSettings/StorageSettings.svelte'
-<<<<<<< HEAD
 	import DucklakeSettings from '$lib/components/settings/DucklakeSettings.svelte'
-=======
 	import InitGitRepoPopover from '$lib/components/InitGitRepoPopover.svelte'
 	import PullGitRepoPopover from '$lib/components/PullGitRepoPopover.svelte'
 	import GitSyncFilterSettings from '$lib/components/workspaceSettings/GitSyncFilterSettings.svelte'
 	import { untrack } from 'svelte'
->>>>>>> b099d96a
 
 	// Shared defaults for new Git-Sync repositories
-	const DEFAULT_INCLUDE_PATH = ['f/**'] as const;
-	const DEFAULT_EXCLUDE_PATH: string[] = [];
-	const DEFAULT_EXTRA_INCLUDE_PATH: string[] = [];
+	const DEFAULT_INCLUDE_PATH = ['f/**'] as const
+	const DEFAULT_EXCLUDE_PATH: string[] = []
+	const DEFAULT_EXTRA_INCLUDE_PATH: string[] = []
 
 	type ObjectType =
 		| 'script'
@@ -108,7 +105,7 @@
 
 	// Frontend repository format extends backend with guaranteed settings and additional UI state
 	type GitSyncRepository = BackendGitRepositorySettings & {
-		settings: GitRepositorySettings  // Required in frontend after transformation
+		settings: GitRepositorySettings // Required in frontend after transformation
 		legacyImported?: boolean
 	}
 
@@ -183,8 +180,6 @@
 	// Reactive trigger to ensure UI updates when repository data changes
 	let repoReactivityTrigger = $state(0)
 
-
-
 	const latestGitSyncHubScript = hubPaths.gitSync
 
 	// Each repository may have been populated from workspace-level legacy settings. Track on the repo itself.
@@ -194,18 +189,22 @@
 	const repoChanges = $derived(
 		(() => {
 			// Force reactivity check by accessing the trigger
-			repoReactivityTrigger;
+			repoReactivityTrigger
 
 			return gitSyncSettings.repositories.map((repo, idx) => {
 				const repoValid = isRepoValid(idx)
 
 				// If there were no initial repos, treat each repo as changed only when valid
-				if (!initialGitSyncSettings || !initialGitSyncSettings.repositories || initialGitSyncSettings.repositories.length === 0) {
+				if (
+					!initialGitSyncSettings ||
+					!initialGitSyncSettings.repositories ||
+					initialGitSyncSettings.repositories.length === 0
+				) {
 					return repoValid
 				}
 
 				const initial = initialGitSyncSettings.repositories.find(
-					initialRepo => initialRepo.git_repo_resource_path === repo.git_repo_resource_path
+					(initialRepo) => initialRepo.git_repo_resource_path === repo.git_repo_resource_path
 				)
 
 				// If no matching initial repo found, this is a new repo - changed only when valid
@@ -217,14 +216,14 @@
 					exclude_path: [...(initial.settings?.exclude_path ?? [])].sort(),
 					extra_include_path: [...(initial.settings?.extra_include_path ?? [])].sort(),
 					include_type: [...(initial.settings?.include_type ?? [])].sort()
-				};
+				}
 
 				const settings2 = {
 					include_path: [...(repo.settings?.include_path ?? [])].sort(),
 					exclude_path: [...(repo.settings?.exclude_path ?? [])].sort(),
 					extra_include_path: [...(repo.settings?.extra_include_path ?? [])].sort(),
 					include_type: [...(repo.settings?.include_type ?? [])].sort()
-				};
+				}
 
 				// Compare all properties in a consistent way
 				const isChanged = !deepEqual(
@@ -253,27 +252,30 @@
 
 	const hasAnyChanges = $derived(
 		repoChanges.some(Boolean) ||
-		anyLegacyImported ||
-		// Check if the set of valid repos has changed (added/removed repos)
-		(() => {
-			if (!initialGitSyncSettings?.repositories) return gitSyncSettings.repositories.filter((_,i)=>isRepoValid(i)).length > 0
-
-			const initialValidPaths = new Set(
-				initialGitSyncSettings.repositories
-					.filter(r => !emptyString(r.git_repo_resource_path))
-					.map(r => r.git_repo_resource_path)
-			)
-			const currentValidPaths = new Set(
-				gitSyncSettings.repositories
-					.filter((_,i) => isRepoValid(i))
-					.map(r => r.git_repo_resource_path)
-			)
-
-			// Check if sets are different (repos added or removed)
-			return initialValidPaths.size !== currentValidPaths.size ||
-				   [...initialValidPaths].some(path => !currentValidPaths.has(path)) ||
-				   [...currentValidPaths].some(path => !initialValidPaths.has(path))
-		})()
+			anyLegacyImported ||
+			// Check if the set of valid repos has changed (added/removed repos)
+			(() => {
+				if (!initialGitSyncSettings?.repositories)
+					return gitSyncSettings.repositories.filter((_, i) => isRepoValid(i)).length > 0
+
+				const initialValidPaths = new Set(
+					initialGitSyncSettings.repositories
+						.filter((r) => !emptyString(r.git_repo_resource_path))
+						.map((r) => r.git_repo_resource_path)
+				)
+				const currentValidPaths = new Set(
+					gitSyncSettings.repositories
+						.filter((_, i) => isRepoValid(i))
+						.map((r) => r.git_repo_resource_path)
+				)
+
+				// Check if sets are different (repos added or removed)
+				return (
+					initialValidPaths.size !== currentValidPaths.size ||
+					[...initialValidPaths].some((path) => !currentValidPaths.has(path)) ||
+					[...currentValidPaths].some((path) => !initialValidPaths.has(path))
+				)
+			})()
 	)
 
 	// Helper that tells if a repo card is valid (resource selected and not duplicated)
@@ -288,7 +290,9 @@
 	function isRepoDuplicate(idx: number): boolean {
 		const repo = gitSyncSettings.repositories[idx]
 		if (!repo || emptyString(repo.git_repo_resource_path)) return false
-		const firstIdx = gitSyncSettings.repositories.findIndex(r => r.git_repo_resource_path === repo.git_repo_resource_path)
+		const firstIdx = gitSyncSettings.repositories.findIndex(
+			(r) => r.git_repo_resource_path === repo.git_repo_resource_path
+		)
 		return firstIdx !== idx
 	}
 
@@ -315,11 +319,15 @@
 		}
 
 		// If we started with empty settings, we need to save all valid repositories
-		if (!initialGitSyncSettings || !initialGitSyncSettings.repositories || initialGitSyncSettings.repositories.length === 0) {
+		if (
+			!initialGitSyncSettings ||
+			!initialGitSyncSettings.repositories ||
+			initialGitSyncSettings.repositories.length === 0
+		) {
 			// For new repositories starting from empty, save all current repositories with valid resources
 			const validRepositories = gitSyncSettings.repositories
-				.filter((_,i)=>isRepoValid(i))
-				.map(repo => serializeRepo(repo))
+				.filter((_, i) => isRepoValid(i))
+				.map((repo) => serializeRepo(repo))
 
 			await WorkspaceService.editWorkspaceGitSyncConfig({
 				workspace: $workspaceStore!,
@@ -329,7 +337,7 @@
 			})
 
 			// Mark all repos migrated and reset legacy arrays
-			gitSyncSettings.repositories.forEach(r => r.legacyImported = false)
+			gitSyncSettings.repositories.forEach((r) => (r.legacyImported = false))
 			legacyWorkspaceIncludePath = []
 			legacyWorkspaceIncludeType = []
 			// Update initial settings to reflect what we just saved
@@ -349,7 +357,7 @@
 							settings: {
 								...currentRepo.settings,
 								include_type: currentRepo.settings.include_type.filter(
-									type => !currentRepo.exclude_types_override?.includes(type)
+									(type) => !currentRepo.exclude_types_override?.includes(type)
 								)
 							},
 							exclude_types_override: [], // Clear this for migrated repo
@@ -381,10 +389,10 @@
 			}
 
 			// Mark current repo as migrated
-			currentRepo.legacyImported = false;
+			currentRepo.legacyImported = false
 
 			// Check if there are still legacy repos
-			const remainingLegacy = gitSyncSettings.repositories.some(r => r.legacyImported)
+			const remainingLegacy = gitSyncSettings.repositories.some((r) => r.legacyImported)
 
 			const gitSyncPayload: any = {
 				git_sync_settings: {
@@ -472,7 +480,7 @@
 
 	async function editWindmillGitSyncSettings(): Promise<void> {
 		// Filter out repositories with empty resource paths before processing
-		const validRepos = gitSyncSettings.repositories.filter((_,i)=>isRepoValid(i))
+		const validRepos = gitSyncSettings.repositories.filter((_, i) => isRepoValid(i))
 
 		let alreadySeenResource: string[] = []
 		let repositories = validRepos.map((repo) => {
@@ -497,12 +505,12 @@
 			})
 			// Update initial settings to reflect what we just saved
 			initialGitSyncSettings = {
-				repositories: gitSyncSettings.repositories.filter((_,i)=>isRepoValid(i))
+				repositories: gitSyncSettings.repositories.filter((_, i) => isRepoValid(i))
 			}
 			sendUserToast('Workspace Git sync settings updated')
-			gitSyncSettings.repositories.forEach(r => r.legacyImported = false);
-			legacyWorkspaceIncludePath = [];
-			legacyWorkspaceIncludeType = [];
+			gitSyncSettings.repositories.forEach((r) => (r.legacyImported = false))
+			legacyWorkspaceIncludePath = []
+			legacyWorkspaceIncludeType = []
 		} else {
 			await WorkspaceService.editWorkspaceGitSyncConfig({
 				workspace: $workspaceStore!,
@@ -620,45 +628,51 @@
 		if (settings.git_sync !== undefined && settings.git_sync !== null) {
 			gitSyncTestJobs = []
 			// Derive workspace-level legacy defaults (outside repositories)
-			const workspaceLegacyIncludePath: string[] = (settings.git_sync as any)?.include_path ?? [];
-			const workspaceLegacyIncludeTypeRaw: ObjectType[] = (settings.git_sync as any)?.include_type ?? [];
+			const workspaceLegacyIncludePath: string[] = (settings.git_sync as any)?.include_path ?? []
+			const workspaceLegacyIncludeTypeRaw: ObjectType[] =
+				(settings.git_sync as any)?.include_type ?? []
 			// Note: exclude_types_override is only at repository level, not workspace level
-			const workspaceLegacyIncludeType: ObjectType[] = [...workspaceLegacyIncludeTypeRaw];
-
-			legacyWorkspaceIncludePath = [...workspaceLegacyIncludePath];
-			legacyWorkspaceIncludeType = [...workspaceLegacyIncludeType];
-
-			gitSyncSettings.repositories = (settings.git_sync.repositories ?? []).map((repo: BackendGitRepositorySettings) => {
-				gitSyncTestJobs.push({
-					jobId: undefined,
-					status: undefined
-				})
-
-				// Now we have proper nested settings structure from the backend
-				const defaultTypes: ObjectType[] = workspaceLegacyIncludeType.length > 0
-					? [...workspaceLegacyIncludeType]
-					: (['script', 'flow', 'app', 'folder'] as ObjectType[]);
-
-				// Check if this is a legacy repo (no nested settings object)
-				const isRepoLegacy = !repo.settings;
-				const repoExcludeTypesOverride = repo.exclude_types_override ?? [];
-
-				const repoSettings: GitRepositorySettings = {
-					include_path: repo.settings?.include_path ?? [...workspaceLegacyIncludePath],
-					exclude_path: repo.settings?.exclude_path ?? [],
-					extra_include_path: repo.settings?.extra_include_path ?? [],
-					include_type: (repo.settings?.include_type ?? [...defaultTypes]) as ObjectType[]
-				};
-
-				return {
-					...repo,
-					git_repo_resource_path: repo.git_repo_resource_path.replace('$res:', ''),
-					collapsed: repo.collapsed ?? false,
-					settings: repoSettings,
-					exclude_types_override: repoExcludeTypesOverride,
-					legacyImported: isRepoLegacy && (legacyWorkspaceIncludePath.length > 0 || legacyWorkspaceIncludeType.length > 0)
-				} satisfies GitSyncRepository
-			})
+			const workspaceLegacyIncludeType: ObjectType[] = [...workspaceLegacyIncludeTypeRaw]
+
+			legacyWorkspaceIncludePath = [...workspaceLegacyIncludePath]
+			legacyWorkspaceIncludeType = [...workspaceLegacyIncludeType]
+
+			gitSyncSettings.repositories = (settings.git_sync.repositories ?? []).map(
+				(repo: BackendGitRepositorySettings) => {
+					gitSyncTestJobs.push({
+						jobId: undefined,
+						status: undefined
+					})
+
+					// Now we have proper nested settings structure from the backend
+					const defaultTypes: ObjectType[] =
+						workspaceLegacyIncludeType.length > 0
+							? [...workspaceLegacyIncludeType]
+							: (['script', 'flow', 'app', 'folder'] as ObjectType[])
+
+					// Check if this is a legacy repo (no nested settings object)
+					const isRepoLegacy = !repo.settings
+					const repoExcludeTypesOverride = repo.exclude_types_override ?? []
+
+					const repoSettings: GitRepositorySettings = {
+						include_path: repo.settings?.include_path ?? [...workspaceLegacyIncludePath],
+						exclude_path: repo.settings?.exclude_path ?? [],
+						extra_include_path: repo.settings?.extra_include_path ?? [],
+						include_type: (repo.settings?.include_type ?? [...defaultTypes]) as ObjectType[]
+					}
+
+					return {
+						...repo,
+						git_repo_resource_path: repo.git_repo_resource_path.replace('$res:', ''),
+						collapsed: repo.collapsed ?? false,
+						settings: repoSettings,
+						exclude_types_override: repoExcludeTypesOverride,
+						legacyImported:
+							isRepoLegacy &&
+							(legacyWorkspaceIncludePath.length > 0 || legacyWorkspaceIncludeType.length > 0)
+					} satisfies GitSyncRepository
+				}
+			)
 			// Store initial settings
 			initialGitSyncSettings = JSON.parse(JSON.stringify(gitSyncSettings))
 		} else {
@@ -1277,8 +1291,8 @@
 					</Description>
 				</div>
 				<Alert type="info" title="Only new updates trigger git sync">
-					Only new changes matching the filters will trigger a git sync. You still need to initialize
-					the repo to the desired state first.
+					Only new changes matching the filters will trigger a git sync. You still need to
+					initialize the repo to the desired state first.
 				</Alert>
 			</div>
 			{#if !$enterpriseLicense}
@@ -1294,7 +1308,9 @@
 					<Button
 						color="red"
 						startIcon={{ icon: Save }}
-						disabled={!$enterpriseLicense || !hasAnyChanges || gitSyncSettings.repositories.some((_,i)=>!isRepoValid(i))}
+						disabled={!$enterpriseLicense ||
+							!hasAnyChanges ||
+							gitSyncSettings.repositories.some((_, i) => !isRepoValid(i))}
 						on:click={() => {
 							editWindmillGitSyncSettings()
 							console.log('Saving git sync settings', gitSyncSettings)
@@ -1310,8 +1326,6 @@
 					>
 				</div>
 				<div class="pt-2"></div>
-
-
 
 				{#if Array.isArray(gitSyncSettings.repositories)}
 					{#each gitSyncSettings.repositories as repo, idx}
@@ -1340,8 +1354,10 @@
 											on:click={() => {
 												// Revert to initial repository settings
 												if (initialGitSyncSettings?.repositories[idx]) {
-													gitSyncSettings.repositories[idx] = JSON.parse(JSON.stringify(initialGitSyncSettings.repositories[idx]));
-													sendUserToast('Reverted repository settings');
+													gitSyncSettings.repositories[idx] = JSON.parse(
+														JSON.stringify(initialGitSyncSettings.repositories[idx])
+													)
+													sendUserToast('Reverted repository settings')
 												}
 											}}
 											startIcon={{ icon: RotateCcw }}
@@ -1391,7 +1407,9 @@
 										class="rounded-full p-2 bg-surface-secondary duration-200 hover:bg-surface-hover"
 										aria-label="Remove repository"
 										onclick={() => {
-											gitSyncSettings.repositories = gitSyncSettings.repositories.filter((_, i) => i !== idx)
+											gitSyncSettings.repositories = gitSyncSettings.repositories.filter(
+												(_, i) => i !== idx
+											)
 										}}
 									>
 										<Trash size={14} />
@@ -1421,7 +1439,8 @@
 									{#if !emptyString(repo.git_repo_resource_path)}
 										<div class="flex mb-5 text-normal text-2xs gap-1">
 											{#if isRepoDuplicate(idx)}
-												<span class="text-red-700">Using the same resource twice is not allowed.</span
+												<span class="text-red-700"
+													>Using the same resource twice is not allowed.</span
 												>
 											{/if}
 											{#if gitSyncTestJobs[idx].status !== undefined}
@@ -1444,7 +1463,8 @@
 
 										{#if repo.legacyImported}
 											<Alert type="warning" title="Legacy git sync settings imported">
-												This repository was initialized from workspace-level legacy Git-Sync settings. Review the filters and press <b>Save</b> to migrate.
+												This repository was initialized from workspace-level legacy Git-Sync
+												settings. Review the filters and press <b>Save</b> to migrate.
 											</Alert>
 										{/if}
 										<div class="flex flex-col mt-5 mb-1 gap-4">
@@ -1506,7 +1526,12 @@
 															extra_include_path: repo.settings.extra_include_path || [],
 															include_type: repo.settings.include_type
 														}}
-														onFilterUpdate={(filters: { include_path: string[], exclude_path: string[], extra_include_path: string[], include_type: string[] }) => {
+														onFilterUpdate={(filters: {
+															include_path: string[]
+															exclude_path: string[]
+															extra_include_path: string[]
+															include_type: string[]
+														}) => {
 															// Direct prop update - much simpler!
 															repo.settings.include_path = filters.include_path
 															repo.settings.exclude_path = filters.exclude_path
