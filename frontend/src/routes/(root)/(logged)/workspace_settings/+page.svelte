<script lang="ts">
	import { goto } from '$app/navigation'
	import { page } from '$app/stores'
	import { isCloudHosted } from '$lib/cloud'
	import CenteredPage from '$lib/components/CenteredPage.svelte'
	import { Alert, Badge, Button, Tab, Tabs } from '$lib/components/common'

	import DeployToSetting from '$lib/components/DeployToSetting.svelte'
	import PageHeader from '$lib/components/PageHeader.svelte'
	import ResourcePicker from '$lib/components/ResourcePicker.svelte'
	import ScriptPicker from '$lib/components/ScriptPicker.svelte'
	import Slider from '$lib/components/Slider.svelte'

	import Tooltip from '$lib/components/Tooltip.svelte'
	import WorkspaceUserSettings from '$lib/components/settings/WorkspaceUserSettings.svelte'
	import { WORKSPACE_SHOW_SLACK_CMD, WORKSPACE_SHOW_WEBHOOK_CLI_SYNC } from '$lib/consts'
	import type { User } from '$lib/gen'
	import { OauthService, Script, WorkspaceService } from '$lib/gen'
	import {
		enterpriseLicense,
		existsOpenaiResourcePath,
		superadmin,
		userStore,
		usersWorkspaceStore,
		workspaceStore
	} from '$lib/stores'
	import { sendUserToast } from '$lib/toast'
	import { capitalize, setQueryWithoutLoad } from '$lib/utils'
	import { faSlack } from '@fortawesome/free-brands-svg-icons'
	import { faBarsStaggered, faExternalLink, faScroll } from '@fortawesome/free-solid-svg-icons'
	import { Slack } from 'lucide-svelte'

	let users: User[] | undefined = undefined
	let initialPath: string
	let scriptPath: string
	let team_name: string | undefined
	let itemKind: 'flow' | 'script' = 'flow'
	let premium_info: { premium: boolean; usage?: number } | undefined = undefined
	let plan: string | undefined = undefined
	let customer_id: string | undefined = undefined
	let webhook: string | undefined = undefined
	let workspaceToDeployTo: string | undefined = undefined
	let errorHandlerInitialPath: string
	let errorHandlerScriptPath: string
	let errorHandlerItemKind: 'script' = 'script'
	let openaiResourceInitialPath: string | undefined = undefined
	let tab =
		($page.url.searchParams.get('tab') as
			| 'users'
			| 'slack'
			| 'premium'
			| 'export_delete'
			| 'webhook'
			| 'deploy_to'
			| 'error_handler') ?? 'users'

	// function getDropDownItems(username: string): DropdownItem[] {
	// 	return [
	// 		{
	// 			displayName: 'Manage user',
	// 			href: `/admin/user/manage/${username}`
	// 		},
	// 		{
	// 			displayName: 'Delete',
	// 			action: () => deleteUser(username)
	// 		}
	// 	];
	// }

	// async function deleteUser(username: string): Promise<void> {
	// 	try {
	// 		await UserService.deleteUser({ workspace: $workspaceStore!, username });
	// 		users = await UserService.listUsers({ workspace: $workspaceStore! });
	// 		fuse?.setCollection(users);
	// 		sendUserToast(`User ${username} has been removed`);
	// 	} catch (err) {
	// 		console.error(err);
	// 		sendUserToast(`Cannot delete user: ${err}`, true);
	// 	}
	// }

	async function editSlackCommand(): Promise<void> {
		initialPath = scriptPath
		if (scriptPath) {
			await WorkspaceService.editSlackCommand({
				workspace: $workspaceStore!,
				requestBody: { slack_command_script: `${itemKind}/${scriptPath}` }
			})
			sendUserToast(`slack command script set to ${scriptPath}`)
		} else {
			await WorkspaceService.editSlackCommand({
				workspace: $workspaceStore!,
				requestBody: { slack_command_script: undefined }
			})
			sendUserToast(`slack command script removed`)
		}
	}

	async function editWebhook(): Promise<void> {
		// in JS, an empty string is also falsy
		if (webhook) {
			await WorkspaceService.editWebhook({
				workspace: $workspaceStore!,
				requestBody: { webhook }
			})
			sendUserToast(`webhook set to ${webhook}`)
		} else {
			await WorkspaceService.editWebhook({
				workspace: $workspaceStore!,
				requestBody: { webhook: undefined }
			})
			sendUserToast(`webhook removed`)
		}
	}

	async function editOpenaiResourcePath(openaiResourcePath: string): Promise<void> {
		// in JS, an empty string is also falsy
		openaiResourceInitialPath = openaiResourcePath
		if (openaiResourcePath) {
			await WorkspaceService.editOpenaiResourcePath({
				workspace: $workspaceStore!,
				requestBody: { openai_resource_path: openaiResourcePath }
			})
			existsOpenaiResourcePath.set(true)
			sendUserToast('OpenAI resource set')
		} else {
			await WorkspaceService.editOpenaiResourcePath({
				workspace: $workspaceStore!,
				requestBody: { openai_resource_path: undefined }
			})
			existsOpenaiResourcePath.set(false)
			sendUserToast(`OpenAI resource removed`)
		}
	}

	async function loadSettings(): Promise<void> {
		const settings = await WorkspaceService.getSettings({ workspace: $workspaceStore! })
		team_name = settings.slack_name

		if (settings.slack_command_script) {
			itemKind = settings.slack_command_script.split('/')[0] as 'flow' | 'script'
		}
		scriptPath = (settings.slack_command_script ?? '').split('/').slice(1).join('/')
		initialPath = scriptPath
		plan = settings.plan
		customer_id = settings.customer_id
		workspaceToDeployTo = settings.deploy_to
		webhook = settings.webhook
		openaiResourceInitialPath = settings.openai_resource_path
		errorHandlerScriptPath = (settings.error_handler ?? '').split('/').slice(1).join('/')
		errorHandlerInitialPath = errorHandlerScriptPath
	}

	async function loadPremiumInfo() {
		if (isCloudHosted()) {
			premium_info = await WorkspaceService.getPremiumInfo({ workspace: $workspaceStore! })
		}
	}

	$: {
		if ($workspaceStore) {
			loadSettings()
			loadPremiumInfo()
		}
	}

	async function editErrorHandler() {
		errorHandlerInitialPath = errorHandlerScriptPath
		if (errorHandlerScriptPath) {
			await WorkspaceService.editErrorHandler({
				workspace: $workspaceStore!,
				requestBody: { error_handler: `${errorHandlerItemKind}/${errorHandlerScriptPath}` }
			})
			sendUserToast(`workspace error handler set to ${errorHandlerScriptPath}`)
		} else {
			await WorkspaceService.editErrorHandler({
				workspace: $workspaceStore!,
				requestBody: { error_handler: undefined }
			})
			sendUserToast(`workspace error handler removed`)
		}
	}

	const plans = {
		Free: [
			'Users use their individual global free-tier quotas when doing executions in this workspace',
			'<b>1 000</b> free global executions per-user per month'
		],
		Team: [
			`<b>$10/mo</b> per seat`,
			`Every seat includes <b>10 000</b> executions`,
			`Every seat includes either 1 user OR 2 operators`
		],
		Enterprise: [
			`<b>Dedicated</b> and isolated database and workers available (EU/US/Asia)`,
			`<b>Dedicated</b> entire cluster available for (EU/US/Asia)`,
			`<b>SAML</b> support with group syncing`,
			`<b>SLA</b>`,
			`<b>Priority Support 24/7 with 3h response time and automation engineer assistance</b>`,
			`<b>Design partners for Roadmap</b>`,
			`<div class="mt-4">Self-hosted licenses also available</div>`
		]
	}
</script>

<CenteredPage>
	{#if $userStore?.is_admin || $superadmin}
		<PageHeader title="Workspace settings: {$workspaceStore}" />

		<div class="overflow-x-auto scrollbar-hidden">
			<Tabs
				bind:selected={tab}
				on:selected={() => {
					setQueryWithoutLoad($page.url, [{ key: 'tab', value: tab }], 0)
				}}
			>
				<Tab size="xs" value="users">
					<div class="flex gap-2 items-center my-1"> Users</div>
				</Tab>
				<Tab size="xs" value="deploy_to">
					<div class="flex gap-2 items-center my-1"> Dev/Staging/Prod</div>
				</Tab>
				{#if WORKSPACE_SHOW_SLACK_CMD}
					<Tab size="xs" value="slack">
						<div class="flex gap-2 items-center my-1"> Slack Command </div>
					</Tab>
				{/if}
				{#if isCloudHosted()}
					<Tab size="xs" value="premium">
						<div class="flex gap-2 items-center my-1"> Premium Plans </div>
					</Tab>
				{/if}
				<Tab size="xs" value="export_delete">
					<div class="flex gap-2 items-center my-1"> Delete Workspace </div>
				</Tab>
				{#if WORKSPACE_SHOW_WEBHOOK_CLI_SYNC}
					<Tab size="xs" value="webhook">
						<div class="flex gap-2 items-center my-1">Webhook</div>
					</Tab>
				{/if}
				<Tab size="xs" value="error_handler">
					<div class="flex gap-2 items-center my-1">Error Handler</div>
				</Tab>

<<<<<<< HEAD
				<Tab size="md" value="openai">
=======
				<Tab size="xs" value="openai">
>>>>>>> 6d89121f
					<div class="flex gap-2 items-center my-1">Windmill AI</div>
				</Tab>
			</Tabs>
		</div>
		{#if tab == 'users'}
			<WorkspaceUserSettings />
		{:else if tab == 'deploy_to'}
			<div class="my-2"
				><Alert type="info" title="Link this workspace to another Staging/Prod workspace"
					>Linking this workspace to another staging/prod workspace unlock the Web-based flow to
					deploy to another workspace.</Alert
				></div
			>
			{#if $enterpriseLicense}
				<DeployToSetting bind:workspaceToDeployTo />
			{:else}
				<div class="my-2"
					><Alert type="error" title="Enterprise license required"
						>Deploy to staging/prod from the web UI is only available with an enterprise license</Alert
					></div
				>
			{/if}
		{:else if tab == 'premium'}
			{#if isCloudHosted()}
				<div class="mt-4" />
				{#if customer_id}
					<div class="mt-2 mb-2">
						<Button
							endIcon={{ icon: faExternalLink }}
							href="/api/w/{$workspaceStore}/workspaces/billing_portal">Customer Portal</Button
						>
						<p class="text-xs text-tertiary mt-1">
							See invoices, change billing information or subscription details</p
						>
					</div>
				{/if}

				<div class="text-xs mb-4 box p-2 max-w-3xl">
					{#if premium_info?.premium}
						<div class="flex flex-col gap-0.5">
							{#if plan}
								<div class="mb-2"
									><div class=" inline text-2xl font-bold float-right"
										>{capitalize(plan ?? 'free')} plan</div
									></div
								>
							{:else}
								<div class="inline text-2xl font-bold">Free plan</div>
							{/if}

							{#if plan}
								{@const team_factor = plan == 'team' ? 10 : 40}
								{@const user_nb = users?.filter((x) => !x.operator)?.length ?? 0}
								{@const operator_nb = users?.filter((x) => x.operator)?.length ?? 0}
								{@const seats_from_users = Math.ceil(user_nb + operator_nb / 2)}
								{@const seats_from_comps = Math.ceil((premium_info?.usage ?? 0) / 10000)}

								<div>
									Authors:
									<div class="inline text-2xl font-bold float-right">{user_nb}</div>
									<Tooltip
										>Actual pricing is calculated on the MAXIMUM number of users in a given billing
										period, see the customer portal for more info.</Tooltip
									>
								</div>
								<div>
									Operators:
									<div class="inline text-2xl font-bold float-right">{operator_nb}</div>
									<Tooltip
										>Actual pricing is calculated on the MAXIMUM number of operators in a given
										billing period, see the customer portal for more info.</Tooltip
									>
								</div>

								<div>
									Seats from authors + operators:
									<div class="inline text-2xl font-bold float-right mb-8"
										>ceil({user_nb} + {operator_nb}/2) = {seats_from_users}</div
									>
								</div>
								<div>
									Computations executed this month:
									<div class=" inline text-2xl font-bold float-right"
										>{premium_info?.usage ?? 0}
									</div>
								</div>
								<div>
									Seats from computations:
									<div class="inline text-2xl font-bold float-right mb-8"
										>ceil({premium_info?.usage ?? 0} / 10 000) = {seats_from_comps}</div
									>
								</div>

								<div>
									Total seats:
									<div class=" inline text-2xl font-bold float-right">
										max({seats_from_comps}, {seats_from_users}) * {team_factor} = ${Math.max(
											seats_from_comps,
											seats_from_users
										) * team_factor}/mo
									</div>
								</div>
							{/if}
						</div>
					{:else}
						This workspace is <b>NOT</b> on a team plan. Users use their global free-tier quotas when
						doing executions in this workspace. Upgrade to a Team or Enterprise plan to unlock unlimited
						executions in this workspace.
					{/if}
				</div>

				<div class="flex flex-col gap-1 mb-4">
					<Slider text="What is an execution?">
						<Alert type="info" title="A computation is 1s of execution">
							The single credit-unit is called an "execution". An execution corresponds to a single
							job whose duration is less than 1s. For any additional seconds of computation, an
							additional execution is accounted for. Jobs are executed on one powerful virtual CPU
							with 2Gb of memory. Most jobs will take less than 200ms to execute.
						</Alert>
					</Slider>

					<Slider text="Operator vs Author">
						<Alert type="info" title="Operator vs Author"
							>An author can write scripts/flows/apps/variables/resources. An operator can only
							run/view them.</Alert
						>
					</Slider>
				</div>

				<div class="grid grid-cols-1 md:grid-cols-3 gap-4">
					{#each Object.entries(plans) as [planTitle, planDesc]}
						<div class="box p-4 text-xs flex flex-col h-full overflow-hidden">
							<h2 class="mb-4">{planTitle}</h2>
							<ul class="list-disc text-lg p-4">
								{#each planDesc as item}
									<li class="mt-2">{@html item}</li>
								{/each}
							</ul>

							<div class="grow" />
							{#if planTitle == 'Team'}
								{#if plan != 'team'}
									<div class="mt-4 mx-auto">
										<Button size="lg" href="/api/w/{$workspaceStore}/workspaces/checkout?plan=team"
											>Upgrade to the Team plan</Button
										>
									</div>
								{:else}
									<div class="mx-auto text-lg font-semibold">Workspace is on the team plan</div>
								{/if}
							{:else if planTitle == 'Enterprise'}
								{#if plan != 'enterprise'}
									<div class="mt-4 mx-auto">
										<Button size="lg" href="https://www.windmill.dev/pricing" target="_blank"
											>See more</Button
										>
									</div>
								{:else}
									<div class="mx-auto text-lg font-semibold">Workspace is on enterprise plan</div>
								{/if}
							{:else if !plan}
								<div class="mx-auto text-lg font-semibold">Workspace is on the free plan</div>
							{:else}
								<div class="mt-4 w-full">
									<Button href="/api/w/{$workspaceStore}/workspaces/checkout"
										>Upgrade to the {planTitle} plan</Button
									>
								</div>
							{/if}
						</div>
					{/each}
				</div>
			{/if}
		{:else if tab == 'slack'}
			<div class="flex flex-col gap-4 my-8">
				<div class="flex flex-col gap-1">
					<div class=" text-primary text-md font-semibold"> Send commands from slack </div>
					<div class="text-tertiary text-xs">
						Connect your windmill workspace to your slack workspace to trigger a script or a flow
						with a '/windmill' command.
					</div>
				</div>

				{#if team_name}
					<div class="flex flex-col gap-2 max-w-sm">
						<Button
							size="sm"
							endIcon={{ icon: faSlack }}
							btnClasses="mt-2"
							variant="border"
							on:click={async () => {
								await OauthService.disconnectSlack({
									workspace: $workspaceStore ?? ''
								})
								loadSettings()
								sendUserToast('Disconnected Slack')
							}}
						>
							Disconnect Slack
						</Button>
						<Button
							size="sm"
							endIcon={{ icon: faScroll }}
							href="/scripts/add?hub=hub%2F314%2Fslack%2Fexample_of_responding_to_a_slack_command_slack"
						>
							Create a script to handle slack commands
						</Button>
						<Button size="sm" endIcon={{ icon: faBarsStaggered }} href="/flows/add?hub=28">
							Create a flow to handle slack commands
						</Button>
					</div>
				{:else}
					<div class="flex flex-row gap-2">
						<Button size="xs" color="dark" href="/api/oauth/connect_slack">
							<div class="flex flex-row gap-1 items-center">
								<Slack size={14} />
								Connect to Slack
							</div>
						</Button>
						<Badge color="red">Not connnected</Badge>
					</div>
				{/if}
			</div>
			<div class="bg-surface-disabled p-4 rounded-md flex flex-col gap-1">
				<div class="text-primary font-md font-semibold">
					Script or flow to run on /windmill command
				</div>
				<div class="relative">
					{#if !team_name}
						<div class="absolute top-0 right-0 bottom-0 left-0 bg-surface-disabled/50 z-40" />
					{/if}
					<ScriptPicker
						kind={Script.kind.SCRIPT}
						allowFlow
						bind:itemKind
						bind:scriptPath
						{initialPath}
						on:select={editSlackCommand}
					/>
				</div>
<<<<<<< HEAD
			{/if}
			<h3 class="mt-5 text-secondary">
				Script or flow to run on /windmill command
				<Tooltip documentationLink="https://www.windmill.dev/docs/integrations/slack">
					The script or flow to be triggered when the `/windmill` command is invoked.
				</Tooltip>
			</h3>
			<ScriptPicker
				kind={Script.kind.SCRIPT}
				allowFlow
				bind:itemKind
				bind:scriptPath
				{initialPath}
				on:select={editSlackCommand}
			/>
			<br />
			<div class="text-tertiary text-sm">
				Pick a script or flow meant to be triggered when the `/windmill` command is invoked. Upon
				connection, templates for a <a href="https://hub.windmill.dev/scripts/slack/1405/">script</a
				>
				and <a href="https://hub.windmill.dev/flows/28/">flow</a> are available.

				<br /><br />

				The script or flow chosen is passed the parameters `response_url: string` and `text: string`
				respectively the url to reply directly to the trigger and the text of the command.

				<br /><br />

				The script or flow is permissioned as group "slack" that will be automatically created after
				connection to Slack.

				<br /><br />
=======

				<div class="prose text-2xs text-tertiary">
					Pick a script or flow meant to be triggered when the `/windmill` command is invoked. Upon
					connection, templates for a <a href="https://hub.windmill.dev/scripts/slack/1405/"
						>script</a
					>
					and <a href="https://hub.windmill.dev/flows/28/">flow</a> are available.

					<br /><br />

					The script or flow chosen is passed the parameters `response_url: string` and `text:
					string` respectively the url to reply directly to the trigger and the text of the command.
>>>>>>> 6d89121f

					<br /><br />

					The script or flow is permissioned as group "slack" that will be automatically created
					after connection to Slack.

					<br /><br />

					See more on <a href="https://www.windmill.dev/docs/integrations/slack">documentation</a>.
				</div>
			</div>
		{:else if tab == 'export_delete'}
			<PageHeader title="Export workspace" primary={false} />
			<div class="flex justify-start">
				<Button
					size="sm"
					href="/api/w/{$workspaceStore ?? ''}/workspaces/tarball?archive_type=zip"
					target="_blank"
				>
					Export workspace as zip file
				</Button>
			</div>

			<div class="mt-20" />
			<PageHeader title="Delete workspace" primary={false} />
			<p class="italic text-xs">
				The workspace will be archived for a short period of time and then permanently deleted
			</p>
			{#if $workspaceStore === 'admins' || $workspaceStore === 'starter'}
				<p class="italic text-xs">
					This workspace cannot be deleted as it has a special function. Consult the documentation
					for more information.
				</p>
			{/if}
			<div class="flex gap-2">
				<Button
					color="red"
					disabled={$workspaceStore === 'admins' || $workspaceStore === 'starter'}
					size="sm"
					btnClasses="mt-2"
					on:click={async () => {
						await WorkspaceService.archiveWorkspace({ workspace: $workspaceStore ?? '' })
						sendUserToast(`Archived workspace ${$workspaceStore}`)
						workspaceStore.set(undefined)
						usersWorkspaceStore.set(undefined)
						goto('/user/workspaces')
					}}
				>
					Archive workspace
				</Button>

				{#if $superadmin}
					<Button
						color="red"
						disabled={$workspaceStore === 'admins' || $workspaceStore === 'starter'}
						size="sm"
						btnClasses="mt-2"
						on:click={async () => {
							await WorkspaceService.deleteWorkspace({ workspace: $workspaceStore ?? '' })
							sendUserToast(`Deleted workspace ${$workspaceStore}`)
							workspaceStore.set(undefined)
							usersWorkspaceStore.set(undefined)
							goto('/user/workspaces')
						}}
					>
						Delete workspace (superadmin)
					</Button>
				{/if}
			</div>
		{:else if tab == 'webhook'}
			<PageHeader title="Webhook on changes" primary={false} />

			<div class="mt-2"
				><Alert type="info" title="Send events to an external service"
					>Connect your windmill workspace to an external service to sync or get notified about any
					changes.</Alert
				></div
			>

			<h3 class="mt-5 text-secondary"
				>URL to send requests to<Tooltip>
					This URL will be POSTed to with a JSON body depending on the type of event. The type is
					indicated by the <pre>type</pre> field. The other fields are dependent on the type.
				</Tooltip>
			</h3>

			<div class="flex gap-2">
				<input class="justify-start" type="text" bind:value={webhook} />
				<Button color="blue" btnClasses="justify-end" on:click={editWebhook}>Set Webhook</Button>
			</div>
		{:else if tab == 'error_handler'}
			<PageHeader title="Script to run as error handler" primary={false} />
			<ScriptPicker
				kind={Script.kind.SCRIPT}
				bind:itemKind={errorHandlerItemKind}
				bind:scriptPath={errorHandlerScriptPath}
				initialPath={errorHandlerInitialPath}
				on:select={editErrorHandler}
				canRefresh
			/>
			<div class="flex flex-col gap-20 items-start mt-3">
				<div class="w-2/3">
					<div class="text-tertiary text-xs">
						The following args will be passed to the error handler:
						<ul class="mt-1 ml-2">
							<li><b>path</b>: The path of the script or flow that errored.</li>
							<li><b>email</b>: The email of the user who ran the script or flow that errored.</li>
							<li><b>error</b>: The error details.</li>
							<li><b>job_id</b>: The job id.</li>
							<li><b>is_flow</b>: Whether the error comes from a flow.</li>
							<li><b>workspace_id</b>: The workspace id of the failed script or flow.</li>
						</ul>
						<br />
						The error handler will be executed by the automatically created group g/error_handler. If
						your error handler requires variables or resources, you need to add them to the group.
					</div>
				</div>
				<div class="w-1/3 flex items-start">
					<div class="mt-2">
						<!-- Adjusted margin class -->
						<Button
							href="/scripts/add?hub=hub%2F1088%2Fwindmill%2FGlobal_%2F_workspace_error_handler_template"
							target="_blank">Use template</Button
						>
					</div>
				</div>
			</div>
		{:else if tab == 'openai'}
			<PageHeader title="Windmill AI" primary={false} />
			<div class="mt-2">
				<Alert type="info" title="Select an OpenAI resource to unlock Windmill AI features!">
					Windmill AI currently only supports OpenAI's GPT-4.
				</Alert>
			</div>
			<div class="mt-5">
				{#key openaiResourceInitialPath}
					<ResourcePicker
						resourceType="openai"
						initialValue={openaiResourceInitialPath}
						on:change={(ev) => {
							editOpenaiResourcePath(ev.detail)
						}}
					/>
				{/key}
			</div>
		{/if}
	{:else}
		<div class="bg-red-100 border-l-4 border-red-600 text-orange-700 p-4 m-4" role="alert">
			<p class="font-bold">Not an admin</p>
			<p>Workspace settings are only available for admin of workspaces</p>
		</div>
	{/if}
</CenteredPage>

<style>
</style><|MERGE_RESOLUTION|>--- conflicted
+++ resolved
@@ -242,11 +242,7 @@
 					<div class="flex gap-2 items-center my-1">Error Handler</div>
 				</Tab>
 
-<<<<<<< HEAD
-				<Tab size="md" value="openai">
-=======
 				<Tab size="xs" value="openai">
->>>>>>> 6d89121f
 					<div class="flex gap-2 items-center my-1">Windmill AI</div>
 				</Tab>
 			</Tabs>
@@ -487,41 +483,6 @@
 						on:select={editSlackCommand}
 					/>
 				</div>
-<<<<<<< HEAD
-			{/if}
-			<h3 class="mt-5 text-secondary">
-				Script or flow to run on /windmill command
-				<Tooltip documentationLink="https://www.windmill.dev/docs/integrations/slack">
-					The script or flow to be triggered when the `/windmill` command is invoked.
-				</Tooltip>
-			</h3>
-			<ScriptPicker
-				kind={Script.kind.SCRIPT}
-				allowFlow
-				bind:itemKind
-				bind:scriptPath
-				{initialPath}
-				on:select={editSlackCommand}
-			/>
-			<br />
-			<div class="text-tertiary text-sm">
-				Pick a script or flow meant to be triggered when the `/windmill` command is invoked. Upon
-				connection, templates for a <a href="https://hub.windmill.dev/scripts/slack/1405/">script</a
-				>
-				and <a href="https://hub.windmill.dev/flows/28/">flow</a> are available.
-
-				<br /><br />
-
-				The script or flow chosen is passed the parameters `response_url: string` and `text: string`
-				respectively the url to reply directly to the trigger and the text of the command.
-
-				<br /><br />
-
-				The script or flow is permissioned as group "slack" that will be automatically created after
-				connection to Slack.
-
-				<br /><br />
-=======
 
 				<div class="prose text-2xs text-tertiary">
 					Pick a script or flow meant to be triggered when the `/windmill` command is invoked. Upon
@@ -534,7 +495,6 @@
 
 					The script or flow chosen is passed the parameters `response_url: string` and `text:
 					string` respectively the url to reply directly to the trigger and the text of the command.
->>>>>>> 6d89121f
 
 					<br /><br />
 
