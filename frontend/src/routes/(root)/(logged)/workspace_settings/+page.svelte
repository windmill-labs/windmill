<script lang="ts">
	import { goto } from '$lib/navigation'
	import { page } from '$app/stores'
	import { isCloudHosted } from '$lib/cloud'
	import CenteredPage from '$lib/components/CenteredPage.svelte'
	import { Alert, Button, Skeleton, Tab, Tabs } from '$lib/components/common'

	import DeployToSetting from '$lib/components/DeployToSetting.svelte'
	import ErrorOrRecoveryHandler from '$lib/components/ErrorOrRecoveryHandler.svelte'
	import PageHeader from '$lib/components/PageHeader.svelte'
	import ResourcePicker from '$lib/components/ResourcePicker.svelte'
	import ScriptPicker from '$lib/components/ScriptPicker.svelte'

	import Tooltip from '$lib/components/Tooltip.svelte'
	import WorkspaceUserSettings from '$lib/components/settings/WorkspaceUserSettings.svelte'
	import { WORKSPACE_SHOW_SLACK_CMD, WORKSPACE_SHOW_WEBHOOK_CLI_SYNC } from '$lib/consts'
	import {
		OauthService,
		WorkspaceService,
		JobService,
		ResourceService,
		SettingService,
		type AIConfig
	} from '$lib/gen'
	import {
		enterpriseLicense,
		superadmin,
		userStore,
		usersWorkspaceStore,
		workspaceStore,
		isCriticalAlertsUIOpen
	} from '$lib/stores'
	import { sendUserToast } from '$lib/toast'
	import { emptyString, tryEvery } from '$lib/utils'
	import {
		XCircle,
		RotateCw,
		CheckCircle2,
		X,
		Plus,
		Loader2,
		Save,
		ExternalLink
	} from 'lucide-svelte'

	import PremiumInfo from '$lib/components/settings/PremiumInfo.svelte'
	import Toggle from '$lib/components/Toggle.svelte'
<<<<<<< HEAD
	import Portal from '$lib/components/Portal.svelte'
=======
>>>>>>> 58fa4c80

	import { fade } from 'svelte/transition'
	import ChangeWorkspaceName from '$lib/components/settings/ChangeWorkspaceName.svelte'
	import ChangeWorkspaceId from '$lib/components/settings/ChangeWorkspaceId.svelte'
	import ChangeWorkspaceColor from '$lib/components/settings/ChangeWorkspaceColor.svelte'
	import {
		convertBackendSettingsToFrontendSettings,
		type S3ResourceSettings
	} from '$lib/workspace_settings'
	import { base } from '$lib/base'
	import { hubPaths } from '$lib/hub'
	import Description from '$lib/components/Description.svelte'
	import ConnectionSection from '$lib/components/ConnectionSection.svelte'
<<<<<<< HEAD
	import AiSettings from '$lib/components/workspaceSettings/AISettings.svelte'
=======
	import AISettings from '$lib/components/workspaceSettings/AISettings.svelte'
	import StorageSettings from '$lib/components/workspaceSettings/StorageSettings.svelte'
>>>>>>> 58fa4c80

	type GitSyncTypeMap = {
		scripts: boolean
		flows: boolean
		apps: boolean
		folders: boolean
		resourceTypes: boolean
		resources: boolean
		variables: boolean
		secrets: boolean
		schedules: boolean
		users: boolean
		groups: boolean
	}
	type GitSyncType =
		| 'script'
		| 'flow'
		| 'app'
		| 'folder'
		| 'resourcetype'
		| 'resource'
		| 'variable'
		| 'secret'
		| 'schedule'
		| 'user'
		| 'group'

	let slackInitialPath: string
	let slackScriptPath: string
	let teamsInitialPath: string
	let teamsScriptPath: string
	let slack_team_name: string | undefined
	let teams_team_id: string | undefined
	let teams_team_name: string | undefined
	let itemKind: 'flow' | 'script' = 'flow'
	let plan: string | undefined = undefined
	let customer_id: string | undefined = undefined
	let webhook: string | undefined = undefined
	let workspaceToDeployTo: string | undefined = undefined
	let errorHandlerSelected: 'custom' | 'slack' | 'teams' = 'slack'
	let errorHandlerInitialScriptPath: string
	let errorHandlerScriptPath: string
	let errorHandlerItemKind: 'flow' | 'script' = 'script'
	let errorHandlerExtraArgs: Record<string, any> = {}
	let errorHandlerMutedOnCancel: boolean | undefined = undefined
	let criticalAlertUIMuted: boolean | undefined = undefined
	let initialCriticalAlertUIMuted: boolean | undefined = undefined

	let aiProviders: Exclude<AIConfig['providers'], undefined> = {}
	let codeCompletionModel: string | undefined = undefined
	let defaultModel: string | undefined = undefined

	let s3ResourceSettings: S3ResourceSettings = {
		resourceType: 's3',
		resourcePath: undefined,
		publicResource: undefined,
		secondaryStorage: undefined
	}
	let gitSyncSettings: {
		include_path: string[]
		repositories: {
			exclude_types_override: GitSyncTypeMap
			script_path: string
			git_repo_resource_path: string
			use_individual_branch: boolean
			group_by_folder: boolean
		}[]
		include_type: GitSyncTypeMap
	}
	let gitSyncTestJobs: {
		jobId: string | undefined
		status: 'running' | 'success' | 'failure' | undefined
	}[]
	let workspaceDefaultAppPath: string | undefined = undefined
	let workspaceEncryptionKey: string | undefined = undefined
	let editedWorkspaceEncryptionKey: string | undefined = undefined
	let workspaceReencryptionInProgress: boolean = false
	let encryptionKeyRegex = /^[a-zA-Z0-9]{64}$/
	let slack_tabs: 'slack_commands' | 'teams_commands' = 'slack_commands'
	let tab =
		($page.url.searchParams.get('tab') as
			| 'users'
			| 'slack'
			| 'premium'
			| 'general'
			| 'webhook'
			| 'deploy_to'
			| 'error_handler') ?? 'users'
	let usingOpenaiClientCredentialsOauth = false

	const latestGitSyncHubScript = hubPaths.gitSync

	async function editWorkspaceCommand(platform: 'slack' | 'teams'): Promise<void> {
		if (platform === 'slack') {
			if (slackInitialPath === slackScriptPath) return
			slackInitialPath = slackScriptPath
		} else {
			if (teamsInitialPath === teamsScriptPath) return
			teamsInitialPath = teamsScriptPath
		}

		let scriptPath = platform === 'slack' ? slackScriptPath : teamsScriptPath
		let commandScriptKey = platform === 'slack' ? 'slack_command_script' : 'teams_command_script'
		let updateCommandScript =
			platform === 'slack' ? WorkspaceService.editSlackCommand : WorkspaceService.editTeamsCommand

		if (scriptPath) {
			console.log('editWorkspaceCommand', scriptPath)
			console.log('itemKind', itemKind)
			await updateCommandScript({
				workspace: $workspaceStore!,
				requestBody: { [commandScriptKey]: `${itemKind}/${scriptPath}` }
			})
			sendUserToast(`${platform} command script set to ${scriptPath}`)
		} else {
			await WorkspaceService.editSlackCommand({
				workspace: $workspaceStore!,
				requestBody: { [commandScriptKey]: undefined }
			})
			sendUserToast(`${platform} command script removed`)
		}
	}

	async function editSlackCommand(): Promise<void> {
		await editWorkspaceCommand('slack')
	}

	async function editTeamsCommand(): Promise<void> {
		await editWorkspaceCommand('teams')
	}

	async function editWebhook(): Promise<void> {
		// in JS, an empty string is also falsy
		if (webhook) {
			await WorkspaceService.editWebhook({
				workspace: $workspaceStore!,
				requestBody: { webhook }
			})
			sendUserToast(`webhook set to ${webhook}`)
		} else {
			await WorkspaceService.editWebhook({
				workspace: $workspaceStore!,
				requestBody: { webhook: undefined }
			})
			sendUserToast(`webhook removed`)
		}
	}

<<<<<<< HEAD
	async function editWindmillLFSSettings(): Promise<void> {
		const large_file_storage = convertFrontendToBackendSetting(s3ResourceSettings)
		await WorkspaceService.editLargeFileStorageConfig({
			workspace: $workspaceStore!,
			requestBody: {
				large_file_storage: large_file_storage
			}
		})
		console.log('Large file storage settings changed', large_file_storage)
		sendUserToast(`Large file storage settings changed`)
	}

=======
>>>>>>> 58fa4c80
	async function editWindmillGitSyncSettings(): Promise<void> {
		let alreadySeenResource: string[] = []
		let repositories = gitSyncSettings.repositories.map((elmt) => {
			alreadySeenResource.push(elmt.git_repo_resource_path)
			let exclude_types_override = gitSyncTypeMapToArray(elmt.exclude_types_override, true)
			return {
				exclude_types_override: exclude_types_override,
				script_path: elmt.script_path,
				git_repo_resource_path: `$res:${elmt.git_repo_resource_path.replace('$res:', '')}`,
				use_individual_branch: elmt.use_individual_branch,
				group_by_folder: elmt.group_by_folder
			}
		})

		let include_path = gitSyncSettings.include_path.filter((elmt) => {
			return !emptyString(elmt)
		})

		let include_type = gitSyncTypeMapToArray(gitSyncSettings.include_type, true)

		if (alreadySeenResource.some((res, index) => alreadySeenResource.indexOf(res) !== index)) {
			sendUserToast('Same Git resource used more than once', true)
			return
		}
		if (repositories.length > 0 || include_path.length > 1 || include_path[0] !== 'f/**') {
			await WorkspaceService.editWorkspaceGitSyncConfig({
				workspace: $workspaceStore!,
				requestBody: {
					git_sync_settings: {
						repositories: repositories,
						include_path: include_path,
						include_type: include_type
					}
				}
			})
			sendUserToast('Workspace Git sync settings updated')
		} else {
			await WorkspaceService.editWorkspaceGitSyncConfig({
				workspace: $workspaceStore!,
				requestBody: {
					git_sync_settings: undefined
				}
			})
			sendUserToast('Workspace Git sync settings reset')
		}
	}

	function gitSyncTypeMapToArray(typesMap: GitSyncTypeMap, expectedValue: boolean): GitSyncType[] {
		let result: GitSyncType[] = []
		if (typesMap.scripts == expectedValue) {
			result.push('script')
		}
		if (typesMap.flows == expectedValue) {
			result.push('flow')
		}
		if (typesMap.apps == expectedValue) {
			result.push('app')
		}
		if (typesMap.folders == expectedValue) {
			result.push('folder')
		}
		if (typesMap.resourceTypes == expectedValue) {
			result.push('resourcetype')
		}
		if (typesMap.resources == expectedValue) {
			result.push('resource')
		}
		if (typesMap.variables == expectedValue) {
			result.push('variable')
		}
		if (typesMap.secrets == expectedValue) {
			result.push('secret')
		}
		if (typesMap.schedules == expectedValue) {
			result.push('schedule')
		}
		if (typesMap.users == expectedValue) {
			result.push('user')
		}
		if (typesMap.groups == expectedValue) {
			result.push('group')
		}
		return result
	}

	function resetGitSyncRepositoryExclude(type: string) {
		gitSyncSettings.repositories.forEach((elmt) => {
			elmt.exclude_types_override[type] = false
		})
	}

	async function editWorkspaceDefaultApp(appPath: string | undefined): Promise<void> {
		if (emptyString(appPath)) {
			await WorkspaceService.editWorkspaceDefaultApp({
				workspace: $workspaceStore!,
				requestBody: {
					default_app_path: undefined
				}
			})
			sendUserToast('Workspace default app reset')
		} else {
			await WorkspaceService.editWorkspaceDefaultApp({
				workspace: $workspaceStore!,
				requestBody: {
					default_app_path: appPath
				}
			})
			sendUserToast('Workspace default app set')
		}
	}

	async function loadWorkspaceEncryptionKey(): Promise<void> {
		let resp = await WorkspaceService.getWorkspaceEncryptionKey({
			workspace: $workspaceStore!
		})
		workspaceEncryptionKey = resp.key
		editedWorkspaceEncryptionKey = resp.key
	}

	async function setWorkspaceEncryptionKey(): Promise<void> {
		if (
			emptyString(editedWorkspaceEncryptionKey) ||
			workspaceEncryptionKey === editedWorkspaceEncryptionKey
		) {
			return
		}
		const timeStart = new Date().getTime()
		workspaceReencryptionInProgress = true
		await WorkspaceService.setWorkspaceEncryptionKey({
			workspace: $workspaceStore!,
			requestBody: {
				new_key: editedWorkspaceEncryptionKey ?? '' // cannot be undefined at this point
			}
		})
		await loadWorkspaceEncryptionKey()
		const timeEnd = new Date().getTime()
		sendUserToast('All workspace secrets have been re-encrypted with the new key')
		setTimeout(
			() => {
				workspaceReencryptionInProgress = false
			},
			1000 - (timeEnd - timeStart)
		)
	}

	let loadedSettings = false
	async function loadSettings(): Promise<void> {
		const settings = await WorkspaceService.getSettings({ workspace: $workspaceStore! })
		slack_team_name = settings.slack_name
		teams_team_id = settings.teams_team_id
		teams_team_name = settings.teams_team_name
		if (settings.slack_command_script) {
			itemKind = settings.slack_command_script.split('/')[0] as 'flow' | 'script'
		}
		if (settings.teams_command_script) {
			itemKind = settings.teams_command_script.split('/')[0] as 'flow' | 'script'
		}
		slackScriptPath = (settings.slack_command_script ?? '').split('/').slice(1).join('/')
		teamsScriptPath = (settings.teams_command_script ?? '').split('/').slice(1).join('/')
		slackInitialPath = slackScriptPath
		teamsInitialPath = teamsScriptPath
		plan = settings.plan
		customer_id = settings.customer_id
		workspaceToDeployTo = settings.deploy_to
		webhook = settings.webhook

		aiProviders = settings.ai_config?.providers ?? {}
		defaultModel = settings.ai_config?.default_model?.model
		codeCompletionModel = settings.ai_config?.code_completion_model?.model

		errorHandlerItemKind = settings.error_handler?.split('/')[0] as 'flow' | 'script'
		errorHandlerScriptPath = (settings.error_handler ?? '').split('/').slice(1).join('/')
		errorHandlerInitialScriptPath = errorHandlerScriptPath
		errorHandlerMutedOnCancel = settings.error_handler_muted_on_cancel
		criticalAlertUIMuted = settings.mute_critical_alerts
		initialCriticalAlertUIMuted = settings.mute_critical_alerts
		if (emptyString($enterpriseLicense)) {
			errorHandlerSelected = 'custom'
		} else {
			errorHandlerSelected = emptyString(errorHandlerScriptPath)
				? 'custom'
				: errorHandlerScriptPath.startsWith('hub/') &&
					  errorHandlerScriptPath.endsWith('/workspace-or-schedule-error-handler-slack')
					? 'slack'
					: errorHandlerScriptPath.endsWith('/workspace-or-schedule-error-handler-teams')
						? 'teams'
						: 'custom'
		}
		errorHandlerExtraArgs = settings.error_handler_extra_args ?? {}
		workspaceDefaultAppPath = settings.default_app

		s3ResourceSettings = convertBackendSettingsToFrontendSettings(settings.large_file_storage)

		if (settings.git_sync !== undefined && settings.git_sync !== null) {
			gitSyncTestJobs = []
			gitSyncSettings = {
				include_path:
					(settings.git_sync.include_path?.length ?? 0 > 0)
						? (settings.git_sync.include_path ?? [])
						: ['f/**'],
				repositories: (settings.git_sync.repositories ?? []).map((settings) => {
					gitSyncTestJobs.push({
						jobId: undefined,
						status: undefined
					})
					return {
						git_repo_resource_path: settings.git_repo_resource_path.replace('$res:', ''),
						script_path: settings.script_path,
						use_individual_branch: settings.use_individual_branch ?? false,
						group_by_folder: settings.group_by_folder ?? false,
						exclude_types_override: {
							scripts: (settings.exclude_types_override?.indexOf('script') ?? -1) >= 0,
							flows: (settings.exclude_types_override?.indexOf('flow') ?? -1) >= 0,
							apps: (settings.exclude_types_override?.indexOf('app') ?? -1) >= 0,
							resourceTypes: (settings.exclude_types_override?.indexOf('resourcetype') ?? -1) >= 0,
							resources: (settings.exclude_types_override?.indexOf('resource') ?? -1) >= 0,
							variables: (settings.exclude_types_override?.indexOf('variable') ?? -1) >= 0,
							secrets: (settings.exclude_types_override?.indexOf('secret') ?? -1) >= 0,
							schedules: (settings.exclude_types_override?.indexOf('schedule') ?? -1) >= 0,
							folders: (settings.exclude_types_override?.indexOf('folder') ?? -1) >= 0,
							users: (settings.exclude_types_override?.indexOf('user') ?? -1) >= 0,
							groups: (settings.exclude_types_override?.indexOf('group') ?? -1) >= 0
						}
					}
				}),
				include_type: {
					scripts: (settings.git_sync.include_type?.indexOf('script') ?? -1) >= 0,
					flows: (settings.git_sync.include_type?.indexOf('flow') ?? -1) >= 0,
					apps: (settings.git_sync.include_type?.indexOf('app') ?? -1) >= 0,
					resourceTypes: (settings.git_sync.include_type?.indexOf('resourcetype') ?? -1) >= 0,
					resources: (settings.git_sync.include_type?.indexOf('resource') ?? -1) >= 0,
					variables: (settings.git_sync.include_type?.indexOf('variable') ?? -1) >= 0,
					secrets: (settings.git_sync.include_type?.indexOf('secret') ?? -1) >= 0,
					schedules: (settings.git_sync.include_type?.indexOf('schedule') ?? -1) >= 0,
					folders: (settings.git_sync.include_type?.indexOf('folder') ?? -1) >= 0,
					users: (settings.git_sync.include_type?.indexOf('user') ?? -1) >= 0,
					groups: (settings.git_sync.include_type?.indexOf('group') ?? -1) >= 0
				}
			}
		} else {
			gitSyncSettings = {
				include_path: ['f/**'],
				repositories: [],
				include_type: {
					scripts: true,
					flows: true,
					apps: true,
					folders: true,
					resourceTypes: false,
					resources: false,
					variables: false,
					secrets: false,
					schedules: false,
					users: false,
					groups: false
				}
			}
			gitSyncTestJobs = []
		}
		if (settings.deploy_ui != undefined && settings.deploy_ui != null) {
			deployUiSettings = {
				include_path:
					(settings.deploy_ui.include_path?.length ?? 0 > 0)
						? (settings.deploy_ui.include_path ?? [])
						: [],
				include_type: {
					scripts: (settings.deploy_ui.include_type?.indexOf('script') ?? -1) >= 0,
					flows: (settings.deploy_ui.include_type?.indexOf('flow') ?? -1) >= 0,
					apps: (settings.deploy_ui.include_type?.indexOf('app') ?? -1) >= 0,
					resources: (settings.deploy_ui.include_type?.indexOf('resource') ?? -1) >= 0,
					variables: (settings.deploy_ui.include_type?.indexOf('variable') ?? -1) >= 0,
					secrets: (settings.deploy_ui.include_type?.indexOf('secret') ?? -1) >= 0,
					triggers: (settings.deploy_ui.include_type?.indexOf('trigger') ?? -1) >= 0
				}
			}
		}

		// check openai_client_credentials_oauth
		usingOpenaiClientCredentialsOauth = await ResourceService.existsResourceType({
			workspace: $workspaceStore!,
			path: 'openai_client_credentials_oauth'
		})

		loadedSettings = true
	}

	let deployUiSettings: {
		include_path: string[]
		include_type: {
			scripts: boolean
			flows: boolean
			apps: boolean
			resources: boolean
			variables: boolean
			secrets: boolean
			triggers: boolean
		}
	}

	$: $workspaceStore && loadSettings()

	async function editErrorHandler() {
		if (errorHandlerScriptPath) {
			if (errorHandlerScriptPath !== undefined && isSlackHandler(errorHandlerScriptPath)) {
				errorHandlerExtraArgs['slack'] = '$res:f/slack_bot/bot_token'
			} else {
				errorHandlerExtraArgs['slack'] = undefined
			}
			await WorkspaceService.editErrorHandler({
				workspace: $workspaceStore!,
				requestBody: {
					error_handler: `${errorHandlerItemKind}/${errorHandlerScriptPath}`,
					error_handler_extra_args: errorHandlerExtraArgs,
					error_handler_muted_on_cancel: errorHandlerMutedOnCancel
				}
			})
			sendUserToast(`workspace error handler set to ${errorHandlerScriptPath}`)
		} else {
			await WorkspaceService.editErrorHandler({
				workspace: $workspaceStore!,
				requestBody: {
					error_handler: undefined,
					error_handler_extra_args: undefined,
					error_handler_muted_on_cancel: undefined
				}
			})
			sendUserToast(`workspace error handler removed`)
		}
	}

	function isSlackHandler(scriptPath: string) {
		return (
			scriptPath.startsWith('hub/') &&
			scriptPath.endsWith('/workspace-or-schedule-error-handler-slack')
		)
	}

	async function runGitSyncTestJob(settingsIdx: number) {
		let gitSyncRepository = gitSyncSettings.repositories[settingsIdx]
		if (emptyString(gitSyncRepository.script_path)) {
			return
		}
		let jobId = await JobService.runScriptByPath({
			workspace: $workspaceStore!,
			path: hubPaths.gitSyncTest,
			skipPreprocessor: true,
			requestBody: {
				repo_url_resource_path: gitSyncRepository.git_repo_resource_path.replace('$res:', '')
			}
		})
		gitSyncTestJobs[settingsIdx] = {
			jobId: jobId,
			status: 'running'
		}
		tryEvery({
			tryCode: async () => {
				const testResult = await JobService.getCompletedJob({
					workspace: $workspaceStore!,
					id: jobId
				})
				gitSyncTestJobs[settingsIdx].status = testResult.success ? 'success' : 'failure'
			},
			timeoutCode: async () => {
				try {
					await JobService.cancelQueuedJob({
						workspace: $workspaceStore!,
						id: jobId,
						requestBody: {
							reason: 'Git sync test job timed out after 5s'
						}
					})
				} catch (err) {
					console.error(err)
				}
			},
			interval: 500,
			timeout: 5000
		})
	}

	async function editCriticalAlertMuteSetting() {
		await SettingService.workspaceMuteCriticalAlertsUi({
			workspace: $workspaceStore!,
			requestBody: {
				mute_critical_alerts: criticalAlertUIMuted
			}
		})
		sendUserToast(
			`Critical alert UI mute setting for workspace is set to ${criticalAlertUIMuted}\nreloading page...`
		)
		// reload page after change of setting
		setTimeout(() => {
			window.location.reload()
		}, 3000)
	}

	function updateFromSearchTab(searchTab: string | null) {
		if (searchTab && searchTab !== tab) {
			tab = searchTab as typeof tab
		}
	}

	$: updateFromSearchTab($page.url.searchParams.get('tab'))
</script>

<CenteredPage>
	{#if $userStore?.is_admin || $superadmin}
		<PageHeader title="Workspace settings: {$workspaceStore}"
			>{#if $superadmin}
				<Button
					variant="border"
					color="dark"
					size="sm"
					on:click={() => goto('#superadmin-settings')}
				>
					Instance settings
				</Button>
			{/if}</PageHeader
		>

		<div class="overflow-x-auto scrollbar-hidden">
			<Tabs
				bind:selected={tab}
				on:selected={() => {
					// setQueryWithoutLoad($page.url, [{ key: 'tab', value: tab }], 0)
					$page.url.searchParams.set('tab', tab)
					goto(`?${$page.url.searchParams.toString()}`)
				}}
			>
				<Tab size="xs" value="users">
					<div class="flex gap-2 items-center my-1"> Users</div>
				</Tab>
				<Tab size="xs" value="git_sync">
					<div class="flex gap-2 items-center my-1">Git Sync</div>
				</Tab>
				<Tab size="xs" value="deploy_to">
					<div class="flex gap-2 items-center my-1">Deployment UI</div>
				</Tab>
				{#if WORKSPACE_SHOW_SLACK_CMD}
					<Tab size="xs" value="slack">
						<div class="flex gap-2 items-center my-1"> Slack / Teams</div>
					</Tab>
				{/if}
				{#if isCloudHosted()}
					<Tab size="xs" value="premium">
						<div class="flex gap-2 items-center my-1"> Premium Plans </div>
					</Tab>
				{/if}
				{#if WORKSPACE_SHOW_WEBHOOK_CLI_SYNC}
					<Tab size="xs" value="webhook">
						<div class="flex gap-2 items-center my-1">Webhook</div>
					</Tab>
				{/if}
				<Tab size="xs" value="error_handler">
					<div class="flex gap-2 items-center my-1">Error Handler</div>
				</Tab>
				<Tab size="xs" value="ai">
					<div class="flex gap-2 items-center my-1">Windmill AI</div>
				</Tab>
				<Tab size="xs" value="windmill_lfs">
					<div class="flex gap-2 items-center my-1"> Object Storage (S3)</div>
				</Tab>
				<Tab size="xs" value="default_app">
					<div class="flex gap-2 items-center my-1"> Default App </div>
				</Tab>
				<Tab size="xs" value="encryption">
					<div class="flex gap-2 items-center my-1"> Encryption </div>
				</Tab>
				<Tab size="xs" value="general">
					<div class="flex gap-2 items-center my-1"> General </div>
				</Tab>
			</Tabs>
		</div>
		{#if !loadedSettings}
			<Skeleton layout={[1, [40]]} />
		{:else if tab == 'users'}
			<WorkspaceUserSettings />
		{:else if tab == 'deploy_to'}
			<div class="flex flex-col gap-4 my-8">
				<div class="flex flex-col gap-1">
					<div class="text-primary text-lg font-semibold">
						Link this Workspace to another Staging / Prod Workspace
					</div>
					<Description link="https://www.windmill.dev/docs/core_concepts/staging_prod">
						Connecting this workspace with another staging/production workspace enables web-based
						deployment to that workspace.
					</Description>
				</div>
			</div>
			{#if $enterpriseLicense}
				<DeployToSetting bind:workspaceToDeployTo bind:deployUiSettings />
			{:else}
				<div class="my-2"
					><Alert type="error" title="Enterprise license required"
						>Deploy to staging/prod from the web UI is only available with an enterprise license</Alert
					></div
				>
			{/if}
		{:else if tab == 'premium'}
			<PremiumInfo {customer_id} {plan} />
		{:else if tab == 'slack'}
			<div class="flex flex-col gap-4 my-8">
				<div class="flex flex-col gap-1">
					<div class="text-primary text-lg font-semibold"
						>Workspace connections to Slack and Teams</div
					>
					<Description link="https://www.windmill.dev/docs/integrations/slack">
						With workspace connections, you can trigger scripts or flows with a '/windmill' command
						with your Slack or Teams bot.
					</Description>
				</div>

				<Tabs bind:selected={slack_tabs}>
					<Tab size="xs" value="slack_commands">
						<div class="flex gap-2 items-center my-1"> Slack</div>
					</Tab>
					<Tab size="xs" value="teams_commands">
						<div class="flex gap-2 items-center my-1"> Teams</div>
					</Tab>
				</Tabs>

				{#if slack_tabs === 'slack_commands'}
					<ConnectionSection
						platform="slack"
						teamName={slack_team_name}
						bind:scriptPath={slackScriptPath}
						bind:initialPath={slackInitialPath}
						bind:itemKind
						onDisconnect={async () => {
							await OauthService.disconnectSlack({ workspace: $workspaceStore ?? '' })
							loadSettings()
							sendUserToast('Disconnected Slack')
						}}
						onSelect={editSlackCommand}
						connectHref="{base}/api/oauth/connect_slack"
						createScriptHref="{base}/scripts/add?hub=hub%2F314%2Fslack%2Fexample_of_responding_to_a_slack_command_slack"
						createFlowHref="{base}/flows/add?hub=28"
						documentationLink="https://www.windmill.dev/docs/integrations/slack"
						onLoadSettings={loadSettings}
						display_name={slack_team_name}
					/>
				{:else if slack_tabs === 'teams_commands'}
					{#if !$enterpriseLicense}
						<div class="pt-4"></div>
						<Alert type="info" title="Workspace Teams commands is an EE feature">
							Workspace Teams commands is a Windmill EE feature. It enables using your current Slack
							/ Teams connection to run a custom script and send notifications.
						</Alert>
						<div class="pb-2"></div>
					{/if}
					<ConnectionSection
						platform="teams"
						teamName={teams_team_id}
						bind:scriptPath={teamsScriptPath}
						bind:initialPath={teamsInitialPath}
						bind:itemKind
						onDisconnect={async () => {
							await OauthService.disconnectTeams({ workspace: $workspaceStore ?? '' })
							loadSettings()
							sendUserToast('Disconnected Teams')
						}}
						onSelect={editTeamsCommand}
						connectHref={undefined}
						createScriptHref="{base}/scripts/add?hub=hub%2F11591%2Fteams%2FExample%20of%20responding%20to%20a%20Microsoft%20Teams%20command"
						createFlowHref="{base}/flows/add?hub=58"
						documentationLink="https://www.windmill.dev/docs/integrations/teams"
						onLoadSettings={loadSettings}
						display_name={teams_team_name}
					/>
				{/if}
			</div>
		{:else if tab == 'general'}
			<div class="flex flex-col gap-4 my-8">
				<div class="flex flex-col gap-1">
					<div class=" text-primary text-lg font-semibold">General</div>
					<Description link="https://www.windmill.dev/docs/core_concepts/workspace_settings">
						Configure general workspace settings.
					</Description>
				</div>
			</div>

			<div class="flex flex-col gap-10">
				<ChangeWorkspaceName />
				<ChangeWorkspaceId />
				<ChangeWorkspaceColor />
			</div>

			<PageHeader title="Export workspace" primary={false} />
			<div class="flex justify-start">
				<Button
					size="sm"
					href="{base}/api/w/{$workspaceStore ?? ''}/workspaces/tarball?archive_type=zip"
					target="_blank"
				>
					Export workspace as zip file
				</Button>
			</div>

			<div class="mt-20"></div>
			<PageHeader title="Delete workspace" primary={false} />
			{#if !$superadmin}
				<p class="italic text-xs"> Only instance superadmins can delete a workspace. </p>
			{/if}
			{#if $workspaceStore === 'admins' || $workspaceStore === 'starter'}
				<p class="italic text-xs">
					This workspace cannot be deleted as it has a special function. Consult the documentation
					for more information.
				</p>
			{/if}
			<div class="flex gap-2">
				<Button
					color="red"
					disabled={$workspaceStore === 'admins' || $workspaceStore === 'starter'}
					size="sm"
					btnClasses="mt-2"
					on:click={async () => {
						await WorkspaceService.archiveWorkspace({ workspace: $workspaceStore ?? '' })
						sendUserToast(`Archived workspace ${$workspaceStore}`)
						workspaceStore.set(undefined)
						usersWorkspaceStore.set(undefined)
						goto('/user/workspaces')
					}}
				>
					Archive workspace
				</Button>

				{#if $superadmin}
					<Button
						color="red"
						disabled={$workspaceStore === 'admins' || $workspaceStore === 'starter'}
						size="sm"
						btnClasses="mt-2"
						on:click={async () => {
							await WorkspaceService.deleteWorkspace({ workspace: $workspaceStore ?? '' })
							sendUserToast(`Deleted workspace ${$workspaceStore}`)
							workspaceStore.set(undefined)
							usersWorkspaceStore.set(undefined)
							goto('/user/workspaces')
						}}
					>
						Delete workspace (superadmin)
					</Button>
				{/if}
			</div>
		{:else if tab == 'webhook'}
			<div class="flex flex-col gap-4 my-8">
				<div class="flex flex-col gap-1">
					<div class=" text-primary text-lg font-semibold"> Workspace Webhook</div>
					<Description
						link="https://www.windmill.dev/docs/core_concepts/webhooks#workspace-webhook"
					>
						Connect your Windmill workspace to an external service to sync or get notified about any
						change.
					</Description>
				</div>
			</div>
			<div class="flex flex-col gap-4 my-4">
				<div class="flex flex-col gap-1">
					<div class=" text-primary text-base font-semibold"> URL to send requests to</div>
					<div class="text-tertiary text-xs">
						This URL will be POSTed to with a JSON body depending on the type of event. The type is
						indicated by the type field. The other fields are dependent on the type.
					</div>
				</div>
			</div>
			<div class="flex gap-2">
				<input class="justify-start" type="text" bind:value={webhook} />
				<Button color="blue" btnClasses="justify-end" on:click={editWebhook}>Set webhook</Button>
			</div>
		{:else if tab == 'error_handler'}
			{#if !$enterpriseLicense}
				<div class="pt-4"></div>
				<Alert type="info" title="Workspace error handler is an EE feature">
					Workspace error handler is a Windmill EE feature. It enables using your current Slack
					connection or a custom script to send notifications anytime any job would fail.
				</Alert>
				<div class="pb-2"></div>
			{/if}
			<div class="flex flex-col gap-4 my-8">
				<div class="flex flex-col gap-1">
					<div class="text-primary text-lg font-semibold"> Workspace Error Handler</div>
					<Description
						link="https://www.windmill.dev/docs/core_concepts/error_handling#workspace-error-handler"
					>
						Define a script or flow to be executed automatically in case of error in the workspace.
					</Description>
				</div>
			</div>
			<div class="flex flex-col gap-4 my-4">
				<div class="flex flex-col gap-1">
					<div class="text-primary text-base font-semibold">
						Script or flow to run as error handler</div
					>
				</div>
			</div>
			<ErrorOrRecoveryHandler
				isEditable={true}
				errorOrRecovery="error"
				showScriptHelpText={true}
				customInitialScriptPath={errorHandlerInitialScriptPath}
				bind:handlerSelected={errorHandlerSelected}
				bind:handlerPath={errorHandlerScriptPath}
				customScriptTemplate="/scripts/add?hub=hub%2F9083%2Fwindmill%2Fworkspace_error_handler_template"
				bind:customHandlerKind={errorHandlerItemKind}
				bind:handlerExtraArgs={errorHandlerExtraArgs}
			>
				<svelte:fragment slot="custom-tab-tooltip">
					<Tooltip>
						<div class="flex gap-20 items-start mt-3">
							<div class="text-sm">
								The following args will be passed to the error handler:
								<ul class="mt-1 ml-2">
									<li><b>path</b>: The path of the script or flow that errored.</li>
									<li>
										<b>email</b>: The email of the user who ran the script or flow that errored.
									</li>
									<li><b>error</b>: The error details.</li>
									<li><b>job_id</b>: The job id.</li>
									<li><b>is_flow</b>: Whether the error comes from a flow.</li>
									<li><b>workspace_id</b>: The workspace id of the failed script or flow.</li>
								</ul>
								<br />
								The error handler will be executed by the automatically created group g/error_handler.
								If your error handler requires variables or resources, you need to add them to the group.
							</div>
						</div>
					</Tooltip>
				</svelte:fragment>
			</ErrorOrRecoveryHandler>

			<div class="flex flex-col mt-5 gap-5 items-start">
				<Toggle
					disabled={!$enterpriseLicense ||
						((errorHandlerSelected === 'slack' || errorHandlerSelected === 'teams') &&
							!emptyString(errorHandlerScriptPath) &&
							emptyString(errorHandlerExtraArgs['channel']))}
					bind:checked={errorHandlerMutedOnCancel}
					options={{ right: 'Do not run error handler for canceled jobs' }}
				/>
				<Button
					disabled={!$enterpriseLicense ||
						((errorHandlerSelected === 'slack' || errorHandlerSelected === 'teams') &&
							!emptyString(errorHandlerScriptPath) &&
							emptyString(errorHandlerExtraArgs['channel']))}
					size="sm"
					on:click={editErrorHandler}
				>
					Save
				</Button>
			</div>
			<div class="flex flex-col gap-4 my-8">
				<div class="flex flex-col gap-1">
					<div class="text-primary text-lg font-semibold"> Workspace Critical Alerts</div>
					<Description link="https://www.windmill.dev/docs/core_concepts/critical_alerts">
						Critical alerts within the scope of a workspace are sent to the workspace admins through
						a UI notification.
					</Description>
					<div class="flex flex-col mt-5 gap-5 items-start">
						<Button
							disabled={!$enterpriseLicense}
							size="sm"
							on:click={() => isCriticalAlertsUIOpen.set(true)}
						>
							Show critical alerts
						</Button>
						<Toggle
							disabled={!$enterpriseLicense}
							bind:checked={criticalAlertUIMuted}
							options={{ right: 'Mute critical alerts UI for this workspace' }}
						/>
						<Button
							disabled={!$enterpriseLicense || criticalAlertUIMuted == initialCriticalAlertUIMuted}
							size="sm"
							on:click={editCriticalAlertMuteSetting}
						>
							Save mute setting
						</Button>
					</div>
				</div>
			</div>
		{:else if tab == 'ai'}
<<<<<<< HEAD
			<AiSettings
				{aiProviders}
				{codeCompletionModel}
				{defaultModel}
				{usingOpenaiClientCredentialsOauth}
=======
			<AISettings
				bind:aiProviders
				bind:codeCompletionModel
				bind:defaultModel
				bind:usingOpenaiClientCredentialsOauth
>>>>>>> 58fa4c80
			/>
		{:else if tab == 'windmill_lfs'}
			<StorageSettings bind:s3ResourceSettings />
		{:else if tab == 'git_sync'}
			<div class="flex flex-col gap-4 my-8">
				<div class="flex flex-col gap-1">
					<div class="text-primary text-lg font-semibold">Git Sync</div>
					<Description link="https://www.windmill.dev/docs/advanced/git_sync">
						Connect the Windmill workspace to a Git repository to automatically commit and push
						scripts, flows, and apps to the repository on each deploy.
					</Description>
				</div>
			</div>
			{#if !$enterpriseLicense}
				<div class="mb-2"></div>

				<Alert type="warning" title="Syncing workspace to Git is an EE feature">
					Automatically saving scripts to a Git repository on each deploy is a Windmill EE feature.
				</Alert>
				<div class="mb-2"></div>
			{/if}
			{#if gitSyncSettings != undefined}
				<div class="flex mt-5 mb-5 gap-8">
					<Button
						color="blue"
						disabled={!$enterpriseLicense ||
							gitSyncSettings?.repositories?.some((elmt) =>
								emptyString(elmt.git_repo_resource_path)
							)}
						on:click={() => {
							editWindmillGitSyncSettings()
							console.log('Saving git sync settings', gitSyncSettings)
						}}>Save git sync settings {!$enterpriseLicense ? '(ee only)' : ''}</Button
					>

					<Button
						color="dark"
						target="_blank"
						endIcon={{ icon: ExternalLink }}
						href={`/runs?job_kinds=deploymentcallbacks&workspace=${$workspaceStore}`}
						>See sync jobs</Button
					>
				</div>

				<div class="flex flex-wrap gap-20">
					<div class="max-w-md w-full">
						{#if Array.isArray(gitSyncSettings?.include_path)}
							<h4 class="flex gap-2 mb-4"
								>Path filters<Tooltip>
									Only scripts, flows and apps with their path matching one of those filters will be
									synced to the Git repositories below. The filters allow '*'' and '**' characters,
									with '*'' matching any character allowed in paths until the next slash (/) and
									'**' matching anything including slashes.
									<br />By default everything in folders will be synced.
								</Tooltip></h4
							>
							{#each gitSyncSettings.include_path ?? [] as gitSyncRegexpPath, idx}
								<div class="flex mt-1 items-center">
									<input type="text" bind:value={gitSyncRegexpPath} id="arg-input-array" />
									<button
										transition:fade|local={{ duration: 100 }}
										class="rounded-full p-1 bg-surface-secondary duration-200 hover:bg-surface-hover ml-2"
										aria-label="Clear"
										on:click={() => {
											gitSyncSettings.include_path.splice(idx, 1)
											gitSyncSettings.include_path = [...gitSyncSettings.include_path]
										}}
									>
										<X size={14} />
									</button>
								</div>
							{/each}
						{/if}
						<div class="flex mt-2">
							<Button
								variant="border"
								color="light"
								size="xs"
								btnClasses="mt-1"
								on:click={() => {
									gitSyncSettings.include_path = [...gitSyncSettings.include_path, '']
								}}
								id="git-sync-add-path-filter"
								startIcon={{ icon: Plus }}
							>
								Add filter
							</Button>
						</div>
						<div class="pt-2"></div>
						<Alert type="info" title="Only new updates trigger git sync">
							Only new changes matching the filters will trigger a git sync. You still need to
							initalize the repo to the desired state first.
						</Alert>
					</div>

					<div class="max-w-md w-full">
						<h4 class="flex gap-2 mb-4"
							>Type filters<Tooltip>
								On top of the filter path above, you can include only certain type of object to be
								synced with the Git repository.
								<br />By default everything is synced.
							</Tooltip></h4
						>
						<div class="flex flex-col gap-2 mt-1">
							<Toggle
								bind:checked={gitSyncSettings.include_type.scripts}
								on:change={(_) => resetGitSyncRepositoryExclude('scripts')}
								options={{ right: 'Scripts' }}
							/>
							<Toggle
								bind:checked={gitSyncSettings.include_type.flows}
								on:change={(_) => resetGitSyncRepositoryExclude('flows')}
								options={{ right: 'Flows' }}
							/>
							<Toggle
								bind:checked={gitSyncSettings.include_type.apps}
								on:change={(_) => resetGitSyncRepositoryExclude('apps')}
								options={{ right: 'Apps' }}
							/>
							<Toggle
								bind:checked={gitSyncSettings.include_type.folders}
								on:change={(_) => resetGitSyncRepositoryExclude('folders')}
								options={{ right: 'Folders' }}
							/>
							<Toggle
								bind:checked={gitSyncSettings.include_type.resources}
								on:change={(_) => resetGitSyncRepositoryExclude('resources')}
								options={{ right: 'Resources' }}
							/>
							<div class="flex gap-3">
								<Toggle
									bind:checked={gitSyncSettings.include_type.variables}
									on:change={(ev) => {
										resetGitSyncRepositoryExclude('variables')
										resetGitSyncRepositoryExclude('secrets')
										if (!ev.detail) {
											gitSyncSettings.include_type.secrets = false
										}
									}}
									options={{ right: 'Variables ' }}
								/>
								<span>-</span>
								<Toggle
									disabled={!gitSyncSettings.include_type.variables}
									bind:checked={gitSyncSettings.include_type.secrets}
									on:change={(_) => resetGitSyncRepositoryExclude('secrets')}
									options={{ left: 'Include secrets' }}
								/>
							</div>
							<Toggle
								bind:checked={gitSyncSettings.include_type.schedules}
								on:change={(_) => resetGitSyncRepositoryExclude('schedules')}
								options={{ right: 'Schedules' }}
							/>
							<Toggle
								bind:checked={gitSyncSettings.include_type.resourceTypes}
								on:change={(_) => resetGitSyncRepositoryExclude('resourcetypes')}
								options={{ right: 'Resource Types' }}
							/>
							<Toggle
								bind:checked={gitSyncSettings.include_type.users}
								on:change={(_) => resetGitSyncRepositoryExclude('users')}
								options={{ right: 'Users' }}
							/>
							<Toggle
								bind:checked={gitSyncSettings.include_type.groups}
								on:change={(_) => resetGitSyncRepositoryExclude('groups')}
								options={{ right: 'Groups' }}
							/>
						</div>
					</div>
				</div>

				<h4 class="flex gap-2 mt-5 mb-5"
					>Repositories to sync<Tooltip>
						The changes will be deployed to all the repositories set below.
					</Tooltip></h4
				>
				{#if Array.isArray(gitSyncSettings.repositories)}
					{#each gitSyncSettings.repositories as gitSyncRepository, idx}
						<div class="flex mt-5 mb-1 gap-1 items-center text-xs">
							<h6>Repository #{idx + 1}</h6>
							<button
								transition:fade|local={{ duration: 100 }}
								class="rounded-full p-1 bg-surface-secondary duration-200 hover:bg-surface-hover ml-2"
								aria-label="Clear"
								on:click={() => {
									gitSyncSettings.repositories.splice(idx, 1)
									gitSyncSettings.repositories = [...gitSyncSettings.repositories]
								}}
							>
								<X size={14} />
							</button>
						</div>
						<div class="flex mt-5 mb-1 gap-1">
							{#key gitSyncRepository}
								<ResourcePicker
									resourceType="git_repository"
									initialValue={gitSyncRepository.git_repo_resource_path}
									on:change={(ev) => {
										gitSyncRepository.git_repo_resource_path = ev.detail
									}}
								/>
								<Button
									disabled={emptyString(gitSyncRepository.script_path)}
									btnClasses="w-32 text-center"
									color="dark"
									on:click={() => runGitSyncTestJob(idx)}
									size="xs">Test connection</Button
								>
							{/key}
						</div>

						<div class="flex mb-5 text-normal text-2xs gap-1">
							{#if gitSyncSettings.repositories.filter((settings) => settings.git_repo_resource_path === gitSyncRepository.git_repo_resource_path).length > 1}
								<span class="text-red-700">Using the same resource twice is not allowed.</span>
							{/if}
							{#if gitSyncTestJobs[idx].status !== undefined}
								{#if gitSyncTestJobs[idx].status === 'running'}
									<RotateCw size={14} />
								{:else if gitSyncTestJobs[idx].status === 'success'}
									<CheckCircle2 size={14} class="text-green-600" />
								{:else}
									<XCircle size={14} class="text-red-700" />
								{/if}
								Git sync resource checked via Windmill job
								<a
									target="_blank"
									href={`/run/${gitSyncTestJobs[idx].jobId}?workspace=${$workspaceStore}`}
								>
									{gitSyncTestJobs[idx].jobId}
								</a>WARNING: Only read permissions are verified.
							{/if}
						</div>

						<div class="flex flex-col mt-5 mb-1 gap-4">
							{#if gitSyncSettings && gitSyncRepository}
								{#if gitSyncRepository.script_path != latestGitSyncHubScript}
									<Alert type="warning" title="Script version mismatch">
										The git sync version for this repository is not latest. Current: <a
											target="_blank"
											href="https://hub.windmill.dev/scripts/windmill/6943/sync-script-to-git-repo-windmill/9014/versions"
											>{gitSyncRepository.script_path}</a
										>, latest:
										<a
											target="_blank"
											href="https://hub.windmill.dev/scripts/windmill/6943/sync-script-to-git-repo-windmill/9014/versions"
											>{latestGitSyncHubScript}</a
										>
										<div class="flex mt-2">
											<Button
												size="xs"
												color="dark"
												on:click={() => {
													gitSyncRepository.script_path = latestGitSyncHubScript
												}}>Update git sync script (require save git settings to be applied)</Button
											>
										</div>
									</Alert>
								{/if}
								<Toggle
									disabled={emptyString(gitSyncRepository.git_repo_resource_path)}
									bind:checked={gitSyncRepository.use_individual_branch}
									options={{
										right: 'Create one branch per deployed object',
										rightTooltip:
											"If set, Windmill will create a unique branch per object being pushed based on its path, prefixed with 'wm_deploy/'."
									}}
								/>

								<Toggle
									disabled={emptyString(gitSyncRepository.git_repo_resource_path) ||
										!gitSyncRepository.use_individual_branch}
									bind:checked={gitSyncRepository.group_by_folder}
									options={{
										right: 'Group deployed objects by folder',
										rightTooltip:
											'Instead of creating a branch per object, Windmill will create a branch per folder containing objects being deployed.'
									}}
								/>
							{/if}
						</div>

						<div class="flex flex-col mt-5 mb-1 gap-1">
							{#if gitSyncSettings && Object.keys(gitSyncSettings.include_type).some((k) => gitSyncSettings.include_type[k] === true)}
								<h6>Exclude specific types for this repository only</h6>
								{#if gitSyncSettings.include_type.scripts}
									<Toggle
										color="red"
										bind:checked={gitSyncRepository.exclude_types_override.scripts}
										options={{ right: 'Exclude scripts' }}
									/>
								{/if}
								{#if gitSyncSettings.include_type.flows}
									<Toggle
										color="red"
										bind:checked={gitSyncRepository.exclude_types_override.flows}
										options={{ right: 'Exclude flows' }}
									/>
								{/if}
								{#if gitSyncSettings.include_type.apps}
									<Toggle
										color="red"
										bind:checked={gitSyncRepository.exclude_types_override.apps}
										options={{ right: 'Exclude apps' }}
									/>
								{/if}
								{#if gitSyncSettings.include_type.folders}
									<Toggle
										color="red"
										bind:checked={gitSyncRepository.exclude_types_override.folders}
										options={{ right: 'Exclude folders' }}
									/>
								{/if}
								{#if gitSyncSettings.include_type.resources}
									<Toggle
										color="red"
										bind:checked={gitSyncRepository.exclude_types_override.resources}
										options={{ right: 'Exclude resources' }}
									/>
								{/if}
								{#if gitSyncSettings.include_type.variables}
									<div class="flex gap-3">
										<Toggle
											color="red"
											bind:checked={gitSyncRepository.exclude_types_override.variables}
											on:change={(ev) => {
												if (ev.detail && gitSyncSettings.include_type.secrets) {
													gitSyncRepository.exclude_types_override.secrets = true
												} else if (ev.detail) {
													gitSyncRepository.exclude_types_override.secrets = false
												}
											}}
											options={{ right: 'Exclude variables ' }}
										/>
										{#if gitSyncSettings.include_type.secrets}
											<span>-</span>
											<Toggle
												color="red"
												disabled={gitSyncRepository.exclude_types_override.variables}
												bind:checked={gitSyncRepository.exclude_types_override.secrets}
												options={{ left: 'Exclude secrets' }}
											/>
										{/if}
									</div>
								{/if}
								{#if gitSyncSettings.include_type.schedules}
									<Toggle
										color="red"
										bind:checked={gitSyncRepository.exclude_types_override.schedules}
										options={{ right: 'Exclude schedules' }}
									/>
								{/if}
								{#if gitSyncSettings.include_type.resourceTypes}
									<Toggle
										color="red"
										bind:checked={gitSyncRepository.exclude_types_override.resourceTypes}
										options={{ right: 'Exclude resource types' }}
									/>
								{/if}
							{/if}
						</div>
					{/each}
				{/if}

				<div class="flex mt-5 mb-5 gap-1">
					<Button
						color="none"
						variant="border"
						size="xs"
						btnClasses="mt-1"
						on:click={() => {
							gitSyncSettings.repositories = [
								...gitSyncSettings.repositories,
								{
									script_path: latestGitSyncHubScript,
									git_repo_resource_path: '',
									use_individual_branch: false,
									group_by_folder: false,
									exclude_types_override: {
										scripts: false,
										flows: false,
										apps: false,
										folders: false,
										resourceTypes: false,
										resources: false,
										variables: false,
										secrets: false,
										schedules: false,
										users: false,
										groups: false
									}
								}
							]
							gitSyncTestJobs = [
								...gitSyncTestJobs,
								{
									jobId: undefined,
									status: undefined
								}
							]
						}}
						id="git-sync-add-connection"
						startIcon={{ icon: Plus }}
					>
						Add connection
					</Button>
				</div>

				<div class="bg-surface-disabled p-4 rounded-md flex flex-col gap-1">
					<div class="text-primary font-md font-semibold"> Git repository initial setup </div>

					<div class="prose max-w-none text-2xs text-tertiary">
						Every time a script is deployed, only the updated script will be pushed to the remote
						Git repository.

						<br />

						For the git repo to be representative of the entire workspace, it is recommended to set
						it up using the Windmill CLI before turning this option on.

						<br /><br />

						Not familiar with Windmill CLI?
						<a href="https://www.windmill.dev/docs/advanced/cli" class="text-primary"
							>Check out the docs</a
						>

						<br /><br />

						Run the following commands from the git repo folder to push the initial workspace
						content to the remote:

						<br />

						<pre class="overflow-auto max-h-screen"
							><code
								>npm install -g windmill-cli
wmill workspace add  {$workspaceStore} {$workspaceStore} {`${$page.url.protocol}//${$page.url.hostname}/`}
wmill init
# adjust wmill.yaml file configuraton as needed
wmill sync pull
git add -A
git commit -m 'Initial commit'
git push</code
							></pre
						>
					</div>
				</div>
			{:else}
				<Loader2 class="animate-spin mt-4" size={20} />
			{/if}
		{:else if tab == 'default_app'}
			<div class="flex flex-col gap-4 my-8">
				<div class="flex flex-col gap-1">
					<div class="text-primary text-lg font-semibold">Workspace Default App</div>
					<Description>
						If configured, users who are operators in this workspace will be redirected to this app
						automatically when logging into this workspace.
					</Description>
					<Description link="https://www.windmill.dev/docs/apps/default_app">
						Make sure the default app is shared with all the operators of this workspace before
						turning this feature on.
					</Description>
				</div>
			</div>
			{#if !$enterpriseLicense}
				<Alert type="info" title="Windmill EE only feature">
					Default app can only be set on Windmill Enterprise Edition.
				</Alert>
			{/if}
			<Alert type="info" title="Default app must be accessible to all operators">
				Make sure the default app is shared with all the operators of this workspace before turning
				this feature on.
			</Alert>
			<div class="mt-5 flex gap-1">
				{#key workspaceDefaultAppPath}
					<ScriptPicker
						initialPath={workspaceDefaultAppPath}
						itemKind="app"
						on:select={(ev) => {
							editWorkspaceDefaultApp(ev?.detail?.path)
						}}
					/>
				{/key}
			</div>
		{:else if tab == 'encryption'}
			<div class="flex flex-col gap-4 my-8">
				<div class="flex flex-col gap-1">
					<div class="text-primary text-lg font-semibold">Workspace Secret Encryption</div>
					<Description>
						When updating the encryption key of a workspace, all secrets will be re-encrypted with
						the new key and the previous key will be replaced by the new one.
					</Description>
					<Description
						link="https://www.windmill.dev/docs/core_concepts/workspace_secret_encryption"
					>
						If you're manually updating the key to match another workspace key from another Windmill
						instance, make sure not to use the 'SECRET_SALT' environment variable or, if you're
						using it, make sure it the salt matches across both instances.
					</Description>
				</div>
			</div>
			<div class="mt-5 flex gap-1 mb-10">
				<Button
					color="blue"
					disabled={editedWorkspaceEncryptionKey === workspaceEncryptionKey ||
						!encryptionKeyRegex.test(editedWorkspaceEncryptionKey ?? '')}
					startIcon={{
						icon: workspaceReencryptionInProgress ? RotateCw : Save,
						classes: workspaceReencryptionInProgress ? 'animate-spin' : ''
					}}
					on:click={() => {
						setWorkspaceEncryptionKey()
					}}>Save & Re-encrypt workspace</Button
				>
			</div>
			<h6> Workspace encryption key </h6>
			<div class="flex gap-2 mt-1">
				<input
					class="justify-start"
					type="text"
					placeholder={'*'.repeat(64)}
					bind:value={editedWorkspaceEncryptionKey}
				/>
				<Button
					color="light"
					on:click={() => {
						loadWorkspaceEncryptionKey()
					}}>Load current key</Button
				>
			</div>
			{#if !emptyString(editedWorkspaceEncryptionKey) && !encryptionKeyRegex.test(editedWorkspaceEncryptionKey ?? '')}
				<div class="text-xs text-red-600">
					Key invalid - it should be 64 characters long and only contain letters and numbers.
				</div>
			{/if}
		{/if}
	{:else}
		<div class="bg-red-100 border-l-4 border-red-600 text-orange-700 p-4 m-4" role="alert">
			<p class="font-bold">Not an admin</p>
			<p>Workspace settings are only available for admin of workspaces</p>
		</div>
	{/if}
</CenteredPage>

<style>
</style><|MERGE_RESOLUTION|>--- conflicted
+++ resolved
@@ -45,10 +45,6 @@
 
 	import PremiumInfo from '$lib/components/settings/PremiumInfo.svelte'
 	import Toggle from '$lib/components/Toggle.svelte'
-<<<<<<< HEAD
-	import Portal from '$lib/components/Portal.svelte'
-=======
->>>>>>> 58fa4c80
 
 	import { fade } from 'svelte/transition'
 	import ChangeWorkspaceName from '$lib/components/settings/ChangeWorkspaceName.svelte'
@@ -62,12 +58,8 @@
 	import { hubPaths } from '$lib/hub'
 	import Description from '$lib/components/Description.svelte'
 	import ConnectionSection from '$lib/components/ConnectionSection.svelte'
-<<<<<<< HEAD
-	import AiSettings from '$lib/components/workspaceSettings/AISettings.svelte'
-=======
 	import AISettings from '$lib/components/workspaceSettings/AISettings.svelte'
 	import StorageSettings from '$lib/components/workspaceSettings/StorageSettings.svelte'
->>>>>>> 58fa4c80
 
 	type GitSyncTypeMap = {
 		scripts: boolean
@@ -216,21 +208,6 @@
 		}
 	}
 
-<<<<<<< HEAD
-	async function editWindmillLFSSettings(): Promise<void> {
-		const large_file_storage = convertFrontendToBackendSetting(s3ResourceSettings)
-		await WorkspaceService.editLargeFileStorageConfig({
-			workspace: $workspaceStore!,
-			requestBody: {
-				large_file_storage: large_file_storage
-			}
-		})
-		console.log('Large file storage settings changed', large_file_storage)
-		sendUserToast(`Large file storage settings changed`)
-	}
-
-=======
->>>>>>> 58fa4c80
 	async function editWindmillGitSyncSettings(): Promise<void> {
 		let alreadySeenResource: string[] = []
 		let repositories = gitSyncSettings.repositories.map((elmt) => {
@@ -1012,19 +989,11 @@
 				</div>
 			</div>
 		{:else if tab == 'ai'}
-<<<<<<< HEAD
-			<AiSettings
-				{aiProviders}
-				{codeCompletionModel}
-				{defaultModel}
-				{usingOpenaiClientCredentialsOauth}
-=======
 			<AISettings
 				bind:aiProviders
 				bind:codeCompletionModel
 				bind:defaultModel
 				bind:usingOpenaiClientCredentialsOauth
->>>>>>> 58fa4c80
 			/>
 		{:else if tab == 'windmill_lfs'}
 			<StorageSettings bind:s3ResourceSettings />
