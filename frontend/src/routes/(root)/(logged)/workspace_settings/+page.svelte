<script lang="ts">
	import { goto } from '$lib/navigation'
	import { page } from '$app/stores'
	import { isCloudHosted } from '$lib/cloud'
	import CenteredPage from '$lib/components/CenteredPage.svelte'
	import { Alert, Button, Skeleton, Tab, Tabs } from '$lib/components/common'

	import DeployToSetting from '$lib/components/DeployToSetting.svelte'
	import ErrorOrRecoveryHandler from '$lib/components/ErrorOrRecoveryHandler.svelte'
	import PageHeader from '$lib/components/PageHeader.svelte'
	import ScriptPicker from '$lib/components/ScriptPicker.svelte'

	import Tooltip from '$lib/components/Tooltip.svelte'
	import WorkspaceUserSettings from '$lib/components/settings/WorkspaceUserSettings.svelte'
	import { WORKSPACE_SHOW_SLACK_CMD, WORKSPACE_SHOW_WEBHOOK_CLI_SYNC } from '$lib/consts'
	import {
		OauthService,
		WorkspaceService,
		ResourceService,
		SettingService,
		type AIConfig,
		type ErrorHandler
	} from '$lib/gen'
	import {
		enterpriseLicense,
		superadmin,
		userStore,
		usersWorkspaceStore,
		workspaceStore,
		isCriticalAlertsUIOpen
	} from '$lib/stores'
	import { sendUserToast } from '$lib/toast'
	import { clone, emptyString } from '$lib/utils'
	import { RotateCw, Trash2, Slack, Save } from 'lucide-svelte'

	import PremiumInfo from '$lib/components/settings/PremiumInfo.svelte'
	import Toggle from '$lib/components/Toggle.svelte'

	import ChangeWorkspaceName from '$lib/components/settings/ChangeWorkspaceName.svelte'
	import ChangeWorkspaceId from '$lib/components/settings/ChangeWorkspaceId.svelte'
	import ChangeWorkspaceColor from '$lib/components/settings/ChangeWorkspaceColor.svelte'
	import {
		convertBackendSettingsToFrontendSettings,
		type S3ResourceSettings
	} from '$lib/workspace_settings'
	import { base } from '$lib/base'
	import Description from '$lib/components/Description.svelte'
	import ConnectionSection from '$lib/components/ConnectionSection.svelte'
	import AISettings from '$lib/components/workspaceSettings/AISettings.svelte'
	import StorageSettings from '$lib/components/workspaceSettings/StorageSettings.svelte'
	import GitSyncSection from '$lib/components/git_sync/GitSyncSection.svelte'
	import { untrack } from 'svelte'
	import { getHandlerType } from '$lib/components/triggers/utils'
	import DucklakeSettings, {
		convertDucklakeSettingsFromBackend,
		type DucklakeSettingsType
	} from '$lib/components/workspaceSettings/DucklakeSettings.svelte'
	import { AIMode } from '$lib/components/copilot/chat/AIChatManager.svelte'
	import UnsavedConfirmationModal from '$lib/components/common/confirmationModal/UnsavedConfirmationModal.svelte'
	import TextInput from '$lib/components/text_input/TextInput.svelte'
	import CollapseLink from '$lib/components/CollapseLink.svelte'

	let slackInitialPath: string = $state('')
	let slackScriptPath: string = $state('')
	let teamsInitialPath: string = $state('')
	let teamsScriptPath: string = $state('')
	let slack_team_name: string | undefined = $state()
	let teams_team_id: string | undefined = $state()
	let teams_team_name: string | undefined = $state()
	let useCustomSlackApp: boolean = $state(false)
	let slackOAuthClientId: string = $state('')
	let slackOAuthClientSecret: string = $state('')
	let slackOAuthConfigLoaded: boolean = $state(false)
	let itemKind: 'flow' | 'script' = $state('flow')
	let plan: string | undefined = $state(undefined)
	let customer_id: string | undefined = $state(undefined)
	let webhook: string | undefined = $state(undefined)
	let workspaceToDeployTo: string | undefined = $state(undefined)
	let errorHandlerSelected: ErrorHandler = $state('slack')
	let errorHandlerScriptPath: string | undefined = $state(undefined)
	let errorHandlerItemKind: 'flow' | 'script' = $state('script')
	let errorHandlerExtraArgs: Record<string, any> = $state({})
	let errorHandlerMutedOnCancel: boolean | undefined = $state(undefined)
	let criticalAlertUIMuted: boolean | undefined = $state(undefined)
	let initialCriticalAlertUIMuted: boolean | undefined = $state(undefined)

	let aiProviders: Exclude<AIConfig['providers'], undefined> = $state({})
	let codeCompletionModel: string | undefined = $state(undefined)
	let defaultModel: string | undefined = $state(undefined)
	let customPrompts: Record<string, string> = $state({})
	let maxTokensPerModel: Record<string, number> = $state({})

	// Track initial AI config for unsaved changes detection
	let initialAiProviders: Exclude<AIConfig['providers'], undefined> = $state({})
	let initialCodeCompletionModel: string | undefined = $state(undefined)
	let initialDefaultModel: string | undefined = $state(undefined)
	let initialCustomPrompts: Record<string, string> = $state({})
	let initialMaxTokensPerModel: Record<string, number> = $state({})

	let s3ResourceSettings: S3ResourceSettings = $state({
		resourceType: 's3',
		resourcePath: undefined,
		publicResource: undefined,
		secondaryStorage: undefined
	})
	let initialS3ResourceSettings: S3ResourceSettings = $state({
		resourceType: 's3',
		resourcePath: undefined,
		publicResource: undefined,
		secondaryStorage: undefined
	})

	let ducklakeSettings: DucklakeSettingsType = $state({
		ducklakes: []
	})
	let ducklakeSavedSettings: DucklakeSettingsType = $state(untrack(() => ducklakeSettings))

	let workspaceDefaultAppPath: string | undefined = $state(undefined)
	let workspaceEncryptionKey: string | undefined = $state(undefined)
	let editedWorkspaceEncryptionKey: string | undefined = $state(undefined)
	let workspaceReencryptionInProgress: boolean = $state(false)
	let encryptionKeyRegex = /^[a-zA-Z0-9]{64}$/
	let slack_tabs: 'slack_commands' | 'teams_commands' = $state('slack_commands')
	let tab = $state(
		($page.url.searchParams.get('tab') as
			| 'users'
			| 'slack'
			| 'premium'
			| 'general'
			| 'webhook'
			| 'deploy_to'
			| 'error_handler'
			| 'ai'
			| 'windmill_lfs'
			| 'git_sync'
			| 'default_app'
			| 'encryption') ?? 'users'
	)
	let usingOpenaiClientCredentialsOauth = $state(false)

	let loadedSettings = $state(false)

	async function editWorkspaceCommand(platform: 'slack' | 'teams'): Promise<void> {
		if (platform === 'slack') {
			if (slackInitialPath === slackScriptPath) return
			slackInitialPath = slackScriptPath
		} else {
			if (teamsInitialPath === teamsScriptPath) return
			teamsInitialPath = teamsScriptPath
		}

		let scriptPath = platform === 'slack' ? slackScriptPath : teamsScriptPath
		let commandScriptKey = platform === 'slack' ? 'slack_command_script' : 'teams_command_script'
		let updateCommandScript =
			platform === 'slack' ? WorkspaceService.editSlackCommand : WorkspaceService.editTeamsCommand

		if (scriptPath) {
			await updateCommandScript({
				workspace: $workspaceStore!,
				requestBody: { [commandScriptKey]: `${itemKind}/${scriptPath}` }
			})
			sendUserToast(`${platform} command script set to ${scriptPath}`)
		} else {
			await WorkspaceService.editSlackCommand({
				workspace: $workspaceStore!,
				requestBody: { [commandScriptKey]: undefined }
			})
			sendUserToast(`${platform} command script removed`)
		}
	}

	async function editSlackCommand(): Promise<void> {
		await editWorkspaceCommand('slack')
	}

	async function editTeamsCommand(): Promise<void> {
		await editWorkspaceCommand('teams')
	}

	async function editWebhook(): Promise<void> {
		// in JS, an empty string is also falsy
		if (webhook) {
			await WorkspaceService.editWebhook({
				workspace: $workspaceStore!,
				requestBody: { webhook }
			})
			sendUserToast(`webhook set to ${webhook}`)
		} else {
			await WorkspaceService.editWebhook({
				workspace: $workspaceStore!,
				requestBody: { webhook: undefined }
			})
			sendUserToast(`webhook removed`)
		}
	}

	async function editWorkspaceDefaultApp(appPath: string | undefined): Promise<void> {
		if (emptyString(appPath)) {
			await WorkspaceService.editWorkspaceDefaultApp({
				workspace: $workspaceStore!,
				requestBody: {
					default_app_path: undefined
				}
			})
			sendUserToast('Workspace default app reset')
		} else {
			await WorkspaceService.editWorkspaceDefaultApp({
				workspace: $workspaceStore!,
				requestBody: {
					default_app_path: appPath
				}
			})
			sendUserToast('Workspace default app set')
		}
	}

	async function loadWorkspaceEncryptionKey(): Promise<void> {
		let resp = await WorkspaceService.getWorkspaceEncryptionKey({
			workspace: $workspaceStore!
		})
		workspaceEncryptionKey = resp.key
		editedWorkspaceEncryptionKey = resp.key
	}

	async function setWorkspaceEncryptionKey(): Promise<void> {
		if (
			emptyString(editedWorkspaceEncryptionKey) ||
			workspaceEncryptionKey === editedWorkspaceEncryptionKey
		) {
			return
		}
		const timeStart = new Date().getTime()
		workspaceReencryptionInProgress = true
		await WorkspaceService.setWorkspaceEncryptionKey({
			workspace: $workspaceStore!,
			requestBody: {
				new_key: editedWorkspaceEncryptionKey ?? '' // cannot be undefined at this point
			}
		})
		await loadWorkspaceEncryptionKey()
		const timeEnd = new Date().getTime()
		sendUserToast('All workspace secrets have been re-encrypted with the new key')
		setTimeout(
			() => {
				workspaceReencryptionInProgress = false
			},
			1000 - (timeEnd - timeStart)
		)
	}

	async function loadSettings(): Promise<void> {
		const settings = await WorkspaceService.getSettings({ workspace: $workspaceStore! })
		slack_team_name = settings.slack_name
		teams_team_id = settings.teams_team_id
		teams_team_name = settings.teams_team_name
		if (settings.slack_command_script) {
			itemKind = settings.slack_command_script.split('/')[0] as 'flow' | 'script'
		}
		if (settings.teams_command_script) {
			itemKind = settings.teams_command_script.split('/')[0] as 'flow' | 'script'
		}
		slackScriptPath = (settings.slack_command_script ?? '').split('/').slice(1).join('/')
		teamsScriptPath = (settings.teams_command_script ?? '').split('/').slice(1).join('/')
		slackInitialPath = slackScriptPath
		teamsInitialPath = teamsScriptPath
		plan = settings.plan
		customer_id = settings.customer_id
		workspaceToDeployTo = settings.deploy_to
		webhook = settings.webhook

		aiProviders = settings.ai_config?.providers ?? {}
		defaultModel = settings.ai_config?.default_model?.model
		codeCompletionModel = settings.ai_config?.code_completion_model?.model
		customPrompts = settings.ai_config?.custom_prompts ?? {}
		maxTokensPerModel = settings.ai_config?.max_tokens_per_model ?? {}
		for (const mode of Object.values(AIMode)) {
			if (!(mode in customPrompts)) {
				customPrompts[mode] = ''
			}
		}

		// Store initial AI config state for unsaved changes detection
		initialAiProviders = clone(aiProviders)
		initialDefaultModel = defaultModel
		initialCodeCompletionModel = codeCompletionModel
		initialCustomPrompts = clone(customPrompts)
		initialMaxTokensPerModel = clone(maxTokensPerModel)
		errorHandlerItemKind = settings.error_handler
			? (settings.error_handler.split('/')[0] as 'flow' | 'script')
			: 'script'
		errorHandlerScriptPath = (settings.error_handler ?? '').split('/').slice(1).join('/')
		errorHandlerMutedOnCancel = settings.error_handler_muted_on_cancel
		criticalAlertUIMuted = settings.mute_critical_alerts
		initialCriticalAlertUIMuted = settings.mute_critical_alerts
		if (emptyString($enterpriseLicense)) {
			errorHandlerSelected = 'custom'
		} else {
			errorHandlerSelected = getHandlerType(errorHandlerScriptPath)
		}
		errorHandlerExtraArgs = settings.error_handler_extra_args ?? {}
		workspaceDefaultAppPath = settings.default_app

		s3ResourceSettings = convertBackendSettingsToFrontendSettings(
			settings.large_file_storage,
			!!$enterpriseLicense
		)
		initialS3ResourceSettings = clone(s3ResourceSettings)
		ducklakeSettings = convertDucklakeSettingsFromBackend(settings.ducklake)
		ducklakeSavedSettings = clone(ducklakeSettings)

		if (settings.deploy_ui != undefined && settings.deploy_ui != null) {
			deployUiSettings = {
				include_path:
					(settings.deploy_ui.include_path?.length ?? 0 > 0)
						? (settings.deploy_ui.include_path ?? [])
						: [],
				include_type: {
					scripts: (settings.deploy_ui.include_type?.indexOf('script') ?? -1) >= 0,
					flows: (settings.deploy_ui.include_type?.indexOf('flow') ?? -1) >= 0,
					apps: (settings.deploy_ui.include_type?.indexOf('app') ?? -1) >= 0,
					resources: (settings.deploy_ui.include_type?.indexOf('resource') ?? -1) >= 0,
					variables: (settings.deploy_ui.include_type?.indexOf('variable') ?? -1) >= 0,
					secrets: (settings.deploy_ui.include_type?.indexOf('secret') ?? -1) >= 0,
					triggers: (settings.deploy_ui.include_type?.indexOf('trigger') ?? -1) >= 0
				}
			}
		}

		// check openai_client_credentials_oauth
		usingOpenaiClientCredentialsOauth = await ResourceService.existsResourceType({
			workspace: $workspaceStore!,
			path: 'openai_client_credentials_oauth'
		})

		loadedSettings = true
	}

	async function loadSlackOAuthConfig(): Promise<void> {
		if (!$workspaceStore) return

		try {
			const config = await WorkspaceService.getWorkspaceSlackOauthConfig({ workspace: $workspaceStore })
			useCustomSlackApp = !!config.slack_oauth_client_id
			slackOAuthClientId = config.slack_oauth_client_id || ''
			slackOAuthClientSecret = config.slack_oauth_client_secret || ''
			slackOAuthConfigLoaded = !!config.slack_oauth_client_id
		} catch (e) {
			console.error('Failed to load Slack OAuth config:', e)
		}
	}

	async function saveAndConnectSlack(): Promise<void> {
		if (!$workspaceStore) return

		if (!slackOAuthClientId || !slackOAuthClientSecret) {
			sendUserToast('Both client ID and client secret are required', true)
			return
		}

		try {
			// Disconnect existing Slack connection (if any) before saving workspace-specific config
			if (slack_team_name) {
				await OauthService.disconnectSlack({ workspace: $workspaceStore })
			}

			await WorkspaceService.setWorkspaceSlackOauthConfig({
				workspace: $workspaceStore,
				requestBody: {
					slack_oauth_client_id: slackOAuthClientId,
					slack_oauth_client_secret: slackOAuthClientSecret
				}
			})

			// Redirect to OAuth flow
			window.location.href = `${base}/api/oauth/connect_slack?workspace=${$workspaceStore}`
		} catch (e) {
			sendUserToast('Failed to save Slack OAuth configuration', true)
			console.error(e)
		}
	}

	async function deleteSlackOAuthConfig(): Promise<void> {
		if (!$workspaceStore) return

		try {
			// Delete workspace OAuth config
			await WorkspaceService.deleteWorkspaceSlackOauthConfig({ workspace: $workspaceStore })

			// Also disconnect any existing Slack connection
			if (slack_team_name) {
				await OauthService.disconnectSlack({ workspace: $workspaceStore })
			}

			useCustomSlackApp = false
			slackOAuthClientId = ''
			slackOAuthClientSecret = ''
			slackOAuthConfigLoaded = false
			await loadSettings()
			sendUserToast('Workspace Slack app deleted')
		} catch (e) {
			sendUserToast('Failed to delete Slack OAuth configuration', true)
			console.error(e)
		}
	}

	let deployUiSettings:
		| {
				include_path: string[]
				include_type: {
					scripts: boolean
					flows: boolean
					apps: boolean
					resources: boolean
					variables: boolean
					secrets: boolean
					triggers: boolean
				}
		  }
		| undefined = $state()

	$effect(() => {
		if ($workspaceStore) {
			untrack(() => {
				loadSettings()
				loadSlackOAuthConfig()
			})
		}
	})

	async function editErrorHandler() {
		if (errorHandlerScriptPath) {
			await WorkspaceService.editErrorHandler({
				workspace: $workspaceStore!,
				requestBody: {
					error_handler: `${errorHandlerItemKind}/${errorHandlerScriptPath}`,
					error_handler_extra_args: errorHandlerExtraArgs,
					error_handler_muted_on_cancel: errorHandlerMutedOnCancel
				}
			})
			sendUserToast(`workspace error handler set to ${errorHandlerScriptPath}`)
		} else {
			await WorkspaceService.editErrorHandler({
				workspace: $workspaceStore!,
				requestBody: {
					error_handler: undefined,
					error_handler_extra_args: undefined,
					error_handler_muted_on_cancel: undefined
				}
			})
			sendUserToast(`workspace error handler removed`)
		}
	}

	async function editCriticalAlertMuteSetting() {
		await SettingService.workspaceMuteCriticalAlertsUi({
			workspace: $workspaceStore!,
			requestBody: {
				mute_critical_alerts: criticalAlertUIMuted
			}
		})
		sendUserToast(
			`Critical alert UI mute setting for workspace is set to ${criticalAlertUIMuted}\nreloading page...`
		)
		// reload page after change of setting
		setTimeout(() => {
			window.location.reload()
		}, 3000)
	}

	function updateFromSearchTab(searchTab: string | null, currentTab: string) {
		if (searchTab && searchTab !== currentTab) {
			tab = searchTab as typeof tab
		}
	}

	$effect(() => {
		updateFromSearchTab(
			$page.url.searchParams.get('tab'),
			untrack(() => tab)
		)
	})

	// Function to check if there are unsaved changes in AI settings
	function getAiSettingsInitialAndModifiedValues() {
		// Only check for unsaved changes when on the AI tab
		if (tab !== 'ai') {
			return {
				savedValue: undefined,
				modifiedValue: undefined
			}
		}

		const savedValue = {
			aiProviders: initialAiProviders,
			defaultModel: initialDefaultModel,
			codeCompletionModel: initialCodeCompletionModel,
			customPrompts: initialCustomPrompts,
			maxTokensPerModel: initialMaxTokensPerModel
		}

		const modifiedValue = {
			aiProviders: aiProviders,
			defaultModel: defaultModel,
			codeCompletionModel: codeCompletionModel,
			customPrompts: customPrompts,
			maxTokensPerModel: maxTokensPerModel
		}

		return { savedValue, modifiedValue }
	}

	// Function to discard unsaved AI settings changes
	function discardAiSettingsChanges() {
		aiProviders = clone(initialAiProviders)
		defaultModel = initialDefaultModel
		codeCompletionModel = initialCodeCompletionModel
		customPrompts = clone(initialCustomPrompts)
		maxTokensPerModel = clone(initialMaxTokensPerModel)
	}

	// Function to check if there are unsaved changes in storage settings
	function getStorageSettingsInitialAndModifiedValues() {
		// Only check for unsaved changes when on the windmill_lfs tab
		if (tab !== 'windmill_lfs') {
			return {
				savedValue: undefined,
				modifiedValue: undefined
			}
		}

		const savedValue = {
			s3ResourceSettings: initialS3ResourceSettings,
			ducklakeSettings: ducklakeSavedSettings
		}

		const modifiedValue = {
			s3ResourceSettings: s3ResourceSettings,
			ducklakeSettings: ducklakeSettings
		}

		return { savedValue, modifiedValue }
	}

	// Function to discard unsaved storage settings changes
	function discardStorageSettingsChanges() {
		s3ResourceSettings = clone(initialS3ResourceSettings)
		ducklakeSettings = clone(ducklakeSavedSettings)
	}

	// Combined function to check for unsaved changes across all tabs
	function getAllUnsavedChanges() {
		// Check AI settings
		const aiChanges = getAiSettingsInitialAndModifiedValues()
		if (aiChanges.savedValue && aiChanges.modifiedValue) {
			return aiChanges
		}

		// Check storage settings
		const storageChanges = getStorageSettingsInitialAndModifiedValues()
		if (storageChanges.savedValue && storageChanges.modifiedValue) {
			return storageChanges
		}

		return {
			savedValue: {},
			modifiedValue: {}
		}
	}

	// Combined function to discard changes based on current tab
	function discardAllChanges() {
		if (tab === 'ai') {
			discardAiSettingsChanges()
		} else if (tab === 'windmill_lfs') {
			discardStorageSettingsChanges()
		}
	}
</script>

<CenteredPage>
	{#if $userStore?.is_admin || $superadmin}
		<PageHeader title="Workspace settings: {$workspaceStore}"
			>{#if $superadmin}
				<Button variant="default" size="sm" on:click={() => goto('#superadmin-settings')}>
					Instance settings
				</Button>
			{/if}</PageHeader
		>

		<div class="overflow-x-auto scrollbar-hidden">
			<Tabs
				bind:selected={tab}
				deferSelectedUpdate={true}
				on:selected={(e) => {
					// setQueryWithoutLoad($page.url, [{ key: 'tab', value: tab }], 0)
					const params = new URLSearchParams($page.url.searchParams)
					const newTab = e.detail
					params.set('tab', newTab)
					goto(`?${params.toString()}`)
				}}
			>
				<Tab
					value="users"
					aiId="workspace-settings-users"
					aiDescription="Users workspace settings"
					label="Users"
				/>
				<Tab
					value="git_sync"
					aiId="workspace-settings-git-sync"
					aiDescription="Git sync workspace settings"
					label="Git Sync"
				/>
				<Tab
					value="deploy_to"
					aiId="workspace-settings-deploy-to"
					aiDescription="Deployment UI workspace settings"
					label="Deployment UI"
				/>

				{#if WORKSPACE_SHOW_SLACK_CMD}
					<Tab
						value="slack"
						aiId="workspace-settings-slack"
						aiDescription="Slack / Teams workspace settings"
						label="Slack / Teams"
					/>
				{/if}
				{#if isCloudHosted()}
					<Tab
						value="premium"
						aiId="workspace-settings-premium"
						aiDescription="Premium plans workspace settings"
						label="Premium Plans"
					/>
				{/if}
				{#if WORKSPACE_SHOW_WEBHOOK_CLI_SYNC}
					<Tab
						value="webhook"
						aiId="workspace-settings-webhook"
						aiDescription="Webhook workspace settings"
						label="Webhook"
					/>
				{/if}
				<Tab
					value="error_handler"
					aiId="workspace-settings-error-handler"
					aiDescription="Error handler workspace settings"
					label="Error Handler"
				/>
				<Tab
					value="ai"
					aiId="workspace-settings-ai"
					aiDescription="Windmill AI workspace settings"
					label="Windmill AI"
				/>
				<Tab
					value="windmill_lfs"
					aiId="workspace-settings-windmill-lfs"
					aiDescription="Object Storage (S3) workspace settings"
					label="Object Storage (S3)"
				/>
				<Tab
					value="default_app"
					aiId="workspace-settings-default-app"
					aiDescription="Default app workspace settings"
					label="Default App"
				/>

				<Tab
					value="encryption"
					aiId="workspace-settings-encryption"
					aiDescription="Encryption workspace settings"
					label="Encryption"
				/>

				<Tab
					value="general"
					aiId="workspace-settings-general"
					aiDescription="General workspace settings"
					label="General"
				/>
			</Tabs>
		</div>
		{#if !loadedSettings}
			<Skeleton layout={[1, [40]]} />
		{:else if tab == 'users'}
			<WorkspaceUserSettings />
		{:else if tab == 'deploy_to'}
			<div class="flex flex-col gap-4 my-8">
				<div class="flex flex-col gap-1">
					<div class="text-sm font-semibold text-emphasis">
						Link this Workspace to another Staging / Prod Workspace
					</div>
					<Description link="https://www.windmill.dev/docs/core_concepts/staging_prod">
						Connecting this workspace with another staging/production workspace enables web-based
						deployment to that workspace.
					</Description>
				</div>
			</div>
			{#if $enterpriseLicense}
				<DeployToSetting bind:workspaceToDeployTo bind:deployUiSettings />
			{:else}
				<div class="my-2"
					><Alert type="warning" title="Enterprise license required"
						>Deploy to staging/prod from the web UI is only available with an enterprise license</Alert
					></div
				>
			{/if}
		{:else if tab == 'premium'}
			<PremiumInfo {customer_id} {plan} />
		{:else if tab == 'slack'}
			<div class="flex flex-col gap-4 my-8">
				<div class="flex flex-col gap-1">
					<div class="text-sm font-semibold text-emphasis"
						>Workspace connections to Slack and Teams</div
					>
					<Description link="https://www.windmill.dev/docs/integrations/slack">
						With workspace connections, you can trigger scripts or flows with a '/windmill' command
						with your Slack or Teams bot.
					</Description>
				</div>

				<Tabs bind:selected={slack_tabs}>
					<Tab value="slack_commands" label="Slack" />
					<Tab value="teams_commands" label="Teams" />
				</Tabs>

				{#if slack_tabs === 'slack_commands'}
					<ConnectionSection
						platform="slack"
						teamName={slack_team_name}
						bind:scriptPath={slackScriptPath}
						bind:initialPath={slackInitialPath}
						bind:itemKind
						onDisconnect={async () => {
							await OauthService.disconnectSlack({ workspace: $workspaceStore ?? '' })
							loadSettings()
							sendUserToast('Disconnected Slack')
						}}
						onSelect={editSlackCommand}
<<<<<<< HEAD
						connectHref="{base}/api/oauth/connect_slack?workspace={$workspaceStore}"
						createScriptHref="{base}/scripts/add?hub=hub%2F314%2Fslack%2Fexample_of_responding_to_a_slack_command_slack"
=======
						connectHref="{base}/api/oauth/connect_slack"
						createScriptHref="{base}/scripts/add?hub=hub%2F28071%2Fslack%2Fexample_of_responding_to_a_slack_command_slack"
>>>>>>> b0a3da44
						createFlowHref="{base}/flows/add?hub=28"
						documentationLink="https://www.windmill.dev/docs/integrations/slack"
						onLoadSettings={loadSettings}
						display_name={slack_team_name}
						hideConnectButton={useCustomSlackApp && !slackOAuthConfigLoaded}
					>
						{#snippet workspaceConfig()}
							<!-- Workspace OAuth Configuration Section -->
					<div class="flex flex-col">
						{#if slackOAuthConfigLoaded}
							<!-- Show saved config with delete button -->
							<div class="flex flex-col gap-1 w-fit">
								<div class="text-sm text-primary font-medium">Workspace specific Slack app</div>
								<div class="p-2 rounded-md border border-gray-200 dark:border-gray-700 bg-surface-secondary">
									<div class="flex items-center gap-3">
										<div class="flex items-center gap-2">
											<span class="text-sm text-primary">Client ID:</span>
											<span class="text-xs text-secondary font-mono pt-1">{slackOAuthClientId}</span>
										</div>
										<Button
											size="xs"
											onclick={deleteSlackOAuthConfig}
											btnClasses="w-fit"
										>
											<Trash2 size={14} class="mr-1" />
											Delete
										</Button>
									</div>
								</div>
							</div>
						{:else}
							<!-- Show toggle and form to create config -->
							<label class="text-sm flex gap-2 items-center font-medium text-primary">
								<Toggle bind:checked={useCustomSlackApp} size="sm" />
								<span class="text-xs text-secondary">Use workspace specific Slack app</span>
							</label>

							{#if useCustomSlackApp}
								<div class="p-2 rounded border border-gray-200 dark:border-gray-700">
									<label class="block pb-2">
										<span class="text-primary font-semibold text-sm">Client ID</span>
										<input
											class="windmill-input"
											type="text"
											placeholder="1234567890.1234567890"
											bind:value={slackOAuthClientId}
										/>
									</label>

									<label class="block pb-2">
										<span class="text-primary font-semibold text-sm">Client secret</span>
										<input
											class="windmill-input"
											type="password"
											placeholder="Enter client secret"
											bind:value={slackOAuthClientSecret}
										/>
									</label>

									<CollapseLink text="Instructions">
										<div class="text-xs text-secondary p-2">
											Create a Slack app at{' '}
											<a
												href="https://api.slack.com/apps"
												target="_blank"
												rel="noopener noreferrer"
												class="text-blue-600 dark:text-blue-400 hover:underline"
											>
												Slack API
											</a>. Set the redirect URI to:{' '}
											<code class="bg-gray-100 dark:bg-gray-800 px-1 py-0.5 rounded">
												{window.location.origin}{base}/oauth/callback_slack
											</code>
										</div>
									</CollapseLink>

									<div class="pt-2">
										<Button
											size="xs"
											variant="accent"
											onclick={saveAndConnectSlack}
											disabled={!slackOAuthClientId || !slackOAuthClientSecret}
											startIcon={{ icon: Slack }}
											btnClasses="w-fit"
										>
											Connect to Slack
										</Button>
									</div>
								</div>
							{/if}
						{/if}
					</div>
					{/snippet}
				</ConnectionSection>
			{:else if slack_tabs === 'teams_commands'}
					{#if !$enterpriseLicense}
						<div class="pt-4"></div>
						<Alert type="warning" title="Workspace Teams commands is an EE feature">
							Workspace Teams commands is a Windmill EE feature. It enables using your current Slack
							/ Teams connection to run a custom script and send notifications.
						</Alert>
						<div class="pb-2"></div>
					{/if}
					<ConnectionSection
						platform="teams"
						teamName={teams_team_id}
						bind:scriptPath={teamsScriptPath}
						bind:initialPath={teamsInitialPath}
						bind:itemKind
						onDisconnect={async () => {
							await OauthService.disconnectTeams({ workspace: $workspaceStore ?? '' })
							loadSettings()
							sendUserToast('Disconnected Teams')
						}}
						onSelect={editTeamsCommand}
						connectHref={undefined}
						createScriptHref="{base}/scripts/add?hub=hub%2F11591%2Fteams%2FExample%20of%20responding%20to%20a%20Microsoft%20Teams%20command"
						createFlowHref="{base}/flows/add?hub=58"
						documentationLink="https://www.windmill.dev/docs/integrations/teams"
						onLoadSettings={loadSettings}
						display_name={teams_team_name}
					/>
				{/if}
			</div>
		{:else if tab == 'general'}
			<div class="flex flex-col gap-4 my-6">
				<div class="flex flex-col gap-1">
					<div class="text-sm font-semibold text-emphasis">General</div>
					<Description link="https://www.windmill.dev/docs/core_concepts/workspace_settings">
						Configure general workspace settings.
					</Description>
				</div>
			</div>

			<div class="flex flex-col gap-6">
				<ChangeWorkspaceName />
				<ChangeWorkspaceId />
				<ChangeWorkspaceColor />
			</div>

			<div class="text-xs font-semibold text-emphasis mt-6 mb-1">Export workspace</div>
			<div class="flex justify-start">
				<Button
					size="sm"
					href="{base}/api/w/{$workspaceStore ?? ''}/workspaces/tarball?archive_type=zip"
					target="_blank"
				>
					Export workspace as zip file
				</Button>
			</div>

			<div class="mt-12"></div>
			<span class="text-sm font-semibold text-emphasis">Delete workspace</span>
			{#if !$superadmin}
				<p class="text-2xs text-secondary"> Only instance superadmins can delete a workspace. </p>
			{/if}
			{#if $workspaceStore === 'admins' || $workspaceStore === 'starter'}
				<p class="text-2xs text-secondary">
					This workspace cannot be deleted as it has a special function. Consult the documentation
					for more information.
				</p>
			{/if}
			<div class="flex gap-2">
				<Button
					destructive
					disabled={$workspaceStore === 'admins' || $workspaceStore === 'starter'}
					unifiedSize="md"
					btnClasses="mt-2"
					on:click={async () => {
						await WorkspaceService.archiveWorkspace({ workspace: $workspaceStore ?? '' })
						sendUserToast(`Archived workspace ${$workspaceStore}`)
						workspaceStore.set(undefined)
						usersWorkspaceStore.set(undefined)
						goto('/user/workspaces')
					}}
				>
					Archive workspace
				</Button>

				{#if $superadmin}
					<Button
						color="red"
						disabled={$workspaceStore === 'admins' || $workspaceStore === 'starter'}
						size="sm"
						btnClasses="mt-2"
						on:click={async () => {
							await WorkspaceService.deleteWorkspace({ workspace: $workspaceStore ?? '' })
							sendUserToast(`Deleted workspace ${$workspaceStore}`)
							workspaceStore.set(undefined)
							usersWorkspaceStore.set(undefined)
							goto('/user/workspaces')
						}}
					>
						Delete workspace (superadmin)
					</Button>
				{/if}
			</div>
		{:else if tab == 'webhook'}
			<div class="flex flex-col gap-4 my-8">
				<div class="flex flex-col gap-1">
					<div class="text-xs font-semibold text-emphasis"> Workspace Webhook</div>
					<Description
						link="https://www.windmill.dev/docs/core_concepts/webhooks#workspace-webhook"
					>
						Connect your Windmill workspace to an external service to sync or get notified about any
						change.
					</Description>
				</div>
			</div>
			<div class="flex flex-col gap-4 my-4">
				<div class="flex flex-col gap-1">
					<div class="text-xs font-semibold text-emphasis"> URL to send requests to</div>
					<div class="text-primary text-xs">
						This URL will be POSTed to with a JSON body depending on the type of event. The type is
						indicated by the type field. The other fields are dependent on the type.
					</div>
				</div>
			</div>
			<div class="flex gap-2">
				<input class="justify-start" type="text" bind:value={webhook} />
				<Button color="blue" btnClasses="justify-end" on:click={editWebhook}>Set webhook</Button>
			</div>
		{:else if tab == 'error_handler'}
			{#if !$enterpriseLicense}
				<div class="pt-4"></div>
				<Alert type="warning" title="Workspace error handler is an EE feature">
					Workspace error handler is a Windmill EE feature. It enables using your current Slack
					connection or a custom script to send notifications anytime any job would fail.
				</Alert>
				<div class="pb-2"></div>
			{/if}
			<div class="flex flex-col gap-4 my-8">
				<div class="flex flex-col gap-1">
					<div class="text-sm font-semibold text-emphasis"> Workspace Error Handler</div>
					<Description
						link="https://www.windmill.dev/docs/core_concepts/error_handling#workspace-error-handler"
					>
						Define a script or flow to be executed automatically in case of error in the workspace.
					</Description>
				</div>
			</div>
			<div class="flex flex-col gap-4 my-4">
				<div class="flex flex-col gap-1">
					<div class="text-xs font-semibold text-emphasis">
						Script or flow to run as error handler</div
					>
				</div>
			</div>
			<ErrorOrRecoveryHandler
				isEditable={true}
				errorOrRecovery="error"
				showScriptHelpText={true}
				bind:handlerSelected={errorHandlerSelected}
				bind:handlerPath={errorHandlerScriptPath}
				customScriptTemplate="/scripts/add?hub=hub%2F9083%2Fwindmill%2Fworkspace_error_handler_template"
				bind:customHandlerKind={errorHandlerItemKind}
				bind:handlerExtraArgs={errorHandlerExtraArgs}
			>
				{#snippet customTabTooltip()}
					<Tooltip>
						<div class="flex gap-20 items-start mt-3">
							<div class="text-sm">
								The following args will be passed to the error handler:
								<ul class="mt-1 ml-2">
									<li><b>path</b>: The path of the script or flow that errored.</li>
									<li>
										<b>email</b>: The email of the user who ran the script or flow that errored.
									</li>
									<li><b>error</b>: The error details.</li>
									<li><b>job_id</b>: The job id.</li>
									<li><b>is_flow</b>: Whether the error comes from a flow.</li>
									<li><b>workspace_id</b>: The workspace id of the failed script or flow.</li>
								</ul>
								<br />
								The error handler will be executed by the automatically created group g/error_handler.
								If your error handler requires variables or resources, you need to add them to the group.
							</div>
						</div>
					</Tooltip>
				{/snippet}
			</ErrorOrRecoveryHandler>

			<div class="flex flex-col mt-5 gap-5 items-start">
				<Toggle
					disabled={!$enterpriseLicense ||
						((errorHandlerSelected === 'slack' || errorHandlerSelected === 'teams') &&
							!emptyString(errorHandlerScriptPath) &&
							emptyString(errorHandlerExtraArgs['channel']))}
					bind:checked={errorHandlerMutedOnCancel}
					options={{ right: 'Do not run error handler for canceled jobs' }}
				/>
				<Button
					disabled={!$enterpriseLicense ||
						((errorHandlerSelected === 'slack' || errorHandlerSelected === 'teams') &&
							!emptyString(errorHandlerScriptPath) &&
							emptyString(errorHandlerExtraArgs['channel']))}
					size="sm"
					on:click={editErrorHandler}
				>
					Save
				</Button>
			</div>
			<div class="flex flex-col gap-4 my-8">
				<div class="flex flex-col gap-1">
					<div class="text-sm font-semibold text-emphasis"> Workspace Critical Alerts</div>
					<Description link="https://www.windmill.dev/docs/core_concepts/critical_alerts">
						Critical alerts within the scope of a workspace are sent to the workspace admins through
						a UI notification.
					</Description>
					<div class="flex flex-col mt-5 gap-5 items-start">
						<Button
							disabled={!$enterpriseLicense}
							size="sm"
							on:click={() => isCriticalAlertsUIOpen.set(true)}
						>
							Show critical alerts
						</Button>
						<Toggle
							disabled={!$enterpriseLicense}
							bind:checked={criticalAlertUIMuted}
							options={{ right: 'Mute critical alerts UI for this workspace' }}
						/>
						<Button
							disabled={!$enterpriseLicense || criticalAlertUIMuted == initialCriticalAlertUIMuted}
							size="sm"
							on:click={editCriticalAlertMuteSetting}
						>
							Save mute setting
						</Button>
					</div>
				</div>
			</div>
		{:else if tab == 'ai'}
			<AISettings
				bind:aiProviders
				bind:codeCompletionModel
				bind:defaultModel
				bind:customPrompts
				bind:maxTokensPerModel
				bind:usingOpenaiClientCredentialsOauth
				onSave={() => {
					// Update initial state after successful save
					initialAiProviders = clone(aiProviders)
					initialDefaultModel = defaultModel
					initialCodeCompletionModel = codeCompletionModel
					initialCustomPrompts = clone(customPrompts)
					initialMaxTokensPerModel = clone(maxTokensPerModel)
				}}
			/>
		{:else if tab == 'windmill_lfs'}
			<StorageSettings
				bind:s3ResourceSettings
				onSave={() => {
					initialS3ResourceSettings = clone(s3ResourceSettings)
				}}
			/>
			<DucklakeSettings
				bind:ducklakeSettings
				bind:ducklakeSavedSettings
				onSave={() => {
					ducklakeSavedSettings = clone(ducklakeSettings)
				}}
			/>
		{:else if tab == 'git_sync'}
			{#if $workspaceStore}
				<GitSyncSection />
			{:else}
				<div class="flex items-center justify-center p-8">
					<div class="text-sm text-secondary">Loading workspace...</div>
				</div>
			{/if}
		{:else if tab == 'default_app'}
			<div class="flex flex-col gap-4 my-8">
				<div class="flex flex-col gap-1">
					<div class="text-sm font-semibold text-emphasis">Workspace Default App</div>
					<Description>
						If configured, users who are operators in this workspace will be redirected to this app
						automatically when logging into this workspace.
					</Description>
					<Description link="https://www.windmill.dev/docs/apps/default_app">
						Make sure the default app is shared with all the operators of this workspace before
						turning this feature on.
					</Description>
				</div>
			</div>
			{#if !$enterpriseLicense}
				<Alert type="warning" title="Windmill EE only feature">
					Default app can only be set on Windmill Enterprise Edition.
				</Alert>
			{/if}
			<Alert type="info" title="Default app must be accessible to all operators">
				Make sure the default app is shared with all the operators of this workspace before turning
				this feature on.
			</Alert>
			<div class="mt-5 flex gap-1">
				{#key workspaceDefaultAppPath}
					<ScriptPicker
						initialPath={workspaceDefaultAppPath}
						itemKind="app"
						on:select={(ev) => {
							editWorkspaceDefaultApp(ev?.detail?.path)
						}}
					/>
				{/key}
			</div>
		{:else if tab == 'encryption'}
			<div class="flex flex-col gap-4 my-8">
				<div class="flex flex-col gap-1">
					<div class="text-sm font-semibold text-emphasis">Workspace Secret Encryption</div>
					<Description>
						When updating the encryption key of a workspace, all secrets will be re-encrypted with
						the new key and the previous key will be replaced by the new one.
					</Description>
					<Description
						link="https://www.windmill.dev/docs/core_concepts/workspace_secret_encryption"
					>
						If you're manually updating the key to match another workspace key from another Windmill
						instance, make sure not to use the 'SECRET_SALT' environment variable or, if you're
						using it, make sure it the salt matches across both instances.
					</Description>
				</div>
			</div>
			<div class="mt-5 flex gap-1 mb-10">
				<Button
					color="blue"
					disabled={editedWorkspaceEncryptionKey === workspaceEncryptionKey ||
						!encryptionKeyRegex.test(editedWorkspaceEncryptionKey ?? '')}
					startIcon={{
						icon: workspaceReencryptionInProgress ? RotateCw : Save,
						classes: workspaceReencryptionInProgress ? 'animate-spin' : ''
					}}
					on:click={() => {
						setWorkspaceEncryptionKey()
					}}>Save & Re-encrypt workspace</Button
				>
			</div>
			<label for="workspace-encryption-key" class="text-xs font-semibold text-emphasis mt-1">
				Workspace encryption key
			</label>
			<div class="flex gap-2 mt-1">
				<TextInput
					inputProps={{
						id: 'workspace-encryption-key',
						placeholder: '*'.repeat(64)
					}}
					bind:value={editedWorkspaceEncryptionKey}
				/>
				<Button
					variant="default"
					unifiedSize="md"
					on:click={() => {
						loadWorkspaceEncryptionKey()
					}}>Load current key</Button
				>
			</div>
			{#if !emptyString(editedWorkspaceEncryptionKey) && !encryptionKeyRegex.test(editedWorkspaceEncryptionKey ?? '')}
				<div class="text-xs text-red-600">
					Key invalid - it should be 64 characters long and only contain letters and numbers.
				</div>
			{/if}
		{/if}
	{:else}
		<div class="bg-red-100 border-l-4 border-red-600 text-orange-700 p-4 m-4" role="alert">
			<p class="font-bold">Not an admin</p>
			<p>Workspace settings are only available for admin of workspaces</p>
		</div>
	{/if}
</CenteredPage>

<UnsavedConfirmationModal
	getInitialAndModifiedValues={getAllUnsavedChanges}
	onDiscardChanges={discardAllChanges}
	triggerOnSearchParamsChange={true}
	tabMode={true}
/>

<style>
</style><|MERGE_RESOLUTION|>--- conflicted
+++ resolved
@@ -739,13 +739,8 @@
 							sendUserToast('Disconnected Slack')
 						}}
 						onSelect={editSlackCommand}
-<<<<<<< HEAD
-						connectHref="{base}/api/oauth/connect_slack?workspace={$workspaceStore}"
-						createScriptHref="{base}/scripts/add?hub=hub%2F314%2Fslack%2Fexample_of_responding_to_a_slack_command_slack"
-=======
 						connectHref="{base}/api/oauth/connect_slack"
 						createScriptHref="{base}/scripts/add?hub=hub%2F28071%2Fslack%2Fexample_of_responding_to_a_slack_command_slack"
->>>>>>> b0a3da44
 						createFlowHref="{base}/flows/add?hub=28"
 						documentationLink="https://www.windmill.dev/docs/integrations/slack"
 						onLoadSettings={loadSettings}
