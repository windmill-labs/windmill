<script lang="ts">
	import { goto } from '$app/navigation'
	import { page } from '$app/stores'
	import { isCloudHosted } from '$lib/cloud'
	import AddUser from '$lib/components/AddUser.svelte'
	import CenteredPage from '$lib/components/CenteredPage.svelte'
	import { Alert, Badge, Button, Skeleton, Tab, Tabs } from '$lib/components/common'
	import ToggleButton from '$lib/components/common/toggleButton/ToggleButton.svelte'
	import ToggleButtonGroup from '$lib/components/common/toggleButton/ToggleButtonGroup.svelte'
	import DeployToSetting from '$lib/components/DeployToSetting.svelte'
	import InviteUser from '$lib/components/InviteUser.svelte'
	import PageHeader from '$lib/components/PageHeader.svelte'
	import ResourcePicker from '$lib/components/ResourcePicker.svelte'
	import ScriptPicker from '$lib/components/ScriptPicker.svelte'
	import SearchItems from '$lib/components/SearchItems.svelte'
	import Slider from '$lib/components/Slider.svelte'
	import TableCustom from '$lib/components/TableCustom.svelte'
	import Toggle from '$lib/components/Toggle.svelte'
	import Tooltip from '$lib/components/Tooltip.svelte'
	import { WORKSPACE_SHOW_SLACK_CMD, WORKSPACE_SHOW_WEBHOOK_CLI_SYNC } from '$lib/consts'
	import type { User } from '$lib/gen'
	import {
		OauthService,
		Script,
		UserService,
		WorkspaceService,
		type WorkspaceInvite
	} from '$lib/gen'
	import {
		enterpriseLicense,
		existsOpenaiResourcePath,
		superadmin,
		userStore,
		usersWorkspaceStore,
		workspaceStore
	} from '$lib/stores'
	import { sendUserToast } from '$lib/toast'
	import { capitalize, setQueryWithoutLoad } from '$lib/utils'
	import { faSlack } from '@fortawesome/free-brands-svg-icons'
	import { faBarsStaggered, faExternalLink, faScroll } from '@fortawesome/free-solid-svg-icons'

	let users: User[] | undefined = undefined
	let invites: WorkspaceInvite[] = []
	let filteredUsers: User[] | undefined = undefined
	let userFilter = ''
	let initialPath: string
	let scriptPath: string
	let team_name: string | undefined
	let auto_invite_domain: string | undefined
	let itemKind: 'flow' | 'script' = 'flow'
	let operatorOnly: boolean | undefined = undefined
	let premium_info: { premium: boolean; usage?: number } | undefined = undefined
	let nbDisplayed = 30
	let plan: string | undefined = undefined
	let customer_id: string | undefined = undefined
	let webhook: string | undefined = undefined
	let workspaceToDeployTo: string | undefined = undefined
	let errorHandlerInitialPath: string
	let errorHandlerScriptPath: string
	let errorHandlerItemKind: 'script' = 'script'
	let openaiResourceInitialPath: string | undefined = undefined
	let tab =
		($page.url.searchParams.get('tab') as
			| 'users'
			| 'slack'
			| 'premium'
			| 'export_delete'
			| 'webhook'
			| 'deploy_to'
			| 'error_handler') ?? 'users'

	// function getDropDownItems(username: string): DropdownItem[] {
	// 	return [
	// 		{
	// 			displayName: 'Manage user',
	// 			href: `/admin/user/manage/${username}`
	// 		},
	// 		{
	// 			displayName: 'Delete',
	// 			action: () => deleteUser(username)
	// 		}
	// 	];
	// }

	// async function deleteUser(username: string): Promise<void> {
	// 	try {
	// 		await UserService.deleteUser({ workspace: $workspaceStore!, username });
	// 		users = await UserService.listUsers({ workspace: $workspaceStore! });
	// 		fuse?.setCollection(users);
	// 		sendUserToast(`User ${username} has been removed`);
	// 	} catch (err) {
	// 		console.error(err);
	// 		sendUserToast(`Cannot delete user: ${err}`, true);
	// 	}
	// }

	async function editSlackCommand(): Promise<void> {
		initialPath = scriptPath
		if (scriptPath) {
			await WorkspaceService.editSlackCommand({
				workspace: $workspaceStore!,
				requestBody: { slack_command_script: `${itemKind}/${scriptPath}` }
			})
			sendUserToast(`slack command script set to ${scriptPath}`)
		} else {
			await WorkspaceService.editSlackCommand({
				workspace: $workspaceStore!,
				requestBody: { slack_command_script: undefined }
			})
			sendUserToast(`slack command script removed`)
		}
	}

	async function editWebhook(): Promise<void> {
		// in JS, an empty string is also falsy
		if (webhook) {
			await WorkspaceService.editWebhook({
				workspace: $workspaceStore!,
				requestBody: { webhook }
			})
			sendUserToast(`webhook set to ${webhook}`)
		} else {
			await WorkspaceService.editWebhook({
				workspace: $workspaceStore!,
				requestBody: { webhook: undefined }
			})
			sendUserToast(`webhook removed`)
		}
	}

	async function editOpenaiResourcePath(openaiResourcePath: string): Promise<void> {
		// in JS, an empty string is also falsy
		openaiResourceInitialPath = openaiResourcePath
		if (openaiResourcePath) {
			await WorkspaceService.editOpenaiResourcePath({
				workspace: $workspaceStore!,
				requestBody: { openai_resource_path: openaiResourcePath }
			})
			existsOpenaiResourcePath.set(true)
			sendUserToast('OpenAI resource set')
		} else {
			await WorkspaceService.editOpenaiResourcePath({
				workspace: $workspaceStore!,
				requestBody: { openai_resource_path: undefined }
			})
			existsOpenaiResourcePath.set(false)
			sendUserToast(`OpenAI resource removed`)
		}
	}

	async function loadSettings(): Promise<void> {
		const settings = await WorkspaceService.getSettings({ workspace: $workspaceStore! })
		team_name = settings.slack_name
		auto_invite_domain = settings.auto_invite_domain
		operatorOnly = settings.auto_invite_operator
		if (settings.slack_command_script) {
			itemKind = settings.slack_command_script.split('/')[0] as 'flow' | 'script'
		}
		scriptPath = (settings.slack_command_script ?? '').split('/').slice(1).join('/')
		initialPath = scriptPath
		plan = settings.plan
		customer_id = settings.customer_id
		workspaceToDeployTo = settings.deploy_to
		webhook = settings.webhook
		openaiResourceInitialPath = settings.openai_resource_path
		errorHandlerScriptPath = (settings.error_handler ?? '').split('/').slice(1).join('/')
		errorHandlerInitialPath = errorHandlerScriptPath
	}

	async function listUsers(): Promise<void> {
		users = await UserService.listUsers({ workspace: $workspaceStore! })
	}

	async function listInvites(): Promise<void> {
		invites = await WorkspaceService.listPendingInvites({ workspace: $workspaceStore! })
	}

	let allowedAutoDomain = false

	async function getDisallowedAutoDomain() {
		allowedAutoDomain = await WorkspaceService.isDomainAllowed()
	}

	async function loadPremiumInfo() {
		if (isCloudHosted()) {
			premium_info = await WorkspaceService.getPremiumInfo({ workspace: $workspaceStore! })
		}
	}
	$: domain = $userStore?.email.split('@')[1]

	$: {
		if ($workspaceStore) {
			getDisallowedAutoDomain()
			listUsers()
			listInvites()
			loadSettings()
			loadPremiumInfo()
		}
	}

	async function removeAllInvitesFromDomain() {
		await Promise.all(
			invites
				.filter((x) => x.email.endsWith('@' + auto_invite_domain ?? ''))
				.map(({ email, is_admin, operator }) =>
					WorkspaceService.deleteInvite({
						workspace: $workspaceStore ?? '',
						requestBody: {
							email,
							is_admin,
							operator
						}
					})
				)
		)
	}

	async function editErrorHandler() {
		errorHandlerInitialPath = errorHandlerScriptPath
		if (errorHandlerScriptPath) {
			await WorkspaceService.editErrorHandler({
				workspace: $workspaceStore!,
				requestBody: { error_handler: `${errorHandlerItemKind}/${errorHandlerScriptPath}` }
			})
			sendUserToast(`workspace error handler set to ${errorHandlerScriptPath}`)
		} else {
			await WorkspaceService.editErrorHandler({
				workspace: $workspaceStore!,
				requestBody: { error_handler: undefined }
			})
			sendUserToast(`workspace error handler removed`)
		}
	}

	const plans = {
		Free: [
			'Users use their individual global free-tier quotas when doing executions in this workspace',
			'<b>1 000</b> free global executions per-user per month'
		],
		Team: [
			`<b>$10/mo</b> per seat`,
			`Every seat includes <b>10 000</b> executions`,
			`Every seat includes either 1 user OR 2 operators`
		],
		Enterprise: [
			`<b>Dedicated</b> and isolated database and workers available (EU/US/Asia)`,
			`<b>Dedicated</b> entire cluster available for (EU/US/Asia)`,
			`<b>SAML</b> support with group syncing`,
			`<b>SLA</b>`,
			`<b>Priority Support 24/7 with 3h response time and automation engineer assistance</b>`,
			`<b>Design partners for Roadmap</b>`,
			`<div class="mt-4">Self-hosted licenses also available</div>`
		]
	}
</script>

<SearchItems
	filter={userFilter}
	items={users}
	bind:filteredItems={filteredUsers}
	f={(x) => x.email + ' ' + x.name + ' ' + x.company}
/>

<CenteredPage>
	{#if $userStore?.is_admin || $superadmin}
		<PageHeader title="Workspace Settings of {$workspaceStore}" />

		<div class="overflow-x-auto scrollbar-hidden">
			<Tabs
				bind:selected={tab}
				on:selected={() => {
					setQueryWithoutLoad($page.url, [{ key: 'tab', value: tab }], 0)
				}}
			>
				<Tab size="md" value="users">
					<div class="flex gap-2 items-center my-1"> Users</div>
				</Tab>
				<Tab size="md" value="deploy_to">
					<div class="flex gap-2 items-center my-1"> Dev/Staging/Prod</div>
				</Tab>
				{#if WORKSPACE_SHOW_SLACK_CMD}
					<Tab size="md" value="slack">
						<div class="flex gap-2 items-center my-1"> Slack Command </div>
					</Tab>
				{/if}
				{#if isCloudHosted()}
					<Tab size="md" value="premium">
						<div class="flex gap-2 items-center my-1"> Premium Plans </div>
					</Tab>
				{/if}
				<Tab size="md" value="export_delete">
					<div class="flex gap-2 items-center my-1"> Delete Workspace </div>
				</Tab>
				{#if WORKSPACE_SHOW_WEBHOOK_CLI_SYNC}
					<Tab size="md" value="webhook">
						<div class="flex gap-2 items-center my-1">Webhook</div>
					</Tab>
				{/if}
				<Tab size="md" value="error_handler">
					<div class="flex gap-2 items-center my-1">Error Handler</div>
				</Tab>

				<Tab size="md" value="openai">
					<div class="flex gap-2 items-center my-1"
						>Windmill AI <span class="text-white px-2 py-1 rounded-full text-xs bg-red-500"
							>Beta</span
						></div
					>
				</Tab>
			</Tabs>
		</div>
		{#if tab == 'users'}
			<PageHeader
				title="Members ({users?.length ?? ''})"
				primary={false}
				tooltip="Manage users manually or enable SSO authentication."
				documentationLink="https://www.windmill.dev/docs/core_concepts/authentification"/>

			<AddUser on:new={listUsers} />

			<div class="pt-2 pb-1">
				<input placeholder="Search users" bind:value={userFilter} class="input mt-1" />
			</div>
			<div class="overflow-auto max-h-screen mb-20">
				<TableCustom>
					<tr slot="header-row">
						<th>email</th>
						<th>username</th>
						<th
							>executions (<abbr title="past 5 weeks">5w</abbr>) <Tooltip
								>An execution is calculated as 1 for any runs of scripts + 1 for each seconds above
								the first one</Tooltip
							>
						</th>
						<th />
						<th />
						<th />
					</tr>
					<tbody slot="body">
						{#if filteredUsers}
							{#each filteredUsers.slice(0, nbDisplayed) as { email, username, is_admin, operator, usage, disabled } (email)}
								<tr class="border">
									<td>{email}</td>
									<td>{username}</td>
									<td>{usage?.executions}</td>
									<td
										><div class="flex gap-1"
											>{#if disabled}
												<Badge color="red">disabled</Badge>
											{/if}</div
										></td
									>
									<td>
										<div>
											<ToggleButtonGroup
												selected={is_admin ? 'admin' : operator ? 'operator' : 'author'}
												on:selected={async (e) => {
													if (is_admin && email == $userStore?.email && e.detail != 'admin') {
														sendUserToast(
															'Admins cannot be demoted by themselves, ask another admin to demote you',
															true
														)
														e.preventDefault()
														listUsers()
														return
													}
													const body =
														e.detail == 'admin'
															? { is_admin: true, operator: false }
															: e.detail == 'operator'
															? { is_admin: false, operator: true }
															: { is_admin: false, operator: false }
													await UserService.updateUser({
														workspace: $workspaceStore ?? '',
														username,
														requestBody: body
													})
													listUsers()
												}}
											>
												<ToggleButton position="left" value="operator" size="xs"
													>Operator <Tooltip
														>An operator can only execute and view scripts/flows/apps from your
														workspace, and only those that he has visibility on.</Tooltip
													></ToggleButton
												>
												<ToggleButton position="center" value="author" size="xs"
													>Author <Tooltip
														>An Author can execute and view scripts/flows/apps, but he can also
														create new ones.</Tooltip
													></ToggleButton
												>
												<ToggleButton position="right" value="admin" size="xs">Admin<Tooltip
														>An admin has full control over a specific Windmill workspace, including the ability to manage users, edit
														entities, and control permissions within the workspace.</Tooltip
													></ToggleButton>
											</ToggleButtonGroup>
										</div>
									</td>
									<td>
										<div class="flex gap-1">
											<button
												class="text-blue-500"
												on:click={async () => {
													await UserService.updateUser({
														workspace: $workspaceStore ?? '',
														username,
														requestBody: {
															disabled: !disabled
														}
													})
													listUsers()
												}}>{disabled ? 'enable' : 'disable'}</button
											>
											|
											<button
												class="text-red-500"
												on:click={async () => {
													await UserService.deleteUser({
														workspace: $workspaceStore ?? '',
														username
													})
													sendUserToast('User removed')
													listUsers()
												}}>remove</button
											>
										</div>
									</td>
								</tr>
							{/each}
							{#if filteredUsers?.length > 50}
								<span class="text-xs"
									>{nbDisplayed} items out of {filteredUsers.length}
									<button class="ml-4" on:click={() => (nbDisplayed += 30)}>load 30 more</button
									></span
								>
							{/if}
						{:else}
							{#each new Array(6) as _}
								<tr class="border">
									{#each new Array(4) as _}
										<td>
											<Skeleton layout={[[2]]} />
										</td>
									{/each}
								</tr>
							{/each}
						{/if}
					</tbody>
				</TableCustom>
			</div>
			<PageHeader title="Invites ({invites.length ?? ''})" primary={false} tooltip="Manage invites on your workspace." documentationLink="https://www.windmill.dev/docs/core_concepts/authentification#adding-users-to-a-workspace">
				<InviteUser on:new={listInvites} />
			</PageHeader>

			<div class="overflow-auto max-h-screen">
				<TableCustom>
					<tr slot="header-row">
						<th>email</th>
						<th>role</th>
						<th />
					</tr>
					<tbody slot="body">
						{#each invites as { email, is_admin, operator }}
							<tr class="border">
								<td>{email}</td>
								<td
									>{#if operator}<Badge>operator</Badge>{:else if is_admin}<Badge>admin</Badge>{/if}
								</td>
								<td>
									<button
										class="ml-2 text-red-500"
										on:click={async () => {
											await WorkspaceService.deleteInvite({
												workspace: $workspaceStore ?? '',
												requestBody: {
													email,
													is_admin,
													operator
												}
											})
											listInvites()
										}}>cancel</button
									></td
								>
							</tr>
						{/each}
					</tbody>
				</TableCustom>
			</div>

			<div class="mt-10" />
			<PageHeader title="Auto Invite" tooltip="Auto invite to the workspace users from your domain." documentationLink="https://www.windmill.dev/docs/core_concepts/authentification#auto-invite" primary={false} />
			<div class="flex gap-2">
				{#if auto_invite_domain != domain}
					<div>
						<Button
							disabled={!allowedAutoDomain}
							on:click={async () => {
								await WorkspaceService.editAutoInvite({
									workspace: $workspaceStore ?? '',
									requestBody: { operator: false }
								})
								loadSettings()
								listInvites()
							}}>Set auto-invite to {domain}</Button
						>
					</div>
				{/if}
				{#if auto_invite_domain}
					<div class="flex flex-col gap-y-2">
						<Toggle
							bind:checked={operatorOnly}
							options={{
								right: `Auto-invited users to join as operators`
							}}
							on:change={async (e) => {
								await removeAllInvitesFromDomain()
								await WorkspaceService.editAutoInvite({
									workspace: $workspaceStore ?? '',
									requestBody: { operator: e.detail }
								})
								loadSettings()
								listInvites()
							}}
						/>
						<div>
							<Button
								on:click={async () => {
									await removeAllInvitesFromDomain()
									await WorkspaceService.editAutoInvite({
										workspace: $workspaceStore ?? '',
										requestBody: { operator: undefined }
									})
									loadSettings()
									listInvites()
								}}>Unset auto-invite from {auto_invite_domain} domain</Button
							>
						</div>
					</div>
				{/if}
			</div>
			{#if !allowedAutoDomain}
				<div class="text-red-400 text-sm mb-2">{domain} domain not allowed for auto-invite</div>
			{/if}
		{:else if tab == 'deploy_to'}
			<div class="my-2"
				><Alert type="info" title="Link this workspace to another Staging/Prod workspace"
					>Linking this workspace to another staging/prod workspace unlock the Web-based flow to
					deploy to another workspace.</Alert
				></div
			>
			{#if $enterpriseLicense}
				<DeployToSetting bind:workspaceToDeployTo />
			{:else}
				<div class="my-2"
					><Alert type="error" title="Enterprise license required"
						>Deploy to staging/prod from the web UI is only available with an enterprise license</Alert
					></div
				>
			{/if}
		{:else if tab == 'premium'}
			{#if isCloudHosted()}
				<div class="mt-4" />
				{#if customer_id}
					<div class="mt-2 mb-2">
						<Button
							endIcon={{ icon: faExternalLink }}
							href="/api/w/{$workspaceStore}/workspaces/billing_portal">Customer Portal</Button
						>
						<p class="text-xs text-gray-600 mt-1">
							See invoices, change billing information or subscription details</p
						>
					</div>
				{/if}

				<div class="text-sm mb-4 box p-2 max-w-3xl">
					{#if premium_info?.premium}
						<div class="flex flex-col gap-0.5">
							{#if plan}
								<div class="mb-2"
									><div class=" inline text-2xl font-bold float-right"
										>{capitalize(plan ?? 'free')} plan</div
									></div
								>
							{:else}
								<div class="inline text-2xl font-bold">Free plan</div>
							{/if}

							{#if plan}
								{@const team_factor = plan == 'team' ? 10 : 40}
								{@const user_nb = users?.filter((x) => !x.operator)?.length ?? 0}
								{@const operator_nb = users?.filter((x) => x.operator)?.length ?? 0}
								{@const seats_from_users = Math.ceil(user_nb + operator_nb / 2)}
								{@const seats_from_comps = Math.ceil((premium_info?.usage ?? 0) / 10000)}

								<div>
									Authors:
									<div class="inline text-2xl font-bold float-right">{user_nb}</div>
									<Tooltip
										>Actual pricing is calculated on the MAXIMUM number of users in a given billing
										period, see the customer portal for more info.</Tooltip
									>
								</div>
								<div>
									Operators:
									<div class="inline text-2xl font-bold float-right">{operator_nb}</div>
									<Tooltip
										>Actual pricing is calculated on the MAXIMUM number of operators in a given
										billing period, see the customer portal for more info.</Tooltip
									>
								</div>

								<div>
									Seats from authors + operators:
									<div class="inline text-2xl font-bold float-right mb-8"
										>ceil({user_nb} + {operator_nb}/2) = {seats_from_users}</div
									>
								</div>
								<div>
									Computations executed this month:
									<div class=" inline text-2xl font-bold float-right"
										>{premium_info?.usage ?? 0}
									</div>
								</div>
								<div>
									Seats from computations:
									<div class="inline text-2xl font-bold float-right mb-8"
										>ceil({premium_info?.usage ?? 0} / 10 000) = {seats_from_comps}</div
									>
								</div>

								<div>
									Total seats:
									<div class=" inline text-2xl font-bold float-right">
										max({seats_from_comps}, {seats_from_users}) * {team_factor} = ${Math.max(
											seats_from_comps,
											seats_from_users
										) * team_factor}/mo
									</div>
								</div>
							{/if}
						</div>
					{:else}
						This workspace is <b>NOT</b> on a team plan. Users use their global free-tier quotas when
						doing executions in this workspace. Upgrade to a Team or Enterprise plan to unlock unlimited
						executions in this workspace.
					{/if}
				</div>

				<div class="flex flex-col gap-1 mb-4">
					<Slider text="What is an execution?">
						<Alert type="info" title="A computation is 1s of execution">
							The single credit-unit is called an "execution". An execution corresponds to a single
							job whose duration is less than 1s. For any additional seconds of computation, an
							additional execution is accounted for. Jobs are executed on one powerful virtual CPU
							with 2Gb of memory. Most jobs will take less than 200ms to execute.
						</Alert>
					</Slider>

					<Slider text="Operator vs Author">
						<Alert type="info" title="Operator vs Author"
							>An author can write scripts/flows/apps/variables/resources. An operator can only
							run/view them.</Alert
						>
					</Slider>
				</div>

				<div class="grid grid-cols-1 md:grid-cols-3 gap-4">
					{#each Object.entries(plans) as [planTitle, planDesc]}
						<div class="box p-4 text-sm flex flex-col h-full overflow-hidden">
							<h2 class="mb-4">{planTitle}</h2>
							<ul class="list-disc text-lg p-4">
								{#each planDesc as item}
									<li class="mt-2">{@html item}</li>
								{/each}
							</ul>

							<div class="grow" />
							{#if planTitle == 'Team'}
								{#if plan != 'team'}
									<div class="mt-4 mx-auto">
										<Button size="lg" href="/api/w/{$workspaceStore}/workspaces/checkout?plan=team"
											>Upgrade to the Team plan</Button
										>
									</div>
								{:else}
									<div class="mx-auto text-lg font-semibold">Workspace is on the team plan</div>
								{/if}
							{:else if planTitle == 'Enterprise'}
								{#if plan != 'enterprise'}
									<div class="mt-4 mx-auto">
										<Button size="lg" href="https://www.windmill.dev/pricing" target="_blank"
											>See more</Button
										>
									</div>
								{:else}
									<div class="mx-auto text-lg font-semibold">Workspace is on enterprise plan</div>
								{/if}
							{:else if !plan}
								<div class="mx-auto text-lg font-semibold">Workspace is on the free plan</div>
							{:else}
								<div class="mt-4 w-full">
									<Button href="/api/w/{$workspaceStore}/workspaces/checkout"
										>Upgrade to the {planTitle} plan</Button
									>
								</div>
							{/if}
						</div>
					{/each}
				</div>
			{/if}
		{:else if tab == 'slack'}
			<div class="mt-2"
				><Alert type="info" title="Send commands from slack"
					>Connect your windmill workspace to your slack workspace to trigger a script or a flow
					with a '/windmill' command.</Alert
				></div
			>
			<p class="text-xs text-gray-700 my-1 mt-2">
				Status: {#if team_name}Connected to slack workspace <Badge>{team_name}</Badge>{:else}Not
					connected{/if}
			</p>
			{#if team_name}
				<div class="flex flex-col gap-2 max-w-sm">
					<Button
						size="sm"
						endIcon={{ icon: faSlack }}
						btnClasses="mt-2"
						variant="border"
						on:click={async () => {
							await OauthService.disconnectSlack({
								workspace: $workspaceStore ?? ''
							})
							loadSettings()
							sendUserToast('Disconnected Slack')
						}}
					>
						Disconnect Slack
					</Button>
					<Button
						size="sm"
						endIcon={{ icon: faScroll }}
						href="/scripts/add?hub=hub%2F314%2Fslack%2Fexample_of_responding_to_a_slack_command_slack"
					>
						Create a script to handle slack commands
					</Button>
					<Button size="sm" endIcon={{ icon: faBarsStaggered }} href="/flows/add?hub=28">
						Create a flow to handle slack commands
					</Button>
				</div>
			{:else}
				<div class="flex">
					<Button size="sm" endIcon={{ icon: faSlack }} href="/api/oauth/connect_slack">
						Connect to Slack
					</Button>
				</div>
			{/if}
			<h3 class="mt-5 text-gray-700"
				>Script or flow to run on /windmill command <Tooltip>
					The script or flow to be triggered when the `/windmill` command is invoked. The script or
					flow chosen is passed the parameters <pre>response_url: string, text: string</pre>
					respectively the url to reply directly to the trigger and the text of the command.</Tooltip
				>
			</h3>
			<ScriptPicker
				kind={Script.kind.SCRIPT}
				allowFlow
				bind:itemKind
				bind:scriptPath
				{initialPath}
				on:select={editSlackCommand}
			/>
		{:else if tab == 'export_delete'}
			<PageHeader title="Export workspace" primary={false} />
			<div class="flex justify-start">
				<Button
					size="sm"
					href="/api/w/{$workspaceStore ?? ''}/workspaces/tarball?archive_type=zip"
					target="_blank"
				>
					Export workspace as zip file
				</Button>
			</div>

			<div class="mt-20" />
			<PageHeader title="Delete workspace" primary={false} />
			<p class="italic text-xs">
				The workspace will be archived for a short period of time and then permanently deleted
			</p>
			{#if $workspaceStore === 'admins' || $workspaceStore === 'starter'}
				<p class="italic text-xs">
					This workspace cannot be deleted as it has a special function. Consult the documentation
					for more information.
				</p>
			{/if}
			<div class="flex gap-2">
				<Button
					color="red"
					disabled={$workspaceStore === 'admins' || $workspaceStore === 'starter'}
					size="sm"
					btnClasses="mt-2"
					on:click={async () => {
						await WorkspaceService.archiveWorkspace({ workspace: $workspaceStore ?? '' })
						sendUserToast(`Archived workspace ${$workspaceStore}`)
						workspaceStore.set(undefined)
						usersWorkspaceStore.set(undefined)
						goto('/user/workspaces')
					}}
				>
					Archive workspace
				</Button>

				{#if $superadmin}
					<Button
						color="red"
						disabled={$workspaceStore === 'admins' || $workspaceStore === 'starter'}
						size="sm"
						btnClasses="mt-2"
						on:click={async () => {
							await WorkspaceService.deleteWorkspace({ workspace: $workspaceStore ?? '' })
							sendUserToast(`Deleted workspace ${$workspaceStore}`)
							workspaceStore.set(undefined)
							usersWorkspaceStore.set(undefined)
							goto('/user/workspaces')
						}}
					>
						Delete workspace (superadmin)
					</Button>
				{/if}
			</div>
		{:else if tab == 'webhook'}
			<PageHeader title="Webhook on changes" primary={false} />

			<div class="mt-2"
				><Alert type="info" title="Send events to an external service"
					>Connect your windmill workspace to an external service to sync or get notified about any
					changes.</Alert
				></div
			>

			<h3 class="mt-5 text-gray-700"
				>URL to send requests to<Tooltip>
					This URL will be POSTed to with a JSON body depending on the type of event. The type is
					indicated by the <pre>type</pre> field. The other fields are dependent on the type.
				</Tooltip>
			</h3>

			<div class="flex gap-2">
				<input class="justify-start" type="text" bind:value={webhook} />
				<Button color="blue" btnClasses="justify-end" size="md" on:click={editWebhook}
					>Set Webhook</Button
				>
			</div>
		{:else if tab == 'error_handler'}
			<PageHeader title="Script to run as error handler" primary={false} />
			<ScriptPicker
				kind={Script.kind.SCRIPT}
				bind:itemKind={errorHandlerItemKind}
				bind:scriptPath={errorHandlerScriptPath}
				initialPath={errorHandlerInitialPath}
				on:select={editErrorHandler}
				canRefresh
			/>
			<div class="flex flex-col gap-20 items-start mt-3">
				<div class="w-2/3">
					<div class="text-gray-600 text-sm">
						The following args will be passed to the error handler:
						<ul class="mt-1 ml-2">
							<li><b>path</b>: The path of the script or flow that errored.</li>
							<li><b>email</b>: The email of the user who ran the script or flow that errored.</li>
							<li><b>error</b>: The error details.</li>
							<li><b>job_id</b>: The job id.</li>
							<li><b>is_flow</b>: Whether the error comes from a flow.</li>
							<li><b>workspace_id</b>: The workspace id of the failed script or flow.</li>
						</ul>
						<br />
						The error handler will be executed by the automatically created group g/error_handler. If
						your error handler requires variables or resources, you need to add them to the group.
					</div>
				</div>
				<div class="w-1/3 flex items-start">
					<div class="mt-2">
						<!-- Adjusted margin class -->
						<Button
							href="/scripts/add?hub=hub%2F1088%2Fwindmill%2FGlobal_%2F_workspace_error_handler_template"
							target="_blank">Use template</Button
						>
					</div>
				</div>
			</div>
		{:else if tab == 'openai'}
			<PageHeader title="Windmill AI" primary={false} />
			<div class="mt-2"
				><Alert type="info" title="Experimental feature"
<<<<<<< HEAD
					>Select an OpenAI resource to unlock Windmill AI features!</Alert
				></div
			>
			<div class="mt-5">
				{#key openaiResourceInitialPath}
					<ResourcePicker
						resourceType="openai"
						initialValue={openaiResourceInitialPath}
						on:change={(ev) => {
							editOpenaiResourcePath(ev.detail)
						}}
					/>
				{/key}
=======
					>Enter your OpenAI api key to unlock Windmill's AI features!</Alert
				>
			</div>
			<div class="flex gap-2 mt-5">
				<input type="text" placeholder="Secret GPT-4 API key" bind:value={openAIKey} />
				<Button size="md" on:click={editOpenAIKey}>Save</Button>
>>>>>>> 1e9dd594
			</div>
		{/if}
	{:else}
		<div class="bg-red-100 border-l-4 border-red-600 text-orange-700 p-4 m-4" role="alert">
			<p class="font-bold">Not an admin</p>
			<p>Workspace settings are only available for admin of workspaces</p>
		</div>
	{/if}
</CenteredPage>

<style>
</style><|MERGE_RESOLUTION|>--- conflicted
+++ resolved
@@ -893,7 +893,6 @@
 			<PageHeader title="Windmill AI" primary={false} />
 			<div class="mt-2"
 				><Alert type="info" title="Experimental feature"
-<<<<<<< HEAD
 					>Select an OpenAI resource to unlock Windmill AI features!</Alert
 				></div
 			>
@@ -907,14 +906,6 @@
 						}}
 					/>
 				{/key}
-=======
-					>Enter your OpenAI api key to unlock Windmill's AI features!</Alert
-				>
-			</div>
-			<div class="flex gap-2 mt-5">
-				<input type="text" placeholder="Secret GPT-4 API key" bind:value={openAIKey} />
-				<Button size="md" on:click={editOpenAIKey}>Save</Button>
->>>>>>> 1e9dd594
 			</div>
 		{/if}
 	{:else}
